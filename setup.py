--- conflicted
+++ resolved
@@ -126,15 +126,10 @@
     'pytest-html>=1.9.0,<1.10.0',
     'python-dateutil>=2.0.0,<3.0.0',
     'python-memcached>=1.53,<2.0.0',
-<<<<<<< HEAD
     'python-geoip-geolite2==1.2'
-    'PyYAML>=3.11,<4.0',
-    'raven>=5.21.0,<6.0.0',
-=======
     'python-openid>=2.2',
     'PyYAML>=3.11,<3.12',
     'raven>=5.29.0,<6.0.0',
->>>>>>> 8233ed6a
     'redis>=2.10.3,<2.11.0',
     'requests[security]>=2.9.1,<2.13.0',
     'selenium==3.0.0b3',
