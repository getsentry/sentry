#!/usr/bin/env python
"""
Sentry
======

Sentry is a realtime event logging and aggregation platform. It specializes
in monitoring errors and extracting all the information needed to do a proper
post-mortem without any of the hassle of the standard user feedback loop.

Sentry is a Server
------------------

The Sentry package, at its core, is just a simple server and web UI. It will
handle authentication clients (such as `Raven
<https://github.com/getsentry/raven-python>`_)
and all of the logic behind storage and aggregation.

That said, Sentry is not limited to Python. The primary implementation is in
Python, but it contains a full API for sending events from any language, in
any application.

:copyright: (c) 2011-2014 by the Sentry Team, see AUTHORS for more details.
:license: BSD, see LICENSE for more details.
"""
from __future__ import absolute_import

# if sys.version_info[:2] != (2, 7):
#     print 'Error: Sentry requires Python 2.7'
#     sys.exit(1)

import os
import os.path
import sys

from distutils.command.build import build as BuildCommand
from setuptools import setup, find_packages
from setuptools.command.sdist import sdist as SDistCommand
from setuptools.command.develop import develop as DevelopCommand

<<<<<<< HEAD
# The version of sentry
VERSION = '8.4.0'
=======
ROOT = os.path.realpath(os.path.join(os.path.dirname(
    sys.modules['__main__'].__file__)))

# Add Sentry to path so we can import distutils
sys.path.insert(0, os.path.join(ROOT, 'src'))
>>>>>>> b248bd0c

from sentry.utils.distutils import (
    BuildAssetsCommand, BuildIntegrationDocsCommand
)

# The version of sentry
VERSION = '8.12.0'

# Hack to prevent stupid "TypeError: 'NoneType' object is not callable" error
# in multiprocessing/util.py _exit_function when running `python
# setup.py test` (see
# http://www.eby-sarna.com/pipermail/peak/2010-May/003357.html)
for m in ('multiprocessing', 'billiard'):
    try:
        __import__(m)
    except ImportError:
        pass

IS_LIGHT_BUILD = os.environ.get('SENTRY_LIGHT_BUILD') == '1'

dev_requires = [
    'Babel',
    'flake8>=2.6,<2.7',
    'pycodestyle>=2.0,<2.1',
    'isort>=4.2.2,<4.3.0',
]

tests_require = [
    # cassandra
    'blist',
    # TODO(dcramer): figure out why Travis needs this
    'cassandra-driver<=3.5.0',
    'casscache',
    'cqlsh',
    # /cassandra
    'datadog',
    'pytest-cov>=1.8.0,<1.9.0',
    'pytest-timeout>=0.5.0,<0.6.0',
    'pytest-xdist>=1.11.0,<1.12.0',
    'python-coveralls',
    'responses',
]


install_requires = [
    'boto3>=1.4.1,<1.5',
    'celery>=3.1.8,<3.1.19',
    'click>=5.0,<7.0',
    # 'cryptography>=1.3,<1.4',
    'cssutils>=0.9.9,<0.10.0',
    'Django>=1.6.0,<1.7',
    'django-bitfield>=1.7.0,<1.8.0',
    'django-crispy-forms>=1.4.0,<1.5.0',
    'django-debug-toolbar>=1.3.2,<1.4.0',
    'django-jsonfield>=0.9.13,<0.9.14',
    'django-picklefield>=0.3.0,<0.4.0',
    'django-sudo>=2.1.0,<3.0.0',
    'django-templatetag-sugar>=0.1.0',
    'djangorestframework>=2.3.8,<2.4.0',
    'email-reply-parser>=0.2.0,<0.3.0',
    'enum34>=0.9.18,<1.2.0',
    'exam>=0.5.1',
    # broken on python3
    'hiredis>=0.1.0,<0.2.0',
    'honcho>=0.7.0,<0.8.0',
    'kombu==3.0.35',
    'lxml>=3.4.1',

    'ipaddress>=1.0.16,<1.1.0',
    'libsourcemap>=0.5.0,<0.6.0',
    'mock>=0.8.0,<1.1',
    'oauth2>=1.5.167',
    'percy>=0.2.5',
    'petname>=1.7,<1.8',
    'Pillow>=3.2.0,<3.3.0',
    'progressbar2>=3.10,<3.11',
    'psycopg2>=2.6.0,<2.7.0',
    'pytest>=2.6.4,<2.7.0',
    'pytest-django>=2.9.1,<2.10.0',
    'pytest-html>=1.9.0,<1.10.0',
    'python-dateutil>=2.0.0,<3.0.0',
    'python-memcached>=1.53,<2.0.0',
    'python-openid>=2.2',
    'PyYAML>=3.11,<3.12',
    'raven>=5.29.0,<6.0.0',
    'redis>=2.10.3,<2.11.0',
    'requests[security]>=2.9.1,<2.13.0',
    'selenium==3.0.0b3',
    'simplejson>=3.2.0,<3.9.0',
    'six>=1.10.0,<1.11.0',
    'setproctitle>=1.1.7,<1.2.0',
    'statsd>=3.1.0,<3.2.0',
    'structlog==16.1.0',
    'South==1.0.1',
    'symsynd>=1.3.0,<2.0.0',
    'toronado>=0.0.11,<0.1.0',
    'ua-parser>=0.6.1,<0.8.0',
<<<<<<< HEAD
    'urllib3>=1.15.1,<1.17', # JLF - VersionConflict
=======
    'urllib3>=1.14,<1.17',
>>>>>>> b248bd0c
    'uwsgi>2.0.0,<2.1.0',
    'rb>=1.6.0,<2.0.0',
    'qrcode>=5.2.2,<6.0.0',
    'python-u2flib-server>=4.0.1,<4.1.0',
]


class SentrySDistCommand(SDistCommand):
    # If we are not a light build we want to also execute build_assets as
    # part of our source build pipeline.
    if not IS_LIGHT_BUILD:
        sub_commands = SDistCommand.sub_commands + \
            [('build_assets', None), ('build_integration_docs', None)]


class SentryBuildCommand(BuildCommand):

    def run(self):
        BuildCommand.run(self)
        if not IS_LIGHT_BUILD:
            self.run_command('build_assets')
            self.run_command('build_integration_docs')


class SentryDevelopCommand(DevelopCommand):

    def run(self):
        DevelopCommand.run(self)
        if not IS_LIGHT_BUILD:
            self.run_command('build_assets')
            self.run_command('build_integration_docs')

cmdclass = {
    'sdist': SentrySDistCommand,
    'develop': SentryDevelopCommand,
    'build': SentryBuildCommand,
    'build_assets': BuildAssetsCommand,
    'build_integration_docs': BuildIntegrationDocsCommand,
}


setup(
    name='sentry',
    version=VERSION,
    author='Sentry',
    author_email='hello@sentry.io',
    url='https://sentry.io',
    description='A realtime logging and aggregation server.',
    long_description=open(os.path.join(ROOT, 'README.rst')).read(),
    package_dir={'': 'src'},
    packages=find_packages('src'),
    zip_safe=False,
    install_requires=install_requires,
    extras_require={
        'dev': dev_requires,
        'postgres': install_requires,
        'tests': tests_require,
    },
    cmdclass=cmdclass,
    license='BSD',
    include_package_data=True,
    entry_points={
        'console_scripts': [
            'sentry = sentry.runner:main',
        ],
        'flake8.extension': [
        ],
    },
    classifiers=[
        'Framework :: Django',
        'Intended Audience :: Developers',
        'Intended Audience :: System Administrators',
        'Operating System :: POSIX :: Linux',
        'Topic :: Software Development'
    ],
)<|MERGE_RESOLUTION|>--- conflicted
+++ resolved
@@ -37,16 +37,11 @@
 from setuptools.command.sdist import sdist as SDistCommand
 from setuptools.command.develop import develop as DevelopCommand
 
-<<<<<<< HEAD
-# The version of sentry
-VERSION = '8.4.0'
-=======
 ROOT = os.path.realpath(os.path.join(os.path.dirname(
     sys.modules['__main__'].__file__)))
 
 # Add Sentry to path so we can import distutils
 sys.path.insert(0, os.path.join(ROOT, 'src'))
->>>>>>> b248bd0c
 
 from sentry.utils.distutils import (
     BuildAssetsCommand, BuildIntegrationDocsCommand
@@ -144,11 +139,7 @@
     'symsynd>=1.3.0,<2.0.0',
     'toronado>=0.0.11,<0.1.0',
     'ua-parser>=0.6.1,<0.8.0',
-<<<<<<< HEAD
     'urllib3>=1.15.1,<1.17', # JLF - VersionConflict
-=======
-    'urllib3>=1.14,<1.17',
->>>>>>> b248bd0c
     'uwsgi>2.0.0,<2.1.0',
     'rb>=1.6.0,<2.0.0',
     'qrcode>=5.2.2,<6.0.0',
