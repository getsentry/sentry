--- conflicted
+++ resolved
@@ -62,7 +62,6 @@
 
 IS_LIGHT_BUILD = os.environ.get('SENTRY_LIGHT_BUILD') == '1'
 
-<<<<<<< HEAD
 dev_requires = [
     'autopep8',
     'Babel',
@@ -153,7 +152,6 @@
 saml_requires = [
     'python3-saml>=1.2.6,<1.3',
 ]
-=======
 
 # we use pip requirements files to improve Docker layer caching
 def get_requirements(env):
@@ -165,7 +163,6 @@
 dev_requires = get_requirements('dev')
 saml_requires = get_requirements('saml')
 tests_require = get_requirements('test')
->>>>>>> 6e80849d
 
 
 class SentrySDistCommand(SDistCommand):
