#!/usr/bin/env python
"""
Sentry
======

Sentry is a realtime event logging and aggregation platform. It specializes
in monitoring errors and extracting all the information needed to do a proper
post-mortem without any of the hassle of the standard user feedback loop.

Sentry is a Server
------------------

The Sentry package, at its core, is just a simple server and web UI. It will
handle authentication clients (such as `Raven
<https://github.com/getsentry/raven-python>`_)
and all of the logic behind storage and aggregation.

That said, Sentry is not limited to Python. The primary implementation is in
Python, but it contains a full API for sending events from any language, in
any application.

:copyright: (c) 2011-2014 by the Sentry Team, see AUTHORS for more details.
:license: BSD, see LICENSE for more details.
"""
from __future__ import absolute_import

import sys

if sys.version_info[:2] < (2, 7):
    print 'Error: Sentry requires Python 2.7'
    sys.exit(1)

import os
import json
import shutil
import os.path
import datetime
import traceback
from distutils import log
from subprocess import check_output
from distutils.core import Command
from distutils.command.build import build as BuildCommand

from setuptools import setup, find_packages
from setuptools.command.sdist import sdist as SDistCommand
from setuptools.command.develop import develop as DevelopCommand

# The version of sentry
VERSION = '8.1.2'

# Also see sentry.utils.integrationdocs.DOC_FOLDER
INTEGRATION_DOC_FOLDER = os.path.join(os.path.abspath(
    os.path.dirname(__file__)), 'src', 'sentry', 'integration-docs')


# Hack to prevent stupid "TypeError: 'NoneType' object is not callable" error
# in multiprocessing/util.py _exit_function when running `python
# setup.py test` (see
# http://www.eby-sarna.com/pipermail/peak/2010-May/003357.html)
for m in ('multiprocessing', 'billiard'):
    try:
        __import__(m)
    except ImportError:
        pass

ROOT = os.path.realpath(os.path.join(os.path.dirname(__file__)))
IS_LIGHT_BUILD = os.environ.get('SENTRY_LIGHT_BUILD') == '1'

dev_requires = [
    'Babel',
    'flake8>=2.0,<2.1',
    'isort>=4.2.2,<4.3.0',
]

tests_require = [
    'blist',  # used by cassandra
    'casscache',
    'cqlsh',
    'datadog',
    'pytest-cov>=1.8.0,<1.9.0',
    'pytest-timeout>=0.5.0,<0.6.0',
    'pytest-xdist>=1.11.0,<1.12.0',
    'python-coveralls',
    'responses',
]


install_requires = [
    'BeautifulSoup>=3.2.1,<3.3.0',
    'celery>=3.1.8,<3.1.19',
    'click>=5.0,<7.0',
    'cssutils>=0.9.9,<0.10.0',
    'Django>=1.6.0,<1.7',
    'django-bitfield>=1.7.0,<1.8.0',
    'django-crispy-forms>=1.4.0,<1.5.0',
    'django-debug-toolbar>=1.3.2,<1.4.0',
    'django-paging>=0.2.5,<0.3.0',
    'django-jsonfield>=0.9.13,<0.9.14',
    'django-picklefield>=0.3.0,<0.4.0',
    'django-recaptcha>=1.0.4,<1.1.0',
    'django-social-auth>=0.7.28,<0.8.0',
    'django-sudo>=1.2.0,<1.3.0',
    'django-templatetag-sugar>=0.1.0',
    'djangorestframework>=2.3.8,<2.4.0',
    'email-reply-parser>=0.2.0,<0.3.0',
    'enum34>=0.9.18,<0.10.0',
    'exam>=0.5.1',
    'hiredis>=0.1.0,<0.2.0',
    'ipaddr>=2.1.11,<2.2.0',
<<<<<<< HEAD
    'kombu', # 3.0.27 breaks Django 1.6.x compatibility - (JLF was here, I want latest kombu, let's see if this actually breaks Sentry
    'logan>=0.7.1,<0.8.0',
=======
    'kombu==3.0.30',
>>>>>>> e7a29578
    'lxml>=3.4.1',
    'mock>=0.8.0,<1.1',
    'petname>=1.7,<1.8',
    'progressbar>=2.2,<2.4',
    'psycopg2>=2.5.0,<2.6.0',
    'pytest>=2.6.4,<2.7.0',
    'pytest-django>=2.9.1,<2.10.0',
    'python-dateutil>=2.0.0,<3.0.0',
    'python-memcached>=1.53,<2.0.0',
    'PyYAML>=3.11,<4.0',
    'raven>=5.3.0',
    'redis>=2.10.3,<2.11.0',
    'requests%s>=2.9.1,<2.10.0' % (not IS_LIGHT_BUILD and '[security]' or ''),
    'simplejson>=3.2.0,<3.9.0',
    'six>=1.6.0,<2.0.0',
    'setproctitle>=1.1.7,<1.2.0',
    'statsd>=3.1.0,<3.2.0',
    'South==1.0.1',
    'toronado>=0.0.4,<0.1.0',
    'ua-parser>=0.6.1,<0.7.0',
    'urllib3>=1.14,<1.15',
    'uwsgi>2.0.0,<2.1.0',
    'rb>=1.3.0,<2.0.0',
]

postgres_requires = [
]

postgres_pypy_requires = [
    'psycopg2cffi',
]


class BuildJavascriptCommand(Command):
    description = 'build javascript support files'

    user_options = [
        ('work-path=', 'w',
         "The working directory for source files. Defaults to ."),
        ('build-lib=', 'b',
         "directory for script runtime modules"),
        ('inplace', 'i',
         "ignore build-lib and put compiled javascript files into the source " +
         "directory alongside your pure Python modules"),
        ('force', 'f',
         "Force rebuilding of static content. Defaults to rebuilding on version "
         "change detection."),
    ]

    boolean_options = ['force']

    def initialize_options(self):
        self.build_lib = None
        self.force = None
        self.work_path = None
        self.inplace = None

    def finalize_options(self):
        # This requires some explanation.  Basically what we want to do
        # here is to control if we want to build in-place or into the
        # build-lib folder.  Traditionally this is set by the `inplace`
        # command line flag for build_ext.  However as we are a subcommand
        # we need to grab this information from elsewhere.
        #
        # An in-place build puts the files generated into the source
        # folder, a regular build puts the files into the build-lib
        # folder.
        #
        # The following situations we need to cover:
        #
        #   command                         default in-place
        #   setup.py build_js               0
        #   setup.py build_ext              value of in-place for build_ext
        #   setup.py build_ext --inplace    1
        #   pip install --editable .        1
        #   setup.py install                0
        #   setup.py sdist                  0
        #   setup.py bdist_wheel            0
        #
        # The way this is achieved is that build_js is invoked by two
        # subcommands: bdist_ext (which is in our case always executed
        # due to a custom distribution) or sdist.
        #
        # Note: at one point install was an in-place build but it's not
        # quite sure why.  In case a version of install breaks again:
        # installations via pip from git URLs definitely require the
        # in-place flag to be disabled.  So we might need to detect
        # that separately.
        #
        # To find the default value of the inplace flag we inspect the
        # sdist and build_ext commands.
        sdist = self.distribution.get_command_obj('sdist')
        build_ext = self.get_finalized_command('build_ext')

        # If we are not decided on in-place we are inplace if either
        # build_ext is inplace or we are invoked through the install
        # command (easiest check is to see if it's finalized).
        if self.inplace is None:
            self.inplace = (build_ext.inplace or sdist.finalized) and 1 or 0

        log.info('building JavaScript support.')

        # If we're coming from sdist, clear the hell out of the dist
        # folder first.
        if sdist.finalized:
            log.info('cleaning out dist folder')
            try:
                os.unlink('src/sentry/sentry-package.json')
            except OSError:
                pass
            try:
                shutil.rmtree('src/sentry/static/sentry/dist')
            except (OSError, IOError):
                pass

            log.info('cleaning out integration docs folder')
            try:
                shutil.rmtree(INTEGRATION_DOC_FOLDER)
            except (OSError, IOError):
                pass

        # In place means build_lib is src.  We also log this.
        if self.inplace:
            log.info('In-place js building enabled')
            self.build_lib = 'src'
        # Otherwise we fetch build_lib from the build command.
        else:
            self.set_undefined_options('build',
                                       ('build_lib', 'build_lib'))
            log.info('regular js build: build path is %s' %
                     self.build_lib)

        if self.work_path is None:
            self.work_path = ROOT

    def _get_package_version(self):
        """
        Attempt to get the most correct current version of Sentry.
        """
        pkg_path = os.path.join(self.work_path, 'src')

        sys.path.insert(0, pkg_path)
        try:
            import sentry
        except Exception:
            version = None
            build = None
        else:
            log.info("pulled version information from 'sentry' module".format(
                     sentry.__file__))
            version = VERSION
            build = sentry.__build__
        finally:
            sys.path.pop(0)

        if not (version and build):
            try:
                with open(self.sentry_package_json_path) as fp:
                    data = json.loads(fp.read())
            except Exception:
                pass
            else:
                log.info("pulled version information from 'sentry-package.json'")
                version, build = data['version'], data['build']

        return {
            'version': version,
            'build': build,
        }

    def _needs_static(self, version_info):
        json_path = self.sentry_package_json_path
        if not os.path.exists(json_path):
            return True

        with open(json_path) as fp:
            data = json.load(fp)
        if data.get('version') != version_info.get('version'):
            return True
        if data.get('build') != version_info.get('build'):
            return True
        return False

    def _needs_integration_docs(self):
        return not os.path.isdir(INTEGRATION_DOC_FOLDER)

    def run(self):
        need_integration_docs = not os.path.isdir(INTEGRATION_DOC_FOLDER)
        version_info = self._get_package_version()

        if not (self.force or self._needs_static(version_info)):
            log.info("skipped asset build (version already built)")
        else:
            log.info("building assets for Sentry v{} (build {})".format(
                version_info['version'] or 'UNKNOWN',
                version_info['build'] or 'UNKNOWN',
            ))
            if not version_info['version'] or not version_info['build']:
                log.fatal('Could not determine sentry version or build')
                sys.exit(1)

            try:
                self._build_static()
            except Exception:
                traceback.print_exc()
                log.fatal("unable to build Sentry's static assets!\n"
                          "Hint: You might be running an invalid version of NPM.")
                sys.exit(1)

            log.info("writing version manifest")
            manifest = self._write_version_file(version_info)
            log.info("recorded manifest\n{}".format(
                json.dumps(manifest, indent=2),
            ))
            need_integration_docs = True

        if not need_integration_docs:
            log.info('skipped integration docs (already downloaded)')
        else:
            log.info('downloading integration docs')
            from sentry.utils.integrationdocs import sync_docs
            sync_docs()

        self.update_manifests()

    def update_manifests(self):
        # if we were invoked from sdist, we need to inform sdist about
        # which files we just generated.  Otherwise they will be missing
        # in the manifest.  This adds the files for what webpack generates
        # plus our own sentry-package.json file.
        sdist = self.distribution.get_command_obj('sdist')
        if not sdist.finalized:
            return

        # The path down from here only works for sdist:

        # Use the underlying file list so that we skip the file-exists
        # check which we do not want here.
        files = sdist.filelist.files
        base = os.path.abspath('.')

        # We need to split off the local parts of the files relative to
        # the current folder.  This will chop off the right path for the
        # manifest.
        for root in self.sentry_static_dist_path, INTEGRATION_DOC_FOLDER:
            for dirname, dirnames, filenames in os.walk(root):
                for filename in filenames:
                    filename = os.path.join(root, filename)
                    files.append(filename[len(base):].lstrip(os.path.sep))

        files.append('src/sentry/sentry-package.json')
        files.append('src/sentry/static/version')

    def _build_static(self):
        work_path = self.work_path

        if os.path.exists(os.path.join(work_path, '.git')):
            log.info("initializing git submodules")
            check_output(['git', 'submodule', 'init'], cwd=work_path)
            check_output(['git', 'submodule', 'update'], cwd=work_path)

        log.info("running [npm install --quiet]")
        check_output(['npm', 'install', '--quiet'], cwd=work_path)

        # By setting NODE_ENV=production, a few things happen
        #   * React optimizes out certain code paths
        #   * Webpack will add version strings to built/referenced assets
        os.environ['NODE_ENV'] = 'production'

        log.info("running [webpack]")
        env = dict(os.environ)
        env['SENTRY_STATIC_DIST_PATH'] = self.sentry_static_dist_path
        check_output(['node_modules/.bin/webpack', '-p', '--bail'],
                     cwd=work_path, env=env)

    def _write_version_file(self, version_info):
        manifest = {
            'createdAt': datetime.datetime.utcnow().isoformat() + 'Z',
            'version': version_info['version'],
            'build': version_info['build'],
        }
        with open(self.sentry_package_json_path, 'w') as fp:
            json.dump(manifest, fp)
        with open(self.sentry_static_version_path, 'w') as fp:
            fp.write(version_info['build'])
        return manifest

    @property
    def sentry_static_dist_path(self):
        return os.path.abspath(os.path.join(
            self.build_lib, 'sentry/static/sentry/dist'))

    @property
    def sentry_package_json_path(self):
        return os.path.abspath(os.path.join(
            self.build_lib, 'sentry/sentry-package.json'))

    @property
    def sentry_static_version_path(self):
        return os.path.abspath(os.path.join(
            self.build_lib, 'sentry/static/version'))


class SentrySDistCommand(SDistCommand):
    # If we are not a light build we want to also execute build_js as
    # part of our source build pipeline.
    if not IS_LIGHT_BUILD:
        sub_commands = SDistCommand.sub_commands + \
            [('build_js', None)]


class SentryBuildCommand(BuildCommand):

    def run(self):
        BuildCommand.run(self)
        if not IS_LIGHT_BUILD:
            self.run_command('build_js')


class SentryDevelopCommand(DevelopCommand):

    def run(self):
        DevelopCommand.run(self)
        if not IS_LIGHT_BUILD:
            self.run_command('build_js')


cmdclass = {
    'sdist': SentrySDistCommand,
    'develop': SentryDevelopCommand,
    'build': SentryBuildCommand,
    'build_js': BuildJavascriptCommand,
}


setup(
    name='sentry',
    version=VERSION,
    author='Sentry',
    author_email='hello@getsentry.com',
    url='https://getsentry.com',
    description='A realtime logging and aggregation server.',
    long_description=open(os.path.join(ROOT, 'README.rst')).read(),
    package_dir={'': 'src'},
    packages=find_packages('src'),
    zip_safe=False,
    install_requires=install_requires,
    extras_require={
        'tests': tests_require,
        'dev': dev_requires,
        'postgres': install_requires + postgres_requires,
        'postgres_pypy': install_requires + postgres_pypy_requires,
    },
    cmdclass=cmdclass,
    license='BSD',
    include_package_data=True,
    entry_points={
        'console_scripts': [
            'sentry = sentry.runner:main',
        ],
        'flake8.extension': [
        ],
    },
    classifiers=[
        'Framework :: Django',
        'Intended Audience :: Developers',
        'Intended Audience :: System Administrators',
        'Operating System :: POSIX :: Linux',
        'Topic :: Software Development'
    ],
)<|MERGE_RESOLUTION|>--- conflicted
+++ resolved
@@ -107,12 +107,9 @@
     'exam>=0.5.1',
     'hiredis>=0.1.0,<0.2.0',
     'ipaddr>=2.1.11,<2.2.0',
-<<<<<<< HEAD
     'kombu', # 3.0.27 breaks Django 1.6.x compatibility - (JLF was here, I want latest kombu, let's see if this actually breaks Sentry
     'logan>=0.7.1,<0.8.0',
-=======
     'kombu==3.0.30',
->>>>>>> e7a29578
     'lxml>=3.4.1',
     'mock>=0.8.0,<1.1',
     'petname>=1.7,<1.8',
