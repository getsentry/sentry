import type {ReactElement} from 'react';
import {useCallback, useEffect, useRef, useState} from 'react';
import styled from '@emotion/styled';
import debounce from 'lodash/debounce';

import LoadingIndicator from 'sentry/components/loadingIndicator';
import SearchBar from 'sentry/components/searchBar';
import {space} from 'sentry/styles/space';
import useApi from 'sentry/utils/useApi';
import useKeyPress from 'sentry/utils/useKeyPress';

type Props = {
  onSelectResult: (value: string) => void;
  path: string;
  placeholder: string;
  suggestionContent: (suggestion: any) => ReactElement;
  createSuggestionPath?: (suggestion: any) => string;
  host?: string;
  onSearch?: (value: string) => void;
  queryParam?: string;
};

function DebounceSearch({
  createSuggestionPath,
  onSearch,
  onSelectResult,
  host,
  path,
  placeholder,
  queryParam = '',
  suggestionContent,
}: Props) {
  const [error, setError] = useState('');
  const [loading, setLoading] = useState(false);
  const [query, setQuery] = useState('');
  const [queryResults, setQueryResults] = useState([]);
  const [showResults, setShowResults] = useState(false);
  const [node, setNode] = useState<HTMLDivElement | null>();
  const setKeyHandlers = useCallback((nodeRef: HTMLDivElement | null) => {
    setNode(nodeRef);
  }, []);
  const downPress = useKeyPress('ArrowDown', node);
  const upPress = useKeyPress('ArrowUp', node);
  const enterPress = useKeyPress('Enter', node);
  const escapePress = useKeyPress('Escape', node);

  const [cursor, setCursor] = useState<number>(0);

  const api = useApi();

  const debouncedSearch = useRef(
    debounce(async (searchHost, value) => {
      // Avoid slow-fetch race conditions
      api.clear();
      setError('');
      setQueryResults([]);

      if (value) {
        try {
          const queryParams = {
            query: [queryParam, value].filter(v => v).join(':'),
            per_page: 10,
          };
          const results = await api.requestPromise(path, {
            method: 'GET',
            host: searchHost,
            data: queryParams,
          });
          setQueryResults(results);
        } catch (err) {
          setError((err as Error).message);
        }
      }
      setLoading(false);
      value ? setShowResults(true) : setShowResults(false);
    }, 300)
  ).current;

  const onChange = useCallback(
    (value: string) => {
      value ? setLoading(true) : setLoading(false);
      value ? setShowResults(true) : setShowResults(false);
      setQuery(value);
      debouncedSearch(host, value);
    },
    [host, debouncedSearch]
  );

  useEffect(() => {
    if (queryResults.length && downPress) {
      setCursor(prevState =>
        prevState < queryResults.length ? prevState + 1 : prevState
      );
    }
  }, [downPress, queryResults.length]);

  useEffect(() => {
    if (queryResults.length && upPress) {
      setCursor(prevState => (prevState > 0 ? prevState - 1 : prevState));
    }
  }, [upPress, queryResults.length]);

  useEffect(() => {
    if (enterPress && cursor === 0) {
      if (onSearch) {
        onSearch(query);
      } else {
        onChange(query);
      }
    } else if (enterPress && cursor <= queryResults.length) {
      const item = queryResults[cursor - 1]!;
      onSelectResult(item);
    }
  }, [cursor, enterPress, onChange, onSearch, onSelectResult, query, queryResults]);

  useEffect(() => {
    api.clear();
    setCursor(0);
    setError('');
    setLoading(false);
    setQueryResults([]);
    setShowResults(false);
  }, [escapePress, debouncedSearch, api, host]);

  const renderSuggestion = (item: any, idx: number) => {
    return (
      <a
        target="_blank"
        href={createSuggestionPath?.(item)}
        rel="noreferrer"
        key={item.id}
      >
        <SuggestionCard highlight={cursor === idx + 1}>
          {suggestionContent(item)}
        </SuggestionCard>
      </a>
    );
  };

  return (
    <div>
      <div ref={setKeyHandlers}>
        <SearchBar
          placeholder={placeholder}
          onChange={onChange}
          style={error ? {border: '1px solid red'} : {}}
        />
      </div>
      <SearchResults>
        {loading && <LoadingIndicator />}
        {!loading && showResults && queryResults.map(renderSuggestion)}
        {!loading && showResults && !queryResults.length && <Card>No results found</Card>}
      </SearchResults>
      {error && <Error>{error}</Error>}
    </div>
  );
}

const Card = styled('div')<{highlight?: boolean}>`
<<<<<<< HEAD
  color: ${p => (p.highlight ? p.theme.active : p.theme.textColor)};
  background: ${p => (p.highlight ? p.theme.gray100 : p.theme.tokens.background.primary)};
=======
  color: ${p => (p.highlight ? p.theme.active : p.theme.tokens.content.primary)};
  background: ${p => (p.highlight ? p.theme.gray100 : p.theme.background)};
>>>>>>> 24b7a1e4
  box-shadow: ${p => p.theme.dropShadowMedium};
  padding: ${space(2)};
`;
const Error = styled('div')`
  color: red;
`;
const SearchResults = styled('div')`
  margin-bottom: ${space(2)};
`;
const SuggestionCard = styled(Card)`
  &:hover {
    color: ${p => p.theme.active};
    background: ${p => p.theme.gray100};
    cursor: pointer;
  }
`;

export default DebounceSearch;<|MERGE_RESOLUTION|>--- conflicted
+++ resolved
@@ -157,13 +157,8 @@
 }
 
 const Card = styled('div')<{highlight?: boolean}>`
-<<<<<<< HEAD
-  color: ${p => (p.highlight ? p.theme.active : p.theme.textColor)};
   background: ${p => (p.highlight ? p.theme.gray100 : p.theme.tokens.background.primary)};
-=======
   color: ${p => (p.highlight ? p.theme.active : p.theme.tokens.content.primary)};
-  background: ${p => (p.highlight ? p.theme.gray100 : p.theme.background)};
->>>>>>> 24b7a1e4
   box-shadow: ${p => p.theme.dropShadowMedium};
   padding: ${space(2)};
 `;
