import {ThemeProvider} from '@emotion/react';
import {ConfigFixture} from 'sentry-fixture/config';
import {OrganizationFixture} from 'sentry-fixture/organization';
import {ThemeFixture} from 'sentry-fixture/theme';
import {UserFixture} from 'sentry-fixture/user';

import {BillingConfigFixture} from 'getsentry-test/fixtures/billingConfig';
import {BillingHistoryFixture} from 'getsentry-test/fixtures/billingHistory';
import {ChargeFixture} from 'getsentry-test/fixtures/charge';
import {InvoiceFixture} from 'getsentry-test/fixtures/invoice';
import {MetricHistoryFixture} from 'getsentry-test/fixtures/metricHistory';
import {OnboardingTasksFixture} from 'getsentry-test/fixtures/onboardingTasks';
import {OwnerFixture} from 'getsentry-test/fixtures/owner';
import {PoliciesFixture} from 'getsentry-test/fixtures/policies';
import {ProjectFixture} from 'getsentry-test/fixtures/project';
import {
  Am3DsEnterpriseSubscriptionFixture,
  SubscriptionFixture,
} from 'getsentry-test/fixtures/subscription';
import {initializeOrg} from 'sentry-test/initializeOrg';
import {
  render,
  renderGlobalModal,
  renderHook,
  screen,
  userEvent,
  waitFor,
  within,
} from 'sentry-test/reactTestingLibrary';
import selectEvent from 'sentry-test/selectEvent';

import ConfigStore from 'sentry/stores/configStore';
import ModalStore from 'sentry/stores/modalStore';
import {DataCategory} from 'sentry/types/core';
import type {Organization} from 'sentry/types/organization';
import * as useOrganization from 'sentry/utils/useOrganization';

import {FREE_EVENTS_KEYS} from 'admin/components/addGiftEventsAction';
import type {StatsGroup} from 'admin/components/customers/customerStats';
import {populateChartData, useSeries} from 'admin/components/customers/customerStats';
import CustomerDetails from 'admin/views/customerDetails';
import type {Subscription} from 'getsentry/types';
import {BillingType, PlanTier} from 'getsentry/types';

const theme = ThemeFixture();
type Overwrite<T, U> = Pick<T, Exclude<keyof T, keyof U>> & U;

type MockSubscription = Overwrite<
  Subscription,
  {
    isBillingAdmin?: boolean;
    pendingChanges?: boolean | Subscription['pendingChanges'];
    type?: BillingType;
  }
>;

interface Response {
  end: string;
  groups: StatsGroup[];
  intervals: Array<string | number>;
  start: string;
}

function Stats90DayFixture(): Response {
  return {
    start: '2021-04-21T00:00:00Z',
    end: '2021-07-20T22:18:00Z',
    intervals: [
      '2021-04-21T00:00:00Z',
      '2021-04-22T00:00:00Z',
      '2021-04-23T00:00:00Z',
      '2021-04-24T00:00:00Z',
      '2021-04-25T00:00:00Z',
      '2021-04-26T00:00:00Z',
      '2021-04-27T00:00:00Z',
      '2021-04-28T00:00:00Z',
      '2021-04-29T00:00:00Z',
      '2021-04-30T00:00:00Z',
      '2021-05-01T00:00:00Z',
      '2021-05-02T00:00:00Z',
      '2021-05-03T00:00:00Z',
      '2021-05-04T00:00:00Z',
      '2021-05-05T00:00:00Z',
      '2021-05-06T00:00:00Z',
      '2021-05-07T00:00:00Z',
      '2021-05-08T00:00:00Z',
      '2021-05-09T00:00:00Z',
      '2021-05-10T00:00:00Z',
      '2021-05-11T00:00:00Z',
      '2021-05-12T00:00:00Z',
      '2021-05-13T00:00:00Z',
      '2021-05-14T00:00:00Z',
      '2021-05-15T00:00:00Z',
      '2021-05-16T00:00:00Z',
      '2021-05-17T00:00:00Z',
      '2021-05-18T00:00:00Z',
      '2021-05-19T00:00:00Z',
      '2021-05-20T00:00:00Z',
      '2021-05-21T00:00:00Z',
      '2021-05-22T00:00:00Z',
      '2021-05-23T00:00:00Z',
      '2021-05-24T00:00:00Z',
      '2021-05-25T00:00:00Z',
      '2021-05-26T00:00:00Z',
      '2021-05-27T00:00:00Z',
      '2021-05-28T00:00:00Z',
      '2021-05-29T00:00:00Z',
      '2021-05-30T00:00:00Z',
      '2021-05-31T00:00:00Z',
      '2021-06-01T00:00:00Z',
      '2021-06-02T00:00:00Z',
      '2021-06-03T00:00:00Z',
      '2021-06-04T00:00:00Z',
      '2021-06-05T00:00:00Z',
      '2021-06-06T00:00:00Z',
      '2021-06-07T00:00:00Z',
      '2021-06-08T00:00:00Z',
      '2021-06-09T00:00:00Z',
      '2021-06-10T00:00:00Z',
      '2021-06-11T00:00:00Z',
      '2021-06-12T00:00:00Z',
      '2021-06-13T00:00:00Z',
      '2021-06-14T00:00:00Z',
      '2021-06-15T00:00:00Z',
      '2021-06-16T00:00:00Z',
      '2021-06-17T00:00:00Z',
      '2021-06-18T00:00:00Z',
      '2021-06-19T00:00:00Z',
      '2021-06-20T00:00:00Z',
      '2021-06-21T00:00:00Z',
      '2021-06-22T00:00:00Z',
      '2021-06-23T00:00:00Z',
      '2021-06-24T00:00:00Z',
      '2021-06-25T00:00:00Z',
      '2021-06-26T00:00:00Z',
      '2021-06-27T00:00:00Z',
      '2021-06-28T00:00:00Z',
      '2021-06-29T00:00:00Z',
      '2021-06-30T00:00:00Z',
      '2021-07-01T00:00:00Z',
      '2021-07-02T00:00:00Z',
      '2021-07-03T00:00:00Z',
      '2021-07-04T00:00:00Z',
      '2021-07-05T00:00:00Z',
      '2021-07-06T00:00:00Z',
      '2021-07-07T00:00:00Z',
      '2021-07-08T00:00:00Z',
      '2021-07-09T00:00:00Z',
      '2021-07-10T00:00:00Z',
      '2021-07-11T00:00:00Z',
      '2021-07-12T00:00:00Z',
      '2021-07-13T00:00:00Z',
      '2021-07-14T00:00:00Z',
      '2021-07-15T00:00:00Z',
      '2021-07-16T00:00:00Z',
      '2021-07-17T00:00:00Z',
      '2021-07-18T00:00:00Z',
      '2021-07-19T00:00:00Z',
      '2021-07-20T00:00:00Z',
    ],
    groups: [
      {
        by: {
          outcome: 'invalid',
          reason: 'browser-extensions',
        },
        totals: {
          'sum(quantity)': 2300000,
        },
        series: {
          'sum(quantity)': [
            0, 0, 0, 0, 0, 0, 0, 0, 0, 0, 0, 0, 0, 0, 0, 0, 0, 0, 0, 0, 0, 0, 0, 0, 0, 0,
            0, 0, 0, 0, 0, 0, 0, 0, 0, 0, 0, 0, 0, 0, 0, 0, 0, 0, 0, 0, 0, 0, 0, 0, 0, 0,
            0, 0, 0, 0, 0, 0, 0, 0, 0, 0, 0, 0, 0, 0, 0, 0, 0, 0, 0, 0, 0, 0, 0, 0, 0, 0,
            0, 0, 0, 0, 300000, 300000, 300000, 300000, 300000, 300000, 300000, 200000, 0,
          ],
        },
      },
      {
        by: {
          reason: 'cors',
          outcome: 'invalid',
        },
        totals: {
          'sum(quantity)': 2300000,
        },
        series: {
          'sum(quantity)': [
            0, 0, 0, 0, 0, 0, 0, 0, 0, 0, 0, 0, 0, 0, 0, 0, 0, 0, 0, 0, 0, 0, 0, 0, 0, 0,
            0, 0, 0, 0, 0, 0, 0, 0, 0, 0, 0, 0, 0, 0, 0, 0, 0, 0, 0, 0, 0, 0, 0, 0, 0, 0,
            0, 0, 0, 0, 0, 0, 0, 0, 0, 0, 0, 0, 0, 0, 0, 0, 0, 0, 0, 0, 0, 0, 0, 0, 0, 0,
            0, 0, 0, 0, 200000, 300000, 300000, 300000, 300000, 300000, 300000, 300000, 0,
          ],
        },
      },
      {
        by: {
          reason: 'grace_period',
          outcome: 'invalid',
        },
        totals: {
          'sum(quantity)': 2200000,
        },
        series: {
          'sum(quantity)': [
            0, 0, 0, 0, 0, 0, 0, 0, 0, 0, 0, 0, 0, 0, 0, 0, 0, 0, 0, 0, 0, 0, 0, 0, 0, 0,
            0, 0, 0, 0, 0, 0, 0, 0, 0, 0, 0, 0, 0, 0, 0, 0, 0, 0, 0, 0, 0, 0, 0, 0, 0, 0,
            0, 0, 0, 0, 0, 0, 0, 0, 0, 0, 0, 0, 0, 0, 0, 0, 0, 0, 0, 0, 0, 0, 0, 0, 0, 0,
            0, 0, 0, 0, 200000, 300000, 300000, 300000, 300000, 300000, 300000, 200000, 0,
          ],
        },
      },
      {
        by: {
          reason: 'usage_exceeded',
          outcome: 'invalid',
        },
        totals: {
          'sum(quantity)': 2200000,
        },
        series: {
          'sum(quantity)': [
            0, 0, 0, 0, 0, 0, 0, 0, 0, 0, 0, 0, 0, 0, 0, 0, 0, 0, 0, 0, 0, 0, 0, 0, 0, 0,
            0, 0, 0, 0, 0, 0, 0, 0, 0, 0, 0, 0, 0, 0, 0, 0, 0, 0, 0, 0, 0, 0, 0, 0, 0, 0,
            0, 0, 0, 0, 0, 0, 0, 0, 0, 0, 0, 0, 0, 0, 0, 0, 0, 0, 0, 0, 0, 0, 0, 0, 0, 0,
            0, 0, 0, 0, 200000, 300000, 300000, 300000, 300000, 300000, 300000, 200000, 0,
          ],
        },
      },
      {
        by: {
          reason: 'web-crawlers',
          outcome: 'invalid',
        },
        totals: {
          'sum(quantity)': 2300000,
        },
        series: {
          'sum(quantity)': [
            0, 0, 0, 0, 0, 0, 0, 0, 0, 0, 0, 0, 0, 0, 0, 0, 0, 0, 0, 0, 0, 0, 0, 0, 0, 0,
            0, 0, 0, 0, 0, 0, 0, 0, 0, 0, 0, 0, 0, 0, 0, 0, 0, 0, 0, 0, 0, 0, 0, 0, 0, 0,
            0, 0, 0, 0, 0, 0, 0, 0, 0, 0, 0, 0, 0, 0, 0, 0, 0, 0, 0, 0, 0, 0, 0, 0, 0, 0,
            0, 0, 0, 0, 300000, 300000, 300000, 300000, 300000, 300000, 300000, 200000, 0,
          ],
        },
      },
      {
        by: {
          outcome: 'rate_limited',
          reason: 'none',
        },
        totals: {
          'sum(quantity)': 18000000,
        },
        series: {
          'sum(quantity)': [
            0, 0, 0, 0, 0, 0, 0, 0, 0, 0, 0, 0, 0, 0, 0, 0, 0, 0, 0, 0, 0, 0, 0, 0, 0, 0,
            0, 0, 0, 0, 0, 0, 0, 0, 0, 0, 0, 0, 0, 0, 0, 0, 0, 0, 0, 0, 0, 0, 0, 0, 0, 0,
            0, 0, 0, 0, 0, 0, 0, 0, 0, 0, 0, 0, 0, 0, 0, 0, 0, 0, 0, 0, 0, 0, 0, 0, 0, 0,
            0, 0, 0, 0, 1900000, 2400000, 2400000, 2400000, 2400000, 2400000, 2400000,
            1700000, 0,
          ],
        },
      },
      {
        by: {
          reason: 'error-message',
          outcome: 'invalid',
        },
        totals: {
          'sum(quantity)': 2200000,
        },
        series: {
          'sum(quantity)': [
            0, 0, 0, 0, 0, 0, 0, 0, 0, 0, 0, 0, 0, 0, 0, 0, 0, 0, 0, 0, 0, 0, 0, 0, 0, 0,
            0, 0, 0, 0, 0, 0, 0, 0, 0, 0, 0, 0, 0, 0, 0, 0, 0, 0, 0, 0, 0, 0, 0, 0, 0, 0,
            0, 0, 0, 0, 0, 0, 0, 0, 0, 0, 0, 0, 0, 0, 0, 0, 0, 0, 0, 0, 0, 0, 0, 0, 0, 0,
            0, 0, 0, 0, 200000, 300000, 300000, 300000, 300000, 300000, 300000, 200000, 0,
          ],
        },
      },
      {
        by: {
          reason: 'legacy-browsers',
          outcome: 'invalid',
        },
        totals: {
          'sum(quantity)': 2300000,
        },
        series: {
          'sum(quantity)': [
            0, 0, 0, 0, 0, 0, 0, 0, 0, 0, 0, 0, 0, 0, 0, 0, 0, 0, 0, 0, 0, 0, 0, 0, 0, 0,
            0, 0, 0, 0, 0, 0, 0, 0, 0, 0, 0, 0, 0, 0, 0, 0, 0, 0, 0, 0, 0, 0, 0, 0, 0, 0,
            0, 0, 0, 0, 0, 0, 0, 0, 0, 0, 0, 0, 0, 0, 0, 0, 0, 0, 0, 0, 0, 0, 0, 0, 0, 0,
            0, 0, 0, 0, 300000, 300000, 300000, 300000, 300000, 300000, 300000, 200000, 0,
          ],
        },
      },
      {
        by: {
          reason: 'localhost',
          outcome: 'invalid',
        },
        totals: {
          'sum(quantity)': 2200000,
        },
        series: {
          'sum(quantity)': [
            0, 0, 0, 0, 0, 0, 0, 0, 0, 0, 0, 0, 0, 0, 0, 0, 0, 0, 0, 0, 0, 0, 0, 0, 0, 0,
            0, 0, 0, 0, 0, 0, 0, 0, 0, 0, 0, 0, 0, 0, 0, 0, 0, 0, 0, 0, 0, 0, 0, 0, 0, 0,
            0, 0, 0, 0, 0, 0, 0, 0, 0, 0, 0, 0, 0, 0, 0, 0, 0, 0, 0, 0, 0, 0, 0, 0, 0, 0,
            0, 0, 0, 0, 200000, 300000, 300000, 300000, 300000, 300000, 300000, 200000, 0,
          ],
        },
      },
      {
        by: {
          outcome: 'filtered',
          reason: 'none',
        },
        totals: {
          'sum(quantity)': 18000000,
        },
        series: {
          'sum(quantity)': [
            0, 0, 0, 0, 0, 0, 0, 0, 0, 0, 0, 0, 0, 0, 0, 0, 0, 0, 0, 0, 0, 0, 0, 0, 0, 0,
            0, 0, 0, 0, 0, 0, 0, 0, 0, 0, 0, 0, 0, 0, 0, 0, 0, 0, 0, 0, 0, 0, 0, 0, 0, 0,
            0, 0, 0, 0, 0, 0, 0, 0, 0, 0, 0, 0, 0, 0, 0, 0, 0, 0, 0, 0, 0, 0, 0, 0, 0, 0,
            0, 0, 0, 0, 1900000, 2400000, 2400000, 2400000, 2400000, 2400000, 2400000,
            1700000, 0,
          ],
        },
      },
      {
        by: {
          reason: 'none',
          outcome: 'accepted',
        },
        totals: {
          'sum(quantity)': 18000000,
        },
        series: {
          'sum(quantity)': [
            0, 0, 0, 0, 0, 0, 0, 0, 0, 0, 0, 0, 0, 0, 0, 0, 0, 0, 0, 0, 0, 0, 0, 0, 0, 0,
            0, 0, 0, 0, 0, 0, 0, 0, 0, 0, 0, 0, 0, 0, 0, 0, 0, 0, 0, 0, 0, 0, 0, 0, 0, 0,
            0, 0, 0, 0, 0, 0, 0, 0, 0, 0, 0, 0, 0, 0, 0, 0, 0, 0, 0, 0, 0, 0, 0, 0, 0, 0,
            0, 0, 0, 0, 1900000, 2400000, 2400000, 2400000, 2400000, 2400000, 2400000,
            1700000, 0,
          ],
        },
      },
    ],
  };
}

function StatsBillingPeriodFixture(): Response {
  return {
    start: '2021-06-29T00:00:00Z',
    end: '2021-07-20T20:12:00Z',
    intervals: [
      '2021-06-29T00:00:00Z',
      '2021-06-30T00:00:00Z',
      '2021-07-01T00:00:00Z',
      '2021-07-02T00:00:00Z',
      '2021-07-03T00:00:00Z',
      '2021-07-04T00:00:00Z',
      '2021-07-05T00:00:00Z',
      '2021-07-06T00:00:00Z',
      '2021-07-07T00:00:00Z',
      '2021-07-08T00:00:00Z',
      '2021-07-09T00:00:00Z',
      '2021-07-10T00:00:00Z',
      '2021-07-11T00:00:00Z',
      '2021-07-12T00:00:00Z',
      '2021-07-13T00:00:00Z',
      '2021-07-14T00:00:00Z',
      '2021-07-15T00:00:00Z',
      '2021-07-16T00:00:00Z',
      '2021-07-17T00:00:00Z',
      '2021-07-18T00:00:00Z',
      '2021-07-19T00:00:00Z',
      '2021-07-20T00:00:00Z',
    ],
    groups: [
      {
        by: {
          outcome: 'filtered',
          reason: 'none',
        },
        totals: {
          'sum(quantity)': 4000,
        },
        series: {
          'sum(quantity)': [
            0, 0, 0, 0, 0, 0, 0, 0, 0, 0, 0, 0, 0, 500, 500, 500, 500, 500, 500, 500, 500,
            0,
          ],
        },
      },
      {
        by: {
          outcome: 'filtered',
          reason: 'browser-extensions',
        },
        totals: {
          'sum(quantity)': 8000,
        },
        series: {
          'sum(quantity)': [
            0, 0, 0, 0, 0, 0, 0, 0, 0, 0, 0, 0, 0, 1000, 1000, 1000, 1000, 1000, 1000,
            1000, 1000, 0,
          ],
        },
      },
      {
        by: {
          outcome: 'filtered',
          reason: 'Sampled:3',
        },
        totals: {
          'sum(quantity)': 3558,
        },
        series: {
          'sum(quantity)': [
            0, 0, 0, 0, 0, 0, 0, 0, 0, 0, 0, 0, 0, 0, 0, 0, 0, 0, 0, 0, 3558, 0,
          ],
        },
      },
      {
        by: {
          outcome: 'filtered',
          reason: 'Sampled:4',
        },
        totals: {
          'sum(quantity)': 1404,
        },
        series: {
          'sum(quantity)': [
            0, 0, 0, 0, 0, 0, 0, 0, 0, 0, 0, 0, 0, 0, 0, 0, 0, 0, 0, 0, 1404, 0,
          ],
        },
      },
      {
        by: {
          outcome: 'rate_limited',
          reason: 'grace_period',
        },
        totals: {
          'sum(quantity)': 8000,
        },
        series: {
          'sum(quantity)': [
            0, 0, 0, 0, 0, 0, 0, 0, 0, 0, 0, 0, 0, 1000, 1000, 1000, 1000, 1000, 1000,
            1000, 1000, 0,
          ],
        },
      },
      {
        by: {
          outcome: 'rate_limited',
          reason: 'browser-extensions',
        },
        totals: {
          'sum(quantity)': 8000,
        },
        series: {
          'sum(quantity)': [
            0, 0, 0, 0, 0, 0, 0, 0, 0, 0, 0, 0, 0, 1000, 1000, 1000, 1000, 1000, 1000,
            1000, 1000, 0,
          ],
        },
      },
      {
        by: {
          outcome: 'invalid',
          reason: 'legacy-browsers',
        },
        totals: {
          'sum(quantity)': 8000,
        },
        series: {
          'sum(quantity)': [
            0, 0, 0, 0, 0, 0, 0, 0, 0, 0, 0, 0, 0, 1000, 1000, 1000, 1000, 1000, 1000,
            1000, 1000, 0,
          ],
        },
      },
      {
        by: {
          reason: 'error-message',
          outcome: 'invalid',
        },
        totals: {
          'sum(quantity)': 8000,
        },
        series: {
          'sum(quantity)': [
            0, 0, 0, 0, 0, 0, 0, 0, 0, 0, 0, 0, 0, 1000, 1000, 1000, 1000, 1000, 1000,
            1000, 1000, 0,
          ],
        },
      },
      {
        by: {
          outcome: 'invalid',
          reason: 'cors',
        },
        totals: {
          'sum(quantity)': 8000,
        },
        series: {
          'sum(quantity)': [
            0, 0, 0, 0, 0, 0, 0, 0, 0, 0, 0, 0, 0, 1000, 1000, 1000, 1000, 1000, 1000,
            1000, 1000, 0,
          ],
        },
      },
      {
        by: {
          reason: 'project_abuse_limit',
          outcome: 'rate_limited',
        },
        totals: {
          'sum(quantity)': 8000,
        },
        series: {
          'sum(quantity)': [
            0, 0, 0, 0, 0, 0, 0, 0, 0, 0, 0, 0, 0, 1000, 1000, 1000, 1000, 1000, 1000,
            1000, 1000, 0,
          ],
        },
      },
      {
        by: {
          reason: 'localhost',
          outcome: 'invalid',
        },
        totals: {
          'sum(quantity)': 8000,
        },
        series: {
          'sum(quantity)': [
            0, 0, 0, 0, 0, 0, 0, 0, 0, 0, 0, 0, 0, 1000, 1000, 1000, 1000, 1000, 1000,
            1000, 1000, 0,
          ],
        },
      },
      {
        by: {
          outcome: 'accepted',
          reason: 'none',
        },
        totals: {
          'sum(quantity)': 8000,
        },
        series: {
          'sum(quantity)': [
            0, 0, 0, 0, 0, 0, 0, 0, 0, 0, 0, 0, 0, 1000, 1000, 1000, 1000, 1000, 1000,
            1000, 1000, 0,
          ],
        },
      },
      {
        by: {
          outcome: 'rate_limited',
          reason: 'usage_exceeded',
        },
        totals: {
          'sum(quantity)': 8000,
        },
        series: {
          'sum(quantity)': [
            0, 0, 0, 0, 0, 0, 0, 0, 0, 0, 0, 0, 0, 1000, 1000, 1000, 1000, 1000, 1000,
            1000, 1000, 0,
          ],
        },
      },
      {
        by: {
          reason: 'web-crawlers',
          outcome: 'invalid',
        },
        totals: {
          'sum(quantity)': 8000,
        },
        series: {
          'sum(quantity)': [
            0, 0, 0, 0, 0, 0, 0, 0, 0, 0, 0, 0, 0, 1000, 1000, 1000, 1000, 1000, 1000,
            1000, 1000, 0,
          ],
        },
      },
    ],
  };
}

function setUpMocks(
  organization: Organization,
  subscription?: Partial<MockSubscription>
) {
  // We mock the useOrganization hook here instead on the top level because we call renderMocks explicitly with different orgs
  // TODO(ogi): find a better way to do this
  jest.spyOn(useOrganization, 'default').mockReturnValue(organization);

  MockApiClient.addMockResponse({
    url: `/organizations/${organization.slug}/`,
    body: organization,
  });
  MockApiClient.addMockResponse({
    url: `/customers/${organization.slug}/`,
    body: {
      organization,
      ...SubscriptionFixture({organization, plan: 'am1_f'}),
      ...subscription,
    },
  });
  MockApiClient.addMockResponse({
    url: `/customers/${organization.slug}/billing-config/?tier=all`,
    body: BillingConfigFixture(PlanTier.ALL),
  });
  // TODO(isabella): remove this once all billing config api calls are updated to use tier=all
  MockApiClient.addMockResponse({
    url: `/customers/${organization.slug}/billing-config/?tier=mm2`,
    body: BillingConfigFixture(PlanTier.MM2),
  });
  MockApiClient.addMockResponse({
    url: `/customers/${organization.slug}/billing-config/?tier=am1`,
    body: BillingConfigFixture(PlanTier.AM1),
  });
  MockApiClient.addMockResponse({
    url: `/customers/${organization.slug}/billing-config/?tier=am2`,
    body: BillingConfigFixture(PlanTier.AM2),
  });
  MockApiClient.addMockResponse({
    url: `/customers/${organization.slug}/billing-config/?tier=am3`,
    body: BillingConfigFixture(PlanTier.AM3),
  });
  MockApiClient.addMockResponse({
    url: `/organizations/${organization.slug}/stats_v2/`,
    body: StatsBillingPeriodFixture(),
  });
  MockApiClient.addMockResponse({
    url: `/organizations/${organization.slug}/stats_v2/?start=1619037805.962&end=1626813805.962`,
    body: Stats90DayFixture(),
  });
  MockApiClient.addMockResponse({
    url: `/organizations/${organization.slug}/members/`,
    body: [OwnerFixture()],
  });
  MockApiClient.addMockResponse({
    url: `/organizations/${organization.slug}/projects/?statsPeriod=30d`,
    body: [ProjectFixture({})],
  });
  MockApiClient.addMockResponse({
    url: `/customers/${organization.slug}/history/`,
    body: [BillingHistoryFixture()],
  });
  MockApiClient.addMockResponse({
    url: `/internal-stats/${organization.slug}/onboarding-tasks/`,
    body: OnboardingTasksFixture(),
  });
  MockApiClient.addMockResponse({
    url: `/customers/${organization.slug}/policies/`,
    body: PoliciesFixture(),
  });
  MockApiClient.addMockResponse({
    url: `/customers/${organization.slug}/invoices/`,
    body: [InvoiceFixture()],
  });
  MockApiClient.addMockResponse({
    url: `/customers/${organization.slug}/charges/`,
    body: [ChargeFixture({})],
  });
  MockApiClient.addMockResponse({
    url: `/organizations/${organization.slug}/`,
    body: organization,
  });
  MockApiClient.addMockResponse({
    url: `/organizations/${organization.slug}/projects/`,
    body: [],
  });
}

describe('Customer Details', function () {
  const {organization, router} = initializeOrg();

  const mockUser = UserFixture({permissions: new Set([])});
  ConfigStore.loadInitialData(ConfigFixture({user: mockUser}));

  afterEach(() => {
    MockApiClient.clearMockResponses();
    ModalStore.reset();
  });

  it('populates chart data', function () {
    setUpMocks(organization);

    const data = StatsBillingPeriodFixture();

    const {result: chartData} = renderHook(
      () => {
        const series = useSeries();
        return populateChartData(data.intervals, data.groups, series);
      },
      {
        wrapper: ({children}) => {
          return <ThemeProvider theme={theme}>{children}</ThemeProvider>;
        },
      }
    );

    expect(chartData.current).toEqual([
      {
        seriesName: 'Accepted',
        data: [
          {name: '2021-06-29T00:00:00Z', value: 0},
          {name: '2021-06-30T00:00:00Z', value: 0},
          {name: '2021-07-01T00:00:00Z', value: 0},
          {name: '2021-07-02T00:00:00Z', value: 0},
          {name: '2021-07-03T00:00:00Z', value: 0},
          {name: '2021-07-04T00:00:00Z', value: 0},
          {name: '2021-07-05T00:00:00Z', value: 0},
          {name: '2021-07-06T00:00:00Z', value: 0},
          {name: '2021-07-07T00:00:00Z', value: 0},
          {name: '2021-07-08T00:00:00Z', value: 0},
          {name: '2021-07-09T00:00:00Z', value: 0},
          {name: '2021-07-10T00:00:00Z', value: 0},
          {name: '2021-07-11T00:00:00Z', value: 0},
          {name: '2021-07-12T00:00:00Z', value: 1000},
          {name: '2021-07-13T00:00:00Z', value: 1000},
          {name: '2021-07-14T00:00:00Z', value: 1000},
          {name: '2021-07-15T00:00:00Z', value: 1000},
          {name: '2021-07-16T00:00:00Z', value: 1000},
          {name: '2021-07-17T00:00:00Z', value: 1000},
          {name: '2021-07-18T00:00:00Z', value: 1000},
          {name: '2021-07-19T00:00:00Z', value: 1000},
          {name: '2021-07-20T00:00:00Z', value: 0},
        ],
        color: theme.purple300,
      },
      {
        seriesName: 'Filtered (Server)',
        data: [
          {name: '2021-06-29T00:00:00Z', value: 0},
          {name: '2021-06-30T00:00:00Z', value: 0},
          {name: '2021-07-01T00:00:00Z', value: 0},
          {name: '2021-07-02T00:00:00Z', value: 0},
          {name: '2021-07-03T00:00:00Z', value: 0},
          {name: '2021-07-04T00:00:00Z', value: 0},
          {name: '2021-07-05T00:00:00Z', value: 0},
          {name: '2021-07-06T00:00:00Z', value: 0},
          {name: '2021-07-07T00:00:00Z', value: 0},
          {name: '2021-07-08T00:00:00Z', value: 0},
          {name: '2021-07-09T00:00:00Z', value: 0},
          {name: '2021-07-10T00:00:00Z', value: 0},
          {name: '2021-07-11T00:00:00Z', value: 0},
          {name: '2021-07-12T00:00:00Z', value: 1500},
          {name: '2021-07-13T00:00:00Z', value: 1500},
          {name: '2021-07-14T00:00:00Z', value: 1500},
          {name: '2021-07-15T00:00:00Z', value: 1500},
          {name: '2021-07-16T00:00:00Z', value: 1500},
          {name: '2021-07-17T00:00:00Z', value: 1500},
          {name: '2021-07-18T00:00:00Z', value: 1500},
          {name: '2021-07-19T00:00:00Z', value: 6462},
          {name: '2021-07-20T00:00:00Z', value: 0},
        ],
        subSeries: [
          {
            seriesName: 'None',
            data: [
              {name: '2021-06-29T00:00:00Z', value: 0},
              {name: '2021-06-30T00:00:00Z', value: 0},
              {name: '2021-07-01T00:00:00Z', value: 0},
              {name: '2021-07-02T00:00:00Z', value: 0},
              {name: '2021-07-03T00:00:00Z', value: 0},
              {name: '2021-07-04T00:00:00Z', value: 0},
              {name: '2021-07-05T00:00:00Z', value: 0},
              {name: '2021-07-06T00:00:00Z', value: 0},
              {name: '2021-07-07T00:00:00Z', value: 0},
              {name: '2021-07-08T00:00:00Z', value: 0},
              {name: '2021-07-09T00:00:00Z', value: 0},
              {name: '2021-07-10T00:00:00Z', value: 0},
              {name: '2021-07-11T00:00:00Z', value: 0},
              {name: '2021-07-12T00:00:00Z', value: 500},
              {name: '2021-07-13T00:00:00Z', value: 500},
              {name: '2021-07-14T00:00:00Z', value: 500},
              {name: '2021-07-15T00:00:00Z', value: 500},
              {name: '2021-07-16T00:00:00Z', value: 500},
              {name: '2021-07-17T00:00:00Z', value: 500},
              {name: '2021-07-18T00:00:00Z', value: 500},
              {name: '2021-07-19T00:00:00Z', value: 500},
              {name: '2021-07-20T00:00:00Z', value: 0},
            ],
          },
          {
            seriesName: 'Browser Extensions',
            data: [
              {name: '2021-06-29T00:00:00Z', value: 0},
              {name: '2021-06-30T00:00:00Z', value: 0},
              {name: '2021-07-01T00:00:00Z', value: 0},
              {name: '2021-07-02T00:00:00Z', value: 0},
              {name: '2021-07-03T00:00:00Z', value: 0},
              {name: '2021-07-04T00:00:00Z', value: 0},
              {name: '2021-07-05T00:00:00Z', value: 0},
              {name: '2021-07-06T00:00:00Z', value: 0},
              {name: '2021-07-07T00:00:00Z', value: 0},
              {name: '2021-07-08T00:00:00Z', value: 0},
              {name: '2021-07-09T00:00:00Z', value: 0},
              {name: '2021-07-10T00:00:00Z', value: 0},
              {name: '2021-07-11T00:00:00Z', value: 0},
              {name: '2021-07-12T00:00:00Z', value: 1000},
              {name: '2021-07-13T00:00:00Z', value: 1000},
              {name: '2021-07-14T00:00:00Z', value: 1000},
              {name: '2021-07-15T00:00:00Z', value: 1000},
              {name: '2021-07-16T00:00:00Z', value: 1000},
              {name: '2021-07-17T00:00:00Z', value: 1000},
              {name: '2021-07-18T00:00:00Z', value: 1000},
              {name: '2021-07-19T00:00:00Z', value: 1000},
              {name: '2021-07-20T00:00:00Z', value: 0},
            ],
          },
          {
            seriesName: 'Dynamic Sampling',
            data: [
              {name: '2021-06-29T00:00:00Z', value: 0},
              {name: '2021-06-30T00:00:00Z', value: 0},
              {name: '2021-07-01T00:00:00Z', value: 0},
              {name: '2021-07-02T00:00:00Z', value: 0},
              {name: '2021-07-03T00:00:00Z', value: 0},
              {name: '2021-07-04T00:00:00Z', value: 0},
              {name: '2021-07-05T00:00:00Z', value: 0},
              {name: '2021-07-06T00:00:00Z', value: 0},
              {name: '2021-07-07T00:00:00Z', value: 0},
              {name: '2021-07-08T00:00:00Z', value: 0},
              {name: '2021-07-09T00:00:00Z', value: 0},
              {name: '2021-07-10T00:00:00Z', value: 0},
              {name: '2021-07-11T00:00:00Z', value: 0},
              {name: '2021-07-12T00:00:00Z', value: 0},
              {name: '2021-07-13T00:00:00Z', value: 0},
              {name: '2021-07-14T00:00:00Z', value: 0},
              {name: '2021-07-15T00:00:00Z', value: 0},
              {name: '2021-07-16T00:00:00Z', value: 0},
              {name: '2021-07-17T00:00:00Z', value: 0},
              {name: '2021-07-18T00:00:00Z', value: 0},
              {name: '2021-07-19T00:00:00Z', value: 4962},
              {name: '2021-07-20T00:00:00Z', value: 0},
            ],
          },
        ],
        color: theme.purple200,
      },
      {
        seriesName: 'Over Quota',
        data: [
          {name: '2021-06-29T00:00:00Z', value: 0},
          {name: '2021-06-30T00:00:00Z', value: 0},
          {name: '2021-07-01T00:00:00Z', value: 0},
          {name: '2021-07-02T00:00:00Z', value: 0},
          {name: '2021-07-03T00:00:00Z', value: 0},
          {name: '2021-07-04T00:00:00Z', value: 0},
          {name: '2021-07-05T00:00:00Z', value: 0},
          {name: '2021-07-06T00:00:00Z', value: 0},
          {name: '2021-07-07T00:00:00Z', value: 0},
          {name: '2021-07-08T00:00:00Z', value: 0},
          {name: '2021-07-09T00:00:00Z', value: 0},
          {name: '2021-07-10T00:00:00Z', value: 0},
          {name: '2021-07-11T00:00:00Z', value: 0},
          {name: '2021-07-12T00:00:00Z', value: 2000},
          {name: '2021-07-13T00:00:00Z', value: 2000},
          {name: '2021-07-14T00:00:00Z', value: 2000},
          {name: '2021-07-15T00:00:00Z', value: 2000},
          {name: '2021-07-16T00:00:00Z', value: 2000},
          {name: '2021-07-17T00:00:00Z', value: 2000},
          {name: '2021-07-18T00:00:00Z', value: 2000},
          {name: '2021-07-19T00:00:00Z', value: 2000},
          {name: '2021-07-20T00:00:00Z', value: 0},
        ],
        color: theme.pink200,
      },
      {
        seriesName: 'Discarded (Client)',
        data: [],
        color: theme.yellow300,
      },
      {
        seriesName: 'Dropped (Server)',
        data: [
          {name: '2021-06-29T00:00:00Z', value: 0},
          {name: '2021-06-30T00:00:00Z', value: 0},
          {name: '2021-07-01T00:00:00Z', value: 0},
          {name: '2021-07-02T00:00:00Z', value: 0},
          {name: '2021-07-03T00:00:00Z', value: 0},
          {name: '2021-07-04T00:00:00Z', value: 0},
          {name: '2021-07-05T00:00:00Z', value: 0},
          {name: '2021-07-06T00:00:00Z', value: 0},
          {name: '2021-07-07T00:00:00Z', value: 0},
          {name: '2021-07-08T00:00:00Z', value: 0},
          {name: '2021-07-09T00:00:00Z', value: 0},
          {name: '2021-07-10T00:00:00Z', value: 0},
          {name: '2021-07-11T00:00:00Z', value: 0},
          {name: '2021-07-12T00:00:00Z', value: 7000},
          {name: '2021-07-13T00:00:00Z', value: 7000},
          {name: '2021-07-14T00:00:00Z', value: 7000},
          {name: '2021-07-15T00:00:00Z', value: 7000},
          {name: '2021-07-16T00:00:00Z', value: 7000},
          {name: '2021-07-17T00:00:00Z', value: 7000},
          {name: '2021-07-18T00:00:00Z', value: 7000},
          {name: '2021-07-19T00:00:00Z', value: 7000},
          {name: '2021-07-20T00:00:00Z', value: 0},
        ],
        subSeries: [
          {
            seriesName: 'Browser Extensions',
            data: [
              {name: '2021-06-29T00:00:00Z', value: 0},
              {name: '2021-06-30T00:00:00Z', value: 0},
              {name: '2021-07-01T00:00:00Z', value: 0},
              {name: '2021-07-02T00:00:00Z', value: 0},
              {name: '2021-07-03T00:00:00Z', value: 0},
              {name: '2021-07-04T00:00:00Z', value: 0},
              {name: '2021-07-05T00:00:00Z', value: 0},
              {name: '2021-07-06T00:00:00Z', value: 0},
              {name: '2021-07-07T00:00:00Z', value: 0},
              {name: '2021-07-08T00:00:00Z', value: 0},
              {name: '2021-07-09T00:00:00Z', value: 0},
              {name: '2021-07-10T00:00:00Z', value: 0},
              {name: '2021-07-11T00:00:00Z', value: 0},
              {name: '2021-07-12T00:00:00Z', value: 1000},
              {name: '2021-07-13T00:00:00Z', value: 1000},
              {name: '2021-07-14T00:00:00Z', value: 1000},
              {name: '2021-07-15T00:00:00Z', value: 1000},
              {name: '2021-07-16T00:00:00Z', value: 1000},
              {name: '2021-07-17T00:00:00Z', value: 1000},
              {name: '2021-07-18T00:00:00Z', value: 1000},
              {name: '2021-07-19T00:00:00Z', value: 1000},
              {name: '2021-07-20T00:00:00Z', value: 0},
            ],
          },
          {
            seriesName: 'Legacy Browsers',
            data: [
              {name: '2021-06-29T00:00:00Z', value: 0},
              {name: '2021-06-30T00:00:00Z', value: 0},
              {name: '2021-07-01T00:00:00Z', value: 0},
              {name: '2021-07-02T00:00:00Z', value: 0},
              {name: '2021-07-03T00:00:00Z', value: 0},
              {name: '2021-07-04T00:00:00Z', value: 0},
              {name: '2021-07-05T00:00:00Z', value: 0},
              {name: '2021-07-06T00:00:00Z', value: 0},
              {name: '2021-07-07T00:00:00Z', value: 0},
              {name: '2021-07-08T00:00:00Z', value: 0},
              {name: '2021-07-09T00:00:00Z', value: 0},
              {name: '2021-07-10T00:00:00Z', value: 0},
              {name: '2021-07-11T00:00:00Z', value: 0},
              {name: '2021-07-12T00:00:00Z', value: 1000},
              {name: '2021-07-13T00:00:00Z', value: 1000},
              {name: '2021-07-14T00:00:00Z', value: 1000},
              {name: '2021-07-15T00:00:00Z', value: 1000},
              {name: '2021-07-16T00:00:00Z', value: 1000},
              {name: '2021-07-17T00:00:00Z', value: 1000},
              {name: '2021-07-18T00:00:00Z', value: 1000},
              {name: '2021-07-19T00:00:00Z', value: 1000},
              {name: '2021-07-20T00:00:00Z', value: 0},
            ],
          },
          {
            seriesName: 'Error Message',
            data: [
              {name: '2021-06-29T00:00:00Z', value: 0},
              {name: '2021-06-30T00:00:00Z', value: 0},
              {name: '2021-07-01T00:00:00Z', value: 0},
              {name: '2021-07-02T00:00:00Z', value: 0},
              {name: '2021-07-03T00:00:00Z', value: 0},
              {name: '2021-07-04T00:00:00Z', value: 0},
              {name: '2021-07-05T00:00:00Z', value: 0},
              {name: '2021-07-06T00:00:00Z', value: 0},
              {name: '2021-07-07T00:00:00Z', value: 0},
              {name: '2021-07-08T00:00:00Z', value: 0},
              {name: '2021-07-09T00:00:00Z', value: 0},
              {name: '2021-07-10T00:00:00Z', value: 0},
              {name: '2021-07-11T00:00:00Z', value: 0},
              {name: '2021-07-12T00:00:00Z', value: 1000},
              {name: '2021-07-13T00:00:00Z', value: 1000},
              {name: '2021-07-14T00:00:00Z', value: 1000},
              {name: '2021-07-15T00:00:00Z', value: 1000},
              {name: '2021-07-16T00:00:00Z', value: 1000},
              {name: '2021-07-17T00:00:00Z', value: 1000},
              {name: '2021-07-18T00:00:00Z', value: 1000},
              {name: '2021-07-19T00:00:00Z', value: 1000},
              {name: '2021-07-20T00:00:00Z', value: 0},
            ],
          },
          {
            seriesName: 'Cors',
            data: [
              {name: '2021-06-29T00:00:00Z', value: 0},
              {name: '2021-06-30T00:00:00Z', value: 0},
              {name: '2021-07-01T00:00:00Z', value: 0},
              {name: '2021-07-02T00:00:00Z', value: 0},
              {name: '2021-07-03T00:00:00Z', value: 0},
              {name: '2021-07-04T00:00:00Z', value: 0},
              {name: '2021-07-05T00:00:00Z', value: 0},
              {name: '2021-07-06T00:00:00Z', value: 0},
              {name: '2021-07-07T00:00:00Z', value: 0},
              {name: '2021-07-08T00:00:00Z', value: 0},
              {name: '2021-07-09T00:00:00Z', value: 0},
              {name: '2021-07-10T00:00:00Z', value: 0},
              {name: '2021-07-11T00:00:00Z', value: 0},
              {name: '2021-07-12T00:00:00Z', value: 1000},
              {name: '2021-07-13T00:00:00Z', value: 1000},
              {name: '2021-07-14T00:00:00Z', value: 1000},
              {name: '2021-07-15T00:00:00Z', value: 1000},
              {name: '2021-07-16T00:00:00Z', value: 1000},
              {name: '2021-07-17T00:00:00Z', value: 1000},
              {name: '2021-07-18T00:00:00Z', value: 1000},
              {name: '2021-07-19T00:00:00Z', value: 1000},
              {name: '2021-07-20T00:00:00Z', value: 0},
            ],
          },
          {
            seriesName: 'Project Abuse Limit',
            data: [
              {name: '2021-06-29T00:00:00Z', value: 0},
              {name: '2021-06-30T00:00:00Z', value: 0},
              {name: '2021-07-01T00:00:00Z', value: 0},
              {name: '2021-07-02T00:00:00Z', value: 0},
              {name: '2021-07-03T00:00:00Z', value: 0},
              {name: '2021-07-04T00:00:00Z', value: 0},
              {name: '2021-07-05T00:00:00Z', value: 0},
              {name: '2021-07-06T00:00:00Z', value: 0},
              {name: '2021-07-07T00:00:00Z', value: 0},
              {name: '2021-07-08T00:00:00Z', value: 0},
              {name: '2021-07-09T00:00:00Z', value: 0},
              {name: '2021-07-10T00:00:00Z', value: 0},
              {name: '2021-07-11T00:00:00Z', value: 0},
              {name: '2021-07-12T00:00:00Z', value: 1000},
              {name: '2021-07-13T00:00:00Z', value: 1000},
              {name: '2021-07-14T00:00:00Z', value: 1000},
              {name: '2021-07-15T00:00:00Z', value: 1000},
              {name: '2021-07-16T00:00:00Z', value: 1000},
              {name: '2021-07-17T00:00:00Z', value: 1000},
              {name: '2021-07-18T00:00:00Z', value: 1000},
              {name: '2021-07-19T00:00:00Z', value: 1000},
              {name: '2021-07-20T00:00:00Z', value: 0},
            ],
          },
          {
            seriesName: 'Localhost',
            data: [
              {name: '2021-06-29T00:00:00Z', value: 0},
              {name: '2021-06-30T00:00:00Z', value: 0},
              {name: '2021-07-01T00:00:00Z', value: 0},
              {name: '2021-07-02T00:00:00Z', value: 0},
              {name: '2021-07-03T00:00:00Z', value: 0},
              {name: '2021-07-04T00:00:00Z', value: 0},
              {name: '2021-07-05T00:00:00Z', value: 0},
              {name: '2021-07-06T00:00:00Z', value: 0},
              {name: '2021-07-07T00:00:00Z', value: 0},
              {name: '2021-07-08T00:00:00Z', value: 0},
              {name: '2021-07-09T00:00:00Z', value: 0},
              {name: '2021-07-10T00:00:00Z', value: 0},
              {name: '2021-07-11T00:00:00Z', value: 0},
              {name: '2021-07-12T00:00:00Z', value: 1000},
              {name: '2021-07-13T00:00:00Z', value: 1000},
              {name: '2021-07-14T00:00:00Z', value: 1000},
              {name: '2021-07-15T00:00:00Z', value: 1000},
              {name: '2021-07-16T00:00:00Z', value: 1000},
              {name: '2021-07-17T00:00:00Z', value: 1000},
              {name: '2021-07-18T00:00:00Z', value: 1000},
              {name: '2021-07-19T00:00:00Z', value: 1000},
              {name: '2021-07-20T00:00:00Z', value: 0},
            ],
          },
          {
            seriesName: 'Web Crawlers',
            data: [
              {name: '2021-06-29T00:00:00Z', value: 0},
              {name: '2021-06-30T00:00:00Z', value: 0},
              {name: '2021-07-01T00:00:00Z', value: 0},
              {name: '2021-07-02T00:00:00Z', value: 0},
              {name: '2021-07-03T00:00:00Z', value: 0},
              {name: '2021-07-04T00:00:00Z', value: 0},
              {name: '2021-07-05T00:00:00Z', value: 0},
              {name: '2021-07-06T00:00:00Z', value: 0},
              {name: '2021-07-07T00:00:00Z', value: 0},
              {name: '2021-07-08T00:00:00Z', value: 0},
              {name: '2021-07-09T00:00:00Z', value: 0},
              {name: '2021-07-10T00:00:00Z', value: 0},
              {name: '2021-07-11T00:00:00Z', value: 0},
              {name: '2021-07-12T00:00:00Z', value: 1000},
              {name: '2021-07-13T00:00:00Z', value: 1000},
              {name: '2021-07-14T00:00:00Z', value: 1000},
              {name: '2021-07-15T00:00:00Z', value: 1000},
              {name: '2021-07-16T00:00:00Z', value: 1000},
              {name: '2021-07-17T00:00:00Z', value: 1000},
              {name: '2021-07-18T00:00:00Z', value: 1000},
              {name: '2021-07-19T00:00:00Z', value: 1000},
              {name: '2021-07-20T00:00:00Z', value: 0},
            ],
          },
        ],
        color: theme.red300,
      },
    ]);
  });

  it('renders correct sections', async function () {
    setUpMocks(organization);

    render(
      <CustomerDetails
        router={router}
        location={router.location}
        routes={router.routes}
        routeParams={router.params}
        route={{}}
        params={{orgId: organization.slug}}
      />,
      {
        router,
      }
    );

    await screen.findByRole('heading', {name: 'Customers'});
  });

  it('renders correct dropdown options', async function () {
    setUpMocks(organization);

    render(
      <CustomerDetails
        router={router}
        location={router.location}
        routes={router.routes}
        routeParams={router.params}
        route={{}}
        params={{orgId: organization.slug}}
      />,
      {
        router,
      }
    );

    await screen.findByRole('heading', {name: 'Customers'});

    await userEvent.click(
      screen.getAllByRole('button', {
        name: 'Customers Actions',
      })[1]!
    );

    expect(screen.getByText('Start Trial')).toBeInTheDocument();
    expect(screen.getByText('Convert to Sponsored')).toBeInTheDocument();
    expect(screen.getByText('Gift errors')).toBeInTheDocument();
    expect(screen.getByText('Gift transactions')).toBeInTheDocument();
    expect(screen.getByText('Gift attachments')).toBeInTheDocument();
    expect(screen.getByText('Change Plan')).toBeInTheDocument();
    expect(screen.getByText('Start Enterprise Trial')).toBeInTheDocument();
    expect(screen.getByText('Change Google Domain')).toBeInTheDocument();
    expect(screen.getByText('Suspend Account')).toBeInTheDocument();
    expect(screen.getByText('Add Legacy Soft Cap')).toBeInTheDocument();
  });

  it('renders and hides generic confirmation modals', async function () {
    setUpMocks(organization);
    render(
      <CustomerDetails
        router={router}
        location={router.location}
        routes={router.routes}
        routeParams={router.params}
        route={{}}
        params={{orgId: organization.slug}}
      />
    );

    await screen.findByRole('heading', {name: 'Customers'});

    await userEvent.click(
      screen.getAllByRole('button', {
        name: 'Customers Actions',
      })[1]!
    );

    await userEvent.click(screen.getByText('Convert to Sponsored'));

    const {waitForModalToHide} = renderGlobalModal();

    expect(
      screen.getByRole('heading', {name: 'Convert to Sponsored'})
    ).toBeInTheDocument();

    expect(screen.getByRole('button', {name: 'Cancel'})).toBeInTheDocument();
    expect(screen.getByRole('button', {name: 'Confirm'})).toBeInTheDocument();

    // Close Modal
    await userEvent.click(screen.getByRole('button', {name: 'Cancel'}));
    await waitForModalToHide();

    expect(screen.queryByRole('dialog')).not.toBeInTheDocument();
  });

  describe('change legacy soft cap', function () {
    const softCapOrg = OrganizationFixture({slug: 'soft-cap'});
    const mockBillingAdminUser = UserFixture({
      permissions: new Set(['billing.admin']),
    });

    it('renders disabled without billing.admin permissions', async function () {
      ConfigStore.set('user', mockUser);

      setUpMocks(organization, {isBillingAdmin: false});

      render(
        <CustomerDetails
          router={router}
          location={router.location}
          routes={router.routes}
          routeParams={router.params}
          route={{}}
          params={{orgId: organization.slug}}
        />
      );

      await screen.findByRole('heading', {name: 'Customers'});

      await userEvent.click(
        screen.getAllByRole('button', {name: 'Customers Actions'})[1]!
      );

      expect(screen.getByTestId('action-changeSoftCap')).toHaveAttribute(
        'aria-disabled',
        'true'
      );

      await userEvent.hover(
        within(screen.getByTestId('action-changeSoftCap')).getByTestId('icon-not')
      );

      expect(
        await screen.findByText('Requires billing admin permissions.')
      ).toBeInTheDocument();
    });

    it('renders enabled with billing.admin permissions', async function () {
      ConfigStore.set('user', mockBillingAdminUser);
      setUpMocks(softCapOrg, {isPartner: false});

      render(
        <CustomerDetails
          router={router}
          location={router.location}
          routes={router.routes}
          routeParams={router.params}
          route={{}}
          params={{orgId: softCapOrg.slug}}
        />
      );

      await screen.findByRole('heading', {name: 'Customers'});

      await userEvent.click(
        screen.getAllByRole('button', {
          name: 'Customers Actions',
        })[1]!
      );

      expect(screen.getByText('Add Legacy Soft Cap')).toBeInTheDocument();
    });

    it('renders disabled if legacy soft cap already enabled', async function () {
      ConfigStore.set('user', mockBillingAdminUser);
      setUpMocks(softCapOrg, {isPartner: false, hasSoftCap: true});

      render(
        <CustomerDetails
          router={router}
          location={router.location}
          routes={router.routes}
          routeParams={router.params}
          route={{}}
          params={{orgId: softCapOrg.slug}}
        />
      );

      await screen.findByRole('heading', {name: 'Customers'});

      await userEvent.click(
        screen.getAllByRole('button', {
          name: 'Customers Actions',
        })[0]!
      );

      expect(screen.getByText('Remove Legacy Soft Cap')).toBeInTheDocument();
    });

    it('enables legacy soft cap', async function () {
      ConfigStore.set('user', mockBillingAdminUser);
      setUpMocks(softCapOrg, {isPartner: false, hasSoftCap: false});

      const updateMock = MockApiClient.addMockResponse({
        url: `/customers/${softCapOrg.slug}/`,
        method: 'PUT',
        body: OrganizationFixture(),
      });

      render(
        <CustomerDetails
          router={router}
          location={router.location}
          routes={router.routes}
          routeParams={router.params}
          route={{}}
          params={{orgId: softCapOrg.slug}}
        />
      );

      await screen.findByRole('heading', {name: 'Customers'});

      await userEvent.click(
        screen.getAllByRole('button', {
          name: 'Customers Actions',
        })[1]!
      );

      await userEvent.click(screen.getByText('Add Legacy Soft Cap'));

      renderGlobalModal();

      await userEvent.click(screen.getByRole('button', {name: 'Confirm'}));

      await waitFor(() =>
        expect(updateMock).toHaveBeenCalledWith(
          `/customers/${softCapOrg.slug}/`,
          expect.objectContaining({
            method: 'PUT',
            data: {
              softCap: true,
            },
          })
        )
      );
    });

    it('disables legacy soft cap', async function () {
      ConfigStore.set('user', mockBillingAdminUser);
      setUpMocks(softCapOrg, {isPartner: false, hasSoftCap: true});

      const updateMock = MockApiClient.addMockResponse({
        url: `/customers/${softCapOrg.slug}/`,
        method: 'PUT',
        body: OrganizationFixture(),
      });

      render(
        <CustomerDetails
          router={router}
          location={router.location}
          routes={router.routes}
          routeParams={router.params}
          route={{}}
          params={{orgId: softCapOrg.slug}}
        />
      );

      await screen.findByRole('heading', {name: 'Customers'});

      await userEvent.click(
        screen.getAllByRole('button', {
          name: 'Customers Actions',
        })[1]!
      );

      await userEvent.click(screen.getByText('Remove Legacy Soft Cap'));

      renderGlobalModal();

      await userEvent.click(screen.getByRole('button', {name: 'Confirm'}));

      await waitFor(() =>
        expect(updateMock).toHaveBeenCalledWith(
          `/customers/${softCapOrg.slug}/`,
          expect.objectContaining({
            method: 'PUT',
            data: {
              softCap: false,
            },
          })
        )
      );
    });
  });

  describe('change overage notifications', function () {
    const softCapOrg = OrganizationFixture({slug: 'soft-cap'});
    const noNotificationsOrg = OrganizationFixture();

    const mockBillingAdminUser = UserFixture({
      permissions: new Set(['billing.admin']),
    });

    it('renders disable option with billing.admin permissions', async function () {
      ConfigStore.set('user', mockBillingAdminUser);
      setUpMocks(softCapOrg, {hasOverageNotificationsDisabled: false, hasSoftCap: true});
      setUpMocks(noNotificationsOrg, {
        hasOverageNotificationsDisabled: false,
        hasSoftCap: true,
      });

      render(
        <CustomerDetails
          router={router}
          location={router.location}
          routes={router.routes}
          routeParams={router.params}
          route={{}}
          params={{orgId: softCapOrg.slug}}
        />
      );

      await screen.findByRole('heading', {name: 'Customers'});

      await userEvent.click(
        screen.getAllByRole('button', {
          name: 'Customers Actions',
        })[1]!
      );

      expect(screen.getByText('Disable Overage Notification')).toBeInTheDocument();
    });

    it('renders enabled option with billing.admin permissions', async function () {
      ConfigStore.set('user', mockBillingAdminUser);
      setUpMocks(softCapOrg, {hasOverageNotificationsDisabled: true, hasSoftCap: true});
      setUpMocks(noNotificationsOrg, {
        hasOverageNotificationsDisabled: true,
        hasSoftCap: true,
      });

      render(
        <CustomerDetails
          router={router}
          location={router.location}
          routes={router.routes}
          routeParams={router.params}
          route={{}}
          params={{orgId: softCapOrg.slug}}
        />
      );

      await screen.findByRole('heading', {name: 'Customers'});

      await userEvent.click(
        screen.getAllByRole('button', {
          name: 'Customers Actions',
        })[1]!
      );

      expect(screen.getByText('Enable Overage Notification')).toBeInTheDocument();
    });

    it('disables overage notifications', async function () {
      ConfigStore.set('user', mockBillingAdminUser);
      setUpMocks(softCapOrg, {hasOverageNotificationsDisabled: false, hasSoftCap: true});
      setUpMocks(noNotificationsOrg, {
        hasOverageNotificationsDisabled: false,
        hasSoftCap: true,
      });

      const updateMock = MockApiClient.addMockResponse({
        url: `/customers/${softCapOrg.slug}/`,
        method: 'PUT',
        body: OrganizationFixture(),
      });

      render(
        <CustomerDetails
          router={router}
          location={router.location}
          routes={router.routes}
          routeParams={router.params}
          route={{}}
          params={{orgId: softCapOrg.slug}}
        />
      );

      await screen.findByRole('heading', {name: 'Customers'});

      await userEvent.click(
        screen.getAllByRole('button', {
          name: 'Customers Actions',
        })[1]!
      );

      await userEvent.click(screen.getByText('Disable Overage Notification'));

      renderGlobalModal();

      await userEvent.click(screen.getByRole('button', {name: 'Confirm'}));

      await waitFor(() =>
        expect(updateMock).toHaveBeenCalledWith(
          `/customers/${softCapOrg.slug}/`,
          expect.objectContaining({
            method: 'PUT',
            data: {
              overageNotificationsDisabled: true,
            },
          })
        )
      );
    });

    it('enables overage notifications', async function () {
      ConfigStore.set('user', mockBillingAdminUser);
      const updateMock = MockApiClient.addMockResponse({
        url: `/customers/${noNotificationsOrg.slug}/`,
        method: 'PUT',
        body: OrganizationFixture(),
      });

      setUpMocks(noNotificationsOrg, {
        hasOverageNotificationsDisabled: true,
        hasSoftCap: true,
      });

      render(
        <CustomerDetails
          router={router}
          location={router.location}
          routes={router.routes}
          routeParams={router.params}
          route={{}}
          params={{orgId: noNotificationsOrg.slug}}
        />
      );

      await screen.findByRole('heading', {name: 'Customers'});

      await userEvent.click(
        screen.getAllByRole('button', {
          name: 'Customers Actions',
        })[1]!
      );

      renderGlobalModal();

      await userEvent.click(screen.getByText('Enable Overage Notification'));

      await userEvent.click(screen.getByRole('button', {name: 'Confirm'}));

      await waitFor(() =>
        expect(updateMock).toHaveBeenCalledWith(
          `/customers/${noNotificationsOrg.slug}/`,
          expect.objectContaining({
            method: 'PUT',
            data: {
              overageNotificationsDisabled: false,
            },
          })
        )
      );
    });
  });

  describe('clear pending changes', function () {
    const pendingChangesOrg = OrganizationFixture();

    it('renders in the dropdown when there are pending changes', async function () {
      setUpMocks(pendingChangesOrg, {pendingChanges: true});

      render(
        <CustomerDetails
          router={router}
          location={router.location}
          routes={router.routes}
          routeParams={router.params}
          route={{}}
          params={{orgId: pendingChangesOrg.slug}}
        />
      );

      await screen.findByRole('heading', {name: 'Customers'});

      await userEvent.click(
        screen.getAllByRole('button', {
          name: 'Customers Actions',
        })[1]!
      );

      expect(screen.getByText('Clear Pending Changes')).toBeInTheDocument();
    });

    it('is hidden when there are no changes', async function () {
      setUpMocks(organization);

      render(
        <CustomerDetails
          router={router}
          location={router.location}
          routes={router.routes}
          routeParams={router.params}
          route={{}}
          params={{orgId: organization.slug}}
        />
      );

      await screen.findByRole('heading', {name: 'Customers'});

      await userEvent.click(
        screen.getAllByRole('button', {
          name: 'Customers Actions',
        })[1]!
      );

      expect(screen.queryByText('Clear Pending Changes')).not.toBeInTheDocument();
    });
  });

  describe('allow trial', function () {
    const cannotTrialOrg = OrganizationFixture({slug: 'cannot-trial-org'});

    it('renders Allow Trial in the dropdown', async function () {
      setUpMocks(cannotTrialOrg, {canTrial: false, isTrial: false});

      render(
        <CustomerDetails
          router={router}
          location={router.location}
          routes={router.routes}
          routeParams={router.params}
          route={{}}
          params={{orgId: cannotTrialOrg.slug}}
        />
      );

      await screen.findByRole('heading', {name: 'Customers'});

      await userEvent.click(
        screen.getAllByRole('button', {
          name: 'Customers Actions',
        })[1]!
      );

      expect(screen.getByText('Allow Trial')).toBeInTheDocument();
    });

    it('hides Allow Trial in the dropdown when not eligible', async function () {
      setUpMocks(organization, {canTrial: true, isTrial: false});

      render(
        <CustomerDetails
          router={router}
          location={router.location}
          routes={router.routes}
          routeParams={router.params}
          route={{}}
          params={{orgId: organization.slug}}
        />
      );

      await screen.findByRole('heading', {name: 'Customers'});

      await userEvent.click(
        screen.getAllByRole('button', {
          name: 'Customers Actions',
        })[1]!
      );

      expect(screen.queryByText('Allow Trial')).not.toBeInTheDocument();
    });

    it('hides Allow Trial in the dropdown when on active trial', async function () {
      setUpMocks(organization, {canTrial: false, isTrial: true});

      render(
        <CustomerDetails
          router={router}
          location={router.location}
          routes={router.routes}
          routeParams={router.params}
          route={{}}
          params={{orgId: organization.slug}}
        />
      );

      await screen.findByRole('heading', {name: 'Customers'});

      await userEvent.click(
        screen.getAllByRole('button', {
          name: 'Customers Actions',
        })[1]!
      );

      expect(screen.queryByText('Allow Trial')).not.toBeInTheDocument();
    });

    it('allows an org to trial', async function () {
      const trialMock = MockApiClient.addMockResponse({
        url: `/customers/${cannotTrialOrg.slug}/`,
        method: 'PUT',
        body: OrganizationFixture(),
      });

      setUpMocks(cannotTrialOrg, {canTrial: false, isTrial: false});

      render(
        <CustomerDetails
          router={router}
          location={router.location}
          routes={router.routes}
          routeParams={router.params}
          route={{}}
          params={{orgId: cannotTrialOrg.slug}}
        />
      );

      await screen.findByRole('heading', {name: 'Customers'});

      await userEvent.click(
        screen.getAllByRole('button', {
          name: 'Customers Actions',
        })[1]!
      );

      renderGlobalModal();

      await userEvent.click(screen.getByText('Allow Trial'));

      await userEvent.click(screen.getByRole('button', {name: 'Confirm'}));

      await waitFor(() => {
        expect(trialMock).toHaveBeenCalledWith(
          `/customers/${cannotTrialOrg.slug}/`,
          expect.objectContaining({
            method: 'PUT',
            data: {
              canTrial: true,
            },
          })
        );
      });
    });
  });

  describe('allow grace period', function () {
    const gracePeriodOrg = OrganizationFixture({slug: 'grace-period'});

    it('renders in the dropdown', async function () {
      setUpMocks(gracePeriodOrg);

      render(
        <CustomerDetails
          router={router}
          location={router.location}
          routes={router.routes}
          routeParams={router.params}
          route={{}}
          params={{orgId: gracePeriodOrg.slug}}
        />
      );

      await screen.findByRole('heading', {name: 'Customers'});

      await userEvent.click(
        screen.getAllByRole('button', {
          name: 'Customers Actions',
        })[1]!
      );

      expect(screen.getByText('Allow Grace Period')).toBeInTheDocument();
    });

    it('disabled in the dropdown', async function () {
      setUpMocks(organization);

      render(
        <CustomerDetails
          router={router}
          location={router.location}
          routes={router.routes}
          routeParams={router.params}
          route={{}}
          params={{orgId: organization.slug}}
        />
      );

      await screen.findByRole('heading', {name: 'Customers'});

      await userEvent.click(
        screen.getAllByRole('button', {
          name: 'Customers Actions',
        })[1]!
      );

      expect(screen.getByTestId('action-allowGrace')).toHaveAttribute(
        'aria-disabled',
        'true'
      );

      await userEvent.hover(
        within(screen.getByTestId('action-allowGrace')).getByTestId('icon-not')
      );

      expect(
        await screen.findByText('Account may already be in a grace period')
      ).toBeInTheDocument();
    });

    it('allows an org to grace period again', async function () {
      const updateMock = MockApiClient.addMockResponse({
        url: `/customers/${gracePeriodOrg.slug}/`,
        method: 'PUT',
        body: OrganizationFixture(),
      });

      setUpMocks(gracePeriodOrg, {canGracePeriod: false});

      render(
        <CustomerDetails
          router={router}
          location={router.location}
          routes={router.routes}
          routeParams={router.params}
          route={{}}
          params={{orgId: gracePeriodOrg.slug}}
        />
      );

      await screen.findByRole('heading', {name: 'Customers'});

      await userEvent.click(
        screen.getAllByRole('button', {
          name: 'Customers Actions',
        })[1]!
      );

      renderGlobalModal();

      await userEvent.click(screen.getByText('Allow Grace Period'));

      await userEvent.click(screen.getByRole('button', {name: 'Confirm'}));

      await waitFor(() =>
        expect(updateMock).toHaveBeenCalledWith(
          `/customers/${gracePeriodOrg.slug}/`,
          expect.objectContaining({
            method: 'PUT',
            data: {
              canGracePeriod: true,
            },
          })
        )
      );
    });
  });

  describe('terminate contract', function () {
    const terminateOrg = OrganizationFixture();

    it('renders dropdown disabled without billing.admin permissions', async function () {
      ConfigStore.set('user', mockUser);

      setUpMocks(terminateOrg, {
        contractInterval: 'annual',
        canCancel: true,
        isBillingAdmin: false,
      });

      render(
        <CustomerDetails
          router={router}
          location={router.location}
          routes={router.routes}
          routeParams={router.params}
          route={{}}
          params={{orgId: terminateOrg.slug}}
        />
      );

      await screen.findByRole('heading', {name: 'Customers'});

      await userEvent.click(
        screen.getAllByRole('button', {
          name: 'Customers Actions',
        })[1]!
      );

      expect(screen.getByTestId('action-terminateContract')).toHaveAttribute(
        'aria-disabled',
        'true'
      );

      await userEvent.hover(
        within(screen.getByTestId('action-terminateContract')).getByTestId('icon-not')
      );

      expect(
        await screen.findByText('Requires billing admin permissions.')
      ).toBeInTheDocument();
    });

    it('renders dropdown enabled with billing.admin permissions', async function () {
      const mockBillingAdminUser = UserFixture({
        permissions: new Set(['billing.admin']),
      });

      ConfigStore.set('user', mockBillingAdminUser);

      setUpMocks(terminateOrg, {
        contractInterval: 'annual',
        canCancel: true,
        isBillingAdmin: false,
      });

      render(
        <CustomerDetails
          router={router}
          location={router.location}
          routes={router.routes}
          routeParams={router.params}
          route={{}}
          params={{orgId: terminateOrg.slug}}
        />
      );

      await screen.findByRole('heading', {name: 'Customers'});

      await userEvent.click(
        screen.getAllByRole('button', {
          name: 'Customers Actions',
        })[1]!
      );

      expect(screen.getByTestId('action-terminateContract')).toHaveAttribute(
        'aria-disabled',
        'false'
      );
    });

    it("terminates an organization's contract", async function () {
      const mockBillingAdminUser = UserFixture({
        permissions: new Set(['billing.admin']),
      });

      ConfigStore.set('user', mockBillingAdminUser);

      setUpMocks(terminateOrg, {
        contractInterval: 'annual',
        canCancel: true,
        isBillingAdmin: false,
      });

      const updateMock = MockApiClient.addMockResponse({
        url: `/customers/${terminateOrg.slug}/`,
        method: 'PUT',
        body: OrganizationFixture(),
      });

      render(
        <CustomerDetails
          router={router}
          location={router.location}
          routes={router.routes}
          routeParams={router.params}
          route={{}}
          params={{orgId: terminateOrg.slug}}
        />
      );

      await screen.findByRole('heading', {name: 'Customers'});

      await userEvent.click(
        screen.getAllByRole('button', {
          name: 'Customers Actions',
        })[1]!
      );

      await userEvent.click(screen.getByText('Terminate Contract'));

      renderGlobalModal();
      await userEvent.click(screen.getByRole('button', {name: 'Confirm'}));

      await waitFor(() => {
        expect(updateMock).toHaveBeenCalledWith(
          `/customers/${terminateOrg.slug}/`,
          expect.objectContaining({
            method: 'PUT',
            data: {
              terminateContract: true,
            },
          })
        );
      });
    });
  });

  describe('close account', function () {
    it('closes an account', async function () {
      setUpMocks(organization);

      const apiMock = MockApiClient.addMockResponse({
        url: `/customers/${organization.slug}/`,
        method: 'PUT',
        body: OrganizationFixture(),
      });

      render(
        <CustomerDetails
          router={router}
          location={router.location}
          routes={router.routes}
          routeParams={router.params}
          route={{}}
          params={{orgId: organization.slug}}
        />
      );

      await screen.findByRole('heading', {name: 'Customers'});

      await userEvent.click(
        screen.getAllByRole('button', {
          name: 'Customers Actions',
        })[1]!
      );

      renderGlobalModal();

      await userEvent.click(screen.getByText('Close Account'));

      expect(
        screen.getByText(
          'Are you sure you wish to continue? Once the process begins it is NOT REVERSIBLE.'
        )
      ).toBeInTheDocument();

      await userEvent.click(screen.getByRole('button', {name: 'Close Account'}));

      await waitFor(() =>
        expect(apiMock).toHaveBeenCalledWith(
          `/customers/${organization.slug}/`,
          expect.objectContaining({
            method: 'PUT',
            data: {
              orgClose: true,
            },
          })
        )
      );
    });
  });

  describe('test vercel api endpoints', function () {
    it('calls api with correct args', async function () {
      organization.features.push('vc-marketplace-active-customer');
      const subscription = SubscriptionFixture({
        organization,
        isSelfServePartner: true,
        partner: {
          externalId: '123',
          name: 'test',
          partnership: {
            id: 'XX',
            displayName: 'XX',
            supportNote: '',
          },
          isActive: true,
        },
      });
      setUpMocks(organization, subscription);

      render(
        <CustomerDetails
          router={router}
          location={router.location}
          routes={router.routes}
          routeParams={router.params}
          route={{}}
          params={{orgId: organization.slug}}
        />
      );

      await screen.findByRole('heading', {name: 'Customers'});

      await userEvent.click(
        screen.getAllByRole('button', {
          name: 'Customers Actions',
        })[1]!
      );

      renderGlobalModal();

      await userEvent.click(screen.getByText('Test Vercel API'));

      expect(
        screen.getByText(
          'Test Vercel API endpoints for development and debugging purposes.'
        )
      ).toBeInTheDocument();

      await selectEvent.openMenu(screen.getByRole('textbox', {name: 'Vercel Endpoint'}));

      ['submit_billing_data', 'submit_invoice', 'create_event'].forEach(endpoint =>
        expect(screen.getByRole('menuitemradio', {name: endpoint})).toBeInTheDocument()
      );

      await selectEvent.select(
        screen.getByRole('textbox', {name: 'Vercel Endpoint'}),
        'submit_billing_data'
      );

      const apiMock = MockApiClient.addMockResponse({
        url: `/_admin/${organization.slug}/test-vercel-api/`,
        method: 'POST',
        body: {},
      });

      await userEvent.click(screen.getByRole('button', {name: 'Send Request'}));

      await waitFor(() =>
        expect(apiMock).toHaveBeenCalledWith(
          `/_admin/${organization.slug}/test-vercel-api/`,
          expect.objectContaining({
            method: 'POST',
            data: {
              extra: null,
              vercel_endpoint: 'submit_billing_data',
            },
          })
        )
      );
    });

    it('calls api with extra data for submit invoice', async function () {
      organization.features.push('vc-marketplace-active-customer');
      const subscription = SubscriptionFixture({
        organization,
        isSelfServePartner: true,
        partner: {
          externalId: '123',
          name: 'test',
          partnership: {
            id: 'XX',
            displayName: 'XX',
            supportNote: '',
          },
          isActive: true,
        },
      });
      setUpMocks(organization, subscription);

      render(
        <CustomerDetails
          router={router}
          location={router.location}
          routes={router.routes}
          routeParams={router.params}
          route={{}}
          params={{orgId: organization.slug}}
        />
      );

      await screen.findByRole('heading', {name: 'Customers'});

      await userEvent.click(
        screen.getAllByRole('button', {
          name: 'Customers Actions',
        })[1]!
      );

      renderGlobalModal();

      await userEvent.click(screen.getByText('Test Vercel API'));

      expect(
        screen.getByText(
          'Test Vercel API endpoints for development and debugging purposes.'
        )
      ).toBeInTheDocument();

      await selectEvent.select(
        screen.getByRole('textbox', {name: 'Vercel Endpoint'}),
        'submit_invoice'
      );

      await selectEvent.select(
        screen.getByRole('textbox', {name: 'Invoice Result'}),
        'paid'
      );

      const apiMock = MockApiClient.addMockResponse({
        url: `/_admin/${organization.slug}/test-vercel-api/`,
        method: 'POST',
        body: {},
      });

      await userEvent.click(screen.getByRole('button', {name: 'Send Request'}));

      await waitFor(() =>
        expect(apiMock).toHaveBeenCalledWith(
          `/_admin/${organization.slug}/test-vercel-api/`,
          expect.objectContaining({
            method: 'POST',
            data: {
              extra: 'paid',
              vercel_endpoint: 'submit_invoice',
            },
          })
        )
      );
    });

    it('calls api with extra data for refund', async function () {
      organization.features.push('vc-marketplace-active-customer');
      const subscription = SubscriptionFixture({
        organization,
        isSelfServePartner: true,
        partner: {
          externalId: '123',
          name: 'test',
          partnership: {
            id: 'XX',
            displayName: 'XX',
            supportNote: '',
          },
          isActive: true,
        },
      });
      setUpMocks(organization, subscription);

      render(
        <CustomerDetails
          router={router}
          location={router.location}
          routes={router.routes}
          routeParams={router.params}
          route={{}}
          params={{orgId: organization.slug}}
        />
      );

      await screen.findByRole('heading', {name: 'Customers'});

      await userEvent.click(
        screen.getAllByRole('button', {
          name: 'Customers Actions',
        })[1]!
      );

      renderGlobalModal();

      await userEvent.click(screen.getByText('Test Vercel API'));

      expect(
        screen.getByText(
          'Test Vercel API endpoints for development and debugging purposes.'
        )
      ).toBeInTheDocument();

      await selectEvent.select(
        screen.getByRole('textbox', {name: 'Vercel Endpoint'}),
        'refund'
      );

      await userEvent.type(screen.getByRole('textbox', {name: 'Invoice ID'}), '123');

      const apiMock = MockApiClient.addMockResponse({
        url: `/_admin/${organization.slug}/test-vercel-api/`,
        method: 'POST',
        body: {},
      });

      await userEvent.click(screen.getByRole('button', {name: 'Send Request'}));

      await waitFor(() =>
        expect(apiMock).toHaveBeenCalledWith(
          `/_admin/${organization.slug}/test-vercel-api/`,
          expect.objectContaining({
            method: 'POST',
            data: {
              extra: '123',
              vercel_endpoint: 'refund',
            },
          })
        )
      );
    });

    it('does not render if subscription is not self serve partner', async function () {
      organization.features.push('vc-marketplace-active-customer');
      const subscription = SubscriptionFixture({
        organization,
        isSelfServePartner: false,
        partner: {
          externalId: '123',
          name: 'test',
          partnership: {
            id: 'XX',
            displayName: 'XX',
            supportNote: '',
          },
          isActive: true,
        },
      });
      setUpMocks(organization, subscription);

      render(
        <CustomerDetails
          router={router}
          location={router.location}
          routes={router.routes}
          routeParams={router.params}
          route={{}}
          params={{orgId: organization.slug}}
        />
      );

      await screen.findByRole('heading', {name: 'Customers'});

      await userEvent.click(
        screen.getAllByRole('button', {
          name: 'Customers Actions',
        })[1]!
      );

      renderGlobalModal();

      expect(screen.queryByText('Test Vercel API')).not.toBeInTheDocument();
    });

    it('does not render without vc-marketplace-active-customer feature', async function () {
      organization.features = [];
      const subscription = SubscriptionFixture({
        organization,
        isSelfServePartner: true,
        partner: {
          externalId: '123',
          name: 'test',
          partnership: {
            id: 'XX',
            displayName: 'XX',
            supportNote: '',
          },
          isActive: true,
        },
      });
      setUpMocks(organization, subscription);

      render(
        <CustomerDetails
          router={router}
          location={router.location}
          routes={router.routes}
          routeParams={router.params}
          route={{}}
          params={{orgId: organization.slug}}
        />
      );

      await screen.findByRole('heading', {name: 'Customers'});

      await userEvent.click(
        screen.getAllByRole('button', {
          name: 'Customers Actions',
        })[1]!
      );

      renderGlobalModal();

      expect(screen.queryByText('Test Vercel API')).not.toBeInTheDocument();
    });
  });

  describe('fork customer', function () {
    beforeEach(function () {
      ConfigStore.set('regions', [
        {
          name: 'foo',
          url: 'https://foo.example.com/api/0/',
        },
        {
          name: 'bar',
          url: 'https://bar.example.com/api/0/',
        },
      ]);
    });

    it('forks a customer', async function () {
      setUpMocks(organization);

      MockApiClient.addMockResponse({
        url: `/customers/${organization.slug}/`,
        method: 'PUT',
        body: OrganizationFixture(),
      });
      const forkingMock = MockApiClient.addMockResponse({
        url: `/organizations/${organization.slug}/fork/`,
        method: 'POST',
        body: {
          dateAdded: '2023-12-18T01:02:03:45.678Z',
          dateUpdated: '2023-12-18T02:02:03:45.678Z',
          uuid: 'd39f84fc-554a-4d7d-95b7-78f983bcba73',
          creator: {
            email: 'alice@example.com',
            id: '2',
            username: 'alice',
          },
          owner: {
            email: 'alice@example.com',
            id: '2',
            username: 'alice',
          },
          status: 'IN_PROGRESS',
          step: 'IMPORTING',
          provenanve: 'SAAS_TO_SAAS',
          failureReason: 'A failure reason',
          scheduledPauseAtStep: null,
          scheduledCancelAtStep: null,
          provenance: 'SELF_HOSTED',
          wantOrgSlugs: ['foo'],
          wantUsernames: ['alice', 'david'],
        },
      });

      render(
        <CustomerDetails
          router={router}
          location={router.location}
          routes={router.routes}
          routeParams={router.params}
          route={{}}
          params={{orgId: organization.slug}}
        />
      );

      await screen.findByRole('heading', {name: 'Customers'});

      await userEvent.click(
        screen.getAllByRole('button', {
          name: 'Customers Actions',
        })[1]!
      );

      renderGlobalModal();

      await userEvent.click(screen.getByText('Fork Customer'));
      await selectEvent.openMenu(
        screen.getByRole('textbox', {name: 'Duplicate into Region'})
      );
      ['foo', 'bar'].forEach(step => expect(screen.getByText(step)).toBeInTheDocument());
      await selectEvent.select(
        screen.getByRole('textbox', {name: 'Duplicate into Region'}),
        'bar'
      );

      await userEvent.click(
        screen.getByRole('button', {name: 'Fork Customer into Another Region'})
      );

      await waitFor(() =>
        expect(forkingMock).toHaveBeenCalledWith(
          `/organizations/${organization.slug}/fork/`,
          expect.objectContaining({
            method: 'POST',
          })
        )
      );
    });
  });

  describe('cancel subscription', function () {
    const cancelSubOrg = OrganizationFixture();

    it('renders in the dropdown', async function () {
      setUpMocks(cancelSubOrg);

      render(
        <CustomerDetails
          router={router}
          location={router.location}
          routes={router.routes}
          routeParams={router.params}
          route={{}}
          params={{orgId: cancelSubOrg.slug}}
        />
      );

      await screen.findByRole('heading', {name: 'Customers'});

      await userEvent.click(
        screen.getAllByRole('button', {
          name: 'Customers Actions',
        })[1]!
      );

      expect(screen.getByText('Cancel Subscription')).toBeInTheDocument();
    });

    it('cancels a subscription', async function () {
      setUpMocks(cancelSubOrg);
      const apiMock = MockApiClient.addMockResponse({
        url: `/customers/${cancelSubOrg.slug}/`,
        method: 'PUT',
        body: OrganizationFixture(),
      });
      render(
        <CustomerDetails
          router={router}
          location={router.location}
          routes={router.routes}
          routeParams={router.params}
          route={{}}
          params={{orgId: cancelSubOrg.slug}}
        />
      );

      await screen.findByRole('heading', {name: 'Customers'});

      await userEvent.click(
        screen.getAllByRole('button', {
          name: 'Customers Actions',
        })[1]!
      );

      await userEvent.click(screen.getByText('Cancel Subscription'));

      renderGlobalModal();

      expect(screen.getByText('End the subscription immediately.')).toBeInTheDocument();

      await userEvent.click(screen.getByRole('button', {name: 'Cancel Subscription'}));

      await waitFor(() => {
        expect(apiMock).toHaveBeenCalledWith(
          `/customers/${cancelSubOrg.slug}/`,
          expect.objectContaining({
            method: 'PUT',
            data: {
              cancel: true,
              cancelAtPeriodEnd: true,
              applyBalance: true,
            },
          })
        );
      });
    });
  });

  describe('change plan', function () {
    const sub = SubscriptionFixture({
      organization,
      plan: 'mm2_b_500k',
    });

<<<<<<< HEAD
    it('is enabled for NT customers', async function () {
=======
    it('can change to an mm2 plan', async function () {
      setUpMocks(organization, sub);

      const updateMock = MockApiClient.addMockResponse({
        url: `/customers/${sub.slug}/`,
        method: 'PUT',
        body: sub,
      });

      MockApiClient.addMockResponse({
        url: `/subscriptions/${sub.slug}/`,
        body: sub,
      });

      render(
        <CustomerDetails
          router={router}
          location={router.location}
          routes={router.routes}
          routeParams={router.params}
          route={{}}
          params={{orgId: organization.slug}}
        />
      );
      renderGlobalModal();

      await screen.findByRole('heading', {name: 'Customers'});

      await userEvent.click(
        screen.getAllByRole('button', {
          name: 'Customers Actions',
        })[1]!
      );

      await userEvent.click(screen.getByText('Change Plan'));

      // When clicking on a different tier, it takes time for the plan list to update
      await waitFor(() => {
        const radios = document.querySelectorAll('input[type="radio"]');
        expect(radios.length).toBeGreaterThan(0);
      });

      await userEvent.click(screen.getByRole('tab', {name: 'MM2'}));

      await userEvent.click(screen.getByTestId('change-plan-radio-btn-mm2_b_500k'));

      await userEvent.click(screen.getByRole('button', {name: 'Change Plan'}));

      await waitFor(() => {
        expect(updateMock).toHaveBeenCalledWith(
          `/customers/${sub.slug}/`,
          expect.objectContaining({
            method: 'PUT',
            data: {
              plan: 'mm2_b_500k',
            },
          })
        );
      });
    });

    it('can change NT plan', async function () {
>>>>>>> c3984488
      const Subscription = SubscriptionFixture({
        organization,
        plan: 'am2_business',
        partner: {
          externalId: '123',
          name: 'test',
          partnership: {
            id: 'NT',
            displayName: 'NT',
            supportNote: '',
          },
          isActive: true,
        },
        sponsoredType: 'NT',
      });

      setUpMocks(organization, Subscription);
      MockApiClient.addMockResponse({
        url: `/customers/${organization.slug}/`,
        method: 'PUT',
        body: Subscription,
      });
      MockApiClient.addMockResponse({
        url: `/subscriptions/${sub.slug}/`,
        body: sub,
      });

      render(
        <CustomerDetails
          router={router}
          location={router.location}
          routes={router.routes}
          routeParams={router.params}
          route={{}}
          params={{orgId: organization.slug}}
        />
      );

      renderGlobalModal();

      await screen.findByRole('heading', {name: 'Customers'});
      await userEvent.click(
        screen.getAllByRole('button', {
          name: 'Customers Actions',
        })[1]!
      );
      expect(screen.getByTestId('action-changePlan')).toHaveAttribute(
        'aria-disabled',
        'false'
      );
    });

    it('is enabled for deactivated partner account', async function () {
      const partnerSubscription = SubscriptionFixture({
        organization,
        plan: 'am2_business',
        partner: {
          externalId: '123',
          name: 'test',
          partnership: {
            id: 'XX',
            displayName: 'XX',
            supportNote: '',
          },
          isActive: false,
        },
        sponsoredType: 'XX',
      });

      setUpMocks(organization, partnerSubscription);
      MockApiClient.addMockResponse({
        url: `/customers/${partnerSubscription.slug}/`,
        method: 'PUT',
        body: partnerSubscription,
      });

      MockApiClient.addMockResponse({
        url: `/subscriptions/${sub.slug}/`,
        body: sub,
      });

      render(
        <CustomerDetails
          router={router}
          location={router.location}
          routes={router.routes}
          routeParams={router.params}
          route={{}}
          params={{orgId: organization.slug}}
        />
      );

      renderGlobalModal();

      await screen.findByRole('heading', {name: 'Customers'});
      await userEvent.click(
        screen.getAllByRole('button', {
          name: 'Customers Actions',
        })[1]!
      );
      expect(screen.getByTestId('action-changePlan')).toHaveAttribute(
        'aria-disabled',
        'false'
      );
    });

    it('is disabled for active, non-XX partner account', async function () {
      const partnerSubscription = SubscriptionFixture({
        organization,
        plan: 'am2_business',
        partner: {
          externalId: '123',
          name: 'test',
          partnership: {
            id: 'XX',
            displayName: 'XX',
            supportNote: '',
          },
          isActive: true,
        },
        sponsoredType: 'XX',
      });

      setUpMocks(organization, partnerSubscription);

      render(
        <CustomerDetails
          router={router}
          location={router.location}
          routes={router.routes}
          routeParams={router.params}
          route={{}}
          params={{orgId: organization.slug}}
        />
      );

      await screen.findByRole('heading', {name: 'Customers'});
      await userEvent.click(
        screen.getAllByRole('button', {
          name: 'Customers Actions',
        })[1]!
      );

      expect(screen.getByTestId('action-changePlan')).toHaveAttribute(
        'aria-disabled',
        'true'
      );
    });
<<<<<<< HEAD
=======

    it('can change to an am1 plan', async function () {
      const am1Sub = SubscriptionFixture({organization, plan: 'am1_f'});
      setUpMocks(organization, am1Sub);

      const updateMock = MockApiClient.addMockResponse({
        url: `/customers/${organization.slug}/`,
        method: 'PUT',
      });

      const subscriptionMock = MockApiClient.addMockResponse({
        url: `/customers/${organization.slug}/subscription/`,
        method: 'PUT',
      });

      MockApiClient.addMockResponse({
        url: `/subscriptions/${organization.slug}/`,
        body: am1Sub,
      });

      render(
        <CustomerDetails
          router={router}
          location={router.location}
          routes={router.routes}
          routeParams={router.params}
          route={{}}
          params={{orgId: organization.slug}}
        />
      );

      renderGlobalModal();

      await screen.findByRole('heading', {name: 'Customers'});
      await userEvent.click(
        screen.getAllByRole('button', {
          name: 'Customers Actions',
        })[1]!
      );

      await userEvent.click(screen.getByText('Change Plan'));

      // When clicking on a different tier, it takes time for the plan list to update
      await waitFor(() => {
        const radios = document.querySelectorAll('input[type="radio"]');
        expect(radios.length).toBeGreaterThan(0);
      });

      await userEvent.click(screen.getByRole('tab', {name: 'AM1'}));

      await userEvent.click(screen.getByTestId('change-plan-radio-btn-am1_team'));

      // reservedErrors
      await selectEvent.openMenu(await screen.findByRole('textbox', {name: 'Errors'}));
      await userEvent.click(
        screen.getByText('100,000', {selector: '[data-test-id="menu-list-item-label"]'})
      );

      // reservedTransactions
      await selectEvent.openMenu(
        await screen.findByRole('textbox', {name: 'Transactions'})
      );
      await userEvent.click(screen.getByText('250,000'));

      // reservedReplays
      await selectEvent.openMenu(await screen.findByRole('textbox', {name: 'Replays'}));
      await userEvent.click(screen.getByText('25,000'));

      // reservedAttachments
      await selectEvent.openMenu(
        await screen.findByRole('textbox', {name: 'Attachments (GB)'})
      );
      await userEvent.click(screen.getByText('25'));

      // reservedMonitorSeats
      await selectEvent.openMenu(
        await screen.findByRole('textbox', {name: 'Cron monitors'})
      );
      await userEvent.click(
        screen
          .getAllByText('1')
          .find(e => e.getAttribute('data-test-id') === 'menu-list-item-label')!
      );

      // reservedUptime
      await selectEvent.openMenu(
        await screen.findByRole('textbox', {name: 'Uptime monitors'})
      );
      await userEvent.click(
        screen
          .getAllByText('1')
          .find(e => e.getAttribute('data-test-id') === 'menu-list-item-label')!
      );

      await userEvent.click(screen.getByRole('button', {name: 'Change Plan'}));

      await waitFor(() => {
        expect(subscriptionMock).toHaveBeenCalledWith(
          `/customers/${organization.slug}/subscription/`,
          expect.objectContaining({
            method: 'PUT',
            data: {
              plan: 'am1_team',
              reservedErrors: 100000,
              reservedTransactions: 250000,
              reservedReplays: 25_000,
              reservedAttachments: 25,
              reservedMonitorSeats: 1,
              reservedUptime: 1,
              reservedProfileDuration: 0,
              reservedProfileDurationUI: 0,
            },
          })
        );
      });

      expect(updateMock).not.toHaveBeenCalled();
    });

    it('requires am1 reserved volumes to be set', async function () {
      setUpMocks(organization, sub);

      MockApiClient.addMockResponse({
        url: `/subscriptions/${organization.slug}/`,
        body: sub,
      });

      render(
        <CustomerDetails
          router={router}
          location={router.location}
          routes={router.routes}
          routeParams={router.params}
          route={{}}
          params={{orgId: organization.slug}}
        />
      );
      renderGlobalModal();

      await screen.findByRole('heading', {name: 'Customers'});

      await userEvent.click(
        screen.getAllByRole('button', {
          name: 'Customers Actions',
        })[1]!
      );

      await userEvent.click(screen.getByText('Change Plan'));

      // When clicking on a different tier, it takes time for the plan list to update
      await waitFor(() => {
        const radios = document.querySelectorAll('input[type="radio"]');
        expect(radios.length).toBeGreaterThan(0);
      });

      await userEvent.click(screen.getByRole('tab', {name: 'AM1'}));
      await userEvent.click(screen.getByTestId('change-plan-radio-btn-am1_team'));

      // Cannot submit yet.
      expect(screen.getByRole('button', {name: 'Change Plan'})).toBeDisabled();
    });

    it('can change to an am2 plan', async function () {
      setUpMocks(organization, sub);

      const updateMock = MockApiClient.addMockResponse({
        url: `/customers/${organization.slug}/`,
        method: 'PUT',
      });
      const subscriptionMock = MockApiClient.addMockResponse({
        url: `/customers/${organization.slug}/subscription/`,
        method: 'PUT',
      });
      MockApiClient.addMockResponse({
        url: `/subscriptions/${organization.slug}/`,
        body: sub,
      });

      render(
        <CustomerDetails
          router={router}
          location={router.location}
          routes={router.routes}
          routeParams={router.params}
          route={{}}
          params={{orgId: organization.slug}}
        />
      );

      await screen.findByRole('heading', {name: 'Customers'});

      await userEvent.click(
        screen.getAllByRole('button', {
          name: 'Customers Actions',
        })[1]!
      );

      await userEvent.click(screen.getByText('Change Plan'));

      renderGlobalModal();

      await userEvent.click(screen.getByRole('tab', {name: 'AM2'}));
      await userEvent.click(screen.getByTestId('change-plan-radio-btn-am2_team'));

      // all plan options show up
      expect(screen.getByTestId('change-plan-radio-btn-am2_team')).toBeInTheDocument();
      expect(
        screen.getByTestId('change-plan-radio-btn-am2_business')
      ).toBeInTheDocument();
      expect(
        screen.getByTestId('change-plan-radio-btn-am2_team_bundle')
      ).toBeInTheDocument();
      expect(
        screen.getByTestId('change-plan-radio-btn-am2_business_249_bundle')
      ).toBeInTheDocument();
      expect(
        screen.getByTestId('change-plan-radio-btn-am2_business_bundle')
      ).toBeInTheDocument();

      // reservedErrors
      await selectEvent.openMenu(await screen.findByRole('textbox', {name: 'Errors'}));
      await userEvent.click(screen.getByText('100,000'));

      // reservedTransactions
      await selectEvent.openMenu(
        await screen.findByRole('textbox', {name: 'Performance units'})
      );
      await userEvent.click(screen.getByText('250,000'));

      // reservedReplays
      await selectEvent.openMenu(await screen.findByRole('textbox', {name: 'Replays'}));
      await userEvent.click(screen.getByText('75,000'));

      // reservedAttachments
      await selectEvent.openMenu(
        await screen.findByRole('textbox', {name: 'Attachments (GB)'})
      );
      await userEvent.click(screen.getByRole('menuitemradio', {name: '25'}));

      // reservedMonitorSeats
      await userEvent.click(
        screen
          .getAllByText('1')
          .find(e => e.getAttribute('data-test-id') === 'menu-list-item-label')!
      );
      await selectEvent.openMenu(
        await screen.findByRole('textbox', {name: 'Cron monitors'})
      );
      await userEvent.click(screen.getByRole('menuitemradio', {name: '1'}));

      // reservedUptime
      await userEvent.click(
        screen
          .getAllByText('1')
          .find(e => e.getAttribute('data-test-id') === 'menu-list-item-label')!
      );
      await selectEvent.openMenu(
        await screen.findByRole('textbox', {name: 'Uptime monitors'})
      );
      await userEvent.click(screen.getByRole('menuitemradio', {name: '1'}));

      await userEvent.click(screen.getByRole('button', {name: 'Change Plan'}));

      await waitFor(() =>
        expect(subscriptionMock).toHaveBeenCalledWith(
          `/customers/${organization.slug}/subscription/`,
          expect.objectContaining({
            method: 'PUT',
            data: {
              plan: 'am2_team',
              reservedErrors: 100000,
              reservedTransactions: 250000,
              reservedReplays: 75000,
              reservedAttachments: 25,
              reservedMonitorSeats: 1,
              reservedUptime: 1,
              reservedProfileDuration: 0,
              reservedProfileDurationUI: 0,
            },
          })
        )
      );

      expect(updateMock).not.toHaveBeenCalled();
    });

    it('can change to an am3 plan', async function () {
      setUpMocks(organization, sub);

      const updateMock = MockApiClient.addMockResponse({
        url: `/customers/${organization.slug}/`,
        method: 'PUT',
      });
      const subscriptionMock = MockApiClient.addMockResponse({
        url: `/customers/${organization.slug}/subscription/`,
        method: 'PUT',
      });

      MockApiClient.addMockResponse({
        url: `/subscriptions/${organization.slug}/`,
        body: sub,
      });

      render(
        <CustomerDetails
          router={router}
          location={router.location}
          routes={router.routes}
          routeParams={router.params}
          route={{}}
          params={{orgId: organization.slug}}
        />
      );
      renderGlobalModal();

      await screen.findByRole('heading', {name: 'Customers'});

      await userEvent.click(
        screen.getAllByRole('button', {
          name: 'Customers Actions',
        })[1]!
      );

      await userEvent.click(screen.getByText('Change Plan'));

      await userEvent.click(screen.getByRole('tab', {name: 'AM3'}));
      await userEvent.click(screen.getByTestId('change-plan-radio-btn-am3_team'));

      // all plan options show up
      expect(screen.getByTestId('change-plan-radio-btn-am3_team')).toBeInTheDocument();
      expect(
        screen.getByTestId('change-plan-radio-btn-am3_business')
      ).toBeInTheDocument();

      // reservedErrors
      await selectEvent.openMenu(await screen.findByRole('textbox', {name: 'Errors'}));
      await userEvent.click(screen.getByText('100,000'));

      // reservedReplays
      await selectEvent.openMenu(await screen.findByRole('textbox', {name: 'Replays'}));
      await userEvent.click(screen.getByText('75,000'));

      // reservedSpans
      await selectEvent.openMenu(await screen.findByRole('textbox', {name: 'Spans'}));
      await userEvent.click(screen.getByRole('menuitemradio', {name: '20,000,000'}));

      // reservedMonitorSeats
      await selectEvent.openMenu(
        await screen.findByRole('textbox', {name: 'Cron monitors'})
      );
      await userEvent.click(screen.getByRole('menuitemradio', {name: '1'}));

      // reservedUptime
      await selectEvent.openMenu(
        await screen.findByRole('textbox', {name: 'Uptime monitors'})
      );
      await userEvent.click(screen.getByRole('menuitemradio', {name: '1'}));

      // reservedAttachments
      await selectEvent.openMenu(
        await screen.findByRole('textbox', {name: 'Attachments (GB)'})
      );
      await userEvent.click(screen.getByRole('menuitemradio', {name: '25'}));

      await userEvent.click(screen.getByRole('button', {name: 'Change Plan'}));

      await waitFor(() =>
        expect(subscriptionMock).toHaveBeenCalledWith(
          `/customers/${organization.slug}/subscription/`,
          expect.objectContaining({
            method: 'PUT',
            data: {
              plan: 'am3_team',
              reservedErrors: 100_000,
              reservedReplays: 75_000,
              reservedSpans: 20_000_000,
              reservedMonitorSeats: 1,
              reservedAttachments: 25,
              reservedProfileDuration: 0,
              reservedProfileDurationUI: 0,
              reservedUptime: 1,
            },
          })
        )
      );

      expect(updateMock).not.toHaveBeenCalled();
    });

    it('can change to an am3 plan with zero reserved', async function () {
      setUpMocks(organization, sub);
      MockApiClient.addMockResponse({
        url: `/customers/${organization.slug}/billing-config/?tier=am3`,
        body: {
          ...BillingConfigFixture(PlanTier.AM3),
          defaultReserved: {
            errors: 50_000,
            attachments: 1,
            replays: 50,
            monitorSeats: 1,
            spans: 10_000_000,
            profileDuration: 0,
            uptime: 1,
          },
        },
      });

      const updateMock = MockApiClient.addMockResponse({
        url: `/customers/${organization.slug}/`,
        method: 'PUT',
      });
      const subscriptionMock = MockApiClient.addMockResponse({
        url: `/customers/${organization.slug}/subscription/`,
        method: 'PUT',
      });

      MockApiClient.addMockResponse({
        url: `/subscriptions/${organization.slug}/`,
        body: sub,
      });

      render(
        <CustomerDetails
          router={router}
          location={router.location}
          routes={router.routes}
          routeParams={router.params}
          route={{}}
          params={{orgId: organization.slug}}
        />
      );
      renderGlobalModal();

      await screen.findByRole('heading', {name: 'Customers'});

      await userEvent.click(
        screen.getAllByRole('button', {
          name: 'Customers Actions',
        })[1]!
      );

      await userEvent.click(screen.getByText('Change Plan'));

      // When clicking on a different tier, it takes time for the plan list to update
      await waitFor(() => {
        const radios = document.querySelectorAll('input[type="radio"]');
        expect(radios.length).toBeGreaterThan(0);
      });

      await userEvent.click(screen.getByRole('tab', {name: 'AM3'}));
      await userEvent.click(screen.getByTestId('change-plan-radio-btn-am3_team'));

      // all plan options show up
      expect(screen.getByTestId('change-plan-radio-btn-am3_team')).toBeInTheDocument();
      expect(
        screen.getByTestId('change-plan-radio-btn-am3_business')
      ).toBeInTheDocument();

      // reservedErrors
      await selectEvent.openMenu(await screen.findByRole('textbox', {name: 'Errors'}));
      await userEvent.click(screen.getByText('100,000'));

      // reservedReplays
      await selectEvent.openMenu(await screen.findByRole('textbox', {name: 'Replays'}));
      await userEvent.click(screen.getByText('75,000'));

      // reservedSpans
      await selectEvent.openMenu(await screen.findByRole('textbox', {name: 'Spans'}));
      await userEvent.click(screen.getByRole('menuitemradio', {name: '20,000,000'}));

      // reservedMonitorSeats
      await selectEvent.openMenu(
        await screen.findByRole('textbox', {name: 'Cron monitors'})
      );
      await userEvent.click(screen.getByRole('menuitemradio', {name: '1'}));

      // reservedUptime
      await selectEvent.openMenu(
        await screen.findByRole('textbox', {name: 'Uptime monitors'})
      );
      await userEvent.click(screen.getByRole('menuitemradio', {name: '1'}));

      // reservedAttachments
      await selectEvent.openMenu(
        await screen.findByRole('textbox', {name: 'Attachments (GB)'})
      );
      await userEvent.click(screen.getByRole('menuitemradio', {name: '25'}));

      await userEvent.click(screen.getByRole('button', {name: 'Change Plan'}));

      await waitFor(() =>
        expect(subscriptionMock).toHaveBeenCalledWith(
          `/customers/${organization.slug}/subscription/`,
          expect.objectContaining({
            method: 'PUT',
            data: {
              plan: 'am3_team',
              reservedErrors: 100_000,
              reservedReplays: 75_000,
              reservedSpans: 20_000_000,
              reservedMonitorSeats: 1,
              reservedAttachments: 25,
              reservedProfileDuration: 0,
              reservedProfileDurationUI: 0,
              reservedUptime: 1,
            },
          })
        )
      );

      expect(updateMock).not.toHaveBeenCalled();
    });
>>>>>>> c3984488
  });

  describe('early end', function () {
    it('can end trial early', async function () {
      const trialOrg = OrganizationFixture();

      setUpMocks(trialOrg, {isTrial: true});

      const updateMock = MockApiClient.addMockResponse({
        url: `/customers/${trialOrg.slug}/`,
        method: 'PUT',
        body: trialOrg,
      });

      render(
        <CustomerDetails
          router={router}
          location={router.location}
          routes={router.routes}
          routeParams={router.params}
          route={{}}
          params={{orgId: trialOrg.slug}}
        />
      );

      await screen.findByRole('heading', {name: 'Customers'});

      await userEvent.click(
        screen.getAllByRole('button', {
          name: 'Customers Actions',
        })[1]!
      );

      renderGlobalModal();

      await userEvent.click(screen.getByText('End Trial Early'));

      await userEvent.click(screen.getByRole('button', {name: 'Confirm'}));

      await waitFor(() => {
        expect(updateMock).toHaveBeenCalledWith(
          `/customers/${trialOrg.slug}/`,
          expect.objectContaining({
            method: 'PUT',
            data: {
              endTrialEarly: true,
            },
          })
        );
      });
    });

    it('is disabled for non-trial org', async function () {
      setUpMocks(organization);

      render(
        <CustomerDetails
          router={router}
          location={router.location}
          routes={router.routes}
          routeParams={router.params}
          route={{}}
          params={{orgId: organization.slug}}
        />
      );

      await screen.findByRole('heading', {name: 'Customers'});

      await userEvent.click(
        screen.getAllByRole('button', {
          name: 'Customers Actions',
        })[1]!
      );

      expect(screen.getByTestId('action-endTrialEarly')).toHaveAttribute(
        'aria-disabled',
        'true'
      );
    });
  });

  describe('on demand invoices', function () {
    const invoicedOrg = OrganizationFixture({slug: 'invoiced'});
    const onDemandInvoicedOrg = OrganizationFixture({slug: 'ondemand-invoiced'});

    const mockBillingAdminUser = UserFixture({
      permissions: new Set(['billing.admin']),
    });

    ConfigStore.set('user', mockBillingAdminUser);

    it('renders disable on demand invoices when enabled', async function () {
      ConfigStore.set('user', mockBillingAdminUser);

      setUpMocks(invoicedOrg, {onDemandInvoiced: true});
      setUpMocks(onDemandInvoicedOrg, {
        onDemandInvoiced: true,
        type: BillingType.INVOICED,
        paymentSource: {
          last4: '4242',
          zipCode: '12345',
          countryCode: 'US',
          expMonth: 12,
          expYear: 2028,
        },
      });

      render(
        <CustomerDetails
          router={router}
          location={router.location}
          routes={router.routes}
          routeParams={router.params}
          route={{}}
          params={{orgId: onDemandInvoicedOrg.slug}}
        />
      );

      await screen.findByRole('heading', {name: 'Customers'});

      await userEvent.click(
        screen.getAllByRole('button', {
          name: 'Customers Actions',
        })[1]!
      );

      expect(screen.getByText('Disable On Demand Billing')).toBeInTheDocument();
    });

    it('renders enable on demand invoices when disabled', async function () {
      ConfigStore.set('user', mockBillingAdminUser);

      setUpMocks(invoicedOrg, {onDemandInvoiced: false});
      setUpMocks(onDemandInvoicedOrg, {
        onDemandInvoiced: false,
        type: BillingType.INVOICED,
        paymentSource: {
          last4: '4242',
          zipCode: '12345',
          countryCode: 'US',
          expMonth: 12,
          expYear: 2028,
        },
      });

      render(
        <CustomerDetails
          router={router}
          location={router.location}
          routes={router.routes}
          routeParams={router.params}
          route={{}}
          params={{orgId: onDemandInvoicedOrg.slug}}
        />
      );

      await screen.findByRole('heading', {name: 'Customers'});

      await userEvent.click(
        screen.getAllByRole('button', {
          name: 'Customers Actions',
        })[1]!
      );

      expect(screen.getByText('Enable On Demand Billing')).toBeInTheDocument();
    });

    it('does not render on-demand invoices actions when manually invoiced on-demand flag is True', async function () {
      ConfigStore.set('user', mockBillingAdminUser);

      setUpMocks(onDemandInvoicedOrg, {
        onDemandInvoiced: false,
        onDemandInvoicedManual: true,
        type: BillingType.INVOICED,
        paymentSource: {
          last4: '4242',
          zipCode: '12345',
          countryCode: 'US',
          expMonth: 12,
          expYear: 2028,
        },
      });

      render(
        <CustomerDetails
          router={router}
          location={router.location}
          routes={router.routes}
          routeParams={router.params}
          route={{}}
          params={{orgId: onDemandInvoicedOrg.slug}}
        />
      );

      await screen.findByRole('heading', {name: 'Customers'});

      await userEvent.click(
        screen.getAllByRole('button', {
          name: 'Customers Actions',
        })[1]!
      );

      expect(screen.queryByText('Enable On Demand Billing')).not.toBeInTheDocument();
    });

    it('enables on demand invoices when disabled', async function () {
      ConfigStore.set('user', mockBillingAdminUser);

      setUpMocks(invoicedOrg, {
        onDemandInvoiced: false,
        type: BillingType.INVOICED,
        paymentSource: {
          last4: '4242',
          zipCode: '12345',
          countryCode: 'US',
          expMonth: 12,
          expYear: 2028,
        },
      });

      const updateMock = MockApiClient.addMockResponse({
        url: `/customers/${invoicedOrg.slug}/`,
        method: 'PUT',
        body: OrganizationFixture(),
      });

      render(
        <CustomerDetails
          router={router}
          location={router.location}
          routes={router.routes}
          routeParams={router.params}
          route={{}}
          params={{orgId: invoicedOrg.slug}}
        />
      );

      await screen.findByRole('heading', {name: 'Customers'});

      await userEvent.click(
        screen.getAllByRole('button', {
          name: 'Customers Actions',
        })[1]!
      );

      renderGlobalModal();

      await userEvent.click(screen.getByText('Enable On Demand Billing'));

      await userEvent.click(screen.getByRole('button', {name: 'Confirm'}));

      await waitFor(() =>
        expect(updateMock).toHaveBeenCalledWith(
          `/customers/${invoicedOrg.slug}/`,
          expect.objectContaining({
            method: 'PUT',
            data: {
              onDemandInvoiced: true,
            },
          })
        )
      );
    });

    it('disables on demand invoices when enabled', async function () {
      ConfigStore.set('user', mockBillingAdminUser);

      setUpMocks(onDemandInvoicedOrg, {
        onDemandInvoiced: true,
        type: BillingType.INVOICED,
        paymentSource: {
          last4: '4242',
          zipCode: '12345',
          countryCode: 'US',
          expMonth: 12,
          expYear: 2028,
        },
      });

      const updateMock = MockApiClient.addMockResponse({
        url: `/customers/${onDemandInvoicedOrg.slug}/`,
        method: 'PUT',
        body: OrganizationFixture(),
      });

      render(
        <CustomerDetails
          router={router}
          location={router.location}
          routes={router.routes}
          routeParams={router.params}
          route={{}}
          params={{orgId: onDemandInvoicedOrg.slug}}
        />
      );

      await screen.findByRole('heading', {name: 'Customers'});

      await userEvent.click(
        screen.getAllByRole('button', {
          name: 'Customers Actions',
        })[1]!
      );

      renderGlobalModal();

      await userEvent.click(screen.getByText('Disable On Demand Billing'));

      await userEvent.click(screen.getByRole('button', {name: 'Confirm'}));

      await waitFor(() =>
        expect(updateMock).toHaveBeenCalledWith(
          `/customers/${onDemandInvoicedOrg.slug}/`,
          expect.objectContaining({
            method: 'PUT',
            data: {
              onDemandInvoiced: false,
            },
          })
        )
      );
    });
  });

  describe('converting to sponsored', function () {
    it('converts a plan to sponsored', async function () {
      setUpMocks(organization);

      const apiMock = MockApiClient.addMockResponse({
        url: `/customers/${organization.slug}/`,
        method: 'PUT',
        body: OrganizationFixture(),
      });

      render(
        <CustomerDetails
          router={router}
          location={router.location}
          routes={router.routes}
          routeParams={router.params}
          route={{}}
          params={{orgId: organization.slug}}
        />
      );

      await screen.findByRole('heading', {name: 'Customers'});

      await userEvent.click(
        screen.getAllByRole('button', {
          name: 'Customers Actions',
        })[1]!
      );

      await userEvent.click(screen.getByText('Convert to Sponsored'));

      renderGlobalModal();

      const selectSponsoredType = await screen.findByRole('textbox', {
        name: 'Sponsored Type',
      });
      // Click for dropdown
      await userEvent.click(selectSponsoredType);
      await userEvent.click(screen.getByTestId('open_source'));

      await userEvent.click(screen.getByRole('button', {name: 'Confirm'}));

      await waitFor(() =>
        expect(apiMock).toHaveBeenCalledWith(
          `/customers/${organization.slug}/`,
          expect.objectContaining({
            method: 'PUT',
            data: {
              sponsoredType: 'open_source',
            },
          })
        )
      );
    });

    it('can convert subscription with active partner account to sponsored', async function () {
      const partnerSubscription = SubscriptionFixture({
        organization,
        plan: 'am2_business',
        partner: {
          externalId: '123',
          name: 'test',
          partnership: {
            id: 'XX',
            displayName: 'XX',
            supportNote: '',
          },
          isActive: true,
        },
        sponsoredType: 'XX',
      });
      setUpMocks(organization, partnerSubscription);

      const apiMock = MockApiClient.addMockResponse({
        url: `/customers/${organization.slug}/`,
        method: 'PUT',
        body: OrganizationFixture(),
      });

      render(
        <CustomerDetails
          router={router}
          location={router.location}
          routes={router.routes}
          routeParams={router.params}
          route={{}}
          params={{orgId: organization.slug}}
        />
      );

      await screen.findByRole('heading', {name: 'Customers'});

      await userEvent.click(
        screen.getAllByRole('button', {
          name: 'Customers Actions',
        })[1]!
      );

      await userEvent.click(screen.getByText('Convert to Sponsored'));

      renderGlobalModal();

      const selectSponsoredType = await screen.findByRole('textbox', {
        name: 'Sponsored Type',
      });
      // Click for dropdown
      await userEvent.click(selectSponsoredType);
      await userEvent.click(screen.getByTestId('open_source'));

      await userEvent.click(screen.getByRole('button', {name: 'Confirm'}));

      await waitFor(() =>
        expect(apiMock).toHaveBeenCalledWith(
          `/customers/${organization.slug}/`,
          expect.objectContaining({
            method: 'PUT',
            data: {
              sponsoredType: 'open_source',
            },
          })
        )
      );
    });

    it('cannot convert partner-type subscription to sponsored', async function () {
      const partnerSubscription = SubscriptionFixture({
        organization,
        isPartner: true,
      });
      setUpMocks(organization, partnerSubscription);

      render(
        <CustomerDetails
          router={router}
          location={router.location}
          routes={router.routes}
          routeParams={router.params}
          route={{}}
          params={{orgId: organization.slug}}
        />
      );

      await screen.findByRole('heading', {name: 'Customers'});

      await userEvent.click(
        screen.getAllByRole('button', {
          name: 'Customers Actions',
        })[1]!
      );

      expect(screen.getByTestId('action-convertToSponsored')).toHaveAttribute(
        'aria-disabled',
        'true'
      );
    });
  });

  describe('AddGiftEventsAction', function () {
    it('renders and hides modal', async function () {
      setUpMocks(organization);

      render(
        <CustomerDetails
          router={router}
          location={router.location}
          routes={router.routes}
          routeParams={router.params}
          route={{}}
          params={{orgId: organization.slug}}
        />
      );

      await screen.findByRole('heading', {name: 'Customers'});

      const {waitForModalToHide} = renderGlobalModal();

      for (const dataCategory of [DataCategory.ERRORS, DataCategory.TRANSACTIONS]) {
        await userEvent.click(
          screen.getAllByRole('button', {
            name: 'Customers Actions',
          })[1]!
        );

        await userEvent.click(screen.getByTestId(`action-gift-${dataCategory}`));

        expect(
          await screen.findByText(
            `How many ${dataCategory} in multiples of 1,000s? (50 is 50,000 ${dataCategory})`
          )
        ).toBeInTheDocument();

        await userEvent.click(screen.getByRole('button', {name: 'Cancel'}));
        await waitForModalToHide();
      }
    });

    it('can gift events - ERRORS', async function () {
      setUpMocks(organization);

      render(
        <CustomerDetails
          router={router}
          location={router.location}
          routes={router.routes}
          routeParams={router.params}
          route={{}}
          params={{orgId: organization.slug}}
        />
      );

      await screen.findByRole('heading', {name: 'Customers'});

      renderGlobalModal();

      await userEvent.click(
        screen.getAllByRole('button', {
          name: 'Customers Actions',
        })[1]!
      );

      const freeEventsKey = FREE_EVENTS_KEYS[DataCategory.ERRORS];
      const updateMock = MockApiClient.addMockResponse({
        url: `/customers/${organization.slug}/`,
        method: 'PUT',
        body: {...organization, [freeEventsKey]: 26000},
      });

      await userEvent.click(screen.getByTestId(`action-gift-${DataCategory.ERRORS}`));

      expect(screen.getByText('Total: 0')).toBeInTheDocument();

      // enter a number of events to gift
      const input = await screen.findByRole('textbox', {
        name: `How many ${DataCategory.ERRORS} in multiples of 1,000s? (50 is 50,000 ${DataCategory.ERRORS})`,
      });

      await userEvent.type(input, '26{enter}');

      expect(screen.getByText('Total: 26,000')).toBeInTheDocument();

      await userEvent.click(screen.getByRole('button', {name: 'Confirm'}));

      await waitFor(() =>
        expect(updateMock).toHaveBeenCalledWith(
          `/customers/${organization.slug}/`,
          expect.objectContaining({
            method: 'PUT',
            data: {
              [freeEventsKey]: 26000,
            },
          })
        )
      );
    });

    it('can gift events - TRANSACTIONS', async function () {
      setUpMocks(organization);

      render(
        <CustomerDetails
          router={router}
          location={router.location}
          routes={router.routes}
          routeParams={router.params}
          route={{}}
          params={{orgId: organization.slug}}
        />
      );

      await screen.findByRole('heading', {name: 'Customers'});

      renderGlobalModal();

      await userEvent.click(
        screen.getAllByRole('button', {
          name: 'Customers Actions',
        })[1]!
      );

      const freeEventsKey = FREE_EVENTS_KEYS[DataCategory.TRANSACTIONS];
      const updateMock = MockApiClient.addMockResponse({
        url: `/customers/${organization.slug}/`,
        method: 'PUT',
        body: {...organization, [freeEventsKey]: 26000},
      });

      await userEvent.click(
        screen.getByTestId(`action-gift-${DataCategory.TRANSACTIONS}`)
      );

      expect(screen.getByText('Total: 0')).toBeInTheDocument();

      // enter a number of events to gift
      const input = await screen.findByRole('textbox', {
        name: 'How many transactions in multiples of 1,000s? (50 is 50,000 transactions)',
      });

      await userEvent.type(input, '26{enter}');

      expect(screen.getByText('Total: 26,000')).toBeInTheDocument();

      await userEvent.click(screen.getByRole('button', {name: 'Confirm'}));

      await waitFor(() =>
        expect(updateMock).toHaveBeenCalledWith(
          `/customers/${organization.slug}/`,
          expect.objectContaining({
            method: 'PUT',
            data: {
              [freeEventsKey]: 26000,
            },
          })
        )
      );
    });
  });

  it('can gift events - REPLAYS', async function () {
    const am2Sub = SubscriptionFixture({organization, plan: 'am2_f'});
    setUpMocks(organization, am2Sub);

    render(
      <CustomerDetails
        router={router}
        location={router.location}
        routes={router.routes}
        routeParams={router.params}
        route={{}}
        params={{orgId: organization.slug}}
      />
    );

    await screen.findByRole('heading', {name: 'Customers'});

    renderGlobalModal();

    await userEvent.click(
      screen.getAllByRole('button', {
        name: 'Customers Actions',
      })[1]!
    );

    const freeEventsKey = FREE_EVENTS_KEYS[DataCategory.REPLAYS];
    const updateMock = MockApiClient.addMockResponse({
      url: `/customers/${organization.slug}/`,
      method: 'PUT',
      body: {...organization, [freeEventsKey]: 50},
    });

    await userEvent.click(screen.getByTestId(`action-gift-${DataCategory.REPLAYS}`));

    expect(screen.getByText('Total: 0')).toBeInTheDocument();

    // enter a number of events to gift
    const input = await screen.findByRole('textbox', {
      name: 'How many replays? (50 is 50 replays)',
    });

    await userEvent.type(input, '50{enter}');

    expect(screen.getByText('Total: 50')).toBeInTheDocument();

    await userEvent.click(screen.getByRole('button', {name: 'Confirm'}));

    await waitFor(() =>
      expect(updateMock).toHaveBeenCalledWith(
        `/customers/${organization.slug}/`,
        expect.objectContaining({
          method: 'PUT',
          data: {
            [freeEventsKey]: 50,
          },
        })
      )
    );
  });

  it('can gift events - SPANS', async function () {
    const am3Sub = SubscriptionFixture({organization, plan: 'am3_f'});
    setUpMocks(organization, am3Sub);

    render(
      <CustomerDetails
        router={router}
        location={router.location}
        routes={router.routes}
        routeParams={router.params}
        route={{}}
        params={{orgId: organization.slug}}
      />
    );

    await screen.findByRole('heading', {name: 'Customers'});

    renderGlobalModal();

    await userEvent.click(
      screen.getAllByRole('button', {
        name: 'Customers Actions',
      })[1]!
    );

    const freeEventsKey = FREE_EVENTS_KEYS[DataCategory.SPANS];
    const updateMock = MockApiClient.addMockResponse({
      url: `/customers/${organization.slug}/`,
      method: 'PUT',
      body: {...organization, [freeEventsKey]: 50},
    });

    await userEvent.click(screen.getByTestId(`action-gift-${DataCategory.SPANS}`));

    expect(screen.getByText('Total: 0')).toBeInTheDocument();

    // enter a number of events to gift
    const input = await screen.findByRole('textbox', {
      name: 'How many spans in multiples of 100,000s? (50 is 5,000,000 spans)',
    });

    await userEvent.type(input, '50{enter}');

    expect(screen.getByText('Total: 5,000,000')).toBeInTheDocument();

    await userEvent.click(screen.getByRole('button', {name: 'Confirm'}));

    await waitFor(() =>
      expect(updateMock).toHaveBeenCalledWith(
        `/customers/${organization.slug}/`,
        expect.objectContaining({
          method: 'PUT',
          data: {
            [freeEventsKey]: 5_000_000,
          },
        })
      )
    );
  });
  it('cannot gift events in different units - SPANS_INDEXED', async function () {
    const am3Sub = Am3DsEnterpriseSubscriptionFixture({organization});
    setUpMocks(organization, am3Sub);

    render(
      <CustomerDetails
        router={router}
        location={router.location}
        routes={router.routes}
        routeParams={router.params}
        route={{}}
        params={{orgId: organization.slug}}
      />
    );

    await screen.findByRole('heading', {name: 'Customers'});

    renderGlobalModal();
    await userEvent.click(
      screen.getAllByRole('button', {
        name: 'Customers Actions',
      })[1]!
    );

    const item = screen.getByTestId(`action-gift-${DataCategory.SPANS_INDEXED}`);
    expect(item).toBeInTheDocument();
    expect(item).toHaveAttribute('aria-disabled', 'true');
  });
  it('cannot gift events without checkout category - SPANS_INDEXED', async function () {
    const am3Sub = SubscriptionFixture({organization, plan: 'am3_team'});
    setUpMocks(organization, am3Sub);

    render(
      <CustomerDetails
        router={router}
        location={router.location}
        routes={router.routes}
        routeParams={router.params}
        route={{}}
        params={{orgId: organization.slug}}
      />
    );

    await screen.findByRole('heading', {name: 'Customers'});

    renderGlobalModal();

    await userEvent.click(
      screen.getAllByRole('button', {
        name: 'Customers Actions',
      })[1]!
    );

    const item = screen.getByTestId(`action-gift-${DataCategory.SPANS_INDEXED}`);
    expect(item).toBeInTheDocument();
    expect(item).toHaveAttribute('aria-disabled', 'true');
  });

  it('can gift events - MONITOR SEATS', async function () {
    const am2Sub = SubscriptionFixture({organization, plan: 'am2_f'});
    setUpMocks(organization, am2Sub);

    render(
      <CustomerDetails
        router={router}
        location={router.location}
        routes={router.routes}
        routeParams={router.params}
        route={{}}
        params={{orgId: organization.slug}}
      />
    );

    await screen.findByRole('heading', {name: 'Customers'});

    renderGlobalModal();

    await userEvent.click(
      screen.getAllByRole('button', {
        name: 'Customers Actions',
      })[1]!
    );

    const freeEventsKey = FREE_EVENTS_KEYS[DataCategory.MONITOR_SEATS];
    const updateMock = MockApiClient.addMockResponse({
      url: `/customers/${organization.slug}/`,
      method: 'PUT',
      body: {...organization, [freeEventsKey]: 50},
    });

    await userEvent.click(
      screen.getByTestId(`action-gift-${DataCategory.MONITOR_SEATS}`)
    );

    expect(screen.getByText('Total: 0')).toBeInTheDocument();

    // enter a number of events to gift
    const input = await screen.findByRole('textbox', {
      name: 'How many cron monitors? (50 is 50 cron monitors)',
    });

    await userEvent.type(input, '50{enter}');

    expect(screen.getByText('Total: 50')).toBeInTheDocument();

    await userEvent.click(screen.getByRole('button', {name: 'Confirm'}));

    await waitFor(() =>
      expect(updateMock).toHaveBeenCalledWith(
        `/customers/${organization.slug}/`,
        expect.objectContaining({
          method: 'PUT',
          data: {
            [freeEventsKey]: 50,
          },
        })
      )
    );
  });

  describe('adjust contract end dates', function () {
    const mockBillingAdminUser = UserFixture({
      permissions: new Set(['billing.admin']),
    });

    ConfigStore.set('user', mockBillingAdminUser);

    it('ChangeContractEndDateAction not rendered for monthly contract interval', async function () {
      const invoicedOrg = OrganizationFixture();

      setUpMocks(invoicedOrg, {contractInterval: 'monthly', type: BillingType.INVOICED});

      render(
        <CustomerDetails
          router={router}
          location={router.location}
          routes={router.routes}
          routeParams={router.params}
          route={{}}
          params={{orgId: invoicedOrg.slug}}
        />
      );

      await screen.findByRole('heading', {name: 'Customers'});

      await userEvent.click(
        screen.getAllByRole('button', {
          name: 'Customers Actions',
        })[1]!
      );

      expect(
        screen.queryByRole('button', {name: 'Oct 24, 2018'})
      ).not.toBeInTheDocument();
    });

    it('ChangeContractEndDateAction rendered for annual contract interval', async function () {
      const invoicedOrg = OrganizationFixture();

      setUpMocks(invoicedOrg, {contractInterval: 'annual', type: BillingType.INVOICED});

      render(
        <CustomerDetails
          router={router}
          location={router.location}
          routes={router.routes}
          routeParams={router.params}
          route={{}}
          params={{orgId: invoicedOrg.slug}}
        />
      );

      await screen.findByRole('heading', {name: 'Customers'});

      await userEvent.click(
        screen.getAllByRole('button', {
          name: 'Customers Actions',
        })[1]!
      );

      expect(screen.getByRole('button', {name: 'Oct 24, 2018'})).toBeInTheDocument();
    });
  });

  describe('unsuspend organization', function () {
    const suspendedOrg = OrganizationFixture({slug: 'suspended'});

    const mockBillingAdminUser = UserFixture({
      permissions: new Set(['billing.admin']),
    });

    ConfigStore.set('user', mockBillingAdminUser);

    it("doesn't render in the dropdown if already suspended", async function () {
      setUpMocks(suspendedOrg, {isSuspended: true});

      render(
        <CustomerDetails
          router={router}
          location={router.location}
          routes={router.routes}
          routeParams={router.params}
          route={{}}
          params={{orgId: suspendedOrg.slug}}
        />
      );

      await screen.findByRole('heading', {name: 'Customers'});

      await userEvent.click(
        screen.getAllByRole('button', {
          name: 'Customers Actions',
        })[1]!
      );

      expect(screen.queryByText('Suspend Account')).not.toBeInTheDocument();
    });

    it('unsuspends an organization', async function () {
      setUpMocks(suspendedOrg, {isSuspended: true});

      const apiMock = MockApiClient.addMockResponse({
        url: `/customers/${suspendedOrg.slug}/`,
        method: 'PUT',
        body: suspendedOrg,
      });

      render(
        <CustomerDetails
          router={router}
          location={router.location}
          routes={router.routes}
          routeParams={router.params}
          route={{}}
          params={{orgId: suspendedOrg.slug}}
        />
      );

      await screen.findByRole('heading', {name: 'Customers'});

      await userEvent.click(
        screen.getAllByRole('button', {
          name: 'Customers Actions',
        })[1]!
      );

      renderGlobalModal();

      await userEvent.click(screen.getByText('Unsuspend Account'));

      await userEvent.click(screen.getByRole('button', {name: 'Confirm'}));

      await waitFor(() =>
        expect(apiMock).toHaveBeenCalledWith(
          `/customers/${suspendedOrg.slug}/`,
          expect.objectContaining({
            method: 'PUT',
            data: {
              suspended: false,
            },
          })
        )
      );
    });

    it('suspends an organization', async function () {
      setUpMocks(organization, {isSuspended: false});

      const apiMock = MockApiClient.addMockResponse({
        url: `/customers/${organization.slug}/`,
        method: 'PUT',
        body: organization,
      });

      render(
        <CustomerDetails
          router={router}
          location={router.location}
          routes={router.routes}
          routeParams={router.params}
          route={{}}
          params={{orgId: organization.slug}}
        />
      );

      await screen.findByRole('heading', {name: 'Customers'});

      await userEvent.click(
        screen.getAllByRole('button', {
          name: 'Customers Actions',
        })[1]!
      );

      renderGlobalModal();

      await userEvent.click(screen.getByText('Suspend Account'));

      expect(
        screen.getByText('This account was reported as fraudulent')
      ).toBeInTheDocument();

      await userEvent.click(
        screen.getByRole('radio', {
          name: 'Fraudulent',
        })
      );

      await userEvent.click(screen.getByRole('button', {name: 'Suspend Account'}));

      await waitFor(() => {
        // make sure onUpdate has been called with the correct arguments to update
        // the plan to be suspended, and that the mock response has been used
        expect(apiMock).toHaveBeenCalledWith(
          `/customers/${organization.slug}/`,
          expect.objectContaining({
            method: 'PUT',
            data: {
              suspended: true,
              suspensionReason: 'fraud',
            },
          })
        );
      });
    });
  });

  describe('AddGiftBudgetAction', function () {
    it('shows gift budget action when org has reserved budgets', async function () {
      const am3Sub = Am3DsEnterpriseSubscriptionFixture({
        organization,
        hasReservedBudgets: true,
      });
      setUpMocks(organization, am3Sub);

      render(
        <CustomerDetails
          router={router}
          location={router.location}
          routes={router.routes}
          routeParams={router.params}
          route={{}}
          params={{orgId: organization.slug}}
        />
      );

      await screen.findByRole('heading', {name: 'Customers'});

      await userEvent.click(
        screen.getAllByRole('button', {name: /customers actions/i})[1]!
      );

      expect(screen.getByText('Gift to reserved budget')).toBeInTheDocument();
    });

    it('hides gift budget action when org has no reserved budgets', async function () {
      const nonDsSub = SubscriptionFixture({
        organization,
        hasReservedBudgets: false,
      });
      setUpMocks(organization, nonDsSub);

      render(
        <CustomerDetails
          router={router}
          location={router.location}
          routes={router.routes}
          routeParams={router.params}
          route={{}}
          params={{orgId: organization.slug}}
        />
      );

      await screen.findByRole('heading', {name: 'Customers'});

      await userEvent.click(
        screen.getAllByRole('button', {name: /customers actions/i})[1]!
      );

      expect(screen.queryByText('Gift to reserved budget')).not.toBeInTheDocument();
    });

    it('can open modal and gift budget', async function () {
      const am3Sub = Am3DsEnterpriseSubscriptionFixture({
        organization,
        hasReservedBudgets: true,
      });
      setUpMocks(organization, am3Sub);

      const updateMock = MockApiClient.addMockResponse({
        url: `/customers/${organization.slug}/`,
        method: 'PUT',
        body: organization,
      });

      render(
        <CustomerDetails
          router={router}
          location={router.location}
          routes={router.routes}
          routeParams={router.params}
          route={{}}
          params={{orgId: organization.slug}}
        />
      );

      await screen.findByRole('heading', {name: 'Customers'});
      renderGlobalModal();

      // Open actions dropdown and click gift budget action
      await userEvent.click(
        screen.getAllByRole('button', {name: /customers actions/i})[1]!
      );
      await userEvent.click(screen.getByText('Gift to reserved budget'));

      // Fill out form
      await userEvent.type(
        screen.getByRole('spinbutton', {name: /gift amount \(\$\)/i}),
        '500'
      );
      await userEvent.type(
        screen.getByRole('textbox', {name: /ticketurl/i}),
        'https://example.com'
      );
      await userEvent.type(screen.getByRole('textbox', {name: /notes/i}), 'Test notes');

      // Submit form
      await userEvent.click(screen.getByRole('button', {name: /confirm/i}));
      await waitFor(() => {
        expect(updateMock).toHaveBeenCalledWith(
          `/customers/${organization.slug}/`,
          expect.objectContaining({
            method: 'PUT',
            data: expect.objectContaining({
              freeReservedBudget: expect.any(Object),
              ticketUrl: 'https://example.com',
              notes: 'Test notes',
            }),
          })
        );
      });
    });
  });
});

describe('Gift Categories Availability', function () {
  const {organization, router} = initializeOrg();
  let customerDetails: CustomerDetails;

  beforeEach(() => {
    // Mock specific subscription with controlled checkoutCategories and onDemandCategories
    const customSubscription = SubscriptionFixture({
      organization,
      planDetails: {
        ...SubscriptionFixture({organization}).planDetails,
        checkoutCategories: [DataCategory.ERRORS, DataCategory.REPLAYS],
        onDemandCategories: [DataCategory.ERRORS, DataCategory.PROFILE_DURATION],
        categories: [
          DataCategory.ERRORS,
          DataCategory.REPLAYS,
          DataCategory.PROFILE_DURATION,
          DataCategory.SPANS,
        ],
      },
    });

    // Replace categories with specific values for testing
    customSubscription.categories = {
      errors: MetricHistoryFixture({
        category: DataCategory.ERRORS,
        reserved: 50000,
        order: 1,
      }),
      replays: MetricHistoryFixture({
        category: DataCategory.REPLAYS,
        reserved: 50,
        order: 2,
      }),
      profileDuration: MetricHistoryFixture({
        category: DataCategory.PROFILE_DURATION,
        reserved: 0,
        order: 3,
      }),
      spans: MetricHistoryFixture({
        category: DataCategory.SPANS,
        reserved: -1, // Unlimited
        order: 4,
      }),
    };

    setUpMocks(organization, customSubscription);

    // Instantiate the component to test the giftCategories getter
    customerDetails = new CustomerDetails({
      router,
      location: router.location,
      routes: router.routes,
      routeParams: router.params,
      route: {},
      params: {orgId: organization.slug},
    });

    // Set state directly to simulate component with the data loaded
    customerDetails.state = {
      data: customSubscription,
      organization,
      billingConfig: null,
      // Add required properties from DeprecatedAsyncComponent state
      error: false,
      errors: {},
      loading: false,
      reloading: false,
    };
  });

  it('enables categories in checkoutCategories but not in onDemandCategories', function () {
    const giftCategories = customerDetails.giftCategories;
    // REPLAYS is in checkoutCategories only
    expect(giftCategories[DataCategory.REPLAYS]?.disabled).toBe(false);
  });

  it('enables categories in onDemandCategories but not in checkoutCategories', function () {
    const giftCategories = customerDetails.giftCategories;
    // PROFILE_DURATION is in onDemandCategories only
    expect(giftCategories[DataCategory.PROFILE_DURATION]?.disabled).toBe(false);
  });

  it('enables categories in both checkoutCategories and onDemandCategories', function () {
    const giftCategories = customerDetails.giftCategories;
    // ERRORS is in both checkoutCategories and onDemandCategories
    expect(giftCategories[DataCategory.ERRORS]?.disabled).toBe(false);
  });

  it('disables categories with unlimited quota', function () {
    const giftCategories = customerDetails.giftCategories;
    // SPANS has unlimited quota (reserved = -1)
    expect(giftCategories[DataCategory.SPANS]?.disabled).toBe(true);
  });

  it('disables categories in neither checkoutCategories nor onDemandCategories', function () {
    const giftCategories = customerDetails.giftCategories;
    // PROFILE_DURATION_UI is not in either checkoutCategories or onDemandCategories
    expect(giftCategories[DataCategory.PROFILE_DURATION_UI]?.disabled).toBe(true);
  });
});<|MERGE_RESOLUTION|>--- conflicted
+++ resolved
@@ -2552,72 +2552,7 @@
       plan: 'mm2_b_500k',
     });
 
-<<<<<<< HEAD
     it('is enabled for NT customers', async function () {
-=======
-    it('can change to an mm2 plan', async function () {
-      setUpMocks(organization, sub);
-
-      const updateMock = MockApiClient.addMockResponse({
-        url: `/customers/${sub.slug}/`,
-        method: 'PUT',
-        body: sub,
-      });
-
-      MockApiClient.addMockResponse({
-        url: `/subscriptions/${sub.slug}/`,
-        body: sub,
-      });
-
-      render(
-        <CustomerDetails
-          router={router}
-          location={router.location}
-          routes={router.routes}
-          routeParams={router.params}
-          route={{}}
-          params={{orgId: organization.slug}}
-        />
-      );
-      renderGlobalModal();
-
-      await screen.findByRole('heading', {name: 'Customers'});
-
-      await userEvent.click(
-        screen.getAllByRole('button', {
-          name: 'Customers Actions',
-        })[1]!
-      );
-
-      await userEvent.click(screen.getByText('Change Plan'));
-
-      // When clicking on a different tier, it takes time for the plan list to update
-      await waitFor(() => {
-        const radios = document.querySelectorAll('input[type="radio"]');
-        expect(radios.length).toBeGreaterThan(0);
-      });
-
-      await userEvent.click(screen.getByRole('tab', {name: 'MM2'}));
-
-      await userEvent.click(screen.getByTestId('change-plan-radio-btn-mm2_b_500k'));
-
-      await userEvent.click(screen.getByRole('button', {name: 'Change Plan'}));
-
-      await waitFor(() => {
-        expect(updateMock).toHaveBeenCalledWith(
-          `/customers/${sub.slug}/`,
-          expect.objectContaining({
-            method: 'PUT',
-            data: {
-              plan: 'mm2_b_500k',
-            },
-          })
-        );
-      });
-    });
-
-    it('can change NT plan', async function () {
->>>>>>> c3984488
       const Subscription = SubscriptionFixture({
         organization,
         plan: 'am2_business',
@@ -2766,521 +2701,6 @@
         'true'
       );
     });
-<<<<<<< HEAD
-=======
-
-    it('can change to an am1 plan', async function () {
-      const am1Sub = SubscriptionFixture({organization, plan: 'am1_f'});
-      setUpMocks(organization, am1Sub);
-
-      const updateMock = MockApiClient.addMockResponse({
-        url: `/customers/${organization.slug}/`,
-        method: 'PUT',
-      });
-
-      const subscriptionMock = MockApiClient.addMockResponse({
-        url: `/customers/${organization.slug}/subscription/`,
-        method: 'PUT',
-      });
-
-      MockApiClient.addMockResponse({
-        url: `/subscriptions/${organization.slug}/`,
-        body: am1Sub,
-      });
-
-      render(
-        <CustomerDetails
-          router={router}
-          location={router.location}
-          routes={router.routes}
-          routeParams={router.params}
-          route={{}}
-          params={{orgId: organization.slug}}
-        />
-      );
-
-      renderGlobalModal();
-
-      await screen.findByRole('heading', {name: 'Customers'});
-      await userEvent.click(
-        screen.getAllByRole('button', {
-          name: 'Customers Actions',
-        })[1]!
-      );
-
-      await userEvent.click(screen.getByText('Change Plan'));
-
-      // When clicking on a different tier, it takes time for the plan list to update
-      await waitFor(() => {
-        const radios = document.querySelectorAll('input[type="radio"]');
-        expect(radios.length).toBeGreaterThan(0);
-      });
-
-      await userEvent.click(screen.getByRole('tab', {name: 'AM1'}));
-
-      await userEvent.click(screen.getByTestId('change-plan-radio-btn-am1_team'));
-
-      // reservedErrors
-      await selectEvent.openMenu(await screen.findByRole('textbox', {name: 'Errors'}));
-      await userEvent.click(
-        screen.getByText('100,000', {selector: '[data-test-id="menu-list-item-label"]'})
-      );
-
-      // reservedTransactions
-      await selectEvent.openMenu(
-        await screen.findByRole('textbox', {name: 'Transactions'})
-      );
-      await userEvent.click(screen.getByText('250,000'));
-
-      // reservedReplays
-      await selectEvent.openMenu(await screen.findByRole('textbox', {name: 'Replays'}));
-      await userEvent.click(screen.getByText('25,000'));
-
-      // reservedAttachments
-      await selectEvent.openMenu(
-        await screen.findByRole('textbox', {name: 'Attachments (GB)'})
-      );
-      await userEvent.click(screen.getByText('25'));
-
-      // reservedMonitorSeats
-      await selectEvent.openMenu(
-        await screen.findByRole('textbox', {name: 'Cron monitors'})
-      );
-      await userEvent.click(
-        screen
-          .getAllByText('1')
-          .find(e => e.getAttribute('data-test-id') === 'menu-list-item-label')!
-      );
-
-      // reservedUptime
-      await selectEvent.openMenu(
-        await screen.findByRole('textbox', {name: 'Uptime monitors'})
-      );
-      await userEvent.click(
-        screen
-          .getAllByText('1')
-          .find(e => e.getAttribute('data-test-id') === 'menu-list-item-label')!
-      );
-
-      await userEvent.click(screen.getByRole('button', {name: 'Change Plan'}));
-
-      await waitFor(() => {
-        expect(subscriptionMock).toHaveBeenCalledWith(
-          `/customers/${organization.slug}/subscription/`,
-          expect.objectContaining({
-            method: 'PUT',
-            data: {
-              plan: 'am1_team',
-              reservedErrors: 100000,
-              reservedTransactions: 250000,
-              reservedReplays: 25_000,
-              reservedAttachments: 25,
-              reservedMonitorSeats: 1,
-              reservedUptime: 1,
-              reservedProfileDuration: 0,
-              reservedProfileDurationUI: 0,
-            },
-          })
-        );
-      });
-
-      expect(updateMock).not.toHaveBeenCalled();
-    });
-
-    it('requires am1 reserved volumes to be set', async function () {
-      setUpMocks(organization, sub);
-
-      MockApiClient.addMockResponse({
-        url: `/subscriptions/${organization.slug}/`,
-        body: sub,
-      });
-
-      render(
-        <CustomerDetails
-          router={router}
-          location={router.location}
-          routes={router.routes}
-          routeParams={router.params}
-          route={{}}
-          params={{orgId: organization.slug}}
-        />
-      );
-      renderGlobalModal();
-
-      await screen.findByRole('heading', {name: 'Customers'});
-
-      await userEvent.click(
-        screen.getAllByRole('button', {
-          name: 'Customers Actions',
-        })[1]!
-      );
-
-      await userEvent.click(screen.getByText('Change Plan'));
-
-      // When clicking on a different tier, it takes time for the plan list to update
-      await waitFor(() => {
-        const radios = document.querySelectorAll('input[type="radio"]');
-        expect(radios.length).toBeGreaterThan(0);
-      });
-
-      await userEvent.click(screen.getByRole('tab', {name: 'AM1'}));
-      await userEvent.click(screen.getByTestId('change-plan-radio-btn-am1_team'));
-
-      // Cannot submit yet.
-      expect(screen.getByRole('button', {name: 'Change Plan'})).toBeDisabled();
-    });
-
-    it('can change to an am2 plan', async function () {
-      setUpMocks(organization, sub);
-
-      const updateMock = MockApiClient.addMockResponse({
-        url: `/customers/${organization.slug}/`,
-        method: 'PUT',
-      });
-      const subscriptionMock = MockApiClient.addMockResponse({
-        url: `/customers/${organization.slug}/subscription/`,
-        method: 'PUT',
-      });
-      MockApiClient.addMockResponse({
-        url: `/subscriptions/${organization.slug}/`,
-        body: sub,
-      });
-
-      render(
-        <CustomerDetails
-          router={router}
-          location={router.location}
-          routes={router.routes}
-          routeParams={router.params}
-          route={{}}
-          params={{orgId: organization.slug}}
-        />
-      );
-
-      await screen.findByRole('heading', {name: 'Customers'});
-
-      await userEvent.click(
-        screen.getAllByRole('button', {
-          name: 'Customers Actions',
-        })[1]!
-      );
-
-      await userEvent.click(screen.getByText('Change Plan'));
-
-      renderGlobalModal();
-
-      await userEvent.click(screen.getByRole('tab', {name: 'AM2'}));
-      await userEvent.click(screen.getByTestId('change-plan-radio-btn-am2_team'));
-
-      // all plan options show up
-      expect(screen.getByTestId('change-plan-radio-btn-am2_team')).toBeInTheDocument();
-      expect(
-        screen.getByTestId('change-plan-radio-btn-am2_business')
-      ).toBeInTheDocument();
-      expect(
-        screen.getByTestId('change-plan-radio-btn-am2_team_bundle')
-      ).toBeInTheDocument();
-      expect(
-        screen.getByTestId('change-plan-radio-btn-am2_business_249_bundle')
-      ).toBeInTheDocument();
-      expect(
-        screen.getByTestId('change-plan-radio-btn-am2_business_bundle')
-      ).toBeInTheDocument();
-
-      // reservedErrors
-      await selectEvent.openMenu(await screen.findByRole('textbox', {name: 'Errors'}));
-      await userEvent.click(screen.getByText('100,000'));
-
-      // reservedTransactions
-      await selectEvent.openMenu(
-        await screen.findByRole('textbox', {name: 'Performance units'})
-      );
-      await userEvent.click(screen.getByText('250,000'));
-
-      // reservedReplays
-      await selectEvent.openMenu(await screen.findByRole('textbox', {name: 'Replays'}));
-      await userEvent.click(screen.getByText('75,000'));
-
-      // reservedAttachments
-      await selectEvent.openMenu(
-        await screen.findByRole('textbox', {name: 'Attachments (GB)'})
-      );
-      await userEvent.click(screen.getByRole('menuitemradio', {name: '25'}));
-
-      // reservedMonitorSeats
-      await userEvent.click(
-        screen
-          .getAllByText('1')
-          .find(e => e.getAttribute('data-test-id') === 'menu-list-item-label')!
-      );
-      await selectEvent.openMenu(
-        await screen.findByRole('textbox', {name: 'Cron monitors'})
-      );
-      await userEvent.click(screen.getByRole('menuitemradio', {name: '1'}));
-
-      // reservedUptime
-      await userEvent.click(
-        screen
-          .getAllByText('1')
-          .find(e => e.getAttribute('data-test-id') === 'menu-list-item-label')!
-      );
-      await selectEvent.openMenu(
-        await screen.findByRole('textbox', {name: 'Uptime monitors'})
-      );
-      await userEvent.click(screen.getByRole('menuitemradio', {name: '1'}));
-
-      await userEvent.click(screen.getByRole('button', {name: 'Change Plan'}));
-
-      await waitFor(() =>
-        expect(subscriptionMock).toHaveBeenCalledWith(
-          `/customers/${organization.slug}/subscription/`,
-          expect.objectContaining({
-            method: 'PUT',
-            data: {
-              plan: 'am2_team',
-              reservedErrors: 100000,
-              reservedTransactions: 250000,
-              reservedReplays: 75000,
-              reservedAttachments: 25,
-              reservedMonitorSeats: 1,
-              reservedUptime: 1,
-              reservedProfileDuration: 0,
-              reservedProfileDurationUI: 0,
-            },
-          })
-        )
-      );
-
-      expect(updateMock).not.toHaveBeenCalled();
-    });
-
-    it('can change to an am3 plan', async function () {
-      setUpMocks(organization, sub);
-
-      const updateMock = MockApiClient.addMockResponse({
-        url: `/customers/${organization.slug}/`,
-        method: 'PUT',
-      });
-      const subscriptionMock = MockApiClient.addMockResponse({
-        url: `/customers/${organization.slug}/subscription/`,
-        method: 'PUT',
-      });
-
-      MockApiClient.addMockResponse({
-        url: `/subscriptions/${organization.slug}/`,
-        body: sub,
-      });
-
-      render(
-        <CustomerDetails
-          router={router}
-          location={router.location}
-          routes={router.routes}
-          routeParams={router.params}
-          route={{}}
-          params={{orgId: organization.slug}}
-        />
-      );
-      renderGlobalModal();
-
-      await screen.findByRole('heading', {name: 'Customers'});
-
-      await userEvent.click(
-        screen.getAllByRole('button', {
-          name: 'Customers Actions',
-        })[1]!
-      );
-
-      await userEvent.click(screen.getByText('Change Plan'));
-
-      await userEvent.click(screen.getByRole('tab', {name: 'AM3'}));
-      await userEvent.click(screen.getByTestId('change-plan-radio-btn-am3_team'));
-
-      // all plan options show up
-      expect(screen.getByTestId('change-plan-radio-btn-am3_team')).toBeInTheDocument();
-      expect(
-        screen.getByTestId('change-plan-radio-btn-am3_business')
-      ).toBeInTheDocument();
-
-      // reservedErrors
-      await selectEvent.openMenu(await screen.findByRole('textbox', {name: 'Errors'}));
-      await userEvent.click(screen.getByText('100,000'));
-
-      // reservedReplays
-      await selectEvent.openMenu(await screen.findByRole('textbox', {name: 'Replays'}));
-      await userEvent.click(screen.getByText('75,000'));
-
-      // reservedSpans
-      await selectEvent.openMenu(await screen.findByRole('textbox', {name: 'Spans'}));
-      await userEvent.click(screen.getByRole('menuitemradio', {name: '20,000,000'}));
-
-      // reservedMonitorSeats
-      await selectEvent.openMenu(
-        await screen.findByRole('textbox', {name: 'Cron monitors'})
-      );
-      await userEvent.click(screen.getByRole('menuitemradio', {name: '1'}));
-
-      // reservedUptime
-      await selectEvent.openMenu(
-        await screen.findByRole('textbox', {name: 'Uptime monitors'})
-      );
-      await userEvent.click(screen.getByRole('menuitemradio', {name: '1'}));
-
-      // reservedAttachments
-      await selectEvent.openMenu(
-        await screen.findByRole('textbox', {name: 'Attachments (GB)'})
-      );
-      await userEvent.click(screen.getByRole('menuitemradio', {name: '25'}));
-
-      await userEvent.click(screen.getByRole('button', {name: 'Change Plan'}));
-
-      await waitFor(() =>
-        expect(subscriptionMock).toHaveBeenCalledWith(
-          `/customers/${organization.slug}/subscription/`,
-          expect.objectContaining({
-            method: 'PUT',
-            data: {
-              plan: 'am3_team',
-              reservedErrors: 100_000,
-              reservedReplays: 75_000,
-              reservedSpans: 20_000_000,
-              reservedMonitorSeats: 1,
-              reservedAttachments: 25,
-              reservedProfileDuration: 0,
-              reservedProfileDurationUI: 0,
-              reservedUptime: 1,
-            },
-          })
-        )
-      );
-
-      expect(updateMock).not.toHaveBeenCalled();
-    });
-
-    it('can change to an am3 plan with zero reserved', async function () {
-      setUpMocks(organization, sub);
-      MockApiClient.addMockResponse({
-        url: `/customers/${organization.slug}/billing-config/?tier=am3`,
-        body: {
-          ...BillingConfigFixture(PlanTier.AM3),
-          defaultReserved: {
-            errors: 50_000,
-            attachments: 1,
-            replays: 50,
-            monitorSeats: 1,
-            spans: 10_000_000,
-            profileDuration: 0,
-            uptime: 1,
-          },
-        },
-      });
-
-      const updateMock = MockApiClient.addMockResponse({
-        url: `/customers/${organization.slug}/`,
-        method: 'PUT',
-      });
-      const subscriptionMock = MockApiClient.addMockResponse({
-        url: `/customers/${organization.slug}/subscription/`,
-        method: 'PUT',
-      });
-
-      MockApiClient.addMockResponse({
-        url: `/subscriptions/${organization.slug}/`,
-        body: sub,
-      });
-
-      render(
-        <CustomerDetails
-          router={router}
-          location={router.location}
-          routes={router.routes}
-          routeParams={router.params}
-          route={{}}
-          params={{orgId: organization.slug}}
-        />
-      );
-      renderGlobalModal();
-
-      await screen.findByRole('heading', {name: 'Customers'});
-
-      await userEvent.click(
-        screen.getAllByRole('button', {
-          name: 'Customers Actions',
-        })[1]!
-      );
-
-      await userEvent.click(screen.getByText('Change Plan'));
-
-      // When clicking on a different tier, it takes time for the plan list to update
-      await waitFor(() => {
-        const radios = document.querySelectorAll('input[type="radio"]');
-        expect(radios.length).toBeGreaterThan(0);
-      });
-
-      await userEvent.click(screen.getByRole('tab', {name: 'AM3'}));
-      await userEvent.click(screen.getByTestId('change-plan-radio-btn-am3_team'));
-
-      // all plan options show up
-      expect(screen.getByTestId('change-plan-radio-btn-am3_team')).toBeInTheDocument();
-      expect(
-        screen.getByTestId('change-plan-radio-btn-am3_business')
-      ).toBeInTheDocument();
-
-      // reservedErrors
-      await selectEvent.openMenu(await screen.findByRole('textbox', {name: 'Errors'}));
-      await userEvent.click(screen.getByText('100,000'));
-
-      // reservedReplays
-      await selectEvent.openMenu(await screen.findByRole('textbox', {name: 'Replays'}));
-      await userEvent.click(screen.getByText('75,000'));
-
-      // reservedSpans
-      await selectEvent.openMenu(await screen.findByRole('textbox', {name: 'Spans'}));
-      await userEvent.click(screen.getByRole('menuitemradio', {name: '20,000,000'}));
-
-      // reservedMonitorSeats
-      await selectEvent.openMenu(
-        await screen.findByRole('textbox', {name: 'Cron monitors'})
-      );
-      await userEvent.click(screen.getByRole('menuitemradio', {name: '1'}));
-
-      // reservedUptime
-      await selectEvent.openMenu(
-        await screen.findByRole('textbox', {name: 'Uptime monitors'})
-      );
-      await userEvent.click(screen.getByRole('menuitemradio', {name: '1'}));
-
-      // reservedAttachments
-      await selectEvent.openMenu(
-        await screen.findByRole('textbox', {name: 'Attachments (GB)'})
-      );
-      await userEvent.click(screen.getByRole('menuitemradio', {name: '25'}));
-
-      await userEvent.click(screen.getByRole('button', {name: 'Change Plan'}));
-
-      await waitFor(() =>
-        expect(subscriptionMock).toHaveBeenCalledWith(
-          `/customers/${organization.slug}/subscription/`,
-          expect.objectContaining({
-            method: 'PUT',
-            data: {
-              plan: 'am3_team',
-              reservedErrors: 100_000,
-              reservedReplays: 75_000,
-              reservedSpans: 20_000_000,
-              reservedMonitorSeats: 1,
-              reservedAttachments: 25,
-              reservedProfileDuration: 0,
-              reservedProfileDurationUI: 0,
-              reservedUptime: 1,
-            },
-          })
-        )
-      );
-
-      expect(updateMock).not.toHaveBeenCalled();
-    });
->>>>>>> c3984488
   });
 
   describe('early end', function () {
