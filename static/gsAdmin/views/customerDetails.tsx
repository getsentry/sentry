import cloneDeep from 'lodash/cloneDeep';
import scrollToElement from 'scroll-to-element';

import {
  addErrorMessage,
  addLoadingMessage,
  addSuccessMessage,
} from 'sentry/actionCreators/indicator';
import DeprecatedAsyncComponent from 'sentry/components/deprecatedAsyncComponent';
import {t, tct} from 'sentry/locale';
import ConfigStore from 'sentry/stores/configStore';
import type {DataCategory} from 'sentry/types/core';
import type {RouteComponentProps} from 'sentry/types/legacyReactRouter';
import type {Organization} from 'sentry/types/organization';
import {defined} from 'sentry/utils';
import type RequestError from 'sentry/utils/requestError/requestError';
import {OrganizationContext} from 'sentry/views/organizationContext';

import addBillingMetricUsage from 'admin/components/addBillingMetricUsage';
import addGiftBudgetAction from 'admin/components/addGiftBudgetAction';
import AddGiftEventsAction from 'admin/components/addGiftEventsAction';
import {triggerAM2CompatibilityCheck} from 'admin/components/am2CompatibilityCheckModal';
import CancelSubscriptionAction from 'admin/components/cancelSubscriptionAction';
import triggerChangeBalanceModal from 'admin/components/changeBalanceAction';
import triggerChangeDatesModal from 'admin/components/changeDatesAction';
import triggerGoogleDomainModal from 'admin/components/changeGoogleDomainAction';
import ChangePlanAction from 'admin/components/changePlanAction';
import CloseAccountInfo from 'admin/components/closeAccountInfo';
import CustomerCharges from 'admin/components/customers/customerCharges';
import CustomerHistory from 'admin/components/customers/customerHistory';
import CustomerIntegrations from 'admin/components/customers/customerIntegrations';
import CustomerInvoices from 'admin/components/customers/customerInvoices';
import CustomerMembers from 'admin/components/customers/customerMembers';
import CustomerOnboardingTasks from 'admin/components/customers/customerOnboardingTasks';
import CustomerOverview from 'admin/components/customers/customerOverview';
import CustomerPlatforms from 'admin/components/customers/customerPlatforms';
import CustomerPolicies from 'admin/components/customers/customerPolicies';
import CustomerProjects from 'admin/components/customers/customerProjects';
import {CustomerStats} from 'admin/components/customers/customerStats';
import {
  CustomerStatsFilters,
  DataType,
} from 'admin/components/customers/customerStatsFilters';
import OrganizationStatus from 'admin/components/customers/organizationStatus';
import PendingChanges from 'admin/components/customers/pendingChanges';
import type {ActionItem, BadgeItem} from 'admin/components/detailsPage';
import DetailsPage from 'admin/components/detailsPage';
import ForkCustomerAction from 'admin/components/forkCustomer';
import triggerEndPeriodEarlyModal from 'admin/components/nextBillingPeriodAction';
import triggerProvisionSubscription from 'admin/components/provisionSubscriptionAction';
import SelectableContainer from 'admin/components/selectableContainer';
import SendWeeklyEmailAction from 'admin/components/sendWeeklyEmailAction';
import SponsorshipAction from 'admin/components/sponsorshipAction';
import SuspendAccountAction from 'admin/components/suspendAccountAction';
import testVercelApiEndpoint from 'admin/components/testVCApiEndpoints';
import toggleSpendAllocationModal from 'admin/components/toggleSpendAllocationModal';
import TrialSubscriptionAction from 'admin/components/trialSubscriptionAction';
import {RESERVED_BUDGET_QUOTA} from 'getsentry/constants';
import type {BillingConfig, Subscription} from 'getsentry/types';
import {
  hasActiveVCFeature,
  isBizPlanFamily,
  isUnlimitedReserved,
} from 'getsentry/utils/billing';
import {getPlanCategoryName, GIFT_CATEGORIES} from 'getsentry/utils/dataCategory';

const DEFAULT_ERROR_MESSAGE = 'Unable to update the customer account';

type Props = DeprecatedAsyncComponent['props'] &
  RouteComponentProps<{orgId: string}, unknown>;

type State = DeprecatedAsyncComponent['state'] & {
  billingConfig: BillingConfig | null;
  data: Subscription | null;
  organization: Organization | null;
};

class CustomerDetails extends DeprecatedAsyncComponent<Props, State> {
  shouldReload = true;

  componentDidUpdate(prevProps: Props, prevState: State) {
    if (this.props.location.query.dataType) {
      scrollToElement('#stats-filter');
    }

    super.componentDidUpdate(prevProps, prevState);
  }

  getEndpoints(): ReturnType<DeprecatedAsyncComponent['getEndpoints']> {
    return [
      ['data', `/customers/${this.props.params.orgId}/`],
      [
        'organization',
        `/organizations/${this.props.params.orgId}/`,
        {query: {detailed: 0, include_feature_flags: 1}},
      ],
      ['billingConfig', `/customers/${this.props.params.orgId}/billing-config/?tier=all`],
    ];
  }

  get activeDataType(): DataType {
    if (Object.values(DataType).includes(this.props.location.query.dataType)) {
      return this.props.location.query.dataType as DataType;
    }

    return DataType.ERRORS;
  }

  get userPermissions() {
    return ConfigStore.get('user')?.permissions;
  }

  get isBillingAdmin() {
    return !!this.userPermissions?.has?.('billing.admin');
  }

  get hasProvisionPermission() {
    return !!this.userPermissions?.has?.('billing.provision');
  }

  get isPolicyAdmin() {
    return !!this.userPermissions?.has?.('policies.admin');
  }

  get giftCategories() {
    const {data} = this.state;

    if (data === null) {
      return {};
    }
    // Can only gift for checkout categories
    return Object.fromEntries(
      GIFT_CATEGORIES.map(category => {
        // @ts-expect-error TS(7053): Element implicitly has an 'any' type because expre... Remove this comment to see the full error message
        const reserved = data.categories?.[category]?.reserved;
        const isUnlimited = isUnlimitedReserved(reserved);
        const isReservedBudgetQuota = reserved === RESERVED_BUDGET_QUOTA;
        return [
          category,
          {
            disabled:
              // @ts-expect-error TS(7053): Element implicitly has an 'any' type because expre... Remove this comment to see the full error message
              !data.categories?.[category] ||
              !data.planDetails.checkoutCategories.includes(category) ||
              isUnlimited ||
              isReservedBudgetQuota,
            displayName: getPlanCategoryName({
              plan: data.planDetails,
              category,
              capitalize: false,
              hadCustomDynamicSampling: isReservedBudgetQuota,
            }),
            isUnlimited,
            isReservedBudgetQuota,
          },
        ];
      })
    );
  }

  handleStatsTypeChange = (dataType: DataType) => {
    const {location, router} = this.props;

    router.push({
      pathname: location.pathname,
      query: {...location.query, dataType},
    });
  };

  onUpdate = (params: Record<string, any>) => {
    addLoadingMessage('Saving changes\u2026');

    this.api.request(`/customers/${this.props.params.orgId}/`, {
      method: 'PUT',
      data: params,
      success: data => {
        addSuccessMessage(
          `Customer account has been updated with ${JSON.stringify(params)}.`
        );

        this.onSuccess(data);
      },
      error: resp => {
        if (resp.status === 400 || resp.status === 402) {
          const errors = Object.values(resp.responseJSON || {});
          const error = errors.length && errors[0];

          const message =
            typeof error === 'string'
              ? error
              : Array.isArray(error) && error.length && error[0]
                ? error[0]
                : DEFAULT_ERROR_MESSAGE;

          addErrorMessage(message);
        } else {
          addErrorMessage(DEFAULT_ERROR_MESSAGE);
        }
      },
    });
  };

  onSuccess = (data: any, callback?: () => void) => {
    this.setState({data}, callback);
  };

  onChangePlan = (params: Record<string, any>) => {
    // XXX The actual plan update queries are part of the modal action body

    if (!params.plan) {
      addErrorMessage(params.error.responseText);
      return;
    }

    // Reload data as changing a plan can cancel a previous pending plan.
    this.reloadData();
  };

  onForkCustomer = (params: Record<string, any>) => {
    if (params.error) {
      addErrorMessage(params.error.responseJSON.detail);
    } else {
      addSuccessMessage('The relocation job has started!');
    }
  };

  onChangeGoogleDomain = (params: Record<string, any>) => {
    if (params.newDomain) {
      const msg = JSON.stringify(params.newDomain);
      addSuccessMessage(`Customer account has been updated with new domain: ${msg}.`);
    } else {
      const msg = JSON.stringify(params.error.responseText);
      addErrorMessage(`Failed to update new domain due to ${msg}.`);
    }
  };

  onToggleSpendAllocation = ({
    error,
    spendAllocationEnabled,
  }: {
    error: RequestError;
    spendAllocationEnabled: boolean;
  }) => {
    if (error) {
      const msg = JSON.stringify(error.responseText);
      addErrorMessage(t('Failed to toggle spend allocations due to [msg]', {msg}));
    } else {
      const data = cloneDeep(this.state.data);
      if (data) {
        data.spendAllocationEnabled = spendAllocationEnabled;
        this.setState({data});
      }
      addSuccessMessage(
        tct('Spend Allocations has been [action] for organization.', {
          action: spendAllocationEnabled ? t('enabled') : t('disabled'),
        })
      );
    }
  };

  renderBody() {
    const {data, organization, billingConfig} = this.state;
    const {orgId} = this.props.params;
    const regionMap = ConfigStore.get('regions').reduce(
      (acc: any, region: any) => {
        acc[region.url] = region.name;
        return acc;
      },
      {} as Record<string, string>
    );
    const region = regionMap[organization?.links.regionUrl || 'unknown'] ?? 'unknown';

    if (data === null || organization === null) {
      return null;
    }

    const badges: BadgeItem[] = [
      {name: 'Grace Period', level: 'warning', visible: data.isGracePeriod},
      {name: 'Capacity Limit', level: 'warning', visible: data.usageExceeded},
      {
        name: 'Suspended',
        level: 'error',
        help: data.suspensionReason,
        visible: data.isSuspended,
      },
      {
        name: 'OnDemand Disabled',
        help: 'OnDemand has been disabled for this account due to payment failures',
        level: 'warning',
        visible: data.onDemandDisabled,
      },
    ];

    const billingSections = [
      {
        key: 'usage',
        name: 'Usage',
        content: ({Panel}: any) => <CustomerHistory inPanel={Panel} orgId={orgId} />,
      },
      {
        key: 'invoices',
        name: 'Invoices',
        content: ({Panel}: any) => (
          <CustomerInvoices inPanel={Panel} orgId={orgId} region={region} />
        ),
      },
      {
        key: 'charges',
        name: 'Charges',
        content: ({Panel}: any) => (
          <CustomerCharges inPanel={Panel} orgId={orgId} region={region} />
        ),
      },
    ];

    const billingDetails = (
      <SelectableContainer
        panelTitle="Billing Details"
        dropdownPrefix="Billing"
        sections={billingSections}
      />
    );

    const productUsageSections = [
      {
        key: 'onboardingTasks',
        name: 'Onboarding Tasks',
        content: ({Panel}: any) => (
          <CustomerOnboardingTasks inPanel={Panel} orgId={orgId} />
        ),
      },
      {
        key: 'integrations',
        name: 'Plugins',
        content: ({Panel}: any) => <CustomerIntegrations inPanel={Panel} orgId={orgId} />,
      },
      {
        key: 'platforms',
        name: 'Platforms',
        content: ({Panel}: any) => <CustomerPlatforms inPanel={Panel} orgId={orgId} />,
      },
    ];

    const productUsage = (
      <SelectableContainer
        panelTitle="Product Usage"
        dropdownPrefix="Product"
        sections={productUsageSections}
      />
    );

    const actionRequiresBillingAdmin = {
      disabled: !this.isBillingAdmin,
      disabledReason: 'Requires billing admin permissions.',
    };

    const orgFeatures = organization?.features ?? [];
    const hasAdminTestFeatures = orgFeatures.includes('add-billing-metric-usage-admin');

    const activeDataType = this.activeDataType;
    return (
      <div>
        <DetailsPage
          rootName="Customers"
          name={data.name}
          badges={badges}
          actions={[
            {
              key: 'allowTrial',
              name: 'Allow Trial',
              help: 'Allow this account to opt-in to a trial period.',
              visible: !data.canTrial && !data.isTrial,
              onAction: params => this.onUpdate({...params, canTrial: true}),
            },
            {
              key: 'endTrialEarly',
              name: 'End Trial Early',
              help: 'End the current trial immediately.',
              disabled: !data.isTrial,
              disabledReason: 'This account is not on on trial.',
              onAction: params => this.onUpdate({...params, endTrialEarly: true}),
            },
            {
              key: 'convertToSponsored',
              name: 'Convert to Sponsored',
              help: 'Convert this account to a sponsored plan (e.g. education, open source).',
              disabled: data.isPartner,
              disabledReason: 'Partner accounts cannot be put on sponsored plans',
              confirmModalOpts: {
                renderModalSpecificContent: deps => (
                  <SponsorshipAction subscription={data} {...deps} />
                ),
              },
              onAction: params => this.onUpdate({...params}),
            },
            {
              key: 'allowGrace',
              name: 'Allow Grace Period',
              help: 'Allow this account to enter a grace period upon next overage.',
              disabled: data.canGracePeriod,
              disabledReason: 'Account may already be in a grace period',
              onAction: params => this.onUpdate({...params, canGracePeriod: true}),
            },
            {
              key: 'clearPendingChanges',
              name: 'Clear Pending Changes',
              help: 'Remove pending subscription changes.',
              visible: !!data.pendingChanges,
              onAction: params => this.onUpdate({...params, clearPendingChanges: true}),
            },
            {
              key: 'changeSoftCap',
              name: data.hasSoftCap ? 'Remove Legacy Soft Cap' : 'Add Legacy Soft Cap',
              help: data.hasSoftCap
                ? 'Remove the legacy soft cap from this account.'
                : 'Add legacy soft cap to this account.',
              onAction: params => this.onUpdate({...params, softCap: !data.hasSoftCap}),
              ...actionRequiresBillingAdmin,
            },
            {
              key: 'changeBalance',
              name: 'Add or Remove Credit',
              help: 'Add or remove credit from this account.',
              skipConfirmModal: true, // ZD ticket fields added in component rendered by triggerChangeBalanceModal
              onAction: () =>
                triggerChangeBalanceModal({
                  orgId,
                  subscription: data,
                  onSuccess: () => this.reloadData(),
                }),
              ...actionRequiresBillingAdmin,
            },
            {
              key: 'changeOverageNotification',
              name: data.hasOverageNotificationsDisabled
                ? 'Enable Overage Notification'
                : 'Disable Overage Notification',
              help: data.hasOverageNotificationsDisabled
                ? 'Enable overage notifications on this account.'
                : 'Disable overage notifications on this account.',
              visible: data.hasSoftCap,
              onAction: params =>
                this.onUpdate({
                  ...params,
                  overageNotificationsDisabled: !data.hasOverageNotificationsDisabled,
                }),
              ...actionRequiresBillingAdmin,
            },
            {
              key: 'convertToSelfServe',
              name: 'Convert to self-serve',
              help: 'Cancel subscription and convert to self-serve.',
              visible: !data.isPartner && data.isFree && !data.canSelfServe,
              onAction: params => this.onUpdate({...params, cancel: true}),
              ...actionRequiresBillingAdmin,
            },
            {
              key: 'terminateContract',
              name: 'Terminate Contract',
              help: 'Terminate the contract (charges an early termination fee for contracts with 3 or more months remaining).',
              visible:
                data.contractInterval === 'annual' &&
                data.canCancel &&
                !data.cancelAtPeriodEnd,
              onAction: params => this.onUpdate({...params, terminateContract: true}),
              ...actionRequiresBillingAdmin,
            },
            {
              key: 'changeOnDemandBilling',
              name: data.onDemandInvoiced
                ? 'Disable On Demand Billing'
                : 'Enable On Demand Billing',
              help: data.onDemandInvoiced
                ? "Current on demand usage will be invoiced and the next billing period's on demand maximum will be $0."
                : "Enables separate invoices for on demand events (charged to the customer's default card).",
              visible:
                data.type === 'invoiced' &&
                !!data.paymentSource &&
                !data.onDemandInvoicedManual,
              onAction: params =>
                this.onUpdate({...params, onDemandInvoiced: !data.onDemandInvoiced}),
              ...actionRequiresBillingAdmin,
            },
            {
              key: 'suspendAccount',
              name: 'Suspend Account',
              help: 'Suspend this account for abuse.',
              visible: !data.isSuspended,
              confirmModalOpts: {
                disableConfirmButton: true,
                priority: 'danger',
                confirmText: 'Suspend Account',
                renderModalSpecificContent: deps => <SuspendAccountAction {...deps} />,
              },
              onAction: ({suspensionReason}) =>
                this.onUpdate({suspended: true, suspensionReason}),
            },
            {
              key: 'unsuspendAccount',
              name: 'Unsuspend Account',
              help: 'Remove the suspension on this account.',
              visible: data.isSuspended,
              onAction: params => this.onUpdate({...params, suspended: false}),
            },
            {
              key: 'startEnterpriseTrial',
              name: 'Start Enterprise Trial',
              help: 'Start enterprise trial (e.g. SSO, unlimited events).',
              disabled: data.isPartner || data.isEnterpriseTrial,
              disabledReason: data.isPartner
                ? 'This account is managed by a third-party.'
                : 'Already on an enterprise trial.',
              confirmModalOpts: {
                renderModalSpecificContent: deps => (
                  <TrialSubscriptionAction
                    subscription={data}
                    startEnterpriseTrial
                    {...deps}
                  />
                ),
              },
              onAction: params => this.onUpdate({...params}),
            },
            {
              key: 'startTrial',
              name: data.isTrial ? 'Extend Trial' : 'Start Trial',
              help: 'Start or extend a trial for this account.',
              confirmModalOpts: {
                renderModalSpecificContent: deps => (
                  <TrialSubscriptionAction subscription={data} {...deps} />
                ),
              },
              onAction: params => this.onUpdate({...params}),
            },
            {
              key: 'changeDates',
              name: 'Change Dates',
              help: 'Change the contract and on-demand period dates.',
              skipConfirmModal: true,
              visible: hasAdminTestFeatures,
              onAction: () =>
                triggerChangeDatesModal({
                  orgId,
                  subscription: data,
                  onSuccess: () => this.reloadData(),
                }),
            },
            {
              key: 'endPeriodEarly',
              name: 'End Billing Period Immediately',
              help: 'End the current period immediately and start a new one.',
              skipConfirmModal: true,
              visible: hasAdminTestFeatures,
              onAction: () =>
                triggerEndPeriodEarlyModal({
                  orgId,
                  subscription: data,
                  onSuccess: () => this.reloadData(),
                }),
            },
            {
              key: 'changePlan',
              name: 'Change Plan',
              help: 'Upgrade (or downgrade) this subscription.',
              disabled:
                // Enabling admin to modify NT for partnership support
                data.partner?.partnership.id !== 'NT' &&
                (data.partner?.isActive ||
                  !data.paymentSource ||
                  !data.paymentSource.last4),
              disabledReason: data.partner?.isActive
                ? 'This account is managed by a third-party.'
                : 'No payment method on file.',
              confirmModalOpts: {
                disableConfirmButton: true,
                priority: 'danger',
                confirmText: 'Change Plan',
                renderModalSpecificContent: deps => (
                  <ChangePlanAction
                    orgId={orgId}
                    {...deps}
                    partnerPlanId={data.partner?.isActive ? data.planDetails.id : null}
                  />
                ),
              },
              onAction: params => this.onChangePlan({...params}),
            },
            {
              key: 'checkAM2',
              name: 'Check AM2 Compatibility',
              help: 'Check if this account can be switched to AM2',
              skipConfirmModal: true,
              onAction: () => triggerAM2CompatibilityCheck({organization}),
            },
            {
              key: 'closeAccount',
              name: 'Close Account',
              help: 'Close the account, and remove all data.',
              confirmModalOpts: {
                priority: 'danger',
                confirmText: 'Close Account',
                modalSpecificContent: <CloseAccountInfo />,
              },
              onAction: params => this.onUpdate({...params, orgClose: true}),
            },
            {
              key: 'forkCustomer',
              name: 'Fork Customer',
              help: "Duplicate of this customer's metadata in a different region.",
              confirmModalOpts: {
                priority: 'danger',
                confirmText: 'Fork Customer into Another Region',
                renderModalSpecificContent: deps => (
                  <ForkCustomerAction organization={organization} {...deps} />
                ),
              },
              onAction: params => this.onForkCustomer({...params, cancel: true}),
            },
            {
              key: 'cancelSubscription',
              name: 'Cancel Subscription',
              help: 'Downgrade the subscription to free.',
              confirmModalOpts: {
                priority: 'danger',
                confirmText: 'Cancel Subscription',
                renderModalSpecificContent: deps => (
                  <CancelSubscriptionAction subscription={data} {...deps} />
                ),
              },
              onAction: params => this.onUpdate({...params, cancel: true}),
            },
            {
              key: 'provisionSubscription',
              name: 'Provision Subscription',
              help: 'Schedule changes to this subscription now or at a future date.',
              disabled: !this.isBillingAdmin || !this.hasProvisionPermission,
              disabledReason: this.isBillingAdmin
                ? 'Requires provisioning permissions.'
                : 'Requires billing admin permissions.',
              skipConfirmModal: true,
              onAction: () =>
                triggerProvisionSubscription({
                  orgId,
                  subscription: data,
<<<<<<< HEAD
=======
                  billingConfig,
                  canProvisionDsPlan: hasAdminTestFeatures,
>>>>>>> edee237a
                  onSuccess: () => this.reloadData(),
                }),
            },
            {
              key: 'toggleSpendAllocations',
              name: 'Toggle Spend Allocations',
              help: 'Enable or disable the spend allocation organization option.',
              disabled:
                !orgFeatures.includes('spend-allocations') &&
                !isBizPlanFamily(data.planDetails),
              disabledReason:
                'Spend Allocations can only be enabled for Business and Enterprise plans.',
              skipConfirmModal: true,
              onAction: () =>
                toggleSpendAllocationModal({
                  orgId,
                  spendAllocationEnabled: data.spendAllocationEnabled,
                  onUpdated: this.onToggleSpendAllocation,
                }),
            },
            {
              key: 'changeGoogleDomain',
              name: 'Change Google Domain',
              help: 'Swap or add a Google Domain.',
              skipConfirmModal: true,
              onAction: () =>
                triggerGoogleDomainModal({orgId, onUpdated: this.onChangeGoogleDomain}),
            },
            {
              key: 'sendWeeklyReport',
              name: 'Send Weekly Report',
              help: 'Send a weekly report to one or all members of this organization',
              confirmModalOpts: {
                showAuditFields: false,
                priority: 'danger',
                confirmText: 'Send',
                renderModalSpecificContent: deps => (
                  <SendWeeklyEmailAction orgId={orgId} {...deps} />
                ),
              },
              onAction: params => this.onUpdate({...params}),
            },
            {
              key: 'confirmMSAUpdatedForDataConsent',
              name: 'Confirm MSA Updated for Data Consent',
              help: "Confirm that customer's MSA has been updated.",
              visible: defined(data.msaUpdatedForDataConsent),
              disabled: !this.isPolicyAdmin,
              disabledReason: 'Requires policies:admin permissions.',
              skipConfirmModal: true,
              onAction: params =>
                this.onUpdate({...params, msaUpdatedForDataConsent: true}),
            },
            ...Object.entries(this.giftCategories).map<ActionItem>(
              ([
                dataCategory,
                {displayName, disabled, isUnlimited, isReservedBudgetQuota},
              ]) => ({
                key: `gift-${dataCategory}`,
                name: `Gift ${displayName}`,
                help: `Give free ${displayName} for the current billing period.`,
                disabled,
                disabledReason: isUnlimited
                  ? 'Cannot gift to unlimited quota.'
                  : isReservedBudgetQuota
                    ? 'Gift to the reserved budget'
                    : `Plan does not support gifted ${displayName}.`,
                confirmModalOpts: {
                  renderModalSpecificContent: deps => (
                    <AddGiftEventsAction
                      dataCategory={dataCategory as DataCategory}
                      subscription={data}
                      {...deps}
                    />
                  ),
                },
                onAction: params => this.onUpdate({...params}),
              })
            ),
            {
              key: 'addGiftBudgetAction',
              name: 'Gift to reserved budget',
              help: 'Select a reserved budget and gift it free dollars for the current billing period.',
              visible: data.hasReservedBudgets,
              skipConfirmModal: true,
              onAction: () => {
                addGiftBudgetAction({
                  onSuccess: () => this.reloadData(),
                  organization,
                  subscription: data,
                });
              },
            },
            {
              key: 'addBillingMetricUsage',
              name: 'Add Billing Metric Usage',
              help: 'Create and add Billing Metric Usage.',
              skipConfirmModal: true,
              visible: hasAdminTestFeatures,
              onAction: () =>
                addBillingMetricUsage({
                  onSuccess: () => this.reloadData(),
                  organization,
                }),
            },
            {
              key: 'testVercelApi',
              name: 'Test Vercel API',
              help: 'Send API requests to Vercel',
              skipConfirmModal: true,
              visible: data.isSelfServePartner && hasActiveVCFeature(organization),
              onAction: () =>
                testVercelApiEndpoint({
                  onSuccess: () => this.reloadData(),
                  subscription: data,
                }),
            },
          ]}
          sections={[
            {
              noPanel: true,
              content: <OrganizationStatus orgStatus={data.orgStatus} />,
            },
            {
              visible: !!data.pendingChanges,
              content: (
                <OrganizationContext.Provider value={organization}>
                  <PendingChanges subscription={data} />
                </OrganizationContext.Provider>
              ),
            },
            {
              content: (
                <CustomerOverview
                  onAction={this.onUpdate}
                  customer={data}
                  organization={organization}
                />
              ),
            },
            {
              noPanel: true,
              content: (
                <CustomerStatsFilters
                  dataType={activeDataType}
                  onChange={this.handleStatsTypeChange}
                  onDemandPeriodStart={data.onDemandPeriodStart}
                  onDemandPeriodEnd={data.onDemandPeriodEnd}
                  organization={organization}
                />
              ),
            },
            {
              name: 'Usage Stats',
              content: (
                <CustomerStats
                  dataType={activeDataType}
                  orgSlug={orgId}
                  onDemandPeriodStart={data.onDemandPeriodStart}
                  onDemandPeriodEnd={data.onDemandPeriodEnd}
                />
              ),
            },
            {
              noPanel: true,
              content: <CustomerMembers orgId={orgId} />,
            },
            {
              noPanel: true,
              content: <CustomerProjects orgId={orgId} />,
            },
            {
              noPanel: true,
              content: billingDetails,
            },
            {
              noPanel: true,
              content: productUsage,
            },
            {
              noPanel: true,
              content: <CustomerPolicies orgId={orgId} />,
            },
          ]}
        />
      </div>
    );
  }
}

export default CustomerDetails;<|MERGE_RESOLUTION|>--- conflicted
+++ resolved
@@ -642,11 +642,7 @@
                 triggerProvisionSubscription({
                   orgId,
                   subscription: data,
-<<<<<<< HEAD
-=======
                   billingConfig,
-                  canProvisionDsPlan: hasAdminTestFeatures,
->>>>>>> edee237a
                   onSuccess: () => this.reloadData(),
                 }),
             },
