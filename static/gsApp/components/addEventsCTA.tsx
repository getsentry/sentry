--- conflicted
+++ resolved
@@ -1,17 +1,12 @@
 import {useState} from 'react';
 
 import type {Client} from 'sentry/api';
-<<<<<<< HEAD
 import {
   Button,
   type ButtonProps,
   LinkButton,
   type LinkButtonProps,
 } from 'sentry/components/core/button';
-=======
-import {Button, type ButtonProps} from 'sentry/components/core/button';
-import type {DATA_CATEGORY_INFO} from 'sentry/constants';
->>>>>>> 7e5f1f4d
 import {t, tct} from 'sentry/locale';
 import type {Organization} from 'sentry/types/organization';
 import withApi from 'sentry/utils/withApi';
