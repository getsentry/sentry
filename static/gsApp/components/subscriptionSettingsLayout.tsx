import styled from '@emotion/styled';

import {Flex} from 'sentry/components/core/layout';
import {useLocation} from 'sentry/utils/useLocation';
import useOrganization from 'sentry/utils/useOrganization';
import {useParams} from 'sentry/utils/useParams';
import useRouter from 'sentry/utils/useRouter';
import {useRoutes} from 'sentry/utils/useRoutes';
import SettingsBreadcrumb from 'sentry/views/settings/components/settingsBreadcrumb';
import SettingsHeader from 'sentry/views/settings/components/settingsHeader';
import SettingsSearch from 'sentry/views/settings/components/settingsSearch';
import OrganizationSettingsLayout from 'sentry/views/settings/organization/organizationSettingsLayout';

import {hasNewBillingUI} from 'getsentry/utils/billing';

type Props = {
  children: React.ReactNode;
};

function SubscriptionSettingsLayout(props: Props) {
  const organization = useOrganization();
  const isNewBillingUI = hasNewBillingUI(organization);

  const location = useLocation();
  const params = useParams();
  const routes = useRoutes();
  const router = useRouter();
  const {children} = props;

  if (!isNewBillingUI) {
    return (
      <OrganizationSettingsLayout
        {...props}
        params={params}
        routes={routes}
        location={location}
        router={router}
        routeParams={params}
        route={routes[0]!} // XXX: this component doesn't actually use the route prop so i think this is okay to satisfy RouteComponentProps
      />
    );
  }

  return (
    <SettingsColumn direction="column" flex={1} minWidth="0">
      <StyledSettingsHeader>
        <Flex align="center" justify="between">
          <StyledSettingsBreadcrumb params={params} routes={routes} />
          <SettingsSearch />
        </Flex>
      </StyledSettingsHeader>

<<<<<<< HEAD
      <Flex flex="1">
        <Container minWidth={0} flex={1}>
          {children}
        </Container>
=======
      <Flex minWidth={0} flex="1" direction="column">
        {children}
>>>>>>> 48a1d1c4
      </Flex>
    </SettingsColumn>
  );
}

export default SubscriptionSettingsLayout;

const SettingsColumn = styled(Flex)`
  footer {
    margin-top: 0;
  }
`;

const StyledSettingsBreadcrumb = styled(SettingsBreadcrumb)`
  flex: 1;
`;

const StyledSettingsHeader = styled(SettingsHeader)`
  border: none;
`;<|MERGE_RESOLUTION|>--- conflicted
+++ resolved
@@ -49,16 +49,8 @@
           <SettingsSearch />
         </Flex>
       </StyledSettingsHeader>
-
-<<<<<<< HEAD
-      <Flex flex="1">
-        <Container minWidth={0} flex={1}>
-          {children}
-        </Container>
-=======
       <Flex minWidth={0} flex="1" direction="column">
         {children}
->>>>>>> 48a1d1c4
       </Flex>
     </SettingsColumn>
   );
