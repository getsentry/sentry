--- conflicted
+++ resolved
@@ -128,15 +128,8 @@
 
   const stripeElementStyles = {
     base: {
-<<<<<<< HEAD
-      backgroundColor: theme.isChonk
-        ? theme.tokens.background.primary
-        : theme.tokens.background.primary,
-      color: theme.isChonk ? theme.tokens.content.primary : theme.textColor,
-=======
       backgroundColor: theme.tokens.background.primary,
       color: theme.tokens.content.primary,
->>>>>>> 24b7a1e4
       fontFamily: theme.text.family,
       fontWeight: 400,
       fontSize: theme.fontSize.lg,
