import React, {Component, Fragment} from 'react';
import styled from '@emotion/styled';
import * as Sentry from '@sentry/react';
import Cookies from 'js-cookie';
import every from 'lodash/every';
import snakeCase from 'lodash/snakeCase';
import moment from 'moment-timezone';

import type {ModalRenderProps} from 'sentry/actionCreators/modal';
import {openModal} from 'sentry/actionCreators/modal';
import {fetchOrganizationDetails} from 'sentry/actionCreators/organization';
import type {PromptData} from 'sentry/actionCreators/prompts';
import {
  batchedPromptsCheck,
  promptsCheck,
  promptsUpdate,
} from 'sentry/actionCreators/prompts';
import type {Client} from 'sentry/api';
import {Alert} from 'sentry/components/core/alert';
import {Badge} from 'sentry/components/core/badge';
import {Button, LinkButton} from 'sentry/components/core/button';
import {ButtonBar} from 'sentry/components/core/button/buttonBar';
import ExternalLink from 'sentry/components/links/externalLink';
import {DATA_CATEGORY_INFO} from 'sentry/constants';
import {IconClose} from 'sentry/icons';
import {t, tct} from 'sentry/locale';
import ConfigStore from 'sentry/stores/configStore';
import GuideStore from 'sentry/stores/guideStore';
import {space} from 'sentry/styles/space';
import {DataCategory, DataCategoryExact} from 'sentry/types/core';
import type {Organization} from 'sentry/types/organization';
import {browserHistory} from 'sentry/utils/browserHistory';
import {isActiveSuperuser} from 'sentry/utils/isActiveSuperuser';
import {Oxfordize} from 'sentry/utils/oxfordizeArray';
import {promptIsDismissed} from 'sentry/utils/promptIsDismissed';
import normalizeUrl from 'sentry/utils/url/normalizeUrl';
import withApi from 'sentry/utils/withApi';
import {prefersStackedNav} from 'sentry/views/nav/prefersStackedNav';
import {getPricingDocsLinkForEventType} from 'sentry/views/settings/account/notifications/utils';

import {
  openForcedTrialModal,
  openPartnerPlanEndingModal,
  openTrialEndingModal,
} from 'getsentry/actionCreators/modal';
import type {EventType} from 'getsentry/components/addEventsCTA';
import AddEventsCTA from 'getsentry/components/addEventsCTA';
import ProductTrialAlert from 'getsentry/components/productTrial/productTrialAlert';
import {makeLinkToOwnersAndBillingMembers} from 'getsentry/components/profiling/alerts';
import withSubscription from 'getsentry/components/withSubscription';
import ZendeskLink from 'getsentry/components/zendeskLink';
import {BILLED_DATA_CATEGORY_INFO} from 'getsentry/constants';
import SubscriptionStore from 'getsentry/stores/subscriptionStore';
import {
  type BilledDataCategoryInfo,
  PlanTier,
  type Promotion,
  type PromotionClaimed,
  type Subscription,
} from 'getsentry/types';
import {
  getActiveProductTrial,
  getContractDaysLeft,
  getProductTrial,
  getTrialLength,
  hasPerformance,
  isBusinessTrial,
  partnerPlanEndingModalIsDismissed,
  trialPromptIsDismissed,
} from 'getsentry/utils/billing';
import {
  getCategoryInfoFromPlural,
  getSingularCategoryName,
  listDisplayNames,
} from 'getsentry/utils/dataCategory';
import {getPendoAccountFields} from 'getsentry/utils/pendo';
import {claimAvailablePromotion} from 'getsentry/utils/promotionUtils';
import trackGetsentryAnalytics from 'getsentry/utils/trackGetsentryAnalytics';
import trackMarketingEvent from 'getsentry/utils/trackMarketingEvent';
import withPromotions from 'getsentry/utils/withPromotions';

enum ModalType {
  USAGE_EXCEEDED = 'usage-exceeded',
  GRACE_PERIOD = 'grace-period',
  PAST_DUE = 'past-due',
  MEMBER_LIMIT = 'member-limit',
}

/**
 * how many days before the trial ends should we show the trial ending modal?
 */
const TRIAL_ENDING_DAY_WINDOW = 3;

<<<<<<< HEAD
const ALERTS_OFF: Record<EventType, boolean> = {
  error: false,
  transaction: false,
  replay: false,
  attachment: false,
  monitorSeat: false,
  span: false,
  profileDuration: false,
  profileDurationUI: false,
  uptime: false,
  seerAutofix: false,
  seerScanner: false,
};
=======
function objectFromBilledCategories(callback: (c: BilledDataCategoryInfo) => any) {
  return Object.values(BILLED_DATA_CATEGORY_INFO).reduce(
    (acc, c) => {
      if (c.isBilledCategory) {
        acc[c.name as EventType] = callback(c);
      }
      return acc;
    },
    {} as Record<EventType, any>
  );
}

const ALERTS_OFF: Record<EventType, boolean> = objectFromBilledCategories(() => false);
>>>>>>> a22e8807

type SuspensionModalProps = ModalRenderProps & {
  subscription: Subscription;
};

function SuspensionModal({Header, Body, Footer, subscription}: SuspensionModalProps) {
  return (
    <Fragment>
      <Header>{'Action Required'}</Header>
      <Body>
        <Alert.Container>
          <Alert type="warning" showIcon>
            {t('Your account has been suspended')}
          </Alert>
        </Alert.Container>
        <p>{t('Your account has been suspended with the following reason:')}</p>
        <ul>
          <li>
            <strong>{subscription.suspensionReason}</strong>
          </li>
        </ul>
        <p>
          {t(
            'Until this situation is resolved you will not be able to send events to Sentry.'
          )}
        </p>
      </Body>
      <Footer>
        <ZendeskLink
          subject="Account Suspension"
          className="btn btn-primary"
          source="account-suspension"
        >
          {t('Contact Support')}
        </ZendeskLink>
      </Footer>
    </Fragment>
  );
}

type NoticeModalProps = ModalRenderProps & {
  billingPermissions: boolean;
  organization: Organization;
  subscription: Subscription;
  whichModal: ModalType;
};

function NoticeModal({
  Header,
  Body,
  Footer,
  closeModal,
  subscription,
  organization,
  whichModal,
  billingPermissions,
}: NoticeModalProps) {
  const closeModalAndContinue = (link: string) => {
    closeModal();
    if (whichModal === ModalType.PAST_DUE) {
      trackGetsentryAnalytics('billing_failure.button_clicked', {
        organization,
        has_link: true,
        has_permissions: billingPermissions,
        referrer: 'modal-billing-failure',
      });
    }
    if (link === window.location.pathname) {
      return;
    }
    browserHistory.push(link);
  };

  const closeModalDoNotContinue = () => {
    closeModal();
    if (whichModal === ModalType.PAST_DUE) {
      trackGetsentryAnalytics('billing_failure.button_clicked', {
        organization,
        has_link: false,
        has_permissions: billingPermissions,
        referrer: 'modal-billing-failure',
      });
    }
  };

  const alertType = whichModal === ModalType.PAST_DUE ? 'error' : 'warning';

  let subText: React.ReactNode;
  let body: React.ReactNode;
  let title: React.ReactNode;
  let link: string;
  let primaryButtonMessage: React.ReactNode;

  switch (whichModal) {
    case ModalType.GRACE_PERIOD:
      title = t('Grace period started');
      body = tct(
        `Your organization has depleted its error capacity for the current usage period.
          We've put your account into a one time grace period, which will continue to accept errors at a limited rate.
          This grace period ends on [gracePeriodEnd].`,
        {gracePeriodEnd: moment(subscription.gracePeriodEnd).format('ll')}
      );
      link = normalizeUrl(`/settings/${organization.slug}/billing/overview/`);
      primaryButtonMessage = t('Continue');
      break;
    case ModalType.USAGE_EXCEEDED:
      title = t('Usage exceeded');
      body = t(
        `Your organization has depleted its event capacity for the current usage period and is currently not receiving new events.`
      );
      link = normalizeUrl(`/settings/${organization.slug}/billing/overview/`);
      primaryButtonMessage = t('Continue');
      break;
    case ModalType.PAST_DUE:
      title = t('Unable to bill your account');
      body = billingPermissions
        ? t(
            `There was an issue with your payment. Update your payment information to ensure uniterrupted access to Sentry.`
          )
        : t(
            `There was an issue with your payment. Please have the Org Owner or Billing Member update your payment information to ensure continued access to Sentry.`
          );
      link = billingPermissions
        ? normalizeUrl(
            `/settings/${organization.slug}/billing/details/?referrer=banner-billing-failure`
          )
        : makeLinkToOwnersAndBillingMembers(organization, 'past_due_modal-alert');
      primaryButtonMessage = billingPermissions
        ? t('Update Billing Details')
        : t('See Who Can Update');
      break;
    case ModalType.MEMBER_LIMIT:
      title = t('Member limit exceeded');
      body = t(
        `You organization has more members than your current subscription
          allows. You will need to upgrade your subscription to ensure everyone
          has access to Sentry.`
      );
      link = normalizeUrl(`/settings/${organization.slug}/billing/overview/`);
      primaryButtonMessage = t('Continue');
      break;
    default:
  }

  if (subscription.usageExceeded || subscription.isGracePeriod) {
    if (subscription.isFree) {
      subText = subscription.canTrial
        ? t(
            `Not yet ready to upgrade? You can start a free %s-day trial with
               unlimited events to better understand your usage.`,
            getTrialLength(organization)
          )
        : t('To ensure uninterrupted service, upgrade your subscription.');
    } else {
      subText = tct(
        `To ensure uninterrupted service, upgrade your subscription or increase your [budgetTerm] spend limit.`,
        {
          budgetTerm: subscription.planDetails.budgetTerm,
        }
      );
    }
  }

  return (
    <Fragment>
      <Header data-test-id={`modal-${whichModal}`}>
        <h4>{t('Action Required')}</h4>
      </Header>
      <Body>
        <Alert.Container>
          <Alert type={alertType} showIcon>
            {title}
          </Alert>
        </Alert.Container>
        <p>{body}</p>
        {subText && <p>{subText}</p>}
      </Body>
      <Footer>
        <Button onClick={() => closeModalDoNotContinue()}>{t('Remind Me Later')}</Button>
        <Button
          priority="primary"
          onClick={() => closeModalAndContinue(link)}
          style={{marginLeft: space(2)}}
          data-test-id="modal-continue-button"
        >
          {primaryButtonMessage}
        </Button>
      </Footer>
    </Fragment>
  );
}

type Props = {
  api: Client;
  isLoading: boolean;
  organization: Organization;
  promotionData: {
    activePromotions: PromotionClaimed[];
    availablePromotions: Promotion[];
    completedPromotions: PromotionClaimed[];
  };
  subscription: Subscription;
};

type State = {
  deactivatedMemberDismissed: boolean;
  overageAlertDismissed: Record<EventType, boolean>;
  overageWarningDismissed: Record<EventType, boolean>;
  productTrialDismissed: Record<EventType, boolean>;
};

class GSBanner extends Component<Props, State> {
  // assume dismissed until we've checked the backend
  state: State = {
    deactivatedMemberDismissed: true,
<<<<<<< HEAD
    overageAlertDismissed: {
      error: true,
      transaction: true,
      replay: true,
      attachment: true,
      monitorSeat: true,
      span: true,
      profileDuration: true,
      profileDurationUI: true,
      uptime: true,
      seerAutofix: true,
      seerScanner: true,
    },
    overageWarningDismissed: {
      error: true,
      transaction: true,
      replay: true,
      attachment: true,
      monitorSeat: true,
      span: true,
      profileDuration: true,
      profileDurationUI: true,
      uptime: true,
      seerAutofix: true,
      seerScanner: true,
    },
    productTrialDismissed: {
      // TODO(data categories): Technically we only need the categories that can have product trials
      error: true,
      transaction: true,
      replay: true,
      attachment: true,
      monitorSeat: true,
      span: true,
      profileDuration: true,
      profileDurationUI: true,
      uptime: true,
      seerAutofix: true,
      seerScanner: true,
    },
=======
    overageAlertDismissed: objectFromBilledCategories(() => true),
    overageWarningDismissed: objectFromBilledCategories(() => true),
    productTrialDismissed: objectFromBilledCategories(() => true),
>>>>>>> a22e8807
  };
  async componentDidMount() {
    if (this.props.promotionData) {
      this.activateFirstAvailablePromo()
        .then(() => this.initializePendo())
        .catch(Sentry.captureException);
    }
    if (this.props.organization.access.length > 0) {
      this.tryTriggerTrialEndingModal();
      this.tryTriggerSuspendedModal();
      this.tryTriggerNoticeModal();
      this.tryTriggerForcedTrial();
      this.tryTriggerForcedTrialModal();
      this.tryTriggerPartnerPlanEndingModal();
    }
    await this.checkPrompts();

    // must happen after prompts check
    if (this.overageAlertType !== null) {
      const {organization, subscription} = this.props;
      const isWarning = this.overageAlertType === 'warning';
      const eventTypes = Object.entries(
        isWarning ? this.overageWarningActive : this.overageAlertActive
      )
        .filter(([_, value]) => value)
        .map(([key, _]) => key as EventType);
      trackGetsentryAnalytics('quota_alert.alert_displayed', {
        organization,
        subscription,
        event_types: eventTypes.sort().join(','),
        is_warning: isWarning,
      });
    }
  }

  componentDidUpdate(prevProps: Props) {
    if (this.props.promotionData !== prevProps.promotionData) {
      this.activateFirstAvailablePromo()
        .then(() => this.initializePendo())
        .catch(Sentry.captureException);
    }
  }

  get trialEndMoment() {
    return moment().add(TRIAL_ENDING_DAY_WINDOW, 'days');
  }

  get hasBillingPerms() {
    return this.props.organization?.access?.includes('org:billing');
  }

  async activateFirstAvailablePromo() {
    const {organization, promotionData, isLoading} = this.props;

    if (!isLoading && promotionData) {
      if (isActiveSuperuser()) {
        return;
      }
      await claimAvailablePromotion({
        promotionData,
        organization,
      });
    }
  }

  async initializePendo() {
    const {organization, subscription} = this.props;
    if (!window.pendo || typeof window.pendo.initialize !== 'function') {
      return;
    }
    try {
      const data = await this.props.api.requestPromise(
        `/organizations/${organization.slug}/pendo-details/`
      );

      const activePromotions = this.props.promotionData?.activePromotions;
      const completedPromotions = this.props.promotionData?.completedPromotions;

      const user = ConfigStore.get('user');
      // if there is a current guide active, delay Pendo until it's done
      // if no current active guide, can just start Pendo
      // TODO: should delay Pendo if there is any popup at all that's blocking and not just guides
      const guideIsActive = !!GuideStore.state.currentGuide;
      window.pendo.initialize({
        guides: {
          delay: guideIsActive,
        },
        visitor: {
          id: `${organization.id}.${user.id}`, // need uniqueness per org per user
          userId: user.id,
          role: organization.orgRole,
          isDarkMode: ConfigStore.get('theme') === 'dark',
          ...data.userDetails,
        },

        account: {
          id: organization.id,
          ...getPendoAccountFields(subscription, organization, {
            activePromotions,
            completedPromotions,
          }),
          ...data.organizationDetails,
        },
      });
    } catch (err) {
      // server will catch any 500 errors that need attention
      return;
    }
  }

  tryTriggerTrialEndingModal() {
    const {organization, subscription} = this.props;

    const trialEndingWindow = [moment(), this.trialEndMoment] as const;

    // Only show the trial notice if the user is on a business plan trial
    // Performance trials would require different content not currently supported
    const showTrialEndedNotice =
      !subscription.hasDismissedTrialEndingNotice &&
      subscription.canSelfServe &&
      isBusinessTrial(subscription) &&
      moment(subscription.trialEnd).isBetween(...trialEndingWindow);

    if (!showTrialEndedNotice) {
      return;
    }

    openTrialEndingModal({organization});
  }

  async tryTriggerPartnerPlanEndingModal() {
    const {organization, subscription, api} = this.props;
    const hasPartnerMigrationFeature = organization.features.includes(
      'partner-billing-migration'
    );
    const hasPendingUpgrade =
      subscription.pendingChanges !== null &&
      subscription.pendingChanges?.planDetails.price > 0;
    const daysLeft = getContractDaysLeft(subscription);

    const showPartnerPlanEndingNotice =
      subscription.partner !== null &&
      !hasPendingUpgrade &&
      daysLeft >= 0 &&
      daysLeft <= 30 &&
      subscription.partner.isActive &&
      hasPartnerMigrationFeature;

    if (!showPartnerPlanEndingNotice) {
      return;
    }

    let hasDismissed = true;
    const prompt = await promptsCheck(api, {
      organization,
      feature: 'partner_plan_ending_modal',
    });

    if (daysLeft > 7) {
      hasDismissed = partnerPlanEndingModalIsDismissed(prompt, subscription, 'month');
    } else if (daysLeft > 2) {
      hasDismissed = partnerPlanEndingModalIsDismissed(prompt, subscription, 'week');
    } else if (daysLeft > 0) {
      hasDismissed = partnerPlanEndingModalIsDismissed(prompt, subscription, 'two');
    } else if (daysLeft === 0) {
      hasDismissed = partnerPlanEndingModalIsDismissed(prompt, subscription, 'zero');
    }

    if (!hasDismissed) {
      openPartnerPlanEndingModal({organization, subscription});
    }
  }

  tryTriggerSuspendedModal() {
    const {subscription} = this.props;

    if (!subscription.isSuspended) {
      return;
    }

    openModal(props => <SuspensionModal {...props} subscription={subscription} />);
  }

  tryTriggerNoticeModal() {
    const {organization, subscription} = this.props;

    const whichModal = subscription.isGracePeriod
      ? ModalType.GRACE_PERIOD
      : subscription.usageExceeded
        ? ModalType.USAGE_EXCEEDED
        : subscription.isPastDue && subscription.canSelfServe
          ? ModalType.PAST_DUE
          : null;

    if (whichModal === null) {
      return;
    }
    // Only show USAGE_EXCEEDED or PAST_DUE for members
    if (
      !this.hasBillingPerms &&
      !(ModalType.USAGE_EXCEEDED || whichModal === ModalType.PAST_DUE)
    ) {
      return;
    }

    const cookie = Cookies.get('gsb');

    // Did they already see the modal?
    if (cookie?.split(',').includes(subscription.slug)) {
      return;
    }

    const modalAnalytics = {
      [ModalType.GRACE_PERIOD]: 'grace_period_modal.seen',
      [ModalType.USAGE_EXCEEDED]: 'usage_exceeded_modal.seen',
      [ModalType.PAST_DUE]: 'past_due_modal.seen',
    } as const;

    const eventKey = modalAnalytics[whichModal];
    const billingPermissions = this.hasBillingPerms;

    if (eventKey) {
      trackGetsentryAnalytics(eventKey, {organization, subscription});
    }
    if (eventKey === 'past_due_modal.seen') {
      trackGetsentryAnalytics('billing_failure.displayed_banner', {
        organization,
        has_permissions: billingPermissions,
        referrer: 'banner-billing-failure',
      });
    }

    const onClose = () => {
      let value = subscription.slug;
      if (cookie && !cookie.includes(value)) {
        value = `${cookie},${value}`;
      }
      const expires = new Date();
      expires.setDate(expires.getDate() + 1);
      document.cookie = `gsb=${value}; expires=${expires.toUTCString()}; path=/`;
    };

    openModal(
      props => (
        <NoticeModal
          {...props}
          {...{organization, subscription, whichModal, billingPermissions}}
        />
      ),
      {onClose}
    );
  }

  async tryTriggerForcedTrial() {
    const {organization, subscription, api} = this.props;
    const user = ConfigStore.get('user');

    // check for required conditions of triggering a forced trial of any type
    const considerTrigger =
      subscription.canSelfServe && // must be self serve
      subscription.isFree &&
      hasPerformance(subscription.planDetails) &&
      !subscription.isExemptFromForcedTrial && // orgs who ever did enterprise trials are exempt
      !user?.isSuperuser; // never trigger for superusers

    if (!considerTrigger) {
      return;
    }

    // mutliple possible trial endpoints depending on the situation
    let endpoint: string;
    // check for restricted integration
    if (subscription.hasRestrictedIntegration) {
      endpoint = `/organizations/${organization.slug}/restricted-integration-trial/`;
      // only trigger if member limit is 1 and we have multiple licenses used
    } else if (subscription.totalLicenses === 1 && subscription.usedLicenses > 1) {
      endpoint = `/organizations/${organization.slug}/over-member-limit-trial/`;
    } else {
      return;
    }

    try {
      await api.requestPromise(endpoint, {
        method: 'POST',
      });

      trackMarketingEvent('Start Trial');

      // Refresh organization and subscription state
      // do not mark the trial since we have this modal
      SubscriptionStore.loadData(organization.slug, null);
      fetchOrganizationDetails(api, organization.slug);

      openForcedTrialModal({organization});
    } catch (error) {
      // let check fail but capture exception
      Sentry.captureException(error);
    }
  }

  tryTriggerForcedTrialModal() {
    const {subscription, organization} = this.props;
    if (
      subscription.isTrial &&
      subscription.isForcedTrial &&
      !subscription.hasDismissedForcedTrialNotice
    ) {
      openForcedTrialModal({organization});
    }
  }

  async checkPrompts() {
    const {api, organization, subscription} = this.props;

    if (!subscription.planDetails) {
      return;
    }

    const category_overage_prompts: string[] = [];
    const category_warning_prompts: string[] = [];
    const category_product_trial_prompts: string[] = [];

    Object.values(BILLED_DATA_CATEGORY_INFO)
      .filter(
        categoryInfo =>
          categoryInfo.isBilledCategory &&
          subscription.planDetails.categories.includes(categoryInfo.plural)
      )
      .forEach(categoryInfo => {
        const snakeCasePlural = snakeCase(categoryInfo.plural);
        category_overage_prompts.push(`${snakeCasePlural}_overage_alert`);
        category_warning_prompts.push(`${snakeCasePlural}_warning_alert`);
        if (categoryInfo.canProductTrial) {
          category_product_trial_prompts.push(`${snakeCasePlural}_product_trial_alert`);
        }
      });

    try {
      const checkResults = await batchedPromptsCheck(
        api,
        [
          'deactivated_member_alert',

          // overage alerts
          ...category_overage_prompts,

          // warning alerts
          ...category_warning_prompts,

          // product trial alerts
          ...category_product_trial_prompts,
        ],
        {
          organization,
        }
      );

      // overage notifications should get reset when ondemand period ends
      const promptIsDismissedForBillingPeriod = (prompt: PromptData) => {
        const {snoozedTime, dismissedTime} = prompt || {};
        // TODO: dismissed prompt should always return false
        const time = snoozedTime || dismissedTime;
        if (!time) {
          return false;
        }
        const onDemandPeriodEnd = new Date(subscription.onDemandPeriodEnd);
        onDemandPeriodEnd.setHours(23, 59, 59);
        return time <= onDemandPeriodEnd.getTime() / 1000;
      };

      this.setState({
        // not billing related prompt checks
        deactivatedMemberDismissed: promptIsDismissed(
          checkResults.deactivated_member_alert!
        ),
        // billing period related prompt checks
<<<<<<< HEAD
        overageAlertDismissed: {
          error: promptIsDismissedForBillingPeriod(checkResults.errors_overage_alert!),
          transaction: promptIsDismissedForBillingPeriod(
            checkResults.transactions_overage_alert!
          ),
          replay: promptIsDismissedForBillingPeriod(checkResults.replays_overage_alert!),
          attachment: promptIsDismissedForBillingPeriod(
            checkResults.attachments_overage_alert!
          ),
          monitorSeat: promptIsDismissedForBillingPeriod(
            checkResults.monitor_seats_overage_alert!
          ),
          span: promptIsDismissedForBillingPeriod(checkResults.spans_overage_alert!),
          profileDuration: promptIsDismissedForBillingPeriod(
            checkResults.profile_duration_overage_alert!
          ),
          profileDurationUI: promptIsDismissedForBillingPeriod(
            checkResults.profile_duration_ui_overage_alert!
          ),
          uptime: promptIsDismissedForBillingPeriod(checkResults.uptime_overage_alert!),
          seerAutofix: promptIsDismissedForBillingPeriod(
            checkResults.seer_autofix_overage_alert!
          ),
          seerScanner: promptIsDismissedForBillingPeriod(
            checkResults.seer_scanner_overage_alert!
          ),
        } satisfies Record<EventType, boolean>,
        overageWarningDismissed: {
          error: promptIsDismissedForBillingPeriod(checkResults.errors_warning_alert!),
          transaction: promptIsDismissedForBillingPeriod(
            checkResults.transactions_warning_alert!
          ),
          replay: promptIsDismissedForBillingPeriod(checkResults.replays_warning_alert!),
          attachment: promptIsDismissedForBillingPeriod(
            checkResults.attachments_warning_alert!
          ),
          monitorSeat: promptIsDismissedForBillingPeriod(
            checkResults.monitor_seats_warning_alert!
          ),
          span: promptIsDismissedForBillingPeriod(checkResults.spans_warning_alert!),
          profileDuration: promptIsDismissedForBillingPeriod(
            checkResults.profile_duration_warning_alert!
          ),
          profileDurationUI: promptIsDismissedForBillingPeriod(
            checkResults.profile_duration_ui_warning_alert!
          ),
          uptime: promptIsDismissedForBillingPeriod(checkResults.uptime_warning_alert!),
          seerAutofix: promptIsDismissedForBillingPeriod(
            checkResults.seer_autofix_warning_alert!
          ),
          seerScanner: promptIsDismissedForBillingPeriod(
            checkResults.seer_scanner_warning_alert!
          ),
        } satisfies Record<EventType, boolean>,
=======
        overageAlertDismissed: objectFromBilledCategories(c =>
          promptIsDismissedForBillingPeriod(
            checkResults[`${snakeCase(c.plural)}_overage_alert`]!
          )
        ),
        overageWarningDismissed: objectFromBilledCategories(c =>
          promptIsDismissedForBillingPeriod(
            checkResults[`${snakeCase(c.plural)}_warning_alert`]!
          )
        ),
>>>>>>> a22e8807
        // TODO(data categories): We don't need to check every EventType for product trials,
        // only the ones that are supported for product trials.
        productTrialDismissed: objectFromBilledCategories(c =>
          trialPromptIsDismissed(
            checkResults[`${snakeCase(c.plural)}_product_trial_alert`]!,
            subscription
<<<<<<< HEAD
          ),
          replay: trialPromptIsDismissed(
            checkResults.replays_product_trial_alert!,
            subscription
          ),
          attachment: trialPromptIsDismissed(
            checkResults.attachments_product_trial_alert!,
            subscription
          ),
          monitorSeat: trialPromptIsDismissed(
            checkResults.monitor_seats_product_trial_alert!,
            subscription
          ),
          span: trialPromptIsDismissed(
            checkResults.spans_product_trial_alert!,
            subscription
          ),
          profileDuration: trialPromptIsDismissed(
            checkResults.profile_duration_product_trial_alert!,
            subscription
          ),
          profileDurationUI: trialPromptIsDismissed(
            checkResults.profile_duration_ui_product_trial_alert!,
            subscription
          ),
          uptime: trialPromptIsDismissed(
            checkResults.uptime_product_trial_alert!,
            subscription
          ),
          seerAutofix: trialPromptIsDismissed(
            checkResults.seer_autofix_product_trial_alert!,
            subscription
          ),
          seerScanner: trialPromptIsDismissed(
            checkResults.seer_scanner_product_trial_alert!,
            subscription
          ),
        } satisfies Record<EventType, boolean>,
=======
          )
        ),
>>>>>>> a22e8807
      });
    } catch (error) {
      // let check fail but capture exception
      Sentry.captureException(error);
    }
  }

  get overageAlertActive(): Record<EventType, boolean> {
    const {subscription} = this.props;
    if (subscription.hasOverageNotificationsDisabled) {
      return ALERTS_OFF;
    }
<<<<<<< HEAD
    return {
      error:
        !this.state.overageAlertDismissed.error &&
        !!subscription.categories.errors?.usageExceeded,
      transaction:
        !this.state.overageAlertDismissed.transaction &&
        !!subscription.categories.transactions?.usageExceeded,
      replay:
        !this.state.overageAlertDismissed.replay &&
        !!subscription.categories.replays?.usageExceeded,
      attachment:
        !this.state.overageAlertDismissed.attachment &&
        !!subscription.categories.attachments?.usageExceeded,
      monitorSeat:
        !this.state.overageAlertDismissed.monitorSeat &&
        !!subscription.categories.monitorSeats?.usageExceeded,
      span:
        !this.state.overageAlertDismissed.span &&
        !!subscription.categories.spans?.usageExceeded,
      profileDuration:
        !this.state.overageAlertDismissed.profileDuration &&
        !!subscription.categories.profileDuration?.usageExceeded,
      profileDurationUI:
        !this.state.overageAlertDismissed.profileDurationUI &&
        !!subscription.categories.profileDurationUI?.usageExceeded,
      uptime:
        !this.state.overageAlertDismissed.uptime &&
        !!subscription.categories.uptime?.usageExceeded,
      seerAutofix:
        !this.state.overageAlertDismissed.seerAutofix &&
        !!subscription.categories.seerAutofix?.usageExceeded,
      seerScanner:
        !this.state.overageAlertDismissed.seerScanner &&
        !!subscription.categories.seerScanner?.usageExceeded,
    } satisfies Record<EventType, boolean>;
=======
    return objectFromBilledCategories(
      c =>
        !this.state.overageAlertDismissed[c.name as EventType] &&
        !!subscription.categories[c.plural]?.usageExceeded
    );
>>>>>>> a22e8807
  }

  get overageWarningActive(): Record<EventType, boolean> {
    const {subscription} = this.props;
    // disable warnings if org has on-demand
    if (
      subscription.hasOverageNotificationsDisabled ||
      subscription.onDemandMaxSpend > 0
    ) {
      return ALERTS_OFF;
    }
<<<<<<< HEAD
    return {
      error:
        !this.state.overageWarningDismissed.error &&
        !!subscription.categories.errors?.sentUsageWarning,
      transaction:
        !this.state.overageWarningDismissed.transaction &&
        !!subscription.categories.transactions?.sentUsageWarning,
      replay:
        !this.state.overageWarningDismissed.replay &&
        !!subscription.categories.replays?.sentUsageWarning,
      attachment:
        !this.state.overageWarningDismissed.attachment &&
        !!subscription.categories.attachments?.sentUsageWarning,
      monitorSeat:
        !this.state.overageWarningDismissed.monitorSeat &&
        !!subscription.categories.monitorSeats?.sentUsageWarning,
      span:
        !this.state.overageWarningDismissed.span &&
        !!subscription.categories.spans?.sentUsageWarning,
      profileDuration:
        !this.state.overageWarningDismissed.profileDuration &&
        !!subscription.categories.profileDuration?.sentUsageWarning,
      profileDurationUI:
        !this.state.overageWarningDismissed.profileDurationUI &&
        !!subscription.categories.profileDurationUI?.sentUsageWarning,
      uptime:
        !this.state.overageWarningDismissed.uptime &&
        !!subscription.categories.uptime?.sentUsageWarning,
      seerAutofix:
        !this.state.overageWarningDismissed.seerAutofix &&
        !!subscription.categories.seerAutofix?.sentUsageWarning,
      seerScanner:
        !this.state.overageWarningDismissed.seerScanner &&
        !!subscription.categories.seerScanner?.sentUsageWarning,
    } satisfies Record<EventType, boolean>;
=======
    return objectFromBilledCategories(
      c =>
        !this.state.overageWarningDismissed[c.name as EventType] &&
        !!subscription.categories[c.plural]?.sentUsageWarning
    );
>>>>>>> a22e8807
  }

  // Returns true for overage alert, false for overage warning, and null if we don't show anything.
  get overageAlertType(): 'critical' | 'warning' | null {
    const {subscription} = this.props;
    if (!hasPerformance(subscription.planDetails)) {
      return null;
    }
    if (!subscription.canSelfServe) {
      return null;
    }
    if (Object.values(this.overageAlertActive).some(a => a)) {
      return 'critical';
    }

    if (Object.values(this.overageWarningActive).some(a => a)) {
      return 'warning';
    }
    return null;
  }

  renderOverageAlertPrimaryCTA(eventTypes: EventType[], isWarning: boolean) {
    const {subscription, organization} = this.props;

    // can't use as const with ternary
    const notificationType: 'overage_warning' | 'overage_critical' = isWarning
      ? 'overage_warning'
      : 'overage_critical';

    const props = {
      organization,
      subscription,
      eventTypes,
      notificationType,
      referrer: `overage-alert-${eventTypes.join('-')}`,
      source: isWarning ? 'quota-warning' : 'quota-overage',
      handleRequestSent: () => this.handleOverageSnooze(eventTypes, isWarning),
    };

    return <AddEventsCTA {...props} />;
  }

  handleOverageSnooze(eventTypes: EventType[], isWarning: boolean) {
    const {organization, api} = this.props;
    const dismissState: Record<EventType, boolean> = isWarning
      ? this.state.overageWarningDismissed
      : this.state.overageAlertDismissed;

    for (const eventType of eventTypes) {
      if (dismissState[eventType]) {
        // This type of event is already dismissed. Skip.
        continue;
      }
      const key = isWarning ? 'warning' : 'overage';

<<<<<<< HEAD
      const featureMap: Record<EventType, string> = {
        error: `errors_${key}_alert`,
        transaction: `transactions_${key}_alert`,
        replay: `replays_${key}_alert`,
        attachment: `attachments_${key}_alert`,
        monitorSeat: `monitor_seats_${key}_alert`,
        span: `spans_${key}_alert`,
        profileDuration: `profile_duration_${key}_alert`,
        profileDurationUI: `profile_duration_ui_${key}_alert`,
        uptime: `uptime_${key}_alert`,
        seerAutofix: `seer_autofix_${key}_alert`,
        seerScanner: `seer_scanner_${key}_alert`,
      };
=======
      const featureMap = objectFromBilledCategories(
        c => `${snakeCase(c.plural)}_${key}_alert`
      );
>>>>>>> a22e8807

      promptsUpdate(api, {
        organization,
        feature: featureMap[eventType],
        status: 'snoozed',
      });
    }

<<<<<<< HEAD
    const dismissedState: Record<EventType, boolean> = {
      error: true,
      attachment: true,
      replay: true,
      transaction: true,
      monitorSeat: true,
      span: true,
      profileDuration: true,
      profileDurationUI: true,
      uptime: true,
      seerAutofix: true,
      seerScanner: true,
    };
=======
    const dismissedState: Record<EventType, boolean> = objectFromBilledCategories(
      () => true
    );
>>>>>>> a22e8807
    // Suppress all warnings and alerts
    this.setState({
      overageAlertDismissed: dismissedState,
      overageWarningDismissed: dismissedState,
    });
  }

  renderOverageAlert(isWarning: boolean) {
    const {organization, subscription} = this.props;
    const plan = subscription.planDetails;
    let overquotaPrompt: React.ReactNode;
    let eventTypes: EventType[] = [];

    if (prefersStackedNav(organization)) {
      // new nav uses sidebar quota alert (see quotaExceededNavItem.tsx)
      return null;
    }

    const renderDocsLinkForEventType = (eventType: EventType): React.JSX.Element => {
      const onClick = () => {
        trackGetsentryAnalytics('quota_alert.clicked_link', {
          organization,
          subscription,
          event_types: eventTypes.sort().join(','),
          is_warning: isWarning,
          clicked_event: eventType,
        });
      };
      return (
<<<<<<< HEAD
        {
          error: (
            <ExternalLink
              key="error"
              href={getDocsLinkForEventType(DataCategoryExact.ERROR)}
              onClick={onClick}
            >
              {getSingularCategoryName({
                plan,
                category: DataCategory.ERRORS,
                capitalize: false,
              })}
            </ExternalLink>
          ),
          transaction: (
            <ExternalLink
              key="transaction"
              href={getDocsLinkForEventType(DataCategoryExact.TRANSACTION)}
              onClick={onClick}
            >
              {getSingularCategoryName({
                plan,
                category: DataCategory.TRANSACTIONS,
                capitalize: false,
              })}
            </ExternalLink>
          ),
          replay: (
            <ExternalLink
              key="replay"
              href={getDocsLinkForEventType(DataCategoryExact.REPLAY)}
              onClick={onClick}
            >
              {getSingularCategoryName({
                plan,
                category: DataCategory.REPLAYS,
                capitalize: false,
              })}
            </ExternalLink>
          ),
          attachment: (
            <ExternalLink
              key="attachment"
              href={getDocsLinkForEventType(DataCategoryExact.ATTACHMENT)}
              onClick={onClick}
            >
              {getSingularCategoryName({
                plan,
                category: DataCategory.ATTACHMENTS,
                capitalize: false,
              })}
            </ExternalLink>
          ),
          monitorSeat: (
            <ExternalLink
              key="monitor-seats"
              href={getDocsLinkForEventType(DataCategoryExact.MONITOR_SEAT)}
              onClick={onClick}
            >
              {getSingularCategoryName({
                plan,
                category: DataCategory.MONITOR_SEATS,
                capitalize: false,
              })}
            </ExternalLink>
          ),
          span: (
            <ExternalLink
              key="spans"
              href={getDocsLinkForEventType(DataCategoryExact.SPAN)}
              onClick={onClick}
            >
              {getSingularCategoryName({
                plan,
                category: DataCategory.SPANS,
                capitalize: false,
              })}
            </ExternalLink>
          ),
          uptime: (
            <ExternalLink
              key="uptime"
              href={getDocsLinkForEventType(DataCategoryExact.UPTIME)}
              onClick={onClick}
            >
              {getSingularCategoryName({
                plan,
                category: DataCategory.UPTIME,
                capitalize: false,
              })}
            </ExternalLink>
          ),
          profileDuration: (
            <ExternalLink
              key="profiles"
              href={getDocsLinkForEventType(DataCategoryExact.PROFILE_DURATION)}
              onClick={onClick}
            >
              {getSingularCategoryName({
                plan,
                category: DataCategory.PROFILE_DURATION,
                capitalize: false,
              })}
            </ExternalLink>
          ),
          profileDurationUI: (
            <ExternalLink
              key="profiles-ui"
              href={getDocsLinkForEventType(DataCategoryExact.PROFILE_DURATION_UI)}
              onClick={onClick}
            >
              {getSingularCategoryName({
                plan,
                category: DataCategory.PROFILE_DURATION_UI,
                capitalize: false,
              })}
            </ExternalLink>
          ),
          seerAutofix: (
            <ExternalLink
              key="seer-autofix"
              href={getDocsLinkForEventType(DataCategoryExact.SEER_AUTOFIX)}
              onClick={onClick}
            >
              {getSingularCategoryName({
                plan,
                category: DataCategory.SEER_AUTOFIX,
                capitalize: false,
              })}
            </ExternalLink>
          ),
          seerScanner: (
            <ExternalLink
              key="seer-scanner"
              href={getDocsLinkForEventType(DataCategoryExact.SEER_SCANNER)}
              onClick={onClick}
            >
              {getSingularCategoryName({
                plan,
                category: DataCategory.SEER_SCANNER,
                capitalize: false,
              })}
            </ExternalLink>
          ),
        } satisfies Record<EventType, React.JSX.Element>
      )[eventType];
=======
        <ExternalLink
          key={eventType}
          href={getPricingDocsLinkForEventType(eventType)}
          onClick={onClick}
        >
          {getSingularCategoryName({
            plan,
            category: DATA_CATEGORY_INFO[eventType].plural,
            capitalize: false,
          })}
        </ExternalLink>
      );
>>>>>>> a22e8807
    };

    let strictlySeatOverage = false;
    if (isWarning) {
      eventTypes = Object.entries(this.overageWarningActive)
        .filter(
          ([key, value]) =>
            value &&
            getActiveProductTrial(
              subscription.productTrials ?? null,
              DATA_CATEGORY_INFO[key as DataCategoryExact].plural
            ) === null
        )
        .map(([key, _]) => key as EventType);

      overquotaPrompt = tct(
        'You are about to exceed your [eventTypes] limit and we will drop any excess events.',
        {
          eventTypes: (
            <b>
              <Oxfordize>{eventTypes.map(renderDocsLinkForEventType)}</Oxfordize>
            </b>
          ),
        }
      );
    } else {
      eventTypes = Object.entries(this.overageAlertActive)
        .filter(
          ([key, value]) =>
            value &&
            getActiveProductTrial(
              subscription.productTrials ?? null,
              DATA_CATEGORY_INFO[key as DataCategoryExact].plural
            ) === null
        )
        .map(([key, _]) => key as EventType);

      // Make an exception for when only seat-based categories have an overage to disable the See Usage button
      strictlySeatOverage =
        eventTypes.length <= 2 &&
        every(eventTypes, eventType =>
          [DataCategoryExact.MONITOR_SEAT, DataCategoryExact.UPTIME].includes(eventType)
        );

      // Make an exception for when only crons has an overage to change the language to be more fitting and hide See Usage
      if (strictlySeatOverage) {
        overquotaPrompt = tct(
          `We can't enable additional [seatCategories] because you don't have a sufficient [budgetType] budget.`,
          {
            seatCategories: listDisplayNames({
              plan: subscription.planDetails,
              categories: eventTypes.map(
                eventType => DATA_CATEGORY_INFO[eventType].plural as DataCategory
              ),
              shouldTitleCase: true,
            }),
            budgetType: subscription.planDetails.budgetTerm,
          }
        );
      } else {
        overquotaPrompt = tct(
          'You have exceeded your [eventTypes] limit. We are dropping any excess events until [periodEnd].',
          {
            eventTypes: (
              <b>
                <Oxfordize>{eventTypes.map(renderDocsLinkForEventType)}</Oxfordize>
              </b>
            ),
            periodEnd: moment(subscription.onDemandPeriodEnd).add(1, 'days').format('ll'),
          }
        );
      }
    }

    if (eventTypes.length === 0) {
      return null;
    }

    return (
      <Alert
        system
        type={isWarning ? 'muted' : 'warning'}
        showIcon
        data-test-id={'overage-banner-' + eventTypes.join('-')}
        trailingItems={
          <ButtonBar gap={1}>
            {!strictlySeatOverage && (
              <LinkButton
                size="xs"
                to={`/organizations/${organization.slug}/stats/?dataCategory=${eventTypes[0]}s&pageStart=${subscription.onDemandPeriodStart}&pageEnd=${subscription.onDemandPeriodEnd}&pageUtc=true`}
                onClick={() => {
                  trackGetsentryAnalytics('quota_alert.clicked_see_usage', {
                    organization,
                    subscription,
                    event_types: eventTypes.sort().join(','),
                    is_warning: isWarning,
                  });
                }}
              >
                {t('See Usage')}
              </LinkButton>
            )}
            {this.renderOverageAlertPrimaryCTA(eventTypes, isWarning)}
            <Button
              icon={<IconClose size="sm" />}
              data-test-id="btn-overage-notification-snooze"
              onClick={() => {
                trackGetsentryAnalytics('quota_alert.clicked_snooze', {
                  organization,
                  subscription,
                  event_types: eventTypes.sort().join(','),
                  is_warning: isWarning,
                });
                this.handleOverageSnooze(eventTypes, isWarning);
              }}
              size="zero"
              borderless
              title={t('Dismiss this period')}
              aria-label={t('Dismiss this period')}
            />
          </ButtonBar>
        }
      >
        {overquotaPrompt}
      </Alert>
    );
  }

  handleSnoozeMemberDeactivatedAlert = () => {
    const {api, organization, subscription} = this.props;
    promptsUpdate(api, {
      organization,
      feature: 'deactivated_member_alert',
      status: 'snoozed',
    });

    this.setState({deactivatedMemberDismissed: true});

    trackGetsentryAnalytics('deactivated_member_alert.snoozed', {
      organization,
      subscription,
    });
  };

  handleUpgradeLinkClick = () => {
    const {organization, subscription} = this.props;
    trackGetsentryAnalytics('deactivated_member_alert.upgrade_link_clicked', {
      organization,
      subscription,
    });
  };

  PATHS_FOR_PRODUCT_TRIALS = {
    '/issues/': {
      product: DataCategory.ERRORS,
      categories: [DataCategory.ERRORS],
    },
    '/performance/': {
      product: DataCategory.TRANSACTIONS,
      categories: [DataCategory.TRANSACTIONS],
    },
    '/performance/database/': {
      product: DataCategory.TRANSACTIONS,
      categories: [DataCategory.TRANSACTIONS],
    },
    '/replays/': {
      product: DataCategory.REPLAYS,
      categories: [DataCategory.REPLAYS],
    },
    '/profiling/': {
      product: DataCategory.PROFILES,
      categories: [DataCategory.PROFILES, DataCategory.TRANSACTIONS],
    },
    '/insights/backend/crons/': {
      product: DataCategory.MONITOR_SEATS,
      categories: [DataCategory.MONITOR_SEATS],
    },
    '/insights/backend/uptime/': {
      product: DataCategory.UPTIME,
      categories: [DataCategory.UPTIME],
    },
    // TODO(Continuous Profiling)
    '/profile-duration/': {
      product: DataCategory.PROFILE_DURATION,
      categories: [DataCategory.PROFILE_DURATION],
    },
    '/profile-duration-ui/': {
      product: DataCategory.PROFILE_DURATION_UI,
      categories: [DataCategory.PROFILE_DURATION_UI],
    },
    // TODO(Seer): add in-product links for Seer categories
  };

  renderProductTrialAlerts() {
    const {subscription, organization, api} = this.props;
    if (subscription.planTier === PlanTier.AM3) {
      this.PATHS_FOR_PRODUCT_TRIALS['/performance/'] = {
        product: DataCategory.SPANS,
        categories: [DataCategory.SPANS],
      };
      this.PATHS_FOR_PRODUCT_TRIALS['/performance/database/'] = {
        product: DataCategory.SPANS,
        categories: [DataCategory.SPANS],
      };
    }
    // @ts-expect-error TS(7053): Element implicitly has an 'any' type because expre... Remove this comment to see the full error message
    const productPath = this.PATHS_FOR_PRODUCT_TRIALS[window.location.pathname] || null;

    if (!productPath) {
      return null;
    }

    return productPath.categories
      .map((category: DataCategory) => {
        const categoryInfo = getCategoryInfoFromPlural(category);
        const categorySnakeCase = snakeCase(category);
        const isDismissed =
          this.state.productTrialDismissed[categoryInfo?.name as EventType];
        const trial = getProductTrial(subscription.productTrials ?? null, category);
        return trial && !isDismissed ? (
          <ProductTrialAlert
            key={`${category}-product-trial-alert`}
            trial={trial}
            subscription={subscription}
            organization={organization}
            product={productPath.product}
            api={api}
            onDismiss={() => {
              promptsUpdate(api, {
                organization,
                feature: `${categorySnakeCase}_product_trial_alert`,
                status: 'snoozed',
              });
              this.setState({
                productTrialDismissed: {
                  ...this.state.productTrialDismissed,
                  [categoryInfo?.name as EventType]: true,
                },
              });
            }}
          />
        ) : null;
      })
      .filter((node: any) => node);
  }

  render() {
    const {organization, subscription} = this.props;
    const {deactivatedMemberDismissed} = this.state;

    if (!subscription) {
      return null;
    }

    /**
     * Alert priority:
     * 1. Past due alert
     * 2. Overage alerts
     * 3. Member disabled alerts
     */

    // TODO: Clean up render function
    if (subscription.isPastDue && subscription.canSelfServe) {
      const billingPermissions = this.hasBillingPerms;
      const billingUrl = normalizeUrl(
        `/settings/${organization.slug}/billing/details/?referrer=banner-billing-failure`
      );
      const membersPageUrl = makeLinkToOwnersAndBillingMembers(
        organization,
        'past_due_banner-alert'
      );
      const addButtonAnalytics = () => {
        trackGetsentryAnalytics('billing_failure.button_clicked', {
          organization,
          has_permissions: billingPermissions,
          referrer: 'banner-billing-failure',
        });
      };

      return (
        <Alert.Container>
          <BannerAlert
            system
            data-test-id="banner-alert-past-due"
            type="muted"
            trailingItems={<Badge type="warning">{t('Action Required')}</Badge>}
          >
            {billingPermissions
              ? tct(
                  'There was an issue with your payment. [updateUrl:Update your payment information] to ensure uninterrupted access to Sentry.',
                  {
                    updateUrl: (
                      <LinkButton
                        to={billingUrl}
                        size="xs"
                        priority="default"
                        aria-label={t('Update payment information')}
                        onClick={addButtonAnalytics}
                      />
                    ),
                  }
                )
              : tct(
                  'There was an issue with your payment. Please have the [updateUrl: Org Owner or Billing Member] update your payment information to ensure continued access to Sentry.',
                  {
                    updateUrl: (
                      <LinkButton
                        to={membersPageUrl}
                        size="xs"
                        priority="default"
                        aria-label={t('Org Owner or Billing Member')}
                        onClick={addButtonAnalytics}
                      />
                    ),
                  }
                )}
          </BannerAlert>
        </Alert.Container>
      );
    }

    const productTrialAlerts = this.renderProductTrialAlerts();

    const overageAlertType = this.overageAlertType;
    if (overageAlertType !== null) {
      return (
        <React.Fragment>
          {productTrialAlerts && productTrialAlerts.length > 0 && productTrialAlerts}
          {this.renderOverageAlert(overageAlertType === 'warning')}
        </React.Fragment>
      );
    }

    const {membersDeactivatedFromLimit} = subscription;
    const isOverMemberLimit = membersDeactivatedFromLimit > 0;

    // if there are deactivated members, than anyone who doesn't have org:billing will be
    // prevented from accessing this view anyways cause they will be deactivated
    if (isOverMemberLimit && !deactivatedMemberDismissed && this.hasBillingPerms) {
      const checkoutUrl = `/settings/${organization.slug}/billing/checkout/?referrer=deactivated_member_header`;
      const wrappedNumber = <strong>{membersDeactivatedFromLimit}</strong>;
      // only disabling members if the plan allows exactly one member
      return (
        <React.Fragment>
          {productTrialAlerts && productTrialAlerts.length > 0 && productTrialAlerts}
          <Alert.Container>
            <BannerAlert
              system
              type="muted"
              trailingItems={
                <ButtonBar gap={1}>
                  <LinkButton
                    to={checkoutUrl}
                    onClick={this.handleUpgradeLinkClick}
                    size="xs"
                    priority="primary"
                  >
                    {t('Upgrade')}
                  </LinkButton>
                  <Button
                    onClick={this.handleSnoozeMemberDeactivatedAlert}
                    size="xs"
                    priority="default"
                    title={t(
                      'You can also resolve this warning by removing the deactivated members from your organization'
                    )}
                  >
                    {t('Snooze')}
                  </Button>
                </ButtonBar>
              }
            >
              {tct(
                `[firstSentence] [middleSentence] Upgrade your plan to increase your limit.`,
                {
                  firstSentence:
                    subscription.totalLicenses === 1
                      ? t('Your plan is limited to one user.')
                      : tct('Your plan is limited to [totalLicenses] users.', {
                          totalLicenses: subscription.totalLicenses,
                        }),
                  middleSentence:
                    membersDeactivatedFromLimit === 1
                      ? tct('[wrappedNumber] member has been deactivated.', {
                          wrappedNumber,
                        })
                      : tct('[wrappedNumber] members have been deactivated.', {
                          wrappedNumber,
                        }),
                }
              )}
            </BannerAlert>
          </Alert.Container>
        </React.Fragment>
      );
    }

    return productTrialAlerts ?? null;
  }
}

export default withPromotions(withApi(withSubscription(GSBanner, {noLoader: true})));

// XXX: We have no alert types with this styling, but for now we would like for
// it to be differentiated.
const BannerAlert = styled(Alert)`
  color: ${p => p.theme.headerBackground};
  background-color: ${p => p.theme.bannerBackground};
  border: none;
`;<|MERGE_RESOLUTION|>--- conflicted
+++ resolved
@@ -91,21 +91,6 @@
  */
 const TRIAL_ENDING_DAY_WINDOW = 3;
 
-<<<<<<< HEAD
-const ALERTS_OFF: Record<EventType, boolean> = {
-  error: false,
-  transaction: false,
-  replay: false,
-  attachment: false,
-  monitorSeat: false,
-  span: false,
-  profileDuration: false,
-  profileDurationUI: false,
-  uptime: false,
-  seerAutofix: false,
-  seerScanner: false,
-};
-=======
 function objectFromBilledCategories(callback: (c: BilledDataCategoryInfo) => any) {
   return Object.values(BILLED_DATA_CATEGORY_INFO).reduce(
     (acc, c) => {
@@ -119,7 +104,6 @@
 }
 
 const ALERTS_OFF: Record<EventType, boolean> = objectFromBilledCategories(() => false);
->>>>>>> a22e8807
 
 type SuspensionModalProps = ModalRenderProps & {
   subscription: Subscription;
@@ -335,52 +319,9 @@
   // assume dismissed until we've checked the backend
   state: State = {
     deactivatedMemberDismissed: true,
-<<<<<<< HEAD
-    overageAlertDismissed: {
-      error: true,
-      transaction: true,
-      replay: true,
-      attachment: true,
-      monitorSeat: true,
-      span: true,
-      profileDuration: true,
-      profileDurationUI: true,
-      uptime: true,
-      seerAutofix: true,
-      seerScanner: true,
-    },
-    overageWarningDismissed: {
-      error: true,
-      transaction: true,
-      replay: true,
-      attachment: true,
-      monitorSeat: true,
-      span: true,
-      profileDuration: true,
-      profileDurationUI: true,
-      uptime: true,
-      seerAutofix: true,
-      seerScanner: true,
-    },
-    productTrialDismissed: {
-      // TODO(data categories): Technically we only need the categories that can have product trials
-      error: true,
-      transaction: true,
-      replay: true,
-      attachment: true,
-      monitorSeat: true,
-      span: true,
-      profileDuration: true,
-      profileDurationUI: true,
-      uptime: true,
-      seerAutofix: true,
-      seerScanner: true,
-    },
-=======
     overageAlertDismissed: objectFromBilledCategories(() => true),
     overageWarningDismissed: objectFromBilledCategories(() => true),
     productTrialDismissed: objectFromBilledCategories(() => true),
->>>>>>> a22e8807
   };
   async componentDidMount() {
     if (this.props.promotionData) {
@@ -757,62 +698,6 @@
           checkResults.deactivated_member_alert!
         ),
         // billing period related prompt checks
-<<<<<<< HEAD
-        overageAlertDismissed: {
-          error: promptIsDismissedForBillingPeriod(checkResults.errors_overage_alert!),
-          transaction: promptIsDismissedForBillingPeriod(
-            checkResults.transactions_overage_alert!
-          ),
-          replay: promptIsDismissedForBillingPeriod(checkResults.replays_overage_alert!),
-          attachment: promptIsDismissedForBillingPeriod(
-            checkResults.attachments_overage_alert!
-          ),
-          monitorSeat: promptIsDismissedForBillingPeriod(
-            checkResults.monitor_seats_overage_alert!
-          ),
-          span: promptIsDismissedForBillingPeriod(checkResults.spans_overage_alert!),
-          profileDuration: promptIsDismissedForBillingPeriod(
-            checkResults.profile_duration_overage_alert!
-          ),
-          profileDurationUI: promptIsDismissedForBillingPeriod(
-            checkResults.profile_duration_ui_overage_alert!
-          ),
-          uptime: promptIsDismissedForBillingPeriod(checkResults.uptime_overage_alert!),
-          seerAutofix: promptIsDismissedForBillingPeriod(
-            checkResults.seer_autofix_overage_alert!
-          ),
-          seerScanner: promptIsDismissedForBillingPeriod(
-            checkResults.seer_scanner_overage_alert!
-          ),
-        } satisfies Record<EventType, boolean>,
-        overageWarningDismissed: {
-          error: promptIsDismissedForBillingPeriod(checkResults.errors_warning_alert!),
-          transaction: promptIsDismissedForBillingPeriod(
-            checkResults.transactions_warning_alert!
-          ),
-          replay: promptIsDismissedForBillingPeriod(checkResults.replays_warning_alert!),
-          attachment: promptIsDismissedForBillingPeriod(
-            checkResults.attachments_warning_alert!
-          ),
-          monitorSeat: promptIsDismissedForBillingPeriod(
-            checkResults.monitor_seats_warning_alert!
-          ),
-          span: promptIsDismissedForBillingPeriod(checkResults.spans_warning_alert!),
-          profileDuration: promptIsDismissedForBillingPeriod(
-            checkResults.profile_duration_warning_alert!
-          ),
-          profileDurationUI: promptIsDismissedForBillingPeriod(
-            checkResults.profile_duration_ui_warning_alert!
-          ),
-          uptime: promptIsDismissedForBillingPeriod(checkResults.uptime_warning_alert!),
-          seerAutofix: promptIsDismissedForBillingPeriod(
-            checkResults.seer_autofix_warning_alert!
-          ),
-          seerScanner: promptIsDismissedForBillingPeriod(
-            checkResults.seer_scanner_warning_alert!
-          ),
-        } satisfies Record<EventType, boolean>,
-=======
         overageAlertDismissed: objectFromBilledCategories(c =>
           promptIsDismissedForBillingPeriod(
             checkResults[`${snakeCase(c.plural)}_overage_alert`]!
@@ -823,56 +708,14 @@
             checkResults[`${snakeCase(c.plural)}_warning_alert`]!
           )
         ),
->>>>>>> a22e8807
         // TODO(data categories): We don't need to check every EventType for product trials,
         // only the ones that are supported for product trials.
         productTrialDismissed: objectFromBilledCategories(c =>
           trialPromptIsDismissed(
             checkResults[`${snakeCase(c.plural)}_product_trial_alert`]!,
             subscription
-<<<<<<< HEAD
-          ),
-          replay: trialPromptIsDismissed(
-            checkResults.replays_product_trial_alert!,
-            subscription
-          ),
-          attachment: trialPromptIsDismissed(
-            checkResults.attachments_product_trial_alert!,
-            subscription
-          ),
-          monitorSeat: trialPromptIsDismissed(
-            checkResults.monitor_seats_product_trial_alert!,
-            subscription
-          ),
-          span: trialPromptIsDismissed(
-            checkResults.spans_product_trial_alert!,
-            subscription
-          ),
-          profileDuration: trialPromptIsDismissed(
-            checkResults.profile_duration_product_trial_alert!,
-            subscription
-          ),
-          profileDurationUI: trialPromptIsDismissed(
-            checkResults.profile_duration_ui_product_trial_alert!,
-            subscription
-          ),
-          uptime: trialPromptIsDismissed(
-            checkResults.uptime_product_trial_alert!,
-            subscription
-          ),
-          seerAutofix: trialPromptIsDismissed(
-            checkResults.seer_autofix_product_trial_alert!,
-            subscription
-          ),
-          seerScanner: trialPromptIsDismissed(
-            checkResults.seer_scanner_product_trial_alert!,
-            subscription
-          ),
-        } satisfies Record<EventType, boolean>,
-=======
           )
         ),
->>>>>>> a22e8807
       });
     } catch (error) {
       // let check fail but capture exception
@@ -885,49 +728,11 @@
     if (subscription.hasOverageNotificationsDisabled) {
       return ALERTS_OFF;
     }
-<<<<<<< HEAD
-    return {
-      error:
-        !this.state.overageAlertDismissed.error &&
-        !!subscription.categories.errors?.usageExceeded,
-      transaction:
-        !this.state.overageAlertDismissed.transaction &&
-        !!subscription.categories.transactions?.usageExceeded,
-      replay:
-        !this.state.overageAlertDismissed.replay &&
-        !!subscription.categories.replays?.usageExceeded,
-      attachment:
-        !this.state.overageAlertDismissed.attachment &&
-        !!subscription.categories.attachments?.usageExceeded,
-      monitorSeat:
-        !this.state.overageAlertDismissed.monitorSeat &&
-        !!subscription.categories.monitorSeats?.usageExceeded,
-      span:
-        !this.state.overageAlertDismissed.span &&
-        !!subscription.categories.spans?.usageExceeded,
-      profileDuration:
-        !this.state.overageAlertDismissed.profileDuration &&
-        !!subscription.categories.profileDuration?.usageExceeded,
-      profileDurationUI:
-        !this.state.overageAlertDismissed.profileDurationUI &&
-        !!subscription.categories.profileDurationUI?.usageExceeded,
-      uptime:
-        !this.state.overageAlertDismissed.uptime &&
-        !!subscription.categories.uptime?.usageExceeded,
-      seerAutofix:
-        !this.state.overageAlertDismissed.seerAutofix &&
-        !!subscription.categories.seerAutofix?.usageExceeded,
-      seerScanner:
-        !this.state.overageAlertDismissed.seerScanner &&
-        !!subscription.categories.seerScanner?.usageExceeded,
-    } satisfies Record<EventType, boolean>;
-=======
     return objectFromBilledCategories(
       c =>
         !this.state.overageAlertDismissed[c.name as EventType] &&
         !!subscription.categories[c.plural]?.usageExceeded
     );
->>>>>>> a22e8807
   }
 
   get overageWarningActive(): Record<EventType, boolean> {
@@ -939,49 +744,11 @@
     ) {
       return ALERTS_OFF;
     }
-<<<<<<< HEAD
-    return {
-      error:
-        !this.state.overageWarningDismissed.error &&
-        !!subscription.categories.errors?.sentUsageWarning,
-      transaction:
-        !this.state.overageWarningDismissed.transaction &&
-        !!subscription.categories.transactions?.sentUsageWarning,
-      replay:
-        !this.state.overageWarningDismissed.replay &&
-        !!subscription.categories.replays?.sentUsageWarning,
-      attachment:
-        !this.state.overageWarningDismissed.attachment &&
-        !!subscription.categories.attachments?.sentUsageWarning,
-      monitorSeat:
-        !this.state.overageWarningDismissed.monitorSeat &&
-        !!subscription.categories.monitorSeats?.sentUsageWarning,
-      span:
-        !this.state.overageWarningDismissed.span &&
-        !!subscription.categories.spans?.sentUsageWarning,
-      profileDuration:
-        !this.state.overageWarningDismissed.profileDuration &&
-        !!subscription.categories.profileDuration?.sentUsageWarning,
-      profileDurationUI:
-        !this.state.overageWarningDismissed.profileDurationUI &&
-        !!subscription.categories.profileDurationUI?.sentUsageWarning,
-      uptime:
-        !this.state.overageWarningDismissed.uptime &&
-        !!subscription.categories.uptime?.sentUsageWarning,
-      seerAutofix:
-        !this.state.overageWarningDismissed.seerAutofix &&
-        !!subscription.categories.seerAutofix?.sentUsageWarning,
-      seerScanner:
-        !this.state.overageWarningDismissed.seerScanner &&
-        !!subscription.categories.seerScanner?.sentUsageWarning,
-    } satisfies Record<EventType, boolean>;
-=======
     return objectFromBilledCategories(
       c =>
         !this.state.overageWarningDismissed[c.name as EventType] &&
         !!subscription.categories[c.plural]?.sentUsageWarning
     );
->>>>>>> a22e8807
   }
 
   // Returns true for overage alert, false for overage warning, and null if we don't show anything.
@@ -1037,25 +804,9 @@
       }
       const key = isWarning ? 'warning' : 'overage';
 
-<<<<<<< HEAD
-      const featureMap: Record<EventType, string> = {
-        error: `errors_${key}_alert`,
-        transaction: `transactions_${key}_alert`,
-        replay: `replays_${key}_alert`,
-        attachment: `attachments_${key}_alert`,
-        monitorSeat: `monitor_seats_${key}_alert`,
-        span: `spans_${key}_alert`,
-        profileDuration: `profile_duration_${key}_alert`,
-        profileDurationUI: `profile_duration_ui_${key}_alert`,
-        uptime: `uptime_${key}_alert`,
-        seerAutofix: `seer_autofix_${key}_alert`,
-        seerScanner: `seer_scanner_${key}_alert`,
-      };
-=======
       const featureMap = objectFromBilledCategories(
         c => `${snakeCase(c.plural)}_${key}_alert`
       );
->>>>>>> a22e8807
 
       promptsUpdate(api, {
         organization,
@@ -1064,25 +815,9 @@
       });
     }
 
-<<<<<<< HEAD
-    const dismissedState: Record<EventType, boolean> = {
-      error: true,
-      attachment: true,
-      replay: true,
-      transaction: true,
-      monitorSeat: true,
-      span: true,
-      profileDuration: true,
-      profileDurationUI: true,
-      uptime: true,
-      seerAutofix: true,
-      seerScanner: true,
-    };
-=======
     const dismissedState: Record<EventType, boolean> = objectFromBilledCategories(
       () => true
     );
->>>>>>> a22e8807
     // Suppress all warnings and alerts
     this.setState({
       overageAlertDismissed: dismissedState,
@@ -1112,154 +847,6 @@
         });
       };
       return (
-<<<<<<< HEAD
-        {
-          error: (
-            <ExternalLink
-              key="error"
-              href={getDocsLinkForEventType(DataCategoryExact.ERROR)}
-              onClick={onClick}
-            >
-              {getSingularCategoryName({
-                plan,
-                category: DataCategory.ERRORS,
-                capitalize: false,
-              })}
-            </ExternalLink>
-          ),
-          transaction: (
-            <ExternalLink
-              key="transaction"
-              href={getDocsLinkForEventType(DataCategoryExact.TRANSACTION)}
-              onClick={onClick}
-            >
-              {getSingularCategoryName({
-                plan,
-                category: DataCategory.TRANSACTIONS,
-                capitalize: false,
-              })}
-            </ExternalLink>
-          ),
-          replay: (
-            <ExternalLink
-              key="replay"
-              href={getDocsLinkForEventType(DataCategoryExact.REPLAY)}
-              onClick={onClick}
-            >
-              {getSingularCategoryName({
-                plan,
-                category: DataCategory.REPLAYS,
-                capitalize: false,
-              })}
-            </ExternalLink>
-          ),
-          attachment: (
-            <ExternalLink
-              key="attachment"
-              href={getDocsLinkForEventType(DataCategoryExact.ATTACHMENT)}
-              onClick={onClick}
-            >
-              {getSingularCategoryName({
-                plan,
-                category: DataCategory.ATTACHMENTS,
-                capitalize: false,
-              })}
-            </ExternalLink>
-          ),
-          monitorSeat: (
-            <ExternalLink
-              key="monitor-seats"
-              href={getDocsLinkForEventType(DataCategoryExact.MONITOR_SEAT)}
-              onClick={onClick}
-            >
-              {getSingularCategoryName({
-                plan,
-                category: DataCategory.MONITOR_SEATS,
-                capitalize: false,
-              })}
-            </ExternalLink>
-          ),
-          span: (
-            <ExternalLink
-              key="spans"
-              href={getDocsLinkForEventType(DataCategoryExact.SPAN)}
-              onClick={onClick}
-            >
-              {getSingularCategoryName({
-                plan,
-                category: DataCategory.SPANS,
-                capitalize: false,
-              })}
-            </ExternalLink>
-          ),
-          uptime: (
-            <ExternalLink
-              key="uptime"
-              href={getDocsLinkForEventType(DataCategoryExact.UPTIME)}
-              onClick={onClick}
-            >
-              {getSingularCategoryName({
-                plan,
-                category: DataCategory.UPTIME,
-                capitalize: false,
-              })}
-            </ExternalLink>
-          ),
-          profileDuration: (
-            <ExternalLink
-              key="profiles"
-              href={getDocsLinkForEventType(DataCategoryExact.PROFILE_DURATION)}
-              onClick={onClick}
-            >
-              {getSingularCategoryName({
-                plan,
-                category: DataCategory.PROFILE_DURATION,
-                capitalize: false,
-              })}
-            </ExternalLink>
-          ),
-          profileDurationUI: (
-            <ExternalLink
-              key="profiles-ui"
-              href={getDocsLinkForEventType(DataCategoryExact.PROFILE_DURATION_UI)}
-              onClick={onClick}
-            >
-              {getSingularCategoryName({
-                plan,
-                category: DataCategory.PROFILE_DURATION_UI,
-                capitalize: false,
-              })}
-            </ExternalLink>
-          ),
-          seerAutofix: (
-            <ExternalLink
-              key="seer-autofix"
-              href={getDocsLinkForEventType(DataCategoryExact.SEER_AUTOFIX)}
-              onClick={onClick}
-            >
-              {getSingularCategoryName({
-                plan,
-                category: DataCategory.SEER_AUTOFIX,
-                capitalize: false,
-              })}
-            </ExternalLink>
-          ),
-          seerScanner: (
-            <ExternalLink
-              key="seer-scanner"
-              href={getDocsLinkForEventType(DataCategoryExact.SEER_SCANNER)}
-              onClick={onClick}
-            >
-              {getSingularCategoryName({
-                plan,
-                category: DataCategory.SEER_SCANNER,
-                capitalize: false,
-              })}
-            </ExternalLink>
-          ),
-        } satisfies Record<EventType, React.JSX.Element>
-      )[eventType];
-=======
         <ExternalLink
           key={eventType}
           href={getPricingDocsLinkForEventType(eventType)}
@@ -1272,7 +859,6 @@
           })}
         </ExternalLink>
       );
->>>>>>> a22e8807
     };
 
     let strictlySeatOverage = false;
