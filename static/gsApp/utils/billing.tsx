--- conflicted
+++ resolved
@@ -726,7 +726,6 @@
   }
 }
 
-<<<<<<< HEAD
 export function getPercentage(quantity: number, total: number | null) {
   if (typeof total === 'number' && total > 0) {
     return (Math.min(quantity, total) / total) * 100;
@@ -737,7 +736,8 @@
 export function displayPercentage(quantity: number, total: number | null) {
   const percentage = getPercentage(quantity, total);
   return percentage.toFixed(0) + '%';
-=======
+}
+
 /**
  * Returns true if some billing details are set.
  */
@@ -763,5 +763,4 @@
     default:
       return null;
   }
->>>>>>> cb38fc57
 }