--- conflicted
+++ resolved
@@ -321,13 +321,7 @@
         categories: plan!.checkoutCategories,
         hadCustomDynamicSampling: false,
       })
-<<<<<<< HEAD
-    ).toBe(
-      'errors, replays, attachments, cron monitors, spans, profile hours, ui profile hours, and uptime monitors'
-    );
-=======
     ).toBe('errors, replays, attachments, cron monitors, spans, and uptime monitors');
->>>>>>> 843cf0ef
   });
 
   it('should include stored spans and use accepted spans for DS', function () {
@@ -338,11 +332,7 @@
         hadCustomDynamicSampling: true,
       })
     ).toBe(
-<<<<<<< HEAD
-      'errors, replays, attachments, cron monitors, accepted spans, profile hours, ui profile hours, uptime monitors, and stored spans'
-=======
       'errors, replays, attachments, cron monitors, accepted spans, uptime monitors, and stored spans'
->>>>>>> 843cf0ef
     );
   });
 });