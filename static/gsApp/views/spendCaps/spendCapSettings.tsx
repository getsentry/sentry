--- conflicted
+++ resolved
@@ -190,6 +190,7 @@
         const paygPpe =
           activePlan.planCategories[category]?.find(bucket => bucket.events === reserved)
             ?.onDemandPrice ?? 0;
+
         const pluralName = getPlanCategoryName({
           plan: activePlan,
           category,
@@ -610,24 +611,6 @@
   background: ${p => p.theme.background};
 `;
 
-<<<<<<< HEAD
-// TODO(isabella): fix text color
-const StyledButton = styled(Button)<{isSelected: boolean}>`
-  color: ${p => (p.isSelected ? p.theme.activeText : p.theme.gray500)};
-  &:hover {
-    color: ${p => p.theme.activeText};
-=======
-const ExampleContainer = styled('div')`
-  background: ${p => p.theme.blue100};
-  color: ${p => p.theme.activeText};
-  padding: ${p => p.theme.space.xl};
-
-  > p {
-    margin: 0;
->>>>>>> dcdee6a8
-  }
-`;
-
 const StyledInput = styled(Input)`
   width: 124px;
   text-align: right;
