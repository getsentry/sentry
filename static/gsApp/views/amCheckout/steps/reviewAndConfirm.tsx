import {useCallback, useEffect, useState} from 'react';
import {css} from '@emotion/react';
import styled from '@emotion/styled';
import moment from 'moment-timezone';

import {Alert} from 'sentry/components/core/alert';
import {Button} from 'sentry/components/core/button';
import LoadingError from 'sentry/components/loadingError';
import LoadingIndicator from 'sentry/components/loadingIndicator';
import Panel from 'sentry/components/panels/panel';
import PanelBody from 'sentry/components/panels/panelBody';
import PanelFooter from 'sentry/components/panels/panelFooter';
import {t, tct} from 'sentry/locale';
import {space} from 'sentry/styles/space';
import withApi from 'sentry/utils/withApi';
import TextBlock from 'sentry/views/settings/components/text/textBlock';

import {useStripeInstance} from 'getsentry/hooks/useStripeInstance';
import type {PreviewData, Subscription} from 'getsentry/types';
import {InvoiceItemType} from 'getsentry/types';
<<<<<<< HEAD
=======
import {hasPartnerMigrationFeature} from 'getsentry/utils/billing';
import {loadStripe} from 'getsentry/utils/stripe';
>>>>>>> e064033b
import StepHeader from 'getsentry/views/amCheckout/steps/stepHeader';
import type {StepPropsWithApi} from 'getsentry/views/amCheckout/types';
import type {IntentDetails} from 'getsentry/views/amCheckout/utils';
import {
  displayPrice,
  fetchPreviewData,
  stripeHandleCardAction,
  submitCheckout,
} from 'getsentry/views/amCheckout/utils';

type State = {
  cardActionError: string | null;
  loadError: Error | null;
  loading: boolean;
  previewData: PreviewData | null;
  submitting: boolean;
};

function formatDate(date: string) {
  return moment(date).format('ll');
}

function ReviewAndConfirm({
  api,
  formData,
  isActive,
  isCompleted,
  onEdit,
  organization,
  prevStepCompleted,
  stepNumber,
  subscription,
  referrer,
}: StepPropsWithApi) {
  const [state, setState] = useState<State>({
    cardActionError: null,
    loadError: null,
    loading: true,
    previewData: null,
    submitting: false,
  });
  const title = t('Review & Confirm');
<<<<<<< HEAD
  const stripe = useStripeInstance();
  const hasPartnerMigrationFeature = organization.features.includes(
    'partner-billing-migration'
  );
=======
  const [stripe, setStripe] = useState<stripe.Stripe>();
  const isMigratingPartner = hasPartnerMigrationFeature(organization);
>>>>>>> e064033b

  const fetchPreview = useCallback(async () => {
    await fetchPreviewData(
      organization,
      api,
      formData,
      () =>
        setState(current => ({
          ...current,
          loading: true,
          loadError: null,
          previewData: null,
        })),
      (previewData: any) =>
        setState(current => ({
          ...current,
          loading: false,
          loadError: null,
          cardActionError: null,
          previewData,
        })),
      (error: any) =>
        setState(current => ({...current, loadError: error, loading: false}))
    );
  }, [api, formData, organization]);

  useEffect(() => {
    // the billing interval can be changed in the checkout overview
    // while this step is active so update both on opening the step and
    // changing any form data while the step is active
    if (isActive) {
      fetchPreview();
    }
  }, [isActive, formData, fetchPreview]);

  function handleConfirm(applyNow?: boolean) {
    if (applyNow) {
      formData.applyNow = true;
    }
    setState({...state, submitting: true});
    completeCheckout();
  }

  function handleCardAction(intentDetails: IntentDetails) {
    stripeHandleCardAction(
      intentDetails,
      stripe,
      () => completeCheckout(intentDetails.paymentIntent),
      errorMessage =>
        // @ts-expect-error TS(2322): Type 'string | undefined' is not assignable to typ... Remove this comment to see the full error message
        setState({...state, cardActionError: errorMessage, submitting: false})
    );
  }

  async function completeCheckout(intentId?: string) {
    const {previewData} = state;
    await submitCheckout(
      organization,
      subscription,
      previewData!,
      formData,
      api,
      () => fetchPreview(),
      (intentDetails: any) => handleCardAction(intentDetails),
      (b: any) => setState({...state, submitting: b}),
      intentId,
      referrer
    );
  }

  return (
    <Panel>
      <StepHeader
        canSkip={prevStepCompleted}
        title={title}
        isActive={isActive}
        isCompleted={isCompleted}
        stepNumber={stepNumber}
        onEdit={onEdit}
      />
      {isActive && (
        <StyledPanelBody>
          <ReviewAndConfirmBody
            previewData={state.previewData}
            loading={state.loading}
            loadError={state.loadError}
            cardActionError={state.cardActionError}
            isMigratingPartner={isMigratingPartner}
            subscription={subscription}
          />
        </StyledPanelBody>
      )}
      {isMigratingPartner && isActive && (
        <MigrateNowBody
          handleComplete={handleConfirm}
          submitting={state.submitting}
          previewData={state.previewData}
          cardActionError={state.cardActionError}
        />
      )}
      {isActive && (
        <ReviewAndConfirmFooter
          title={title}
          handleComplete={handleConfirm}
          submitting={state.submitting}
          previewData={state.previewData}
          cardActionError={state.cardActionError}
          hasMigrateNowButton={isMigratingPartner}
        />
      )}
    </Panel>
  );
}

function ReviewAndConfirmHeader({
  previewData,
  isMigratingPartner,
  subscription,
}: Pick<State, 'previewData'> & {
  isMigratingPartner: boolean;
  subscription: Subscription;
}) {
  if (!previewData) {
    return null;
  }

  if (isMigratingPartner) {
    return (
      <Header>
        {t('Effective changes')}
        <SubText>
          {tct(
            'These changes will take effect at the end of your current [partnerName] sponsored plan on [newPeriodStart]. If you want these changes to apply immediately, select Migrate Now.',
            {
              partnerName: subscription.partner?.partnership.displayName,
              newPeriodStart: moment(subscription.contractPeriodEnd)
                .add(1, 'days')
                .format('ll'),
            }
          )}
        </SubText>
      </Header>
    );
  }

  const {effectiveAt} = previewData;
  const effectiveNow = new Date(effectiveAt).getTime() <= Date.now() + 3600;

  let subText: React.ReactNode;
  if (subscription.isSelfServePartner) {
    subText = tct(
      'These changes will apply [applyDate], and you will be billed by [partnerName] monthly for any recurring subscription fees and incurred [budgetType] fees.',
      {
        applyDate: effectiveNow ? 'immediately' : 'on the date above',
        partnerName: subscription.partner?.partnership.displayName,
        budgetType: subscription.planDetails.budgetTerm,
      }
    );
  } else {
    subText = effectiveNow
      ? t('These changes will apply immediately, and you will be billed today.')
      : t('This change will take effect at the end of your current contract period.');
  }

  return (
    <Header>
      {effectiveNow
        ? t('Effective changes as of today')
        : tct('Effective on [date]', {date: <strong>{formatDate(effectiveAt)}</strong>})}
      <SubText>{subText}</SubText>
    </Header>
  );
}

function ReviewAndConfirmItems({previewData}: Pick<State, 'previewData'>) {
  if (!previewData) {
    return null;
  }

  const {invoiceItems, creditApplied} = previewData;

  return (
    <PreviewItems>
      {invoiceItems.map(
        (
          {amount, type, description, period_start: periodStart, period_end: periodEnd},
          idx
        ) => {
          const price = displayPrice({cents: amount});
          const showDates = type === InvoiceItemType.SUBSCRIPTION;

          return (
            <PreviewItem showDates={showDates} key={idx}>
              <Title>
                <div>{description}</div>
                {showDates && (
                  <div data-test-id="dates">
                    {tct('Period: [periodStart] - [periodEnd]', {
                      periodStart: formatDate(periodStart),
                      periodEnd: formatDate(periodEnd),
                    })}
                  </div>
                )}
              </Title>
              <div>{`${price}`}</div>
            </PreviewItem>
          );
        }
      )}

      {!!creditApplied && (
        <PreviewItem key="credit">
          <div>{t('Credit applied')}</div>
          <div>{`${displayPrice({cents: -creditApplied})}`}</div>
        </PreviewItem>
      )}
    </PreviewItems>
  );
}

function ReviewAndConfirmBody({
  cardActionError,
  loading,
  loadError,
  previewData,
  isMigratingPartner,
  subscription,
}: Pick<State, 'cardActionError' | 'loading' | 'loadError' | 'previewData'> & {
  isMigratingPartner: boolean;
  subscription: Subscription;
}) {
  if (loading) {
    return <LoadingIndicator />;
  }

  if (loadError) {
    return <LoadingError />;
  }

  if (!previewData) {
    return null;
  }

  const {invoiceItems} = previewData;
  if (!invoiceItems.length) {
    return (
      <Preview>{t('No immediate charge will be made to your credit card.')}</Preview>
    );
  }

  return (
    <Preview>
      <ReviewAndConfirmHeader
        previewData={previewData}
        isMigratingPartner={isMigratingPartner}
        subscription={subscription}
      />
      {cardActionError && (
        <Alert.Container>
          <Alert type="error" showIcon={false}>
            {cardActionError}
          </Alert>
        </Alert.Container>
      )}
      <ReviewAndConfirmItems previewData={previewData} />
      <PreviewTotal>
        <div>{t('Total due')}</div>
        <div>{`${displayPrice({cents: previewData.billedAmount})}`}</div>
      </PreviewTotal>
    </Preview>
  );
}

function MigrateNowBody({cardActionError, handleComplete, previewData, submitting}: any) {
  return (
    <MigrateNowAlert type="info" data-test-id={'migrate-now-body'}>
      <MigrateNowAlertContext>
        <div>{t('Why wait? Apply these changes immediately.')}</div>
        <MigrateNowButton
          onClick={() => handleComplete(true)}
          disabled={submitting || cardActionError !== null || !previewData}
          title={t('Apply these changes immediately')}
        >
          {t('Migrate Now')}
        </MigrateNowButton>
      </MigrateNowAlertContext>
    </MigrateNowAlert>
  );
}

type FooterProps = {
  handleComplete: (applyNow?: boolean) => void;
  hasMigrateNowButton: boolean;
  title: string;
} & Pick<State, 'submitting' | 'previewData' | 'cardActionError'>;

function ReviewAndConfirmFooter({
  cardActionError,
  handleComplete,
  previewData,
  submitting,
  title,
  hasMigrateNowButton = false,
}: FooterProps) {
  return (
    <StepFooter data-test-id={title}>
      <Button
        priority="primary"
        onClick={() => handleComplete()}
        disabled={submitting || cardActionError !== null || !previewData}
        title={
          hasMigrateNowButton
            ? t('Apply these changes at the end of your current contract period')
            : null
        }
      >
        {hasMigrateNowButton ? t('Schedule Changes') : t('Confirm Changes')}
      </Button>
    </StepFooter>
  );
}

const StyledPanelBody = styled(PanelBody)`
  padding: ${space(2)};
`;

const Preview = styled('div')`
  color: ${p => p.theme.textColor};
  font-size: ${p => p.theme.fontSize.md};
`;

const Header = styled(TextBlock)`
  font-size: ${p => p.theme.fontSize.xl};
  font-weight: 600;
`;

const SubText = styled('div')`
  font-size: ${p => p.theme.fontSize.md};
  color: ${p => p.theme.subText};
  font-weight: normal;
`;

const Title = styled('div')`
  display: grid;
  grid-template-rows: auto;
  gap: ${space(1)};
`;

const PreviewItems = styled('div')`
  display: grid;
  grid-template-rows: auto;
  align-items: center;
`;

const BaseItem = styled('div')<{showDates?: boolean}>`
  display: grid;
  grid-template-columns: auto max-content;
  gap: ${space(1)};
  justify-content: space-between;
  padding: ${space(1.5)} 0;
  align-items: center;

  ${p =>
    p.showDates &&
    css`
      align-items: end;
      padding-top: 0px;
    `}
`;

const PreviewItem = styled(BaseItem)`
  border-bottom: 1px solid ${p => p.theme.innerBorder};
`;

const PreviewTotal = styled(BaseItem)`
  padding-top: ${space(3)};
  font-size: ${p => p.theme.fontSize.xl};
`;

const StepFooter = styled(PanelFooter)`
  padding: ${space(2)};
  display: flex;
  flex-direction: column;
  align-items: end;
  justify-content: center;
`;

const MigrateNowAlert = styled(Alert)`
  margin: ${space(2)};
  padding: ${space(1)};
`;

const MigrateNowAlertContext = styled('div')`
  margin-left: ${space(1)};
  display: flex;
  align-items: center;
  justify-content: space-between;
`;

const MigrateNowButton = styled(Button)`
  padding: 6px ${space(1)};
  font-size: ${p => p.theme.fontSize.sm};
  min-height: 0;
  height: min-content;
`;

export default withApi(ReviewAndConfirm);<|MERGE_RESOLUTION|>--- conflicted
+++ resolved
@@ -18,11 +18,7 @@
 import {useStripeInstance} from 'getsentry/hooks/useStripeInstance';
 import type {PreviewData, Subscription} from 'getsentry/types';
 import {InvoiceItemType} from 'getsentry/types';
-<<<<<<< HEAD
-=======
 import {hasPartnerMigrationFeature} from 'getsentry/utils/billing';
-import {loadStripe} from 'getsentry/utils/stripe';
->>>>>>> e064033b
 import StepHeader from 'getsentry/views/amCheckout/steps/stepHeader';
 import type {StepPropsWithApi} from 'getsentry/views/amCheckout/types';
 import type {IntentDetails} from 'getsentry/views/amCheckout/utils';
@@ -65,15 +61,8 @@
     submitting: false,
   });
   const title = t('Review & Confirm');
-<<<<<<< HEAD
   const stripe = useStripeInstance();
-  const hasPartnerMigrationFeature = organization.features.includes(
-    'partner-billing-migration'
-  );
-=======
-  const [stripe, setStripe] = useState<stripe.Stripe>();
   const isMigratingPartner = hasPartnerMigrationFeature(organization);
->>>>>>> e064033b
 
   const fetchPreview = useCallback(async () => {
     await fetchPreviewData(
