--- conflicted
+++ resolved
@@ -1,4 +1,4 @@
-import React, {Fragment} from 'react';
+import {Fragment} from 'react';
 import {css, useTheme} from '@emotion/react';
 import styled from '@emotion/styled';
 
@@ -45,7 +45,6 @@
       }
     >
   >;
-  getProductDescription: (includedBudget: string) => React.ReactNode;
   buttonBorderColor?: Color;
   color?: Color;
   gradientEndColor?: Color;
@@ -62,7 +61,7 @@
   withPunctuation: boolean;
   includedBudget?: string;
 }) {
-  if ([AddOnCategory.LEGACY_SEER, AddOnCategory.SEER].includes(product)) {
+  if (product === AddOnCategory.LEGACY_SEER) {
     // TODO(seer): Once backend is passing LEGACY_SEER, AddOnCategory.SEER should be removed from here
     if (isNewCheckout) {
       return tct('Detect and fix issues faster with our AI agent[punctuation]', {
@@ -81,6 +80,18 @@
       }
     );
   }
+
+  if (product === AddOnCategory.SEER) {
+    return (
+      <Flex direction="column" gap="sm">
+        <Text>
+          {t('Setup required: connect repositories after adding to your plan.')}
+        </Text>
+        <Text>{t('Billed at month-end and varies with active contributors.')}</Text>
+      </Flex>
+    );
+  }
+
   return '';
 }
 
@@ -97,67 +108,33 @@
   );
 
   const theme = useTheme();
-  const SEER_CHECKOUT_INFO = {
-    color: theme.pink400 as Color,
-    gradientEndColor: theme.pink100 as Color,
-    buttonBorderColor: theme.pink200 as Color,
-    getProductDescription: (includedBudget: string) =>
-      getProductCheckoutDescription({
-<<<<<<< HEAD
-        product: AddOnCategory.LEGACY_SEER,
-=======
-        product: AddOnCategory.SEER,
->>>>>>> 923c09e6
-        isNewCheckout: !!isNewCheckout,
-        withPunctuation: false,
-        includedBudget,
-      }),
-    categoryInfo: {
-      [DataCategory.SEER_AUTOFIX]: {
-        description: t(
-          'Uses the latest AI models with Sentry data to find root causes & proposes PRs'
-        ),
-        maxEventPriceDigits: 0,
-<<<<<<< HEAD
-      },
-      [DataCategory.SEER_SCANNER]: {
-        description: t(
-          'Triages issues as they happen, automatically flagging highly-fixable ones for followup'
-        ),
-        maxEventPriceDigits: 3,
-=======
-      },
-      [DataCategory.SEER_SCANNER]: {
-        description: t(
-          'Triages issues as they happen, automatically flagging highly-fixable ones for followup'
-        ),
-        maxEventPriceDigits: 3,
+  const PRODUCT_CHECKOUT_INFO = {
+    [AddOnCategory.LEGACY_SEER]: {
+      color: theme.pink400 as Color,
+      gradientEndColor: theme.pink100 as Color,
+      buttonBorderColor: theme.pink200 as Color,
+      categoryInfo: {
+        [DataCategory.SEER_AUTOFIX]: {
+          description: t(
+            'Uses the latest AI models with Sentry data to find root causes & proposes PRs'
+          ),
+          maxEventPriceDigits: 0,
+        },
+        [DataCategory.SEER_SCANNER]: {
+          description: t(
+            'Triages issues as they happen, automatically flagging highly-fixable ones for followup'
+          ),
+          maxEventPriceDigits: 3,
+        },
       },
     },
-  };
-  const PRODUCT_CHECKOUT_INFO = {
-    [AddOnCategory.SEER]: SEER_CHECKOUT_INFO,
-    [AddOnCategory.LEGACY_SEER]: SEER_CHECKOUT_INFO,
-    [AddOnCategory.PREVENT]: {
-      getProductDescription: (includedBudget: string) =>
-        getProductCheckoutDescription({
-          product: AddOnCategory.PREVENT,
-          isNewCheckout: !!isNewCheckout,
-          withPunctuation: false,
-          includedBudget,
-        }),
-      categoryInfo: {
-        [DataCategory.PREVENT_USER]: {
-          description: t('Prevent problems, before they happen'),
-          maxEventPriceDigits: 0,
-        },
->>>>>>> 923c09e6
-      },
-    },
-  };
-  const PRODUCT_CHECKOUT_INFO = {
-    [AddOnCategory.LEGACY_SEER]: SEER_CHECKOUT_INFO,
-    [AddOnCategory.SEER]: SEER_CHECKOUT_INFO, // TODO(seer): Once backend is passing LEGACY_SEER, AddOnCategory.SEER can be updated to use the new design/copy
+    [AddOnCategory.SEER]: {
+      categoryInfo: {},
+      // TODO(isabella): These can be removed once the legacy implementation for this component is removed
+      gradientEndColor: undefined,
+      buttonBorderColor: undefined,
+      color: undefined,
+    }, // TODO(seer): Once backend is passing LEGACY_SEER, AddOnCategory.SEER can be updated to use the new design/copy
   } satisfies Record<AddOnCategory, ProductCheckoutInfo>;
   const billingInterval = utils.getShortInterval(activePlan.billingInterval);
   const prefersDarkMode = useLegacyStore(ConfigStore).theme === 'dark';
@@ -336,7 +313,12 @@
                     </ProductName>
                   </ProductLabel>
                   <ProductDescription>
-                    {checkoutInfo.getProductDescription(formattedMonthlyBudget ?? '')}
+                    {getProductCheckoutDescription({
+                      product: apiName,
+                      isNewCheckout: !!isNewCheckout,
+                      withPunctuation: false,
+                      includedBudget: formattedMonthlyBudget ?? '',
+                    })}
                   </ProductDescription>
                 </Column>
                 <PriceContainer>
