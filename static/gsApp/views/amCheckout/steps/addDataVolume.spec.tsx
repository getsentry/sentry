--- conflicted
+++ resolved
@@ -308,65 +308,7 @@
     expect(within(panel).queryByLabelText('Continue')).not.toBeInTheDocument();
   });
 
-<<<<<<< HEAD
-  it('displays performance unit types with feature', function () {
-=======
-  it('am2 checkout displays dynamic sampling alert', () => {
-    const props = {
-      ...stepProps,
-      activePlan: am2TeamPlanAnnual,
-      formData: {
-        plan: 'am2',
-        reserved: {
-          errors: 200_000,
-          transactions: 500_000,
-          attachments: 25,
-          replays: 10_000,
-          monitorSeats: 1,
-        },
-      },
-    };
-    render(<AddDataVolume {...props} />);
-
-    assertSliders([
-      {
-        billingInterval: ANNUAL,
-        category: 'errors',
-        max: '50M',
-        min: '50K',
-        selectedTier: '200,000',
-        tierPrice: 352,
-      },
-      {
-        billingInterval: ANNUAL,
-        category: 'transactions',
-        max: '200M',
-        min: '100K',
-        selectedTier: '500,000',
-        tierPrice: 324,
-        hasDynamicSampling: true,
-      },
-      {
-        billingInterval: ANNUAL,
-        category: 'attachments',
-        max: '1GB',
-        min: '1,000GB',
-        selectedTier: '25 GB',
-        tierPrice: 63,
-      },
-      {
-        billingInterval: ANNUAL,
-        category: 'replays',
-        max: '10M',
-        min: '500',
-        selectedTier: '10,000',
-        tierPrice: 312,
-      },
-    ]);
-  });
-
   it('displays performance unit types with feature', () => {
->>>>>>> 744381ba
     const org = OrganizationFixture({features: ['profiling-billing']});
     const props = {
       ...stepProps,
