--- conflicted
+++ resolved
@@ -1,7 +1,4 @@
-<<<<<<< HEAD
-=======
 import {useEffect} from 'react';
->>>>>>> 0ad519d3
 import styled from '@emotion/styled';
 
 import {Tag} from 'sentry/components/core/badge/tag';
@@ -33,22 +30,6 @@
   onUpdate,
   onCompleteStep,
 }: StepProps) {
-<<<<<<< HEAD
-  if (organization) {
-    trackGetsentryAnalytics('checkout.data_sliders_viewed', {
-      organization,
-    });
-  }
-
-  const isLegacy =
-    !checkoutTier ||
-    !isAmPlan(checkoutTier) ||
-    [PlanTier.AM2, PlanTier.AM1].includes(checkoutTier ?? PlanTier.AM3);
-
-  const title = isLegacy ? t('Reserved Volumes') : t('Set Reserved Volumes (optional)');
-  const testId = 'reserved-volumes';
-
-=======
   useEffect(() => {
     if (organization && isActive) {
       trackGetsentryAnalytics('checkout.data_sliders_viewed', {
@@ -65,7 +46,6 @@
   const title = isLegacy ? t('Reserved Volumes') : t('Set Reserved Volumes (optional)');
   const testId = 'reserved-volumes';
 
->>>>>>> 0ad519d3
   const renderInfo = () => {
     if (isLegacy) {
       return null;
