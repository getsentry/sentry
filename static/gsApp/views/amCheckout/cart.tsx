--- conflicted
+++ resolved
@@ -167,11 +167,7 @@
               return (
                 <ItemFlex key={category}>
                   <div>
-<<<<<<< HEAD
-                    <Text>{formattedReserved} </Text>
-=======
-                    {isPaygOnly ? '' : `${formattedReserved} `}
->>>>>>> dcdee6a8
+                    <Text>{isPaygOnly ? '' : `${formattedReserved} `}</Text>
                     {reserved === 1 && category !== DataCategory.ATTACHMENTS
                       ? getSingularCategoryName({
                           plan: activePlan,
