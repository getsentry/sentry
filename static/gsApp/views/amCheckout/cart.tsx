import {Fragment, useCallback, useEffect, useMemo, useState} from 'react';
import styled from '@emotion/styled';
import {AnimatePresence, motion} from 'framer-motion';
import moment from 'moment-timezone';

import {Alert} from 'sentry/components/core/alert';
import {Tag} from 'sentry/components/core/badge/tag';
import {Button} from 'sentry/components/core/button';
import {Container, Flex} from 'sentry/components/core/layout';
import {Heading, Text} from 'sentry/components/core/text';
import Placeholder from 'sentry/components/placeholder';
import {IconChevron, IconLightning, IconLock, IconSentry} from 'sentry/icons';
import {t, tct} from 'sentry/locale';
import {DataCategory} from 'sentry/types/core';
import type {Organization} from 'sentry/types/organization';
import {capitalize} from 'sentry/utils/string/capitalize';
import {toTitleCase} from 'sentry/utils/string/toTitleCase';
import useApi from 'sentry/utils/useApi';

import {PAYG_BUSINESS_DEFAULT, PAYG_TEAM_DEFAULT} from 'getsentry/constants';
import {useBillingDetails} from 'getsentry/hooks/useBillingDetails';
import {useStripeInstance} from 'getsentry/hooks/useStripeInstance';
import {
  AddOnCategory,
  InvoiceItemType,
  OnDemandBudgetMode,
  type Plan,
  type PreviewData,
  type Subscription,
} from 'getsentry/types';
import {
  formatReservedWithUnits,
  getPlanIcon,
  getProductIcon,
  hasPartnerMigrationFeature,
  isBizPlanFamily,
  isDeveloperPlan,
} from 'getsentry/utils/billing';
import {getPlanCategoryName, getSingularCategoryName} from 'getsentry/utils/dataCategory';
import type {State as CheckoutState} from 'getsentry/views/amCheckout/';
import CartDiff from 'getsentry/views/amCheckout/cartDiff';
import type {CheckoutFormData, SelectableProduct} from 'getsentry/views/amCheckout/types';
import * as utils from 'getsentry/views/amCheckout/utils';

const PRICE_PLACEHOLDER_WIDTH = '70px';
const NULL_PREVIEW_STATE: CartPreviewState = {
  billedTotal: 0,
  effectiveDate: null,
  originalBilledTotal: 0,
  previewData: null,
  isLoading: false,
  renewalDate: null,
};

interface CartProps {
  activePlan: Plan;
  formData: CheckoutFormData;
  formDataForPreview: CheckoutFormData;
  onSuccess: ({
    invoice,
    nextQueryParams,
    isSubmitted,
  }: Pick<CheckoutState, 'invoice' | 'nextQueryParams' | 'isSubmitted'>) => void;
  organization: Organization;
  subscription: Subscription;
  referrer?: string;
}

interface CartPreviewState {
  /**
   * What the customer will actually be billed today
   */
  billedTotal: number;
  /**
   * The date that the changes will take effect
   * This is null for immediate changes
   */
  effectiveDate: Date | null;
  /**
   * True when previewData is being fetched
   */
  isLoading: boolean;
  /**
   * What the customer would've originally been billed today
   * before any credits are applied
   */
  originalBilledTotal: number;
  /**
   * Includes variable invoice items (eg. sales tax, applied credits, etc.)
   * and the final billed total
   */
  previewData: PreviewData | null;
  /**
   * The date that the plan will auto-renew
   */
  renewalDate: Date | null;
}

interface BaseSummaryProps {
  activePlan: Plan;
  formData: CheckoutFormData;
}

interface ItemsSummaryProps extends BaseSummaryProps {}

interface SubtotalSummaryProps extends BaseSummaryProps {
  previewDataLoading: boolean;
  renewalDate: Date | null;
}

interface TotalSummaryProps extends BaseSummaryProps {
  billedTotal: number;
  buttonDisabled: boolean;
  effectiveDate: Date | null;
  isOpen: boolean;
  isSubmitting: boolean;
  onSubmit: (applyNow?: boolean) => void;
  organization: Organization;
  originalBilledTotal: number;
  previewData: PreviewData | null;
  previewDataLoading: boolean;
  renewalDate: Date | null;
  subscription: Subscription;
}

function ItemFlex({children}: {children: React.ReactNode}) {
  return (
    <StyledFlex justify="between" align="start" gap="3xl">
      {children}
    </StyledFlex>
  );
}

function ItemsSummary({activePlan, formData}: ItemsSummaryProps) {
  // TODO(checkout v3): This will need to be updated for non-budget products
  const additionalProductCategories = useMemo(
    () =>
      Object.values(activePlan.addOnCategories).flatMap(addOn => addOn.dataCategories),
    [activePlan.addOnCategories]
  );
  const shortInterval = utils.getShortInterval(activePlan.billingInterval);

  return (
    <Flex direction="column" padding="0 xl" gap="2xl">
      <ItemWithIcon data-test-id="summary-item-plan">
        <IconContainer>{getPlanIcon(activePlan)}</IconContainer>
        <Flex direction="column" gap="xs">
          <ItemFlex>
            <Text bold>{tct('[name] Plan', {name: activePlan.name})}</Text>
            <Text>
              {utils.displayPrice({cents: activePlan.totalPrice})}
              {`/${shortInterval}`}
            </Text>
          </ItemFlex>
          {activePlan.categories
            .filter(
              category =>
                !additionalProductCategories.includes(category) &&
                // only show PAYG-only categories for plans that can use PAYG for them
                ((formData.reserved[category] ?? 0) > 0 || !isDeveloperPlan(activePlan))
            )
            .map(category => {
              const reserved = formData.reserved[category] ?? 0;
              const isPaygOnly = reserved === 0;
              const eventBucket =
                activePlan.planCategories[category] &&
                activePlan.planCategories[category].length <= 1
                  ? null
                  : utils.getBucket({
                      events: reserved,
                      buckets: activePlan.planCategories[category],
                    });
              const price = eventBucket ? eventBucket.price : 0;
              const formattedPrice = utils.displayPrice({
                cents: price,
              });
              const formattedReserved = formatReservedWithUnits(reserved, category);

              return (
                <ItemFlex key={category}>
                  <div>
                    <Text>{isPaygOnly ? '' : `${formattedReserved} `}</Text>
                    {reserved === 1 && category !== DataCategory.ATTACHMENTS
                      ? getSingularCategoryName({
                          plan: activePlan,
                          category,
                          capitalize: false,
                        })
                      : getPlanCategoryName({
                          plan: activePlan,
                          category,
                          capitalize: isPaygOnly,
                        })}
                  </div>
                  {price > 0 ? (
                    <div>
                      {formattedPrice}/{shortInterval}
                    </div>
                  ) : (
                    isPaygOnly && (
                      <Tag>
                        {tct('Available with [budgetTerm]', {
                          budgetTerm: activePlan.budgetTerm,
                        })}
                      </Tag>
                    )
                  )}
                </ItemFlex>
              );
            })}
        </Flex>
      </ItemWithIcon>
      {/* TODO(checkout-v3): This will need to be updated for non-budget products */}
      {Object.values(activePlan.availableReservedBudgetTypes)
        .filter(
          budgetTypeInfo =>
            formData.selectedProducts?.[
              budgetTypeInfo.apiName as string as SelectableProduct
            ]?.enabled
        )
        .map(budgetTypeInfo => {
          const productIcon = getProductIcon(
            budgetTypeInfo.apiName as string as SelectableProduct
          );
          const productName =
            activePlan.addOnCategories[budgetTypeInfo.apiName as unknown as AddOnCategory]
              ?.productName ?? budgetTypeInfo.productCheckoutName;

          return (
            <ItemWithIcon
              key={budgetTypeInfo.apiName}
              data-test-id={`summary-item-product-${budgetTypeInfo.apiName}`}
            >
              <IconContainer>{productIcon}</IconContainer>
              <Flex direction="column" gap="xs">
                <ItemFlex>
                  <strong>
                    {toTitleCase(productName, {
                      allowInnerUpperCase: true,
                    })}
                  </strong>
                  <div>
                    {utils.displayPrice({
                      cents: utils.getReservedPriceForReservedBudgetCategory({
                        plan: activePlan,
                        reservedBudgetCategory: budgetTypeInfo.apiName,
                      }),
                    })}
                    /{shortInterval}
                  </div>
                </ItemFlex>
                {budgetTypeInfo.defaultBudget && (
                  <div>
                    {tct('Includes [includedBudget] monthly credits', {
                      includedBudget: utils.displayPrice({
                        cents: budgetTypeInfo.defaultBudget,
                      }),
                    })}
                  </div>
                )}
              </Flex>
            </ItemWithIcon>
          );
        })}
    </Flex>
  );
}

function SubtotalSummary({
  activePlan,
  previewDataLoading,
  renewalDate,
  formData,
}: SubtotalSummaryProps) {
  const shortInterval = utils.getShortInterval(activePlan.billingInterval);
  const recurringSubtotal = useMemo(() => {
    return utils.getReservedPriceCents({
      plan: activePlan,
      reserved: formData.reserved,
      selectedProducts: formData.selectedProducts,
    });
  }, [activePlan, formData.reserved, formData.selectedProducts]);
  const isDefaultPaygAmount = useMemo(() => {
    const defaultAmount = isBizPlanFamily(activePlan)
      ? PAYG_BUSINESS_DEFAULT
      : PAYG_TEAM_DEFAULT;
    return formData.onDemandMaxSpend === defaultAmount;
  }, [activePlan, formData.onDemandMaxSpend]);

  return (
    <Container borderTop="primary">
      <Flex direction="column" padding="2xl xl" gap="md">
        {formData.onDemandBudget?.budgetMode === OnDemandBudgetMode.SHARED &&
          !!formData.onDemandMaxSpend && (
            <Item data-test-id="summary-item-spend-limit">
              <ItemFlex>
                <div>
                  {tct('[budgetTerm] spend limit', {
                    budgetTerm: capitalize(activePlan.budgetTerm),
                  })}
                </div>
                <Flex direction="column" gap="sm" align="end">
                  <Text>
                    {tct('up to [pricePerMonth]', {
                      pricePerMonth: `${utils.displayPrice({
                        cents: formData.onDemandMaxSpend,
                      })}/mo`,
                    })}
                  </Text>
                  <AnimatePresence>
                    {isDefaultPaygAmount && (
                      <motion.div
                        initial={{opacity: 0, y: -10}}
                        animate={{opacity: 1, y: 0}}
                        exit={{opacity: 0, y: -10}}
                        transition={{
                          type: 'spring',
                          duration: 0.4,
                          bounce: 0.1,
                        }}
                      >
                        <Tag icon={<IconSentry size="xs" />} type="info">
                          <Text size="xs">{t('Default Amount')}</Text>
                        </Tag>
                      </motion.div>
                    )}
                  </AnimatePresence>
                </Flex>
              </ItemFlex>
            </Item>
          )}
        {formData.onDemandBudget?.budgetMode === OnDemandBudgetMode.PER_CATEGORY &&
          Object.entries(formData.onDemandBudget?.budgets ?? {})
            .filter(([_, budget]) => budget > 0)
            .map(([category, budget]) => {
              return (
                <Item
                  key={category}
                  data-test-id={`summary-item-spend-limit-${category}`}
                >
                  <ItemFlex>
                    <div>
                      {tct('[categoryName] [budgetTerm] spend limit', {
                        categoryName: getPlanCategoryName({
                          plan: activePlan,
                          category: category as DataCategory,
                        }),
                        budgetTerm: activePlan.budgetTerm,
                      })}
                    </div>
                    <Text>
                      {tct('up to [pricePerMonth]', {
                        pricePerMonth: `${utils.displayPrice({
                          cents: budget,
                        })}/mo`,
                      })}
                    </Text>
                  </ItemFlex>
                </Item>
              );
            })}
        <Item data-test-id="summary-item-plan-total">
          <ItemFlex>
            <strong>{t('Plan Total')}</strong>
            {previewDataLoading ? (
              <Placeholder height="16px" width={PRICE_PLACEHOLDER_WIDTH} />
            ) : (
              <span>
                {utils.displayPrice({cents: recurringSubtotal})}/{shortInterval}
              </span>
            )}
          </ItemFlex>
          {previewDataLoading ? (
            <Placeholder height="14px" width="200px" />
          ) : (
            renewalDate && (
              <RenewalDate>
                {tct('Renews [date]', {
                  date: moment(renewalDate).format('MMM D, YYYY'),
                })}
              </RenewalDate>
            )
          )}
        </Item>
      </Flex>
    </Container>
  );
}

function TotalSummary({
  isOpen,
  previewData,
  previewDataLoading,
  originalBilledTotal,
  billedTotal,
  onSubmit,
  buttonDisabled,
  isSubmitting,
  effectiveDate,
  renewalDate,
  activePlan,
  formData,
  organization,
  subscription,
}: TotalSummaryProps) {
  const isMigratingPartner = hasPartnerMigrationFeature(organization);
  const isDueToday = effectiveDate === null;
  const longInterval =
    activePlan.billingInterval === 'annual' ? 'yearly' : activePlan.billingInterval;

  const totalOnDemandBudget =
    formData.onDemandBudget?.budgetMode === OnDemandBudgetMode.SHARED
      ? formData.onDemandMaxSpend
      : Object.values(formData.onDemandBudget?.budgets ?? {}).reduce(
          (acc, budget) => acc + budget,
          0
        );

  const getSubtext = () => {
    if (isMigratingPartner) {
      return tct(
        'These changes will take effect at the end of your current [partnerName] sponsored plan on [newPeriodStart]. If you want these changes to apply immediately, select Migrate Now.',
        {
          partnerName: subscription.partner?.partnership.displayName,
          newPeriodStart: moment(subscription.contractPeriodEnd)
            .add(1, 'days')
            .format('ll'),
        }
      );
    }

    if (subscription.isSelfServePartner) {
      return tct(
        'These changes will apply [applyDate], and you will be billed by [partnerName] monthly for any recurring subscription fees and incurred [budgetType] fees.',
        {
          applyDate: effectiveDate
            ? tct('on [effectiveDate]', {
                effectiveDate: moment(effectiveDate).format('MMM D, YYYY'),
              })
            : t('immediately'),
          partnerName: subscription.partner?.partnership.displayName,
          budgetType: subscription.planDetails.budgetTerm,
        }
      );
    }

    let effectiveDateSubtext = null;
    if (effectiveDate) {
      effectiveDateSubtext = tct('Your changes will apply on [effectiveDate]. ', {
        effectiveDate: moment(effectiveDate).format('MMM D, YYYY'),
      });
    }

    let subtext = null;
    if (isDeveloperPlan(activePlan)) {
      subtext = tct(
        '[effectiveDateSubtext]Plan renews [longInterval] on [renewalDate].',
        {
          effectiveDateSubtext,
          longInterval,
          renewalDate: moment(renewalDate).format('MMM D, YYYY'),
        }
      );
    } else if (longInterval === 'yearly') {
      subtext = tct(
        '[effectiveDateSubtext]Plan renews [longInterval] on [renewalDate]. Any additional usage will continue to be billed monthly.',
        {
          effectiveDateSubtext,
          longInterval,
          renewalDate: moment(renewalDate).format('MMM D, YYYY'),
        }
      );
    } else {
      subtext = tct(
        '[effectiveDateSubtext]Plan renews [longInterval] on [renewalDate], plus any additional usage[onDemandLimit].',
        {
          effectiveDateSubtext,
          longInterval,
          renewalDate: moment(renewalDate).format('MMM D, YYYY'),
          onDemandLimit: totalOnDemandBudget
            ? tct(' (up to [onDemandMaxSpend]/month)', {
                onDemandMaxSpend: utils.displayPrice({
                  cents: totalOnDemandBudget,
                }),
              })
            : '',
        }
      );
    }
    return subtext;
  };

  const fees = utils.getFees({invoiceItems: previewData?.invoiceItems ?? []});
  const credits = utils.getCredits({invoiceItems: previewData?.invoiceItems ?? []});
  const creditApplied = utils.getCreditApplied({
    creditApplied: previewData?.creditApplied ?? 0,
    invoiceItems: previewData?.invoiceItems ?? [],
  });

  return (
    <Flex direction="column">
      <Flex direction="column" padding="2xl xl 0" gap="md" borderTop="primary">
        {isOpen && (
          <Fragment>
            {!previewDataLoading && isDueToday && (
              <Fragment>
                {fees.map(item => {
                  const formattedPrice = utils.displayPrice({cents: item.amount});
                  return (
                    <Item key={item.type} data-test-id={`summary-item-${item.type}`}>
                      <ItemFlex>
                        <div>{item.description}</div>
                        <div>{formattedPrice}</div>
                      </ItemFlex>
                    </Item>
                  );
                })}
                {!!creditApplied && (
                  <Item data-test-id="summary-item-credit_applied">
                    <ItemFlex>
                      <div>{t('Credit applied')}</div>
                      <Credit>{utils.displayPrice({cents: -creditApplied})}</Credit>
                    </ItemFlex>
                  </Item>
                )}
                {credits.map(item => {
                  const formattedPrice = utils.displayPrice({cents: item.amount});
                  return (
                    <Item key={item.type} data-test-id={`summary-item-${item.type}`}>
                      <ItemFlex>
                        <div>{item.description}</div>
                        <div>{formattedPrice}</div>
                      </ItemFlex>
                    </Item>
                  );
                })}
              </Fragment>
            )}
          </Fragment>
        )}
        <Item data-test-id="summary-item-due-today">
          <ItemFlex>
            <DueToday>{t('Due today')}</DueToday>
            {previewDataLoading ? (
              <Placeholder height="24px" width={PRICE_PLACEHOLDER_WIDTH} />
            ) : (
              <DueTodayPrice>
                {originalBilledTotal > billedTotal && (
                  <DueTodayAmountBeforeDiscount>
                    {utils.displayPrice({
                      cents: originalBilledTotal,
                    })}{' '}
                  </DueTodayAmountBeforeDiscount>
                )}
                <DueTodayAmount>
                  {utils.displayPrice({
                    cents: billedTotal,
                  })}
                </DueTodayAmount>
                <span> USD</span>
              </DueTodayPrice>
            )}
          </ItemFlex>
        </Item>
      </Flex>
      <Flex direction="column" padding="2xl xl" gap="md">
        <Flex gap="sm" justify="between" align="center">
          {isMigratingPartner && (
            <StyledButton
              aria-label={t('Migrate Now')}
              priority="danger"
              onClick={() => onSubmit(true)}
              disabled={buttonDisabled || previewDataLoading}
              icon={<IconLightning />}
            >
              {isSubmitting ? t('Checking out...') : t('Migrate Now')}
            </StyledButton>
          )}
          <StyledButton
            aria-label={isMigratingPartner ? t('Schedule changes') : t('Confirm and pay')}
            priority="primary"
            onClick={() => onSubmit()}
            disabled={buttonDisabled || previewDataLoading}
            icon={<IconLock locked />}
          >
            {isSubmitting
              ? t('Checking out...')
              : isMigratingPartner
                ? t('Schedule changes')
                : t('Confirm and pay')}
          </StyledButton>
        </Flex>
        {previewDataLoading ? (
          <Placeholder height="40px" />
        ) : (
          <Subtext>{getSubtext()}</Subtext>
        )}
      </Flex>
    </Flex>
  );
}

function Cart({
  activePlan,
  formData,
  subscription,
  organization,
  referrer,
  formDataForPreview,
  onSuccess,
}: CartProps) {
  const [previewState, setPreviewState] = useState<CartPreviewState>(NULL_PREVIEW_STATE);
  const [errorMessage, setErrorMessage] = useState<string | null>(null);
  const stripe = useStripeInstance();
  const [isSubmitting, setIsSubmitting] = useState(false);
  const [summaryIsOpen, setSummaryIsOpen] = useState(true);
  const [changesIsOpen, setChangesIsOpen] = useState(true);
  const api = useApi();
  const {data: billingDetails} = useBillingDetails();
  const hasCompleteBillingInfo = utils.hasBillingInfo(billingDetails, subscription, true);

  const resetPreviewState = () => setPreviewState(NULL_PREVIEW_STATE);

  const fetchPreview = useCallback(async () => {
    await utils.fetchPreviewData(
      organization,
      api,
      formDataForPreview,
      () => setPreviewState(prev => ({...prev, isLoading: true})),
      (data: PreviewData | null) => {
        setPreviewState(prev => ({
          ...prev,
          previewData: data,
          isLoading: false,
        }));
        setErrorMessage(null);

        if (data) {
          // effectiveAt is the day before the changes are effective
          // for immediate changes, effectiveAt is the current day
          const {effectiveAt, atPeriodEnd, invoiceItems, billedAmount, proratedAmount} =
            data;
          const planItem = invoiceItems.find(
            item => item.type === InvoiceItemType.SUBSCRIPTION
          );
          const renewalDate = moment(
            planItem?.period_end ?? subscription.contractPeriodEnd
          )
            .add(1, 'day')
            .toDate();

          if (atPeriodEnd) {
            setPreviewState(prev => ({
              ...prev,
              originalBilledTotal: 0,
              billedTotal: 0,
              effectiveDate: moment(effectiveAt).add(1, 'day').toDate(),
              renewalDate,
            }));
          } else {
            setPreviewState(prev => ({
              ...prev,
              originalBilledTotal: proratedAmount,
              billedTotal: billedAmount,
              effectiveDate: null,
              renewalDate,
            }));
          }
        } else {
          resetPreviewState();
        }
      },
      (error: Error) => {
        setErrorMessage(error.message);
        resetPreviewState();
      }
    );
  }, [api, formDataForPreview, organization, subscription.contractPeriodEnd]);

  useEffect(() => {
    fetchPreview();
  }, [fetchPreview]);

  const handleCardAction = ({intentDetails}: {intentDetails: utils.IntentDetails}) => {
    utils.stripeHandleCardAction(
      intentDetails,
      stripe,
      () =>
        completeCheckout({
          data: utils.normalizeAndGetCheckoutAPIData({
            formData,
            previewToken: previewState.previewData?.previewToken,
            referrer,
            paymentIntent: intentDetails.paymentIntent,
          }),
        }),
      stripeErrorMessage => {
        setErrorMessage(stripeErrorMessage ?? null);
        setIsSubmitting(false);
      }
    );
  };

  const {mutateAsync: completeCheckout} = utils.useSubmitCheckout({
    organization,
    subscription,
    onErrorMessage: setErrorMessage,
    onSubmitting: setIsSubmitting,
    onHandleCardAction: handleCardAction,
    onFetchPreviewData: fetchPreview,
    referrer,
    previewData: previewState.previewData ?? undefined,
    onSuccess,
  });

  const handleConfirmAndPay = (applyNow?: boolean) => {
    const {previewData} = previewState;
    if (!previewData) {
      // this should never happen since the button is disabled if there is no preview data
      setErrorMessage(
        t(
          "Cannot complete checkout because we couldn't fetch the preview data. Please try again"
        )
      );
      return;
    }
    if (applyNow) {
      formData.applyNow = true;
    }
    setIsSubmitting(true);
    completeCheckout({
      data: utils.normalizeAndGetCheckoutAPIData({
        formData,
        previewToken: previewState.previewData?.previewToken,
        referrer,
      }),
    });
  };

  return (
    <Flex data-test-id="cart" direction="column" gap="xl" marginBottom="xl">
      <CartDiff
        activePlan={activePlan}
        formData={formData}
        subscription={subscription}
        isOpen={changesIsOpen}
        onToggle={setChangesIsOpen}
        organization={organization}
      />
      <Flex direction="column" gap="sm" background="primary" radius="md" border="primary">
        <Flex justify="between" align="center" gap="sm" padding="lg xl">
          <Heading as="h2" textWrap="nowrap">
            {t('Plan Summary')}
          </Heading>
          <Flex gap="xs" align="center">
            <OrgSlug>{organization.slug.toUpperCase()}</OrgSlug>
            <Button
              aria-label={summaryIsOpen ? t('Hide plan summary') : t('Show plan summary')}
              onClick={() => setSummaryIsOpen(!summaryIsOpen)}
              borderless
              size="xs"
              icon={<IconChevron direction={summaryIsOpen ? 'up' : 'down'} />}
            />
          </Flex>
        </Flex>
        {summaryIsOpen && (
          <Flex direction="column" gap="lg" data-test-id="plan-summary">
            {errorMessage && <Alert type="error">{errorMessage}</Alert>}
            <ItemsSummary activePlan={activePlan} formData={formData} />
            <SubtotalSummary
              activePlan={activePlan}
              formData={formData}
              previewDataLoading={previewState.isLoading}
              renewalDate={previewState.renewalDate}
            />
          </Flex>
        )}
<<<<<<< HEAD
        <TotalSummary
          isOpen={summaryIsOpen}
          activePlan={activePlan}
          billedTotal={previewState.billedTotal}
          buttonDisabled={!hasCompleteBillingDetails}
          formData={formData}
          isSubmitting={isSubmitting}
          originalBilledTotal={previewState.originalBilledTotal}
          previewData={previewState.previewData}
          previewDataLoading={previewState.isLoading}
          renewalDate={previewState.renewalDate}
          effectiveDate={previewState.effectiveDate}
          onSubmit={handleConfirmAndPay}
          organization={organization}
          subscription={subscription}
        />
      </Flex>
    </Flex>
=======
      </PlanSummary>
      <TotalSummary
        activePlan={activePlan}
        billedTotal={previewState.billedTotal}
        buttonDisabled={!hasCompleteBillingInfo}
        formData={formData}
        isSubmitting={isSubmitting}
        originalBilledTotal={previewState.originalBilledTotal}
        previewData={previewState.previewData}
        previewDataLoading={previewState.isLoading}
        renewalDate={previewState.renewalDate}
        effectiveDate={previewState.effectiveDate}
        onSubmit={handleConfirmAndPay}
        organization={organization}
        subscription={subscription}
      />
    </CartContainer>
>>>>>>> f32199c5
  );
}

export default Cart;

const OrgSlug = styled('div')`
  font-family: ${p => p.theme.text.familyMono};
  color: ${p => p.theme.subText};
  flex-shrink: 1;
  text-overflow: ellipsis;
  text-wrap: nowrap;
`;

const Item = styled('div')`
  line-height: normal;
  align-items: start;
`;

const ItemWithIcon = styled(Item)`
  display: grid;
  grid-template-columns: min-content auto;
  gap: ${p => p.theme.space.xs};
`;

const StyledFlex = styled(Flex)`
  line-height: 100%;

  > * {
    margin-bottom: ${p => p.theme.space.xs};
  }

  &:not(:first-child) {
    color: ${p => p.theme.subText};
  }
`;

const IconContainer = styled('div')`
  display: flex;
  align-items: center;
  margin-top: 1px;
`;

const RenewalDate = styled('div')`
  font-size: ${p => p.theme.fontSize.sm};
  color: ${p => p.theme.subText};
`;

const DueToday = styled('div')`
  font-weight: ${p => p.theme.fontWeight.bold};
  font-size: ${p => p.theme.fontSize.lg};
`;

const DueTodayPrice = styled('div')`
  font-size: ${p => p.theme.fontSize.md};
`;

const DueTodayAmount = styled('span')`
  font-weight: ${p => p.theme.fontWeight.bold};
  font-size: ${p => p.theme.fontSize['2xl']};
`;

const DueTodayAmountBeforeDiscount = styled(DueTodayAmount)`
  text-decoration: line-through;
  color: ${p => p.theme.subText};
`;

const Credit = styled('div')`
  color: ${p => p.theme.successText};
`;

const StyledButton = styled(Button)`
  display: flex;
  gap: ${p => p.theme.space.xl};
  flex-grow: 1;
`;

const Subtext = styled('div')`
  font-size: ${p => p.theme.fontSize.sm};
  color: ${p => p.theme.subText};
  text-align: center;
`;<|MERGE_RESOLUTION|>--- conflicted
+++ resolved
@@ -775,12 +775,11 @@
             />
           </Flex>
         )}
-<<<<<<< HEAD
         <TotalSummary
           isOpen={summaryIsOpen}
           activePlan={activePlan}
           billedTotal={previewState.billedTotal}
-          buttonDisabled={!hasCompleteBillingDetails}
+          buttonDisabled={!hasCompleteBillingInfo}
           formData={formData}
           isSubmitting={isSubmitting}
           originalBilledTotal={previewState.originalBilledTotal}
@@ -794,25 +793,6 @@
         />
       </Flex>
     </Flex>
-=======
-      </PlanSummary>
-      <TotalSummary
-        activePlan={activePlan}
-        billedTotal={previewState.billedTotal}
-        buttonDisabled={!hasCompleteBillingInfo}
-        formData={formData}
-        isSubmitting={isSubmitting}
-        originalBilledTotal={previewState.originalBilledTotal}
-        previewData={previewState.previewData}
-        previewDataLoading={previewState.isLoading}
-        renewalDate={previewState.renewalDate}
-        effectiveDate={previewState.effectiveDate}
-        onSubmit={handleConfirmAndPay}
-        organization={organization}
-        subscription={subscription}
-      />
-    </CartContainer>
->>>>>>> f32199c5
   );
 }
 
