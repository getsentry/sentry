import * as Sentry from '@sentry/react';
<<<<<<< HEAD
import camelCase from 'lodash/camelCase';
=======
import {type PaymentIntentResult, type Stripe} from '@stripe/stripe-js';
>>>>>>> 5fd91934
import moment from 'moment-timezone';

import {
  addErrorMessage,
  addLoadingMessage,
  addSuccessMessage,
} from 'sentry/actionCreators/indicator';
import {fetchOrganizationDetails} from 'sentry/actionCreators/organization';
import {Client} from 'sentry/api';
import {t} from 'sentry/locale';
import {DataCategory} from 'sentry/types/core';
import type {Organization} from 'sentry/types/organization';
import {browserHistory} from 'sentry/utils/browserHistory';
import {useMutation} from 'sentry/utils/queryClient';
import type RequestError from 'sentry/utils/requestError/requestError';
import {toTitleCase} from 'sentry/utils/string/toTitleCase';
import normalizeUrl from 'sentry/utils/url/normalizeUrl';
import useApi from 'sentry/utils/useApi';

import {
  DEFAULT_TIER,
  MONTHLY,
  RESERVED_BUDGET_QUOTA,
  SUPPORTED_TIERS,
} from 'getsentry/constants';
import SubscriptionStore from 'getsentry/stores/subscriptionStore';
import {
  InvoiceItemType,
  PlanTier,
  type EventBucket,
  type OnDemandBudgets,
  type Plan,
  type PreviewData,
  type ReservedBudgetCategoryType,
  type Subscription,
} from 'getsentry/types';
import {
  getAmPlanTier,
  getSlot,
  hasPartnerMigrationFeature,
  isBizPlanFamily,
  isTeamPlanFamily,
  isTrialPlan,
} from 'getsentry/utils/billing';
import {isByteCategory} from 'getsentry/utils/dataCategory';
import trackGetsentryAnalytics from 'getsentry/utils/trackGetsentryAnalytics';
import trackMarketingEvent from 'getsentry/utils/trackMarketingEvent';
import type {State as CheckoutState} from 'getsentry/views/amCheckout/';
import {
  SelectableProduct,
  type CheckoutAPIData,
  type CheckoutFormData,
  type PlanContent,
  type SelectedProductData,
} from 'getsentry/views/amCheckout/types';
import {
  normalizeOnDemandBudget,
  parseOnDemandBudgetsFromSubscription,
  trackOnDemandBudgetAnalytics,
} from 'getsentry/views/onDemandBudgets/utils';
import {bigNumFormatter} from 'getsentry/views/spendAllocations/utils';

const CURRENCY_LOCALE = 'en-US';

/**
 * Includes $, and cents in the price when needed.
 *
 * 100.01 => $100.01
 * 100.00 => $100
 * 100.30 => $100.30
 * -100 => -$100
 */
type DisplayPriceTypes = {
  cents: number;
  formatBigNum?: boolean;
};

// Intent details returned by CustomerSubscriptionEndpoint
// when there is an error and customer card actions are
// required.
export type IntentDetails = {
  paymentIntent: string;
  paymentSecret: string;
};

type APIDataProps = {
  formData: CheckoutFormData;
  isPreview?: boolean;
  onDemandBudget?: OnDemandBudgets;
  paymentIntent?: string;
  previewToken?: PreviewData['previewToken'];
  referrer?: string;
  shouldUpdateOnDemand?: boolean;
};

export function displayPrice({cents, formatBigNum = false}: DisplayPriceTypes): string {
  const dollars = cents / 100;
  const prefix = dollars >= 0 ? '$' : '-$';

  if (formatBigNum) {
    return prefix + bigNumFormatter(Math.abs(dollars));
  }
  const hasCents = dollars % 1 !== 0;
  if (hasCents) {
    return displayPriceWithCents({cents});
  }
  return prefix + Math.abs(dollars).toLocaleString(CURRENCY_LOCALE);
}

/**
 * Always include $ and cents in the price.
 *
 * $100.01 => $100.01
 * $100.00 => $100.00
 * $100.30 => $100.30
 * -100 => -$100.00
 */
export function displayPriceWithCents({
  cents,
  minimumFractionDigits,
  maximumFractionDigits,
}: {
  cents: number;
  maximumFractionDigits?: number;
  minimumFractionDigits?: number;
}): string {
  const dollars = cents / 100;
  const prefix = dollars >= 0 ? '$' : '-$';

  return (
    prefix +
    Math.abs(dollars).toLocaleString(CURRENCY_LOCALE, {
      minimumFractionDigits: minimumFractionDigits ?? 2,
      maximumFractionDigits: maximumFractionDigits ?? 2,
    })
  );
}

type UnitPriceProps = {
  cents: number;
  maxDigits?: number;
  minDigits?: number;
};

/**
 * Includes cents in the price when needed and excludes $ for separate formatting.
 * Note: Use `displayPrice` if prices can be negative (ex: credits)
 *
 * 100.01 => 100.01
 * 100.00 => 100
 * 100.30 => 100.30
 * -100 => -100
 */
export function formatPrice({cents}: {cents: number}): string {
  return displayPrice({cents}).replace('$', '');
}

/**
 * Format per unit price for events,
 * where errors and transactions default to 5 digits
 * and attachments should use 2 digits.
 */
export function displayUnitPrice({
  cents,
  minDigits = 5,
  maxDigits = 7,
}: UnitPriceProps): string {
  const dollars = cents / 100;

  return (
    '$' +
    dollars.toLocaleString(CURRENCY_LOCALE, {
      minimumFractionDigits: minDigits,
      maximumFractionDigits: maxDigits,
    })
  );
}

export function getBucket({
  buckets,
  events,
  price,
  shouldMinimize = false,
}: {
  buckets?: EventBucket[];
  events?: number;
  price?: number;
  shouldMinimize?: boolean; // the slot strategy when `events` does not exist in `buckets`
}): EventBucket {
  if (buckets) {
    const slot = getSlot(events, price, buckets, shouldMinimize);
    if (slot in buckets) {
      return buckets[slot]!;
    }
  }
  throw new Error('Invalid data category for plan');
}

type ReservedTotalProps = {
  plan: Plan;
  reserved: Partial<Record<DataCategory, number>>;
  amount?: number;
  creditCategory?: InvoiceItemType;
  discountType?: string;
  maxDiscount?: number;
  selectedProducts?: Record<SelectableProduct, SelectedProductData>;
};

/**
 * Returns the price for a reserved budget category (ie. Seer) in cents.
 */
export function getReservedPriceForReservedBudgetCategory({
  plan,
  reservedBudgetCategory,
}: {
  plan: Plan;
  reservedBudgetCategory: ReservedBudgetCategoryType;
}): number {
  const budgetTypeInfo = plan.availableReservedBudgetTypes[reservedBudgetCategory];
  if (!budgetTypeInfo) {
    return 0;
  }
  return budgetTypeInfo.dataCategories.reduce((acc, dataCategory) => {
    const bucket = getBucket({
      events: RESERVED_BUDGET_QUOTA,
      buckets: plan.planCategories[dataCategory],
    });
    return acc + bucket.price;
  }, 0);
}

/**
 * Returns the total plan price (including prices for reserved categories) in cents.
 */
export function getReservedPriceCents({
  plan,
  reserved,
  amount,
  discountType,
  maxDiscount,
  creditCategory,
  selectedProducts,
}: ReservedTotalProps): number {
  let reservedCents = plan.basePrice;

  if (amount && discountType && creditCategory) {
    reservedCents = getDiscountedPrice({
      basePrice: reservedCents,
      amount,
      discountType,
      creditCategory,
    });
  }

  Object.entries(reserved).forEach(
    ([category, quantity]) =>
      (reservedCents += getBucket({
        events: quantity,
        buckets: plan.planCategories[category as DataCategory],
      }).price)
  );

  Object.entries(selectedProducts ?? {}).forEach(([apiName, selectedProductData]) => {
    if (selectedProductData.enabled) {
      const budgetTypeInfo =
        plan.availableReservedBudgetTypes[apiName as ReservedBudgetCategoryType];
      if (budgetTypeInfo) {
        reservedCents += getReservedPriceForReservedBudgetCategory({
          plan,
          reservedBudgetCategory: apiName as ReservedBudgetCategoryType,
        });
      }
    }
  });

  if (amount && maxDiscount) {
    const discount = Math.min(maxDiscount, (reservedCents * amount) / 10000);
    reservedCents -= discount;
  }

  return reservedCents;
}

/**
 * Gets the price in cents per reserved category, and returns the
 * reserved total in dollars.
 */
export function getReservedTotal({
  plan,
  reserved,
  amount,
  discountType,
  maxDiscount,
  creditCategory,
  selectedProducts,
}: ReservedTotalProps): string {
  return formatPrice({
    cents: getReservedPriceCents({
      plan,
      reserved,
      amount,
      discountType,
      maxDiscount,
      creditCategory,
      selectedProducts,
    }),
  });
}

type DiscountedPriceProps = {
  amount: number;
  basePrice: number;
  creditCategory: InvoiceItemType | null;
  discountType: string;
};

/**
 * Gets the price in cents after the discount is applied.
 */
export function getDiscountedPrice({
  basePrice,
  discountType,
  amount,
  creditCategory,
}: DiscountedPriceProps): number {
  let price = basePrice;
  if (
    discountType === 'percentPoints' &&
    creditCategory === InvoiceItemType.SUBSCRIPTION
  ) {
    const discount = (basePrice * amount) / 10000;
    price = basePrice - discount;
  } else if (discountType === 'amountCents') {
    price = basePrice - amount;
  }
  return price;
}

/**
 * Returns the short billing interval name.
 */
export function getShortInterval(billingInterval: string): string {
  return billingInterval === MONTHLY ? 'mo' : 'yr';
}

function getWithBytes(gigabytes: number): string {
  if (gigabytes >= 1000) {
    return `${(gigabytes / 1000).toLocaleString()} TB`;
  }
  return `${gigabytes.toLocaleString()} GB`;
}

/**
 * Used by RangeSlider. As such, a value of zero is not equivalent to unlimited.
 */
export function getEventsWithUnit(
  events: number,
  dataType: string
): string | number | null {
  if (!events) {
    return null;
  }

  if (isByteCategory(dataType)) {
    return getWithBytes(events).replace(' ', '');
  }

  if (events >= 1_000_000_000) {
    return `${events / 1_000_000_000}B`;
  }
  if (events >= 1_000_000) {
    return `${events / 1_000_000}M`;
  }
  if (events >= 1_000) {
    return `${events / 1_000}K`;
  }

  return events;
}

type CheckoutData = {
  plan: string;
} & Partial<Record<DataCategory, number>>;

type PreviousData = {
  previous_plan: string;
} & Partial<Record<`previous_${DataCategory}`, number>>;

function recordAnalytics(
  organization: Organization,
  subscription: Subscription,
  data: CheckoutAPIData,
  isMigratingPartnerAccount: boolean
) {
  trackMarketingEvent('Upgrade', {plan: data.plan});

  const currentData: CheckoutData = {
    plan: data.plan,
  };

  Object.keys(data).forEach(key => {
    if (key.startsWith('reserved')) {
      const targetKey = key.charAt(8).toLowerCase() + key.slice(9);
      (currentData as any)[targetKey] = data[key as keyof CheckoutAPIData];
    }
  });

  const previousData: PreviousData = {
    previous_plan: subscription.plan,
  };

  Object.entries(subscription.categories).forEach(([category, metricHistory]) => {
    if (
      subscription.planDetails.checkoutCategories.includes(category as DataCategory) &&
      metricHistory.reserved !== null &&
      metricHistory.reserved !== undefined
    ) {
      (previousData as any)[`previous_${category}`] = metricHistory.reserved;
    }
  });

  // TODO(reserved budgets): in future, we should just be able to pass data.selectedProducts
  const selectableProductData = {
    [SelectableProduct.SEER]: {
      enabled: data.seer ?? false,
      previously_enabled: isTrialPlan(previousData.previous_plan) // don't count trial budgets
        ? false
        : (subscription.reservedBudgets?.some(
            budget =>
              (budget.apiName as string as SelectableProduct) ===
                SelectableProduct.SEER && budget.reservedBudget > 0
          ) ?? false),
    },
  };

  trackGetsentryAnalytics('checkout.upgrade', {
    organization,
    subscription,
    ...previousData,
    ...currentData,
  });

  trackGetsentryAnalytics('checkout.product_select', {
    organization,
    subscription,
    ...selectableProductData,
  });

  let {onDemandBudget} = data;
  if (onDemandBudget) {
    onDemandBudget = normalizeOnDemandBudget(onDemandBudget);
    const previousOnDemandBudget = parseOnDemandBudgetsFromSubscription(subscription);

    trackOnDemandBudgetAnalytics(
      organization,
      previousOnDemandBudget,
      onDemandBudget,
      'checkout'
    );
  }

  // TODO: remove this analytic event; this can be inferred from the `checkout.upgrade` event
  if (
    currentData.transactions &&
    previousData.previous_transactions &&
    currentData.transactions > previousData.previous_transactions
  ) {
    trackGetsentryAnalytics('checkout.transactions_upgrade', {
      organization,
      subscription,
      plan: data.plan,
      previous_transactions: previousData.previous_transactions,
      transactions: currentData.transactions,
    });
  }

  if (isMigratingPartnerAccount) {
    trackGetsentryAnalytics('partner_billing_migration.checkout.completed', {
      subscription,
      organization,
      applyNow: data.applyNow ?? false,
      daysLeft: moment(subscription.contractPeriodEnd).diff(moment(), 'days'),
      partner: subscription.partner?.partnership.id,
    });
  }
}

export function stripeHandleCardAction(
  intentDetails: IntentDetails,
  stripeInstance: Stripe | null,
  onSuccess?: () => void,
  onError?: (errorMessage?: string) => void
) {
  if (!stripeInstance) {
    return;
  }
  // Use stripe client library to handle additional actions.
  // This allows us to complete 3DS and MFA during checkout.
  stripeInstance
    .handleCardAction(intentDetails.paymentSecret)
    .then((result: PaymentIntentResult) => {
      if (result.error) {
        let message =
          'Your payment could not be authorized. Please try a different card, or try again later.';
        if (
          ['card_error', 'validation_error'].includes(result.error.type) &&
          result.error.message
        ) {
          message = result.error.message;
        }
        onError?.(message);
        return;
      }
      // With our intent confirmed we can complete checkout.
      onSuccess?.();
    });
}

/** @internal exported for tests only */
export function getCheckoutAPIData({
  formData,
  onDemandBudget,
  previewToken,
  paymentIntent,
  referrer,
  shouldUpdateOnDemand = true,
}: APIDataProps) {
  const formatReservedData = (value: number | null | undefined) => value ?? undefined;

  const reservedData = Object.fromEntries(
    Object.entries(formData.reserved).map(([category, value]) => [
      `reserved${toTitleCase(category, {
        allowInnerUpperCase: true,
      })}`,
      formatReservedData(value),
    ])
  ) satisfies Partial<Record<`reserved${Capitalize<DataCategory>}`, number>>;

  const onDemandMaxSpend = shouldUpdateOnDemand
    ? (formData.onDemandMaxSpend ?? 0)
    : undefined;

  let data: CheckoutAPIData = {
    ...reservedData,
    onDemandBudget,
    plan: formData.plan,
    onDemandMaxSpend,
    referrer: referrer || 'billing',
    ...(previewToken && {previewToken}),
    ...(paymentIntent && {paymentIntent}),
    seer: formData.selectedProducts?.seer?.enabled, // TODO: in future, we should just be able to pass selectedProducts
  };

  if (formData.applyNow) {
    data = {
      ...data,
      applyNow: true,
    };
  }
  return data;
}

export async function fetchPreviewData(
  organization: Organization,
  api: Client,
  formData: CheckoutFormData,
  onLoading: () => void,
  onSuccess: (previewData: PreviewData) => void,
  onError: (error: any) => void
) {
  onLoading?.();
  const data = getCheckoutAPIData({formData, isPreview: true});
  try {
    const previewData: PreviewData = await api.requestPromise(
      `/customers/${organization.slug}/subscription/preview/`,
      {
        method: 'GET',
        data,
      }
    );
    onSuccess?.(previewData);
  } catch (error) {
    onError?.(error);

    Sentry.withScope(scope => {
      scope.setExtras({data});
      Sentry.captureException(error);
    });
  }
}

export function normalizeAndGetCheckoutAPIData({
  formData,
  previewToken,
  paymentIntent,
  referrer = 'billing',
  shouldUpdateOnDemand = true,
}: Pick<
  APIDataProps,
  'formData' | 'previewToken' | 'paymentIntent' | 'referrer' | 'shouldUpdateOnDemand'
>): CheckoutAPIData {
  let {onDemandBudget} = formData;
  if (onDemandBudget) {
    onDemandBudget = normalizeOnDemandBudget(onDemandBudget);
  }
  return getCheckoutAPIData({
    formData,
    onDemandBudget,
    previewToken,
    paymentIntent,
    referrer,
    shouldUpdateOnDemand,
  });
}

export function useSubmitCheckout({
  organization,
  subscription,
  previewData,
  onErrorMessage,
  onSubmitting,
  onHandleCardAction,
  onFetchPreviewData,
  onSuccess,
  referrer = 'billing',
}: {
  onErrorMessage: (message: string) => void;
  onFetchPreviewData: () => void;
  onHandleCardAction: ({intentDetails}: {intentDetails: IntentDetails}) => void;
  onSubmitting: (b: boolean) => void;
  onSuccess: ({
    isSubmitted,
    invoice,
    nextQueryParams,
    previewData,
  }: Pick<
    CheckoutState,
    'invoice' | 'nextQueryParams' | 'isSubmitted' | 'previewData'
  >) => void;
  organization: Organization;
  subscription: Subscription;
  previewData?: PreviewData;
  referrer?: string;
}) {
  const api = useApi({});

  // this is necessary for recording partner billing migration-specific analytics after
  // the migration is successful (during which the flag is flipped off)
  const isMigratingPartnerAccount = hasPartnerMigrationFeature(organization);

  return useMutation({
    mutationFn: ({data}: {data: CheckoutAPIData}) => {
      return api.requestPromise(
        `/customers/${organization.slug}/subscription/?expand=invoice`,
        {
          method: 'PUT',
          data,
        }
      );
    },
    onSuccess: (response, _variables) => {
      recordAnalytics(
        organization,
        subscription,
        _variables.data,
        isMigratingPartnerAccount
      );

      // seer automation alert
      const alreadyHasSeer =
        !isTrialPlan(subscription.plan) &&
        subscription.reservedBudgets?.some(
          budget =>
            (budget.apiName as string as SelectableProduct) === SelectableProduct.SEER &&
            budget.reservedBudget > 0
        );
      const justBoughtSeer = _variables.data.seer && !alreadyHasSeer;

      // refresh org and subscription state
      // useApi cancels open requests on unmount by default, so we create a new Client to ensure this
      // request doesn't get cancelled
      fetchOrganizationDetails(new Client(), organization.slug);
      SubscriptionStore.loadData(organization.slug);

      const {invoice} = response;
      const nextQueryParams = [referrer];
      if (justBoughtSeer) {
        nextQueryParams.push('showSeerAutomationAlert=true');
      }
      onSuccess({isSubmitted: true, invoice, nextQueryParams, previewData});
    },
    onError: (error: RequestError, _variables) => {
      const body = error.responseJSON;

      if (body?.previewToken) {
        onErrorMessage(
          t('Your preview expired, please review changes and submit again.')
        );
        onFetchPreviewData?.();
      } else if (body?.paymentIntent && body?.paymentSecret && body?.detail) {
        // When an error response contains payment intent information
        // we can retry the payment using the client-side confirmation flow
        // in stripe.
        // We don't re-enable the button here as we don't want users clicking it
        // while there are UI transitions happening.
        if (typeof body.detail === 'string') {
          onErrorMessage(body.detail);
        } else {
          onErrorMessage(
            body.detail.message ??
              t('An unknown error occurred while saving your subscription')
          );
        }
        const intent: IntentDetails = {
          paymentIntent: body.paymentIntent as string,
          paymentSecret: body.paymentSecret as string,
        };
        onHandleCardAction?.({intentDetails: intent});
      } else {
        if (typeof body?.detail === 'string') {
          onErrorMessage(body.detail);
        } else {
          onErrorMessage(
            body?.detail?.message ??
              t('An unknown error occurred while saving your subscription')
          );
        }
        onSubmitting?.(false);

        // Don't capture 402 errors as that status code is used for
        // customer credit card failures.
        if (error.status !== 402) {
          Sentry.withScope(scope => {
            scope.setExtras({data: _variables.data});
            Sentry.captureException(error);
          });
        }
      }
    },
  });
}

/**
 * @deprecated use useSubmitCheckout instead
 */
export async function submitCheckout(
  organization: Organization,
  subscription: Subscription,
  previewData: PreviewData,
  formData: CheckoutFormData,
  api: Client,
  onFetchPreviewData: () => void,
  onHandleCardAction: (intentDetails: IntentDetails) => void,
  onSubmitting?: (b: boolean) => void,
  intentId?: string,
  referrer = 'billing',
  shouldUpdateOnDemand = true
) {
  const endpoint = `/customers/${organization.slug}/subscription/`;

  // this is necessary for recording partner billing migration-specific analytics after
  // the migration is successful (during which the flag is flipped off)
  const isMigratingPartnerAccount = hasPartnerMigrationFeature(organization);

  const data = normalizeAndGetCheckoutAPIData({
    formData,
    previewToken: previewData?.previewToken,
    paymentIntent: intentId,
    referrer,
    shouldUpdateOnDemand,
  });

  addLoadingMessage(t('Saving changes\u{2026}'));
  try {
    onSubmitting?.(true);

    await api.requestPromise(endpoint, {
      method: 'PUT',
      data,
    });

    addSuccessMessage(t('Success'));
    recordAnalytics(organization, subscription, data, isMigratingPartnerAccount);

    const alreadyHasSeer =
      !isTrialPlan(subscription.plan) &&
      subscription.reservedBudgets?.some(
        budget =>
          (budget.apiName as string as SelectableProduct) === SelectableProduct.SEER &&
          budget.reservedBudget > 0
      );
    const justBoughtSeer = data.seer && !alreadyHasSeer;

    // refresh org and subscription state
    // useApi cancels open requests on unmount by default, so we create a new Client to ensure this
    // request doesn't get cancelled
    fetchOrganizationDetails(new Client(), organization.slug);
    SubscriptionStore.loadData(organization.slug);
    browserHistory.push(
      normalizeUrl(
        `/settings/${organization.slug}/billing/overview/?referrer=${referrer}${
          justBoughtSeer ? '&showSeerAutomationAlert=true' : ''
        }`
      )
    );
  } catch (error: any) {
    const body = error.responseJSON;

    if (body?.previewToken) {
      onSubmitting?.(false);
      addErrorMessage(t('Your preview expired, please review changes and submit again'));
      onFetchPreviewData?.();
    } else if (body?.paymentIntent && body?.paymentSecret && body?.detail) {
      // When an error response contains payment intent information
      // we can retry the payment using the client-side confirmation flow
      // in stripe.
      // We don't re-enable the button here as we don't want users clicking it
      // while there are UI transitions happening.
      addErrorMessage(body.detail);
      const intent: IntentDetails = {
        paymentIntent: body.paymentIntent,
        paymentSecret: body.paymentSecret,
      };
      onHandleCardAction?.(intent);
    } else {
      const msg =
        body?.detail || t('An unknown error occurred while saving your subscription');
      addErrorMessage(msg);
      onSubmitting?.(false);

      // Don't capture 402 errors as that status code is used for
      // customer credit card failures.
      if (error.status !== 402) {
        Sentry.withScope(scope => {
          scope.setExtras({data});
          Sentry.captureException(error);
        });
      }
    }
  }
}

export function getToggleTier(checkoutTier: PlanTier | undefined) {
  // cannot toggle from or to AM3
  if (checkoutTier === DEFAULT_TIER || !checkoutTier || SUPPORTED_TIERS.length === 0) {
    return null;
  }

  if (SUPPORTED_TIERS.length === 1) {
    return SUPPORTED_TIERS[0];
  }

  const tierIndex = SUPPORTED_TIERS.indexOf(checkoutTier);

  // can toggle between AM1 and AM2 for AM1 customers
  if (tierIndex === SUPPORTED_TIERS.length - 1) {
    return SUPPORTED_TIERS[tierIndex - 1];
  }

  return SUPPORTED_TIERS[tierIndex + 1];
}

export function hasCheckoutV3(organization: Organization) {
  return organization.features.includes('checkout-v3');
}

export function getContentForPlan(plan: Plan): PlanContent {
  if (isBizPlanFamily(plan)) {
    return {
      description: t(
        'Everything in the Team plan + deeper insight into your application health.'
      ),
      features: {
        discover: t('Advanced analytics with Discover'),
        enhanced_priority_alerts: t('Enhanced issue priority and alerting'),
        dashboard: t('Unlimited custom dashboards'),
        ...(getAmPlanTier(plan.id) === PlanTier.AM3 && {
          application_insights: t('Application Insights'),
        }),
        advanced_filtering: t('Advanced server-side filtering'),
        saml: t('SAML support'),
      },
      hasMoreLink: true,
    };
  }

  if (isTeamPlanFamily(plan)) {
    return {
      description: t('Resolve errors and track application performance as a team.'),
      features: {
        unlimited_members: t('Unlimited members'),
        integrations: t('Third-party integrations'),
        metric_alerts: t('Metric alerts'),
      },
    };
  }

  // TODO(checkout v3): update copy
  return {
    description: t('For solo devs working on small projects'),
    features: {
      errors: t('5K Errors'),
      replays: t('50 Replays'),
      spans: t('5M Spans'),
      attachments: t('1GB Attachments'),
      monitorSeats: t('1 Cron Monitor'),
      uptime: t('1 Uptime Monitor'),
      logBytes: t('5GB Logs'),
    },
  };
}

export function invoiceItemTypeToDataCategory(
  type: InvoiceItemType
): DataCategory | null {
  if (!type.startsWith('reserved_') && !type.startsWith('ondemand_')) {
    return null;
  }
  return camelCase(
    type.replace('reserved_', '').replace('ondemand_', '')
  ) as DataCategory;
}

export function invoiceItemTypeToProduct(
  type: InvoiceItemType
): SelectableProduct | null {
  // TODO(checkout v3): update this to support more products
  if (type !== InvoiceItemType.RESERVED_SEER_BUDGET) {
    return null;
  }
  return camelCase(
    type.replace('reserved_', '').replace('_budget', '')
  ) as SelectableProduct;
}<|MERGE_RESOLUTION|>--- conflicted
+++ resolved
@@ -1,9 +1,6 @@
 import * as Sentry from '@sentry/react';
-<<<<<<< HEAD
+import {type PaymentIntentResult, type Stripe} from '@stripe/stripe-js';
 import camelCase from 'lodash/camelCase';
-=======
-import {type PaymentIntentResult, type Stripe} from '@stripe/stripe-js';
->>>>>>> 5fd91934
 import moment from 'moment-timezone';
 
 import {
