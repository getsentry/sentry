--- conflicted
+++ resolved
@@ -511,23 +511,6 @@
 }: APIDataProps) {
   const formatReservedData = (value: number | null | undefined) => value ?? undefined;
 
-<<<<<<< HEAD
-  const reservedData = {
-    // TODO(data categories): BIL-965
-    reservedErrors: formatReservedData(formData.reserved.errors),
-    reservedTransactions: formatReservedData(formData.reserved.transactions),
-    reservedAttachments: formatReservedData(formData.reserved.attachments),
-    reservedReplays: formatReservedData(formData.reserved.replays),
-    reservedMonitorSeats: formatReservedData(formData.reserved.monitorSeats),
-    reservedProfileDuration: formatReservedData(formData.reserved.profileDuration),
-    reservedSpans: formatReservedData(formData.reserved.spans),
-    reservedUptime: formatReservedData(formData.reserved.uptime),
-    reservedLogBytes: formatReservedData(formData.reserved.logBytes),
-  } satisfies Partial<
-    // Enforce plural spelling against the enums in DataCategory
-    Record<`reserved${Capitalize<DataCategory>}`, number | undefined>
-  >;
-=======
   const reservedData = Object.fromEntries(
     Object.entries(formData.reserved).map(([category, value]) => [
       `reserved${toTitleCase(category, {
@@ -536,7 +519,6 @@
       formatReservedData(value),
     ])
   ) satisfies Partial<Record<`reserved${Capitalize<DataCategory>}`, number>>;
->>>>>>> cd8375fd
 
   const onDemandMaxSpend = shouldUpdateOnDemand
     ? (formData.onDemandMaxSpend ?? 0)
