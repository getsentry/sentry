--- conflicted
+++ resolved
@@ -873,19 +873,14 @@
   ) as DataCategory;
 }
 
-export function invoiceItemTypeToAddOn(type: InvoiceItemType): AddOnCategory | null {
+export function reservedInvoiceItemTypeToAddOn(
+  type: InvoiceItemType
+): AddOnCategory | null {
   switch (type) {
-<<<<<<< HEAD
-    case InvoiceItemType.RESERVED_SEER_BUDGET:
+    case 'reserved_seer_budget':
       return AddOnCategory.LEGACY_SEER;
-    case InvoiceItemType.RESERVED_PREVENT_USERS:
-      return AddOnCategory.SEER; // TODO(seer): Update this to InvoiceItemType.ACTIVATED_CONTRIBUTORS
-=======
-    case 'reserved_seer_budget':
+    case 'reserved_seer_users':
       return AddOnCategory.SEER;
-    case 'reserved_prevent_users':
-      return AddOnCategory.PREVENT;
->>>>>>> 923c09e6
     default:
       return null;
   }
