import {Component, Fragment} from 'react';
import {css} from '@emotion/react';
import styled from '@emotion/styled';
import * as Sentry from '@sentry/react';
import {loadStripe} from '@stripe/stripe-js';
import type {Location} from 'history';
import isEqual from 'lodash/isEqual';
import moment from 'moment-timezone';

import type {Client} from 'sentry/api';
import {Alert} from 'sentry/components/core/alert';
import {LinkButton} from 'sentry/components/core/button/linkButton';
import {Flex, Grid, Stack} from 'sentry/components/core/layout';
import {ExternalLink, Link} from 'sentry/components/core/link';
import LoadingError from 'sentry/components/loadingError';
import LoadingIndicator from 'sentry/components/loadingIndicator';
import LogoSentry from 'sentry/components/logoSentry';
import Panel from 'sentry/components/panels/panel';
import SentryDocumentTitle from 'sentry/components/sentryDocumentTitle';
import TextOverflow from 'sentry/components/textOverflow';
import {IconArrow} from 'sentry/icons';
import {t, tct} from 'sentry/locale';
import ConfigStore from 'sentry/stores/configStore';
import type {DataCategory} from 'sentry/types/core';
import type {Organization} from 'sentry/types/organization';
import type {QueryClient} from 'sentry/utils/queryClient';
import normalizeUrl from 'sentry/utils/url/normalizeUrl';
import type {ReactRouter3Navigate} from 'sentry/utils/useNavigate';
import withApi from 'sentry/utils/withApi';
import withOrganization from 'sentry/utils/withOrganization';
import SettingsPageHeader from 'sentry/views/settings/components/settingsPageHeader';
import TextBlock from 'sentry/views/settings/components/text/textBlock';

import withSubscription from 'getsentry/components/withSubscription';
import ZendeskLink from 'getsentry/components/zendeskLink';
import {
  ANNUAL,
  MONTHLY,
  PAYG_BUSINESS_DEFAULT,
  PAYG_TEAM_DEFAULT,
} from 'getsentry/constants';
import {
  CheckoutType,
  InvoiceItemType,
  OnDemandBudgetMode,
  PlanName,
  PlanTier,
  type BillingConfig,
  type EventBucket,
  type Invoice,
  type OnDemandBudgets,
  type Plan,
  type PreviewData,
  type PromotionData,
  type Subscription,
} from 'getsentry/types';
import {
  hasActiveVCFeature,
  hasPartnerMigrationFeature,
  hasPerformance,
  isAmPlan,
  isBizPlanFamily,
  isNewPayingCustomer,
  isTrialPlan,
} from 'getsentry/utils/billing';
import {getCompletedOrActivePromotion} from 'getsentry/utils/promotions';
import {showSubscriptionDiscount} from 'getsentry/utils/promotionUtils';
import trackGetsentryAnalytics from 'getsentry/utils/trackGetsentryAnalytics';
import withPromotions from 'getsentry/utils/withPromotions';
import Cart from 'getsentry/views/amCheckout/cart';
import CheckoutOverview from 'getsentry/views/amCheckout/checkoutOverview';
import CheckoutOverviewV2 from 'getsentry/views/amCheckout/checkoutOverviewV2';
import CheckoutSuccess from 'getsentry/views/amCheckout/checkoutSuccess';
import AddBillingDetails from 'getsentry/views/amCheckout/steps/addBillingDetails';
import AddDataVolume from 'getsentry/views/amCheckout/steps/addDataVolume';
import AddPaymentMethod from 'getsentry/views/amCheckout/steps/addPaymentMethod';
<<<<<<< HEAD
=======
import AddBillingInformation from 'getsentry/views/amCheckout/steps/checkoutV3/addBillingInfo';
import BillingCycle from 'getsentry/views/amCheckout/steps/checkoutV3/billingCycle';
>>>>>>> f32199c5
import BuildYourPlan from 'getsentry/views/amCheckout/steps/checkoutV3/buildYourPlan';
import ChooseYourBillingCycle from 'getsentry/views/amCheckout/steps/checkoutV3/chooseYourBillingCycle';
import ContractSelect from 'getsentry/views/amCheckout/steps/contractSelect';
import OnDemandBudgetsStep from 'getsentry/views/amCheckout/steps/onDemandBudgets';
import OnDemandSpend from 'getsentry/views/amCheckout/steps/onDemandSpend';
import PlanSelect from 'getsentry/views/amCheckout/steps/planSelect';
import ReviewAndConfirm from 'getsentry/views/amCheckout/steps/reviewAndConfirm';
import SetPayAsYouGo from 'getsentry/views/amCheckout/steps/setPayAsYouGo';
import SetSpendLimit from 'getsentry/views/amCheckout/steps/setSpendLimit';
import type {
  CheckoutFormData,
  SelectedProductData,
} from 'getsentry/views/amCheckout/types';
import {SelectableProduct} from 'getsentry/views/amCheckout/types';
import {getBucket} from 'getsentry/views/amCheckout/utils';
import {
  getTotalBudget,
  hasOnDemandBudgetsFeature,
  parseOnDemandBudgetsFromSubscription,
} from 'getsentry/views/onDemandBudgets/utils';

// TODO: push promotion logic to subcomponents
type Props = {
  api: Client;
  checkoutTier: PlanTier;
  isError: boolean;
  isLoading: boolean;
  location: Location;
  navigate: ReactRouter3Navigate;
  onToggleLegacy: (tier: string) => void;
  organization: Organization;
  queryClient: QueryClient;
  subscription: Subscription;
  isNewCheckout?: boolean;
  promotionData?: PromotionData;
};

export type State = {
  billingConfig: BillingConfig | null;
  completedSteps: Set<number>;
  currentStep: number;
  error: Error | boolean;
  formData: CheckoutFormData | null;
  formDataForPreview: CheckoutFormData | null;
  isSubmitted: boolean;
  loading: boolean;
  nextQueryParams: string[];
  invoice?: Invoice;
  previewData?: PreviewData;
};

class AMCheckout extends Component<Props, State> {
  constructor(props: Props) {
    super(props);
    // TODO(am3): for now, only new customers and migrating partner customers can use the AM3 checkout flow
    if (
      props.checkoutTier === PlanTier.AM3 &&
      !props.subscription.plan.startsWith('am3') &&
      !hasPartnerMigrationFeature(props.organization)
    ) {
      props.onToggleLegacy(props.subscription.planTier);
    }
    // TODO(checkout v3): remove these checks once checkout v3 is GA'd
    if (props.location?.pathname.includes('checkout-v3') && !props.isNewCheckout) {
      props.navigate(`/settings/${props.organization.slug}/billing/checkout/`);
    } else if (!props.location?.pathname.includes('checkout-v3') && props.isNewCheckout) {
      props.navigate(`/checkout-v3/`);
    }
    let step = 1;
    if (props.location?.hash) {
      const stepMatch = /^#step(\d)$/.exec(props.location.hash);
      if (stepMatch) {
        step = parseInt(stepMatch[1]!, 10);
        if (step < 1 || step > 6) {
          step = 1;
        }
      }
    } else if (
      // skip 'Choose Your Plan' if customer is already on Business plan and they have all additional products enabled
      isBizPlanFamily(props.subscription.planDetails) &&
      props.checkoutTier === props.subscription.planTier
    ) {
      // TODO(billing): cleanup condition after backfill
      const selectedAll = props.organization.features.includes('seer-billing')
        ? props.subscription.reservedBudgets &&
          props.subscription.reservedBudgets.length > 0
          ? props.subscription.reservedBudgets.every(budget => {
              if (
                Object.values(SelectableProduct).includes(
                  budget.apiName as string as SelectableProduct
                )
              ) {
                return budget.reservedBudget > 0;
              }
              return !props.organization.features.includes(budget.billingFlag || '');
            })
          : false // don't skip before backfill
        : true; // skip if seer hasn't launched

      if (selectedAll) {
        step = 2;
      }
    }
    this.initialStep = step;
    this.state = {
      loading: true,
      error: false,
      currentStep: step,
      completedSteps: new Set(),
      formData: null,
      formDataForPreview: null,
      billingConfig: null,
      nextQueryParams: [],
      isSubmitted: false,
    };
  }
  state: State;

  componentDidMount() {
    const {subscription, organization} = this.props;
    /**
     * Preload Stripe so it's ready when the subscription + cc form becomes
     * available. `loadStripe` ensures Stripe is not loaded multiple times
     */
    loadStripe(ConfigStore.get('getsentry.stripePublishKey')!);

    if (subscription.canSelfServe) {
      this.fetchBillingConfig();
    } else {
      this.handleRedirect();
    }

    if (organization) {
      trackGetsentryAnalytics('am_checkout.viewed', {organization, subscription});
    }
  }

  componentDidUpdate(prevProps: Props) {
    const {checkoutTier, subscription} = this.props;
    if (checkoutTier === prevProps.checkoutTier) {
      return;
    }

    if (subscription.canSelfServe) {
      this.fetchBillingConfig();
    } else {
      this.handleRedirect();
    }
  }

  readonly initialStep: number;

  get referrer(): string | undefined {
    const {location} = this.props;
    if (Array.isArray(location?.query?.referrer)) {
      return location?.query?.referrer[0];
    }
    return location?.query?.referrer ?? undefined;
  }

  /**
   * Managed subscriptions need to go through Sales or Support to make
   * changes to their plan and cannot use the self-serve checkout flow
   */
  handleRedirect() {
    const {organization, navigate} = this.props;
    return navigate(normalizeUrl(`/settings/${organization.slug}/billing/overview/`));
  }

  async fetchBillingConfig() {
    const {api, organization, checkoutTier} = this.props;

    this.setState({loading: true});
    const endpoint = `/customers/${organization.slug}/billing-config/`;

    try {
      const config = await api.requestPromise(endpoint, {
        method: 'GET',
        data: {tier: checkoutTier},
      });

      const planList = this.getPaidPlans(config);
      const billingConfig = {...config, planList};
      const formData = this.getInitialData(billingConfig);

      this.setState({
        billingConfig,
        formData,
        formDataForPreview: this.getFormDataForPreview(formData),
      });
    } catch (error: any) {
      this.setState({error, loading: false});
      if (error.status !== 401 && error.status !== 403) {
        Sentry.captureException(error);
      }
    }

    this.setState({loading: false});
  }

  getPaidPlans(billingConfig: BillingConfig) {
    const paidPlans = billingConfig.planList.filter(
      plan =>
        plan.basePrice &&
        plan.userSelectable &&
        ((plan.billingInterval === MONTHLY && plan.contractInterval === MONTHLY) ||
          (plan.billingInterval === ANNUAL && plan.contractInterval === ANNUAL))
    );

    if (!paidPlans) {
      throw new Error('Cannot get plan options');
    }
    return paidPlans;
  }

  get checkoutSteps() {
    const {organization, subscription, checkoutTier, isNewCheckout} = this.props;
    const OnDemandStep = hasOnDemandBudgetsFeature(organization, subscription)
      ? OnDemandBudgetsStep
      : OnDemandSpend;

    if (isNewCheckout) {
<<<<<<< HEAD
      return [BuildYourPlan, SetSpendLimit, ChooseYourBillingCycle];
=======
      return [BuildYourPlan, SetSpendLimit, BillingCycle, AddBillingInformation];
>>>>>>> f32199c5
    }

    const preAM3Tiers = [PlanTier.AM1, PlanTier.AM2];
    const notAMTier = !isAmPlan(checkoutTier);

    if (preAM3Tiers.includes(checkoutTier) || notAMTier) {
      // Display for AM1 and AM2 tiers, and non-AM tiers  (e.g. L1)
      return [
        PlanSelect,
        AddDataVolume,
        OnDemandStep,
        ContractSelect,
        AddPaymentMethod,
        AddBillingDetails,
        ReviewAndConfirm,
      ].filter(step => !isNewCheckout || step !== ReviewAndConfirm);
    }
    // Do not include Payment Method and Billing Details sections for subscriptions billed through partners
    if (subscription.isSelfServePartner) {
      if (hasActiveVCFeature(organization)) {
        // Don't allow VC customers to choose Annual plans
        return [PlanSelect, SetPayAsYouGo, AddDataVolume, ReviewAndConfirm].filter(
          step => !isNewCheckout || step !== ReviewAndConfirm
        );
      }
      return [
        PlanSelect,
        SetPayAsYouGo,
        AddDataVolume,
        ContractSelect,
        ReviewAndConfirm,
      ].filter(step => !isNewCheckout || step !== ReviewAndConfirm);
    }

    // Display for AM3 tiers and above
    return [
      PlanSelect,
      SetPayAsYouGo,
      AddDataVolume,
      ContractSelect,
      AddPaymentMethod,
      AddBillingDetails,
      ReviewAndConfirm,
    ].filter(step => !isNewCheckout || step !== ReviewAndConfirm);
  }

  get activePlan() {
    const {formData} = this.state;
    const activePlan = formData && this.getPlan(formData.plan);

    if (!activePlan) {
      throw new Error('Cannot get active plan');
    }
    return activePlan;
  }

  getPlan(plan: string) {
    const {billingConfig} = this.state;
    return billingConfig?.planList.find(({id}) => id === plan);
  }

  /**
   * Default to the business plan if:
   * 1. The account has an upsell/upgrade referrer
   * 2. The subscription is free
   * 3. Or, the subscription is on a free trial
   */
  shouldDefaultToBusiness() {
    const {subscription} = this.props;

    const hasUpsell =
      (this.referrer?.startsWith('upgrade') || this.referrer?.startsWith('upsell')) &&
      this.initialStep === 1;

    return hasUpsell || subscription.isFree || subscription.isTrial;
  }

  getBusinessPlan(billingConfig: BillingConfig) {
    const {subscription} = this.props;
    const {planList} = billingConfig;

    return planList.find(({name, contractInterval}) => {
      return (
        name === 'Business' &&
        contractInterval === subscription?.planDetails?.contractInterval
      );
    });
  }

  /**
   * Logic for initial plan:
   * 1. Default to the business plan
   * 2. Then default to the current paid plan
   * 3. Then default to an equivalent paid plan (mm2 Business -> am1 Business)
   * 4. Then default to the server default plan (Team)
   */
  getInitialPlan(billingConfig: BillingConfig) {
    const {subscription, checkoutTier} = this.props;
    const {planList, defaultPlan} = billingConfig;
    const initialPlan = planList.find(({id}) => id === subscription.plan);

    if (this.shouldDefaultToBusiness()) {
      const plan = this.getBusinessPlan(billingConfig);
      if (plan) {
        return plan;
      }
    }

    // Current tier paid plan
    if (initialPlan) {
      return initialPlan;
    }

    // map bundle plans
    if (subscription.planDetails.name === PlanName.BUSINESS_BUNDLE) {
      return planList.find(
        p => p.name === PlanName.BUSINESS && p.contractInterval === 'monthly'
      );
    }
    if (subscription.planDetails.name === PlanName.TEAM_BUNDLE) {
      return planList.find(
        p => p.name === PlanName.TEAM && p.contractInterval === 'monthly'
      );
    }

    // find equivalent current plan for legacy
    const legacyInitialPlan =
      subscription.planTier !== checkoutTier &&
      planList.find(
        ({name, contractInterval}) =>
          name === subscription?.planDetails?.name &&
          contractInterval === subscription?.planDetails?.contractInterval
      );

    return legacyInitialPlan || planList.find(({id}) => id === defaultPlan);
  }

  canComparePrices(initialPlan: Plan) {
    const {subscription} = this.props;

    return (
      // MMx event buckets are priced differently
      hasPerformance(subscription?.planDetails) &&
      subscription.planDetails.name === initialPlan.name &&
      subscription.planDetails.billingInterval === initialPlan.billingInterval
    );
  }

  /**
   * Get the current subscription plan and event volumes.
   * If not available on current tier, use the default plan.
   */
  getInitialData(billingConfig: BillingConfig): CheckoutFormData {
    const {subscription, checkoutTier, organization} = this.props;
    const {onDemandMaxSpend, planDetails} = subscription;

    const initialPlan = this.getInitialPlan(billingConfig);

    if (!initialPlan) {
      throw new Error('Cannot get initial plan');
    }

    const canComparePrices = this.canComparePrices(initialPlan);

    // Default to the max event volume per category based on either
    // the current reserved volume or the current reserved price.
    const reserved = Object.fromEntries(
      (Object.entries(planDetails.planCategories) as Array<[DataCategory, EventBucket[]]>)
        .filter(([category, _]) => initialPlan.planCategories[category])
        .map(([category, eventBuckets]) => {
          const currentHistory = subscription.categories[category];
          // When introducing a new category before backfilling, the reserved value from the billing metric
          // history is not available, so we default to 0.
          // Skip trial volumes - don't pre-fill with trial reserved amounts
          let events = (!subscription.isTrial && currentHistory?.reserved) || 0;

          if (canComparePrices) {
            const price = getBucket({events, buckets: eventBuckets}).price;
            const eventsByPrice = getBucket({
              price,
              buckets: initialPlan.planCategories[category],
            }).events;
            events = Math.max(events, eventsByPrice);
          }
          return [category, events];
        })
    );

    const defaultReservedCategories = Object.entries(billingConfig.defaultReserved).map(
      ([k, _]) => k
    );
    // this is the customer's reserved values that overlap with
    // the categories in the new checkout plan
    // e.g. AM2 customers checking out an AM3 plan will have
    // reserved transactions in AM2 but do not need reserved transactions in AM3
    const reservedOverlapping = Object.fromEntries(
      Object.entries(reserved).filter(([k, _]) => defaultReservedCategories.includes(k))
    );

    const data = {
      reserved: {
        ...billingConfig.defaultReserved,
        ...reservedOverlapping,
      },
      ...(onDemandMaxSpend > 0 && {onDemandMaxSpend}),
      onDemandBudget: parseOnDemandBudgetsFromSubscription(subscription),
      selectedProducts: Object.values(SelectableProduct).reduce(
        (acc, product) => {
          acc[product] = {
            enabled: false,
          };
          return acc;
        },
        {} as Record<SelectableProduct, SelectedProductData>
      ),
    };

    if (
      isNewPayingCustomer(subscription, organization) &&
      checkoutTier === PlanTier.AM3
    ) {
      // TODO(isabella): Test if this behavior works as expected on older tiers
      data.onDemandMaxSpend = isBizPlanFamily(initialPlan)
        ? PAYG_BUSINESS_DEFAULT
        : PAYG_TEAM_DEFAULT;
      data.onDemandBudget = {
        budgetMode: OnDemandBudgetMode.SHARED,
        sharedMaxBudget: data.onDemandMaxSpend,
      };
    }

    if (!isTrialPlan(subscription.plan)) {
      // don't prepopulate selected products from trial state
      subscription.reservedBudgets?.forEach(budget => {
        if (
          Object.values(SelectableProduct).includes(
            budget.apiName as string as SelectableProduct
          )
        ) {
          data.selectedProducts[budget.apiName as string as SelectableProduct] = {
            enabled: budget.reservedBudget > 0,
          };
        }
      });
    }

    return this.getValidData(initialPlan, data);
  }

  getValidData(plan: Plan, data: Omit<CheckoutFormData, 'plan'>): CheckoutFormData {
    const {subscription, organization, checkoutTier} = this.props;

    const {onDemandMaxSpend, onDemandBudget, selectedProducts} = data;

    // Verify next plan data volumes before updating form data
    // finds the approximate bucket if event level does not exist
    const nextReserved = Object.fromEntries(
      Object.entries(data.reserved).map(([category, value]) => [
        category,
        getBucket({
          events: value,
          // @ts-expect-error TS(7053): Element implicitly has an 'any' type because expre... Remove this comment to see the full error message
          buckets: plan.planCategories[category],
          shouldMinimize: hasPartnerMigrationFeature(organization),
        }).events,
      ])
    );

    const onDemandSupported = plan.allowOnDemand && subscription.supportsOnDemand;

    // reset ondemand if not allowed or supported
    let newOnDemandMaxSpend = onDemandSupported ? onDemandMaxSpend : 0;
    if (typeof newOnDemandMaxSpend === 'number') {
      newOnDemandMaxSpend = Math.max(newOnDemandMaxSpend, 0);
    }

    let newOnDemandBudget: OnDemandBudgets | undefined = undefined;

    if (
      hasOnDemandBudgetsFeature(organization, subscription) ||
      checkoutTier === PlanTier.AM3
    ) {
      newOnDemandBudget =
        onDemandBudget && onDemandSupported
          ? onDemandBudget
          : {
              budgetMode: OnDemandBudgetMode.SHARED,
              sharedMaxBudget: 0,
            };

      newOnDemandMaxSpend = getTotalBudget(newOnDemandBudget);
    }

    return {
      plan: plan.id,
      onDemandMaxSpend: newOnDemandMaxSpend,
      onDemandBudget: newOnDemandBudget,
      reserved: nextReserved,
      selectedProducts,
    };
  }

  getFormDataForPreview = (formData: CheckoutFormData) => {
    return {
      ...formData,
      onDemandBudget: undefined,
      onDemandMaxSpend: undefined,
    };
  };

  handleUpdate = (updatedData: any) => {
    const {organization, subscription, checkoutTier} = this.props;
    const {formData, formDataForPreview} = this.state;

    const data = {...formData, ...updatedData};
    const plan = this.getPlan(data.plan) || this.activePlan;
    const validData = this.getValidData(plan, data);
    let validPreviewData: CheckoutFormData | null = this.getFormDataForPreview(validData);
    if (isEqual(validPreviewData, formDataForPreview)) {
      validPreviewData = formDataForPreview;
    }

    this.setState({
      formData: validData,
      formDataForPreview: validPreviewData,
    });

    const analyticsParams = {
      organization,
      subscription,
      plan: plan.id,
    };

    if (this.state.currentStep === 1) {
      trackGetsentryAnalytics('checkout.change_plan', analyticsParams);
    } else if (
      (checkoutTier === PlanTier.AM3 && this.state.currentStep === 2) ||
      (checkoutTier !== PlanTier.AM3 && this.state.currentStep === 3)
    ) {
      trackGetsentryAnalytics('checkout.ondemand_changed', {
        ...analyticsParams,
        cents: validData.onDemandMaxSpend || 0,
      });
    } else if (this.state.currentStep === 4) {
      trackGetsentryAnalytics('checkout.change_contract', analyticsParams);
    }

    if (!isEqual(validData.reserved, data.reserved)) {
      Sentry.withScope(scope => {
        scope.setExtras({validData, updatedData, previous: formData});
        scope.setLevel('warning' as any);
        Sentry.captureException(new Error('Plan event levels do not match'));
      });
    }
  };

  /**
   * Complete step and all previous steps
   */
  handleCompleteStep = (stepNumber: number) => {
    const {organization, subscription} = this.props;
    const previousSteps = Array.from({length: stepNumber}, (_, idx) => idx + 1);

    trackGetsentryAnalytics('checkout.click_continue', {
      organization,
      subscription,
      step_number: stepNumber,
      plan: this.activePlan.id,
      checkoutType: CheckoutType.STANDARD,
    });

    this.setState(state => ({
      currentStep: state.currentStep + 1,
      completedSteps: new Set([...state.completedSteps, ...previousSteps]),
    }));
  };

  handleEdit = (stepNumber: number) => {
    this.setState({
      currentStep: stepNumber,
    });
  };

  renderSteps() {
    const {
      organization,
      onToggleLegacy,
      subscription,
      checkoutTier,
      promotionData,
      isNewCheckout,
    } = this.props;
    const {currentStep, completedSteps, formData, billingConfig} = this.state;

    const promoClaimed = getCompletedOrActivePromotion(promotionData);

    if (!formData || !billingConfig) {
      return null;
    }

    const promotion = promoClaimed?.promotion;

    const stepProps = {
      formData,
      billingConfig,
      activePlan: this.activePlan,
      onUpdate: this.handleUpdate,
      onCompleteStep: this.handleCompleteStep,
      onEdit: this.handleEdit,
      onToggleLegacy,
      organization,
      subscription,
      checkoutTier,
      promotion,
    };

    return this.checkoutSteps.map((CheckoutStep, idx) => {
      const stepNumber = idx + 1;
      const isActive = currentStep === stepNumber;
      const isCompleted = !isActive && completedSteps.has(stepNumber);
      const prevStepCompleted = completedSteps.has(stepNumber - 1);

      return (
        <CheckoutStep
          {...stepProps}
          key={idx}
          stepNumber={stepNumber}
          isActive={isActive}
          isCompleted={isCompleted}
          prevStepCompleted={prevStepCompleted}
          referrer={this.referrer}
          isNewCheckout={isNewCheckout}
        />
      );
    });
  }

  renderPartnerAlert() {
    const {subscription} = this.props;

    if (!subscription.isSelfServePartner) {
      return null;
    }

    return (
      <Alert.Container>
        <Alert type="info">
          <PartnerAlertContent>
            <PartnerAlertTitle>
              {tct('Billing handled externally through [partnerName]', {
                partnerName: subscription.partner?.partnership.displayName,
              })}
            </PartnerAlertTitle>
            {tct(
              'Payments for this subscription are processed by [partnerName]. Please make sure your payment method is up to date on their platform to avoid service interruptions.',
              {
                partnerName: subscription.partner?.partnership.displayName,
              }
            )}
          </PartnerAlertContent>
        </Alert>
      </Alert.Container>
    );
  }

  // TODO(checkout v3): remove this once checkout v3 is GA'd
  renderParentComponent({children}: {children: React.ReactNode}) {
    const {isNewCheckout} = this.props;
    if (isNewCheckout) {
      return (
        <Flex direction="column" align="center" background="primary">
          {children}
        </Flex>
      );
    }
    return children;
  }

  render() {
    const {
      subscription,
      organization,
      isLoading,
      promotionData,
      checkoutTier,
      isNewCheckout,
    } = this.props;
    const {
      loading,
      error,
      formData,
      formDataForPreview,
      billingConfig,
      invoice,
      nextQueryParams,
      isSubmitted,
      previewData,
    } = this.state;

    if (loading || isLoading) {
      return <LoadingIndicator />;
    }

    if (error) {
      return <LoadingError />;
    }

    if (!formData || !billingConfig || !formDataForPreview) {
      return null;
    }

    if (isSubmitted && isNewCheckout) {
      const purchasedPlanItem = invoice?.items.find(
        item => item.type === InvoiceItemType.SUBSCRIPTION
      );
      const basePlan = purchasedPlanItem
        ? this.getPlan(purchasedPlanItem.data.plan)
        : this.getPlan(formData.plan);

      return (
        <Grid columns="1fr" rows="max-content 1fr" minHeight="100vh" background="primary">
          <SentryDocumentTitle
            title={t('Checkout Completed')}
            orgSlug={organization.slug}
          />
          <Flex width="100%" justify="center" borderBottom="primary">
            <Flex width="100%" justify="start" padding="2xl" maxWidth="1440px">
              <LogoSentry />
            </Flex>
          </Flex>
          <Flex height="100%" align="center" justify="center">
            <CheckoutSuccess
              invoice={invoice}
              nextQueryParams={nextQueryParams}
              basePlan={basePlan}
              previewData={previewData}
            />
          </Flex>
        </Grid>
      );
    }

    const promotionClaimed = getCompletedOrActivePromotion(promotionData);
    const promo = promotionClaimed?.promotion;

    const discountInfo = promo?.discountInfo;
    const subscriptionDiscountInfo = showSubscriptionDiscount({
      activePlan: this.activePlan,
      discountInfo,
    });

    const overviewProps = {
      formData,
      billingConfig,
      activePlan: this.activePlan,
      onUpdate: this.handleUpdate,
      organization,
      subscription,
      discountInfo: discountInfo ?? undefined,
    };

    const showAnnualTerms =
      subscription.contractInterval === ANNUAL ||
      this.activePlan.contractInterval === ANNUAL;

    const promotionDisclaimerText =
      promotionData?.activePromotions?.[0]?.promotion.discountInfo.disclaimerText;

    const isOnSponsoredPartnerPlan =
      (subscription.partner?.isActive && subscription.isSponsored) || false;

    const renderCheckoutContent = () => (
      <Fragment>
        <CheckoutBody>
          {!isNewCheckout && (
            <SettingsPageHeader
              title="Change Subscription"
              colorSubtitle={subscriptionDiscountInfo}
              data-test-id="change-subscription"
            />
          )}
          {isNewCheckout && (
            <BackButton
              aria-label={t('Back to Subscription Overview')}
              to={`/settings/${organization.slug}/billing/`}
            >
              <Flex gap="sm" align="center">
                <IconArrow direction="left" />
                <span>{t('Back')}</span>
              </Flex>
            </BackButton>
          )}
          {this.renderPartnerAlert()}
          <CheckoutStepsContainer
            data-test-id="checkout-steps"
            isNewCheckout={!!isNewCheckout}
          >
            {this.renderSteps()}
          </CheckoutStepsContainer>
        </CheckoutBody>
        <SidePanel>
          <OverviewContainer isNewCheckout={!!isNewCheckout}>
            {isNewCheckout ? (
              <Cart
                {...overviewProps}
                referrer={this.referrer}
                formDataForPreview={formDataForPreview}
                onSuccess={params => {
                  this.setState(prev => ({...prev, ...params}));
                }}
              />
            ) : checkoutTier === PlanTier.AM3 ? (
              <CheckoutOverviewV2 {...overviewProps} />
            ) : (
              <CheckoutOverview {...overviewProps} />
            )}
            <SupportPrompt>
              {t('Have a question?')}
              <TextOverflow>
                {tct('[help:Find an Answer] or [contact:Ask Support]', {
                  help: (
                    <ExternalLink href="https://sentry.zendesk.com/hc/en-us/categories/17135853065755-Account-Billing" />
                  ),
                  contact: <ZendeskLink subject="Billing Question" source="checkout" />,
                })}
              </TextOverflow>
            </SupportPrompt>
          </OverviewContainer>
          <DisclaimerText>{discountInfo?.disclaimerText}</DisclaimerText>
          {subscription.canCancel && (
            <CancelSubscription>
              <LinkButton
                to={`/settings/${organization.slug}/billing/cancel/`}
                disabled={subscription.cancelAtPeriodEnd}
              >
                {subscription.cancelAtPeriodEnd
                  ? t('Pending Cancellation')
                  : t('Cancel Subscription')}
              </LinkButton>
            </CancelSubscription>
          )}
          {showAnnualTerms && (
            <AnnualTerms>
              {tct(
                `Annual subscriptions require a one-year non-cancellable commitment.
              By using Sentry you agree to our [terms: Terms of Service].`,
                {terms: <a href="https://sentry.io/terms/" />}
              )}
            </AnnualTerms>
          )}
        </SidePanel>
      </Fragment>
    );

    return this.renderParentComponent({
      children: (
        <Flex width={'100%'} background={'secondary'} justify="center" padding="2xl">
          <SentryDocumentTitle
            title={t('Change Subscription')}
            orgSlug={organization.slug}
          />
          {isOnSponsoredPartnerPlan && (
            <Alert.Container>
              <Alert type="info">
                {t(
                  'Your promotional plan with %s ends on %s.',
                  subscription.partner?.partnership.displayName,
                  moment(subscription.contractPeriodEnd).format('ll')
                )}
              </Alert>
            </Alert.Container>
          )}
          {promotionDisclaimerText && (
            <Alert.Container>
              <Alert type="info">{promotionDisclaimerText}</Alert>
            </Alert.Container>
          )}
          {isNewCheckout ? (
            <Stack gap="2xl" align="start" width="100%" maxWidth="1440px">
              <LogoSentry height="24px" />
              <Flex gap="2xl" wrap="wrap" width="100%" align="start" paddingTop="xl">
                {renderCheckoutContent()}
              </Flex>
            </Stack>
          ) : (
            <Grid
              gap="2xl"
              columns={{
                sm: 'auto',
                lg: '3fr 2fr',
              }}
            >
              {renderCheckoutContent()}
            </Grid>
          )}
        </Flex>
      ),
    });
  }
}

const BackButton = styled(Link)`
  align-self: flex-start;
  padding: 0;
  color: ${p => p.theme.textColor};
  display: inline-flex;
`;

const CheckoutBody = styled('div')`
  flex-basis: 0;
  flex-grow: 999;
  min-inline-size: 60%;
`;

const SidePanel = styled('aside')`
  height: max-content;
  position: sticky;
  top: 30px;
  align-self: start;
  flex-grow: 1;
  flex-basis: 25rem;
`;

/**
 * Hide overview at smaller screen sizes in old checkout
 * Bring overview to bottom at smaller screen sizes in new checkout
 * Cancel subscription button is always visible
 */
const OverviewContainer = styled('div')<{isNewCheckout: boolean}>`
  ${p =>
    !p.isNewCheckout &&
    css`
      @media (max-width: ${p.theme.breakpoints.lg}) {
        display: none;
      }
    `}
`;

const SupportPrompt = styled(Panel)`
  display: grid;
  grid-template-columns: repeat(2, auto);
  justify-content: space-between;
  gap: ${p => p.theme.space.md};
  padding: ${p => p.theme.space.xl};
  font-size: ${p => p.theme.fontSize.md};
  color: ${p => p.theme.subText};
  align-items: center;
`;

const CancelSubscription = styled('div')`
  display: grid;
  justify-items: center;
  margin-bottom: ${p => p.theme.space['2xl']};
`;

const DisclaimerText = styled('div')`
  font-size: ${p => p.theme.fontSize.md};
  color: ${p => p.theme.subText};
  text-align: center;
  margin-bottom: ${p => p.theme.space.md};
`;

const PartnerAlertContent = styled('div')`
  display: flex;
  flex-direction: column;
`;

const PartnerAlertTitle = styled('div')`
  font-weight: ${p => p.theme.fontWeight.bold};
  margin-bottom: ${p => p.theme.space.md};
`;

const AnnualTerms = styled(TextBlock)`
  color: ${p => p.theme.subText};
  font-size: ${p => p.theme.fontSize.md};
`;

const CheckoutStepsContainer = styled('div')<{isNewCheckout: boolean}>`
  ${p =>
    p.isNewCheckout &&
    css`
      display: flex;
      flex-direction: column;
      gap: 40px;
      margin-top: ${p.theme.space.md};

      & > :not(:first-child) {
        padding-top: 48px;
        border-top: 2px dashed ${p.theme.border};
      }
    `}
`;

export default withPromotions(withApi(withOrganization(withSubscription(AMCheckout))));<|MERGE_RESOLUTION|>--- conflicted
+++ resolved
@@ -74,11 +74,7 @@
 import AddBillingDetails from 'getsentry/views/amCheckout/steps/addBillingDetails';
 import AddDataVolume from 'getsentry/views/amCheckout/steps/addDataVolume';
 import AddPaymentMethod from 'getsentry/views/amCheckout/steps/addPaymentMethod';
-<<<<<<< HEAD
-=======
 import AddBillingInformation from 'getsentry/views/amCheckout/steps/checkoutV3/addBillingInfo';
-import BillingCycle from 'getsentry/views/amCheckout/steps/checkoutV3/billingCycle';
->>>>>>> f32199c5
 import BuildYourPlan from 'getsentry/views/amCheckout/steps/checkoutV3/buildYourPlan';
 import ChooseYourBillingCycle from 'getsentry/views/amCheckout/steps/checkoutV3/chooseYourBillingCycle';
 import ContractSelect from 'getsentry/views/amCheckout/steps/contractSelect';
@@ -301,11 +297,12 @@
       : OnDemandSpend;
 
     if (isNewCheckout) {
-<<<<<<< HEAD
-      return [BuildYourPlan, SetSpendLimit, ChooseYourBillingCycle];
-=======
-      return [BuildYourPlan, SetSpendLimit, BillingCycle, AddBillingInformation];
->>>>>>> f32199c5
+      return [
+        BuildYourPlan,
+        SetSpendLimit,
+        ChooseYourBillingCycle,
+        AddBillingInformation,
+      ];
     }
 
     const preAM3Tiers = [PlanTier.AM1, PlanTier.AM2];
