import SentryDocumentTitle from 'sentry/components/sentryDocumentTitle';
import {t} from 'sentry/locale';
import type {RouteComponentProps} from 'sentry/types/legacyReactRouter';
import type {Organization} from 'sentry/types/organization';
import withOrganization from 'sentry/utils/withOrganization';
import SettingsPageHeader from 'sentry/views/settings/components/settingsPageHeader';
import {OrganizationRegionAction} from 'sentry/views/settings/organizationGeneralSettings/organizationRegionAction';

import withSubscription from 'getsentry/components/withSubscription';
import type {Subscription} from 'getsentry/types';
import {GDPRPanel} from 'getsentry/views/legalAndCompliance/gdprPanel';
import {TermsAndConditions} from 'getsentry/views/legalAndCompliance/termsAndConditions';
import SubscriptionPageContainer from 'getsentry/views/subscriptionPage/components/subscriptionPageContainer';

type Props = RouteComponentProps<unknown, unknown> & {
  organization: Organization;
  subscription: Subscription;
};

function LegalAndCompliance(props: Props) {
  return (
    <SubscriptionPageContainer background="secondary" organization={props.organization}>
      <SentryDocumentTitle title={t('Legal & Compliance')} />
      <SettingsPageHeader
        title="Legal & Compliance"
        action={OrganizationRegionAction({organization: props.organization})}
      />
      <TermsAndConditions {...props} />
      <GDPRPanel subscription={props.subscription} />
<<<<<<< HEAD
    </div>
=======
      <BillingDetailsPanel
        organization={props.organization}
        subscription={props.subscription}
        title={t('Company Details')}
        isNewBillingUI={isNewBillingUI}
        analyticsEvent="legal_and_compliance.updated_billing_details"
      />
    </SubscriptionPageContainer>
>>>>>>> 5d7b002b
  );
}

export default withOrganization(withSubscription(LegalAndCompliance));<|MERGE_RESOLUTION|>--- conflicted
+++ resolved
@@ -27,18 +27,7 @@
       />
       <TermsAndConditions {...props} />
       <GDPRPanel subscription={props.subscription} />
-<<<<<<< HEAD
-    </div>
-=======
-      <BillingDetailsPanel
-        organization={props.organization}
-        subscription={props.subscription}
-        title={t('Company Details')}
-        isNewBillingUI={isNewBillingUI}
-        analyticsEvent="legal_and_compliance.updated_billing_details"
-      />
     </SubscriptionPageContainer>
->>>>>>> 5d7b002b
   );
 }
 
