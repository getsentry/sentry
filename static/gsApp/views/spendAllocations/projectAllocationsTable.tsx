import {useMemo} from 'react';
import styled from '@emotion/styled';

import {Tooltip} from 'sentry/components/core/tooltip';
import {t} from 'sentry/locale';
import {space} from 'sentry/styles/space';
import type {DataCategory} from 'sentry/types/core';

import {getCategoryInfoFromPlural} from 'getsentry/utils/dataCategory';

import AllocationRow from './components/allocationRow';
import {Centered, Divider, HalvedWithDivider} from './components/styles';
import type {SpendAllocation} from './components/types';
import type {BigNumUnits} from './utils';
import {midPeriod} from './utils';

type Props = {
  deleteSpendAllocation: (
    selectedMetric: DataCategory | null,
    targetId: number,
    targetType: string,
    timestamp: number
  ) => (e: React.MouseEvent) => void;
  metricUnit: BigNumUnits;
  openForm: (formData?: SpendAllocation) => (e: React.MouseEvent) => void;
  selectedMetric: DataCategory;
  spendAllocations?: SpendAllocation[];
};

function ProjectAllocationsTable({
  deleteSpendAllocation,
  metricUnit,
  openForm,
  selectedMetric,
  spendAllocations = [],
}: Props) {
  const filteredMetrics: SpendAllocation[] = useMemo(() => {
    const filtered = spendAllocations.filter(
      allocation =>
        allocation.billingMetric === getCategoryInfoFromPlural(selectedMetric)?.name &&
        allocation.targetType === 'Project'
    );
    // NOTE: This will NOT work once we include multiple layers. We'll need to construct a tree
    return filtered;
  }, [spendAllocations, selectedMetric]);

  return (
    <Wrapper>
      <Table data-test-id="allocations-table">
        <colgroup>
          <col />
          <col style={{width: '15%'}} />
          <col style={{width: '15%'}} />
          <col style={{width: '15%'}} />
          <col style={{width: '15%'}} />
          <col style={{width: '15%'}} />
        </colgroup>
        <tbody>
          <tr>
            <HeaderCell>{t('Project')}</HeaderCell>
            <HeaderCell style={{textAlign: 'right'}}>
              <Tooltip title="Allocated events are guaranteed for your specified projects. If your project goes past its allocated amount, the extra events will consume the root allocation for the organization">
                {t('Allocated')}
              </Tooltip>
            </HeaderCell>
            <HeaderCell>
              <HalvedWithDivider>
                <Centered>{t('Spend')}</Centered>
                <Centered>
                  <Divider />
                </Centered>
                <Centered>{t('Events')}</Centered>
              </HalvedWithDivider>
            </HeaderCell>
            <HeaderCell style={{textAlign: 'right'}}>
              <Tooltip title="Consumed events indicate your usage per allocation">
                {t('Consumed')}
              </Tooltip>
            </HeaderCell>
            <HeaderCell>
              <HalvedWithDivider>
                <Centered>Spend</Centered>
                <Centered>
                  <Divider />
                </Centered>
                <Centered>Events</Centered>
              </HalvedWithDivider>
            </HeaderCell>
            <HeaderCell />
          </tr>
          {filteredMetrics.map(a => (
            <AllocationRow
              key={a.id}
              allocation={a}
              deleteAction={deleteSpendAllocation(
                selectedMetric,
                a.targetId,
                a.targetType,
                midPeriod(a.period)
              )}
              openForm={openForm(a)}
              metricUnit={metricUnit}
            />
          ))}
          {!filteredMetrics.length && (
            <tr>
              <TableData data-test-id="no-allocations">
                {t('No allocations set')}
              </TableData>
            </tr>
          )}
        </tbody>
      </Table>
    </Wrapper>
  );
}

export default ProjectAllocationsTable;

const Wrapper = styled('div')`
  margin: ${space(2)} 0;
`;

const Table = styled('table')`
<<<<<<< HEAD
  background: ${p => p.theme.tokens.background.primary};
  border-radius: ${p => p.theme.borderRadius};
=======
  background: ${p => p.theme.background};
  border-radius: ${p => p.theme.radius.md};
>>>>>>> 24b7a1e4
  border-collapse: separate;
  border: 1px ${p => 'solid ' + p.theme.border};
  box-shadow: ${p => p.theme.dropShadowMedium};
  margin-bottom: ${space(2)};
  width: 100%;
`;

const HeaderCell = styled('th')`
  color: ${p => p.theme.subText};
  font-size: ${p => p.theme.fontSize.sm};
  font-weight: 600;
  text-transform: uppercase;
  border-radius: ${p => p.theme.radius.md} ${p => p.theme.radius.md} 0 0;
  background: ${p => p.theme.backgroundSecondary};
  padding: ${space(1)} ${space(2)};
`;

const TableData = styled('td')`
  padding: ${space(2)};
`;<|MERGE_RESOLUTION|>--- conflicted
+++ resolved
@@ -122,13 +122,8 @@
 `;
 
 const Table = styled('table')`
-<<<<<<< HEAD
   background: ${p => p.theme.tokens.background.primary};
-  border-radius: ${p => p.theme.borderRadius};
-=======
-  background: ${p => p.theme.background};
   border-radius: ${p => p.theme.radius.md};
->>>>>>> 24b7a1e4
   border-collapse: separate;
   border: 1px ${p => 'solid ' + p.theme.border};
   box-shadow: ${p => p.theme.dropShadowMedium};
