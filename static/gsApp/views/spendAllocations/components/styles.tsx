import styled from '@emotion/styled';

import {space} from 'sentry/styles/space';

export const Card = styled('div')`
<<<<<<< HEAD
  background: ${p => p.theme.tokens.background.primary};
  border-radius: ${p => p.theme.borderRadius};
=======
  background: ${p => p.theme.background};
  border-radius: ${p => p.theme.radius.md};
>>>>>>> 24b7a1e4
  border: 1px ${p => 'solid ' + p.theme.border};
  box-shadow: ${p => p.theme.dropShadowMedium};
  margin: ${space(2)} 0;
  padding: ${space(2)};
`;

export const HalvedGrid = styled('div')`
  display: grid;
  grid-template-columns: repeat(2, 1fr);
  align-items: center;
  gap: ${space(4)};
`;

export const HalvedWithDivider = styled('div')`
  display: grid;
  grid-template-columns: 2fr 1fr 2fr;
  align-items: center;
  margin: 8px 0;
`;

export const Divider = styled('span')`
  border-right: 1px solid ${p => p.theme.border};
  margin: 0 ${space(1)};
  height: ${space(3)};
`;

export const Centered = styled('div')`
  display: flex;
  align-items: center;
  justify-content: center;
`;<|MERGE_RESOLUTION|>--- conflicted
+++ resolved
@@ -3,13 +3,8 @@
 import {space} from 'sentry/styles/space';
 
 export const Card = styled('div')`
-<<<<<<< HEAD
   background: ${p => p.theme.tokens.background.primary};
-  border-radius: ${p => p.theme.borderRadius};
-=======
-  background: ${p => p.theme.background};
   border-radius: ${p => p.theme.radius.md};
->>>>>>> 24b7a1e4
   border: 1px ${p => 'solid ' + p.theme.border};
   box-shadow: ${p => p.theme.dropShadowMedium};
   margin: ${space(2)} 0;
