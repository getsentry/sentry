import moment from 'moment-timezone';
import {OrganizationFixture} from 'sentry-fixture/organization';

import {MetricHistoryFixture} from 'getsentry-test/fixtures/metricHistory';
import {
  DynamicSamplingReservedBudgetFixture,
  ReservedBudgetMetricHistoryFixture,
  SeerReservedBudgetFixture,
} from 'getsentry-test/fixtures/reservedBudget';
import {
  Am3DsEnterpriseSubscriptionFixture,
  SubscriptionFixture,
  SubscriptionWithSeerFixture,
} from 'getsentry-test/fixtures/subscription';
import {UsageTotalFixture} from 'getsentry-test/fixtures/usageTotal';
import {render, screen, userEvent, within} from 'sentry-test/reactTestingLibrary';

import {DataCategory} from 'sentry/types/core';

import {GIGABYTE, UNLIMITED_RESERVED} from 'getsentry/constants';
import SubscriptionStore from 'getsentry/stores/subscriptionStore';
import {OnDemandBudgetMode, type Subscription} from 'getsentry/types';
import {MILLISECONDS_IN_HOUR} from 'getsentry/utils/billing';
import {
  calculateCategoryOnDemandUsage,
  calculateCategoryPrepaidUsage,
  CombinedUsageTotals,
  UsageTotals,
} from 'getsentry/views/subscriptionPage/usageTotals';

describe('Subscription > UsageTotals', function () {
  const totals = UsageTotalFixture({
    accepted: 26,
    dropped: 10,
    droppedOverQuota: 7,
    droppedSpikeProtection: 1,
    droppedOther: 2,
  });

  const organization = OrganizationFixture();
  let subscription!: Subscription;

  beforeEach(() => {
    subscription = SubscriptionFixture({
      organization,
      plan: 'am3_business',
    });
    SubscriptionStore.set(organization.slug, subscription);
  });

  afterEach(() => {
    SubscriptionStore.init();
  });

  it('calculates error totals and renders them', async function () {
    subscription.categories.errors = MetricHistoryFixture({
      usage: 26,
    });
    render(
      <UsageTotals
        category={DataCategory.ERRORS}
        totals={totals}
        reservedUnits={100_000}
        prepaidUnits={100_000}
        subscription={subscription}
        organization={organization}
        displayMode="usage"
      />
    );

    expect(screen.getByText('Errors usage this period')).toBeInTheDocument();
    expect(screen.getByTestId('reserved-errors')).toHaveTextContent('100K Reserved');
    expect(screen.getByText('26')).toBeInTheDocument();

    // Expand usage table
    await userEvent.click(screen.getByRole('button'));

    expect(
      screen.getByRole('row', {name: 'Errors Quantity % of Errors'})
    ).toBeInTheDocument();
    expect(screen.getByRole('row', {name: 'Accepted 26 72%'})).toBeInTheDocument();
    expect(screen.getByRole('row', {name: 'Total Dropped 10 28%'})).toBeInTheDocument();
    expect(screen.getByRole('row', {name: 'Over Quota 7 19%'})).toBeInTheDocument();
    expect(screen.getByRole('row', {name: 'Spike Protection 1 3%'})).toBeInTheDocument();
    expect(screen.getByRole('row', {name: 'Other 2 6%'})).toBeInTheDocument();
  });

  it('renders transaction event totals with feature', async function () {
    const am2Subscription = SubscriptionFixture({
      organization,
      plan: 'am2_business',
    });
    am2Subscription.categories.transactions = MetricHistoryFixture({
      usage: 26,
    });
    SubscriptionStore.set(organization.slug, am2Subscription);
    render(
      <UsageTotals
        showEventBreakdown
        category={DataCategory.TRANSACTIONS}
        totals={totals}
        eventTotals={{transactions: totals, profiles: totals}}
        reservedUnits={100_000}
        prepaidUnits={100_000}
        subscription={am2Subscription}
        organization={organization}
        displayMode="usage"
      />
    );

    expect(screen.getByTestId('reserved-transactions')).toHaveTextContent(
      '100K Reserved'
    );
    expect(screen.getByText('26')).toBeInTheDocument();

    // Expand usage table
    await userEvent.click(screen.getByRole('button'));

    expect(
      screen.getByRole('columnheader', {name: 'Transaction Events'})
    ).toBeInTheDocument();
    expect(
      screen.getByRole('columnheader', {name: 'Profile Events'})
    ).toBeInTheDocument();
  });

  it('renders continuous profiling totals', async function () {
    subscription.categories.profileDuration = MetricHistoryFixture({
      usage: 15 * MILLISECONDS_IN_HOUR,
    });
    const profileDurationTotals = UsageTotalFixture({
      accepted: 15 * MILLISECONDS_IN_HOUR,
      dropped: 0,
      droppedOverQuota: 0,
      droppedSpikeProtection: 0,
      droppedOther: 0,
    });

    const profileChunksTotals = UsageTotalFixture({
      accepted: 0,
      dropped: 5 * MILLISECONDS_IN_HOUR,
      droppedOverQuota: 0,
      droppedSpikeProtection: 0,
      droppedOther: 0,
    });

    const profilesTotals = UsageTotalFixture({
      accepted: 0,
      dropped: 5 * MILLISECONDS_IN_HOUR,
      droppedOverQuota: 0,
      droppedSpikeProtection: 0,
      droppedOther: 0,
    });

    render(
      <UsageTotals
        category={DataCategory.PROFILE_DURATION}
        totals={profileDurationTotals}
        eventTotals={{profileChunks: profileChunksTotals, profiles: profilesTotals}}
        subscription={subscription}
        organization={organization}
        displayMode="usage"
      />
    );

    expect(
      screen.getByText('Continuous profile hours usage this period')
    ).toBeInTheDocument();
    expect(screen.getByText('15')).toBeInTheDocument();

    // Expand usage table
    await userEvent.click(screen.getByRole('button'));

    expect(
      screen.getByRole('row', {
        name: 'Continuous Profile Hours Quantity % of Continuous Profile Hours',
      })
    ).toBeInTheDocument();
    expect(screen.getByRole('row', {name: 'Accepted 15 60%'})).toBeInTheDocument();
    expect(
      screen.getByRole('row', {name: 'Total Dropped (estimated) 10 40%'})
    ).toBeInTheDocument();
    expect(screen.getByRole('row', {name: 'Over Quota 0 0%'})).toBeInTheDocument();
    expect(screen.getByRole('row', {name: 'Spike Protection 0 0%'})).toBeInTheDocument();
    expect(screen.getByRole('row', {name: 'Other 0 0%'})).toBeInTheDocument();
  });

  it('does not include profiles for estimates on non-AM3 plans', async function () {
    const profileDurationTotals = UsageTotalFixture({
      accepted: 15 * MILLISECONDS_IN_HOUR,
      dropped: 0,
      droppedOverQuota: 0,
      droppedSpikeProtection: 0,
      droppedOther: 0,
    });

    const profileChunksTotals = UsageTotalFixture({
      accepted: 0,
      dropped: 5 * MILLISECONDS_IN_HOUR,
      droppedOverQuota: 0,
      droppedSpikeProtection: 0,
      droppedOther: 0,
    });

    const profilesTotals = UsageTotalFixture({
      accepted: 0,
      dropped: 5 * MILLISECONDS_IN_HOUR,
      droppedOverQuota: 0,
      droppedSpikeProtection: 0,
      droppedOther: 0,
    });

    const am2Subscription = SubscriptionFixture({
      organization,
      plan: 'am2_business',
    });
    SubscriptionStore.set(organization.slug, am2Subscription);
    am2Subscription.categories.profileDuration = MetricHistoryFixture({
      usage: 15 * MILLISECONDS_IN_HOUR,
    });

    render(
      <UsageTotals
        category={DataCategory.PROFILE_DURATION}
        totals={profileDurationTotals}
        eventTotals={{profileChunks: profileChunksTotals, profiles: profilesTotals}}
        subscription={am2Subscription}
        organization={organization}
        displayMode="usage"
      />
    );

    expect(
      screen.getByText('Continuous profile hours usage this period')
    ).toBeInTheDocument();
    expect(screen.getByText('15')).toBeInTheDocument();

    // Expand usage table
    await userEvent.click(screen.getByRole('button'));

    expect(
      screen.getByRole('row', {
        name: 'Continuous Profile Hours Quantity % of Continuous Profile Hours',
      })
    ).toBeInTheDocument();
    expect(screen.getByRole('row', {name: 'Accepted 15 75%'})).toBeInTheDocument();
    expect(
      screen.getByRole('row', {name: 'Total Dropped (estimated) 5 25%'})
    ).toBeInTheDocument();
    expect(screen.getByRole('row', {name: 'Over Quota 0 0%'})).toBeInTheDocument();
    expect(screen.getByRole('row', {name: 'Spike Protection 0 0%'})).toBeInTheDocument();
    expect(screen.getByRole('row', {name: 'Other 0 0%'})).toBeInTheDocument();
  });

  it('does not render transaction event totals without feature', async function () {
    const am2Subscription = SubscriptionFixture({
      organization,
      plan: 'am2_business',
    });
    am2Subscription.categories.transactions = MetricHistoryFixture({
      usage: 26,
    });
    SubscriptionStore.set(organization.slug, am2Subscription);
    render(
      <UsageTotals
        category={DataCategory.TRANSACTIONS}
        totals={totals}
        eventTotals={{transactions: totals, profiles: totals}}
        reservedUnits={100_000}
        prepaidUnits={100_000}
        subscription={am2Subscription}
        organization={organization}
        displayMode="usage"
      />
    );

    expect(screen.getByTestId('reserved-transactions')).toHaveTextContent(
      '100K Reserved'
    );
    expect(screen.getByText('26')).toBeInTheDocument();

    // Expand usage table
    await userEvent.click(screen.getByRole('button'));

    expect(
      screen.queryByRole('columnheader', {name: 'Transaction Events'})
    ).not.toBeInTheDocument();
    expect(
      screen.queryByRole('columnheader', {name: 'Profile Events'})
    ).not.toBeInTheDocument();
  });

  it('formats units', async function () {
    subscription.categories.attachments = MetricHistoryFixture({
      usage: 26,
    });
    render(
      <UsageTotals
        category={DataCategory.ATTACHMENTS}
        totals={totals}
        reservedUnits={100}
        prepaidUnits={100}
        subscription={subscription}
        organization={organization}
        displayMode="usage"
      />
    );
    expect(screen.getByTestId('reserved-attachments')).toHaveTextContent(
      '100 GB Reserved'
    );

    // Expand usage table
    await userEvent.click(screen.getByRole('button'));

    expect(
      screen.getByRole('row', {name: 'Attachments Quantity % of Attachments'})
    ).toBeInTheDocument();
    expect(screen.getByRole('row', {name: 'Accepted 26 B 72%'})).toBeInTheDocument();
    expect(screen.getByRole('row', {name: 'Total Dropped 10 B 28%'})).toBeInTheDocument();
    expect(screen.getByRole('row', {name: 'Over Quota 7 B 19%'})).toBeInTheDocument();
    expect(
      screen.getByRole('row', {name: 'Spike Protection 1 B 3%'})
    ).toBeInTheDocument();
    expect(screen.getByRole('row', {name: 'Other 2 B 6%'})).toBeInTheDocument();
  });

  it('renders default stats with no billing history', function () {
    subscription = SubscriptionFixture({
      organization,
      plan: 'am2_business',
    });
    render(
      <UsageTotals
        category={DataCategory.TRANSACTIONS}
        subscription={subscription}
        organization={organization}
        displayMode="usage"
      />
    );

    expect(screen.getByText('Performance units usage this period')).toBeInTheDocument();
    expect(screen.getByText('0')).toBeInTheDocument();
  });

  it('renders gifted errors', function () {
    subscription.categories.errors = MetricHistoryFixture({usage: 175_000});
    render(
      <UsageTotals
        category={DataCategory.ERRORS}
        totals={UsageTotalFixture({accepted: 175_000})}
        reservedUnits={50_000}
        freeUnits={150_000}
        prepaidUnits={200_000}
        subscription={subscription}
        organization={organization}
        displayMode="usage"
      />
    );

    expect(screen.getByText('175,000')).toBeInTheDocument();
    expect(screen.getByTestId('gifted-errors')).toHaveTextContent(
      '50K Reserved + 150K Gifted'
    );
  });

  it('renders gifted transactions', function () {
    subscription = SubscriptionFixture({
      organization,
      plan: 'am2_business',
    });
    subscription.categories.transactions = MetricHistoryFixture({});
    render(
      <UsageTotals
        category={DataCategory.TRANSACTIONS}
        totals={totals}
        reservedUnits={100_000}
        freeUnits={200_000}
        prepaidUnits={300_000}
        subscription={subscription}
        organization={organization}
        displayMode="usage"
      />
    );
    expect(screen.getByTestId('gifted-transactions')).toHaveTextContent(
      '100K Reserved + 200K Gifted'
    );
  });

  it('does not render gifted transactions with unlimited quota', function () {
    subscription = SubscriptionFixture({
      organization,
      plan: 'am2_business',
    });
    subscription.categories.transactions = MetricHistoryFixture({});
    render(
      <UsageTotals
        category={DataCategory.TRANSACTIONS}
        totals={totals}
        reservedUnits={UNLIMITED_RESERVED}
        freeUnits={200_000}
        prepaidUnits={UNLIMITED_RESERVED}
        subscription={subscription}
        organization={organization}
        displayMode="usage"
      />
    );
    expect(screen.getByTestId('reserved-transactions')).toHaveTextContent('∞ Reserved');
  });

  it('renders gifted attachments', function () {
    render(
      <UsageTotals
        category={DataCategory.ATTACHMENTS}
        totals={totals}
        freeUnits={2}
        reservedUnits={1}
        prepaidUnits={1}
        subscription={subscription}
        organization={organization}
        displayMode="usage"
      />
    );
    expect(screen.getByTestId('gifted-attachments')).toHaveTextContent(
      '1 GB Reserved + 2 GB Gifted'
    );
  });

  it('renders accepted percentage for attachments', function () {
    subscription.categories.attachments = MetricHistoryFixture({
      usage: GIGABYTE * 0.6,
    });
    const attachments = UsageTotalFixture({accepted: GIGABYTE * 0.6});
    render(
      <UsageTotals
        category={DataCategory.ATTACHMENTS}
        totals={attachments}
        reservedUnits={1}
        prepaidUnits={1}
        subscription={subscription}
        organization={organization}
        displayMode="usage"
      />
    );
    expect(screen.getByText('600 MB')).toBeInTheDocument();
  });

  it('renders accepted percentage for errors', function () {
    const errors = UsageTotalFixture({accepted: 92_400});
    subscription.categories.errors = MetricHistoryFixture({
      usage: 92_400,
    });
    render(
      <UsageTotals
        category={DataCategory.ERRORS}
        totals={errors}
        reservedUnits={100_000}
        prepaidUnits={100_000}
        subscription={subscription}
        organization={organization}
        displayMode="usage"
      />
    );
    expect(screen.getByText('92,400')).toBeInTheDocument();
  });

  it('renders accepted percentage for transactions', function () {
    subscription = SubscriptionFixture({
      organization,
      plan: 'am2_business',
    });
    const transactions = UsageTotalFixture({accepted: 200_000});
    subscription.categories.transactions = MetricHistoryFixture({
      usage: 200_000,
    });
    render(
      <UsageTotals
        category={DataCategory.TRANSACTIONS}
        totals={transactions}
        reservedUnits={100_000}
        prepaidUnits={100_000}
        subscription={subscription}
        organization={organization}
        displayMode="usage"
      />
    );
    expect(screen.getByText('200,000')).toBeInTheDocument();
  });

  it('renders true forward', function () {
    render(
      <UsageTotals
        trueForward
        category={DataCategory.ERRORS}
        totals={totals}
        reservedUnits={100_000}
        prepaidUnits={100_000}
        subscription={subscription}
        organization={organization}
        displayMode="usage"
      />
    );
    expect(screen.getByTestId('reserved-errors')).toHaveTextContent(
      '100K Reserved (True Forward)'
    );
  });

  it('renders soft cap type on demand', function () {
    render(
      <UsageTotals
        softCapType="ON_DEMAND"
        category={DataCategory.ERRORS}
        totals={totals}
        reservedUnits={100_000}
        prepaidUnits={100_000}
        subscription={subscription}
        organization={organization}
        displayMode="usage"
      />
    );
    expect(screen.getByTestId('reserved-errors')).toHaveTextContent(
      '100K Reserved (On Demand)'
    );
  });

  it('renders soft cap type true forward', function () {
    render(
      <UsageTotals
        softCapType="TRUE_FORWARD"
        category={DataCategory.ERRORS}
        totals={totals}
        reservedUnits={100_000}
        prepaidUnits={100_000}
        subscription={subscription}
        organization={organization}
        displayMode="usage"
      />
    );
    expect(screen.getByTestId('reserved-errors')).toHaveTextContent(
      '100K Reserved (True Forward)'
    );
  });

  it('renders true forward with gifted amount', function () {
    render(
      <UsageTotals
        trueForward
        category={DataCategory.ERRORS}
        totals={totals}
        reservedUnits={100_000}
        prepaidUnits={100_000}
        freeUnits={50_000}
        subscription={subscription}
        organization={organization}
        displayMode="usage"
      />
    );
    expect(screen.getByTestId('gifted-errors')).toHaveTextContent(
      '100K Reserved (True Forward) + 50K Gifted'
    );
  });

  it('renders soft cap type on demand with gifted amount', function () {
    render(
      <UsageTotals
        softCapType="ON_DEMAND"
        category={DataCategory.ERRORS}
        totals={totals}
        reservedUnits={100_000}
        prepaidUnits={100_000}
        freeUnits={50_000}
        subscription={subscription}
        organization={organization}
        displayMode="usage"
      />
    );
    expect(screen.getByTestId('gifted-errors')).toHaveTextContent(
      '100K Reserved (On Demand) + 50K Gifted'
    );
  });

  it('renders soft cap type true forward with gifted amount', function () {
    render(
      <UsageTotals
        softCapType="TRUE_FORWARD"
        category={DataCategory.ERRORS}
        totals={totals}
        reservedUnits={100_000}
        prepaidUnits={100_000}
        freeUnits={50_000}
        subscription={subscription}
        organization={organization}
        displayMode="usage"
      />
    );
    expect(screen.getByTestId('gifted-errors')).toHaveTextContent(
      '100K Reserved (True Forward) + 50K Gifted'
    );
  });

  it('renders usage card with Trial if an active trial exists', function () {
    subscription.productTrials = [
      {
        category: DataCategory.REPLAYS,
        isStarted: true,
        reasonCode: 1001,
        startDate: moment().utc().subtract(10, 'days').format(),
        endDate: moment().utc().add(20, 'days').format(),
      },
    ];
    render(
      <UsageTotals
        category={DataCategory.REPLAYS}
        totals={totals}
        reservedUnits={500}
        prepaidUnits={500}
        subscription={subscription}
        organization={organization}
        displayMode="usage"
      />
    );

    expect(screen.getByText('Replays trial usage this period')).toBeInTheDocument();
    expect(screen.queryByText('Start trial')).not.toBeInTheDocument();
  });

  it('renders usage card with Start trial button if a potential trial exists', function () {
    subscription.productTrials = [
      {
        category: DataCategory.REPLAYS,
        isStarted: false,
        reasonCode: 1001,
        startDate: undefined,
        endDate: moment().utc().add(20, 'years').format(),
      },
    ];
    render(
      <UsageTotals
        category={DataCategory.REPLAYS}
        totals={totals}
        reservedUnits={500}
        prepaidUnits={500}
        subscription={subscription}
        organization={organization}
        displayMode="usage"
      />
    );

    expect(screen.getByText('Replays usage this period')).toBeInTheDocument();
    expect(screen.queryByText('Replays Trial')).not.toBeInTheDocument();
    expect(screen.getByText('Start trial')).toBeInTheDocument();
  });

  it('renders usage card as normal if trial has ended', function () {
    subscription.productTrials = [
      {
        category: DataCategory.REPLAYS,
        isStarted: true,
        reasonCode: 1001,
        startDate: moment().utc().subtract(10, 'days').format(),
        endDate: moment().utc().subtract(1, 'days').format(),
      },
    ];
    render(
      <UsageTotals
        category={DataCategory.REPLAYS}
        totals={totals}
        reservedUnits={500}
        prepaidUnits={500}
        subscription={subscription}
        organization={organization}
        displayMode="usage"
      />
    );

    expect(screen.getByText('Replays usage this period')).toBeInTheDocument();
    expect(screen.queryByText('Replays Trial')).not.toBeInTheDocument();
    expect(screen.queryByText('Start trial')).not.toBeInTheDocument();
  });

  it('renders total usage in dollars', () => {
    const spendSubscription = SubscriptionFixture({
      organization,
      plan: 'am2_team',
      planTier: 'am2',
    });
    const prepaidUsage = 100_000;
    const prepaid = prepaidUsage * 2;
    spendSubscription.categories.errors = MetricHistoryFixture({
      prepaid,
      reserved: prepaid,
      usage: prepaidUsage,
    });
    const spendTotals = UsageTotalFixture({
      accepted: prepaidUsage,
      dropped: 100_000,
    });
    render(
      <UsageTotals
        category={DataCategory.ERRORS}
        totals={spendTotals}
        reservedUnits={200_000}
        prepaidUnits={200_000}
        subscription={spendSubscription}
        organization={organization}
        displayMode="cost"
      />
    );

    expect(screen.getByText('Errors spend this period')).toBeInTheDocument();
    expect(screen.getByText('$32 Included in Subscription')).toBeInTheDocument();
    expect(screen.getByText('50% of $32')).toBeInTheDocument();
  });

  it('renders total usage', () => {
    const spendSubscription = SubscriptionFixture({
      organization,
      plan: 'am2_team',
      planTier: 'am2',
    });
    const prepaidUsage = 100_000;
    const prepaid = prepaidUsage * 2;
    spendSubscription.categories.errors = MetricHistoryFixture({
      prepaid,
      reserved: prepaid,
      usage: prepaidUsage,
    });
    const spendTotals = UsageTotalFixture({
      accepted: prepaidUsage,
      dropped: 100_000,
    });
    render(
      <UsageTotals
        category={DataCategory.ERRORS}
        totals={spendTotals}
        reservedUnits={200_000}
        prepaidUnits={200_000}
        subscription={spendSubscription}
        organization={organization}
        displayMode="usage"
      />
    );

    expect(screen.getByText('Errors usage this period')).toBeInTheDocument();
    const totalUsageContainer = screen.getByText('Total Usage');
    expect(totalUsageContainer).toBeInTheDocument();
    expect(totalUsageContainer.parentElement).toHaveTextContent('100,000Total Usage');
    expect(screen.getByText('100K of 200K')).toBeInTheDocument();
  });

  it('displays plan usage when there is no spend', () => {
    subscription.categories.errors = MetricHistoryFixture({
      usage: 26,
    });
    render(
      <UsageTotals
        category={DataCategory.ERRORS}
        totals={totals}
        reservedUnits={100_000}
        prepaidUnits={100_000}
        subscription={subscription}
        organization={organization}
        displayMode="cost"
      />
    );

    // Spend is 0, so we should display included plan usage
    expect(screen.getByText('Included in Subscription')).toBeInTheDocument();
    expect(screen.getByText('26 of 100K')).toBeInTheDocument();
  });

  it('displays shared On-Demand max available when another category has used some', () => {
    organization.features = ['ondemand-budgets'];
    const onDemandCategoryMax = 8000;
    const onDemandSubscription = SubscriptionFixture({
      organization,
      plan: 'am2_team',
      planTier: 'am2',
      onDemandBudgets: {
        budgetMode: OnDemandBudgetMode.SHARED,
        enabled: true,
        onDemandSpendUsed: onDemandCategoryMax,
        sharedMaxBudget: onDemandCategoryMax,
      },
    });
    const prepaid = 200_000;
    onDemandSubscription.categories.errors = MetricHistoryFixture({
      prepaid,
      reserved: prepaid,
      // Errors uses half of the shared on demand budget
      onDemandSpendUsed: onDemandCategoryMax / 2,
    });
    // Performance uses some as well
    onDemandSubscription.categories.transactions = MetricHistoryFixture({
      onDemandSpendUsed: onDemandCategoryMax / 4,
    });

    render(
      <UsageTotals
        category={DataCategory.ERRORS}
        totals={totals}
        reservedUnits={100_000}
        prepaidUnits={100_000}
        subscription={onDemandSubscription}
        organization={organization}
        displayMode="cost"
      />
    );

    // Errors has used 50% and it could spend another $20 since performance has used $20
    expect(screen.getByText('$40 of $60 ($80 max)')).toBeInTheDocument();
    expect(
      screen.getByText('$32 Included in Subscription + $40 On-Demand')
    ).toBeInTheDocument();
  });

  it('displays pay-as-you-go max available when another category has used some', () => {
    organization.features = ['ondemand-budgets'];
    const onDemandCategoryMax = 8000;
    const paygSubscription = SubscriptionFixture({
      organization,
      plan: 'am3_team',
      planTier: 'am3',
      onDemandMaxSpend: 8000,
    });
    const prepaid = 200_000;
    paygSubscription.categories.errors = MetricHistoryFixture({
      prepaid,
      reserved: prepaid,
      // Errors uses half of the shared on demand budget
      onDemandSpendUsed: onDemandCategoryMax / 2,
    });
    // Spans uses some as well
    paygSubscription.categories.spans = MetricHistoryFixture({
      onDemandSpendUsed: onDemandCategoryMax / 4,
    });

    render(
      <UsageTotals
        category={DataCategory.ERRORS}
        totals={totals}
        reservedUnits={100_000}
        prepaidUnits={100_000}
        subscription={paygSubscription}
        organization={organization}
        displayMode="cost"
      />
    );

    // Errors has used 50% and it could spend another $20 since performance has used $20
    expect(screen.getByText('$40 of $60 ($80 max)')).toBeInTheDocument();
    expect(
      screen.getByText('$51 Included in Subscription + $40 Pay-as-you-go')
    ).toBeInTheDocument();
  });

  it('renders onDemandUsage when over prepaidTotal', function () {
    const usageTotals = UsageTotalFixture({
      accepted: 150_000,
      dropped: 10,
      droppedOverQuota: 7,
      droppedSpikeProtection: 1,
      droppedOther: 2,
    });

    organization.features = ['ondemand-budgets'];
    const paygSubscription = SubscriptionFixture({
      organization,
      plan: 'am3_team',
      planTier: 'am3',
      onDemandMaxSpend: 10_00, // $10.00
    });

    paygSubscription.categories.errors = MetricHistoryFixture({
      reserved: 100_000,
      onDemandQuantity: 50_000,
      usage: 150_000,
    });

    render(
      <UsageTotals
        category={DataCategory.ERRORS}
        totals={usageTotals}
        reservedUnits={100_000}
        prepaidUnits={100_000}
        subscription={paygSubscription}
        organization={organization}
        displayMode="usage"
      />
    );

    // Test the header section
    expect(screen.getByText('Errors usage this period')).toBeInTheDocument();
    expect(screen.getByTestId('reserved-errors')).toHaveTextContent('100K Reserved');

    // Test the Pay-as-you-go section
    expect(screen.getByText('Pay-as-you-go')).toBeInTheDocument();
    expect(screen.getByText('50,000')).toBeInTheDocument(); // On-demand usage amount

    // Test the included subscription section
    const includedSection = screen.getByText('Included in Subscription').parentElement;
    expect(includedSection).toHaveTextContent('100K of 100K');

    // Test the total usage section
    const totalUsageSection = screen.getByText('Total Usage').parentElement;
    expect(totalUsageSection).toHaveTextContent('150,000');

    // Verify expand button exists
    expect(screen.getByLabelText('Expand usage totals')).toBeInTheDocument();

    // Test the usage bars are rendered
    const usageBarContainer = document.querySelector('[class*="PlanUseBarContainer"]');
    expect(usageBarContainer).toBeInTheDocument();

    // Verify both prepaid and on-demand bars exist
    const usageBars = document.querySelectorAll(
      '[class*="PlanUseBarGroup"] > [class*="PlanUseBar"]'
    );
    expect(usageBars).toHaveLength(2);
  });

  it('does not render onDemandUsage when under prepaidTotal', function () {
    const usageTotals = UsageTotalFixture({
      accepted: 100_000,
      dropped: 10,
      droppedOverQuota: 7,
      droppedSpikeProtection: 1,
      droppedOther: 2,
    });

    organization.features = ['ondemand-budgets'];
    const paygSubscription = SubscriptionFixture({
      organization,
      plan: 'am3_team',
      planTier: 'am3',
      onDemandMaxSpend: 10_00, // $10.00
    });

    paygSubscription.categories.errors = MetricHistoryFixture({
      reserved: 100_000,
      onDemandQuantity: 0,
      usage: 100_000,
    });

    render(
      <UsageTotals
        category={DataCategory.ERRORS}
        totals={usageTotals}
        reservedUnits={100_000}
        prepaidUnits={100_000}
        subscription={paygSubscription}
        organization={organization}
        displayMode="usage"
      />
    );

    // Test the header section
    expect(screen.getByText('Errors usage this period')).toBeInTheDocument();
    expect(screen.getByTestId('reserved-errors')).toHaveTextContent('100K Reserved');

    // Test the Pay-as-you-go section
    expect(screen.getByText('Pay-as-you-go')).toBeInTheDocument();
    const paygUsage = screen.getByText('0', {
      selector: '[class*="LegendContainer"] [class*="LegendPrice"]',
    });
    expect(paygUsage).toBeInTheDocument();
    expect(paygUsage).toHaveTextContent(/^0$/); // On-demand usage amount

    // Test the included subscription section
    const includedSection = screen.getByText('Included in Subscription').parentElement;
    expect(includedSection).toHaveTextContent('100K of 100K');

    // Test the total usage section
    const totalUsageSection = screen.getByText('Total Usage').parentElement;
    expect(totalUsageSection).toHaveTextContent('100,000');

    // Verify expand button exists
    expect(screen.getByLabelText('Expand usage totals')).toBeInTheDocument();

    // Test the usage bars are rendered
    const usageBarContainer = document.querySelector('[class*="PlanUseBarContainer"]');
    expect(usageBarContainer).toBeInTheDocument();

    // Verify both prepaid and on-demand bars exist
    const usageBars = document.querySelectorAll(
      '[class*="PlanUseBarGroup"] > [class*="PlanUseBar"]'
    );
    expect(usageBars).toHaveLength(2);
  });

  it('renders gifted hours for profile duration when gifted present', function () {
    render(
      <UsageTotals
        category={DataCategory.PROFILE_DURATION}
        totals={UsageTotalFixture({accepted: 15 * MILLISECONDS_IN_HOUR})}
        reservedUnits={null}
        freeUnits={50}
        prepaidUnits={150}
        subscription={subscription}
        organization={organization}
        displayMode="usage"
      />
    );

    expect(screen.getByTestId('gifted-profileDuration')).toHaveTextContent('50 Gifted');
    expect(screen.getByTestId('gifted-profileDuration')).not.toHaveTextContent(
      '0 Reserved'
    );
  });

  it('renders gifted hours for profile duration ui when gifted present', function () {
    render(
      <UsageTotals
        category={DataCategory.PROFILE_DURATION_UI}
        totals={UsageTotalFixture({accepted: 15 * MILLISECONDS_IN_HOUR})}
        reservedUnits={null}
        freeUnits={50}
        prepaidUnits={150}
        subscription={subscription}
        organization={organization}
        displayMode="usage"
      />
    );

    expect(screen.getByTestId('gifted-profileDurationUI')).toHaveTextContent('50 Gifted');
    expect(screen.getByTestId('gifted-profileDurationUI')).not.toHaveTextContent(
      '0 Reserved'
    );
  });
});

describe('Subscription > CombinedUsageTotals', function () {
  const totals = UsageTotalFixture({
    accepted: 26,
    dropped: 10,
    droppedOverQuota: 7,
    droppedSpikeProtection: 1,
    droppedOther: 2,
  });

  const organization = OrganizationFixture();
  let subscription!: Subscription;

  beforeEach(() => {
    subscription = SubscriptionFixture({
      organization,
      plan: 'am3_business',
    });
    SubscriptionStore.set(organization.slug, subscription);
  });

  afterEach(() => {
    SubscriptionStore.init();
  });

  it('always renders reserved budgets in spend mode', async function () {
    const seerSubscription = SubscriptionWithSeerFixture({
      organization,
      plan: 'am3_business',
      onDemandMaxSpend: 10_00,
    });
    seerSubscription.planTier = 'am3'; // TODO: fix subscription fixture to set planTier properly

    render(
      <CombinedUsageTotals
        productGroup={seerSubscription.reservedBudgets![0]!}
        subscription={seerSubscription}
        organization={organization}
        allTotalsByCategory={{
          seerAutofix: totals,
          seerScanner: totals,
        }}
      />
    );

    expect(screen.getByText('Seer')).toBeInTheDocument();
    expect(screen.getByTestId('reserved-seer')).toHaveTextContent('$25.00 Reserved');
    expect(screen.getByText('Issue Fixes Included in Subscription')).toBeInTheDocument();
    expect(screen.getByText('Pay-as-you-go Issue Fixes')).toBeInTheDocument();
    expect(screen.getByText('Issue Scans Included in Subscription')).toBeInTheDocument();
    expect(screen.getByText('Pay-as-you-go Issue Scans')).toBeInTheDocument();

    // Expand usage table
    await userEvent.click(screen.getByRole('button', {name: 'Expand usage totals'}));

    expect(
      screen.getByRole('row', {name: 'Issue Fixes Quantity % of Issue Fixes'})
    ).toBeInTheDocument();
    expect(screen.getByRole('columnheader', {name: 'Issue Fixes'})).toBeInTheDocument();
    expect(
      screen.getByRole('row', {name: 'Issue Scans Quantity % of Issue Scans'})
    ).toBeInTheDocument();
    expect(screen.getByRole('columnheader', {name: 'Issue Scans'})).toBeInTheDocument();
  });

  it('renders accepted spans in spend mode with reserved budgets and dynamic sampling', async function () {
    const dsSubscription = Am3DsEnterpriseSubscriptionFixture({
      organization,
      hadCustomDynamicSampling: true,
    });
    render(
      <CombinedUsageTotals
        productGroup={dsSubscription.reservedBudgets![0]!}
        subscription={dsSubscription}
        organization={organization}
        allTotalsByCategory={{
          spans: totals,
          spansIndexed: totals,
        }}
      />
    );

    expect(screen.getByText('Spans budget')).toBeInTheDocument();
    expect(screen.getByTestId('reserved-dynamicSampling')).toHaveTextContent(
      '$100,000.00 Reserved'
    );
    expect(screen.getByText('$60,000')).toBeInTheDocument();
    expect(screen.getByText('40% of $100,000')).toBeInTheDocument();
    expect(screen.getByText('20% of $100,000')).toBeInTheDocument();

    // Expand usage table
    await userEvent.click(screen.getByRole('button'));

    expect(
      screen.getByRole('row', {name: 'Accepted Spans Quantity % of Accepted Spans'})
    ).toBeInTheDocument();
    expect(
      screen.getByRole('columnheader', {name: 'Accepted Spans'})
    ).toBeInTheDocument();
    expect(
      screen.getByRole('row', {name: 'Stored Spans Quantity % of Stored Spans'})
    ).toBeInTheDocument();
    expect(screen.getByRole('columnheader', {name: 'Stored Spans'})).toBeInTheDocument();
  });

  it('renders spans with reserved budgets without dynamic sampling', async function () {
    const dsSubscription = Am3DsEnterpriseSubscriptionFixture({
      organization,
      hadCustomDynamicSampling: false,
    });
    render(
      <CombinedUsageTotals
        productGroup={dsSubscription.reservedBudgets![0]!}
        subscription={dsSubscription}
        organization={organization}
        allTotalsByCategory={{
          spans: totals,
          spansIndexed: totals,
        }}
      />
    );

    expect(screen.getByText('Spans budget')).toBeInTheDocument();
    expect(screen.getByTestId('reserved-dynamicSampling')).toHaveTextContent(
      '$100,000.00 Reserved'
    );
    expect(screen.getByText('$60,000')).toBeInTheDocument();
    expect(screen.getByText('60% of $100,000')).toBeInTheDocument();

    // Expand usage table
    await userEvent.click(screen.getByRole('button', {name: 'Expand usage totals'}));

    expect(
      screen.getByRole('row', {name: 'Spans Quantity % of Spans'})
    ).toBeInTheDocument();
    expect(screen.getByRole('columnheader', {name: 'Spans'})).toBeInTheDocument();
  });

  it('renders reserved budget categories with gifted budget', function () {
    const dsSubscription = Am3DsEnterpriseSubscriptionFixture({
      organization,
      hadCustomDynamicSampling: true,
    });
    dsSubscription.reservedBudgets![0]!.freeBudget = 10_000_00;
    render(
      <CombinedUsageTotals
        productGroup={dsSubscription.reservedBudgets![0]!}
        subscription={dsSubscription}
        organization={organization}
        allTotalsByCategory={{
          spans: totals,
          spansIndexed: totals,
        }}
      />
    );

    expect(screen.getByTestId('gifted-dynamicSampling')).toHaveTextContent(
      '$100,000.00 Reserved + $10,000.00 Gifted'
    );
    expect(
      screen.getByText('Accepted Spans Included in Subscription')
    ).toBeInTheDocument();
    expect(screen.getByText('36% of $110,000')).toBeInTheDocument();
    expect(screen.getByText('Stored Spans Included in Subscription')).toBeInTheDocument();
    expect(screen.getByText('18% of $110,000')).toBeInTheDocument();
  });

  it('renders reserved budget categories with soft cap', function () {
    const dsSubscription = Am3DsEnterpriseSubscriptionFixture({
      organization,
      hadCustomDynamicSampling: true,
    });
    render(
      <CombinedUsageTotals
        productGroup={dsSubscription.reservedBudgets![0]!}
        subscription={dsSubscription}
        organization={organization}
        allTotalsByCategory={{
          spans: totals,
          spansIndexed: totals,
        }}
        softCapType="ON_DEMAND"
      />
    );

    expect(screen.getByTestId('reserved-dynamicSampling')).toHaveTextContent(
      '$100,000.00 Reserved (On Demand)'
    );
  });

  it('renders product trial upsell for customer when product is not enabled', function () {
    subscription.productTrials = [
      {
        category: DataCategory.SEER_AUTOFIX,
        isStarted: false,
        reasonCode: 1001,
        endDate: moment().utc().add(20, 'years').format(),
      },
      {
        category: DataCategory.SEER_SCANNER,
        isStarted: false,
        reasonCode: 1001,
        endDate: moment().utc().add(20, 'years').format(),
      },
    ];
    // TODO(isabella): update plan fixtures to incldue zero'd reserved budgets
    subscription.reservedBudgets = [
      SeerReservedBudgetFixture({
        id: '0',
        reservedBudget: 0,
      }),
    ];

    render(
      <CombinedUsageTotals
        productGroup={subscription.reservedBudgets[0]!}
        subscription={subscription}
        organization={organization}
        allTotalsByCategory={{
          seerAutofix: UsageTotalFixture({}),
          seerScanner: UsageTotalFixture({}),
        }}
      />
    );

    expect(screen.getByText('Seer')).toBeInTheDocument();
    expect(
      screen.getByText('Detect and fix issues faster with our AI debugging agent.')
    ).toBeInTheDocument();
    expect(
      screen.queryByText('Issue Fixes Included in Subscription')
    ).not.toBeInTheDocument();
    expect(screen.queryByText('Pay-as-you-go Issue Fixes')).not.toBeInTheDocument();
    expect(
      screen.queryByText('Issue Scans Included in Subscription')
    ).not.toBeInTheDocument();
    expect(screen.queryByText('Pay-as-you-go Issue Scans')).not.toBeInTheDocument();
    expect(screen.getByTestId('locked-product-message-seer')).toHaveTextContent(
      'Start your Seer trial to view usage'
    );
    expect(screen.getByText('Trial Available')).toBeInTheDocument();
    expect(screen.getByRole('button', {name: 'Start trial'})).toBeInTheDocument();
    expect(screen.queryByRole('button', {name: 'Enable Seer'})).not.toBeInTheDocument();
  });

  it('renders enable upsell for customer when product is not enabled and trial not available', function () {
    // TODO(isabella): update plan fixtures to incldue zero'd reserved budgets
    subscription.reservedBudgets = [
      SeerReservedBudgetFixture({
        id: '0',
        reservedBudget: 0,
      }),
    ];

    render(
      <CombinedUsageTotals
        productGroup={subscription.reservedBudgets[0]!}
        subscription={subscription}
        organization={organization}
        allTotalsByCategory={{
          seerAutofix: UsageTotalFixture({}),
          seerScanner: UsageTotalFixture({}),
        }}
      />
    );

    expect(screen.getByText('Seer')).toBeInTheDocument();
    expect(
      screen.getByText('Detect and fix issues faster with our AI debugging agent.')
    ).toBeInTheDocument();
    expect(
      screen.queryByText('Issue Fixes Included in Subscription')
    ).not.toBeInTheDocument();
    expect(screen.queryByText('Pay-as-you-go Issue Fixes')).not.toBeInTheDocument();
    expect(
      screen.queryByText('Issue Scans Included in Subscription')
    ).not.toBeInTheDocument();
    expect(screen.queryByText('Pay-as-you-go Issue Scans')).not.toBeInTheDocument();
    expect(screen.getByTestId('locked-product-message-seer')).toHaveTextContent(
      'Enable Seer to view usage'
    );
    expect(screen.queryByText('Trial available')).not.toBeInTheDocument();
    expect(screen.queryByRole('button', {name: 'Start trial'})).not.toBeInTheDocument();
    expect(screen.getByRole('button', {name: 'Enable Seer'})).toBeInTheDocument();
  });

  it('renders with trial if active trial exists', function () {
    subscription.productTrials = [
      {
        category: DataCategory.SEER_AUTOFIX,
        isStarted: true,
        reasonCode: 1001,
        startDate: moment().utc().subtract(10, 'days').format(),
        endDate: moment().utc().add(20, 'days').format(),
      },
      {
        category: DataCategory.SEER_SCANNER,
        isStarted: true,
        reasonCode: 1001,
        startDate: moment().utc().subtract(10, 'days').format(),
        endDate: moment().utc().add(20, 'days').format(),
      },
    ];
    // TODO(isabella): update plan fixtures to incldue zero'd reserved budgets
    subscription.reservedBudgets = [
      SeerReservedBudgetFixture({
        id: '0',
        reservedBudget: 0,
      }),
    ];

    render(
      <CombinedUsageTotals
        productGroup={subscription.reservedBudgets[0]!}
        subscription={subscription}
        organization={organization}
        allTotalsByCategory={{
          seerAutofix: totals,
          seerScanner: UsageTotalFixture({}),
        }}
      />
    );

    expect(screen.getByText('Seer trial usage this period')).toBeInTheDocument();
    expect(screen.queryByTestId('locked-product-message-seer')).not.toBeInTheDocument();
    expect(screen.queryByText('Trial available')).not.toBeInTheDocument();
    expect(screen.queryByRole('button', {name: 'Start trial'})).not.toBeInTheDocument();
    expect(screen.queryByRole('button', {name: 'Enable Seer'})).not.toBeInTheDocument();
  });

  it('renders contact sales upsell for managed accounts', function () {
    subscription.canSelfServe = false;
    // TODO(isabella): update plan fixtures to incldue zero'd reserved budgets
    subscription.reservedBudgets = [
      SeerReservedBudgetFixture({
        id: '0',
        reservedBudget: 0,
      }),
    ];

    render(
      <CombinedUsageTotals
        productGroup={subscription.reservedBudgets[0]!}
        subscription={subscription}
        organization={organization}
        allTotalsByCategory={{
          seerAutofix: UsageTotalFixture({}),
          seerScanner: UsageTotalFixture({}),
        }}
      />
    );

    expect(screen.getByText('Seer')).toBeInTheDocument();
    expect(
      screen.getByText('Detect and fix issues faster with our AI debugging agent.')
    ).toBeInTheDocument();
    expect(screen.getByTestId('locked-product-message-seer')).toHaveTextContent(
      'Contact us at sales@sentry.io to enable Seer'
    );
    const card = screen.getByTestId('usage-card-seer');
    expect(within(card).queryByRole('button')).not.toBeInTheDocument();
    expect(within(card).queryByText(/trial/)).not.toBeInTheDocument();
  });

  it('does not render card for sponsored orgs', function () {
    const sponsoredSub = SubscriptionFixture({
      organization,
      plan: 'am2_sponsored_team_auf',
      // in practice these plans shouldn't even have the zero'd out budgets, but this is for testing purposes
      reservedBudgets: [
        SeerReservedBudgetFixture({
          id: '0',
          reservedBudget: 0,
        }),
      ],
      isSponsored: true,
    });
    SubscriptionStore.set(organization.slug, sponsoredSub);
    render(
      <CombinedUsageTotals
        productGroup={sponsoredSub.reservedBudgets![0]!}
        subscription={sponsoredSub}
        organization={organization}
        allTotalsByCategory={{
          seerAutofix: UsageTotalFixture({}),
          seerScanner: UsageTotalFixture({}),
        }}
      />
    );

    expect(screen.queryByTestId('usage-card-seer')).not.toBeInTheDocument();
  });

<<<<<<< HEAD
  it('shows accepted rows but hides dropped rows for SEER categories', async function () {
    const seerSubscription = SubscriptionWithSeerFixture({
      organization,
      plan: 'am3_business',
    });
    seerSubscription.planTier = 'am3';
=======
  it('renders PAYG legend with per-category', function () {
    organization.features.push('ondemand-budgets');
    const seerSubscription = SubscriptionWithSeerFixture({
      organization,
      plan: 'am2_business',
      onDemandBudgets: {
        budgetMode: OnDemandBudgetMode.PER_CATEGORY,
        attachmentsBudget: 0,
        errorsBudget: 0,
        replaysBudget: 0,
        transactionsBudget: 0,
        budgets: {
          [DataCategory.SEER_AUTOFIX]: 4,
          [DataCategory.SEER_SCANNER]: 5,
        },
        attachmentSpendUsed: 0,
        errorSpendUsed: 0,
        transactionSpendUsed: 0,
        usedSpends: {
          [DataCategory.SEER_AUTOFIX]: 4,
          [DataCategory.SEER_SCANNER]: 5,
        },
        enabled: true,
      },
    });
    seerSubscription.planTier = 'am2'; // TODO: fix subscription fixture to set planTier properly
>>>>>>> e347e207

    render(
      <CombinedUsageTotals
        productGroup={seerSubscription.reservedBudgets![0]!}
        subscription={seerSubscription}
        organization={organization}
        allTotalsByCategory={{
          seerAutofix: totals,
          seerScanner: totals,
        }}
      />
    );

<<<<<<< HEAD
    await userEvent.click(screen.getByRole('button', {name: 'Expand usage totals'}));

    const acceptedRows = screen.getAllByRole('row', {name: 'Accepted 26 72%'});
    expect(acceptedRows).toHaveLength(2);

    // Should NOT show dropped rows for SEER categories
    expect(
      screen.queryByRole('row', {name: 'Total Dropped 10 28%'})
    ).not.toBeInTheDocument();
    expect(screen.queryByRole('row', {name: 'Over Quota 7 19%'})).not.toBeInTheDocument();
    expect(
      screen.queryByRole('row', {name: 'Spike Protection 1 3%'})
    ).not.toBeInTheDocument();
    expect(screen.queryByRole('row', {name: 'Other 2 6%'})).not.toBeInTheDocument();

    expect(screen.getByRole('columnheader', {name: 'Issue Fixes'})).toBeInTheDocument();
    expect(screen.getByRole('columnheader', {name: 'Issue Scans'})).toBeInTheDocument();

    const seerAutofixTable = screen.getByTestId('category-table-seerAutofix');
    const seerScannerTable = screen.getByTestId('category-table-seerScanner');

    expect(within(seerAutofixTable).getAllByRole('row')).toHaveLength(2);
    expect(within(seerScannerTable).getAllByRole('row')).toHaveLength(2);
=======
    expect(screen.getByText('Seer')).toBeInTheDocument();
    expect(screen.getByTestId('reserved-seer')).toHaveTextContent('$25.00 Reserved');
    expect(screen.getByText('Issue Fixes Included in Subscription')).toBeInTheDocument();
    expect(screen.getByText('On-Demand Issue Fixes')).toBeInTheDocument();
    expect(screen.getByText('Issue Scans Included in Subscription')).toBeInTheDocument();
    expect(screen.getByText('On-Demand Issue Scans')).toBeInTheDocument();

    organization.features.pop();
>>>>>>> e347e207
  });
});

describe('calculateCategoryPrepaidUsage', () => {
  const organization = OrganizationFixture();
  it('calculates prepaid usage of 50%', () => {
    const subscription = SubscriptionFixture({
      organization,
      plan: 'am2_team',
      planTier: 'am2',
    });
    const prepaidUsage = 150_000;
    const prepaid = prepaidUsage * 2;
    subscription.categories.errors = MetricHistoryFixture({
      prepaid,
      reserved: prepaid,
      usage: prepaidUsage,
    });
    expect(
      calculateCategoryPrepaidUsage(DataCategory.ERRORS, subscription, prepaid)
    ).toEqual({
      onDemandUsage: 0,
      prepaidPercentUsed: 50,
      prepaidPrice: 5000,
      prepaidSpend: 2500,
      prepaidUsage,
    });
  });
  it('converts annual prepaid price to monthly', () => {
    const subscription = SubscriptionFixture({
      organization,
      plan: 'am2_team',
      planTier: 'am2',
    });
    subscription.planDetails.billingInterval = 'annual';
    const prepaidPrice = 10000;
    subscription.planDetails.planCategories.errors = [
      {events: 100_000, price: prepaidPrice * 12, unitPrice: 0.1, onDemandPrice: 0.2},
    ];
    subscription.categories.errors = MetricHistoryFixture({});
    expect(
      calculateCategoryPrepaidUsage(DataCategory.ERRORS, subscription, prepaidPrice)
    ).toEqual({
      onDemandUsage: 0,
      prepaidPercentUsed: 0,
      prepaidPrice,
      prepaidSpend: 0,
      prepaidUsage: 0,
    });
  });

  it('should not error when prices are not available', () => {
    const subscription = SubscriptionFixture({
      organization,
      plan: 'am2_team',
      planTier: 'am2',
    });
    const prepaidPrice = 0;
    delete subscription.planDetails.planCategories.monitorSeats;
    subscription.categories.errors = MetricHistoryFixture({});
    expect(
      calculateCategoryPrepaidUsage(
        DataCategory.MONITOR_SEATS,
        subscription,
        prepaidPrice
      )
    ).toEqual({
      onDemandUsage: 0,
      prepaidPercentUsed: 0,
      prepaidPrice: 0,
      prepaidSpend: 0,
      prepaidUsage: 0,
    });
  });
  it('on-demand usage should be zero for unlimited reserve', () => {
    const subscription = SubscriptionFixture({
      organization,
      plan: 'am3_t',
      planTier: 'am3',
    });
    const prepaidUsage = 10;
    const prepaid = -1;
    subscription.categories.monitorSeats = MetricHistoryFixture({
      prepaid,
      reserved: prepaid,
      usage: prepaidUsage,
    });
    expect(
      calculateCategoryPrepaidUsage(DataCategory.MONITOR_SEATS, subscription, prepaid)
    ).toEqual({
      onDemandUsage: 0,
      prepaidPercentUsed: 0,
      prepaidPrice: 0,
      prepaidSpend: 0,
      prepaidUsage,
    });
  });

  it('calculates onDemandUsage using categoryInfo.onDemandQuantity when over prepaidTotal', () => {
    const subscription = SubscriptionFixture({
      organization,
      plan: 'am2_team',
      planTier: 'am2',
    });
    const prepaid = 100_000;
    subscription.categories.errors = MetricHistoryFixture({
      reserved: prepaid,
      onDemandQuantity: 50_000,
      usage: 150_000,
    });

    const result = calculateCategoryPrepaidUsage(
      DataCategory.ERRORS,
      subscription,
      prepaid
    );

    expect(result.onDemandUsage).toBe(50_000);
    expect(result.prepaidUsage).toBe(100_000);
  });

  it('sets onDemandUsage to zero when totals.accepted <= prepaidTotal', () => {
    const subscription = SubscriptionFixture({
      organization,
      plan: 'am2_team',
      planTier: 'am2',
    });
    const prepaid = 100_000;
    subscription.categories.errors = MetricHistoryFixture({
      reserved: prepaid,
      onDemandQuantity: 0,
      usage: 80_000,
    });

    const result = calculateCategoryPrepaidUsage(
      DataCategory.ERRORS,
      subscription,
      prepaid
    );

    expect(result.onDemandUsage).toBe(0);
    expect(result.prepaidUsage).toBe(80_000);
  });

  it('sets onDemandUsage to zero when isUnlimitedReserved(prepaidTotal) is true', () => {
    const subscription = SubscriptionFixture({
      organization,
      plan: 'am2_team',
      planTier: 'am2',
    });
    const prepaid = UNLIMITED_RESERVED;

    subscription.categories.errors = MetricHistoryFixture({
      reserved: prepaid,
      onDemandQuantity: 50_000,
      usage: 150_000,
    });

    const result = calculateCategoryPrepaidUsage(
      DataCategory.ERRORS,
      subscription,
      prepaid
    );

    expect(result.onDemandUsage).toBe(0);
    expect(result.prepaidUsage).toBe(150_000);
  });

  it('calculates for reserved budgets with reserved spend', function () {
    const subscription = Am3DsEnterpriseSubscriptionFixture({organization});
    const prepaid = 100_000_00;
    subscription.categories.spans = MetricHistoryFixture({
      reserved: prepaid,
      onDemandQuantity: 50_000,
      usage: 150_000,
    });

    const result = calculateCategoryPrepaidUsage(
      DataCategory.SPANS,
      subscription,
      prepaid,
      null,
      undefined,
      10_000_00
    );

    expect(result).toEqual({
      onDemandUsage: 0,
      prepaidPercentUsed: 10,
      prepaidPrice: 100_000_00,
      prepaidSpend: 10_000_00,
      prepaidUsage: 150_000,
    });

    const result2 = calculateCategoryPrepaidUsage(
      DataCategory.SPANS,
      subscription,
      prepaid,
      null,
      undefined,
      100_000_00
    );
    expect(result2).toEqual({
      onDemandUsage: 50_000,
      prepaidPercentUsed: 100,
      prepaidPrice: 100_000_00,
      prepaidSpend: 100_000_00,
      prepaidUsage: 100_000,
    });

    const result3 = calculateCategoryPrepaidUsage(
      DataCategory.SPANS,
      subscription,
      prepaid,
      null,
      undefined,
      0
    );
    expect(result3).toEqual({
      onDemandUsage: 0,
      prepaidPercentUsed: 0,
      prepaidPrice: 100_000_00,
      prepaidSpend: 0,
      prepaidUsage: 150_000,
    });
  });

  it('calculates for reserved budgets with reserved cpe', function () {
    const subscription = Am3DsEnterpriseSubscriptionFixture({organization});
    const prepaid = 100_000_00;
    subscription.categories.spans = MetricHistoryFixture({
      reserved: prepaid,
      onDemandQuantity: 50_000,
      usage: 150_000,
    });

    subscription.reservedBudgets = [
      DynamicSamplingReservedBudgetFixture({
        id: '11',
        reservedBudget: prepaid,
        totalReservedSpend: prepaid,
        freeBudget: 0,
        percentUsed: 1.0,
        categories: {
          spans: ReservedBudgetMetricHistoryFixture({
            reservedCpe: 100,
            reservedSpend: prepaid,
          }),
          spansIndexed: ReservedBudgetMetricHistoryFixture({
            reservedCpe: 2,
            reservedSpend: 0,
          }),
        },
      }),
    ];

    const result = calculateCategoryPrepaidUsage(
      DataCategory.SPANS,
      subscription,
      prepaid,
      null,
      100
    );

    expect(result).toEqual({
      onDemandUsage: 50_000,
      prepaidPercentUsed: 100,
      prepaidPrice: 100_000_00,
      prepaidSpend: 100_000_00,
      prepaidUsage: 100_000,
    });
  });

  it('calculates for SEER reserved budgets with automatic extraction', function () {
    const subscription = SubscriptionWithSeerFixture({
      organization,
      plan: 'am3_business',
    });
    const prepaid = 25_00; // $25.00 budget

    // Set up usage for seer autofix
    subscription.categories.seerAutofix = MetricHistoryFixture({
      category: DataCategory.SEER_AUTOFIX,
      reserved: prepaid,
      usage: 10, // 10 fixes used
      onDemandQuantity: 0,
    });

    // Update the reserved budget with actual spend (10 fixes * $1.00 = $10.00)
    subscription.reservedBudgets![0]!.categories[
      DataCategory.SEER_AUTOFIX
    ]!.reservedSpend = 10_00;

    const result = calculateCategoryPrepaidUsage(
      DataCategory.SEER_AUTOFIX,
      subscription,
      prepaid
    );

    expect(result).toEqual({
      onDemandUsage: 0,
      prepaidPercentUsed: 40, // 10 fixes * $1.00 = $10.00, which is 40% of $25.00
      prepaidPrice: 25_00,
      prepaidSpend: 10_00, // 40% of $25.00
      prepaidUsage: 10,
    });
  });

  it('calculates for SEER scanner with different CPE', function () {
    const subscription = SubscriptionWithSeerFixture({
      organization,
      plan: 'am3_business',
    });
    const prepaid = 25_00; // $25.00 budget

    // Set up usage for seer scanner - has different CPE (1 cent vs $1.00)
    subscription.categories.seerScanner = MetricHistoryFixture({
      category: DataCategory.SEER_SCANNER,
      reserved: prepaid,
      usage: 1000, // 1000 scans used
      onDemandQuantity: 0,
    });

    // Update the reserved budget with actual spend (1000 scans * $0.01 = $10.00)
    subscription.reservedBudgets![0]!.categories[
      DataCategory.SEER_SCANNER
    ]!.reservedSpend = 10_00;

    const result = calculateCategoryPrepaidUsage(
      DataCategory.SEER_SCANNER,
      subscription,
      prepaid
    );

    expect(result).toEqual({
      onDemandUsage: 0,
      prepaidPercentUsed: 40, // 1000 scans * $0.01 = $10.00, which is 40% of $25.00
      prepaidPrice: 25_00,
      prepaidSpend: 10_00, // 40% of $25.00
      prepaidUsage: 1000,
    });
  });

  it('calculates for SEER reserved budgets when over budget', function () {
    const subscription = SubscriptionWithSeerFixture({
      organization,
      plan: 'am3_business',
    });
    const prepaid = 25_00; // $25.00 budget

    // Set up usage that exceeds the budget
    subscription.categories.seerAutofix = MetricHistoryFixture({
      category: DataCategory.SEER_AUTOFIX,
      reserved: prepaid,
      usage: 30, // 30 fixes used = $30.00 spend, exceeds $25.00 budget
      onDemandQuantity: 5, // 5 fixes went to on-demand
    });

    // Update the reserved budget - spend equals full budget since we're over
    subscription.reservedBudgets![0]!.categories[
      DataCategory.SEER_AUTOFIX
    ]!.reservedSpend = 25_00;

    const result = calculateCategoryPrepaidUsage(
      DataCategory.SEER_AUTOFIX,
      subscription,
      prepaid
    );

    expect(result).toEqual({
      onDemandUsage: 5, // Comes from onDemandQuantity when over budget
      prepaidPercentUsed: 100, // Full budget used
      prepaidPrice: 25_00,
      prepaidSpend: 25_00, // Full budget amount
      prepaidUsage: 25, // total usage - on demand usage = 30 - 5 = 25
    });
  });

  it('calculates for SEER reserved budgets with explicit reservedSpend override', function () {
    const subscription = SubscriptionWithSeerFixture({
      organization,
      plan: 'am3_business',
    });
    const prepaid = 25_00; // $25.00 budget

    subscription.categories.seerAutofix = MetricHistoryFixture({
      category: DataCategory.SEER_AUTOFIX,
      reserved: prepaid,
      usage: 20, // 20 fixes used
      onDemandQuantity: 0,
    });

    // Explicitly pass reservedSpend to override automatic calculation
    const result = calculateCategoryPrepaidUsage(
      DataCategory.SEER_AUTOFIX,
      subscription,
      prepaid,
      null, // accepted
      undefined, // reservedCpe
      15_00 // explicit reservedSpend = $15.00
    );

    expect(result).toEqual({
      onDemandUsage: 0,
      prepaidPercentUsed: 60, // $15.00 is 60% of $25.00
      prepaidPrice: 25_00,
      prepaidSpend: 15_00, // Uses explicit reservedSpend
      prepaidUsage: 20,
    });
  });

  it('calculates for SEER reserved budgets with zero spend', function () {
    const subscription = SubscriptionWithSeerFixture({
      organization,
      plan: 'am3_business',
    });
    const prepaid = 25_00; // $25.00 budget

    subscription.categories.seerAutofix = MetricHistoryFixture({
      category: DataCategory.SEER_AUTOFIX,
      reserved: prepaid,
      usage: 0, // No usage yet
      onDemandQuantity: 0,
    });

    // Reserved spend remains 0 since no usage
    // subscription.reservedBudgets![0]!.categories[DataCategory.SEER_AUTOFIX]!.reservedSpend is already 0

    const result = calculateCategoryPrepaidUsage(
      DataCategory.SEER_AUTOFIX,
      subscription,
      prepaid
    );

    expect(result).toEqual({
      onDemandUsage: 0,
      prepaidPercentUsed: 0, // No spend yet
      prepaidPrice: 25_00,
      prepaidSpend: 0, // No spend
      prepaidUsage: 0,
    });
  });

  it('handles SEER categories not in reserved budgets gracefully', function () {
    const subscription = SubscriptionFixture({
      organization,
      plan: 'am3_business',
    });

    // Add SEER category but don't include it in reservedBudgetCategories
    subscription.categories.seerAutofix = MetricHistoryFixture({
      category: DataCategory.SEER_AUTOFIX,
      usage: 10,
      onDemandQuantity: 0,
    });

    const prepaid = 25_00;
    const result = calculateCategoryPrepaidUsage(
      DataCategory.SEER_AUTOFIX,
      subscription,
      prepaid
    );

    // Should fall back to usage-based calculation since no reserved budget info found
    expect(result.prepaidSpend).toBe(0); // No price bucket found for SEER in regular subscription
    expect(result.prepaidUsage).toBe(10);
  });
});

describe('calculateCategoryOnDemandUsage', () => {
  const organization = OrganizationFixture();
  it('calculates on demand shared fully used by this category', () => {
    const onDemandCategoryMax = 8000;
    const subscription = SubscriptionFixture({
      organization,
      plan: 'am2_team',
      planTier: 'am2',
      onDemandBudgets: {
        budgetMode: OnDemandBudgetMode.SHARED,
        enabled: true,
        onDemandSpendUsed: onDemandCategoryMax,
        sharedMaxBudget: onDemandCategoryMax,
      },
    });
    subscription.categories.errors = MetricHistoryFixture({
      onDemandSpendUsed: onDemandCategoryMax,
    });
    expect(calculateCategoryOnDemandUsage(DataCategory.ERRORS, subscription)).toEqual({
      onDemandTotalAvailable: onDemandCategoryMax,
      onDemandCategoryMax,
      onDemandCategorySpend: onDemandCategoryMax,
      ondemandPercentUsed: 100,
    });
  });

  it('calculates on demand shared used 100% by another category', () => {
    const onDemandCategoryMax = 8000;
    const subscription = SubscriptionFixture({
      organization,
      plan: 'am2_team',
      planTier: 'am2',
      onDemandBudgets: {
        budgetMode: OnDemandBudgetMode.SHARED,
        enabled: true,
        onDemandSpendUsed: onDemandCategoryMax,
        sharedMaxBudget: onDemandCategoryMax,
      },
    });
    subscription.categories.errors = MetricHistoryFixture({
      onDemandSpendUsed: 0,
    });
    expect(calculateCategoryOnDemandUsage(DataCategory.ERRORS, subscription)).toEqual({
      onDemandTotalAvailable: onDemandCategoryMax,
      onDemandCategoryMax,
      onDemandCategorySpend: 0,
      ondemandPercentUsed: 0,
    });
  });

  it('calculates on demand shared used 50% by another category', () => {
    const onDemandCategoryMax = 8000;
    const subscription = SubscriptionFixture({
      organization,
      plan: 'am2_team',
      planTier: 'am2',
      onDemandBudgets: {
        budgetMode: OnDemandBudgetMode.SHARED,
        enabled: true,
        onDemandSpendUsed: onDemandCategoryMax,
        sharedMaxBudget: onDemandCategoryMax,
      },
    });
    // Replays uses half of the shared on demand budget
    subscription.categories.replays = MetricHistoryFixture({
      onDemandSpendUsed: onDemandCategoryMax / 2,
    });
    expect(calculateCategoryOnDemandUsage(DataCategory.ERRORS, subscription)).toEqual({
      onDemandTotalAvailable: onDemandCategoryMax,
      // Half is left for other categories
      onDemandCategoryMax: onDemandCategoryMax / 2,
      onDemandCategorySpend: 0,
      ondemandPercentUsed: 0,
    });
  });
});

describe('hasReservedQuotaFunctionality', function () {
  const organization = OrganizationFixture();
  let subscription!: Subscription;

  beforeEach(() => {
    subscription = SubscriptionFixture({
      organization,
      plan: 'am3_business',
    });
    SubscriptionStore.set(organization.slug, subscription);
  });

  afterEach(() => {
    SubscriptionStore.init();
  });

  it('does not render reserved quota section when reserved is null', function () {
    render(
      <UsageTotals
        category={DataCategory.ERRORS}
        totals={UsageTotalFixture({accepted: 100})}
        reservedUnits={null}
        subscription={subscription}
        organization={organization}
        displayMode="usage"
      />
    );

    expect(screen.queryByTestId('reserved-errors')).not.toBeInTheDocument();
    expect(screen.queryByTestId('gifted-errors')).not.toBeInTheDocument();
  });

  it('renders reserved quota section when reserved is UNLIMITED_RESERVED', function () {
    render(
      <UsageTotals
        category={DataCategory.ERRORS}
        totals={UsageTotalFixture({accepted: 100})}
        reservedUnits={UNLIMITED_RESERVED}
        prepaidUnits={UNLIMITED_RESERVED}
        subscription={subscription}
        organization={organization}
        displayMode="usage"
      />
    );

    expect(screen.getByTestId('reserved-errors')).toHaveTextContent('∞ Reserved');
  });

  it('renders reserved quota section when reserved is greater than 0', function () {
    render(
      <UsageTotals
        category={DataCategory.ERRORS}
        totals={UsageTotalFixture({accepted: 100})}
        reservedUnits={100_000}
        prepaidUnits={100_000}
        subscription={subscription}
        organization={organization}
        displayMode="usage"
      />
    );

    expect(screen.getByTestId('reserved-errors')).toHaveTextContent('100K Reserved');
  });

  it('does not render reserved quota section when reserved is 0', function () {
    render(
      <UsageTotals
        category={DataCategory.ERRORS}
        totals={UsageTotalFixture({accepted: 100})}
        reservedUnits={0}
        prepaidUnits={0}
        subscription={subscription}
        organization={organization}
        displayMode="usage"
      />
    );

    expect(screen.queryByTestId('reserved-errors')).not.toBeInTheDocument();
    expect(screen.queryByTestId('gifted-errors')).not.toBeInTheDocument();
  });

  it('renders reserved quota with gifted amount when both present', function () {
    render(
      <UsageTotals
        category={DataCategory.ERRORS}
        totals={UsageTotalFixture({accepted: 100})}
        reservedUnits={100_000}
        freeUnits={50_000}
        prepaidUnits={150_000}
        subscription={subscription}
        organization={organization}
        displayMode="usage"
      />
    );

    expect(screen.getByTestId('gifted-errors')).toHaveTextContent(
      '100K Reserved + 50K Gifted'
    );
  });
});

describe('Usage Bar Rendering', function () {
  const organization = OrganizationFixture();
  let subscription: Subscription;

  beforeEach(() => {
    subscription = SubscriptionFixture({
      organization,
      plan: 'am3_business',
      isTrial: false,
    });
    // Mock basic category info
    subscription.categories.errors = MetricHistoryFixture({usage: 0});
    SubscriptionStore.set(organization.slug, subscription);
  });

  afterEach(() => {
    SubscriptionStore.init();
  });

  it('renders 100% unused width when reserved is 0 and not a trial', function () {
    subscription.categories.errors = MetricHistoryFixture({usage: 0});
    render(
      <UsageTotals
        category={DataCategory.ERRORS}
        totals={UsageTotalFixture({accepted: 0})}
        reservedUnits={0}
        prepaidUnits={0} // No prepaid units if reserved is 0
        subscription={subscription}
        organization={organization}
        displayMode="usage"
      />
    );

    expect(screen.getByTestId('usage-card-errors')).toBeInTheDocument();

    const usageBarContainer = screen.getByTestId('usage-bar-container-errors');
    expect(usageBarContainer).toBeInTheDocument();

    const firstGroupBars = usageBarContainer?.querySelectorAll(
      '[class*="PlanUseBarGroup"]:first-of-type > [class*="PlanUseBar"]'
    );
    // Should only be one bar (the unused bar)
    expect(firstGroupBars).toHaveLength(1);
    expect(firstGroupBars?.[0]).toHaveStyle({width: '100%'});
  });

  it('renders correct unused width when reserved is non-zero and not a trial (50% usage)', function () {
    const reserved = 100_000;
    const usage = reserved / 2;
    subscription.categories.errors = MetricHistoryFixture({usage});

    render(
      <UsageTotals
        category={DataCategory.ERRORS}
        totals={UsageTotalFixture({accepted: usage})}
        reservedUnits={reserved}
        prepaidUnits={reserved} // Prepaid matches reserved
        subscription={subscription}
        organization={organization}
        displayMode="usage"
      />
    );

    expect(screen.getByTestId('usage-card-errors')).toBeInTheDocument();

    const usageBarContainer = screen.getByTestId('usage-bar-container-errors');
    expect(usageBarContainer).toBeInTheDocument();

    const firstGroupBars = usageBarContainer?.querySelectorAll(
      '[class*="PlanUseBarGroup"]:first-of-type > [class*="PlanUseBar"]'
    );
    // Should be two bars (used + unused)
    expect(firstGroupBars).toHaveLength(2);
    expect(firstGroupBars?.[0]).toHaveStyle({width: '50%'}); // Used bar
    expect(firstGroupBars?.[1]).toHaveStyle({width: '50%'}); // Unused bar
  });

  it('renders correct unused width when reserved is 0 but is a trial (0% usage)', function () {
    subscription.isTrial = true;
    subscription.categories.errors = MetricHistoryFixture({usage: 0});

    render(
      <UsageTotals
        category={DataCategory.ERRORS}
        totals={UsageTotalFixture({accepted: 0})}
        reservedUnits={0} // Reserved is 0
        prepaidUnits={0} // Assume trial gives some implicit quota, or calculation handles 0
        subscription={subscription}
        organization={organization}
        displayMode="usage"
      />
    );

    expect(screen.getByTestId('usage-card-errors')).toBeInTheDocument();

    const usageBarContainer = screen.getByTestId('usage-bar-container-errors');
    expect(usageBarContainer).toBeInTheDocument();

    const firstGroupBars = usageBarContainer?.querySelectorAll(
      '[class*="PlanUseBarGroup"]:first-of-type > [class*="PlanUseBar"]'
    );
    // Should only be one bar (unused, calculated as 100 - 0%)
    expect(firstGroupBars).toHaveLength(1);
    expect(firstGroupBars?.[0]).toHaveStyle({width: '100%'});
  });

  it('renders correct unused width when reserved is 0 but is a trial (50% usage)', function () {
    subscription.isTrial = true;
    const trialQuota = 100_000; // Assume trial provides some implicit quota used for % calculation
    const usage = trialQuota / 2;
    subscription.categories.errors = MetricHistoryFixture({usage});

    render(
      <UsageTotals
        category={DataCategory.ERRORS}
        totals={UsageTotalFixture({accepted: usage})}
        reservedUnits={0} // Reserved is 0
        prepaidUnits={trialQuota} // Pass the trial quota as prepaid for calculation
        subscription={subscription}
        organization={organization}
        displayMode="usage"
      />
    );

    expect(screen.getByTestId('usage-card-errors')).toBeInTheDocument();

    const usageBarContainer = screen.getByTestId('usage-bar-container-errors');
    expect(usageBarContainer).toBeInTheDocument();

    const firstGroupBars = usageBarContainer?.querySelectorAll(
      '[class*="PlanUseBarGroup"]:first-of-type > [class*="PlanUseBar"]'
    );
    // Should be two bars (used + unused)
    expect(firstGroupBars).toHaveLength(2);
    expect(firstGroupBars?.[0]).toHaveStyle({width: '50%'}); // Used bar
    expect(firstGroupBars?.[1]).toHaveStyle({width: '50%'}); // Unused bar (calculated as 100 - 50%)
  });
});<|MERGE_RESOLUTION|>--- conflicted
+++ resolved
@@ -1420,14 +1420,6 @@
     expect(screen.queryByTestId('usage-card-seer')).not.toBeInTheDocument();
   });
 
-<<<<<<< HEAD
-  it('shows accepted rows but hides dropped rows for SEER categories', async function () {
-    const seerSubscription = SubscriptionWithSeerFixture({
-      organization,
-      plan: 'am3_business',
-    });
-    seerSubscription.planTier = 'am3';
-=======
   it('renders PAYG legend with per-category', function () {
     organization.features.push('ondemand-budgets');
     const seerSubscription = SubscriptionWithSeerFixture({
@@ -1454,7 +1446,6 @@
       },
     });
     seerSubscription.planTier = 'am2'; // TODO: fix subscription fixture to set planTier properly
->>>>>>> e347e207
 
     render(
       <CombinedUsageTotals
@@ -1468,31 +1459,6 @@
       />
     );
 
-<<<<<<< HEAD
-    await userEvent.click(screen.getByRole('button', {name: 'Expand usage totals'}));
-
-    const acceptedRows = screen.getAllByRole('row', {name: 'Accepted 26 72%'});
-    expect(acceptedRows).toHaveLength(2);
-
-    // Should NOT show dropped rows for SEER categories
-    expect(
-      screen.queryByRole('row', {name: 'Total Dropped 10 28%'})
-    ).not.toBeInTheDocument();
-    expect(screen.queryByRole('row', {name: 'Over Quota 7 19%'})).not.toBeInTheDocument();
-    expect(
-      screen.queryByRole('row', {name: 'Spike Protection 1 3%'})
-    ).not.toBeInTheDocument();
-    expect(screen.queryByRole('row', {name: 'Other 2 6%'})).not.toBeInTheDocument();
-
-    expect(screen.getByRole('columnheader', {name: 'Issue Fixes'})).toBeInTheDocument();
-    expect(screen.getByRole('columnheader', {name: 'Issue Scans'})).toBeInTheDocument();
-
-    const seerAutofixTable = screen.getByTestId('category-table-seerAutofix');
-    const seerScannerTable = screen.getByTestId('category-table-seerScanner');
-
-    expect(within(seerAutofixTable).getAllByRole('row')).toHaveLength(2);
-    expect(within(seerScannerTable).getAllByRole('row')).toHaveLength(2);
-=======
     expect(screen.getByText('Seer')).toBeInTheDocument();
     expect(screen.getByTestId('reserved-seer')).toHaveTextContent('$25.00 Reserved');
     expect(screen.getByText('Issue Fixes Included in Subscription')).toBeInTheDocument();
@@ -1501,7 +1467,50 @@
     expect(screen.getByText('On-Demand Issue Scans')).toBeInTheDocument();
 
     organization.features.pop();
->>>>>>> e347e207
+  });
+
+  it('shows accepted rows but hides dropped rows for SEER categories', async function () {
+    const seerSubscription = SubscriptionWithSeerFixture({
+      organization,
+      plan: 'am3_business',
+    });
+    seerSubscription.planTier = 'am3';
+
+    render(
+      <CombinedUsageTotals
+        productGroup={seerSubscription.reservedBudgets![0]!}
+        subscription={seerSubscription}
+        organization={organization}
+        allTotalsByCategory={{
+          seerAutofix: totals,
+          seerScanner: totals,
+        }}
+      />
+    );
+
+    await userEvent.click(screen.getByRole('button', {name: 'Expand usage totals'}));
+
+    const acceptedRows = screen.getAllByRole('row', {name: 'Accepted 26 72%'});
+    expect(acceptedRows).toHaveLength(2);
+
+    // Should NOT show dropped rows for SEER categories
+    expect(
+      screen.queryByRole('row', {name: 'Total Dropped 10 28%'})
+    ).not.toBeInTheDocument();
+    expect(screen.queryByRole('row', {name: 'Over Quota 7 19%'})).not.toBeInTheDocument();
+    expect(
+      screen.queryByRole('row', {name: 'Spike Protection 1 3%'})
+    ).not.toBeInTheDocument();
+    expect(screen.queryByRole('row', {name: 'Other 2 6%'})).not.toBeInTheDocument();
+
+    expect(screen.getByRole('columnheader', {name: 'Issue Fixes'})).toBeInTheDocument();
+    expect(screen.getByRole('columnheader', {name: 'Issue Scans'})).toBeInTheDocument();
+
+    const seerAutofixTable = screen.getByTestId('category-table-seerAutofix');
+    const seerScannerTable = screen.getByTestId('category-table-seerScanner');
+
+    expect(within(seerAutofixTable).getAllByRole('row')).toHaveLength(2);
+    expect(within(seerScannerTable).getAllByRole('row')).toHaveLength(2);
   });
 });
 
