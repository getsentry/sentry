import {useEffect, useState} from 'react';
import {useTheme} from '@emotion/react';
import moment from 'moment-timezone';

import {Container, Flex, Grid} from 'sentry/components/core/layout';
import {Heading} from 'sentry/components/core/text';
import {tct} from 'sentry/locale';
import {DataCategory} from 'sentry/types/core';
import {useLocation} from 'sentry/utils/useLocation';
import useMedia from 'sentry/utils/useMedia';
import {useNavigate} from 'sentry/utils/useNavigate';

import {AddOnCategory, OnDemandBudgetMode} from 'getsentry/types';
import {checkIsAddOn, getActiveProductTrial} from 'getsentry/utils/billing';
import trackGetsentryAnalytics from 'getsentry/utils/trackGetsentryAnalytics';
import UsageOverviewActions from 'getsentry/views/subscriptionPage/usageOverview/components/actions';
import ProductBreakdownPanel from 'getsentry/views/subscriptionPage/usageOverview/components/panel';
import UsageOverviewTable from 'getsentry/views/subscriptionPage/usageOverview/components/table';
import {
  SIDE_PANEL_MIN_SCREEN_BREAKPOINT,
  USAGE_OVERVIEW_PANEL_HEADER_HEIGHT,
} from 'getsentry/views/subscriptionPage/usageOverview/constants';
import type {UsageOverviewProps} from 'getsentry/views/subscriptionPage/usageOverview/types';

function UsageOverview({subscription, organization, usageData}: UsageOverviewProps) {
  const [selectedProduct, setSelectedProduct] = useState<DataCategory | AddOnCategory>(
    DataCategory.ERRORS
  );
  const navigate = useNavigate();
  const location = useLocation();
  const theme = useTheme();
  const showSidePanel = useMedia(
    `(min-width: ${theme.breakpoints[SIDE_PANEL_MIN_SCREEN_BREAKPOINT]})`
  );

  const startDate = moment(subscription.onDemandPeriodStart);
  const endDate = moment(subscription.onDemandPeriodEnd);
  const startsAndEndsSameYear = startDate.year() === endDate.year();

  useEffect(() => {
    const productFromQuery = location.query.product as string;
    if (productFromQuery) {
      const isAddOn = checkIsAddOn(productFromQuery);
      if (selectedProduct !== productFromQuery) {
        const isSelectable = isAddOn
          ? (subscription.addOns?.[productFromQuery as AddOnCategory]?.enabled ?? false)
          : (subscription.categories[productFromQuery as DataCategory]?.reserved ?? 0) >
              0 ||
            !!getActiveProductTrial(
              subscription.productTrials ?? null,
              productFromQuery as DataCategory
            ) ||
            (subscription.onDemandBudgets?.budgetMode === OnDemandBudgetMode.SHARED
              ? subscription.onDemandBudgets.sharedMaxBudget
              : (subscription.onDemandBudgets?.budgets?.[
                  productFromQuery as DataCategory
                ] ?? 0)) > 0;
        if (isSelectable) {
          setSelectedProduct(
            isAddOn
              ? (productFromQuery as AddOnCategory)
              : (productFromQuery as DataCategory)
          );
        } else {
          // if the query is an unselectable product, reset the query to the existing selected product
          navigate(
            {
              pathname: location.pathname,
              query: {
                ...location.query,
                product: selectedProduct,
              },
            },
            {
              replace: true,
            }
          );
        }
      }
    }
  }, [
    location.query.product,
    selectedProduct,
    location.pathname,
    location.query,
    navigate,
    subscription.addOns,
    subscription.categories,
    subscription.onDemandBudgets,
    subscription.productTrials,
  ]);

<<<<<<< HEAD
  const allAddOnDataCategories = useMemo(
    () =>
      Object.values(subscription.planDetails.addOnCategories)
        .filter(
          // filter out data categories that are part of add-on that have at least one unlimited sub-category
          addOn =>
            !addOn.dataCategories.some(
              category =>
                subscription.categories[category]?.reserved === UNLIMITED_RESERVED
            )
        )
        .flatMap(addOn => addOn.dataCategories),
    [subscription.planDetails.addOnCategories, subscription.categories]
  );

  const addOnsToShow = useMemo(
    () =>
      Object.entries(subscription.addOns ?? {}).filter(
        // show add-ons regardless of whether they're enabled
        // as long as they're available
        // and none of their sub-categories are unlimited
        ([_, addOnInfo]) =>
          addOnInfo.isAvailable &&
          !addOnInfo.dataCategories.some(
            category => subscription.categories[category]?.reserved === UNLIMITED_RESERVED
          )
      ),
    [subscription.addOns, subscription.categories]
  );

  const columnOrder: GridColumnOrder[] = useMemo(() => {
    const hasAnyPotentialOrActiveProductTrial = subscription.productTrials?.some(
      trial =>
        !trial.isStarted ||
        (trial.isStarted && trial.endDate && getDaysSinceDate(trial.endDate) <= 0)
    );
    return [
      {key: 'product', name: t('Product'), width: 250},
      {key: 'totalUsage', name: t('Total usage'), width: 200},
      {key: 'reservedUsage', name: t('Reserved'), width: 300},
      {key: 'reservedSpend', name: t('Reserved spend'), width: isXlScreen ? 200 : 150},
      {
        key: 'budgetSpend',
        name: t('%s spend', displayBudgetName(subscription.planDetails, {title: true})),
        width: isXlScreen ? 200 : 150,
      },
      {
        key: 'trialInfo',
        name: '',
        width: 200,
      },
      {
        key: 'drawerButton',
        name: '',
      },
    ].filter(
      column =>
        (subscription.canSelfServe ||
          !column.key.endsWith('Spend') ||
          (supportsPayg(subscription) && column.key === 'budgetSpend')) &&
        (hasAnyPotentialOrActiveProductTrial || column.key !== 'trialInfo')
    );
  }, [subscription, isXlScreen]);

  // TODO(isabella): refactor this to have better types
  const productData: Array<{
    budgetSpend: number;
    hasAccess: boolean;
    isClickable: boolean;
    isPaygOnly: boolean;
    isUnlimited: boolean;
    product: string;
    totalUsage: number;
    addOnCategory?: AddOnCategory;
    ariaLabel?: string;
    dataCategory?: DataCategory;
    free?: number;
    isChildProduct?: boolean;
    isOpen?: boolean;
    percentUsed?: number;
    productTrialCategory?: DataCategory;
    reserved?: number;
    reservedSpend?: number;
    softCapType?: 'ON_DEMAND' | 'TRUE_FORWARD';
    toggleKey?: DataCategory | AddOnCategory;
  }> = useMemo(() => {
    return [
      ...sortCategories(subscription.categories)
        .filter(metricHistory => !allAddOnDataCategories.includes(metricHistory.category))
        .map(metricHistory => {
          const category = metricHistory.category;
          const categoryInfo = getCategoryInfoFromPlural(category);
          const productName = getPlanCategoryName({
            plan: subscription.planDetails,
            category,
            title: true,
          });
          const reserved = metricHistory.reserved ?? 0;
          const free = metricHistory.free ?? 0;
          const prepaid = metricHistory.prepaid ?? 0;
          const total = metricHistory.usage;
          const paygTotal = metricHistory.onDemandSpendUsed;
          const softCapType =
            metricHistory.softCapType ??
            (metricHistory.trueForward ? 'TRUE_FORWARD' : undefined);
          const activeProductTrial = getActiveProductTrial(
            subscription.productTrials ?? [],
            category
          );

          const isPaygOnly = reserved === 0 && subscription.supportsOnDemand;
          const hasAccess = activeProductTrial
            ? true
            : isPaygOnly
              ? subscription.onDemandBudgets?.budgetMode ===
                OnDemandBudgetMode.PER_CATEGORY
                ? metricHistory.onDemandBudget > 0
                : subscription.onDemandMaxSpend > 0
              : reserved > 0 || reserved === UNLIMITED_RESERVED;

          const bucket = getBucket({
            events: reserved, // buckets use the converted unit reserved amount (ie. in GB for byte categories)
            buckets: subscription.planDetails.planCategories[category],
          });
          const recurringReservedSpend = bucket.price ?? 0;
          // convert prepaid amount to the same unit as usage to accurately calculate percent used
          const reservedTotal = isByteCategory(category)
            ? prepaid * GIGABYTE
            : isContinuousProfiling(category)
              ? prepaid * MILLISECONDS_IN_HOUR
              : prepaid;
          const percentUsed = reservedTotal
            ? getPercentage(total, reservedTotal)
            : undefined;

          return {
            dataCategory: category,
            hasAccess,
            isPaygOnly,
            free,
            reserved,
            isUnlimited: !!activeProductTrial || reserved === UNLIMITED_RESERVED,
            softCapType: softCapType ?? undefined,
            product: productName,
            totalUsage: total,
            percentUsed,
            reservedSpend: recurringReservedSpend,
            budgetSpend: paygTotal,
            productTrialCategory: category,
            isClickable: categoryInfo?.tallyType === 'usage',
          };
        }),
      ...addOnsToShow.flatMap(([apiName, addOnInfo]) => {
        const addOnName = toTitleCase(addOnInfo.productName, {
          allowInnerUpperCase: true,
        });

        const paygTotal = addOnInfo.dataCategories.reduce((acc, category) => {
          return acc + (subscription.categories[category]?.onDemandSpendUsed ?? 0);
        }, 0);
        const addOnDataCategories = addOnInfo.dataCategories;
        const reservedBudgetCategory = getReservedBudgetCategoryForAddOn(
          apiName as AddOnCategory
        );
        const reservedBudget = reservedBudgetCategory
          ? subscription.reservedBudgets?.find(
              budget => (budget.apiName as string) === reservedBudgetCategory
            )
          : undefined;
        const percentUsed = reservedBudget?.reservedBudget
          ? getPercentage(
              reservedBudget?.totalReservedSpend,
              reservedBudget?.reservedBudget
            )
          : undefined;
        const activeProductTrial = getActiveProductTrial(
          subscription.productTrials ?? [],
          addOnDataCategories[0] as DataCategory
        );
        const hasAccess = addOnInfo.enabled;

        let bucket: EventBucket | undefined = undefined;
        if (hasAccess) {
          // NOTE: this only works for reserved budget add-ons,
          // returning the first sub-category bucket that has a price
          // for the reserved budget tier (RESERVED_BUDGET_QUOTA)
          let i = 0;
          while (!bucket?.price && i < addOnDataCategories.length) {
            bucket = getBucket({
              buckets: subscription.planDetails.planCategories[addOnDataCategories[i]!],
              events: RESERVED_BUDGET_QUOTA,
            });
            i++;
          }
        }
        const recurringReservedSpend = bucket?.price ?? 0;

        // Only show child categories if the add-on is open and enabled
        const childCategoriesData =
          openState[apiName as AddOnCategory] && hasAccess
            ? addOnInfo.dataCategories.map(addOnDataCategory => {
                const categoryInfo = getCategoryInfoFromPlural(addOnDataCategory);
                const childSpend =
                  reservedBudget?.categories[addOnDataCategory]?.reservedSpend ?? 0;
                const childPaygTotal =
                  subscription.categories[addOnDataCategory]?.onDemandSpendUsed ?? 0;
                const childProductName = getPlanCategoryName({
                  plan: subscription.planDetails,
                  category: addOnDataCategory,
                  title: true,
                });
                const metricHistory = subscription.categories[addOnDataCategory];
                const softCapType =
                  metricHistory?.softCapType ??
                  (metricHistory?.trueForward ? 'TRUE_FORWARD' : undefined);
                return {
                  addOnCategory: apiName as AddOnCategory,
                  dataCategory: addOnDataCategory,
                  isChildProduct: true,
                  isOpen: openState[apiName as AddOnCategory],
                  hasAccess: true,
                  isPaygOnly: false,
                  isUnlimited: !!activeProductTrial,
                  softCapType: softCapType ?? undefined,
                  budgetSpend: childPaygTotal,
                  totalUsage: (childSpend ?? 0) + childPaygTotal,
                  product: childProductName,
                  isClickable: categoryInfo?.tallyType === 'usage',
                };
              })
            : null;

        return [
          {
            addOnCategory: apiName as AddOnCategory,
            hasAccess,
            free: reservedBudget?.freeBudget ?? 0,
            reserved: reservedBudget?.reservedBudget ?? 0,
            isPaygOnly: !reservedBudget,
            isOpen: openState[apiName as AddOnCategory],
            toggleKey: hasAccess ? (apiName as AddOnCategory) : undefined,
            isUnlimited: !!activeProductTrial,
            productTrialCategory: addOnDataCategories[0] as DataCategory,
            product: addOnName,
            totalUsage: (reservedBudget?.totalReservedSpend ?? 0) + paygTotal,
            percentUsed,
            reservedSpend: recurringReservedSpend,
            budgetSpend: paygTotal,
            isClickable: hasAccess,
          },
          ...(childCategoriesData ?? []),
        ];
      }),
    ];
  }, [subscription, allAddOnDataCategories, openState, addOnsToShow]);

=======
>>>>>>> 1f9154b3
  return (
    <Grid
      columns={{xs: '1fr', [SIDE_PANEL_MIN_SCREEN_BREAKPOINT]: '50% 50%'}}
      gap="lg"
      align="start"
    >
      <Container radius="md" border="primary" background="primary" width="100%">
        <Flex
          justify="between"
          align={{xs: 'start', sm: 'center'}}
          padding="lg xl"
          gap="xl"
          height={USAGE_OVERVIEW_PANEL_HEADER_HEIGHT}
        >
          <Flex direction="column" gap="sm">
            <Heading as="h3" size="lg">
              {tct('Usage: [period]', {
                period: `${startDate.format(startsAndEndsSameYear ? 'MMM D' : 'MMM D, YYYY')} - ${endDate.format('MMM D, YYYY')}`,
              })}
            </Heading>
          </Flex>
          <UsageOverviewActions organization={organization} />
        </Flex>
        <UsageOverviewTable
          subscription={subscription}
          organization={organization}
          onRowClick={product => {
            setSelectedProduct(product);
            trackGetsentryAnalytics('subscription_page.usage_overview.row_clicked', {
              organization,
              subscription,
              ...(Object.values(AddOnCategory).includes(product as AddOnCategory)
                ? {addOnCategory: product as AddOnCategory}
                : {dataCategory: product as DataCategory}),
            });
            navigate(
              {
                pathname: location.pathname,
                query: {
                  ...location.query,
                  product,
                },
              },
              {replace: true}
            );
          }}
          selectedProduct={selectedProduct}
          usageData={usageData}
        />
      </Container>
      {showSidePanel && (
        <ProductBreakdownPanel
          organization={organization}
          selectedProduct={selectedProduct}
          subscription={subscription}
          usageData={usageData}
        />
      )}
    </Grid>
  );
}

export default UsageOverview;<|MERGE_RESOLUTION|>--- conflicted
+++ resolved
@@ -90,265 +90,6 @@
     subscription.productTrials,
   ]);
 
-<<<<<<< HEAD
-  const allAddOnDataCategories = useMemo(
-    () =>
-      Object.values(subscription.planDetails.addOnCategories)
-        .filter(
-          // filter out data categories that are part of add-on that have at least one unlimited sub-category
-          addOn =>
-            !addOn.dataCategories.some(
-              category =>
-                subscription.categories[category]?.reserved === UNLIMITED_RESERVED
-            )
-        )
-        .flatMap(addOn => addOn.dataCategories),
-    [subscription.planDetails.addOnCategories, subscription.categories]
-  );
-
-  const addOnsToShow = useMemo(
-    () =>
-      Object.entries(subscription.addOns ?? {}).filter(
-        // show add-ons regardless of whether they're enabled
-        // as long as they're available
-        // and none of their sub-categories are unlimited
-        ([_, addOnInfo]) =>
-          addOnInfo.isAvailable &&
-          !addOnInfo.dataCategories.some(
-            category => subscription.categories[category]?.reserved === UNLIMITED_RESERVED
-          )
-      ),
-    [subscription.addOns, subscription.categories]
-  );
-
-  const columnOrder: GridColumnOrder[] = useMemo(() => {
-    const hasAnyPotentialOrActiveProductTrial = subscription.productTrials?.some(
-      trial =>
-        !trial.isStarted ||
-        (trial.isStarted && trial.endDate && getDaysSinceDate(trial.endDate) <= 0)
-    );
-    return [
-      {key: 'product', name: t('Product'), width: 250},
-      {key: 'totalUsage', name: t('Total usage'), width: 200},
-      {key: 'reservedUsage', name: t('Reserved'), width: 300},
-      {key: 'reservedSpend', name: t('Reserved spend'), width: isXlScreen ? 200 : 150},
-      {
-        key: 'budgetSpend',
-        name: t('%s spend', displayBudgetName(subscription.planDetails, {title: true})),
-        width: isXlScreen ? 200 : 150,
-      },
-      {
-        key: 'trialInfo',
-        name: '',
-        width: 200,
-      },
-      {
-        key: 'drawerButton',
-        name: '',
-      },
-    ].filter(
-      column =>
-        (subscription.canSelfServe ||
-          !column.key.endsWith('Spend') ||
-          (supportsPayg(subscription) && column.key === 'budgetSpend')) &&
-        (hasAnyPotentialOrActiveProductTrial || column.key !== 'trialInfo')
-    );
-  }, [subscription, isXlScreen]);
-
-  // TODO(isabella): refactor this to have better types
-  const productData: Array<{
-    budgetSpend: number;
-    hasAccess: boolean;
-    isClickable: boolean;
-    isPaygOnly: boolean;
-    isUnlimited: boolean;
-    product: string;
-    totalUsage: number;
-    addOnCategory?: AddOnCategory;
-    ariaLabel?: string;
-    dataCategory?: DataCategory;
-    free?: number;
-    isChildProduct?: boolean;
-    isOpen?: boolean;
-    percentUsed?: number;
-    productTrialCategory?: DataCategory;
-    reserved?: number;
-    reservedSpend?: number;
-    softCapType?: 'ON_DEMAND' | 'TRUE_FORWARD';
-    toggleKey?: DataCategory | AddOnCategory;
-  }> = useMemo(() => {
-    return [
-      ...sortCategories(subscription.categories)
-        .filter(metricHistory => !allAddOnDataCategories.includes(metricHistory.category))
-        .map(metricHistory => {
-          const category = metricHistory.category;
-          const categoryInfo = getCategoryInfoFromPlural(category);
-          const productName = getPlanCategoryName({
-            plan: subscription.planDetails,
-            category,
-            title: true,
-          });
-          const reserved = metricHistory.reserved ?? 0;
-          const free = metricHistory.free ?? 0;
-          const prepaid = metricHistory.prepaid ?? 0;
-          const total = metricHistory.usage;
-          const paygTotal = metricHistory.onDemandSpendUsed;
-          const softCapType =
-            metricHistory.softCapType ??
-            (metricHistory.trueForward ? 'TRUE_FORWARD' : undefined);
-          const activeProductTrial = getActiveProductTrial(
-            subscription.productTrials ?? [],
-            category
-          );
-
-          const isPaygOnly = reserved === 0 && subscription.supportsOnDemand;
-          const hasAccess = activeProductTrial
-            ? true
-            : isPaygOnly
-              ? subscription.onDemandBudgets?.budgetMode ===
-                OnDemandBudgetMode.PER_CATEGORY
-                ? metricHistory.onDemandBudget > 0
-                : subscription.onDemandMaxSpend > 0
-              : reserved > 0 || reserved === UNLIMITED_RESERVED;
-
-          const bucket = getBucket({
-            events: reserved, // buckets use the converted unit reserved amount (ie. in GB for byte categories)
-            buckets: subscription.planDetails.planCategories[category],
-          });
-          const recurringReservedSpend = bucket.price ?? 0;
-          // convert prepaid amount to the same unit as usage to accurately calculate percent used
-          const reservedTotal = isByteCategory(category)
-            ? prepaid * GIGABYTE
-            : isContinuousProfiling(category)
-              ? prepaid * MILLISECONDS_IN_HOUR
-              : prepaid;
-          const percentUsed = reservedTotal
-            ? getPercentage(total, reservedTotal)
-            : undefined;
-
-          return {
-            dataCategory: category,
-            hasAccess,
-            isPaygOnly,
-            free,
-            reserved,
-            isUnlimited: !!activeProductTrial || reserved === UNLIMITED_RESERVED,
-            softCapType: softCapType ?? undefined,
-            product: productName,
-            totalUsage: total,
-            percentUsed,
-            reservedSpend: recurringReservedSpend,
-            budgetSpend: paygTotal,
-            productTrialCategory: category,
-            isClickable: categoryInfo?.tallyType === 'usage',
-          };
-        }),
-      ...addOnsToShow.flatMap(([apiName, addOnInfo]) => {
-        const addOnName = toTitleCase(addOnInfo.productName, {
-          allowInnerUpperCase: true,
-        });
-
-        const paygTotal = addOnInfo.dataCategories.reduce((acc, category) => {
-          return acc + (subscription.categories[category]?.onDemandSpendUsed ?? 0);
-        }, 0);
-        const addOnDataCategories = addOnInfo.dataCategories;
-        const reservedBudgetCategory = getReservedBudgetCategoryForAddOn(
-          apiName as AddOnCategory
-        );
-        const reservedBudget = reservedBudgetCategory
-          ? subscription.reservedBudgets?.find(
-              budget => (budget.apiName as string) === reservedBudgetCategory
-            )
-          : undefined;
-        const percentUsed = reservedBudget?.reservedBudget
-          ? getPercentage(
-              reservedBudget?.totalReservedSpend,
-              reservedBudget?.reservedBudget
-            )
-          : undefined;
-        const activeProductTrial = getActiveProductTrial(
-          subscription.productTrials ?? [],
-          addOnDataCategories[0] as DataCategory
-        );
-        const hasAccess = addOnInfo.enabled;
-
-        let bucket: EventBucket | undefined = undefined;
-        if (hasAccess) {
-          // NOTE: this only works for reserved budget add-ons,
-          // returning the first sub-category bucket that has a price
-          // for the reserved budget tier (RESERVED_BUDGET_QUOTA)
-          let i = 0;
-          while (!bucket?.price && i < addOnDataCategories.length) {
-            bucket = getBucket({
-              buckets: subscription.planDetails.planCategories[addOnDataCategories[i]!],
-              events: RESERVED_BUDGET_QUOTA,
-            });
-            i++;
-          }
-        }
-        const recurringReservedSpend = bucket?.price ?? 0;
-
-        // Only show child categories if the add-on is open and enabled
-        const childCategoriesData =
-          openState[apiName as AddOnCategory] && hasAccess
-            ? addOnInfo.dataCategories.map(addOnDataCategory => {
-                const categoryInfo = getCategoryInfoFromPlural(addOnDataCategory);
-                const childSpend =
-                  reservedBudget?.categories[addOnDataCategory]?.reservedSpend ?? 0;
-                const childPaygTotal =
-                  subscription.categories[addOnDataCategory]?.onDemandSpendUsed ?? 0;
-                const childProductName = getPlanCategoryName({
-                  plan: subscription.planDetails,
-                  category: addOnDataCategory,
-                  title: true,
-                });
-                const metricHistory = subscription.categories[addOnDataCategory];
-                const softCapType =
-                  metricHistory?.softCapType ??
-                  (metricHistory?.trueForward ? 'TRUE_FORWARD' : undefined);
-                return {
-                  addOnCategory: apiName as AddOnCategory,
-                  dataCategory: addOnDataCategory,
-                  isChildProduct: true,
-                  isOpen: openState[apiName as AddOnCategory],
-                  hasAccess: true,
-                  isPaygOnly: false,
-                  isUnlimited: !!activeProductTrial,
-                  softCapType: softCapType ?? undefined,
-                  budgetSpend: childPaygTotal,
-                  totalUsage: (childSpend ?? 0) + childPaygTotal,
-                  product: childProductName,
-                  isClickable: categoryInfo?.tallyType === 'usage',
-                };
-              })
-            : null;
-
-        return [
-          {
-            addOnCategory: apiName as AddOnCategory,
-            hasAccess,
-            free: reservedBudget?.freeBudget ?? 0,
-            reserved: reservedBudget?.reservedBudget ?? 0,
-            isPaygOnly: !reservedBudget,
-            isOpen: openState[apiName as AddOnCategory],
-            toggleKey: hasAccess ? (apiName as AddOnCategory) : undefined,
-            isUnlimited: !!activeProductTrial,
-            productTrialCategory: addOnDataCategories[0] as DataCategory,
-            product: addOnName,
-            totalUsage: (reservedBudget?.totalReservedSpend ?? 0) + paygTotal,
-            percentUsed,
-            reservedSpend: recurringReservedSpend,
-            budgetSpend: paygTotal,
-            isClickable: hasAccess,
-          },
-          ...(childCategoriesData ?? []),
-        ];
-      }),
-    ];
-  }, [subscription, allAddOnDataCategories, openState, addOnsToShow]);
-
-=======
->>>>>>> 1f9154b3
   return (
     <Grid
       columns={{xs: '1fr', [SIDE_PANEL_MIN_SCREEN_BREAKPOINT]: '50% 50%'}}
