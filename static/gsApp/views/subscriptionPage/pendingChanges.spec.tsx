--- conflicted
+++ resolved
@@ -420,11 +420,7 @@
     render(<PendingChanges organization={organization} subscription={sub} />);
     expect(
       screen.getByText(
-<<<<<<< HEAD
-        'Pay-as-you-go budget change from per-category on-demand budget (errors at $10, performance units at $0, replays at $0, attachments at $0, cron monitors at $0, uptime monitors at $0, continuous profile hours at $0, UI profile hours at $0, and logs at $0) to shared pay-as-you-go budget of $50'
-=======
         'Pay-as-you-go budget change from per-category on-demand budget (errors at $10, performance units at $0, replays at $0, attachments at $0, cron monitors at $0, uptime monitors at $0, logs at $0, continuous profile hours at $0, and UI profile hours at $0) to shared pay-as-you-go budget of $50'
->>>>>>> fe2eb237
       )
     ).toBeInTheDocument();
   });
