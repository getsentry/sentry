import {useCallback, useEffect, useState} from 'react';
import styled from '@emotion/styled';
import * as Sentry from '@sentry/react';
import {keepPreviousData} from '@tanstack/react-query';
import type {Location} from 'history';

import {Button} from 'sentry/components/core/button';
import {Container} from 'sentry/components/core/layout';
import FieldGroup from 'sentry/components/forms/fieldGroup';
import LoadingError from 'sentry/components/loadingError';
import LoadingIndicator from 'sentry/components/loadingIndicator';
import Panel from 'sentry/components/panels/panel';
import PanelBody from 'sentry/components/panels/panelBody';
import PanelHeader from 'sentry/components/panels/panelHeader';
import {t, tct} from 'sentry/locale';
import type {Organization} from 'sentry/types/organization';
import {useApiQuery} from 'sentry/utils/queryClient';
import {decodeScalar} from 'sentry/utils/queryString';
import withOrganization from 'sentry/utils/withOrganization';

import {openEditBillingDetails, openEditCreditCard} from 'getsentry/actionCreators/modal';
import withSubscription from 'getsentry/components/withSubscription';
import SubscriptionStore from 'getsentry/stores/subscriptionStore';
import type {BillingDetails as BillingDetailsType, Subscription} from 'getsentry/types';
import {hasNewBillingUI} from 'getsentry/utils/billing';
import formatCurrency from 'getsentry/utils/formatCurrency';
import {getCountryByCode} from 'getsentry/utils/ISO3166codes';
import {countryHasSalesTax, getTaxFieldInfo} from 'getsentry/utils/salesTax';
import trackGetsentryAnalytics from 'getsentry/utils/trackGetsentryAnalytics';
import ContactBillingMembers from 'getsentry/views/contactBillingMembers';
import RecurringCredits from 'getsentry/views/subscriptionPage/recurringCredits';

import SubscriptionHeader from './subscriptionHeader';
import {trackSubscriptionView} from './utils';

type Props = {
  location: Location;
  organization: Organization;
  subscription: Subscription;
};

/**
 * Update billing details view.
 */
function BillingDetails({organization, subscription, location}: Props) {
  const [cardLastFourDigits, setCardLastFourDigits] = useState<string | null>(null);
  const [cardZipCode, setCardZipCode] = useState<string | null>(null);

  useEffect(() => {
    if (subscription?.paymentSource) {
      setCardLastFourDigits(prev => prev ?? (subscription.paymentSource?.last4 || null));
      setCardZipCode(prev => prev ?? (subscription.paymentSource?.zipCode || null));
    }
  }, [subscription]);

  const handleCardUpdated = useCallback((data: Subscription) => {
    setCardLastFourDigits(data.paymentSource?.last4 || null);
    setCardZipCode(data.paymentSource?.zipCode || null);
    SubscriptionStore.set(data.slug, data);
  }, []);

  useEffect(() => {
    if (!organization || !subscription) return;

    trackSubscriptionView(organization, subscription, 'details');

    // Open update credit card modal and track clicks from payment failure emails and GS Banner
    const queryReferrer = decodeScalar(location?.query?.referrer);
    // There are multiple billing failure referrals and each should have analytics tracking
    if (queryReferrer?.includes('billing-failure')) {
      openEditCreditCard({
        organization,
        subscription,
        onSuccess: handleCardUpdated,
        location,
      });
      trackGetsentryAnalytics('billing_failure.button_clicked', {
        organization,
        referrer: queryReferrer,
      });
    }
  }, [organization, subscription, location, handleCardUpdated]);

  const hasBillingPerms = organization.access?.includes('org:billing');
  if (!hasBillingPerms) {
    return <ContactBillingMembers />;
  }

  if (!subscription) {
    return <LoadingIndicator />;
  }

<<<<<<< HEAD
  const balance =
    subscription.accountBalance < 0
      ? tct('[credits] credit', {
          credits: formatCurrency(0 - subscription.accountBalance),
        })
      : `${formatCurrency(subscription.accountBalance)}`;

  const isNewBillingUI = hasNewBillingUI(organization);

=======
>>>>>>> ec163eb0
  return (
    <Container padding={isNewBillingUI ? {xs: 'xl', md: '3xl'} : '0'}>
      <SubscriptionHeader organization={organization} subscription={subscription} />
      <RecurringCredits displayType="discount" planDetails={subscription.planDetails} />
      <Panel className="ref-credit-card-details">
        <PanelHeader hasButtons>
          {t('Credit Card On File')}
          <Button
            data-test-id="update-card"
            priority="primary"
            size="sm"
            onClick={() =>
              openEditCreditCard({
                organization,
                subscription,
                onSuccess: handleCardUpdated,
              })
            }
          >
            {t('Update card')}
          </Button>
        </PanelHeader>
        <PanelBody>
          <FieldGroup label={t('Credit Card Number')}>
            <TextForField>
              {cardLastFourDigits ? (
                `xxxx xxxx xxxx ${cardLastFourDigits}`
              ) : (
                <em>{t('No card on file')}</em>
              )}
            </TextForField>
          </FieldGroup>

          <FieldGroup
            label={t('Postal Code')}
            help={t('Postal code associated with the card on file')}
          >
            <TextForField>{cardZipCode}</TextForField>
          </FieldGroup>
        </PanelBody>
      </Panel>

<<<<<<< HEAD
      <Panel className="ref-billing-details">
        <PanelHeader>{t('Billing Details')}</PanelHeader>
        <PanelBody data-test-id="account-balance">
          {subscription.accountBalance ? (
            <FieldGroup label="Account Balance">{balance}</FieldGroup>
          ) : null}
          <BillingDetailsFormContainer organization={organization} />
        </PanelBody>
      </Panel>
    </Container>
=======
      <BillingDetailsPanel organization={organization} subscription={subscription} />
    </Fragment>
>>>>>>> ec163eb0
  );
}

function BillingDetailsPanel({
  organization,
  subscription,
  title,
}: {
  organization: Organization;
  subscription: Subscription;
  title?: string;
}) {
  const {
    data: billingDetails,
    isPending: isLoading,
    isError: hasLoadError,
    error: loadError,
    refetch: fetchBillingDetails,
  } = useApiQuery<BillingDetailsType>(
    [`/customers/${organization.slug}/billing-details/`],
    {
      staleTime: 0,
      placeholderData: keepPreviousData,
      retry: (failureCount, error: any) => {
        // Don't retry on auth errors
        if (error.status === 401 || error.status === 403) {
          return false;
        }
        return failureCount < 3;
      },
    }
  );

  useEffect(() => {
    if (loadError && loadError.status !== 401 && loadError.status !== 403) {
      Sentry.captureException(loadError);
    }
  }, [loadError]);

  if (isLoading) {
    return <LoadingIndicator />;
  }

  if (hasLoadError) {
    return <LoadingError onRetry={() => fetchBillingDetails()} />;
  }

  const taxFieldInfo = getTaxFieldInfo(billingDetails?.countryCode);
  const balance =
    subscription.accountBalance < 0
      ? tct('[credits] credit', {
          credits: formatCurrency(0 - subscription.accountBalance),
        })
      : `${formatCurrency(subscription.accountBalance)}`;

  return (
    <Panel className="ref-billing-details">
      <PanelHeader>
        {title ?? t('Billing Details')}
        <Button
          priority="primary"
          size="sm"
          onClick={() =>
            openEditBillingDetails({
              organization,
              initialData: billingDetails,
              refetch: fetchBillingDetails,
            })
          }
          disabled={!organization.access.includes('org:billing')}
        >
          {t('Update details')}
        </Button>
      </PanelHeader>
      <PanelBody>
        {subscription.accountBalance ? (
          <FieldGroup id="account-balance" label="Account Balance">
            {balance}
          </FieldGroup>
        ) : null}
        <FieldGroup label={t('Billing Email')}>
          <TextForField>{billingDetails?.billingEmail}</TextForField>
        </FieldGroup>
        <FieldGroup label={t('Company Name')}>
          <TextForField>{billingDetails?.companyName}</TextForField>
        </FieldGroup>
        <FieldGroup label={t('Address Line 1')}>
          <TextForField>{billingDetails?.addressLine1}</TextForField>
        </FieldGroup>
        <FieldGroup label={t('Address Line 2')}>
          <TextForField>{billingDetails?.addressLine2}</TextForField>
        </FieldGroup>
        <FieldGroup label={t('City')}>
          <TextForField>{billingDetails?.city}</TextForField>
        </FieldGroup>
        <FieldGroup label={t('State / Region')}>
          <TextForField>{billingDetails?.region}</TextForField>
        </FieldGroup>
        <FieldGroup label={t('Postal Code')}>
          <TextForField>{billingDetails?.postalCode}</TextForField>
        </FieldGroup>
        <FieldGroup label={t('Country')}>
          <TextForField>
            {getCountryByCode(billingDetails?.countryCode)?.name}
          </TextForField>
        </FieldGroup>
        {countryHasSalesTax(billingDetails?.countryCode) && taxFieldInfo && (
          <FieldGroup
            label={taxFieldInfo.label}
            help={tct(
              "Your company's [taxNumberName] will appear on all receipts. You may be subject to taxes depending on country specific tax policies.",
              {taxNumberName: <strong>{taxFieldInfo.taxNumberName}</strong>}
            )}
          >
            <TextForField>{billingDetails?.taxNumber}</TextForField>
          </FieldGroup>
        )}
      </PanelBody>
    </Panel>
  );
}

// Sets the min-height so a field displaying text will be the same height as a
// field that has an input
const TextForField = styled('span')`
  min-height: 37px;
  display: flex;
  align-items: center;
`;

export default withSubscription(withOrganization(BillingDetails));
export {BillingDetailsPanel};

/** @internal exported for tests only */
export {BillingDetails};<|MERGE_RESOLUTION|>--- conflicted
+++ resolved
@@ -90,18 +90,8 @@
     return <LoadingIndicator />;
   }
 
-<<<<<<< HEAD
-  const balance =
-    subscription.accountBalance < 0
-      ? tct('[credits] credit', {
-          credits: formatCurrency(0 - subscription.accountBalance),
-        })
-      : `${formatCurrency(subscription.accountBalance)}`;
-
   const isNewBillingUI = hasNewBillingUI(organization);
 
-=======
->>>>>>> ec163eb0
   return (
     <Container padding={isNewBillingUI ? {xs: 'xl', md: '3xl'} : '0'}>
       <SubscriptionHeader organization={organization} subscription={subscription} />
@@ -144,21 +134,8 @@
         </PanelBody>
       </Panel>
 
-<<<<<<< HEAD
-      <Panel className="ref-billing-details">
-        <PanelHeader>{t('Billing Details')}</PanelHeader>
-        <PanelBody data-test-id="account-balance">
-          {subscription.accountBalance ? (
-            <FieldGroup label="Account Balance">{balance}</FieldGroup>
-          ) : null}
-          <BillingDetailsFormContainer organization={organization} />
-        </PanelBody>
-      </Panel>
+      <BillingDetailsPanel organization={organization} subscription={subscription} />
     </Container>
-=======
-      <BillingDetailsPanel organization={organization} subscription={subscription} />
-    </Fragment>
->>>>>>> ec163eb0
   );
 }
 
