import {Fragment, useEffect} from 'react';
import styled from '@emotion/styled';
import type {Location} from 'history';

import ErrorBoundary from 'sentry/components/errorBoundary';
import LoadingError from 'sentry/components/loadingError';
import LoadingIndicator from 'sentry/components/loadingIndicator';
import {space} from 'sentry/styles/space';
import {DataCategory} from 'sentry/types/core';
import {useApiQuery} from 'sentry/utils/queryClient';
import useApi from 'sentry/utils/useApi';
import {useNavigate} from 'sentry/utils/useNavigate';
import useOrganization from 'sentry/utils/useOrganization';

import {openCodecovModal} from 'getsentry/actionCreators/modal';
import withSubscription from 'getsentry/components/withSubscription';
import type {
  BillingStatTotal,
  CustomerUsage,
  Plan,
  ProductTrial,
  PromotionData,
  ReservedBudgetForCategory,
  Subscription,
} from 'getsentry/types';
import {PlanTier} from 'getsentry/types';
import {hasAccessToSubscriptionOverview} from 'getsentry/utils/billing';
import {
  getCategoryInfoFromPlural,
  isPartOfReservedBudget,
  sortCategories,
} from 'getsentry/utils/dataCategory';
import withPromotions from 'getsentry/utils/withPromotions';
import {hasCheckoutV3} from 'getsentry/views/amCheckout/utils';
import ContactBillingMembers from 'getsentry/views/contactBillingMembers';
import {openOnDemandBudgetEditModal} from 'getsentry/views/onDemandBudgets/editOnDemandButton';
<<<<<<< HEAD
import UsageOverview from 'getsentry/views/subscriptionPage/usageOverview';
=======
import SubscriptionPageContainer from 'getsentry/views/subscriptionPage/components/subscriptionPageContainer';
>>>>>>> cb38fc57

import openPerformanceQuotaCreditsPromoModal from './promotions/performanceQuotaCreditsPromo';
import openPerformanceReservedTransactionsDiscountModal from './promotions/performanceReservedTransactionsPromo';
import TrialEnded from './trial/trialEnded';
import OnDemandDisabled from './ondemandDisabled';
import {OnDemandSettings} from './onDemandSettings';
import {DisplayModeToggle} from './overviewDisplayModeToggle';
import RecurringCredits from './recurringCredits';
import ReservedUsageChart from './reservedUsageChart';
import SubscriptionHeader from './subscriptionHeader';
import UsageAlert from './usageAlert';
import {CombinedUsageTotals, UsageTotals} from './usageTotals';
import {trackSubscriptionView} from './utils';

type Props = {
  location: Location;
  promotionData: PromotionData;
  subscription: Subscription;
};

/**
 * Subscription overview page.
 */
function Overview({location, subscription, promotionData}: Props) {
  const api = useApi();
  const organization = useOrganization();
  const hasNewCheckout = hasCheckoutV3(organization); // TODO: change this to hasNewBillingUI
  const navigate = useNavigate();

  const displayMode = ['cost', 'usage'].includes(location.query.displayMode as string)
    ? (location.query.displayMode as 'cost' | 'usage')
    : 'usage';
  const hasBillingPerms = organization.access?.includes('org:billing');
  // we fetch an expanded view of the subscription which includes usage
  // data for the current period
  const {
    data: usage,
    refetch: refetchUsage,
    isPending,
    isError,
  } = useApiQuery<CustomerUsage>([`/customers/${organization.slug}/usage/`], {
    staleTime: 60_000,
  });

  const reservedBudgetCategoryInfo: Record<string, ReservedBudgetForCategory> = {};
  subscription.reservedBudgets?.forEach(rb => {
    Object.entries(rb.categories).forEach(([category, rbmh]) => {
      reservedBudgetCategoryInfo[category] = {
        freeBudget: rb.freeBudget,
        totalReservedBudget: rb.reservedBudget,
        reservedSpend: rbmh.reservedSpend,
        reservedCpe: rbmh.reservedCpe,
        prepaidBudget: rb.reservedBudget + rb.freeBudget,
        apiName: rb.apiName,
      };
    });
  });

  useEffect(() => {
    if (promotionData) {
      let promotion = promotionData.availablePromotions?.find(
        promo => promo.promptActivityTrigger === 'performance_reserved_txns_discount_v1'
      );

      if (promotion) {
        openPerformanceReservedTransactionsDiscountModal({
          api,
          promotionData,
          organization,
          promptFeature: 'performance_reserved_txns_discount_v1',
          navigate,
        });
        return;
      }

      promotion = promotionData.availablePromotions?.find(
        promo => promo.promptActivityTrigger === 'performance_quota_credits_v1'
      );

      if (promotion) {
        openPerformanceQuotaCreditsPromoModal({api, promotionData, organization});
        return;
      }

      promotion = promotionData.availablePromotions?.find(
        promo => promo.promptActivityTrigger === 'performance_reserved_txns_discount'
      );

      if (promotion) {
        openPerformanceReservedTransactionsDiscountModal({
          api,
          promotionData,
          organization,
          promptFeature: 'performance_reserved_txns_discount',
          navigate,
        });
        return;
      }
    }

    // open the codecov modal if the query param is present
    if (
      location.query?.open_codecov_modal === '1' &&
      // self serve or has billing perms can view it
      hasAccessToSubscriptionOverview(subscription, organization)
    ) {
      openCodecovModal({organization});
    }

    // Open on-demand budget modal if hash fragment present and user has access
    if (
      window.location.hash === '#open-ondemand-modal' &&
      subscription.supportsOnDemand &&
      hasAccessToSubscriptionOverview(subscription, organization)
    ) {
      openOnDemandBudgetEditModal({organization, subscription});

      // Clear hash to prevent modal reopening on refresh
      window.history.replaceState(
        null,
        '',
        window.location.pathname + window.location.search
      );
    }
  }, [organization, location.query, subscription, promotionData, api, navigate]);

  useEffect(
    () => trackSubscriptionView(organization, subscription, 'overview'),
    [subscription, organization]
  );

  // Sales managed accounts do not allow members to view the billing page.
  // Whilst self-serve accounts do.
  if (!hasBillingPerms && !subscription.canSelfServe) {
    return (
      <SubscriptionPageContainer background="primary" organization={organization}>
        <ContactBillingMembers />
      </SubscriptionPageContainer>
    );
  }

  function renderUsageChart(usageData: CustomerUsage) {
    const {stats, periodStart, periodEnd} = usageData;

    return (
      <ErrorBoundary mini>
        <ReservedUsageChart
          location={location}
          organization={organization}
          subscription={subscription}
          usagePeriodStart={periodStart}
          usagePeriodEnd={periodEnd}
          usageStats={stats}
          displayMode={displayMode}
          reservedBudgetCategoryInfo={reservedBudgetCategoryInfo}
        />
      </ErrorBoundary>
    );
  }

  function renderUsageCards(usageData: CustomerUsage) {
    const nonPlanProductTrials: ProductTrial[] =
      subscription.productTrials?.filter(
        pt => !Object.keys(subscription.categories).includes(pt.category)
      ) || [];
    const showProductTrialEventBreakdown: boolean =
      nonPlanProductTrials?.filter(pt => pt.category === DataCategory.PROFILES).length >
        0 || false;

    return (
      <TotalsWrapper>
        {sortCategories(subscription.categories)
          .filter(
            categoryHistory =>
              !isPartOfReservedBudget(
                categoryHistory.category,
                subscription.reservedBudgets ?? []
              )
          )
          .map(categoryHistory => {
            const category = categoryHistory.category;
            const categoryInfo = getCategoryInfoFromPlural(category);

            // The usageData does not include details for seat-based categories
            let monitor_usage: number | undefined = 0;
            if (categoryInfo?.tallyType === 'seat') {
              monitor_usage = subscription.categories[category]?.usage;
            }

            if (
              category === DataCategory.SPANS_INDEXED &&
              !subscription.hadCustomDynamicSampling
            ) {
              return null; // TODO(trial limits): DS enterprise trial should have a reserved budget too, but currently just has unlimited
            }

            const categoryTotals: BillingStatTotal =
              categoryInfo?.tallyType === 'usage'
                ? usageData.totals[category]!
                : {
                    accepted: monitor_usage ?? 0,
                    dropped: 0,
                    droppedOther: 0,
                    droppedOverQuota: 0,
                    droppedSpikeProtection: 0,
                    filtered: 0,
                    projected: 0,
                  };
            const eventTotals =
              categoryInfo?.tallyType === 'usage'
                ? usageData.eventTotals?.[category]
                : undefined;

            const showEventBreakdown =
              organization.features.includes('profiling-billing') &&
              subscription.planTier === PlanTier.AM2 &&
              category === DataCategory.TRANSACTIONS;

            return (
              <UsageTotals
                key={category}
                category={category}
                totals={categoryTotals}
                eventTotals={eventTotals}
                showEventBreakdown={showEventBreakdown}
                reservedUnits={categoryHistory.reserved}
                prepaidUnits={categoryHistory.prepaid}
                freeUnits={categoryHistory.free}
                trueForward={categoryHistory.trueForward}
                softCapType={categoryHistory.softCapType}
                disableTable={
                  categoryInfo?.tallyType === 'seat' || displayMode === 'cost'
                }
                subscription={subscription}
                organization={organization}
                displayMode={displayMode}
              />
            );
          })}

        {subscription.reservedBudgets?.map(reservedBudget => {
          let softCapType: 'ON_DEMAND' | 'TRUE_FORWARD' | null = null;
          let trueForward = false;

          Object.keys(reservedBudget.categories).forEach(category => {
            const categoryHistory = subscription.categories[category as DataCategory];
            if (softCapType === null) {
              if (categoryHistory?.softCapType) {
                softCapType = categoryHistory.softCapType;
              }
            }
            if (!trueForward) {
              if (categoryHistory?.trueForward) {
                trueForward = categoryHistory.trueForward;
              }
            }
          });

          return (
            <CombinedUsageTotals
              key={reservedBudget.apiName}
              subscription={subscription}
              organization={organization}
              productGroup={reservedBudget}
              allTotalsByCategory={usageData.totals}
              softCapType={softCapType}
              trueForward={trueForward}
            />
          );
        })}

        {nonPlanProductTrials?.map(pt => {
          const categoryTotals = usageData.totals[pt.category];
          const eventTotals = usageData.eventTotals?.[pt.category];

          return (
            <UsageTotals
              key={pt.category}
              category={pt.category}
              totals={categoryTotals}
              eventTotals={eventTotals}
              showEventBreakdown={showProductTrialEventBreakdown}
              subscription={subscription}
              organization={organization}
              displayMode={displayMode}
            />
          );
        })}
      </TotalsWrapper>
    );
  }

  if (isPending) {
    return (
      <SubscriptionPageContainer background="primary" organization={organization}>
        <SubscriptionHeader subscription={subscription} organization={organization} />
        <LoadingIndicator />
      </SubscriptionPageContainer>
    );
  }

  if (isError) {
    return (
      <SubscriptionPageContainer background="primary" organization={organization}>
        <LoadingError onRetry={refetchUsage} />
      </SubscriptionPageContainer>
    );
  }

  /**
   * It's important to separate the views for folks with billing permissions (org:billing) and those without.
   * Only owners and billing admins have the billing scope, everyone else including managers, admins, and members lack that scope.
   *
   * Non-billing users should be able to see the following info:
   *   - Current Plan information and the date when it ends
   *   - Event totals, dropped events, usage charts
   *   - Alerts for overages (usage alert, grace period, etc)
   *   - CTAs asking the user to request a plan change
   *
   * Non-billing users should NOT see any of the following:
   *   - Anything with a dollar amount
   *   - Receipts
   *   - Credit card on file
   *   - Previous usage history
   *   - On-demand information
   */
  function contentWithBillingPerms(usageData: CustomerUsage, planDetails: Plan) {
    return (
      <Fragment>
        <RecurringCredits displayType="discount" planDetails={planDetails} />
        <RecurringCredits displayType="data" planDetails={planDetails} />
        <OnDemandDisabled subscription={subscription} />
<<<<<<< HEAD
        {hasNewCheckout ? (
          <UsageOverview subscription={subscription} />
        ) : (
          <Fragment>
            <UsageAlert subscription={subscription} usage={usageData} />
            <DisplayModeToggle subscription={subscription} displayMode={displayMode} />
            {renderUsageChart(usageData)}
            {renderUsageCards(usageData)}
            <OnDemandSettings organization={organization} subscription={subscription} />
            <TrialEnded subscription={subscription} />
          </Fragment>
        )}
=======
        <UsageAlert subscription={subscription} usage={usageData} />
        <DisplayModeToggle
          subscription={subscription}
          displayMode={displayMode}
          organization={organization}
        />
        {renderUsageChart(usageData)}
        {renderUsageCards(usageData)}
        <OnDemandSettings organization={organization} subscription={subscription} />
        <TrialEnded subscription={subscription} />
>>>>>>> cb38fc57
      </Fragment>
    );
  }

  function contentWithoutBillingPerms(usageData: CustomerUsage) {
    return (
      <Fragment>
        <OnDemandDisabled subscription={subscription} />
        <UsageAlert subscription={subscription} usage={usageData} />
        {renderUsageChart(usageData)}
        {renderUsageCards(usageData)}
        <TrialEnded subscription={subscription} />
      </Fragment>
    );
  }

  return (
    <SubscriptionPageContainer background="primary" organization={organization}>
      <SubscriptionHeader organization={organization} subscription={subscription} />
      <div>
        {hasBillingPerms
          ? contentWithBillingPerms(usage, subscription.planDetails)
          : contentWithoutBillingPerms(usage)}
      </div>
    </SubscriptionPageContainer>
  );
}

export default withSubscription(withPromotions(Overview));

const TotalsWrapper = styled('div')`
  margin-bottom: ${space(3)};
`;<|MERGE_RESOLUTION|>--- conflicted
+++ resolved
@@ -24,21 +24,17 @@
   Subscription,
 } from 'getsentry/types';
 import {PlanTier} from 'getsentry/types';
-import {hasAccessToSubscriptionOverview} from 'getsentry/utils/billing';
+import {hasAccessToSubscriptionOverview, hasNewBillingUI} from 'getsentry/utils/billing';
 import {
   getCategoryInfoFromPlural,
   isPartOfReservedBudget,
   sortCategories,
 } from 'getsentry/utils/dataCategory';
 import withPromotions from 'getsentry/utils/withPromotions';
-import {hasCheckoutV3} from 'getsentry/views/amCheckout/utils';
 import ContactBillingMembers from 'getsentry/views/contactBillingMembers';
 import {openOnDemandBudgetEditModal} from 'getsentry/views/onDemandBudgets/editOnDemandButton';
-<<<<<<< HEAD
+import SubscriptionPageContainer from 'getsentry/views/subscriptionPage/components/subscriptionPageContainer';
 import UsageOverview from 'getsentry/views/subscriptionPage/usageOverview';
-=======
-import SubscriptionPageContainer from 'getsentry/views/subscriptionPage/components/subscriptionPageContainer';
->>>>>>> cb38fc57
 
 import openPerformanceQuotaCreditsPromoModal from './promotions/performanceQuotaCreditsPromo';
 import openPerformanceReservedTransactionsDiscountModal from './promotions/performanceReservedTransactionsPromo';
@@ -65,7 +61,7 @@
 function Overview({location, subscription, promotionData}: Props) {
   const api = useApi();
   const organization = useOrganization();
-  const hasNewCheckout = hasCheckoutV3(organization); // TODO: change this to hasNewBillingUI
+  const hasNewCheckout = hasNewBillingUI(organization);
   const navigate = useNavigate();
 
   const displayMode = ['cost', 'usage'].includes(location.query.displayMode as string)
@@ -371,31 +367,22 @@
         <RecurringCredits displayType="discount" planDetails={planDetails} />
         <RecurringCredits displayType="data" planDetails={planDetails} />
         <OnDemandDisabled subscription={subscription} />
-<<<<<<< HEAD
         {hasNewCheckout ? (
           <UsageOverview subscription={subscription} />
         ) : (
           <Fragment>
             <UsageAlert subscription={subscription} usage={usageData} />
-            <DisplayModeToggle subscription={subscription} displayMode={displayMode} />
+            <DisplayModeToggle
+              subscription={subscription}
+              displayMode={displayMode}
+              organization={organization}
+            />
             {renderUsageChart(usageData)}
             {renderUsageCards(usageData)}
             <OnDemandSettings organization={organization} subscription={subscription} />
             <TrialEnded subscription={subscription} />
           </Fragment>
         )}
-=======
-        <UsageAlert subscription={subscription} usage={usageData} />
-        <DisplayModeToggle
-          subscription={subscription}
-          displayMode={displayMode}
-          organization={organization}
-        />
-        {renderUsageChart(usageData)}
-        {renderUsageCards(usageData)}
-        <OnDemandSettings organization={organization} subscription={subscription} />
-        <TrialEnded subscription={subscription} />
->>>>>>> cb38fc57
       </Fragment>
     );
   }
