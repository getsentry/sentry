import {OrganizationFixture} from 'sentry-fixture/organization';

import {SubscriptionFixture} from 'getsentry-test/fixtures/subscription';
import {render, screen} from 'sentry-test/reactTestingLibrary';
import {resetMockDate, setMockDate} from 'sentry-test/utils';

import TrialAlert from 'getsentry/views/subscriptionPage/trialAlert';

describe('Subscription > TrialAlert', function () {
  const organization = OrganizationFixture();
  const subscription = SubscriptionFixture({organization});

  beforeEach(() => {
    setMockDate(new Date('2021-01-01'));
  });

  afterEach(() => {
    resetMockDate();
  });

  it('does not render not on trial', function () {
    const sub = {
      ...subscription,
      isTrial: false,
      onDemandMaxSpend: 1000,
      onDemandSpendUsed: 0,
    };
    render(<TrialAlert subscription={sub} organization={organization} />);
    expect(screen.queryByRole('button')).not.toBeInTheDocument();
  });

  it('renders 1 day left', function () {
    const sub = {
      ...subscription,
      isTrial: true,
      onDemandMaxSpend: 1000,
      onDemandSpendUsed: 0,
      trialEnd: '2021-01-02',
    };
    render(<TrialAlert subscription={sub} organization={organization} />);
    expect(screen.getByText('1 Day Left')).toBeInTheDocument();
    expect(screen.getByRole('button')).toBeInTheDocument();
  });

  it('renders 14 days left', function () {
    const sub = {
      ...subscription,
      isTrial: true,
      onDemandMaxSpend: 1000,
      onDemandSpendUsed: 0,
      trialEnd: '2021-01-15',
    };
    render(<TrialAlert subscription={sub} organization={organization} />);
    expect(screen.getByText('14 Days Left')).toBeInTheDocument();
    expect(screen.getByRole('button')).toBeInTheDocument();
  });

  it('does not render negative days left', function () {
    const sub = {
      ...subscription,
      isTrial: true,
      onDemandMaxSpend: 1000,
      onDemandSpendUsed: 0,
      trialEnd: '2020-12-01',
    };
    render(<TrialAlert subscription={sub} organization={organization} />);
    expect(screen.queryByRole('button')).not.toBeInTheDocument();
  });

  it('renders enterprise trial', function () {
    const sub = {
      ...subscription,
      isTrial: true,
      isEnterpriseTrial: true,
      onDemandMaxSpend: 1000,
      onDemandSpendUsed: 0,
    };
    render(<TrialAlert subscription={sub} organization={organization} />);
    expect(screen.getByText('Enterprise Trial')).toBeInTheDocument();
    expect(
      screen.getByText(
        "With your trial you have access to Sentry's business plan features, and unlimited errors, transactions, replays, attachments, cron monitors, and uptime monitors."
      )
    ).toBeInTheDocument();
  });

  it('renders am3 enterprise trial', function () {
    const am3_sub = SubscriptionFixture({organization, plan: 'am3_f'});
    const sub = {
      ...am3_sub,
      isTrial: true,
      isEnterpriseTrial: true,
      onDemandMaxSpend: 1000,
      onDemandSpendUsed: 0,
    };
    render(<TrialAlert subscription={sub} organization={organization} />);
    expect(screen.getByText('Enterprise Trial')).toBeInTheDocument();
    expect(
      screen.getByText(
<<<<<<< HEAD
        "With your trial you have access to Sentry's business plan features, and unlimited errors, replays, attachments, cron monitors, spans, profile hours, ui profile hours, and uptime monitors."
=======
        "With your trial you have access to Sentry's business plan features, and unlimited errors, replays, attachments, cron monitors, spans, uptime monitors, and profile hours."
>>>>>>> 843cf0ef
      )
    ).toBeInTheDocument();
  });

  it('renders plan trial', function () {
    const sub = {
      ...subscription,
      isTrial: true,
      isEnterpriseTrial: false,
      isPerformancePlanTrial: false,
      onDemandMaxSpend: 1000,
      onDemandSpendUsed: 0,
    };
    render(<TrialAlert subscription={sub} organization={organization} />);
    expect(screen.getByText('Business Plan Trial')).toBeInTheDocument();
    expect(
      screen.getByText(
        "With your trial you have access to Sentry's business plan features."
      )
    ).toBeInTheDocument();
    expect(screen.queryByText(/unlimited errors/)).not.toBeInTheDocument();
  });

  it('renders performance trial', function () {
    const sub = {
      ...subscription,
      isTrial: true,
      isEnterpriseTrial: false,
      isPerformancePlanTrial: true,
      onDemandMaxSpend: 1000,
      onDemandSpendUsed: 0,
    };
    render(<TrialAlert subscription={sub} organization={organization} />);
    expect(screen.getByText('Performance Trial')).toBeInTheDocument();
    expect(
      screen.getByText(
        `With your trial you have access to Sentry's performance features, and unlimited transactions and attachments.`
      )
    ).toBeInTheDocument();
  });
});<|MERGE_RESOLUTION|>--- conflicted
+++ resolved
@@ -97,11 +97,7 @@
     expect(screen.getByText('Enterprise Trial')).toBeInTheDocument();
     expect(
       screen.getByText(
-<<<<<<< HEAD
-        "With your trial you have access to Sentry's business plan features, and unlimited errors, replays, attachments, cron monitors, spans, profile hours, ui profile hours, and uptime monitors."
-=======
-        "With your trial you have access to Sentry's business plan features, and unlimited errors, replays, attachments, cron monitors, spans, uptime monitors, and profile hours."
->>>>>>> 843cf0ef
+        "With your trial you have access to Sentry's business plan features, and unlimited errors, replays, attachments, cron monitors, spans, uptime monitors, profile hours, and ui profile hours."
       )
     ).toBeInTheDocument();
   });
