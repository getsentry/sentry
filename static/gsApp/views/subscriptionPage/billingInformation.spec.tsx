--- conflicted
+++ resolved
@@ -125,25 +125,47 @@
     await screen.findByText('Billing Information');
 
     // panels are collapsed with pre-existing information
-    expect(screen.getByText(/\*\*\*\*4242/)).toBeInTheDocument();
-    expect(screen.getByRole('button', {name: 'Edit payment method'})).toBeInTheDocument();
-    expect(screen.getByText('Business address')).toBeInTheDocument();
-    expect(
-      screen.getByRole('button', {name: 'Edit business address'})
-    ).toBeInTheDocument();
-    expect(screen.queryByText('Address Line 1')).not.toBeInTheDocument();
-    expect(screen.queryByRole('button', {name: 'Save Changes'})).not.toBeInTheDocument();
+    const cardPanel = await screen.findByTestId('credit-card-panel');
+    expect(within(cardPanel).getByText(/\*\*\*\*4242/)).toBeInTheDocument();
+    expect(
+      within(cardPanel).getByRole('button', {name: 'Edit payment method'})
+    ).toBeInTheDocument();
+    expect(
+      within(cardPanel).queryByRole('button', {name: 'Save Changes'})
+    ).not.toBeInTheDocument();
+
+    const billingDetailsPanel = await screen.findByTestId('billing-details-panel');
+    expect(within(billingDetailsPanel).getByText('Business address')).toBeInTheDocument();
+    expect(
+      within(billingDetailsPanel).getByRole('button', {name: 'Edit business address'})
+    ).toBeInTheDocument();
+    expect(
+      within(billingDetailsPanel).queryByText('Address Line 1')
+    ).not.toBeInTheDocument();
+    expect(
+      within(billingDetailsPanel).queryByRole('button', {name: 'Save Changes'})
+    ).not.toBeInTheDocument();
 
     // can edit both
-    await userEvent.click(screen.getByRole('button', {name: 'Edit payment method'}));
-    expect(
-      screen.queryByRole('button', {name: 'Edit payment method'})
-    ).not.toBeInTheDocument();
-    await userEvent.click(screen.getByRole('button', {name: 'Edit business address'}));
-    expect(
-      screen.queryByRole('button', {name: 'Edit business address'})
-    ).not.toBeInTheDocument();
-    expect(screen.getAllByRole('button', {name: 'Save Changes'})).toHaveLength(2);
+    await userEvent.click(
+      within(cardPanel).getByRole('button', {name: 'Edit payment method'})
+    );
+    expect(
+      within(cardPanel).queryByRole('button', {name: 'Edit payment method'})
+    ).not.toBeInTheDocument();
+    expect(
+      within(cardPanel).getByRole('button', {name: 'Save Changes'})
+    ).toBeInTheDocument();
+
+    await userEvent.click(
+      within(billingDetailsPanel).getByRole('button', {name: 'Edit business address'})
+    );
+    expect(
+      within(billingDetailsPanel).queryByRole('button', {name: 'Edit business address'})
+    ).not.toBeInTheDocument();
+    expect(
+      within(billingDetailsPanel).getByRole('button', {name: 'Save Changes'})
+    ).toBeInTheDocument();
   });
 
   it('renders with no pre-existing information for new billing UI', async () => {
@@ -159,32 +181,26 @@
       />
     );
 
-<<<<<<< HEAD
+    await screen.findByText('Billing Information');
+
+    // panels are expanded with no pre-existing information
     const cardPanel = await screen.findByTestId('credit-card-panel');
     expect(cardPanel).toBeInTheDocument();
-    expect(within(cardPanel).getByText('No payment method on file')).toBeInTheDocument();
-    expect(within(cardPanel).queryByText(/\*\*\*\*4242/)).not.toBeInTheDocument();
+    expect(
+      within(cardPanel).queryByRole('button', {name: 'Edit payment method'})
+    ).not.toBeInTheDocument();
+    expect(
+      within(cardPanel).getByRole('button', {name: 'Save Changes'})
+    ).toBeInTheDocument();
 
     const billingDetailsPanel = await screen.findByTestId('billing-details-panel');
     expect(billingDetailsPanel).toBeInTheDocument();
     expect(
-      within(billingDetailsPanel).getByText('No business address on file')
-    ).toBeInTheDocument();
-=======
-    await screen.findByText('Billing Information');
-
-    // panels are expanded with no pre-existing information
-    await waitFor(() => {
-      // wait for both panels to be expanded
-      expect(screen.getAllByRole('button', {name: 'Save Changes'})).toHaveLength(2);
-    });
-    expect(
-      screen.queryByRole('button', {name: 'Edit payment method'})
-    ).not.toBeInTheDocument();
-    expect(
-      screen.queryByRole('button', {name: 'Edit business address'})
-    ).not.toBeInTheDocument();
->>>>>>> c86e5848
+      within(billingDetailsPanel).queryByRole('button', {name: 'Edit business address'})
+    ).not.toBeInTheDocument();
+    expect(
+      within(billingDetailsPanel).getByRole('button', {name: 'Save Changes'})
+    ).toBeInTheDocument();
   });
 
   it('opens credit card form with billing failure query for new billing UI', async () => {
