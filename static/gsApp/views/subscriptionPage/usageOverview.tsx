import React, {useCallback, useEffect, useMemo, useState} from 'react';
import {useTheme} from '@emotion/react';
import styled from '@emotion/styled';

import {Tag} from 'sentry/components/core/badge/tag';
import {Button} from 'sentry/components/core/button';
import {LinkButton} from 'sentry/components/core/button/linkButton';
import {Container, Flex} from 'sentry/components/core/layout';
import {Heading, Text} from 'sentry/components/core/text';
import type {TextProps} from 'sentry/components/core/text/text';
import useDrawer from 'sentry/components/globalDrawer';
import QuestionTooltip from 'sentry/components/questionTooltip';
import type {GridColumnOrder} from 'sentry/components/tables/gridEditable';
import GridEditable from 'sentry/components/tables/gridEditable';
import {
  IconChevron,
  IconDownload,
  IconGraph,
  IconLightning,
  IconLock,
} from 'sentry/icons';
import {t, tct} from 'sentry/locale';
import type {DataCategory} from 'sentry/types/core';
import type {Organization} from 'sentry/types/organization';
import {defined} from 'sentry/utils';
import getDaysSinceDate from 'sentry/utils/getDaysSinceDate';
import {toTitleCase} from 'sentry/utils/string/toTitleCase';
import {useLocation} from 'sentry/utils/useLocation';
import useMedia from 'sentry/utils/useMedia';
import {useNavigate} from 'sentry/utils/useNavigate';
import {useNavContext} from 'sentry/views/nav/context';
import {NavLayout} from 'sentry/views/nav/types';

import ProductTrialTag from 'getsentry/components/productTrial/productTrialTag';
import StartTrialButton from 'getsentry/components/startTrialButton';
import {
  GIGABYTE,
  RESERVED_BUDGET_QUOTA,
  UNLIMITED,
  UNLIMITED_RESERVED,
} from 'getsentry/constants';
import {useCurrentBillingHistory} from 'getsentry/hooks/useCurrentBillingHistory';
import {
  AddOnCategory,
  OnDemandBudgetMode,
  type CustomerUsage,
  type EventBucket,
  type Subscription,
} from 'getsentry/types';
import {
  displayBudgetName,
  formatReservedWithUnits,
  formatUsageWithUnits,
  getActiveProductTrial,
  getPercentage,
  getPotentialProductTrial,
  getReservedBudgetCategoryForAddOn,
  MILLISECONDS_IN_HOUR,
} from 'getsentry/utils/billing';
import {
  getCategoryInfoFromPlural,
  getPlanCategoryName,
  isByteCategory,
  isContinuousProfiling,
  sortCategories,
} from 'getsentry/utils/dataCategory';
import trackGetsentryAnalytics from 'getsentry/utils/trackGetsentryAnalytics';
import {displayPriceWithCents, getBucket} from 'getsentry/views/amCheckout/utils';
import CategoryUsageDrawer from 'getsentry/views/subscriptionPage/components/categoryUsageDrawer';
import {EMPTY_STAT_TOTAL} from 'getsentry/views/subscriptionPage/usageTotals';

interface UsageOverviewProps {
  organization: Organization;
  subscription: Subscription;
  usageData: CustomerUsage;
}

// XXX: This is a hack to ensure that the grid rows don't change height
// when hovering over the row (due to buttons that appear)
const MIN_CONTENT_HEIGHT = '28px';

function CurrencyCell({
  children,
  bold,
  variant,
}: {
  children: React.ReactNode;
  bold?: boolean;
  variant?: TextProps<'span'>['variant'];
}) {
  return (
    <Text align="right" as="span" bold={bold} variant={variant}>
      {children}
    </Text>
  );
}

function ReservedUsageBar({percentUsed}: {percentUsed: number}) {
  if (percentUsed === 0 || percentUsed === 1) {
    return <Bar fillPercentage={percentUsed} hasLeftBorderRadius hasRightBorderRadius />;
  }
  const filledWidth = percentUsed * 90;
  const unfilledWidth = 90 - filledWidth;
  return (
    <Flex>
      <Bar fillPercentage={percentUsed} hasLeftBorderRadius width={`${filledWidth}px`} />
      <Bar fillPercentage={0} hasRightBorderRadius width={`${unfilledWidth}px`} />
    </Flex>
  );
}

function UsageOverviewTable({subscription, organization, usageData}: UsageOverviewProps) {
  const hasBillingPerms = organization.access.includes('org:billing');
  const navigate = useNavigate();
  const location = useLocation();
  const [openState, setOpenState] = useState<Partial<Record<AddOnCategory, boolean>>>({});
  const [hoverState, setHoverState] = useState<Partial<Record<DataCategory, boolean>>>(
    {}
  );
  const {isDrawerOpen, openDrawer} = useDrawer();
  const [highlightedRow, setHighlightedRow] = useState<number | undefined>(undefined);
  const [trialButtonBusyState, setTrialButtonBusyState] = useState<
    Partial<Record<DataCategory, boolean>>
  >({});
  const theme = useTheme();
  const isXlScreen = useMedia(`(min-width: ${theme.breakpoints.xl})`);

  const handleOpenDrawer = useCallback(
    (dataCategory: DataCategory) => {
      trackGetsentryAnalytics('subscription_page.usage_overview.row_clicked', {
        organization,
        subscription,
        dataCategory,
      });
      navigate(
        {
          pathname: location.pathname,
          query: {...location.query, drawer: dataCategory},
        },
        {
          replace: true,
        }
      );
    },
    [navigate, location.query, location.pathname, organization, subscription]
  );

  const handleCloseDrawer = useCallback(() => {
    navigate(
      {
        pathname: location.pathname,
        query: {
          ...location.query,
          drawer: undefined,
        },
      },
      {replace: true}
    );
  }, [navigate, location.query, location.pathname]);

  useEffect(() => {
    Object.entries(subscription.addOns ?? {})
      .filter(
        // only show add-on data categories if the add-on is enabled
        ([_, addOnInfo]) =>
          !addOnInfo.billingFlag ||
          (organization.features.includes(addOnInfo.billingFlag) && addOnInfo.enabled)
      )
      .forEach(([apiName, _]) => {
        setOpenState(prev => ({...prev, [apiName]: true}));
      });
  }, [subscription.addOns, organization.features]);

  useEffect(() => {
    if (!isDrawerOpen && location.query.drawer) {
      const dataCategory = location.query.drawer as DataCategory;
      const categoryInfo = subscription.categories[dataCategory];
      const productName = getPlanCategoryName({
        plan: subscription.planDetails,
        category: dataCategory,
        title: true,
      });
      if (!categoryInfo) {
        handleCloseDrawer();
        return;
      }
      openDrawer(
        () => (
          <CategoryUsageDrawer
            categoryInfo={categoryInfo}
            stats={usageData.stats[dataCategory] ?? []}
            subscription={subscription}
            periodStart={usageData.periodStart}
            periodEnd={usageData.periodEnd}
            eventTotals={usageData.eventTotals?.[dataCategory] ?? {}}
            totals={usageData.totals[dataCategory] ?? EMPTY_STAT_TOTAL}
          />
        ),
        {
          ariaLabel: t('Usage for %s', productName),
          drawerKey: 'usage-overview-drawer',
          resizable: false,
          onClose: () => handleCloseDrawer(),
          drawerWidth: '650px',
        }
      );
    }
  }, [
    isDrawerOpen,
    location.query.drawer,
    usageData,
    subscription,
    openDrawer,
    handleCloseDrawer,
  ]);

  const allAddOnDataCategories = Object.values(
    subscription.planDetails.addOnCategories
  ).flatMap(addOn => addOn.dataCategories);

  const columnOrder: GridColumnOrder[] = useMemo(() => {
    const hasAnyPotentialOrActiveProductTrial = subscription.productTrials?.some(
      trial =>
        !trial.isStarted ||
        (trial.isStarted && trial.endDate && getDaysSinceDate(trial.endDate) <= 0)
    );
    return [
      {key: 'product', name: t('Product'), width: 250},
      {key: 'totalUsage', name: t('Total usage'), width: 200},
      {key: 'reservedUsage', name: t('Reserved'), width: 300},
      {key: 'reservedSpend', name: t('Reserved spend'), width: isXlScreen ? 200 : 150},
      {
        key: 'budgetSpend',
        name: t('%s spend', displayBudgetName(subscription.planDetails, {title: true})),
        width: isXlScreen ? 200 : 150,
      },
      {
        key: 'trialInfo',
        name: '',
        width: 200,
      },
      {
        key: 'drawerButton',
        name: '',
      },
    ].filter(
      column =>
        (hasBillingPerms || !column.key.endsWith('Spend')) &&
        (subscription.canSelfServe ||
          !column.key.endsWith('Spend') ||
          ((subscription.onDemandInvoiced || subscription.onDemandInvoicedManual) &&
            column.key === 'budgetSpend')) &&
        (hasAnyPotentialOrActiveProductTrial || column.key !== 'trialInfo')
    );
  }, [
    hasBillingPerms,
    subscription.planDetails,
    subscription.productTrials,
    subscription.canSelfServe,
    subscription.onDemandInvoiced,
    subscription.onDemandInvoicedManual,
    isXlScreen,
  ]);

  // TODO(isabella): refactor this to have better types
  const productData: Array<{
    budgetSpend: number;
    hasAccess: boolean;
    isClickable: boolean;
    isPaygOnly: boolean;
    isUnlimited: boolean;
    product: string;
    totalUsage: number;
    addOnCategory?: AddOnCategory;
    ariaLabel?: string;
    dataCategory?: DataCategory;
    free?: number;
    isChildProduct?: boolean;
    isOpen?: boolean;
    percentUsed?: number;
    productTrialCategory?: DataCategory;
    reserved?: number;
    reservedSpend?: number;
    softCapType?: 'ON_DEMAND' | 'TRUE_FORWARD';
    toggleKey?: DataCategory | AddOnCategory;
  }> = useMemo(() => {
    return [
      ...sortCategories(subscription.categories)
        .filter(
          metricHistory =>
            !allAddOnDataCategories.includes(metricHistory.category) ||
            metricHistory.reserved === UNLIMITED_RESERVED
        )
        .map(metricHistory => {
          const category = metricHistory.category;
          const categoryInfo = getCategoryInfoFromPlural(category);
          const productName = getPlanCategoryName({
            plan: subscription.planDetails,
            category,
            title: true,
          });
          const reserved = metricHistory.reserved ?? 0;
          const free = metricHistory.free ?? 0;
          const prepaid = metricHistory.prepaid ?? 0;
          const total = metricHistory.usage;
          const paygTotal = metricHistory.onDemandSpendUsed;
          const softCapType =
            metricHistory.softCapType ??
            (metricHistory.trueForward ? 'TRUE_FORWARD' : undefined);
          const activeProductTrial = getActiveProductTrial(
            subscription.productTrials ?? [],
            category
          );

          const isPaygOnly = reserved === 0;
          const hasAccess = activeProductTrial
            ? true
            : isPaygOnly
              ? subscription.onDemandBudgets?.budgetMode ===
                OnDemandBudgetMode.PER_CATEGORY
                ? metricHistory.onDemandBudget > 0
                : subscription.onDemandMaxSpend > 0
              : reserved > 0 || reserved === UNLIMITED_RESERVED;

          const bucket = getBucket({
            events: reserved, // buckets use the converted unit reserved amount (ie. in GB for byte categories)
            buckets: subscription.planDetails.planCategories[category],
          });
          const recurringReservedSpend = bucket.price ?? 0;
          // convert prepaid amount to the same unit as usage to accurately calculate percent used
          const reservedTotal = isByteCategory(category)
            ? prepaid * GIGABYTE
            : isContinuousProfiling(category)
              ? prepaid * MILLISECONDS_IN_HOUR
              : prepaid;
          const percentUsed = reservedTotal
            ? getPercentage(total, reservedTotal)
            : undefined;

          return {
            dataCategory: category,
            hasAccess,
            isPaygOnly,
            free,
            reserved,
            isUnlimited: !!activeProductTrial || reserved === UNLIMITED_RESERVED,
            softCapType: softCapType ?? undefined,
            product: productName,
            totalUsage: total,
            percentUsed,
            reservedSpend: recurringReservedSpend,
            budgetSpend: paygTotal,
            productTrialCategory: category,
            isClickable: categoryInfo?.tallyType === 'usage',
          };
        }),
      ...Object.entries(subscription.addOns ?? {})
        .filter(
          // show add-ons regardless of whether they're enabled
          // as long as they're launched for the org
          ([_, addOnInfo]) =>
            (!addOnInfo.billingFlag ||
              organization.features.includes(addOnInfo.billingFlag)) &&
            !addOnInfo.dataCategories.some(
              category =>
                subscription.categories[category]?.reserved === UNLIMITED_RESERVED
            )
        )
        .flatMap(([apiName, addOnInfo]) => {
          const addOnName = toTitleCase(addOnInfo.productName, {
            allowInnerUpperCase: true,
          });

          const paygTotal = addOnInfo.dataCategories.reduce((acc, category) => {
            return acc + (subscription.categories[category]?.onDemandSpendUsed ?? 0);
          }, 0);
          const addOnDataCategories = addOnInfo.dataCategories;
          const reservedBudgetCategory = getReservedBudgetCategoryForAddOn(
            apiName as AddOnCategory
          );
          const reservedBudget = reservedBudgetCategory
            ? subscription.reservedBudgets?.find(
                budget => (budget.apiName as string) === reservedBudgetCategory
              )
            : undefined;
          const percentUsed = reservedBudget?.reservedBudget
            ? getPercentage(
                reservedBudget?.totalReservedSpend,
                reservedBudget?.reservedBudget
              )
            : undefined;
          const activeProductTrial = getActiveProductTrial(
            subscription.productTrials ?? [],
            addOnDataCategories[0] as DataCategory
          );
          const hasAccess = addOnInfo.enabled;

          let bucket: EventBucket | undefined = undefined;
          if (hasAccess) {
            // NOTE: this only works for reserved budget add-ons,
            // returning the first sub-category bucket that has a price
            // for the reserved budget tier (RESERVED_BUDGET_QUOTA)
            let i = 0;
            while (!bucket?.price && i < addOnDataCategories.length) {
              bucket = getBucket({
                buckets: subscription.planDetails.planCategories[addOnDataCategories[i]!],
                events: RESERVED_BUDGET_QUOTA,
              });
              i++;
            }
          }
          const recurringReservedSpend = bucket?.price ?? 0;

          // Only show child categories if the add-on is open and enabled
          const childCategoriesData =
            openState[apiName as AddOnCategory] && hasAccess
              ? addOnInfo.dataCategories.map(addOnDataCategory => {
                  const categoryInfo = getCategoryInfoFromPlural(addOnDataCategory);
                  const childSpend =
                    reservedBudget?.categories[addOnDataCategory]?.reservedSpend ?? 0;
                  const childPaygTotal =
                    subscription.categories[addOnDataCategory]?.onDemandSpendUsed ?? 0;
                  const childProductName = getPlanCategoryName({
                    plan: subscription.planDetails,
                    category: addOnDataCategory,
                    title: true,
                  });
                  const metricHistory = subscription.categories[addOnDataCategory];
                  const softCapType =
                    metricHistory?.softCapType ??
                    (metricHistory?.trueForward ? 'TRUE_FORWARD' : undefined);
                  return {
                    addOnCategory: apiName as AddOnCategory,
                    dataCategory: addOnDataCategory,
                    isChildProduct: true,
                    isOpen: openState[apiName as AddOnCategory],
                    hasAccess: true,
                    isPaygOnly: false,
                    isUnlimited: !!activeProductTrial,
                    softCapType: softCapType ?? undefined,
                    budgetSpend: childPaygTotal,
                    totalUsage: (childSpend ?? 0) + childPaygTotal,
                    product: childProductName,
                    isClickable: categoryInfo?.tallyType === 'usage',
                  };
                })
              : null;

          return [
            {
              addOnCategory: apiName as AddOnCategory,
              hasAccess,
              free: reservedBudget?.freeBudget ?? 0,
              reserved: reservedBudget?.reservedBudget ?? 0,
              isPaygOnly: !reservedBudget,
              isOpen: openState[apiName as AddOnCategory],
              toggleKey: hasAccess ? (apiName as AddOnCategory) : undefined,
              isUnlimited: !!activeProductTrial,
              productTrialCategory: addOnDataCategories[0] as DataCategory,
              product: addOnName,
              totalUsage: (reservedBudget?.totalReservedSpend ?? 0) + paygTotal,
              percentUsed,
              reservedSpend: recurringReservedSpend,
              budgetSpend: paygTotal,
              isClickable: hasAccess,
            },
            ...(childCategoriesData ?? []),
          ];
        }),
    ];
  }, [subscription, allAddOnDataCategories, organization.features, openState]);

  return (
    <GridEditable
      bodyStyle={{
        borderTopLeftRadius: '0px',
        borderTopRightRadius: '0px',
        borderLeft: 'none',
        borderRight: 'none',
        borderBottom: 'none',
        marginBottom: '0px',
      }}
      fit="max-content"
      columnOrder={columnOrder}
      data={productData}
      columnSortBy={[]}
      grid={{
        renderHeadCell: column => {
          return <Text>{column.name}</Text>;
        },
        renderBodyCell: (column, row) => {
          const {
            totalUsage,
            hasAccess,
            isPaygOnly,
            isUnlimited,
            product,
            addOnCategory,
            dataCategory,
            free,
            isChildProduct,
            isOpen,
            reserved,
            percentUsed,
            softCapType,
            toggleKey,
            productTrialCategory,
            isClickable,
          } = row;

          const productTrial = productTrialCategory
            ? (getActiveProductTrial(
                subscription.productTrials ?? [],
                productTrialCategory
              ) ??
              getPotentialProductTrial(
                subscription.productTrials ?? [],
                productTrialCategory
              ))
            : undefined;

          if (defined(isOpen) && !isOpen && isChildProduct) {
            return null;
          }

          switch (column.key) {
            case 'product': {
              const title = (
                <Text bold textWrap="balance">
                  {!hasAccess && <IconLock locked size="xs" />} {product}
                  {softCapType &&
                    ` (${toTitleCase(softCapType.replace(/_/g, ' ').toLocaleLowerCase())})`}{' '}
                </Text>
              );

              if (toggleKey) {
                return (
                  <Flex align="center" gap="sm" minHeight={MIN_CONTENT_HEIGHT}>
                    <IconChevron direction={isOpen ? 'up' : 'down'} />
                    {title}
                  </Flex>
                );
              }
              return (
                <Flex
                  paddingLeft={isChildProduct ? '2xl' : undefined}
                  minHeight={MIN_CONTENT_HEIGHT}
                  align="center"
                >
                  {title}
                </Flex>
              );
            }
            case 'totalUsage': {
              const formattedTotal = addOnCategory
                ? displayPriceWithCents({cents: totalUsage})
                : dataCategory
                  ? formatUsageWithUnits(totalUsage, dataCategory, {
                      useUnitScaling: true,
                    })
                  : totalUsage;

              return (
                <Flex align="center" gap="sm" width="max-content">
                  <Text as="div" textWrap="balance">
<<<<<<< HEAD
                    {isUnlimited ? UNLIMITED : formattedCurrentUsage}{' '}
                    {!(isPaygOnly || isChildProduct) && (
                      <QuestionTooltip
                        size="xs"
                        position="top"
                        title={
                          isUnlimited
                            ? reserved === UNLIMITED_RESERVED
                              ? t('Unlimited usage')
                              : t('Unlimited usage during your product trial')
                            : tct('[formattedReserved] reserved[freeString]', {
                                formattedReserved,
                                freeString: free
                                  ? tct(' + [formattedFree] gifted', {formattedFree})
                                  : '',
                              })
                        }
                      />
                    )}
=======
                    {isUnlimited ? UNLIMITED : formattedTotal}{' '}
>>>>>>> 0f7102a5
                  </Text>
                </Flex>
              );
            }
            case 'reservedUsage': {
              if (isPaygOnly) {
                return (
                  <Container alignSelf="start" justifySelf="center">
                    <Tag>
                      {tct('[budgetTerm] only', {
                        budgetTerm: displayBudgetName(subscription.planDetails, {
                          title: true,
                        }),
                      })}
                    </Tag>
                  </Container>
                );
              }

              if (isUnlimited) {
                return <Text>{UNLIMITED}</Text>;
              }

              if (defined(percentUsed)) {
                const formattedReserved = addOnCategory
                  ? displayPriceWithCents({cents: reserved ?? 0})
                  : dataCategory
                    ? formatReservedWithUnits(reserved ?? 0, dataCategory, {
                        useUnitScaling: true,
                      })
                    : (reserved ?? 0);
                const formattedFree = addOnCategory
                  ? displayPriceWithCents({cents: free ?? 0})
                  : dataCategory
                    ? formatReservedWithUnits(free ?? 0, dataCategory, {
                        useUnitScaling: true,
                      })
                    : (free ?? 0);
                const formattedReservedTotal = addOnCategory
                  ? displayPriceWithCents({cents: (reserved ?? 0) + (free ?? 0)})
                  : dataCategory
                    ? formatReservedWithUnits(
                        (reserved ?? 0) + (free ?? 0),
                        dataCategory,
                        {
                          useUnitScaling: true,
                        }
                      )
                    : (reserved ?? 0) + (free ?? 0);

                return (
                  <Flex gap="sm" align="center">
                    <ReservedUsageBar percentUsed={percentUsed / 100} />
                    <Text>
                      {tct('[percent]% of [formattedReservedTotal]', {
                        percent: percentUsed.toFixed(0),
                        formattedReservedTotal,
                      })}
                    </Text>
                    {
                      <QuestionTooltip
                        size="xs"
                        position="top"
                        title={
                          isUnlimited
                            ? t('Unlimited usage during your product trial')
                            : tct('[formattedReserved] reserved[freeString]', {
                                formattedReserved,
                                freeString: free
                                  ? tct(' + [formattedFree] gifted', {formattedFree})
                                  : '',
                              })
                        }
                      />
                    }
                  </Flex>
                );
              }
              return <div />;
            }
            case 'reservedSpend':
            case 'budgetSpend': {
              const spend = row[column.key as keyof typeof row];
              const formattedSpend = spend
                ? displayPriceWithCents({cents: spend as number})
                : '-';
              return <CurrencyCell>{formattedSpend}</CurrencyCell>;
            }
            case 'trialInfo': {
              if (productTrial) {
                return (
                  <Container>
                    {productTrial.isStarted ? (
                      <Container>
                        <ProductTrialTag trial={productTrial} />
                      </Container>
                    ) : (
                      <StartTrialButton
                        organization={organization}
                        source="usage-overview"
                        requestData={{
                          productTrial: {
                            category: productTrial.category,
                            reasonCode: productTrial.reasonCode,
                          },
                        }}
                        aria-label={t('Start 14 day free %s trial', product)}
                        priority="primary"
                        handleClick={() => {
                          setTrialButtonBusyState(prev => ({
                            ...prev,
                            [productTrial.category]: true,
                          }));
                        }}
                        onTrialStarted={() => {
                          setTrialButtonBusyState(prev => ({
                            ...prev,
                            [productTrial.category]: true,
                          }));
                        }}
                        onTrialFailed={() => {
                          setTrialButtonBusyState(prev => ({
                            ...prev,
                            [productTrial.category]: false,
                          }));
                        }}
                        busy={trialButtonBusyState[productTrial.category]}
                        disabled={trialButtonBusyState[productTrial.category]}
                        size="xs"
                      >
                        <Flex align="center" gap="sm">
                          <IconLightning size="xs" />
                          <Container>{t('Start 14 day free trial')}</Container>
                        </Flex>
                      </StartTrialButton>
                    )}
                  </Container>
                );
              }
              return <div />;
            }
            case 'drawerButton': {
              if (isClickable && dataCategory && hoverState[dataCategory]) {
                return (
                  <Container alignSelf="end">
                    <Button
                      size="xs"
                      aria-label={t('View %s usage', product)}
                      icon={<IconChevron direction="right" />}
                      onClick={() => handleOpenDrawer(dataCategory)}
                    />
                  </Container>
                );
              }
              return <div />;
            }
            default:
              return row[column.key as keyof typeof row];
          }
        },
      }}
      isRowClickable={row => row.isClickable}
      onRowMouseOver={(row, key) => {
        if (row.isClickable) {
          setHighlightedRow(key);
          if (row.dataCategory) {
            setHoverState(prev => ({...prev, [row.dataCategory as DataCategory]: true}));
          }
        }
      }}
      onRowMouseOut={row => {
        setHighlightedRow(undefined);
        if (row.dataCategory) {
          setHoverState(prev => ({...prev, [row.dataCategory as DataCategory]: false}));
        }
      }}
      highlightedRowKey={highlightedRow}
      onRowClick={row => {
        if (row.isClickable) {
          if (row.dataCategory) {
            handleOpenDrawer(row.dataCategory);
          } else if (row.addOnCategory) {
            setOpenState(prev => ({
              ...prev,
              [row.addOnCategory as AddOnCategory]:
                !prev[row.addOnCategory as AddOnCategory],
            }));

            const isOpen = openState[row.addOnCategory];
            trackGetsentryAnalytics('subscription_page.usage_overview.add_on_toggled', {
              organization,
              subscription,
              addOnCategory: row.addOnCategory,
              isOpen: !!isOpen,
            });
          }
        }
      }}
      getRowAriaLabel={row => {
        if (row.isClickable) {
          if (row.dataCategory) {
            const categoryInfo = getCategoryInfoFromPlural(row.dataCategory);
            if (categoryInfo?.tallyType === 'usage') {
              return t('View %s usage', row.product);
            }
          } else if (row.addOnCategory) {
            const isOpen = openState[row.addOnCategory];
            return isOpen
              ? t('Collapse %s details', row.product)
              : t('Expand %s details', row.product);
          }
        }
        return undefined;
      }}
    />
  );
}

function UsageOverview({subscription, organization, usageData}: UsageOverviewProps) {
  const hasBillingPerms = organization.access.includes('org:billing');
  const {isCollapsed: navIsCollapsed, layout} = useNavContext();
  const {currentHistory, isPending, isError} = useCurrentBillingHistory();
  return (
    <Container
      radius="md"
      border="primary"
      background="primary"
      // XXX: this is a very hacky way to ensure that if columns are resized, it doesn't
      // make the page wider than the viewport
      // sidebar = 74px; secondary nav = 190px;
      maxWidth={
        layout === NavLayout.MOBILE
          ? '100vw'
          : navIsCollapsed
            ? 'calc(100vw - 74px)'
            : 'calc(100vw - 74px - 190px)'
      }
    >
      <Flex
        justify="between"
        align={{xs: 'start', sm: 'center'}}
        padding="lg xl"
        gap="xl"
        direction={{xs: 'column', sm: 'row'}}
      >
        <Heading as="h3" size="lg">
          {t('Usage Overview')}
        </Heading>
        {hasBillingPerms && (
          <Flex gap="lg">
            <LinkButton
              icon={<IconGraph />}
              aria-label={t('View usage history')}
              priority="link"
              to="/settings/billing/usage/"
            >
              {t('View usage history')}
            </LinkButton>
            <Button
              icon={<IconDownload />}
              aria-label={t('Download as CSV')}
              disabled={isPending || isError}
              onClick={() => {
                trackGetsentryAnalytics('subscription_page.download_reports.clicked', {
                  organization,
                  reportType: 'summary',
                });
                if (currentHistory) {
                  window.open(currentHistory.links.csv, '_blank');
                }
              }}
            >
              {t('Download as CSV')}
            </Button>
          </Flex>
        )}
      </Flex>
      <UsageOverviewTable
        subscription={subscription}
        organization={organization}
        usageData={usageData}
      />
    </Container>
  );
}

export default UsageOverview;

const Bar = styled('div')<{
  fillPercentage: number;
  hasLeftBorderRadius?: boolean;
  hasRightBorderRadius?: boolean;
  width?: string;
}>`
  display: block;
  width: ${p => (p.width ? p.width : '90px')};
  height: 6px;
  background: ${p =>
    p.fillPercentage === 1
      ? p.theme.danger
      : p.fillPercentage > 0
        ? p.theme.active
        : p.theme.gray200};
  border-top-left-radius: ${p => (p.hasLeftBorderRadius ? p.theme.borderRadius : 0)};
  border-bottom-left-radius: ${p => (p.hasLeftBorderRadius ? p.theme.borderRadius : 0)};
  border-top-right-radius: ${p => (p.hasRightBorderRadius ? p.theme.borderRadius : 0)};
  border-bottom-right-radius: ${p => (p.hasRightBorderRadius ? p.theme.borderRadius : 0)};
`;<|MERGE_RESOLUTION|>--- conflicted
+++ resolved
@@ -563,29 +563,7 @@
               return (
                 <Flex align="center" gap="sm" width="max-content">
                   <Text as="div" textWrap="balance">
-<<<<<<< HEAD
-                    {isUnlimited ? UNLIMITED : formattedCurrentUsage}{' '}
-                    {!(isPaygOnly || isChildProduct) && (
-                      <QuestionTooltip
-                        size="xs"
-                        position="top"
-                        title={
-                          isUnlimited
-                            ? reserved === UNLIMITED_RESERVED
-                              ? t('Unlimited usage')
-                              : t('Unlimited usage during your product trial')
-                            : tct('[formattedReserved] reserved[freeString]', {
-                                formattedReserved,
-                                freeString: free
-                                  ? tct(' + [formattedFree] gifted', {formattedFree})
-                                  : '',
-                              })
-                        }
-                      />
-                    )}
-=======
                     {isUnlimited ? UNLIMITED : formattedTotal}{' '}
->>>>>>> 0f7102a5
                   </Text>
                 </Flex>
               );
@@ -651,7 +629,9 @@
                         position="top"
                         title={
                           isUnlimited
-                            ? t('Unlimited usage during your product trial')
+                            ? reserved === UNLIMITED_RESERVED
+                              ? t('Unlimited usage')
+                              : t('Unlimited usage during your product trial')
                             : tct('[formattedReserved] reserved[freeString]', {
                                 formattedReserved,
                                 freeString: free
