import {useEffect, useState} from 'react';

import ErrorBoundary from 'sentry/components/errorBoundary';
import {useLocation} from 'sentry/utils/useLocation';
import {useNavigate} from 'sentry/utils/useNavigate';
import useOrganization from 'sentry/utils/useOrganization';

import useSubscription from 'getsentry/hooks/useSubscription';
import {PlanTier} from 'getsentry/types';
import {hasNewBillingUI, hasPartnerMigrationFeature} from 'getsentry/utils/billing';
import AMCheckout from 'getsentry/views/amCheckout';

function DecideCheckout() {
  const navigate = useNavigate();
  const location = useLocation();
  const organization = useOrganization();
  const subscription = useSubscription();
  const [tier, setTier] = useState<string | null>(null);
  const isNewCheckout = hasCheckoutV3(organization);

  useEffect(() => {
    // if we're showing new checkout, ensure we show the checkout for
    // the current plan tier (we will not toggle between tiers for legacy checkout)
    if (isNewCheckout) {
      setTier(subscription?.planTier ?? null);
    }
  }, [subscription?.planTier, isNewCheckout]);

  const checkoutProps = {
    organization,
    onToggleLegacy: setTier,
<<<<<<< HEAD
    isNewCheckout: hasNewBillingUI(organization),
=======
    isNewCheckout,
>>>>>>> ec163eb0
    location,
    navigate,
  };

  const hasAm3Feature = organization.features?.includes('am3-billing');
  const isMigratingPartner = hasPartnerMigrationFeature(organization);
  if (hasAm3Feature || isMigratingPartner) {
    return (
      <ErrorBoundary errorTag={{checkout: PlanTier.AM3}}>
        <AMCheckout checkoutTier={PlanTier.AM3} {...checkoutProps} />
      </ErrorBoundary>
    );
  }

  if (tier !== PlanTier.AM1) {
    return (
      <ErrorBoundary errorTag={{checkout: PlanTier.AM2}}>
        <AMCheckout checkoutTier={PlanTier.AM2} {...checkoutProps} />
      </ErrorBoundary>
    );
  }

  return (
    <ErrorBoundary errorTag={{checkout: PlanTier.AM1}}>
      <AMCheckout checkoutTier={PlanTier.AM1} {...checkoutProps} />
    </ErrorBoundary>
  );
}

export default DecideCheckout;<|MERGE_RESOLUTION|>--- conflicted
+++ resolved
@@ -16,7 +16,7 @@
   const organization = useOrganization();
   const subscription = useSubscription();
   const [tier, setTier] = useState<string | null>(null);
-  const isNewCheckout = hasCheckoutV3(organization);
+  const isNewCheckout = hasNewBillingUI(organization);
 
   useEffect(() => {
     // if we're showing new checkout, ensure we show the checkout for
@@ -29,11 +29,7 @@
   const checkoutProps = {
     organization,
     onToggleLegacy: setTier,
-<<<<<<< HEAD
-    isNewCheckout: hasNewBillingUI(organization),
-=======
     isNewCheckout,
->>>>>>> ec163eb0
     location,
     navigate,
   };
