--- conflicted
+++ resolved
@@ -394,13 +394,8 @@
         </PanelBody>
       </Panel>
       {totalProjects > PROJECTS_PER_PAGE && (
-<<<<<<< HEAD
         <Flex justify="end">
-          <ButtonBar merged gap="none">
-=======
-        <Flex justify="flex-end">
           <ButtonBar merged gap="0">
->>>>>>> e9a69f1e
             <Button
               icon={<IconChevron direction="left" />}
               aria-label={t('Previous')}
