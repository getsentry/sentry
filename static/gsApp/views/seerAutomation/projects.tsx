--- conflicted
+++ resolved
@@ -1,16 +1,9 @@
 import SeerSettingsPageWrapper from 'getsentry/views/seerAutomation/components/seerSettingsPageWrapper';
 
-<<<<<<< HEAD
-export default function SeerAutomationSettings() {
+export default function SeerAutomationProjects() {
   return (
     <SeerSettingsPageWrapper>
       <p>Projects</p>
-=======
-export default function SeerAutomationProjects() {
-  return (
-    <SeerSettingsPageWrapper>
-      <div>SeerAutomationProjects</div>
->>>>>>> 17bcbb7d
     </SeerSettingsPageWrapper>
   );
 }