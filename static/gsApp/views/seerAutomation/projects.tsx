import SeerProjectTable from 'getsentry/views/seerAutomation/components/projectTable/seerProjectTable';
import {SeerAutomationProjectList} from 'getsentry/views/seerAutomation/components/seerAutomationProjectList';
import SeerSettingsPageWrapper from 'getsentry/views/seerAutomation/components/seerSettingsPageWrapper';

export default function SeerAutomationProjects() {
  return (
    <SeerSettingsPageWrapper>
<<<<<<< HEAD
      <SeerProjectTable />
      <SeerAutomationProjectList />
=======
      <p>Projects</p>
>>>>>>> 7c0b1dd1
    </SeerSettingsPageWrapper>
  );
}<|MERGE_RESOLUTION|>--- conflicted
+++ resolved
@@ -1,16 +1,10 @@
 import SeerProjectTable from 'getsentry/views/seerAutomation/components/projectTable/seerProjectTable';
-import {SeerAutomationProjectList} from 'getsentry/views/seerAutomation/components/seerAutomationProjectList';
 import SeerSettingsPageWrapper from 'getsentry/views/seerAutomation/components/seerSettingsPageWrapper';
 
 export default function SeerAutomationProjects() {
   return (
     <SeerSettingsPageWrapper>
-<<<<<<< HEAD
       <SeerProjectTable />
-      <SeerAutomationProjectList />
-=======
-      <p>Projects</p>
->>>>>>> 7c0b1dd1
     </SeerSettingsPageWrapper>
   );
 }