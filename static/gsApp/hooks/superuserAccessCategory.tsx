import {Fragment} from 'react';
import styled from '@emotion/styled';

import {Alert} from 'sentry/components/core/alert';
import {FieldRequiredBadge} from 'sentry/components/forms/fieldGroup/fieldRequiredBadge';
import RadioField from 'sentry/components/forms/fields/radioField';
import TextField from 'sentry/components/forms/fields/textField';
import ExternalLink from 'sentry/components/links/externalLink';
import {space} from 'sentry/styles/space';
import TextBlock from 'sentry/views/settings/components/text/textBlock';

<<<<<<< HEAD
const StyledRadioField = styled(RadioField)`
  display: flex;
  padding-left: 0;
  flex-direction: column;
`;

const StyledTextField = styled(TextField)`
  padding-left: 0;
`;

const StyledTextBlock = styled(TextBlock)`
  margin-bottom: ${space(1)};
`;

const StyledTitleBlock = styled(TextBlock)`
  font-size: 18px;
  margin-top: ${space(1)};
  margin-bottom: ${space(1)};
`;

const FlexBox = styled('div')`
  display: flex;
`;
const Left = styled('div')`
  display: flex;
  flex-direction: column;
`;

const Right = styled('div')`
  display: flex;
  flex-direction: column;
`;

const Span = styled('span')`
  font-size: 18px;
`;

type SuperuserAccessCategories = [string, string];
=======
type SuperuserAccessCategories = [string, React.ReactNode];
>>>>>>> c04b6a63

const EngineeringCategories: SuperuserAccessCategories[] = [
  ['development', 'Development'],
  ['debugging', 'Debugging'],
  ['validate_feature', 'Validate a feature'],
];

const ReactiveSupportCategories: SuperuserAccessCategories[] = [
  ['_admin_actions', '_admin actions'],
  ['organization_setting_change', 'Change organization settings'],
  ['zendesk', 'Zendesk'],
];

const ProactiveSupportCategories: SuperuserAccessCategories[] = [
  ['account_review', 'Account review/research'],
  ['customer_demo', 'Customer demo'],
  ['customer_provisioning', 'Customer provisioning'],
  ['onboarding_setup', 'Onboarding setup'],
];

const OtherCategory: SuperuserAccessCategories[] = [['other', 'Other']];

const DOCUMENTATION_URL = 'https://www.notion.so/sentry/aae9a918b5814fe0918d8e7aecacf97a';

function SuperuserAccessCategory() {
  return (
    <Fragment>
      <Alert type="muted">
        For more information on these categories, please{' '}
        <ExternalLink href={DOCUMENTATION_URL}>see this Notion document</ExternalLink>.
      </Alert>
      <CategoriesLabel>
        Categories of Superuser Access
        <FieldRequiredBadge />
      </CategoriesLabel>
      <CategoryGrid>
        <RadioField
          name="superuserAccessCategory"
          inline={false}
          label="Engineering"
          choices={EngineeringCategories}
          stacked
        />
        <RadioField
          name="superuserAccessCategory"
          inline={false}
          label="Reactive Support"
          choices={ReactiveSupportCategories}
          stacked
        />
        <RadioField
          name="superuserAccessCategory"
          inline={false}
          label="Proactive Support"
          choices={ProactiveSupportCategories}
          stacked
        />
        <RadioField
          name="superuserAccessCategory"
          inline={false}
          label="Others"
          choices={OtherCategory}
          stacked
        />
      </CategoryGrid>
      <TextField
        name="superuserReason"
        label="Reason for Access"
        inline={false}
        stacked
        flexibleControlStateSize
        required
        maxLength={128}
        minLength={4}
        placeholder="e.g. disabling SSO enforcement"
      />
    </Fragment>
  );
}

const CategoriesLabel = styled(TextBlock)`
  margin-top: ${space(1)};
  margin-bottom: ${space(1)};
`;

const CategoryGrid = styled('div')`
  display: grid;
  grid-template-columns: 1fr 1fr;
`;

export default SuperuserAccessCategory;<|MERGE_RESOLUTION|>--- conflicted
+++ resolved
@@ -9,48 +9,7 @@
 import {space} from 'sentry/styles/space';
 import TextBlock from 'sentry/views/settings/components/text/textBlock';
 
-<<<<<<< HEAD
-const StyledRadioField = styled(RadioField)`
-  display: flex;
-  padding-left: 0;
-  flex-direction: column;
-`;
-
-const StyledTextField = styled(TextField)`
-  padding-left: 0;
-`;
-
-const StyledTextBlock = styled(TextBlock)`
-  margin-bottom: ${space(1)};
-`;
-
-const StyledTitleBlock = styled(TextBlock)`
-  font-size: 18px;
-  margin-top: ${space(1)};
-  margin-bottom: ${space(1)};
-`;
-
-const FlexBox = styled('div')`
-  display: flex;
-`;
-const Left = styled('div')`
-  display: flex;
-  flex-direction: column;
-`;
-
-const Right = styled('div')`
-  display: flex;
-  flex-direction: column;
-`;
-
-const Span = styled('span')`
-  font-size: 18px;
-`;
-
-type SuperuserAccessCategories = [string, string];
-=======
 type SuperuserAccessCategories = [string, React.ReactNode];
->>>>>>> c04b6a63
 
 const EngineeringCategories: SuperuserAccessCategories[] = [
   ['development', 'Development'],
