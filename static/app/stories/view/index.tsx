--- conflicted
+++ resolved
@@ -43,43 +43,6 @@
   const story = useStoriesLoader({files});
 
   return (
-<<<<<<< HEAD
-    <RouteAnalyticsContextProvider>
-      <OrganizationContainer>
-        <Layout>
-          <HeaderContainer>
-            <StoryHeader />
-          </HeaderContainer>
-
-          <StorySidebar />
-
-          {story.isLoading ? (
-            <VerticalScroll>
-              <LoadingIndicator />
-            </VerticalScroll>
-          ) : story.isError ? (
-            <VerticalScroll>
-              <Alert.Container>
-                <Alert type="error">
-                  <strong>{story.error.name}:</strong> {story.error.message}
-                </Alert>
-              </Alert.Container>
-            </VerticalScroll>
-          ) : story.isSuccess ? (
-            <StoryMainContainer>
-              {story.data.map(s => {
-                return <StoryExports key={s.filename} story={s} />;
-              })}
-            </StoryMainContainer>
-          ) : (
-            <VerticalScroll>
-              <strong>The file you selected does not export a story.</strong>
-            </VerticalScroll>
-          )}
-        </Layout>
-      </OrganizationContainer>
-    </RouteAnalyticsContextProvider>
-=======
     <StoriesLayout>
       {story.isLoading ? (
         <VerticalScroll>
@@ -88,7 +51,7 @@
       ) : story.isError ? (
         <VerticalScroll>
           <Alert.Container>
-            <Alert type="error" showIcon>
+            <Alert type="error">
               <strong>{story.error.name}:</strong> {story.error.message}
             </Alert>
           </Alert.Container>
@@ -105,7 +68,6 @@
         </VerticalScroll>
       )}
     </StoriesLayout>
->>>>>>> b1bbac14
   );
 }
 
