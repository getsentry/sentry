--- conflicted
+++ resolved
@@ -230,23 +230,12 @@
 function StoryAPI() {
   const {story} = useStory();
 
-<<<<<<< HEAD
-  if (!story.exports.documentation && typeof story.exports.documentation !== 'object') {
-    return null;
-  }
-
-  if (!Object.keys(story.exports.documentation as TypeLoader.TypeLoaderResult).length) {
-    return null;
-  }
-
-=======
   const documentation = story.exports.documentation as TypeLoader.TypeLoaderResult;
 
   if (!documentation || !('props' in documentation)) {
     return null;
   }
 
->>>>>>> 4eaa6d1e
   return (
     <Fragment>
       {Object.entries(documentation.props ?? {}).map(([key, value]) => {
