import {Fragment, useCallback, useState, type ComponentProps} from 'react';

import {Alert} from '@sentry/scraps/alert';
import {Button} from '@sentry/scraps/button';
import {Container, Flex} from '@sentry/scraps/layout';
import {SlideOverPanel} from '@sentry/scraps/slideOverPanel';

import Placeholder from 'sentry/components/placeholder';

export function SlideOverPanelPlayground() {
  const [isPanelOpen, setIsPanelOpen] = useState<boolean>(false);

  return (
    <Fragment>
      <Button onClick={() => setIsPanelOpen(true)}>Open Panel</Button>

<<<<<<< HEAD
      <AnimatePresence>
        {isPanelOpen && (
          <SlideOverPanel isOpen slidePosition="right">
            <Container border="primary" height="100%" padding="md">
              <Button onClick={() => setIsPanelOpen(false)}>Close Panel</Button>
            </Container>
          </SlideOverPanel>
        )}
      </AnimatePresence>
=======
      <SlideOverPanel collapsed={!isPanelOpen} slidePosition="right">
        <Container border="primary" height="100%" padding="md">
          <Button onClick={() => setIsPanelOpen(false)}>Close Panel</Button>
        </Container>
      </SlideOverPanel>
    </Fragment>
  );
}

export function SlideOverPanelSkeletonPlayground() {
  const [isPanelOpen, setIsPanelOpen] = useState<boolean>(false);

  const closePanel = useCallback(() => {
    setIsPanelOpen(false);
  }, []);

  return (
    <Fragment>
      <Button onClick={() => setIsPanelOpen(true)}>Open Panel</Button>

      <SlideOverPanel collapsed={!isPanelOpen} slidePosition="right">
        {(options: {isOpening: boolean}) => {
          return options.isOpening ? (
            <SkeletonPanelContents onClick={closePanel} />
          ) : (
            <PanelContents onClick={closePanel} />
          );
        }}
      </SlideOverPanel>
>>>>>>> c2ee7dc4
    </Fragment>
  );
}

interface PanelContentsProps {
  onClick: ComponentProps<typeof Button>['onClick'];
}

function PanelContents({onClick}: PanelContentsProps) {
  return (
    <Flex direction="column" border="primary" height="100%" gap="md" padding="md">
      <Button onClick={onClick}>Close Panel</Button>
      <Container>
        <Alert type="warning">I took a very long time to render!</Alert>
        <ManySlowComponents />
      </Container>
    </Flex>
  );
}

export function SkeletonPanelContents({onClick}: PanelContentsProps) {
  return (
    <Flex direction="column" border="primary" height="100%" gap="md" padding="md">
      <Button onClick={onClick}>Close Panel</Button>
      <Container>
        <Placeholder />
      </Container>
    </Flex>
  );
}

function ManySlowComponents() {
  return (
    <Fragment>
      {[...new Array(100)].map((_, index) => (
        <VerySlowComponent key={index} />
      ))}
    </Fragment>
  );
}

export function VerySlowComponent() {
  const start = performance.now();

  const SLOW_COMPONENT_RENDER_DURATION = 20;

  while (performance.now() < start + SLOW_COMPONENT_RENDER_DURATION) {
    // Do nothing
  }

  return null;
}<|MERGE_RESOLUTION|>--- conflicted
+++ resolved
@@ -14,18 +14,7 @@
     <Fragment>
       <Button onClick={() => setIsPanelOpen(true)}>Open Panel</Button>
 
-<<<<<<< HEAD
-      <AnimatePresence>
-        {isPanelOpen && (
-          <SlideOverPanel isOpen slidePosition="right">
-            <Container border="primary" height="100%" padding="md">
-              <Button onClick={() => setIsPanelOpen(false)}>Close Panel</Button>
-            </Container>
-          </SlideOverPanel>
-        )}
-      </AnimatePresence>
-=======
-      <SlideOverPanel collapsed={!isPanelOpen} slidePosition="right">
+      <SlideOverPanel isOpen={isPanelOpen} slidePosition="right">
         <Container border="primary" height="100%" padding="md">
           <Button onClick={() => setIsPanelOpen(false)}>Close Panel</Button>
         </Container>
@@ -45,7 +34,7 @@
     <Fragment>
       <Button onClick={() => setIsPanelOpen(true)}>Open Panel</Button>
 
-      <SlideOverPanel collapsed={!isPanelOpen} slidePosition="right">
+      <SlideOverPanel isOpen={isPanelOpen} slidePosition="right">
         {(options: {isOpening: boolean}) => {
           return options.isOpening ? (
             <SkeletonPanelContents onClick={closePanel} />
@@ -54,7 +43,6 @@
           );
         }}
       </SlideOverPanel>
->>>>>>> c2ee7dc4
     </Fragment>
   );
 }
