import integrationDocsPlatforms from 'integration-docs-platforms';
import sortBy from 'lodash/sortBy';

import {t} from 'sentry/locale';
import {PlatformIntegration} from 'sentry/types';

import {tracing} from './platformCategories';

const otherPlatform = {
  integrations: [
    {
      link: 'https://docs.sentry.io/platforms/',
      type: 'language',
      id: 'other',
      name: t('Other'),
    },
  ],
  id: 'other',
  name: t('Other'),
};

const platformIntegrations: PlatformIntegration[] = [
  ...integrationDocsPlatforms.platforms,
  otherPlatform,
]
  .map(platform => {
    const integrations = platform.integrations
      .map(i => ({...i, language: platform.id} as PlatformIntegration))
      // filter out any tracing platforms; as they're not meant to be used as a platform for
      // the project creation flow
<<<<<<< HEAD
      .filter(integration => !(tracing as readonly string[]).includes(integration.id));

    return integrations;
  })
  .flat();

const platforms = sortBy(platformIntegrations, 'id');

export default platforms;
=======
      .filter(integration => !(tracing as readonly string[]).includes(integration.id))
      // filter out any performance onboarding documentation
      .filter(integration => !integration.id.includes('performance-onboarding'))
  )
);
>>>>>>> 258bf36c
<|MERGE_RESOLUTION|>--- conflicted
+++ resolved
@@ -28,8 +28,9 @@
       .map(i => ({...i, language: platform.id} as PlatformIntegration))
       // filter out any tracing platforms; as they're not meant to be used as a platform for
       // the project creation flow
-<<<<<<< HEAD
-      .filter(integration => !(tracing as readonly string[]).includes(integration.id));
+      .filter(integration => !(tracing as readonly string[]).includes(integration.id))
+      // filter out any performance onboarding documentation
+      .filter(integration => !integration.id.includes('performance-onboarding'));
 
     return integrations;
   })
@@ -37,11 +38,4 @@
 
 const platforms = sortBy(platformIntegrations, 'id');
 
-export default platforms;
-=======
-      .filter(integration => !(tracing as readonly string[]).includes(integration.id))
-      // filter out any performance onboarding documentation
-      .filter(integration => !integration.id.includes('performance-onboarding'))
-  )
-);
->>>>>>> 258bf36c
+export default platforms;