--- conflicted
+++ resolved
@@ -14,21 +14,6 @@
  */
 export const experimentList = [
   {
-<<<<<<< HEAD
-    key: 'TargetedFeaturesOnCheckoutExperiment',
-    type: ExperimentType.Organization,
-    parameter: 'exposed',
-    assignments: [0, 1],
-  },
-  {
-    key: 'TrialTagsOnCheckoutExperiment',
-    type: ExperimentType.Organization,
-    parameter: 'exposed',
-    assignments: [0, 1],
-  },
-  {
-=======
->>>>>>> be8a892f
     key: 'TargetedOnboardingWelcomePageExperiment',
     type: ExperimentType.Organization,
     parameter: 'exposed',
