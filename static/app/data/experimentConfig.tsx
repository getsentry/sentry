--- conflicted
+++ resolved
@@ -23,21 +23,12 @@
     parameter: 'scenario',
     assignments: ['baseline', 'variant1', 'variant2'],
   },
-<<<<<<< HEAD
-  {
-    key: 'APMSidebarExperiment',
-    type: ExperimentType.Organization,
-    parameter: 'exposed',
-    assignments: [0, 1],
-  },
   {
     key: 'ExtendTrialByInvitingMemberExperiment',
     type: ExperimentType.Organization,
     parameter: 'exposed',
     assignments: [0, 1],
   },
-=======
->>>>>>> 47cf377b
 ];
 
 export const experimentConfig = experimentList.reduce(
