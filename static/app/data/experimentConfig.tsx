--- conflicted
+++ resolved
@@ -26,11 +26,13 @@
     assignments: [0, 1],
   },
   {
-<<<<<<< HEAD
+    key: 'MetricAlertPresetExperiment',
+    type: ExperimentType.Organization,
+    parameter: 'exposed',
+    assignments: [0, 1],
+  },
+  {
     key: 'VitalsAlertExperiment',
-=======
-    key: 'MetricAlertPresetExperiment',
->>>>>>> d2e725f4
     type: ExperimentType.Organization,
     parameter: 'exposed',
     assignments: [0, 1],
