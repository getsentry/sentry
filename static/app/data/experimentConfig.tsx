import {Experiments, ExperimentType} from 'sentry/types/experiments';
/**
 * This is the value an experiment will have when the unit of assignment
 * (organization, user, etc) is not part of any experiment group.
 *
 * This likely indicates they should see nothing, or the original version of
 * what's being tested.
 */
export const unassignedValue = -1;

/**
 * Frontend experiment configuration object
 */
export const experimentList: {
  assignments: number[];
  key: string;
  parameter: string;
  type: ExperimentType;
}[] = [
  {
    key: 'SavedIssueSearchesLocationExperiment',
    type: ExperimentType.Organization,
    parameter: 'exposed',
    assignments: [0, 1],
  },
  {
<<<<<<< HEAD
    key: 'APMSidebarExperiment',
    type: ExperimentType.Organization,
    parameter: 'exposed',
    assignments: [0, 1],
=======
    key: 'OnboardingNewFooterExperiment',
    type: ExperimentType.Organization,
    parameter: 'scenario',
    assignments: [0, 1, 2],
>>>>>>> 28d3d0e2
  },
];

export const experimentConfig = experimentList.reduce(
  (acc, exp) => ({...acc, [exp.key]: exp}),
  {}
) as Experiments;<|MERGE_RESOLUTION|>--- conflicted
+++ resolved
@@ -24,17 +24,16 @@
     assignments: [0, 1],
   },
   {
-<<<<<<< HEAD
+    key: 'OnboardingNewFooterExperiment',
+    type: ExperimentType.Organization,
+    parameter: 'scenario',
+    assignments: [0, 1, 2],
+  },
+  {
     key: 'APMSidebarExperiment',
     type: ExperimentType.Organization,
     parameter: 'exposed',
     assignments: [0, 1],
-=======
-    key: 'OnboardingNewFooterExperiment',
-    type: ExperimentType.Organization,
-    parameter: 'scenario',
-    assignments: [0, 1, 2],
->>>>>>> 28d3d0e2
   },
 ];
 
