--- conflicted
+++ resolved
@@ -566,7 +566,6 @@
 export const featureFlagOnboardingPlatforms: readonly PlatformKey[] = [
   'javascript',
   'python',
-<<<<<<< HEAD
   'javascript-angular',
   'javascript-astro',
   'javascript-ember',
@@ -580,7 +579,6 @@
   'javascript-svelte',
   'javascript-sveltekit',
   'javascript-vue',
-=======
   'python-aiohttp',
   'python-bottle',
   'python-django',
@@ -592,7 +590,6 @@
   'python-sanic',
   'python-starlette',
   'python-tornado',
->>>>>>> 759b1ee0
 ];
 
 const customMetricBackendPlatforms: readonly PlatformKey[] = [
