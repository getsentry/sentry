--- conflicted
+++ resolved
@@ -81,12 +81,8 @@
   'cocoa-swift',
 ];
 
-<<<<<<< HEAD
 export const backend: PlatformKey[] = [
-=======
-export const backend = [
   'bun',
->>>>>>> 0706460d
   'dotnet',
   'dotnet-aspnetcore',
   'dotnet-aspnet',
@@ -199,12 +195,8 @@
   'react-native-tracing',
 ] as const;
 
-<<<<<<< HEAD
 export const performance: PlatformKey[] = [
-=======
-export const performance = [
   'bun',
->>>>>>> 0706460d
   'javascript',
   'javascript-ember',
   'javascript-react',
