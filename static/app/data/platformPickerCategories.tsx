--- conflicted
+++ resolved
@@ -49,11 +49,8 @@
   'javascript-sveltekit',
   'javascript-tanstackstart-react',
   'javascript-vue',
-<<<<<<< HEAD
-=======
   'javascript-nuxt',
   'react-native',
->>>>>>> f1e5f356
   'unity',
 ]);
 
