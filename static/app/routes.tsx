--- conflicted
+++ resolved
@@ -484,16 +484,9 @@
         <Route path=":filterType/" />
       </Route>
       <Route
-<<<<<<< HEAD
         path="sampling/"
         name={t('Sampling')}
-        componentPromise={() => import('sentry/views/settings/project/sampling')}
-        component={SafeLazyLoad}
-=======
-        path="filters-and-sampling/"
-        name={t('Filters & Sampling')}
-        component={make(() => import('sentry/views/settings/project/filtersAndSampling'))}
->>>>>>> b167b02f
+        component={make(() => import('sentry/views/settings/project/sampling'))}
       />
       <Route
         path="issue-grouping/"
