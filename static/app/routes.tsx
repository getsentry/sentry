import {Fragment, lazy} from 'react';
import memoize from 'lodash/memoize';

import LazyLoad from 'sentry/components/lazyLoad';
import {EXPERIMENTAL_SPA, USING_CUSTOMER_DOMAIN} from 'sentry/constants';
import {t} from 'sentry/locale';
import HookStore from 'sentry/stores/hookStore';
import type {HookName} from 'sentry/types/hooks';
import errorHandler from 'sentry/utils/errorHandler';
import {ProvideAriaRouter} from 'sentry/utils/provideAriaRouter';
import retryableImport from 'sentry/utils/retryableImport';
import withDomainRedirect from 'sentry/utils/withDomainRedirect';
import withDomainRequired from 'sentry/utils/withDomainRequired';
import App from 'sentry/views/app';
import {AppBodyContent} from 'sentry/views/app/appBodyContent';
import AuthLayout from 'sentry/views/auth/layout';
import {automationRoutes} from 'sentry/views/automations/routes';
import {detectorRoutes} from 'sentry/views/detectors/routes';
import {MODULE_BASE_URLS} from 'sentry/views/insights/common/utils/useModuleURL';
import {SUMMARY_PAGE_BASE_URL} from 'sentry/views/insights/mobile/screenRendering/settings';
import {AI_LANDING_SUB_PATH} from 'sentry/views/insights/pages/ai/settings';
import {BACKEND_LANDING_SUB_PATH} from 'sentry/views/insights/pages/backend/settings';
import {FRONTEND_LANDING_SUB_PATH} from 'sentry/views/insights/pages/frontend/settings';
import {MOBILE_LANDING_SUB_PATH} from 'sentry/views/insights/pages/mobile/settings';
import {DOMAIN_VIEW_BASE_URL} from 'sentry/views/insights/pages/settings';
import {getModuleView} from 'sentry/views/insights/pages/utils';
import {INSIGHTS_BASE_URL} from 'sentry/views/insights/settings';
import {ModuleName} from 'sentry/views/insights/types';
import {GroupEventDetailsLoading} from 'sentry/views/issueDetails/groupEventDetails/groupEventDetailsLoading';
import {Tab, TabPaths} from 'sentry/views/issueDetails/types';
import {OverviewWrapper} from 'sentry/views/issueList/overviewWrapper';
import {IssueNavigation} from 'sentry/views/issues/navigation';
import OrganizationContainer from 'sentry/views/organizationContainer';
import OrganizationLayout from 'sentry/views/organizationLayout';
import OrganizationRoot from 'sentry/views/organizationRoot';
import {OrganizationStatsWrapper} from 'sentry/views/organizationStats/organizationStatsWrapper';
import ProjectEventRedirect from 'sentry/views/projectEventRedirect';
import redirectDeprecatedProjectRoute from 'sentry/views/projects/redirectDeprecatedProjectRoute';
import RouteNotFound from 'sentry/views/routeNotFound';
import SettingsWrapper from 'sentry/views/settings/components/settingsWrapper';

import {IndexRedirect, IndexRoute, Redirect, Route} from './components/route';

const hook = (name: HookName) => HookStore.get(name).map(cb => cb());

// LazyExoticComponent Props get crazy when wrapped in an additional layer
const SafeLazyLoad = errorHandler(LazyLoad) as unknown as React.ComponentType<
  typeof LazyLoad
>;

// NOTE: makeLazyloadComponent is exported for use in the sentry.io (getsentry)
// pirvate routing tree.

/**
 * Factory function to produce a component that will render the SafeLazyLoad
 * _with_ the required props.
 */
export function makeLazyloadComponent<C extends React.ComponentType<any>>(
  resolve: () => Promise<{default: C}>,
  loadingFallback?: React.ReactNode
) {
  const LazyComponent = lazy<C>(() => retryableImport(resolve));
  // XXX: Assign the component to a variable so it has a displayname
  function RouteLazyLoad(props: React.ComponentProps<C>) {
    // we can use this hook to set the organization as it's
    // a child of the organization context
    return (
      <SafeLazyLoad
        {...props}
        LazyComponent={LazyComponent}
        loadingFallback={loadingFallback}
      />
    );
  }

  return RouteLazyLoad;
}

// Shorthand to avoid extra line wrapping
const make = makeLazyloadComponent;

function buildRoutes() {
  // Read this to understand where to add new routes, how / why the routing
  // tree is structured the way it is, and how the lazy-loading /
  // code-splitting works for pages.
  //
  // ## Formatting
  //
  // NOTE that there are intentionally NO blank lines within route tree blocks.
  // This helps make it easier to navigate within the file by using your
  // editors shortcuts to jump between 'paragraphs' of code.
  //
  // [!!] Do NOT add blank lines within route blocks to preserve this behavior!
  //
  //
  // ## Lazy loading
  //
  // * The `SafeLazyLoad` component
  //
  //   Most routes are rendered as LazyLoad components (SafeLazyLoad is the
  //   errorHandler wrapped version). This means the rendered component for the
  //   route will only be loaded when the route is loaded. This helps us
  //   "code-split" the app.
  //
  // ## Hooks
  //
  // There are a number of `hook()` routes placed within the routing tree to
  // allow for additional routes to be augmented into the application via the
  // hookStore mechanism.
  //
  //
  // ## The structure
  //
  // * `experimentalSpaRoutes`
  //
  //   These routes are specifically for the experimental single-page-app mode,
  //   where Sentry is run separate from Django. These are NOT part of the root
  //   <App /> component.
  //
  //   Right now these are mainly used for authentication pages. In the future
  //   they would be used for other pages like registration.
  //
  // * `rootRoutes`
  //
  //   These routes live directly under the <App /> container, and generally
  //   are not specific to an organization.
  //
  // * `settingsRoutes`
  //
  //   This is the route tree for all of `/settings/`. This route tree is
  //   composed of a few different sub-trees.
  //
  //   - `accountSettingsRoutes`    User specific settings
  //   - `orgSettingsRoutes`        Specific to a organization
  //   - `projectSettingsRoutes`    Specific to a project
  //   - `legacySettingsRedirects`  Routes that used to exist in settings
  //
  // * `organizationRoutes`
  //
  //   This is where a majority of the app routes live. This is wrapped with
  //   the <OrganizationLayout /> component, which renders the sidebar and
  //   loads the organiztion into context (though in some cases, there may be
  //   no organiztion)
  //
  //   When adding new top-level organization routes, be sure the top level
  //   route includes withOrgPath to support installs that are not using
  //   customer domains.
  //
  //   Within these routes are a variety of subroutes. They are not all
  //   listed here as the subroutes will be added and removed, and most are
  //   self explanatory.
  //
  // * `legacyRedirectRoutes`
  //
  //   This route tree contains <Redirect /> routes for many old legacy paths.
  //
  //   You may also find <Redirect />'s collocated next to the feature routes
  //   they have redirects for. A good rule here is to place 'helper' redirects
  //   next to the routes they redirect to, and place 'legacy route' redirects
  //   for routes that have completely changed in this tree.

  const experimentalSpaRoutes = EXPERIMENTAL_SPA ? (
    <Route path="/auth/login/" component={errorHandler(AuthLayout)}>
      <IndexRoute component={make(() => import('sentry/views/auth/login'))} />
      <Route path=":orgId/" component={make(() => import('sentry/views/auth/login'))} />
    </Route>
  ) : null;

  const traceViewRoute = (
    <Route
      path="trace/:traceSlug/"
      component={make(() => import('sentry/views/performance/traceDetails'))}
    />
  );

  const rootRoutes = (
    <Route component={errorHandler(AppBodyContent)}>
      <IndexRoute component={make(() => import('sentry/views/app/root'))} />
      {hook('routes:root')}
      <Route
        path="/accept/:orgId/:memberId/:token/"
        component={make(() => import('sentry/views/acceptOrganizationInvite'))}
      />
      <Route
        path="/accept/:memberId/:token/"
        component={make(() => import('sentry/views/acceptOrganizationInvite'))}
      />
      <Route
        path="/accept-transfer/"
        component={make(() => import('sentry/views/acceptProjectTransfer'))}
      />
      <Route component={errorHandler(OrganizationContainer)}>
        <Route
          path="/extensions/external-install/:integrationSlug/:installationId"
          component={make(() => import('sentry/views/integrationOrganizationLink'))}
        />
        <Route
          path="/extensions/:integrationSlug/link/"
          component={make(() => import('sentry/views/integrationOrganizationLink'))}
        />
      </Route>
      <Route
        path="/sentry-apps/:sentryAppSlug/external-install/"
        component={make(() => import('sentry/views/sentryAppExternalInstallation'))}
      />
      <Redirect from="/account/" to="/settings/account/details/" />
      <Redirect from="/share/group/:shareId/" to="/share/issue/:shareId/" />
      {/* TODO: remove share/issue orgless url */}
      <Route
        path="/share/issue/:shareId/"
        component={make(() => import('sentry/views/sharedGroupDetails'))}
      />
      <Route
        path="/organizations/:orgId/share/issue/:shareId/"
        component={make(() => import('sentry/views/sharedGroupDetails'))}
      />
      {USING_CUSTOMER_DOMAIN && (
        <Route
          path="/unsubscribe/project/:id/"
          component={make(() => import('sentry/views/unsubscribe/project'))}
        />
      )}
      <Route
        path="/unsubscribe/:orgId/project/:id/"
        component={make(() => import('sentry/views/unsubscribe/project'))}
      />
      {USING_CUSTOMER_DOMAIN && (
        <Route
          path="/unsubscribe/issue/:id/"
          component={make(() => import('sentry/views/unsubscribe/issue'))}
        />
      )}
      <Route
        path="/unsubscribe/:orgId/issue/:id/"
        component={make(() => import('sentry/views/unsubscribe/issue'))}
      />
      <Route
        path="/organizations/new/"
        component={make(() => import('sentry/views/organizationCreate'))}
      />
      <Route
        path="/data-export/:dataExportId"
        component={make(() => import('sentry/views/dataExport/dataDownload'))}
        withOrgPath
      />
      <Route component={errorHandler(OrganizationContainer)}>
        <Route
          path="/disabled-member/"
          component={make(() => import('sentry/views/disabledMember'))}
          withOrgPath
        />
      </Route>
      {USING_CUSTOMER_DOMAIN && (
        <Route
          path="/restore/"
          component={make(() => import('sentry/views/organizationRestore'))}
        />
      )}
      <Route
        path="/organizations/:orgId/restore/"
        component={make(() => import('sentry/views/organizationRestore'))}
      />
      {USING_CUSTOMER_DOMAIN && (
        <Route
          path="/join-request/"
          component={withDomainRequired(
            make(() => import('sentry/views/organizationJoinRequest'))
          )}
          key="orgless-join-request"
        />
      )}
      <Route
        path="/join-request/:orgId/"
        component={withDomainRedirect(
          make(() => import('sentry/views/organizationJoinRequest'))
        )}
        key="org-join-request"
      />
      <Route
        path="/relocation/"
        component={make(() => import('sentry/views/relocation'))}
        key="orgless-relocation"
      >
        <IndexRedirect to="get-started/" />
        <Route path=":step/" component={make(() => import('sentry/views/relocation'))} />
      </Route>
      {USING_CUSTOMER_DOMAIN && (
        <Fragment>
          <Redirect from="/onboarding/" to="/onboarding/welcome/" />
          <Route
            path="/onboarding/:step/"
            component={errorHandler(withDomainRequired(OrganizationContainer))}
            key="orgless-onboarding"
          >
            <IndexRoute component={make(() => import('sentry/views/onboarding'))} />
          </Route>
        </Fragment>
      )}
      <Redirect from="/onboarding/:orgId/" to="/onboarding/:orgId/welcome/" />
      <Route
        path="/onboarding/:orgId/:step/"
        component={withDomainRedirect(errorHandler(OrganizationContainer))}
        key="org-onboarding"
      >
        <IndexRoute component={make(() => import('sentry/views/onboarding'))} />
      </Route>
      <Route
        path="/stories/"
        component={make(() => import('sentry/views/stories/index'))}
        withOrgPath
      />
    </Route>
  );

  const accountSettingsRoutes = (
    <Route
      path="account/"
      name={t('Account')}
      component={make(
        () => import('sentry/views/settings/account/accountSettingsLayout')
      )}
    >
      <IndexRedirect to="details/" />
      <Route
        path="details/"
        name={t('Details')}
        component={make(() => import('sentry/views/settings/account/accountDetails'))}
      />
      <Route path="notifications/" name={t('Notifications')}>
        <IndexRoute
          component={make(
            () =>
              import(
                'sentry/views/settings/account/notifications/notificationSettingsController'
              )
          )}
        />
        <Route
          path=":fineTuneType/"
          name={t('Fine Tune Alerts')}
          component={make(
            () =>
              import(
                'sentry/views/settings/account/accountNotificationFineTuningController'
              )
          )}
        />
      </Route>
      <Route
        path="emails/"
        name={t('Emails')}
        component={make(() => import('sentry/views/settings/account/accountEmails'))}
      />
      <Route
        path="authorizations/"
        component={make(
          () => import('sentry/views/settings/account/accountAuthorizations')
        )}
      />
      <Route path="security/" name={t('Security')}>
        <Route
          component={make(
            () =>
              import(
                'sentry/views/settings/account/accountSecurity/accountSecurityWrapper'
              )
          )}
        >
          <IndexRoute
            component={make(
              () => import('sentry/views/settings/account/accountSecurity')
            )}
          />
          <Route
            path="session-history/"
            name={t('Session History')}
            component={make(
              () => import('sentry/views/settings/account/accountSecurity/sessionHistory')
            )}
          />
          <Route
            path="mfa/:authId/"
            name={t('Details')}
            component={make(
              () =>
                import(
                  'sentry/views/settings/account/accountSecurity/accountSecurityDetails'
                )
            )}
          />
        </Route>
        <Route
          path="mfa/:authId/enroll/"
          name={t('Enroll')}
          component={make(
            () =>
              import(
                'sentry/views/settings/account/accountSecurity/accountSecurityEnroll'
              )
          )}
        />
      </Route>
      <Route
        path="subscriptions/"
        name={t('Subscriptions')}
        component={make(
          () => import('sentry/views/settings/account/accountSubscriptions')
        )}
      />
      <Route
        path="identities/"
        name={t('Identities')}
        component={make(() => import('sentry/views/settings/account/accountIdentities'))}
      />
      <Route path="api/" name={t('API')}>
        <IndexRedirect to="auth-tokens/" />
        <Route path="auth-tokens/" name={t('User Auth Tokens')}>
          <IndexRoute
            component={make(() => import('sentry/views/settings/account/apiTokens'))}
          />
          <Route
            path="new-token/"
            name={t('Create New Token')}
            component={make(() => import('sentry/views/settings/account/apiNewToken'))}
          />
          <Route
            path=":tokenId/"
            name={t('Edit User Auth Token')}
            component={make(
              () => import('sentry/views/settings/account/apiTokenDetails')
            )}
          />
        </Route>
        <Route path="applications/" name={t('Applications')}>
          <IndexRoute
            component={make(
              () => import('sentry/views/settings/account/apiApplications')
            )}
          />
          <Route
            path=":appId/"
            name={t('Details')}
            component={make(
              () => import('sentry/views/settings/account/apiApplications/details')
            )}
          />
        </Route>
      </Route>
      <Route
        path="close-account/"
        name={t('Close Account')}
        component={make(() => import('sentry/views/settings/account/accountClose'))}
      />
    </Route>
  );

  const projectSettingsRoutes = (
    <Route
      path="projects/:projectId/"
      name={t('Project')}
      component={make(
        () => import('sentry/views/settings/project/projectSettingsLayout')
      )}
    >
      <IndexRoute
        name={t('General')}
        component={make(() => import('sentry/views/settings/projectGeneralSettings'))}
      />
      <Redirect from="install/" to="/projects/:projectId/getting-started/" />
      <Route
        path="teams/"
        name={t('Teams')}
        component={make(() => import('sentry/views/settings/project/projectTeams'))}
      />
      <Route
        path="alerts/"
        name={t('Alerts')}
        component={make(() => import('sentry/views/settings/projectAlerts'))}
      >
        <IndexRoute
          component={make(() => import('sentry/views/settings/projectAlerts/settings'))}
        />
        <Redirect from="new/" to="/organizations/:orgId/alerts/:projectId/new/" />
        <Redirect from="rules/" to="/organizations/:orgId/alerts/rules/" />
        <Redirect from="rules/new/" to="/organizations/:orgId/alerts/:projectId/new/" />
        <Redirect
          from="metric-rules/new/"
          to="/organizations/:orgId/alerts/:projectId/new/"
        />
        <Redirect
          from="rules/:ruleId/"
          to="/organizations/:orgId/alerts/rules/:projectId/:ruleId/"
        />
        <Redirect
          from="metric-rules/:ruleId/"
          to="/organizations/:orgId/alerts/metric-rules/:projectId/:ruleId/"
        />
      </Route>
      <Route
        path="environments/"
        name={t('Environments')}
        component={make(
          () => import('sentry/views/settings/project/projectEnvironments')
        )}
      >
        <IndexRoute />
        <Route path="hidden/" />
      </Route>
      <Route
        path="tags/"
        name={t('Tags & Context')}
        component={make(() => import('sentry/views/settings/projectTags'))}
      />
      <Redirect from="issue-tracking/" to="/settings/:orgId/:projectId/plugins/" />
      <Route
        path="release-tracking/"
        name={t('Release Tracking')}
        component={make(
          () => import('sentry/views/settings/project/projectReleaseTracking')
        )}
      />
      <Route
        path="ownership/"
        name={t('Ownership Rules')}
        component={make(() => import('sentry/views/settings/project/projectOwnership'))}
      />
      <Route
        path="data-forwarding/"
        name={t('Data Forwarding')}
        component={make(() => import('sentry/views/settings/projectDataForwarding'))}
      />
      <Route
        path="user-feedback/"
        name={t('User Feedback')}
        component={make(() => import('sentry/views/settings/projectUserFeedback'))}
      />
      <Route path="security-and-privacy/" name={t('Security & Privacy')}>
        <IndexRoute
          component={make(
            () => import('sentry/views/settings/projectSecurityAndPrivacy')
          )}
        />
        <Route
          path="advanced-data-scrubbing/:scrubbingId/"
          component={make(
            () => import('sentry/views/settings/projectSecurityAndPrivacy')
          )}
        />
      </Route>
      <Route
        path="debug-symbols/"
        name={t('Debug Information Files')}
        component={make(() => import('sentry/views/settings/projectDebugFiles'))}
      />
      <Route
        path="proguard/"
        name={t('ProGuard Mappings')}
        component={make(() => import('sentry/views/settings/projectProguard'))}
      />
      <Route
        path="performance/"
        name={t('Performance')}
        component={make(() => import('sentry/views/settings/projectPerformance'))}
      />

      <Route
        path="playstation/"
        name={t('PlayStation')}
        component={make(() => import('sentry/views/settings/project/tempest'))}
      />
      <Route
        path="replays/"
        name={t('Replays')}
        component={make(() => import('sentry/views/settings/project/projectReplays'))}
      />
      <Route
        path="toolbar/"
        name={t('Developer Toolbar')}
        component={make(() => import('sentry/views/settings/project/projectToolbar'))}
      />
      <Route path="source-maps/" name={t('Source Maps')}>
        <IndexRoute
          component={make(() => import('sentry/views/settings/projectSourceMaps'))}
        />
        <Route
          name={t('Source Map Uploads')}
          path=":bundleId/"
          component={make(() => import('sentry/views/settings/projectSourceMaps'))}
        />
        <Redirect from="source-maps/artifact-bundles/" to="source-maps/" />
        <Redirect from="source-maps/release-bundles/" to="source-maps/" />
      </Route>
      <Route
        path="filters/"
        name={t('Inbound Filters')}
        component={make(() => import('sentry/views/settings/project/projectFilters'))}
      >
        <IndexRedirect to="data-filters/" />
        <Route path=":filterType/" />
      </Route>
      <Redirect from="dynamic-sampling/" to="performance/" />
      <Route
        path="issue-grouping/"
        name={t('Issue Grouping')}
        component={make(() => import('sentry/views/settings/projectIssueGrouping'))}
      />
      <Route
        path="hooks/"
        name={t('Service Hooks')}
        component={make(
          () => import('sentry/views/settings/project/projectServiceHooks')
        )}
      />
      <Route
        path="hooks/new/"
        name={t('Create Service Hook')}
        component={make(
          () => import('sentry/views/settings/project/projectCreateServiceHook')
        )}
      />
      <Route
        path="hooks/:hookId/"
        name={t('Service Hook Details')}
        component={make(
          () => import('sentry/views/settings/project/projectServiceHookDetails')
        )}
      />
      <Route path="keys/" name={t('Client Keys')}>
        <IndexRoute
          component={make(() => import('sentry/views/settings/project/projectKeys/list'))}
        />
        <Route
          path=":keyId/"
          name={t('Details')}
          component={make(
            () => import('sentry/views/settings/project/projectKeys/details')
          )}
        />
      </Route>
      <Route
        path="loader-script/"
        name={t('Loader Script')}
        component={make(() => import('sentry/views/settings/project/loaderScript'))}
      />
      <Redirect
        from="csp/"
        to="/settings/:orgId/projects/:projectId/security-headers/csp/"
      />
      <Route path="security-headers/" name={t('Security Headers')}>
        <IndexRoute
          component={make(() => import('sentry/views/settings/projectSecurityHeaders'))}
        />
        <Route
          path="csp/"
          name={t('Content Security Policy')}
          component={make(
            () => import('sentry/views/settings/projectSecurityHeaders/csp')
          )}
        />
        <Route
          path="expect-ct/"
          name={t('Certificate Transparency')}
          component={make(
            () => import('sentry/views/settings/projectSecurityHeaders/expectCt')
          )}
        />
        <Route
          path="hpkp/"
          name={t('HPKP')}
          component={make(
            () => import('sentry/views/settings/projectSecurityHeaders/hpkp')
          )}
        />
      </Route>
      <Route path="plugins/" name={t('Legacy Integrations')}>
        <IndexRoute
          component={make(() => import('sentry/views/settings/projectPlugins'))}
        />
        <Route
          path=":pluginId/"
          name={t('Integration Details')}
          component={make(() => import('sentry/views/settings/projectPlugins/details'))}
        />
      </Route>
    </Route>
  );

  const statsChildRoutes = (
    <Fragment>
      <IndexRoute component={make(() => import('sentry/views/organizationStats'))} />
      <Route
        component={make(() => import('sentry/views/organizationStats/teamInsights'))}
      >
        <Route
          path="issues/"
          component={make(
            () => import('sentry/views/organizationStats/teamInsights/issues')
          )}
        />
        <Route
          path="health/"
          component={make(
            () => import('sentry/views/organizationStats/teamInsights/health')
          )}
        />
      </Route>
    </Fragment>
  );
  const statsRoutes = (
    <Fragment>
      <Route path="/stats/" withOrgPath component={OrganizationStatsWrapper}>
        {statsChildRoutes}
      </Route>
      <Redirect
        from="/organizations/:orgId/stats/team/"
        to="/organizations/:orgId/stats/issues/"
      />
    </Fragment>
  );

  const orgSettingsRoutes = (
    <Route
      component={make(
        () => import('sentry/views/settings/organization/organizationSettingsLayout')
      )}
    >
      {hook('routes:settings')}
      {!USING_CUSTOMER_DOMAIN && (
        <IndexRoute
          name={t('General')}
          component={make(
            () => import('sentry/views/settings/organizationGeneralSettings')
          )}
        />
      )}
      <Route
        path="organization/"
        name={t('General')}
        component={make(
          () => import('sentry/views/settings/organizationGeneralSettings')
        )}
      />
      <Route
        path="projects/"
        name={t('Projects')}
        component={make(() => import('sentry/views/settings/organizationProjects'))}
      />
      <Route path="api-keys/" name={t('API Key')}>
        <IndexRoute
          component={make(() => import('sentry/views/settings/organizationApiKeys'))}
        />
        <Route
          path=":apiKey/"
          name={t('Details')}
          component={make(
            () =>
              import(
                'sentry/views/settings/organizationApiKeys/organizationApiKeyDetails'
              )
          )}
        />
      </Route>
      <Route
        path="audit-log/"
        name={t('Audit Log')}
        component={make(() => import('sentry/views/settings/organizationAuditLog'))}
      />
      <Route
        path="auth/"
        name={t('Auth Providers')}
        component={make(() => import('sentry/views/settings/organizationAuth'))}
      />
      <Redirect from="members/requests" to="../members/" />
      <Route path="members/" name={t('Members')}>
        <IndexRoute
          component={make(
            () =>
              import('sentry/views/settings/organizationMembers/organizationMembersList')
          )}
        />
        <Route
          path=":memberId/"
          name={t('Details')}
          component={make(
            () =>
              import('sentry/views/settings/organizationMembers/organizationMemberDetail')
          )}
        />
      </Route>
      <Route
        path="rate-limits/"
        name={t('Rate Limits')}
        component={make(() => import('sentry/views/settings/organizationRateLimits'))}
      />
      <Route
        path="relay/"
        name={t('Relay')}
        component={make(() => import('sentry/views/settings/organizationRelay'))}
      />
      <Route
        path="repos/"
        name={t('Repositories')}
        component={make(() => import('sentry/views/settings/organizationRepositories'))}
      />
      <Route
        path="settings/"
        component={make(
          () => import('sentry/views/settings/organizationGeneralSettings')
        )}
      />
      <Route path="security-and-privacy/" name={t('Security & Privacy')}>
        <IndexRoute
          component={make(
            () => import('sentry/views/settings/organizationSecurityAndPrivacy')
          )}
        />
        <Route
          path="advanced-data-scrubbing/:scrubbingId/"
          component={make(
            () => import('sentry/views/settings/organizationSecurityAndPrivacy')
          )}
        />
      </Route>
      <Route path="teams/" name={t('Teams')}>
        <IndexRoute
          component={make(() => import('sentry/views/settings/organizationTeams'))}
        />
        <Route
          path=":teamId/"
          name={t('Team')}
          component={make(
            () => import('sentry/views/settings/organizationTeams/teamDetails')
          )}
        >
          <IndexRedirect to="members/" />
          <Route
            path="members/"
            name={t('Members')}
            component={make(
              () => import('sentry/views/settings/organizationTeams/teamMembers')
            )}
          />
          <Route
            path="notifications/"
            name={t('Notifications')}
            component={make(
              () => import('sentry/views/settings/organizationTeams/teamNotifications')
            )}
          />
          <Route
            path="projects/"
            name={t('Projects')}
            component={make(
              () => import('sentry/views/settings/organizationTeams/teamProjects')
            )}
          />
          <Route
            path="settings/"
            name={t('Settings')}
            component={make(
              () => import('sentry/views/settings/organizationTeams/teamSettings')
            )}
          />
        </Route>
      </Route>
      <Redirect from="plugins/" to="integrations/" />
      <Route path="plugins/" name={t('Integrations')}>
        <Route
          path=":integrationSlug/"
          name={t('Integration Details')}
          component={make(
            () =>
              import('sentry/views/settings/organizationIntegrations/pluginDetailedView')
          )}
        />
      </Route>
      <Redirect from="sentry-apps/" to="integrations/" />
      <Route path="sentry-apps/" name={t('Integrations')}>
        <Route
          path=":integrationSlug"
          name={t('Details')}
          component={make(
            () =>
              import(
                'sentry/views/settings/organizationIntegrations/sentryAppDetailedView'
              )
          )}
        />
      </Route>
      <Redirect from="document-integrations/" to="integrations/" />
      <Route path="document-integrations/" name={t('Integrations')}>
        <Route
          path=":integrationSlug"
          name={t('Details')}
          component={make(
            () =>
              import(
                'sentry/views/settings/organizationIntegrations/docIntegrationDetailedView'
              )
          )}
        />
      </Route>
      <Route path="integrations/" name={t('Integrations')}>
        <IndexRoute
          component={make(
            () =>
              import(
                'sentry/views/settings/organizationIntegrations/integrationListDirectory'
              )
          )}
        />
        <Route
          path=":integrationSlug"
          name={t('Integration Details')}
          component={make(
            () =>
              import(
                'sentry/views/settings/organizationIntegrations/integrationDetailedView'
              )
          )}
        />
        <Route
          path=":providerKey/:integrationId/"
          name={t('Configure Integration')}
          component={make(
            () =>
              import(
                'sentry/views/settings/organizationIntegrations/configureIntegration'
              )
          )}
        />
      </Route>
      <Route path="developer-settings/" name={t('Custom Integrations')}>
        <IndexRoute
          component={make(
            () => import('sentry/views/settings/organizationDeveloperSettings')
          )}
        />
        <Route
          path="new-public/"
          name={t('Create Integration')}
          component={make(
            () =>
              import(
                'sentry/views/settings/organizationDeveloperSettings/sentryApplicationDetails'
              )
          )}
        />
        <Route
          path="new-internal/"
          name={t('Create Integration')}
          component={make(
            () =>
              import(
                'sentry/views/settings/organizationDeveloperSettings/sentryApplicationDetails'
              )
          )}
        />
        <Route
          path=":appSlug/"
          name={t('Edit Integration')}
          component={make(
            () =>
              import(
                'sentry/views/settings/organizationDeveloperSettings/sentryApplicationDetails'
              )
          )}
        />
        <Route
          path=":appSlug/dashboard/"
          name={t('Integration Dashboard')}
          component={make(
            () =>
              import(
                'sentry/views/settings/organizationDeveloperSettings/sentryApplicationDashboard'
              )
          )}
        />
      </Route>
      <Route path="auth-tokens/" name={t('Auth Tokens')}>
        <IndexRoute
          component={make(() => import('sentry/views/settings/organizationAuthTokens'))}
        />
        <Route
          path="new-token/"
          name={t('Create New Auth Token')}
          component={make(
            () => import('sentry/views/settings/organizationAuthTokens/newAuthToken')
          )}
        />
        <Route
          path=":tokenId/"
          name={t('Edit Auth Token')}
          component={make(
            () => import('sentry/views/settings/organizationAuthTokens/authTokenDetails')
          )}
        />
      </Route>
      <Route
        path="early-features/"
        name={t('Early Features')}
        component={make(() => import('sentry/views/settings/earlyFeatures'))}
      />
      <Route
        path="dynamic-sampling/"
        name={t('Dynamic Sampling')}
        component={make(() => import('sentry/views/settings/dynamicSampling'))}
      />
      <Route path="feature-flags/" name={t('Feature Flags')}>
        <IndexRoute
          component={make(() => import('sentry/views/settings/featureFlags'))}
        />
        <Route path="change-tracking/" name={t('Change Tracking')}>
          <IndexRoute
            component={make(
              () => import('sentry/views/settings/featureFlags/changeTracking')
            )}
          />
          <Route
            path="new-provider/"
            name={t('Add New Provider')}
            component={make(
              () =>
                import(
                  'sentry/views/settings/featureFlags/changeTracking/organizationFeatureFlagsNewSecret'
                )
            )}
          />
        </Route>
      </Route>
      <Route path="stats/" name={t('Stats')}>
        {statsChildRoutes}
      </Route>
    </Route>
  );

  const legacySettingsRedirects = (
    <Fragment>
      <Redirect from=":projectId/" to="projects/:projectId/" />
      <Redirect from=":projectId/alerts/" to="projects/:projectId/alerts/" />
      <Redirect from=":projectId/alerts/rules/" to="projects/:projectId/alerts/rules/" />
      <Redirect
        from=":projectId/alerts/rules/:ruleId/"
        to="projects/:projectId/alerts/rules/:ruleId/"
      />
    </Fragment>
  );

  const settingsRoutes = (
    <Route path="/settings/" name={t('Settings')} component={SettingsWrapper}>
      <IndexRoute component={make(() => import('sentry/views/settings/settingsIndex'))} />
      {accountSettingsRoutes}
      <Fragment>
        {USING_CUSTOMER_DOMAIN && (
          <Route
            name={t('Organization')}
            component={withDomainRequired(NoOp)}
            key="orgless-settings-route"
          >
            {orgSettingsRoutes}
            {projectSettingsRoutes}
          </Route>
        )}
        <Route
          path=":orgId/"
          name={t('Organization')}
          component={withDomainRedirect(NoOp)}
          key="org-settings"
        >
          {orgSettingsRoutes}
          {projectSettingsRoutes}
          {legacySettingsRedirects}
        </Route>
      </Fragment>
    </Route>
  );

  const projectsChildRoutes = (
    <Fragment>
      <IndexRoute component={make(() => import('sentry/views/projectsDashboard'))} />
      <Route
        path="new/"
        component={make(() => import('sentry/views/projectInstall/newProject'))}
      />
      <Route
        path=":projectId/"
        component={make(() => import('sentry/views/projectDetail'))}
      />
      <Route
        path=":projectId/events/:eventId/"
        component={errorHandler(ProjectEventRedirect)}
      />
      <Route
        path=":projectId/getting-started/"
        component={make(
          () => import('sentry/views/projectInstall/platformOrIntegration')
        )}
      />
    </Fragment>
  );
  const projectsRoutes = (
    <Route
      path="/projects/"
      component={make(() => import('sentry/views/projects/'))}
      withOrgPath
    >
      {projectsChildRoutes}
    </Route>
  );

  const dashboardRoutes = (
    <Route component={make(() => import('sentry/views/dashboards/navigation'))}>
      <Fragment>
        {USING_CUSTOMER_DOMAIN && (
          <Route
            path="/dashboards/"
            component={withDomainRequired(make(() => import('sentry/views/dashboards')))}
            key="orgless-dashboards-route"
          >
            <IndexRoute
              component={make(() => import('sentry/views/dashboards/manage'))}
            />
            {traceViewRoute}
          </Route>
        )}
        <Route
          path="/organizations/:orgId/dashboards/"
          component={withDomainRedirect(make(() => import('sentry/views/dashboards')))}
          key="org-dashboards"
        >
          <IndexRoute component={make(() => import('sentry/views/dashboards/manage'))} />
        </Route>
      </Fragment>
      <Fragment>
        {USING_CUSTOMER_DOMAIN && (
          <Route
            path="/dashboards/new/"
            component={withDomainRequired(
              make(() => import('sentry/views/dashboards/create'))
            )}
            key="orgless-dashboards-new-route"
          >
            {/* New widget builder routes */}
            <Route
              path="widget-builder/widget/:widgetIndex/edit/"
              component={make(() => import('sentry/views/dashboards/view'))}
            />
            <Route
              path="widget-builder/widget/new/"
              component={make(() => import('sentry/views/dashboards/view'))}
            />

            {/* Old widget builder routes */}
            <Route
              path="widget/:widgetIndex/edit/"
              component={make(() => import('sentry/views/dashboards/widgetBuilder'))}
            />
            <Route
              path="widget/new/"
              component={make(() => import('sentry/views/dashboards/widgetBuilder'))}
            />
          </Route>
        )}
        <Route
          path="/organizations/:orgId/dashboards/new/"
          component={withDomainRedirect(
            make(() => import('sentry/views/dashboards/create'))
          )}
          key="org-dashboards-new"
        >
          {/* New widget builder routes */}
          <Route
            path="widget-builder/widget/:widgetIndex/edit/"
            component={make(() => import('sentry/views/dashboards/view'))}
          />
          <Route
            path="widget-builder/widget/new/"
            component={make(() => import('sentry/views/dashboards/view'))}
          />

          {/* Old widget builder routes */}
          <Route
            path="widget/:widgetIndex/edit/"
            component={make(() => import('sentry/views/dashboards/widgetBuilder'))}
          />
          <Route
            path="widget/new/"
            component={make(() => import('sentry/views/dashboards/widgetBuilder'))}
          />
        </Route>
      </Fragment>
      <Fragment>
        {USING_CUSTOMER_DOMAIN && (
          <Route
            path="/dashboards/new/:templateId"
            component={withDomainRequired(
              make(() => import('sentry/views/dashboards/create'))
            )}
            key="orgless-dashboards-new-template-route"
          >
            <Route
              path="widget/:widgetId/"
              component={make(() => import('sentry/views/dashboards/create'))}
            />
          </Route>
        )}
        <Route
          path="/organizations/:orgId/dashboards/new/:templateId"
          component={withDomainRedirect(
            make(() => import('sentry/views/dashboards/create'))
          )}
          key="org-dashboards-new-template"
        >
          <Route
            path="widget/:widgetId/"
            component={make(() => import('sentry/views/dashboards/create'))}
          />
        </Route>
      </Fragment>
      <Redirect
        from="/organizations/:orgId/dashboards/:dashboardId/"
        to="/organizations/:orgId/dashboard/:dashboardId/"
      />
      {USING_CUSTOMER_DOMAIN && (
        <Redirect from="/dashboards/:dashboardId/" to="/dashboard/:dashboardId/" />
      )}
      <Route
        path="/dashboard/:dashboardId/"
        component={make(() => import('sentry/views/dashboards/view'))}
        withOrgPath
      >
        {/* New widget builder routes */}
        <Route
          path="widget-builder/widget/:widgetIndex/edit/"
          component={make(() => import('sentry/views/dashboards/view'))}
        />
        <Route
          path="widget-builder/widget/new/"
          component={make(() => import('sentry/views/dashboards/view'))}
        />

        {/* Old widget builder routes */}
        <Route
          path="widget/:widgetIndex/edit/"
          component={make(() => import('sentry/views/dashboards/widgetBuilder'))}
        />
        <Route
          path="widget/new/"
          component={make(() => import('sentry/views/dashboards/widgetBuilder'))}
        />
        <Route
          path="widget/:widgetId/"
          component={make(() => import('sentry/views/dashboards/view'))}
        />
      </Route>
    </Route>
  );

  const alertChildRoutes = ({forCustomerDomain}: {forCustomerDomain: boolean}) => {
    // ALERT CHILD ROUTES
    return (
      <Fragment>
        <IndexRoute
          component={make(() => import('sentry/views/alerts/list/incidents'))}
        />
        <Route path="rules/">
          <IndexRoute
            component={make(
              () => import('sentry/views/alerts/list/rules/alertRulesList')
            )}
          />
          <Route
            path="details/:ruleId/"
            component={make(() => import('sentry/views/alerts/rules/metric/details'))}
          />
          <Route
            path=":projectId/"
            component={make(() => import('sentry/views/alerts/builder/projectProvider'))}
          >
            <IndexRedirect
              to={
                forCustomerDomain
                  ? '/alerts/rules/'
                  : '/organizations/:orgId/alerts/rules/'
              }
            />
            <Route
              path=":ruleId/"
              component={make(() => import('sentry/views/alerts/edit'))}
            />
          </Route>
          <Route path=":projectId/:ruleId/details/">
            <IndexRoute
              component={make(
                () => import('sentry/views/alerts/rules/issue/details/ruleDetails')
              )}
            />
          </Route>
          <Route
            path="uptime/"
            component={make(() => import('sentry/views/alerts/rules/uptime'))}
          >
            <Route
              path=":projectId/:uptimeRuleId/details/"
              component={make(() => import('sentry/views/alerts/rules/uptime/details'))}
            />
            <Route
              path="existing-or-create/"
              component={make(
                () => import('sentry/views/alerts/rules/uptime/existingOrCreate')
              )}
            />
          </Route>
          <Route
            path="crons/"
            component={make(() => import('sentry/views/alerts/rules/crons'))}
          >
            <Route
              path=":projectId/:monitorSlug/details/"
              component={make(() => import('sentry/views/alerts/rules/crons/details'))}
            />
          </Route>
        </Route>
        <Route path="metric-rules/">
          <IndexRedirect
            to={
              forCustomerDomain ? '/alerts/rules/' : '/organizations/:orgId/alerts/rules/'
            }
          />
          <Route
            path=":projectId/"
            component={make(() => import('sentry/views/alerts/builder/projectProvider'))}
          >
            <IndexRedirect
              to={
                forCustomerDomain
                  ? '/alerts/rules/'
                  : '/organizations/:orgId/alerts/rules/'
              }
            />
            <Route
              path=":ruleId/"
              component={make(() => import('sentry/views/alerts/edit'))}
            />
          </Route>
        </Route>
        <Route path="uptime-rules/">
          <Route
            path=":projectId/"
            component={make(() => import('sentry/views/alerts/builder/projectProvider'))}
          >
            <Route
              path=":ruleId/"
              component={make(() => import('sentry/views/alerts/edit'))}
            />
          </Route>
        </Route>
        <Route path="crons-rules/">
          <Route
            path=":projectId/"
            component={make(() => import('sentry/views/alerts/builder/projectProvider'))}
          >
            <Route
              path=":monitorSlug/"
              component={make(() => import('sentry/views/alerts/edit'))}
            />
          </Route>
        </Route>
        <Route
          path="wizard/"
          component={make(() => import('sentry/views/alerts/builder/projectProvider'))}
        >
          <IndexRoute component={make(() => import('sentry/views/alerts/wizard'))} />
        </Route>
        <Route
          path="new/"
          component={make(() => import('sentry/views/alerts/builder/projectProvider'))}
        >
          <IndexRedirect
            to={
              forCustomerDomain
                ? '/alerts/wizard/'
                : '/organizations/:orgId/alerts/wizard/'
            }
          />
          <Route
            path=":alertType/"
            component={make(() => import('sentry/views/alerts/create'))}
          />
        </Route>
        <Route
          path=":alertId/"
          component={make(() => import('sentry/views/alerts/incidentRedirect'))}
        />
        <Route
          path=":projectId/"
          component={make(() => import('sentry/views/alerts/builder/projectProvider'))}
        >
          <Route
            path="new/"
            component={make(() => import('sentry/views/alerts/create'))}
          />
          <Route
            path="wizard/"
            component={make(() => import('sentry/views/alerts/wizard'))}
          />
        </Route>
      </Fragment>
    );
  };
  // ALERT ROUTES
  const alertRoutes = (
    <Fragment>
      {USING_CUSTOMER_DOMAIN && (
        <Route
          path="/alerts/"
          component={withDomainRequired(make(() => import('sentry/views/alerts')))}
          key="orgless-alerts-route"
        >
          {alertChildRoutes({forCustomerDomain: true})}
        </Route>
      )}
      <Route
        path="/organizations/:orgId/alerts/"
        component={withDomainRedirect(make(() => import('sentry/views/alerts')))}
        key="org-alerts"
      >
        {alertChildRoutes({forCustomerDomain: false})}
      </Route>
    </Fragment>
  );

  // XXX(epurkhiser): This is legacy until we remove crons from the sidebar
  const cronsRoutes = (
    <Route
      path="/crons/"
      component={make(() => import('sentry/views/monitors'))}
      withOrgPath
    />
  );

  const replayChildRoutes = (
    <Fragment>
      <IndexRoute component={make(() => import('sentry/views/replays/list'))} />
      <Route
        path="selectors/"
        component={make(
          () => import('sentry/views/replays/deadRageClick/deadRageClickList')
        )}
      />
      <Route
        path=":replaySlug/"
        component={make(() => import('sentry/views/replays/details'))}
      />
    </Fragment>
  );
  const replayRoutes = (
    <Route
      path="/replays/"
      component={make(() => import('sentry/views/replays/index'))}
      withOrgPath
    >
      {replayChildRoutes}
    </Route>
  );

  const releasesChildRoutes = (
    <Fragment>
      <IndexRoute component={make(() => import('sentry/views/releases/list'))} />
      <Route
        path=":release/"
        component={make(() => import('sentry/views/releases/detail'))}
      >
        <IndexRoute
          component={make(() => import('sentry/views/releases/detail/overview'))}
        />
        <Route
          path="commits/"
          component={make(
            () => import('sentry/views/releases/detail/commitsAndFiles/commits')
          )}
        />
        <Route
          path="files-changed/"
          component={make(
            () => import('sentry/views/releases/detail/commitsAndFiles/filesChanged')
          )}
        />
      </Route>
    </Fragment>
  );
  const releasesRoutes = (
    <Fragment>
      <Route
        path="/releases/"
        component={make(() => import('sentry/views/releases/index'))}
        withOrgPath
      >
        {releasesChildRoutes}
      </Route>
      <Redirect
        from="/releases/new-events/"
        to="/organizations/:orgId/releases/:release/"
      />
      <Redirect
        from="/releases/all-events/"
        to="/organizations/:orgId/releases/:release/"
      />
    </Fragment>
  );

  const discoverChildRoutes = (
    <Fragment>
      <IndexRedirect to="queries/" />
      <Route
        path="homepage/"
        component={make(() => import('sentry/views/discover/homepage'))}
      />
      {traceViewRoute}
      <Route
        path="queries/"
        component={make(() => import('sentry/views/discover/landing'))}
      />
      <Route
        path="results/"
        component={make(() => import('sentry/views/discover/results'))}
      />
      <Route
        path=":eventSlug/"
        component={make(() => import('sentry/views/discover/eventDetails'))}
      />
    </Fragment>
  );
  const discoverRoutes = (
    <Route
      path="/discover/"
      component={make(() => import('sentry/views/discover'))}
      withOrgPath
    >
      {discoverChildRoutes}
    </Route>
  );

  const llmMonitoringRedirects = USING_CUSTOMER_DOMAIN ? (
    <Redirect
      from="/llm-monitoring/"
      to={`/${INSIGHTS_BASE_URL}/${MODULE_BASE_URLS[ModuleName.AI]}/`}
    />
  ) : (
    <Redirect
      from="/organizations/:orgId/llm-monitoring/"
      to={`/organizations/:orgId/${INSIGHTS_BASE_URL}/${MODULE_BASE_URLS[ModuleName.AI]}/`}
    />
  );

  const moduleUrlToModule: Record<string, ModuleName> = Object.fromEntries(
    Object.values(ModuleName).map(name => [MODULE_BASE_URLS[name], name])
  );

  const insightsRedirects = Object.values(MODULE_BASE_URLS)
    .map(
      moduleBaseURL =>
        moduleBaseURL && (
          <Redirect
            key={moduleBaseURL}
            from={`${moduleBaseURL}/*`}
            to={`/${DOMAIN_VIEW_BASE_URL}/${getModuleView(moduleUrlToModule[moduleBaseURL]!)}${moduleBaseURL}/:splat`}
          />
        )
    )
    .filter(Boolean);

  const transactionSummaryRoutes = (
    <Route path="summary/">
      <IndexRoute
        component={make(
          () => import('sentry/views/performance/transactionSummary/transactionOverview')
        )}
      />
      {traceViewRoute}
      <Route
        path="replays/"
        component={make(
          () => import('sentry/views/performance/transactionSummary/transactionReplays')
        )}
      />
      <Route
        path="vitals/"
        component={make(
          () => import('sentry/views/performance/transactionSummary/transactionVitals')
        )}
      />
      <Route
        path="tags/"
        component={make(
          () => import('sentry/views/performance/transactionSummary/transactionTags')
        )}
      />
      <Route
        path="events/"
        component={make(
          () => import('sentry/views/performance/transactionSummary/transactionEvents')
        )}
      />
      <Route
        path="profiles/"
        component={make(
          () => import('sentry/views/performance/transactionSummary/transactionProfiles')
        )}
      />
      <Route
        path="aggregateWaterfall/"
        component={make(
          () =>
            import('sentry/views/performance/transactionSummary/aggregateSpanWaterfall')
        )}
      />
      <Route path="spans/">
        <IndexRoute
          component={make(
            () => import('sentry/views/performance/transactionSummary/transactionSpans')
          )}
        />
        <Route
          path=":spanSlug/"
          component={make(
            () =>
              import(
                'sentry/views/performance/transactionSummary/transactionSpans/spanDetails'
              )
          )}
        />
      </Route>
    </Route>
  );

  const moduleRoutes = (
    <Fragment>
      <Route path={`${MODULE_BASE_URLS[ModuleName.HTTP]}/`}>
        <IndexRoute
          component={make(
            () => import('sentry/views/insights/http/views/httpLandingPage')
          )}
        />
        <Route
          path="domains/"
          component={make(
            () => import('sentry/views/insights/http/views/httpDomainSummaryPage')
          )}
        />
      </Route>
      <Route path={`${MODULE_BASE_URLS[ModuleName.VITAL]}/`}>
        <IndexRoute
          component={make(
            () =>
              import('sentry/views/insights/browser/webVitals/views/webVitalsLandingPage')
          )}
        />
        <Route
          path="overview/"
          component={make(
            () => import('sentry/views/insights/browser/webVitals/views/pageOverview')
          )}
        />
      </Route>
      <Route path={`${MODULE_BASE_URLS[ModuleName.RESOURCE]}/`}>
        <IndexRoute
          component={make(
            () =>
              import('sentry/views/insights/browser/resources/views/resourcesLandingPage')
          )}
        />
        <Route
          path="spans/span/:groupId/"
          component={make(
            () =>
              import('sentry/views/insights/browser/resources/views/resourceSummaryPage')
          )}
        />
      </Route>
      <Route path={`${MODULE_BASE_URLS[ModuleName.DB]}/`}>
        <IndexRoute
          component={make(
            () => import('sentry/views/insights/database/views/databaseLandingPage')
          )}
        />
        <Route
          path="spans/span/:groupId/"
          component={make(
            () => import('sentry/views/insights/database/views/databaseSpanSummaryPage')
          )}
        />
      </Route>
      <Route path={`${MODULE_BASE_URLS[ModuleName.CACHE]}/`}>
        <IndexRoute
          component={make(
            () => import('sentry/views/insights/cache/views/cacheLandingPage')
          )}
        />
      </Route>
      <Route path={`${MODULE_BASE_URLS[ModuleName.QUEUE]}/`}>
        <IndexRoute
          component={make(
            () => import('sentry/views/insights/queues/views/queuesLandingPage')
          )}
        />
        <Route
          path="destination/"
          component={make(
            () => import('sentry/views/insights/queues/views/destinationSummaryPage')
          )}
        />
      </Route>
      <Route path={`${MODULE_BASE_URLS[ModuleName.MOBILE_VITALS]}/`}>
        <IndexRoute
          component={make(
            () => import('sentry/views/insights/mobile/screens/views/screensLandingPage')
          )}
        />
        <Route
          path="details/"
          component={make(
            () => import('sentry/views/insights/mobile/screens/views/screenDetailsPage')
          )}
        />
      </Route>
      <Route path={`${MODULE_BASE_URLS[ModuleName.SCREEN_RENDERING]}/`}>
        <IndexRoute
          component={make(
            () =>
              import(
                'sentry/views/insights/mobile/screenRendering/screenRenderingLandingPage'
              )
          )}
        />
        <Route
          path={`${SUMMARY_PAGE_BASE_URL}/`}
          component={make(
            () =>
              import(
                'sentry/views/insights/mobile/screenRendering/screenRenderingSummaryPage'
              )
          )}
        />
      </Route>
      <Route path={`${MODULE_BASE_URLS[ModuleName.APP_START]}/`}>
        <IndexRoute
          component={make(
            () =>
              import('sentry/views/insights/mobile/appStarts/views/appStartsLandingPage')
          )}
        />
        <Route
          path="spans/"
          component={make(
            () => import('sentry/views/insights/mobile/appStarts/views/screenSummaryPage')
          )}
        />
      </Route>
      <Route path={`${MODULE_BASE_URLS[ModuleName.MOBILE_UI]}/`}>
        <IndexRoute
          component={make(
            () => import('sentry/views/insights/mobile/ui/views/uiLandingPage')
          )}
        />
        <Route
          path="spans/"
          component={make(
            () => import('sentry/views/insights/mobile/ui/views/screenSummaryPage')
          )}
        />
      </Route>
      <Route path={`${MODULE_BASE_URLS[ModuleName.SCREEN_LOAD]}/`}>
        <IndexRoute
          component={make(
            () =>
              import(
                'sentry/views/insights/mobile/screenload/views/screenloadLandingPage'
              )
          )}
        />
        <Route
          path="spans/"
          component={make(
            () =>
              import('sentry/views/insights/mobile/screenload/views/screenLoadSpansPage')
          )}
        />
      </Route>
      <Route path={`${MODULE_BASE_URLS[ModuleName.UPTIME]}/`}>
        <IndexRoute
          component={make(() => import('sentry/views/insights/uptime/views/overview'))}
        />
      </Route>
      <Route path={`${MODULE_BASE_URLS[ModuleName.AI]}/`}>
        <IndexRoute
          component={make(
            () =>
              import('sentry/views/insights/llmMonitoring/views/llmMonitoringLandingPage')
          )}
        />
        <Route
          path="pipeline-type/:groupId/"
          component={make(
            () =>
              import('sentry/views/insights/llmMonitoring/views/llmMonitoringDetailsPage')
          )}
        />
      </Route>
      <Route path={`${MODULE_BASE_URLS[ModuleName.CRONS]}/`}>
        <IndexRoute
          component={make(() => import('sentry/views/insights/crons/views/overview'))}
        />
      </Route>
      <Route path={`${MODULE_BASE_URLS[ModuleName.SESSIONS]}/`}>
        <IndexRoute
          component={make(() => import('sentry/views/insights/sessions/views/overview'))}
        />
      </Route>
    </Fragment>
  );

  const domainViewRoutes = (
    <Route
      path={`/${DOMAIN_VIEW_BASE_URL}/`}
      withOrgPath
      component={make(() => import('sentry/views/insights/navigation'))}
    >
      {transactionSummaryRoutes}
      <Route path={`${FRONTEND_LANDING_SUB_PATH}/`}>
        <IndexRoute
          component={make(
            () => import('sentry/views/insights/pages/frontend/frontendOverviewPage')
          )}
        />
        {transactionSummaryRoutes}
        {traceViewRoute}
        <Route
          path="trends/"
          component={make(() => import('sentry/views/performance/trends'))}
        />
        {moduleRoutes}
      </Route>
      <Route path={`${BACKEND_LANDING_SUB_PATH}/`}>
        <IndexRoute
          component={make(
            () => import('sentry/views/insights/pages/backend/backendOverviewPage')
          )}
        />
        {transactionSummaryRoutes}
        {traceViewRoute}
        <Route
          path="trends/"
          component={make(() => import('sentry/views/performance/trends'))}
        />
        {moduleRoutes}
      </Route>
      <Route path={`${MOBILE_LANDING_SUB_PATH}/`}>
        <IndexRoute
          component={make(
            () => import('sentry/views/insights/pages/mobile/mobileOverviewPage')
          )}
        />
        {transactionSummaryRoutes}
        {traceViewRoute}
        <Route
          path="trends/"
          component={make(() => import('sentry/views/performance/trends'))}
        />
        {moduleRoutes}
      </Route>
      <Route path={`${AI_LANDING_SUB_PATH}/`}>
        {traceViewRoute}
        <Route
          path="trends/"
          component={make(() => import('sentry/views/performance/trends'))}
        />
        {moduleRoutes}
      </Route>
      <Route path="projects/" component={make(() => import('sentry/views/projects/'))}>
        {projectsChildRoutes}
      </Route>
    </Route>
  );

  const performanceRoutes = (
    <Route
      path="/performance/"
      component={make(() => import('sentry/views/performance'))}
      withOrgPath
    >
      <IndexRoute component={make(() => import('sentry/views/performance/content'))} />
      <Route
        path="trends/"
        component={make(() => import('sentry/views/performance/trends'))}
      />
      {transactionSummaryRoutes}
      <Route
        path="vitaldetail/"
        component={make(() => import('sentry/views/performance/vitalDetail'))}
      />
      {traceViewRoute}
      {insightsRedirects}
      <Redirect
        from="browser/resources"
        to={`/${INSIGHTS_BASE_URL}/${MODULE_BASE_URLS[ModuleName.RESOURCE]}/`}
      />
      <Redirect
        from="browser/assets"
        to={`/${INSIGHTS_BASE_URL}/${MODULE_BASE_URLS[ModuleName.RESOURCE]}/`}
      />
      <Redirect
        from="browser/pageloads"
        to={`/${INSIGHTS_BASE_URL}/${MODULE_BASE_URLS[ModuleName.VITAL]}/`}
      />
      <Route
        path=":eventSlug/"
        component={make(() => import('sentry/views/performance/transactionDetails'))}
      />
    </Route>
  );

  const tracesChildRoutes = (
    <Fragment>
      <IndexRoute component={make(() => import('sentry/views/traces/content'))} />
      {traceViewRoute}
      <Route
        path="compare/"
        component={make(() => import('sentry/views/explore/multiQueryMode'))}
      />
    </Fragment>
  );
  const tracesRoutes = (
    <Route
      path="/traces/"
      component={make(() => import('sentry/views/traces'))}
      withOrgPath
    >
      {tracesChildRoutes}
    </Route>
  );

  const profilingChildRoutes = (
    <Fragment>
      <IndexRoute component={make(() => import('sentry/views/profiling/content'))} />
      <Route
        path="summary/:projectId/"
        component={make(() => import('sentry/views/profiling/profileSummary'))}
      />
      <Route
        path="profile/:projectId/differential-flamegraph/"
        component={make(() => import('sentry/views/profiling/differentialFlamegraph'))}
      />
      {traceViewRoute}
      <Route
        path="profile/:projectId/"
        component={make(() => import('sentry/views/profiling/continuousProfileProvider'))}
      >
        <Route
          path="flamegraph/"
          component={make(
            () => import('sentry/views/profiling/continuousProfileFlamegraph')
          )}
        />
      </Route>
      <Route
        path="profile/:projectId/:eventId/"
        component={make(
          () => import('sentry/views/profiling/transactionProfileProvider')
        )}
      >
        <Route
          path="flamegraph/"
          component={make(() => import('sentry/views/profiling/profileFlamechart'))}
        />
      </Route>
    </Fragment>
  );

  const exploreRoutes = (
    <Route
      path="/explore/"
      component={make(() => import('sentry/views/explore/navigation'))}
      withOrgPath
    >
      <Route path="profiling/" component={make(() => import('sentry/views/profiling'))}>
        {profilingChildRoutes}
      </Route>
      <Route path="traces/" component={make(() => import('sentry/views/traces'))}>
        {tracesChildRoutes}
      </Route>
      <Route path="replays/" component={make(() => import('sentry/views/replays/index'))}>
        {replayChildRoutes}
      </Route>
      <Route path="discover/" component={make(() => import('sentry/views/discover'))}>
        {discoverChildRoutes}
      </Route>
      <Route
        path="releases/"
        component={make(() => import('sentry/views/releases/index'))}
      >
        {releasesChildRoutes}
      </Route>
      <Route path="logs/" component={make(() => import('sentry/views/explore/logs'))} />
      <Route
        path="saved-queries/"
        component={make(() => import('sentry/views/explore/savedQueries'))}
      />
    </Route>
  );

  const userFeedbackRoutes = (
    <Route
      path="/user-feedback/"
      component={make(() => import('sentry/views/userFeedback'))}
      withOrgPath
    />
  );

  const feedbackV2ChildRoutes = (
    <Fragment>
      <IndexRoute
        component={make(() => import('sentry/views/feedback/feedbackListPage'))}
      />
      {traceViewRoute}
    </Fragment>
  );
  const feedbackv2Routes = (
    <Route
      path="/feedback/"
      component={make(() => import('sentry/views/feedback/index'))}
      withOrgPath
    >
      {feedbackV2ChildRoutes}
    </Route>
  );

  const issueTabs = (
    <Fragment>
      <IndexRoute
        component={make(
          () => import('sentry/views/issueDetails/groupEventDetails/groupEventDetails'),
          <GroupEventDetailsLoading />
        )}
      />
      <Route
        path={TabPaths[Tab.REPLAYS]}
        component={make(() => import('sentry/views/issueDetails/groupReplays'))}
      />
      <Route
        path={TabPaths[Tab.ACTIVITY]}
        component={make(() => import('sentry/views/issueDetails/groupActivity'))}
      />
      <Route
        path={TabPaths[Tab.EVENTS]}
        component={make(() => import('sentry/views/issueDetails/groupEvents'))}
      />
      <Route
        path={TabPaths[Tab.OPEN_PERIODS]}
        component={make(() => import('sentry/views/issueDetails/groupOpenPeriods'))}
      />
      <Route
        path={TabPaths[Tab.UPTIME_CHECKS]}
        component={make(() => import('sentry/views/issueDetails/groupUptimeChecks'))}
      />
      <Route
        path={TabPaths[Tab.CHECK_INS]}
        component={make(() => import('sentry/views/issueDetails/groupCheckIns'))}
      />
      <Route
        path={TabPaths[Tab.DISTRIBUTIONS]}
        component={make(() => import('sentry/views/issueDetails/groupTags/groupTagsTab'))}
      />
      <Route
<<<<<<< HEAD
        path={`${TabPaths[Tab.TAGS]}:tagKey/`}
        component={make(
          () => import('sentry/views/issueDetails/groupTags/groupTagValues')
        )}
=======
        path={`${TabPaths[Tab.DISTRIBUTIONS]}:tagKey/`}
        component={make(() => import('sentry/views/issueDetails/groupTagValues'))}
>>>>>>> 43b085f1
      />
      <Route
        path={TabPaths[Tab.USER_FEEDBACK]}
        component={make(() => import('sentry/views/issueDetails/groupUserFeedback'))}
      />
      <Route
        path={TabPaths[Tab.ATTACHMENTS]}
        component={make(() => import('sentry/views/issueDetails/groupEventAttachments'))}
      />
      <Route
        path={TabPaths[Tab.SIMILAR_ISSUES]}
        component={make(
          () =>
            import('sentry/views/issueDetails/groupSimilarIssues/groupSimilarIssuesTab')
        )}
      />
      <Route
        path={TabPaths[Tab.MERGED]}
        component={make(
          () => import('sentry/views/issueDetails/groupMerged/groupMergedTab')
        )}
      />
    </Fragment>
  );

  const issueRoutes = (
    <Route path="/issues/" component={errorHandler(IssueNavigation)} withOrgPath>
      <IndexRoute component={errorHandler(OverviewWrapper)} />
      <Route
        path="views/"
        component={make(
          () => import('sentry/views/issueList/issueViews/issueViewsList/issueViewsList')
        )}
      />
      <Route path="views/:viewId/" component={errorHandler(OverviewWrapper)} />
      <Route path="searches/:searchId/" component={errorHandler(OverviewWrapper)} />

      {/* Redirects for legacy tags route. */}
      <Redirect
        from=":groupId/tags/"
        to={`/issues/:groupId/${TabPaths[Tab.DISTRIBUTIONS]}`}
      />
      <Redirect
        from=":groupId/tags/:tagKey/"
        to={`/issues/:groupId/${TabPaths[Tab.DISTRIBUTIONS]}:tagKey/`}
      />
      <Redirect
        from={`:groupId/${TabPaths[Tab.EVENTS]}:eventId/tags/`}
        to={`/issues/:groupId/${TabPaths[Tab.EVENTS]}:eventId/${TabPaths[Tab.DISTRIBUTIONS]}`}
      />
      <Redirect
        from={`:groupId/${TabPaths[Tab.EVENTS]}:eventId/tags/:tagKey/`}
        to={`/issues/:groupId/${TabPaths[Tab.EVENTS]}:eventId/${TabPaths[Tab.DISTRIBUTIONS]}:tagKey/`}
      />

      <Route
        path=":groupId/"
        component={make(() => import('sentry/views/issueDetails/groupDetails'))}
        key="org-issues-group-id"
      >
        {issueTabs}
        <Route path={`${TabPaths[Tab.EVENTS]}:eventId/`}>{issueTabs}</Route>
      </Route>
      <Route
        path="feedback/"
        component={make(() => import('sentry/views/feedback/index'))}
      >
        {feedbackV2ChildRoutes}
      </Route>
      <Route path="alerts/" component={make(() => import('sentry/views/alerts'))}>
        {alertChildRoutes({forCustomerDomain: true})}
      </Route>
      {traceViewRoute}
      {automationRoutes}
      {detectorRoutes}
    </Route>
  );

  // These are the "manage" pages. For sentry.io, these are _different_ from
  // the SaaS admin routes in getsentry.
  const adminManageRoutes = (
    <Route
      path="/manage/"
      component={make(() => import('sentry/views/admin/adminLayout'))}
    >
      <IndexRoute component={make(() => import('sentry/views/admin/adminOverview'))} />
      <Route
        path="buffer/"
        component={make(() => import('sentry/views/admin/adminBuffer'))}
      />
      <Route
        path="relays/"
        component={make(() => import('sentry/views/admin/adminRelays'))}
      />
      <Route
        path="organizations/"
        component={make(() => import('sentry/views/admin/adminOrganizations'))}
      />
      <Route
        path="projects/"
        component={make(() => import('sentry/views/admin/adminProjects'))}
      />
      <Route
        path="queue/"
        component={make(() => import('sentry/views/admin/adminQueue'))}
      />
      <Route
        path="quotas/"
        component={make(() => import('sentry/views/admin/adminQuotas'))}
      />
      <Route
        path="settings/"
        component={make(() => import('sentry/views/admin/adminSettings'))}
      />
      <Route path="users/">
        <IndexRoute component={make(() => import('sentry/views/admin/adminUsers'))} />
        <Route
          path=":id"
          component={make(() => import('sentry/views/admin/adminUserEdit'))}
        />
      </Route>
      <Route
        path="status/mail/"
        component={make(() => import('sentry/views/admin/adminMail'))}
      />
      <Route
        path="status/environment/"
        component={make(() => import('sentry/views/admin/adminEnvironment'))}
      />
      <Route
        path="status/packages/"
        component={make(() => import('sentry/views/admin/adminPackages'))}
      />
      <Route
        path="status/warnings/"
        component={make(() => import('sentry/views/admin/adminWarnings'))}
      />
    </Route>
  );

  // XXX(epurkhiser): This should probably go away. It's not totally clear to
  // me why we need the OrganizationRoot root container.
  const legacyOrganizationRootRoutes = (
    <Route component={errorHandler(OrganizationRoot)}>
      <Redirect from="/organizations/:orgId/teams/new/" to="/settings/:orgId/teams/" />
      <Route path="/organizations/:orgId/">
        {hook('routes:legacy-organization-redirects')}
        <IndexRedirect to="issues/" />
        <Redirect from="teams/" to="/settings/:orgId/teams/" />
        <Redirect from="teams/your-teams/" to="/settings/:orgId/teams/" />
        <Redirect from="teams/all-teams/" to="/settings/:orgId/teams/" />
        <Redirect from="teams/:teamId/" to="/settings/:orgId/teams/:teamId/" />
        <Redirect
          from="teams/:teamId/members/"
          to="/settings/:orgId/teams/:teamId/members/"
        />
        <Redirect
          from="teams/:teamId/projects/"
          to="/settings/:orgId/teams/:teamId/projects/"
        />
        <Redirect
          from="teams/:teamId/settings/"
          to="/settings/:orgId/teams/:teamId/settings/"
        />
        <Redirect from="settings/" to="/settings/:orgId/" />
        <Redirect from="api-keys/" to="/settings/:orgId/api-keys/" />
        <Redirect from="api-keys/:apiKey/" to="/settings/:orgId/api-keys/:apiKey/" />
        <Redirect from="members/" to="/settings/:orgId/members/" />
        <Redirect from="members/:memberId/" to="/settings/:orgId/members/:memberId/" />
        <Redirect from="rate-limits/" to="/settings/:orgId/rate-limits/" />
        <Redirect from="repos/" to="/settings/:orgId/repos/" />
      </Route>
    </Route>
  );

  const gettingStartedRoutes = (
    <Fragment>
      {USING_CUSTOMER_DOMAIN && (
        <Fragment>
          <Redirect
            from="/getting-started/:projectId/"
            to="/projects/:projectId/getting-started/"
          />
          <Redirect
            from="/getting-started/:projectId/:platform/"
            to="/projects/:projectId/getting-started/"
          />
        </Fragment>
      )}
      <Redirect
        from="/:orgId/:projectId/getting-started/"
        to="/organizations/:orgId/projects/:projectId/getting-started/"
      />
      <Redirect
        from="/:orgId/:projectId/getting-started/:platform/"
        to="/organizations/:orgId/projects/:projectId/getting-started/"
      />
    </Fragment>
  );

  const profilingRoutes = (
    <Route
      path="/profiling/"
      component={make(() => import('sentry/views/profiling'))}
      withOrgPath
    >
      <IndexRoute component={make(() => import('sentry/views/profiling/content'))} />
      <Route
        path="summary/:projectId/"
        component={make(() => import('sentry/views/profiling/profileSummary'))}
      />
      <Route
        path="profile/:projectId/differential-flamegraph/"
        component={make(() => import('sentry/views/profiling/differentialFlamegraph'))}
      />
      {traceViewRoute}
      <Route
        path="profile/:projectId/"
        component={make(() => import('sentry/views/profiling/continuousProfileProvider'))}
      >
        <Route
          path="flamegraph/"
          component={make(
            () => import('sentry/views/profiling/continuousProfileFlamegraph')
          )}
        />
      </Route>
      <Route
        path="profile/:projectId/:eventId/"
        component={make(
          () => import('sentry/views/profiling/transactionProfileProvider')
        )}
      >
        <Route
          path="flamegraph/"
          component={make(() => import('sentry/views/profiling/profileFlamechart'))}
        />
      </Route>
    </Route>
  );

  // Support for deprecated URLs (pre-Sentry 10). We just redirect users to new
  // canonical URLs.
  //
  // XXX(epurkhiser): Can these be moved over to the legacyOrgRedirects routes,
  // or do these need to be nested into the OrganizationLayout tree?
  const legacyOrgRedirects = (
    <Route path="/:orgId/:projectId/">
      <IndexRoute
        component={errorHandler(
          redirectDeprecatedProjectRoute(
            ({orgId, projectId}) => `/organizations/${orgId}/issues/?project=${projectId}`
          )
        )}
      />
      <Route
        path="issues/"
        component={errorHandler(
          redirectDeprecatedProjectRoute(
            ({orgId, projectId}) => `/organizations/${orgId}/issues/?project=${projectId}`
          )
        )}
      />
      <Route
        path="dashboard/"
        component={errorHandler(
          redirectDeprecatedProjectRoute(
            ({orgId, projectId}) =>
              `/organizations/${orgId}/dashboards/?project=${projectId}`
          )
        )}
      />
      <Route
        path="user-feedback/"
        component={errorHandler(
          redirectDeprecatedProjectRoute(
            ({orgId, projectId}) =>
              `/organizations/${orgId}/user-feedback/?project=${projectId}`
          )
        )}
      />
      <Route
        path="releases/"
        component={errorHandler(
          redirectDeprecatedProjectRoute(
            ({orgId, projectId}) =>
              `/organizations/${orgId}/releases/?project=${projectId}`
          )
        )}
      />
      <Route
        path="releases/:version/"
        component={errorHandler(
          redirectDeprecatedProjectRoute(
            ({orgId, projectId, router}) =>
              `/organizations/${orgId}/releases/${router.params.version}/?project=${projectId}`
          )
        )}
      />
      <Route
        path="releases/:version/new-events/"
        component={errorHandler(
          redirectDeprecatedProjectRoute(
            ({orgId, projectId, router}) =>
              `/organizations/${orgId}/releases/${router.params.version}/new-events/?project=${projectId}`
          )
        )}
      />
      <Route
        path="releases/:version/all-events/"
        component={errorHandler(
          redirectDeprecatedProjectRoute(
            ({orgId, projectId, router}) =>
              `/organizations/${orgId}/releases/${router.params.version}/all-events/?project=${projectId}`
          )
        )}
      />
      <Route
        path="releases/:version/commits/"
        component={errorHandler(
          redirectDeprecatedProjectRoute(
            ({orgId, projectId, router}) =>
              `/organizations/${orgId}/releases/${router.params.version}/commits/?project=${projectId}`
          )
        )}
      />
    </Route>
  );

  const organizationRoutes = (
    <Route component={errorHandler(OrganizationLayout)}>
      {settingsRoutes}
      {projectsRoutes}
      {dashboardRoutes}
      {userFeedbackRoutes}
      {feedbackv2Routes}
      {issueRoutes}
      {alertRoutes}
      {cronsRoutes}
      {replayRoutes}
      {releasesRoutes}
      {statsRoutes}
      {discoverRoutes}
      {performanceRoutes}
      {domainViewRoutes}
      {tracesRoutes}
      {exploreRoutes}
      {llmMonitoringRedirects}
      {profilingRoutes}
      {gettingStartedRoutes}
      {adminManageRoutes}
      {legacyOrganizationRootRoutes}
      {legacyOrgRedirects}
    </Route>
  );

  const legacyRedirectRoutes = (
    <Route path="/:orgId/">
      <IndexRedirect to="/organizations/:orgId/" />
      <Route path=":projectId/settings/">
        <Redirect from="teams/" to="/settings/:orgId/projects/:projectId/teams/" />
        <Redirect from="alerts/" to="/settings/:orgId/projects/:projectId/alerts/" />
        <Redirect
          from="alerts/rules/"
          to="/settings/:orgId/projects/:projectId/alerts/rules/"
        />
        <Redirect
          from="alerts/rules/new/"
          to="/settings/:orgId/projects/:projectId/alerts/rules/new/"
        />
        <Redirect
          from="alerts/rules/:ruleId/"
          to="/settings/:orgId/projects/:projectId/alerts/rules/:ruleId/"
        />
        <Redirect
          from="environments/"
          to="/settings/:orgId/projects/:projectId/environments/"
        />
        <Redirect
          from="environments/hidden/"
          to="/settings/:orgId/projects/:projectId/environments/hidden/"
        />
        <Redirect from="tags/" to="/settings/projects/:orgId/projects/:projectId/tags/" />
        <Redirect
          from="issue-tracking/"
          to="/settings/:orgId/projects/:projectId/issue-tracking/"
        />
        <Redirect
          from="release-tracking/"
          to="/settings/:orgId/projects/:projectId/release-tracking/"
        />
        <Redirect
          from="ownership/"
          to="/settings/:orgId/projects/:projectId/ownership/"
        />
        <Redirect
          from="data-forwarding/"
          to="/settings/:orgId/projects/:projectId/data-forwarding/"
        />
        <Redirect
          from="debug-symbols/"
          to="/settings/:orgId/projects/:projectId/debug-symbols/"
        />
        <Redirect from="filters/" to="/settings/:orgId/projects/:projectId/filters/" />
        <Redirect from="hooks/" to="/settings/:orgId/projects/:projectId/hooks/" />
        <Redirect from="keys/" to="/settings/:orgId/projects/:projectId/keys/" />
        <Redirect
          from="keys/:keyId/"
          to="/settings/:orgId/projects/:projectId/keys/:keyId/"
        />
        <Redirect
          from="user-feedback/"
          to="/settings/:orgId/projects/:projectId/user-feedback/"
        />
        <Redirect
          from="security-headers/"
          to="/settings/:orgId/projects/:projectId/security-headers/"
        />
        <Redirect
          from="security-headers/csp/"
          to="/settings/:orgId/projects/:projectId/security-headers/csp/"
        />
        <Redirect
          from="security-headers/expect-ct/"
          to="/settings/:orgId/projects/:projectId/security-headers/expect-ct/"
        />
        <Redirect
          from="security-headers/hpkp/"
          to="/settings/:orgId/projects/:projectId/security-headers/hpkp/"
        />
        <Redirect from="plugins/" to="/settings/:orgId/projects/:projectId/plugins/" />
        <Redirect
          from="plugins/:pluginId/"
          to="/settings/:orgId/projects/:projectId/plugins/:pluginId/"
        />
        <Redirect
          from="integrations/:providerKey/"
          to="/settings/:orgId/projects/:projectId/integrations/:providerKey/"
        />
      </Route>
      <Redirect from=":projectId/group/:groupId/" to="issues/:groupId/" />
      <Redirect
        from=":projectId/issues/:groupId/"
        to="/organizations/:orgId/issues/:groupId/"
      />
      <Redirect
        from=":projectId/issues/:groupId/events/"
        to="/organizations/:orgId/issues/:groupId/events/"
      />
      <Redirect
        from=":projectId/issues/:groupId/events/:eventId/"
        to="/organizations/:orgId/issues/:groupId/events/:eventId/"
      />
      <Redirect
        from=":projectId/issues/:groupId/tags/"
        to="/organizations/:orgId/issues/:groupId/tags/"
      />
      <Redirect
        from=":projectId/issues/:groupId/tags/:tagKey/"
        to="/organizations/:orgId/issues/:groupId/tags/:tagKey/"
      />
      <Redirect
        from=":projectId/issues/:groupId/feedback/"
        to="/organizations/:orgId/issues/:groupId/feedback/"
      />
      <Redirect
        from=":projectId/issues/:groupId/similar/"
        to="/organizations/:orgId/issues/:groupId/similar/"
      />
      <Redirect
        from=":projectId/issues/:groupId/merged/"
        to="/organizations/:orgId/issues/:groupId/merged/"
      />
      <Route
        path=":projectId/events/:eventId/"
        component={errorHandler(ProjectEventRedirect)}
      />
    </Route>
  );

  const appRoutes = (
    <ProvideAriaRouter>
      <Route>
        {experimentalSpaRoutes}
        <Route path="/" component={errorHandler(App)}>
          {rootRoutes}
          {organizationRoutes}
          {legacyRedirectRoutes}
          <Route path="*" component={errorHandler(RouteNotFound)} />
        </Route>
      </Route>
    </ProvideAriaRouter>
  );

  return appRoutes;
}

// We load routes both when initializing the SDK (for routing integrations) and
// when the app renders Main. Memoize to avoid rebuilding the route tree.
export const routes = memoize(buildRoutes);

// Exported for use in tests.
export {buildRoutes};

function NoOp({children}: {children: React.JSX.Element}) {
  return children;
}<|MERGE_RESOLUTION|>--- conflicted
+++ resolved
@@ -2072,15 +2072,10 @@
         component={make(() => import('sentry/views/issueDetails/groupTags/groupTagsTab'))}
       />
       <Route
-<<<<<<< HEAD
-        path={`${TabPaths[Tab.TAGS]}:tagKey/`}
+        path={`${TabPaths[Tab.DISTRIBUTIONS]}:tagKey/`}
         component={make(
           () => import('sentry/views/issueDetails/groupTags/groupTagValues')
         )}
-=======
-        path={`${TabPaths[Tab.DISTRIBUTIONS]}:tagKey/`}
-        component={make(() => import('sentry/views/issueDetails/groupTagValues'))}
->>>>>>> 43b085f1
       />
       <Route
         path={TabPaths[Tab.USER_FEEDBACK]}
