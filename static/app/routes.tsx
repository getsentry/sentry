--- conflicted
+++ resolved
@@ -1885,10 +1885,7 @@
               path="/organizations/:orgId/dashboards/new/"
               componentPromise={() =>
                 import(
-<<<<<<< HEAD
                   /* webpackChunkName: "DashboardsNew" */ 'app/views/dashboardsV2/create'
-=======
-                  /* webpackChunkName: "WidgetNew" */ 'app/views/dashboardsV2/widget'
                 )
               }
               component={errorHandler(LazyLoad)}
@@ -1898,7 +1895,6 @@
               componentPromise={() =>
                 import(
                   /* webpackChunkName: "WidgetEdit" */ 'app/views/dashboardsV2/widget'
->>>>>>> 39805184
                 )
               }
               component={errorHandler(LazyLoad)}
