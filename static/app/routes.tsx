--- conflicted
+++ resolved
@@ -1727,39 +1727,6 @@
           )}
         />
       </Route>
-<<<<<<< HEAD
-      <Route path={`${MODULE_BASE_URLS[ModuleName.APP_START]}/`}>
-        <IndexRoute
-          component={make(
-            () =>
-              import('sentry/views/insights/mobile/appStarts/views/appStartsLandingPage')
-          )}
-        />
-        <Route
-          path="spans/"
-          component={make(
-            () => import('sentry/views/insights/mobile/appStarts/views/screenSummaryPage')
-=======
-      <Route path={`${MODULE_BASE_URLS[ModuleName.SCREEN_RENDERING]}/`}>
-        <IndexRoute
-          component={make(
-            () =>
-              import(
-                'sentry/views/insights/mobile/screenRendering/screenRenderingLandingPage'
-              )
-          )}
-        />
-        <Route
-          path={`${SUMMARY_PAGE_BASE_URL}/`}
-          component={make(
-            () =>
-              import(
-                'sentry/views/insights/mobile/screenRendering/screenRenderingSummaryPage'
-              )
->>>>>>> 342e3d04
-          )}
-        />
-      </Route>
       <Route path={`${MODULE_BASE_URLS[ModuleName.MOBILE_UI]}/`}>
         <IndexRoute
           component={make(
