--- conflicted
+++ resolved
@@ -2050,12 +2050,8 @@
         <Route
           component={make(() => import('sentry/views/codecov/coverage/coverageWrapper'))}
         >
-<<<<<<< HEAD
-          <IndexRoute
-=======
           <Route
             path="file-explorer/"
->>>>>>> 64f04eec
             component={make(() => import('sentry/views/codecov/coverage/coverage'))}
           />
           <Route
