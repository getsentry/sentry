--- conflicted
+++ resolved
@@ -1912,6 +1912,10 @@
     <Fragment>
       <IndexRoute component={make(() => import('sentry/views/traces/content'))} />
       {traceViewRoute}
+      <Route
+        path="multi-query/"
+        component={make(() => import('sentry/views/explore/multiQueryMode'))}
+      />
     </Fragment>
   );
   const tracesRoutes = (
@@ -1937,7 +1941,6 @@
       />
       {traceViewRoute}
       <Route
-<<<<<<< HEAD
         path="profile/:projectId/"
         component={make(() => import('sentry/views/profiling/continuousProfileProvider'))}
       >
@@ -1968,11 +1971,6 @@
       withOrgPath
     >
       {profilingChildRoutes}
-=======
-        path="multi-query/"
-        component={make(() => import('sentry/views/explore/multiQueryMode'))}
-      />
->>>>>>> 93ee4ed5
     </Route>
   );
 
