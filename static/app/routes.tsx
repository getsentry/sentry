import type {RouteObject} from 'react-router-dom';
import memoize from 'lodash/memoize';

import {EXPERIMENTAL_SPA} from 'sentry/constants';
import {t} from 'sentry/locale';
import HookStore from 'sentry/stores/hookStore';
import type {HookName} from 'sentry/types/hooks';
import errorHandler from 'sentry/utils/errorHandler';
import {ProvideAriaRouter} from 'sentry/utils/provideAriaRouter';
import withDomainRedirect from 'sentry/utils/withDomainRedirect';
import withDomainRequired from 'sentry/utils/withDomainRequired';
import App from 'sentry/views/app';
import {AppBodyContent} from 'sentry/views/app/appBodyContent';
import AuthLayout from 'sentry/views/auth/layout';
import {authV2Routes} from 'sentry/views/authV2/routes';
import {automationRoutes} from 'sentry/views/automations/routes';
import {detectorRoutes} from 'sentry/views/detectors/routes';
import {MODULE_BASE_URLS} from 'sentry/views/insights/common/utils/useModuleURL';
import {AGENTS_LANDING_SUB_PATH} from 'sentry/views/insights/pages/agents/settings';
import {AI_LANDING_SUB_PATH} from 'sentry/views/insights/pages/ai/settings';
import {BACKEND_LANDING_SUB_PATH} from 'sentry/views/insights/pages/backend/settings';
import {FRONTEND_LANDING_SUB_PATH} from 'sentry/views/insights/pages/frontend/settings';
import {MOBILE_LANDING_SUB_PATH} from 'sentry/views/insights/pages/mobile/settings';
import {DOMAIN_VIEW_BASE_URL} from 'sentry/views/insights/pages/settings';
import {getModuleView} from 'sentry/views/insights/pages/utils';
import {INSIGHTS_BASE_URL} from 'sentry/views/insights/settings';
import {ModuleName} from 'sentry/views/insights/types';
import {GroupEventDetailsLoading} from 'sentry/views/issueDetails/groupEventDetails/groupEventDetailsLoading';
import {Tab, TabPaths} from 'sentry/views/issueDetails/types';
import {OverviewWrapper} from 'sentry/views/issueList/overviewWrapper';
import {IssueTaxonomy} from 'sentry/views/issueList/taxonomies';
import OrganizationContainer from 'sentry/views/organizationContainer';
import OrganizationLayout from 'sentry/views/organizationLayout';
import {OrganizationStatsWrapper} from 'sentry/views/organizationStats/organizationStatsWrapper';
import ProjectEventRedirect from 'sentry/views/projectEventRedirect';
import redirectDeprecatedProjectRoute from 'sentry/views/projects/redirectDeprecatedProjectRoute';
import RouteNotFound from 'sentry/views/routeNotFound';
import SettingsWrapper from 'sentry/views/settings/components/settingsWrapper';

import {type SentryRouteObject} from './components/route';
import {translateSentryRoute} from './utils/reactRouter6Compat/router';
import {makeLazyloadComponent as make} from './makeLazyloadComponent';

const routeHook = (name: HookName): SentryRouteObject =>
  HookStore.get(name)?.[0]?.() ?? {};

function buildRoutes(): RouteObject[] {
  // Read this to understand where to add new routes, how / why the routing
  // tree is structured the way it is, and how the lazy-loading /
  // code-splitting works for pages.
  //
  // ## Formatting
  //
  // NOTE that there are intentionally NO blank lines within route tree blocks.
  // This helps make it easier to navigate within the file by using your
  // editors shortcuts to jump between 'paragraphs' of code.
  //
  // [!!] Do NOT add blank lines within route blocks to preserve this behavior!
  //
  //
  // ## Lazy loading
  //
  // * The `SafeLazyLoad` component
  //
  //   Most routes are rendered as LazyLoad components (SafeLazyLoad is the
  //   errorHandler wrapped version). This means the rendered component for the
  //   route will only be loaded when the route is loaded. This helps us
  //   "code-split" the app.
  //
  // ## Hooks
  //
  // There are a number of `hook()` routes placed within the routing tree to
  // allow for additional routes to be augmented into the application via the
  // hookStore mechanism.
  //
  //
  // ## The structure
  //
  // * `experimentalSpaRoutes`
  //
  //   These routes are specifically for the experimental single-page-app mode,
  //   where Sentry is run separate from Django. These are NOT part of the root
  //   <App /> component.
  //
  //   Right now these are mainly used for authentication pages. In the future
  //   they would be used for other pages like registration.
  //
  // * `rootRoutes`
  //
  //   These routes live directly under the <App /> container, and generally
  //   are not specific to an organization.
  //
  // * `settingsRoutes`
  //
  //   This is the route tree for all of `/settings/`. This route tree is
  //   composed of a few different sub-trees.
  //
  //   - `accountSettingsRoutes`    User specific settings
  //   - `orgSettingsRoutes`        Specific to a organization
  //   - `projectSettingsRoutes`    Specific to a project
  //   - `legacySettingsRedirects`  Routes that used to exist in settings
  //
  // * `organizationRoutes`
  //
  //   This is where a majority of the app routes live. This is wrapped with
  //   the <OrganizationLayout /> component, which renders the sidebar and
  //   loads the organization into context (though in some cases, there may be
  //   no organization)
  //
  //   When adding new top-level organization routes, be sure the top level
  //   route includes withOrgPath to support installs that are not using
  //   customer domains.
  //
  //   Within these routes are a variety of subroutes. They are not all
  //   listed here as the subroutes will be added and removed, and most are
  //   self explanatory.
  //
  // * `legacyRedirectRoutes`
  //
  //   This route tree contains redirect routes for many old legacy paths.
  //
  //   You may also find redirects's collocated next to the feature routes
  //   they have redirects for. A good rule here is to place 'helper' redirects
  //   next to the routes they redirect to, and place 'legacy route' redirects
  //   for routes that have completely changed in this tree.

  const experimentalSpaChildRoutes: SentryRouteObject[] = [
    {
      index: true,
      component: make(() => import('sentry/views/auth/login')),
    },
    {
      path: ':orgId/',
      component: make(() => import('sentry/views/auth/login')),
    },
  ];
  const experimentalSpaRoutes: SentryRouteObject = EXPERIMENTAL_SPA
    ? {
        path: '/auth/login/',
        component: errorHandler(AuthLayout),
        children: experimentalSpaChildRoutes,
      }
    : {};

  const rootChildren: SentryRouteObject[] = [
    {
      index: true,
      component: make(() => import('sentry/views/app/root')),
    },
    routeHook('routes:root'),
    {
      path: '/accept/:orgId/:memberId/:token/',
      component: make(() => import('sentry/views/acceptOrganizationInvite')),
    },
    {
      path: '/accept/:memberId/:token/',
      component: make(() => import('sentry/views/acceptOrganizationInvite')),
    },
    {
      path: '/accept-transfer/',
      component: make(() => import('sentry/views/acceptProjectTransfer')),
    },
    {
      component: errorHandler(OrganizationContainer),
      children: [
        {
          path: '/extensions/external-install/:integrationSlug/:installationId',
          component: make(() => import('sentry/views/integrationOrganizationLink')),
        },
        {
          path: '/extensions/:integrationSlug/link/',
          component: make(() => import('sentry/views/integrationOrganizationLink')),
        },
      ],
    },
    {
      path: '/sentry-apps/:sentryAppSlug/external-install/',
      component: make(() => import('sentry/views/sentryAppExternalInstallation')),
    },
    {
      path: '/account/',
      redirectTo: '/settings/account/details/',
    },
    {
      path: '/share/group/:shareId/',
      redirectTo: '/share/issue/:shareId/',
    },
    // Add redirect from old user feedback to new feedback
    {
      path: '/user-feedback/',
      redirectTo: '/feedback/',
    },
    // TODO: remove share/issue orgless url
    {
      path: '/share/issue/:shareId/',
      component: make(() => import('sentry/views/sharedGroupDetails')),
    },
    {
      path: '/organizations/:orgId/share/issue/:shareId/',
      component: make(() => import('sentry/views/sharedGroupDetails')),
    },
    {
      path: '/unsubscribe/project/:id/',
      component: make(() => import('sentry/views/unsubscribe/project')),
      customerDomainOnlyRoute: true,
    },
    {
      path: '/unsubscribe/:orgId/project/:id/',
      component: make(() => import('sentry/views/unsubscribe/project')),
    },
    {
      path: '/unsubscribe/issue/:id/',
      component: make(() => import('sentry/views/unsubscribe/issue')),
      customerDomainOnlyRoute: true,
    },
    {
      path: '/unsubscribe/:orgId/issue/:id/',
      component: make(() => import('sentry/views/unsubscribe/issue')),
    },
    {
      path: '/organizations/new/',
      component: make(() => import('sentry/views/organizationCreate')),
    },
    {
      path: '/data-export/:dataExportId',
      component: make(() => import('sentry/views/dataExport/dataDownload')),
      withOrgPath: true,
    },
    {
      component: errorHandler(OrganizationContainer),
      children: [
        {
          path: '/disabled-member/',
          component: make(() => import('sentry/views/disabledMember')),
          withOrgPath: true,
        },
      ],
    },
    {
      path: '/restore/',
      component: make(() => import('sentry/views/organizationRestore')),
      customerDomainOnlyRoute: true,
    },
    {
      path: '/organizations/:orgId/restore/',
      component: make(() => import('sentry/views/organizationRestore')),
    },
    {
      path: '/join-request/',
      component: withDomainRequired(
        make(() => import('sentry/views/organizationJoinRequest'))
      ),
      customerDomainOnlyRoute: true,
    },
    {
      path: '/join-request/:orgId/',
      component: withDomainRedirect(
        make(() => import('sentry/views/organizationJoinRequest'))
      ),
    },
    {
      path: '/relocation/',
      component: make(() => import('sentry/views/relocation')),
      children: [
        {
          index: true,
          redirectTo: 'get-started/',
        },
        {
          path: ':step/',
          component: make(() => import('sentry/views/relocation')),
        },
      ],
    },
    {
      path: '/onboarding/',
      redirectTo: '/onboarding/welcome/',
      customerDomainOnlyRoute: true,
    },
    {
      path: '/onboarding/:step/',
      component: errorHandler(withDomainRequired(OrganizationContainer)),
      customerDomainOnlyRoute: true,
      children: [
        {
          index: true,
          component: make(() => import('sentry/views/onboarding')),
        },
      ],
    },
    {
      path: '/onboarding/:orgId/',
      redirectTo: '/onboarding/:orgId/welcome/',
    },
    {
      path: '/onboarding/:orgId/:step/',
      component: withDomainRedirect(errorHandler(OrganizationContainer)),
      children: [
        {
          index: true,
          component: make(() => import('sentry/views/onboarding')),
        },
      ],
    },
    {
      path: '/stories/:storyType?/:storySlug?/',
      component: make(() => import('sentry/stories/view/index')),
      withOrgPath: true,
    },
  ];
  const rootRoutes: SentryRouteObject = {
    component: errorHandler(AppBodyContent),
    children: rootChildren,
  };

  const accountSettingsChildren: SentryRouteObject[] = [
    {
      index: true,
      redirectTo: 'details/',
    },
    {
      path: 'details/',
      name: t('Details'),
      component: make(() => import('sentry/views/settings/account/accountDetails')),
    },
    {
      path: 'notifications/',
      name: t('Notifications'),
      children: [
        {
          index: true,
          component: make(
            () =>
              import(
                'sentry/views/settings/account/notifications/notificationSettingsController'
              )
          ),
        },
        {
          path: ':fineTuneType/',
          name: t('Fine Tune Alerts'),
          component: make(
            () =>
              import(
                'sentry/views/settings/account/accountNotificationFineTuningController'
              )
          ),
        },
      ],
    },
    {
      path: 'emails/',
      name: t('Emails'),
      component: make(() => import('sentry/views/settings/account/accountEmails')),
    },
    {
      path: 'authorizations/',
      component: make(
        () => import('sentry/views/settings/account/accountAuthorizations')
      ),
    },
    {
      path: 'security/',
      name: t('Security'),
      children: [
        {
          component: make(
            () =>
              import(
                'sentry/views/settings/account/accountSecurity/accountSecurityWrapper'
              )
          ),
          children: [
            {
              index: true,
              component: make(
                () => import('sentry/views/settings/account/accountSecurity')
              ),
            },
            {
              path: 'session-history/',
              name: t('Session History'),
              component: make(
                () =>
                  import('sentry/views/settings/account/accountSecurity/sessionHistory')
              ),
            },
            {
              path: 'mfa/:authId/',
              name: t('Details'),
              component: make(
                () =>
                  import(
                    'sentry/views/settings/account/accountSecurity/accountSecurityDetails'
                  )
              ),
            },
          ],
        },
        {
          path: 'mfa/:authId/enroll/',
          name: t('Enroll'),
          component: make(
            () =>
              import(
                'sentry/views/settings/account/accountSecurity/accountSecurityEnroll'
              )
          ),
        },
      ],
    },
    {
      path: 'subscriptions/',
      name: t('Subscriptions'),
      component: make(() => import('sentry/views/settings/account/accountSubscriptions')),
    },
    {
      path: 'identities/',
      name: t('Identities'),
      component: make(() => import('sentry/views/settings/account/accountIdentities')),
    },
    {
      path: 'api/',
      name: t('API'),
      children: [
        {
          index: true,
          redirectTo: 'auth-tokens/',
        },
        {
          path: 'auth-tokens/',
          name: t('Personal Tokens'),
          children: [
            {
              index: true,
              component: make(() => import('sentry/views/settings/account/apiTokens')),
            },
            {
              path: 'new-token/',
              name: t('Create Personal Token'),
              component: make(() => import('sentry/views/settings/account/apiNewToken')),
            },
            {
              path: ':tokenId/',
              name: t('Edit Personal Token'),
              component: make(
                () => import('sentry/views/settings/account/apiTokenDetails')
              ),
            },
          ],
        },
        {
          path: 'applications/',
          name: t('Applications'),
          children: [
            {
              index: true,
              component: make(
                () => import('sentry/views/settings/account/apiApplications')
              ),
            },
            {
              path: ':appId/',
              name: t('Details'),
              component: make(
                () => import('sentry/views/settings/account/apiApplications/details')
              ),
            },
          ],
        },
      ],
    },
    {
      path: 'close-account/',
      name: t('Close Account'),
      component: make(() => import('sentry/views/settings/account/accountClose')),
    },
  ];
  const accountSettingsRoutes: SentryRouteObject = {
    path: 'account/',
    name: t('Account'),
    component: make(() => import('sentry/views/settings/account/accountSettingsLayout')),
    children: accountSettingsChildren,
  };

  const projectSettingsChildren: SentryRouteObject[] = [
    {
      index: true,
      name: t('General'),
      component: make(() => import('sentry/views/settings/projectGeneralSettings')),
    },
    {
      path: 'install/',
      redirectTo: '/projects/:projectId/getting-started/',
    },
    {
      path: 'teams/',
      name: t('Teams'),
      component: make(() => import('sentry/views/settings/project/projectTeams')),
    },
    {
      path: 'alerts/',
      name: t('Alerts'),
      component: make(() => import('sentry/views/settings/projectAlerts')),
      children: [
        {
          index: true,
          component: make(() => import('sentry/views/settings/projectAlerts/settings')),
        },
        {
          path: 'new/',
          redirectTo: '/organizations/:orgId/alerts/:projectId/new/',
        },
        {
          path: 'rules/',
          redirectTo: '/organizations/:orgId/alerts/rules/',
        },
        {
          path: 'rules/new/',
          redirectTo: '/organizations/:orgId/alerts/:projectId/new/',
        },
        {
          path: 'metric-rules/new/',
          redirectTo: '/organizations/:orgId/alerts/:projectId/new/',
        },
        {
          path: 'rules/:ruleId/',
          redirectTo: '/organizations/:orgId/alerts/rules/:projectId/:ruleId/',
        },
        {
          path: 'metric-rules/:ruleId/',
          redirectTo: '/organizations/:orgId/alerts/metric-rules/:projectId/:ruleId/',
        },
      ],
    },
    {
      path: 'environments/',
      name: t('Environments'),
      component: make(() => import('sentry/views/settings/project/projectEnvironments')),
      children: [
        {
          index: true,
        },
        {
          path: 'hidden/',
        },
      ],
    },
    {
      path: 'tags/',
      name: t('Tags & Context'),
      component: make(() => import('sentry/views/settings/projectTags')),
    },
    {
      path: 'issue-tracking/',
      redirectTo: '/settings/:orgId/:projectId/plugins/',
    },
    {
      path: 'release-tracking/',
      name: t('Release Tracking'),
      component: make(
        () => import('sentry/views/settings/project/projectReleaseTracking')
      ),
    },
    {
      path: 'ownership/',
      name: t('Ownership Rules'),
      component: make(() => import('sentry/views/settings/project/projectOwnership')),
    },
    {
      path: 'data-forwarding/',
      name: t('Data Forwarding'),
      component: make(() => import('sentry/views/settings/projectDataForwarding')),
    },
    {
      path: 'seer/',
      name: t('Seer'),
      component: make(() => import('sentry/views/settings/projectSeer/index')),
    },
    {
      path: 'user-feedback/',
      name: t('User Feedback'),
      component: make(() => import('sentry/views/settings/projectUserFeedback')),
    },
    {
      path: 'security-and-privacy/',
      name: t('Security & Privacy'),
      children: [
        {
          index: true,
          component: make(
            () => import('sentry/views/settings/projectSecurityAndPrivacy')
          ),
        },
        {
          path: 'advanced-data-scrubbing/:scrubbingId/',
          component: make(
            () => import('sentry/views/settings/projectSecurityAndPrivacy')
          ),
        },
      ],
    },
    {
      path: 'debug-symbols/',
      name: t('Debug Information Files'),
      component: make(() => import('sentry/views/settings/projectDebugFiles')),
    },
    {
      path: 'proguard/',
      name: t('ProGuard Mappings'),
      component: make(() => import('sentry/views/settings/projectProguard')),
    },
    {
      path: 'performance/',
      name: t('Performance'),
      component: make(() => import('sentry/views/settings/projectPerformance')),
    },
    {
      path: 'playstation/',
      name: t('PlayStation'),
      component: make(() => import('sentry/views/settings/project/tempest')),
    },
    {
      path: 'replays/',
      name: t('Replays'),
      component: make(() => import('sentry/views/settings/project/projectReplays')),
    },
    {
      path: 'toolbar/',
      name: t('Developer Toolbar'),
      component: make(() => import('sentry/views/settings/project/projectToolbar')),
    },
    {
      path: 'source-maps/',
      name: t('Source Maps'),
      children: [
        {
          index: true,
          component: make(() => import('sentry/views/settings/projectSourceMaps')),
        },
        {
          path: ':bundleId/',
          name: t('Source Map Uploads'),
          component: make(() => import('sentry/views/settings/projectSourceMaps')),
        },
        {
          path: 'source-maps/artifact-bundles/',
          redirectTo: 'source-maps/',
        },
        {
          path: 'source-maps/release-bundles/',
          redirectTo: 'source-maps/',
        },
      ],
    },
    {
      path: 'filters/',
      name: t('Inbound Filters'),
      component: make(() => import('sentry/views/settings/project/projectFilters')),
      children: [
        {
          index: true,
          redirectTo: 'data-filters/',
        },
        {
          path: ':filterType/',
        },
      ],
    },
    {
      path: 'dynamic-sampling/',
      redirectTo: 'performance/',
    },
    {
      path: 'issue-grouping/',
      name: t('Issue Grouping'),
      component: make(() => import('sentry/views/settings/projectIssueGrouping')),
    },
    {
      path: 'hooks/',
      name: t('Service Hooks'),
      component: make(() => import('sentry/views/settings/project/projectServiceHooks')),
    },
    {
      path: 'hooks/new/',
      name: t('Create Service Hook'),
      component: make(
        () => import('sentry/views/settings/project/projectCreateServiceHook')
      ),
    },
    {
      path: 'hooks/:hookId/',
      name: t('Service Hook Details'),
      component: make(
        () => import('sentry/views/settings/project/projectServiceHookDetails')
      ),
    },
    {
      path: 'keys/',
      name: t('Client Keys'),
      children: [
        {
          index: true,
          component: make(() => import('sentry/views/settings/project/projectKeys/list')),
        },
        {
          path: ':keyId/',
          name: t('Details'),
          component: make(
            () => import('sentry/views/settings/project/projectKeys/details')
          ),
        },
      ],
    },
    {
      path: 'loader-script/',
      name: t('Loader Script'),
      component: make(() => import('sentry/views/settings/project/loaderScript')),
    },
    {
      path: 'csp/',
      redirectTo: '/settings/:orgId/projects/:projectId/security-headers/csp/',
    },
    {
      path: 'security-headers/',
      name: t('Security Headers'),
      children: [
        {
          index: true,
          component: make(() => import('sentry/views/settings/projectSecurityHeaders')),
        },
        {
          path: 'csp/',
          name: t('Content Security Policy'),
          component: make(
            () => import('sentry/views/settings/projectSecurityHeaders/csp')
          ),
        },
        {
          path: 'expect-ct/',
          name: t('Certificate Transparency'),
          component: make(
            () => import('sentry/views/settings/projectSecurityHeaders/expectCt')
          ),
        },
        {
          path: 'hpkp/',
          name: t('HPKP'),
          component: make(
            () => import('sentry/views/settings/projectSecurityHeaders/hpkp')
          ),
        },
      ],
    },
    {
      path: 'plugins/',
      name: t('Legacy Integrations'),
      children: [
        {
          index: true,
          component: make(() => import('sentry/views/settings/projectPlugins')),
        },
        {
          path: ':pluginId/',
          name: t('Integration Details'),
          component: make(() => import('sentry/views/settings/projectPlugins/details')),
        },
      ],
    },
  ];
  const projectSettingsRoutes: SentryRouteObject = {
    path: 'projects/:projectId/',
    name: t('Project'),
    component: make(() => import('sentry/views/settings/project/projectSettingsLayout')),
    children: projectSettingsChildren,
  };

  const statsChildren: SentryRouteObject[] = [
    {
      index: true,
      component: make(() => import('sentry/views/organizationStats')),
    },
    {
      component: make(() => import('sentry/views/organizationStats/teamInsights')),
      children: [
        {
          path: 'issues/',
          component: make(
            () => import('sentry/views/organizationStats/teamInsights/issues')
          ),
        },
        {
          path: 'health/',
          component: make(
            () => import('sentry/views/organizationStats/teamInsights/health')
          ),
        },
      ],
    },
  ];
  const statsRoutes: SentryRouteObject = {
    children: [
      {
        path: '/stats/',
        withOrgPath: true,
        component: OrganizationStatsWrapper,
        children: statsChildren,
      },
      {
        path: '/organizations/:orgId/stats/team/',
        redirectTo: '/organizations/:orgId/stats/issues/',
      },
    ],
  };

  const orgSettingsChildren: SentryRouteObject[] = [
    routeHook('routes:settings'),
    {
      index: true,
      name: t('General'),
      component: make(() => import('sentry/views/settings/organizationGeneralSettings')),
    },
    {
      path: 'organization/',
      name: t('General'),
      component: make(() => import('sentry/views/settings/organizationGeneralSettings')),
    },
    {
      path: 'projects/',
      name: t('Projects'),
      component: make(() => import('sentry/views/settings/organizationProjects')),
    },
    {
      path: 'api-keys/',
      name: t('API Key'),
      children: [
        {
          index: true,
          component: make(() => import('sentry/views/settings/organizationApiKeys')),
        },
        {
          path: ':apiKey/',
          name: t('Details'),
          component: make(
            () =>
              import(
                'sentry/views/settings/organizationApiKeys/organizationApiKeyDetails'
              )
          ),
        },
      ],
    },
    {
      path: 'audit-log/',
      name: t('Audit Log'),
      component: make(() => import('sentry/views/settings/organizationAuditLog')),
    },
    {
      path: 'auth/',
      name: t('Auth Providers'),
      component: make(() => import('sentry/views/settings/organizationAuth')),
    },
    {
      path: 'members/requests',
      redirectTo: '../members/',
    },
    {
      path: 'members/',
      name: t('Members'),
      children: [
        {
          index: true,
          component: make(
            () =>
              import('sentry/views/settings/organizationMembers/organizationMembersList')
          ),
        },
        {
          path: ':memberId/',
          name: t('Details'),
          component: make(
            () =>
              import('sentry/views/settings/organizationMembers/organizationMemberDetail')
          ),
        },
      ],
    },
    {
      path: 'rate-limits/',
      name: t('Rate Limits'),
      component: make(() => import('sentry/views/settings/organizationRateLimits')),
    },
    {
      path: 'relay/',
      name: t('Relay'),
      component: make(() => import('sentry/views/settings/organizationRelay')),
    },
    {
      path: 'repos/',
      name: t('Repositories'),
      component: make(() => import('sentry/views/settings/organizationRepositories')),
    },
    {
      path: 'settings/',
      component: make(() => import('sentry/views/settings/organizationGeneralSettings')),
    },
    {
      path: 'security-and-privacy/',
      name: t('Security & Privacy'),
      children: [
        {
          index: true,
          component: make(
            () => import('sentry/views/settings/organizationSecurityAndPrivacy')
          ),
        },
        {
          path: 'advanced-data-scrubbing/:scrubbingId/',
          component: make(
            () => import('sentry/views/settings/organizationSecurityAndPrivacy')
          ),
        },
      ],
    },
    {
      path: 'teams/',
      name: t('Teams'),
      children: [
        {
          index: true,
          component: make(() => import('sentry/views/settings/organizationTeams')),
        },
        {
          path: ':teamId/',
          name: t('Team'),
          component: make(
            () => import('sentry/views/settings/organizationTeams/teamDetails')
          ),
          children: [
            {
              index: true,
              redirectTo: 'members/',
            },
            {
              path: 'members/',
              name: t('Members'),
              component: make(
                () => import('sentry/views/settings/organizationTeams/teamMembers')
              ),
            },
            {
              path: 'notifications/',
              name: t('Notifications'),
              component: make(
                () => import('sentry/views/settings/organizationTeams/teamNotifications')
              ),
            },
            {
              path: 'projects/',
              name: t('Projects'),
              component: make(
                () => import('sentry/views/settings/organizationTeams/teamProjects')
              ),
            },
            {
              path: 'settings/',
              name: t('Settings'),
              component: make(
                () => import('sentry/views/settings/organizationTeams/teamSettings')
              ),
            },
          ],
        },
      ],
    },
    {
      path: 'plugins/',
      redirectTo: 'integrations/',
    },
    {
      path: 'plugins/',
      name: t('Integrations'),
      children: [
        {
          path: ':integrationSlug/',
          name: t('Integration Details'),
          component: make(
            () =>
              import('sentry/views/settings/organizationIntegrations/pluginDetailedView')
          ),
        },
      ],
    },
    {
      path: 'sentry-apps/',
      redirectTo: 'integrations/',
    },
    {
      path: 'sentry-apps/',
      name: t('Integrations'),
      children: [
        {
          path: ':integrationSlug',
          name: t('Details'),
          component: make(
            () =>
              import(
                'sentry/views/settings/organizationIntegrations/sentryAppDetailedView'
              )
          ),
        },
      ],
    },
    {
      path: 'document-integrations/',
      redirectTo: 'integrations/',
    },
    {
      path: 'document-integrations/',
      name: t('Integrations'),
      children: [
        {
          path: ':integrationSlug',
          name: t('Details'),
          component: make(
            () =>
              import(
                'sentry/views/settings/organizationIntegrations/docIntegrationDetailedView'
              )
          ),
        },
      ],
    },
    {
      path: 'integrations/',
      name: t('Integrations'),
      children: [
        {
          index: true,
          component: make(
            () =>
              import(
                'sentry/views/settings/organizationIntegrations/integrationListDirectory'
              )
          ),
        },
        {
          path: ':integrationSlug',
          name: t('Integration Details'),
          component: make(
            () =>
              import(
                'sentry/views/settings/organizationIntegrations/integrationDetailedView'
              )
          ),
        },
        {
          path: ':providerKey/:integrationId/',
          name: t('Configure Integration'),
          component: make(
            () =>
              import(
                'sentry/views/settings/organizationIntegrations/configureIntegration'
              )
          ),
        },
      ],
    },
    {
      path: 'developer-settings/',
      name: t('Custom Integrations'),
      children: [
        {
          index: true,
          component: make(
            () => import('sentry/views/settings/organizationDeveloperSettings')
          ),
        },
        {
          path: 'new-public/',
          name: t('Create Integration'),
          component: make(
            () =>
              import(
                'sentry/views/settings/organizationDeveloperSettings/sentryApplicationDetails'
              )
          ),
        },
        {
          path: 'new-internal/',
          name: t('Create Integration'),
          component: make(
            () =>
              import(
                'sentry/views/settings/organizationDeveloperSettings/sentryApplicationDetails'
              )
          ),
        },
        {
          path: ':appSlug/',
          name: t('Edit Integration'),
          component: make(
            () =>
              import(
                'sentry/views/settings/organizationDeveloperSettings/sentryApplicationDetails'
              )
          ),
        },
        {
          path: ':appSlug/dashboard/',
          name: t('Integration Dashboard'),
          component: make(
            () =>
              import(
                'sentry/views/settings/organizationDeveloperSettings/sentryApplicationDashboard'
              )
          ),
        },
      ],
    },
    {
      path: 'auth-tokens/',
      name: t('Organization Tokens'),
      children: [
        {
          index: true,
          component: make(() => import('sentry/views/settings/organizationAuthTokens')),
        },
        {
          path: 'new-token/',
          name: t('Create New Organization Token'),
          component: make(
            () => import('sentry/views/settings/organizationAuthTokens/newAuthToken')
          ),
        },
        {
          path: ':tokenId/',
          name: t('Edit Organization Token'),
          component: make(
            () => import('sentry/views/settings/organizationAuthTokens/authTokenDetails')
          ),
        },
      ],
    },
    {
      path: 'early-features/',
      name: t('Early Features'),
      component: make(() => import('sentry/views/settings/earlyFeatures')),
    },
    {
      path: 'dynamic-sampling/',
      name: t('Dynamic Sampling'),
      component: make(() => import('sentry/views/settings/dynamicSampling')),
    },
    {
      path: 'feature-flags/',
      name: t('Feature Flags'),
      children: [
        {
          index: true,
          component: make(() => import('sentry/views/settings/featureFlags')),
        },
        {
          path: 'change-tracking/',
          name: t('Change Tracking'),
          children: [
            {
              index: true,
              component: make(
                () => import('sentry/views/settings/featureFlags/changeTracking')
              ),
            },
            {
              path: 'new-provider/',
              name: t('Add New Provider'),
              component: make(
                () =>
                  import(
                    'sentry/views/settings/featureFlags/changeTracking/organizationFeatureFlagsNewSecret'
                  )
              ),
            },
          ],
        },
      ],
    },
    {
      path: 'seer/',
      name: t('Seer Automation'),
      children: [
        {
          index: true,
          component: make(() => import('getsentry/views/seerAutomation')),
        },
        {
          path: 'onboarding/',
          name: t('Configure Seer for All Projects'),
          component: make(() => import('getsentry/views/seerAutomation/onboarding')),
        },
      ],
    },
    {
      path: 'stats/',
      name: t('Stats'),
      children: statsChildren,
    },
  ];
  const orgSettingsRoutes: SentryRouteObject = {
    component: make(
      () => import('sentry/views/settings/organization/organizationSettingsLayout')
    ),
    children: orgSettingsChildren,
  };

  const legacySettingsRedirects: SentryRouteObject = {
    children: [
      {
        path: ':projectId/',
        redirectTo: 'projects/:projectId/',
      },
      {
        path: ':projectId/alerts/',
        redirectTo: 'projects/:projectId/alerts/',
      },
      {
        path: ':projectId/alerts/rules/',
        redirectTo: 'projects/:projectId/alerts/rules/',
      },
      {
        path: ':projectId/alerts/rules/:ruleId/',
        redirectTo: 'projects/:projectId/alerts/rules/:ruleId/',
      },
    ],
  };

  const settingsRoutes: SentryRouteObject = {
    path: '/settings/',
    name: t('Settings'),
    component: SettingsWrapper,
    children: [
      {
        index: true,
        component: make(() => import('sentry/views/settings/settingsIndex')),
      },
      accountSettingsRoutes,
      {
        name: t('Organization'),
        component: withDomainRequired(NoOp),
        customerDomainOnlyRoute: true,
        children: [orgSettingsRoutes, projectSettingsRoutes],
      },
      {
        path: ':orgId/',
        name: t('Organization'),
        component: withDomainRedirect(NoOp),
        children: [orgSettingsRoutes, projectSettingsRoutes, legacySettingsRedirects],
      },
    ],
  };

  const projectsChildren: SentryRouteObject[] = [
    {
      index: true,
      component: make(() => import('sentry/views/projectsDashboard')),
    },
    {
      path: 'new/',
      component: make(() => import('sentry/views/projectInstall/newProject')),
    },
    {
      path: ':projectId/',
      component: make(() => import('sentry/views/projectDetail')),
    },
    {
      path: ':projectId/events/:eventId/',
      component: errorHandler(ProjectEventRedirect),
    },
    {
      path: ':projectId/getting-started/',
      component: make(() => import('sentry/views/projectInstall/gettingStarted')),
    },
  ];
  const projectsRoutes: SentryRouteObject = {
    path: '/projects/',
    component: make(() => import('sentry/views/projects/')),
    withOrgPath: true,
    children: projectsChildren,
  };

  const traceView: SentryRouteObject = {
    path: 'trace/:traceSlug/',
    component: make(() => import('sentry/views/performance/traceDetails')),
  };

  const dashboardChildren: SentryRouteObject[] = [
    {
      path: '/dashboards/',
      component: withDomainRequired(make(() => import('sentry/views/dashboards'))),
      customerDomainOnlyRoute: true,
      children: [
        {
          index: true,
          component: make(() => import('sentry/views/dashboards/manage')),
        },
        traceView,
      ],
    },
    {
      path: '/organizations/:orgId/dashboards/',
      component: withDomainRedirect(make(() => import('sentry/views/dashboards'))),
      children: [
        {
          index: true,
          component: make(() => import('sentry/views/dashboards/manage')),
        },
      ],
    },
    {
      path: '/dashboards/new/',
      component: make(() => import('sentry/views/dashboards/create')),
      withOrgPath: true,
      children: [
        // new widget builder routes
        {
          path: 'widget-builder/widget/:widgetIndex/edit/',
          component: make(() => import('sentry/views/dashboards/view')),
        },
        {
          path: 'widget-builder/widget/new/',
          component: make(() => import('sentry/views/dashboards/view')),
        },
        // old widget builder routes
        {
          path: 'widget/:widgetIndex/edit/',
          component: make(() => import('sentry/views/dashboards/widgetBuilder')),
        },
        {
          path: 'widget/new/',
          component: make(() => import('sentry/views/dashboards/widgetBuilder')),
        },
      ],
    },
    {
      path: '/dashboards/new/:templateId',
      component: make(() => import('sentry/views/dashboards/create')),
      withOrgPath: true,
      children: [
        {
          path: 'widget/:widgetId/',
          component: make(() => import('sentry/views/dashboards/create')),
        },
      ],
    },
    {
      path: '/organizations/:orgId/dashboards/:dashboardId/',
      redirectTo: '/organizations/:orgId/dashboard/:dashboardId/',
    },
    {
      path: '/dashboards/:dashboardId/',
      redirectTo: '/dashboard/:dashboardId/',
      customerDomainOnlyRoute: true,
    },
    {
      path: '/dashboard/:dashboardId/',
      component: make(() => import('sentry/views/dashboards/view')),
      withOrgPath: true,
      children: [
        {
          path: 'widget-builder/widget/:widgetIndex/edit/',
          component: make(() => import('sentry/views/dashboards/view')),
        },
        {
          path: 'widget-builder/widget/new/',
          component: make(() => import('sentry/views/dashboards/view')),
        },
        {
          path: 'widget/:widgetIndex/edit/',
          component: make(() => import('sentry/views/dashboards/widgetBuilder')),
        },
        {
          path: 'widget/new/',
          component: make(() => import('sentry/views/dashboards/widgetBuilder')),
        },
        {
          path: 'widget/:widgetId/',
          component: make(() => import('sentry/views/dashboards/view')),
        },
      ],
    },
  ];
  const dashboardRoutes: SentryRouteObject = {
    children: dashboardChildren,
  };

  const alertChildRoutes = (forCustomerDomain: boolean): SentryRouteObject[] => [
    {
      index: true,
      component: make(() => import('sentry/views/alerts/list/incidents')),
    },
    {
      path: 'rules/',
      children: [
        {
          index: true,
          component: make(() => import('sentry/views/alerts/list/rules/alertRulesList')),
        },
        {
          path: 'details/:ruleId/',
          component: make(() => import('sentry/views/alerts/rules/metric/details')),
        },
        {
          path: ':projectId/',
          component: make(() => import('sentry/views/alerts/builder/projectProvider')),
          children: [
            {
              index: true,
              redirectTo: forCustomerDomain
                ? '/alerts/rules/'
                : '/organizations/:orgId/alerts/rules/',
            },
            {
              path: ':ruleId/',
              component: make(() => import('sentry/views/alerts/edit')),
            },
          ],
        },
        {
          path: ':projectId/:ruleId/details/',
          children: [
            {
              index: true,
              component: make(
                () => import('sentry/views/alerts/rules/issue/details/ruleDetails')
              ),
            },
          ],
        },
        {
          path: 'uptime/',
          component: make(() => import('sentry/views/alerts/rules/uptime')),
          children: [
            {
              path: ':projectId/:uptimeRuleId/details/',
              component: make(() => import('sentry/views/alerts/rules/uptime/details')),
            },
            {
              path: 'existing-or-create/',
              component: make(
                () => import('sentry/views/alerts/rules/uptime/existingOrCreate')
              ),
            },
          ],
        },
        {
          path: 'crons/',
          component: make(() => import('sentry/views/alerts/rules/crons')),
          children: [
            {
              path: ':projectId/:monitorSlug/details/',
              component: make(() => import('sentry/views/alerts/rules/crons/details')),
            },
          ],
        },
      ],
    },
    {
      path: 'metric-rules/',
      children: [
        {
          index: true,
          redirectTo: forCustomerDomain
            ? '/alerts/rules/'
            : '/organizations/:orgId/alerts/rules/',
        },
        {
          path: ':projectId/',
          component: make(() => import('sentry/views/alerts/builder/projectProvider')),
          children: [
            {
              index: true,
              redirectTo: forCustomerDomain
                ? '/alerts/rules/'
                : '/organizations/:orgId/alerts/rules/',
            },
            {
              path: ':ruleId/',
              component: make(() => import('sentry/views/alerts/edit')),
            },
          ],
        },
      ],
    },
    {
      path: 'uptime-rules/',
      children: [
        {
          path: ':projectId/',
          component: make(() => import('sentry/views/alerts/builder/projectProvider')),
          children: [
            {
              path: ':ruleId/',
              component: make(() => import('sentry/views/alerts/edit')),
            },
          ],
        },
      ],
    },
    {
      path: 'crons-rules/',
      children: [
        {
          path: ':projectId/',
          component: make(() => import('sentry/views/alerts/builder/projectProvider')),
          children: [
            {
              path: ':monitorSlug/',
              component: make(() => import('sentry/views/alerts/edit')),
            },
          ],
        },
      ],
    },
    {
      path: 'wizard/',
      component: make(() => import('sentry/views/alerts/builder/projectProvider')),
      children: [
        {
          index: true,
          component: make(() => import('sentry/views/alerts/wizard')),
        },
      ],
    },
    {
      path: 'new/',
      component: make(() => import('sentry/views/alerts/builder/projectProvider')),
      children: [
        {
          index: true,
          redirectTo: forCustomerDomain
            ? '/alerts/wizard/'
            : '/organizations/:orgId/alerts/wizard/',
        },
        {
          path: ':alertType/',
          component: make(() => import('sentry/views/alerts/create')),
        },
      ],
    },
    {
      path: ':alertId/',
      component: make(() => import('sentry/views/alerts/incidentRedirect')),
    },
    {
      path: ':projectId/',
      component: make(() => import('sentry/views/alerts/builder/projectProvider')),
      children: [
        {
          path: 'new/',
          component: make(() => import('sentry/views/alerts/create')),
        },
        {
          path: 'wizard/',
          component: make(() => import('sentry/views/alerts/wizard')),
        },
      ],
    },
  ];
  const alertRoutes: SentryRouteObject = {
    children: [
      {
        path: '/alerts/',
        component: withDomainRequired(make(() => import('sentry/views/alerts'))),
        customerDomainOnlyRoute: true,
        children: alertChildRoutes(true),
      },
      {
        path: '/organizations/:orgId/alerts/',
        component: withDomainRedirect(make(() => import('sentry/views/alerts'))),
        children: alertChildRoutes(false),
      },
    ],
  };

  const replayChildren: SentryRouteObject[] = [
    {
      index: true,
      component: make(() => import('sentry/views/replays/list')),
    },
    {
      path: 'selectors/',
      component: make(
        () => import('sentry/views/replays/deadRageClick/deadRageClickList')
      ),
    },
    {
      path: ':replaySlug/',
      component: make(() => import('sentry/views/replays/details')),
    },
  ];
  const replayRoutes: SentryRouteObject = {
    path: '/replays/',
    component: make(() => import('sentry/views/replays/index')),
    withOrgPath: true,
    children: replayChildren,
  };

  const releaseChildren: SentryRouteObject[] = [
    {
      index: true,
      component: make(() => import('sentry/views/releases/list')),
    },
    {
      path: ':release/',
      component: make(() => import('sentry/views/releases/detail')),
      children: [
        {
          index: true,
          component: make(() => import('sentry/views/releases/detail/overview')),
        },
        {
          path: 'commits/',
          component: make(
            () => import('sentry/views/releases/detail/commitsAndFiles/commits')
          ),
        },
        {
          path: 'files-changed/',
          component: make(
            () => import('sentry/views/releases/detail/commitsAndFiles/filesChanged')
          ),
        },
      ],
    },
  ];
  const releasesRoutes: SentryRouteObject = {
    children: [
      {
        path: '/releases/',
        component: make(() => import('sentry/views/releases/index')),
        withOrgPath: true,
        children: releaseChildren,
      },
      {
        path: '/releases/new-events/',
        redirectTo: '/organizations/:orgId/releases/:release/',
      },
      {
        path: '/releases/all-events/',
        redirectTo: '/organizations/:orgId/releases/:release/',
      },
    ],
  };

  const discoverChildren: SentryRouteObject[] = [
    {
      index: true,
      redirectTo: 'queries/',
    },
    {
      path: 'homepage/',
      component: make(() => import('sentry/views/discover/homepage')),
    },
    traceView,
    {
      path: 'queries/',
      component: make(() => import('sentry/views/discover/landing')),
    },
    {
      path: 'results/',
      component: make(() => import('sentry/views/discover/results')),
    },
    {
      path: ':eventSlug/',
      component: make(() => import('sentry/views/discover/eventDetails')),
    },
  ];
  const discoverRoutes: SentryRouteObject = {
    path: '/discover/',
    component: make(() => import('sentry/views/discover')),
    withOrgPath: true,
    children: discoverChildren,
  };

  const llmMonitoringRedirects: SentryRouteObject = {
    children: [
      {
        path: '/llm-monitoring/',
        redirectTo: `/${INSIGHTS_BASE_URL}/${MODULE_BASE_URLS[ModuleName.AI]}/`,
        customerDomainOnlyRoute: true,
      },
      {
        path: '/organizations/:orgId/llm-monitoring/',
        redirectTo: `/organizations/:orgId/${INSIGHTS_BASE_URL}/${MODULE_BASE_URLS[ModuleName.AI]}/`,
      },
    ],
  };

  const moduleUrlToModule: Record<string, ModuleName> = Object.fromEntries(
    Object.values(ModuleName).map(name => [MODULE_BASE_URLS[name], name])
  );

  const insightsRedirectObjects: SentryRouteObject[] = Object.values(MODULE_BASE_URLS)
    .map(moduleBaseURL =>
      moduleBaseURL
        ? {
            path: `${moduleBaseURL}/*`,
            redirectTo: `/${DOMAIN_VIEW_BASE_URL}/${getModuleView(moduleUrlToModule[moduleBaseURL]!)}${moduleBaseURL}/:splat`,
          }
        : null
    )
    .filter(route => route !== null);

  const transactionSummaryChildren: SentryRouteObject[] = [
    {
      index: true,
      component: make(
        () => import('sentry/views/performance/transactionSummary/transactionOverview')
      ),
    },
    traceView,
    {
      path: 'replays/',
      component: make(
        () => import('sentry/views/performance/transactionSummary/transactionReplays')
      ),
    },
    {
      path: 'vitals/',
      component: make(
        () => import('sentry/views/performance/transactionSummary/transactionVitals')
      ),
    },
    {
      path: 'tags/',
      component: make(
        () => import('sentry/views/performance/transactionSummary/transactionTags')
      ),
    },
    {
      path: 'events/',
      component: make(
        () => import('sentry/views/performance/transactionSummary/transactionEvents')
      ),
    },
    {
      path: 'profiles/',
      component: make(
        () => import('sentry/views/performance/transactionSummary/transactionProfiles')
      ),
    },
    {
      path: 'spans/',
      children: [
        {
          index: true,
          component: make(
            () => import('sentry/views/performance/transactionSummary/transactionSpans')
          ),
        },
        {
          path: ':spanSlug/',
          component: make(
            () =>
              import(
                'sentry/views/performance/transactionSummary/transactionSpans/spanDetails'
              )
          ),
        },
      ],
    },
  ];

  const moduleRoutes: SentryRouteObject[] = [
    {
      path: `${MODULE_BASE_URLS[ModuleName.HTTP]}/`,
      children: [
        {
          index: true,
          component: make(
            () => import('sentry/views/insights/http/views/httpLandingPage')
          ),
        },
        {
          path: 'domains/',
          component: make(
            () => import('sentry/views/insights/http/views/httpDomainSummaryPage')
          ),
        },
      ],
    },
    {
      path: `${MODULE_BASE_URLS[ModuleName.VITAL]}/`,
      children: [
        {
          index: true,
          component: make(
            () =>
              import('sentry/views/insights/browser/webVitals/views/webVitalsLandingPage')
          ),
        },
        {
          path: 'overview/',
          component: make(
            () => import('sentry/views/insights/browser/webVitals/views/pageOverview')
          ),
        },
      ],
    },
    {
      path: `${MODULE_BASE_URLS[ModuleName.RESOURCE]}/`,
      children: [
        {
          index: true,
          component: make(
            () =>
              import('sentry/views/insights/browser/resources/views/resourcesLandingPage')
          ),
        },
        {
          path: 'spans/span/:groupId/',
          component: make(
            () =>
              import('sentry/views/insights/browser/resources/views/resourceSummaryPage')
          ),
        },
      ],
    },
    {
      path: `${MODULE_BASE_URLS[ModuleName.DB]}/`,
      children: [
        {
          index: true,
          component: make(
            () => import('sentry/views/insights/database/views/databaseLandingPage')
          ),
        },
        {
          path: 'spans/span/:groupId/',
          component: make(
            () => import('sentry/views/insights/database/views/databaseSpanSummaryPage')
          ),
        },
      ],
    },
    {
      path: `${MODULE_BASE_URLS[ModuleName.CACHE]}/`,
      children: [
        {
          index: true,
          component: make(
            () => import('sentry/views/insights/cache/views/cacheLandingPage')
          ),
        },
      ],
    },
    {
      path: `${MODULE_BASE_URLS[ModuleName.QUEUE]}/`,
      children: [
        {
          index: true,
          component: make(
            () => import('sentry/views/insights/queues/views/queuesLandingPage')
          ),
        },
        {
          path: 'destination/',
          component: make(
            () => import('sentry/views/insights/queues/views/destinationSummaryPage')
          ),
        },
      ],
    },
    {
      path: `${MODULE_BASE_URLS[ModuleName.MOBILE_VITALS]}/`,
      children: [
        {
          index: true,
          component: make(
            () => import('sentry/views/insights/mobile/screens/views/screensLandingPage')
          ),
        },
        {
          path: 'details/',
          component: make(
            () => import('sentry/views/insights/mobile/screens/views/screenDetailsPage')
          ),
        },
      ],
    },
    {
      path: `${MODULE_BASE_URLS[ModuleName.AI]}/`,
      children: [
        {
          index: true,
          component: make(
            () =>
              import('sentry/views/insights/llmMonitoring/views/llmMonitoringLandingPage')
          ),
        },
        {
          path: 'pipeline-type/:groupId/',
          component: make(
            () =>
              import('sentry/views/insights/llmMonitoring/views/llmMonitoringDetailsPage')
          ),
        },
      ],
    },
    {
      path: `${MODULE_BASE_URLS[ModuleName.SESSIONS]}/`,
      children: [
        {
          index: true,
          component: make(() => import('sentry/views/insights/sessions/views/overview')),
        },
      ],
    },
    {
      path: `${MODULE_BASE_URLS[ModuleName.AGENTS]}/`,
      children: [
        {
          index: true,
          component: make(
            () => import('sentry/views/insights/agentMonitoring/views/agentsOverviewPage')
          ),
        },
      ],
    },
    {
      path: `${MODULE_BASE_URLS[ModuleName.MCP]}/`,
      children: [
        {
          index: true,
          component: make(() => import('sentry/views/insights/mcp/views/overview')),
        },
      ],
    },
  ];

  const domainViewChildRoutes: SentryRouteObject[] = [
    {
      index: true,
      component: make(() => import('sentry/views/insights/index')),
    },
    {
      path: 'summary/',
      children: transactionSummaryChildren,
    },
    {
      path: `${FRONTEND_LANDING_SUB_PATH}/`,
      children: [
        {
          index: true,
          component: make(
            () => import('sentry/views/insights/pages/frontend/frontendOverviewPage')
          ),
        },
        {
          path: 'summary/',
          children: transactionSummaryChildren,
        },
        traceView,
        ...moduleRoutes,
      ],
    },
    {
      path: `${BACKEND_LANDING_SUB_PATH}/`,
      children: [
        {
          index: true,
          component: make(
            () => import('sentry/views/insights/pages/backend/backendOverviewPage')
          ),
        },
        {
          path: 'summary/',
          children: transactionSummaryChildren,
        },
        traceView,
        ...moduleRoutes,
      ],
    },
    {
      path: `${MOBILE_LANDING_SUB_PATH}/`,
      children: [
        {
          index: true,
          component: make(
            () => import('sentry/views/insights/pages/mobile/mobileOverviewPage')
          ),
        },
        {
          path: 'summary/',
          children: transactionSummaryChildren,
        },
        traceView,
        ...moduleRoutes,
      ],
    },
    {
      path: `${AI_LANDING_SUB_PATH}/`,
      children: [traceView, ...moduleRoutes],
    },
    {
      path: `${AGENTS_LANDING_SUB_PATH}/`,
      children: [
        {
          index: true,
          component: make(() => import('sentry/views/insights/pages/agents/redirect')),
        },
        {
          path: 'summary/',
          children: transactionSummaryChildren,
        },
        traceView,
        ...moduleRoutes,
      ],
    },
    {
      path: 'projects/',
      component: make(() => import('sentry/views/projects/')),
      children: projectsChildren,
    },
    {
      path: `${FRONTEND_LANDING_SUB_PATH}/uptime/`,
      redirectTo: '/insights/uptime/',
    },
    {
      path: `${BACKEND_LANDING_SUB_PATH}/uptime/`,
      redirectTo: '/insights/uptime/',
    },
    {
      path: `${BACKEND_LANDING_SUB_PATH}/crons/`,
      redirectTo: '/insights/crons/',
    },
    {
      path: 'uptime/',
      children: [
        {
          index: true,
          component: make(() => import('sentry/views/insights/uptime/views/overview')),
        },
      ],
    },
    {
      path: 'crons/',
      children: [
        {
          index: true,
          component: make(() => import('sentry/views/insights/crons/views/overview')),
        },
      ],
    },
  ];

  const domainViewRoutes: SentryRouteObject = {
    path: `/${DOMAIN_VIEW_BASE_URL}/`,
    withOrgPath: true,
    children: domainViewChildRoutes,
  };

  const performanceChildren: SentryRouteObject[] = [
    {
      index: true,
      redirectTo: '/insights/frontend/',
    },
    {
      path: 'summary/',
      children: transactionSummaryChildren,
    },
    {
      path: 'vitaldetail/',
      component: make(() => import('sentry/views/performance/vitalDetail')),
    },
    traceView,
    ...insightsRedirectObjects,
    {
      path: 'browser/resources',
      redirectTo: `/${INSIGHTS_BASE_URL}/${MODULE_BASE_URLS[ModuleName.RESOURCE]}/`,
    },
    {
      path: 'browser/assets',
      redirectTo: `/${INSIGHTS_BASE_URL}/${MODULE_BASE_URLS[ModuleName.RESOURCE]}/`,
    },
    {
      path: 'browser/pageloads',
      redirectTo: `/${INSIGHTS_BASE_URL}/${MODULE_BASE_URLS[ModuleName.VITAL]}/`,
    },
    {
      path: ':eventSlug/',
      component: make(() => import('sentry/views/performance/transactionDetails')),
    },
  ];
  const performanceRoutes: SentryRouteObject = {
    path: '/performance/',
    component: make(() => import('sentry/views/performance')),
    withOrgPath: true,
    children: performanceChildren,
  };

  const tracesChildren: SentryRouteObject[] = [
    {
      index: true,
      component: make(() => import('sentry/views/traces/content')),
    },
    traceView,
    {
      path: 'compare/',
      component: make(() => import('sentry/views/explore/multiQueryMode')),
    },
  ];
  const tracesRoutes: SentryRouteObject = {
    path: '/traces/',
    component: make(() => import('sentry/views/traces')),
    withOrgPath: true,
    children: tracesChildren,
  };

  const logsChildren: SentryRouteObject[] = [
    {
      index: true,
      component: make(() => import('sentry/views/explore/logs/content')),
    },
    traceView,
  ];

  const profilingChildren: SentryRouteObject[] = [
    {
      index: true,
      component: make(() => import('sentry/views/profiling/content')),
    },
    {
      path: 'summary/:projectId/',
      component: make(() => import('sentry/views/profiling/profileSummary')),
    },
    {
      path: 'profile/:projectId/differential-flamegraph/',
      component: make(() => import('sentry/views/profiling/differentialFlamegraph')),
    },
    traceView,
    {
      path: 'profile/:projectId/',
      component: make(() => import('sentry/views/profiling/continuousProfileProvider')),
      children: [
        {
          path: 'flamegraph/',
          component: make(
            () => import('sentry/views/profiling/continuousProfileFlamegraph')
          ),
        },
      ],
    },
    {
      path: 'profile/:projectId/:eventId/',
      component: make(() => import('sentry/views/profiling/transactionProfileProvider')),
      children: [
        {
          path: 'flamegraph/',
          component: make(() => import('sentry/views/profiling/profileFlamechart')),
        },
      ],
    },
  ];
  const profilingRoutes: SentryRouteObject = {
    path: '/profiling/',
    component: make(() => import('sentry/views/profiling')),
    withOrgPath: true,
    children: profilingChildren,
  };

  const exploreChildren: SentryRouteObject[] = [
    {
      index: true,
      component: make(() => import('sentry/views/explore/indexRedirect')),
    },
    {
      path: 'profiling/',
      component: make(() => import('sentry/views/profiling')),
      children: profilingChildren,
    },
    {
      path: 'traces/',
      component: make(() => import('sentry/views/traces')),
      children: tracesChildren,
    },
    {
      path: 'replays/',
      component: make(() => import('sentry/views/replays/index')),
      children: replayChildren,
    },
    {
      path: 'discover/',
      component: make(() => import('sentry/views/discover')),
      children: discoverChildren,
    },
    {
      path: 'releases/',
      component: make(() => import('sentry/views/releases/index')),
      children: releaseChildren,
    },
    {
      path: 'logs/',
      component: make(() => import('sentry/views/explore/logs')),
      children: logsChildren,
    },
    {
      path: 'saved-queries/',
      component: make(() => import('sentry/views/explore/savedQueries')),
    },
  ];
  const exploreRoutes: SentryRouteObject = {
    path: '/explore/',
    withOrgPath: true,
    children: exploreChildren,
  };

  // This is a layout route that will render a header for a commit
  const codecovCommitRoutes: SentryRouteObject = {
    path: 'commits/:sha/',
    component: make(() => import('sentry/views/codecov/coverage/commits/commitWrapper')),
    children: [
      {
        index: true,
        component: make(
          () => import('sentry/views/codecov/coverage/commits/commitDetail')
        ),
      },
      {
        path: 'history/',
        component: make(
          () => import('sentry/views/codecov/coverage/commits/commitHistory')
        ),
      },
      {
        path: 'yaml/',
        component: make(() => import('sentry/views/codecov/coverage/commits/commitYaml')),
      },
    ],
  };

<<<<<<< HEAD
        {codecovCommitRoutes}
        {codecovPRRoutes}
      </Route>
      <Route path="tests/">
        {/* Render tests page with layout wrapper */}
        <Route component={make(() => import('sentry/views/codecov/tests/testsWrapper'))}>
          <IndexRoute
            component={make(() => import('sentry/views/codecov/tests/tests'))}
          />
        </Route>
        {/* Render tests onboarding with layout wrapper */}
        <Route
          path="new/"
          component={make(() => import('sentry/views/codecov/tests/testsWrapper'))}
        >
          <IndexRoute
            component={make(() => import('sentry/views/codecov/tests/onboarding'))}
          />
        </Route>
      </Route>
      <Route path="ai/">
        {/* Render AI page with layout wrapper */}
        <Route component={make(() => import('sentry/views/codecov/ai/aiWrapper'))}>
          <IndexRoute component={make(() => import('sentry/views/codecov/ai/ai'))} />
        </Route>
      </Route>
      <Route path="tokens/">
        <Route
          component={make(() => import('sentry/views/codecov/tokens/tokensWrapper'))}
        >
          <IndexRoute
            component={make(() => import('sentry/views/codecov/tokens/tokens'))}
          />
        </Route>
      </Route>
    </Fragment>
  );
  const codecovRoutes = (
    <Route
      path="/codecov/"
      withOrgPath
      component={make(() => import('sentry/views/codecov/index'))}
    >
      {codecovChildrenRoutes}
    </Route>
  );
=======
  // This is a layout route that will render a header for a pull request
  const codecovPRRoutes: SentryRouteObject = {
    path: 'pulls/:pullId/',
    component: make(() => import('sentry/views/codecov/coverage/pulls/pullWrapper')),
    children: [
      {
        index: true,
        component: make(() => import('sentry/views/codecov/coverage/pulls/pullDetail')),
      },
    ],
  };
>>>>>>> 9bc8e351

  const codecovChildren: SentryRouteObject[] = [
    {
      path: 'coverage/',
      children: [
        // This is a layout route that will render a header for coverage
        {
          component: make(() => import('sentry/views/codecov/coverage/coverageWrapper')),
          children: [
            {
              path: 'file-explorer/',
              component: make(() => import('sentry/views/codecov/coverage/coverage')),
            },
            {
              path: 'commits/',
              component: make(() => import('sentry/views/codecov/coverage/commits')),
            },
            {
              path: 'pulls/',
              component: make(() => import('sentry/views/codecov/coverage/pulls')),
            },
            {
              path: 'coverage-trend/',
              component: make(
                () => import('sentry/views/codecov/coverage/coverageTrend')
              ),
            },
          ],
        },
        // Render coverage onboarding without any layout wrapping
        {
          path: 'new/',
          component: make(() => import('sentry/views/codecov/coverage/onboarding')),
        },
        codecovCommitRoutes,
        codecovPRRoutes,
      ],
    },
    {
      path: 'tests/',
      children: [
        // Render tests page with layout wrapper
        {
          component: make(() => import('sentry/views/codecov/tests/testsWrapper')),
          children: [
            {
              index: true,
              component: make(() => import('sentry/views/codecov/tests/tests')),
            },
          ],
        },
        // Render tests onboarding with layout wrapper
        {
          path: 'new/',
          component: make(() => import('sentry/views/codecov/tests/testsWrapper')),
          children: [
            {
              index: true,
              component: make(() => import('sentry/views/codecov/tests/onboarding')),
            },
          ],
        },
      ],
    },
    {
      path: 'tokens/',
      children: [
        {
          component: make(() => import('sentry/views/codecov/tokens/tokensWrapper')),
          children: [
            {
              index: true,
              component: make(() => import('sentry/views/codecov/tokens/tokens')),
            },
          ],
        },
      ],
    },
  ];
  const codecovRoutes: SentryRouteObject = {
    path: '/codecov/',
    withOrgPath: true,
    component: make(() => import('sentry/views/codecov/index')),
    children: codecovChildren,
  };

  const preprodChildren: SentryRouteObject[] = [
    {
      index: true,
      component: make(() => import('sentry/views/preprod/buildDetails')),
    },
  ];
  const preprodRoutes: SentryRouteObject = {
    path: '/preprod/:projectId/:artifactId/',
    component: make(() => import('sentry/views/preprod/index')),
    withOrgPath: true,
    children: preprodChildren,
  };

  const feedbackV2Children: SentryRouteObject[] = [
    {
      index: true,
      component: make(() => import('sentry/views/feedback/feedbackListPage')),
    },
    traceView,
  ];
  const feedbackv2Routes: SentryRouteObject = {
    path: '/feedback/',
    component: make(() => import('sentry/views/feedback/index')),
    withOrgPath: true,
    children: feedbackV2Children,
  };

  const issueTabs: SentryRouteObject[] = [
    {
      index: true,
      component: make(
        () => import('sentry/views/issueDetails/groupEventDetails/groupEventDetails'),
        <GroupEventDetailsLoading />
      ),
    },
    {
      path: TabPaths[Tab.REPLAYS],
      component: make(() => import('sentry/views/issueDetails/groupReplays')),
    },
    {
      path: TabPaths[Tab.ACTIVITY],
      component: make(() => import('sentry/views/issueDetails/groupActivity')),
    },
    {
      path: TabPaths[Tab.EVENTS],
      component: make(() => import('sentry/views/issueDetails/groupEvents')),
    },
    {
      path: TabPaths[Tab.OPEN_PERIODS],
      component: make(() => import('sentry/views/issueDetails/groupOpenPeriods')),
    },
    {
      path: TabPaths[Tab.UPTIME_CHECKS],
      component: make(() => import('sentry/views/issueDetails/groupUptimeChecks')),
    },
    {
      path: TabPaths[Tab.CHECK_INS],
      component: make(() => import('sentry/views/issueDetails/groupCheckIns')),
    },
    {
      path: TabPaths[Tab.DISTRIBUTIONS],
      component: make(() => import('sentry/views/issueDetails/groupTags/groupTagsTab')),
    },
    {
      path: `${TabPaths[Tab.DISTRIBUTIONS]}:tagKey/`,
      component: make(() => import('sentry/views/issueDetails/groupTags/groupTagValues')),
    },
    {
      path: TabPaths[Tab.USER_FEEDBACK],
      component: make(() => import('sentry/views/issueDetails/groupUserFeedback')),
    },
    {
      path: TabPaths[Tab.ATTACHMENTS],
      component: make(() => import('sentry/views/issueDetails/groupEventAttachments')),
    },
    {
      path: TabPaths[Tab.SIMILAR_ISSUES],
      component: make(
        () => import('sentry/views/issueDetails/groupSimilarIssues/groupSimilarIssuesTab')
      ),
    },
    {
      path: TabPaths[Tab.MERGED],
      component: make(
        () => import('sentry/views/issueDetails/groupMerged/groupMergedTab')
      ),
    },
  ];

  const issueChildren: SentryRouteObject[] = [
    {
      index: true,
      component: errorHandler(OverviewWrapper),
    },
    {
      path: `${IssueTaxonomy.ERRORS_AND_OUTAGES}/`,
      component: make(() => import('sentry/views/issueList/pages/errorsOutages')),
    },
    {
      path: `${IssueTaxonomy.BREACHED_METRICS}/`,
      component: make(() => import('sentry/views/issueList/pages/breachedMetrics')),
    },
    {
      path: `${IssueTaxonomy.WARNINGS}/`,
      component: make(() => import('sentry/views/issueList/pages/warnings')),
    },
    {
      path: 'views/',
      component: make(
        () => import('sentry/views/issueList/issueViews/issueViewsList/issueViewsList')
      ),
    },
    {
      path: 'views/:viewId/',
      component: errorHandler(OverviewWrapper),
    },
    {
      path: 'searches/:searchId/',
      component: errorHandler(OverviewWrapper),
    },
    // Redirects for legacy tags route.
    {
      path: ':groupId/tags/',
      redirectTo: `/issues/:groupId/${TabPaths[Tab.DISTRIBUTIONS]}`,
    },
    {
      path: ':groupId/tags/:tagKey/',
      redirectTo: `/issues/:groupId/${TabPaths[Tab.DISTRIBUTIONS]}:tagKey/`,
    },
    {
      path: `:groupId/${TabPaths[Tab.EVENTS]}:eventId/tags/`,
      redirectTo: `/issues/:groupId/${TabPaths[Tab.EVENTS]}:eventId/${TabPaths[Tab.DISTRIBUTIONS]}`,
    },
    {
      path: `:groupId/${TabPaths[Tab.EVENTS]}:eventId/tags/:tagKey/`,
      redirectTo: `/issues/:groupId/${TabPaths[Tab.EVENTS]}:eventId/${TabPaths[Tab.DISTRIBUTIONS]}:tagKey/`,
    },
    {
      path: ':groupId/',
      component: make(() => import('sentry/views/issueDetails/groupDetails')),
      children: [
        ...issueTabs,
        {
          path: `${TabPaths[Tab.EVENTS]}:eventId/`,
          children: issueTabs,
        },
      ],
    },
    {
      path: 'feedback/',
      component: make(() => import('sentry/views/feedback/index')),
      children: feedbackV2Children,
    },
    {
      path: 'alerts/',
      component: make(() => import('sentry/views/alerts')),
      children: alertChildRoutes(true),
    },
    traceView,
    automationRoutes,
    detectorRoutes,
  ];
  const issueRoutes: SentryRouteObject = {
    path: '/issues/',
    withOrgPath: true,
    children: issueChildren,
  };

  const adminManageChildren: SentryRouteObject[] = [
    {
      index: true,
      component: make(() => import('sentry/views/admin/adminOverview')),
    },
    {
      path: 'buffer/',
      component: make(() => import('sentry/views/admin/adminBuffer')),
    },
    {
      path: 'relays/',
      component: make(() => import('sentry/views/admin/adminRelays')),
    },
    {
      path: 'organizations/',
      component: make(() => import('sentry/views/admin/adminOrganizations')),
    },
    {
      path: 'projects/',
      component: make(() => import('sentry/views/admin/adminProjects')),
    },
    {
      path: 'queue/',
      component: make(() => import('sentry/views/admin/adminQueue')),
    },
    {
      path: 'quotas/',
      component: make(() => import('sentry/views/admin/adminQuotas')),
    },
    {
      path: 'settings/',
      component: make(() => import('sentry/views/admin/adminSettings')),
    },
    {
      path: 'users/',
      children: [
        {
          index: true,
          component: make(() => import('sentry/views/admin/adminUsers')),
        },
        {
          path: ':id',
          component: make(() => import('sentry/views/admin/adminUserEdit')),
        },
      ],
    },
    {
      path: 'status/mail/',
      component: make(() => import('sentry/views/admin/adminMail')),
    },
    {
      path: 'status/environment/',
      component: make(() => import('sentry/views/admin/adminEnvironment')),
    },
    {
      path: 'status/packages/',
      component: make(() => import('sentry/views/admin/adminPackages')),
    },
    {
      path: 'status/warnings/',
      component: make(() => import('sentry/views/admin/adminWarnings')),
    },
  ];

  // These are the "manage" pages. For sentry.io, these are _different_ from
  // the SaaS admin routes in getsentry.
  const adminManageRoutes: SentryRouteObject = {
    path: '/manage/',
    component: make(() => import('sentry/views/admin/adminLayout')),
    children: adminManageChildren,
  };

  const legacyOrganizationRootChildren: SentryRouteObject[] = [
    {
      path: '/organizations/:orgId/teams/new/',
      redirectTo: '/settings/:orgId/teams/',
    },
    {
      path: '/organizations/:orgId/',
      children: [
        routeHook('routes:legacy-organization-redirects'),
        {
          index: true,
          redirectTo: 'issues/',
        },
        {
          path: 'teams/',
          redirectTo: '/settings/:orgId/teams/',
        },
        {
          path: 'teams/your-teams/',
          redirectTo: '/settings/:orgId/teams/',
        },
        {
          path: 'teams/all-teams/',
          redirectTo: '/settings/:orgId/teams/',
        },
        {
          path: 'teams/:teamId/',
          redirectTo: '/settings/:orgId/teams/:teamId/',
        },
        {
          path: 'teams/:teamId/members/',
          redirectTo: '/settings/:orgId/teams/:teamId/members/',
        },
        {
          path: 'teams/:teamId/projects/',
          redirectTo: '/settings/:orgId/teams/:teamId/projects/',
        },
        {
          path: 'teams/:teamId/settings/',
          redirectTo: '/settings/:orgId/teams/:teamId/settings/',
        },
        {
          path: 'settings/',
          redirectTo: '/settings/:orgId/',
        },
        {
          path: 'api-keys/',
          redirectTo: '/settings/:orgId/api-keys/',
        },
        {
          path: 'api-keys/:apiKey/',
          redirectTo: '/settings/:orgId/api-keys/:apiKey/',
        },
        {
          path: 'members/',
          redirectTo: '/settings/:orgId/members/',
        },
        {
          path: 'members/:memberId/',
          redirectTo: '/settings/:orgId/members/:memberId/',
        },
        {
          path: 'rate-limits/',
          redirectTo: '/settings/:orgId/rate-limits/',
        },
        {
          path: 'repos/',
          redirectTo: '/settings/:orgId/repos/',
        },
        {
          path: 'user-feedback/',
          redirectTo: '/organizations/:orgId/feedback/',
        },
      ],
    },
  ];
  const legacyOrganizationRootRoutes: SentryRouteObject = {
    children: legacyOrganizationRootChildren,
  };

  const gettingStartedChildren: SentryRouteObject[] = [
    {
      path: '/getting-started/:projectId/',
      redirectTo: '/projects/:projectId/getting-started/',
      customerDomainOnlyRoute: true,
    },
    {
      path: '/getting-started/:projectId/:platform/',
      redirectTo: '/projects/:projectId/getting-started/',
      customerDomainOnlyRoute: true,
    },
    {
      path: '/:orgId/:projectId/getting-started/',
      redirectTo: '/organizations/:orgId/projects/:projectId/getting-started/',
    },
    {
      path: '/:orgId/:projectId/getting-started/:platform/',
      redirectTo: '/organizations/:orgId/projects/:projectId/getting-started/',
    },
  ];
  const gettingStartedRoutes: SentryRouteObject = {
    children: gettingStartedChildren,
  };

  // Support for deprecated URLs (pre-Sentry 10). We just redirect users to new
  // canonical URLs.
  //
  // XXX(epurkhiser): Can these be moved over to the legacyOrgRedirects routes,
  // or do these need to be nested into the OrganizationLayout tree?
  const legacyOrgRedirectChildren: SentryRouteObject[] = [
    {
      index: true,
      component: errorHandler(
        redirectDeprecatedProjectRoute(
          ({orgId, projectId}) => `/organizations/${orgId}/issues/?project=${projectId}`
        )
      ),
    },
    {
      path: 'issues/',
      component: errorHandler(
        redirectDeprecatedProjectRoute(
          ({orgId, projectId}) => `/organizations/${orgId}/issues/?project=${projectId}`
        )
      ),
    },
    {
      path: 'dashboard/',
      component: errorHandler(
        redirectDeprecatedProjectRoute(
          ({orgId, projectId}) =>
            `/organizations/${orgId}/dashboards/?project=${projectId}`
        )
      ),
    },
    {
      path: 'user-feedback/',
      component: errorHandler(
        redirectDeprecatedProjectRoute(
          ({orgId, projectId}) => `/organizations/${orgId}/feedback/?project=${projectId}`
        )
      ),
    },
    {
      path: 'releases/',
      component: errorHandler(
        redirectDeprecatedProjectRoute(
          ({orgId, projectId}) => `/organizations/${orgId}/releases/?project=${projectId}`
        )
      ),
    },
    {
      path: 'releases/:version/',
      component: errorHandler(
        redirectDeprecatedProjectRoute(
          ({orgId, projectId, router}) =>
            `/organizations/${orgId}/releases/${router.params.version}/?project=${projectId}`
        )
      ),
    },
    {
      path: 'releases/:version/new-events/',
      component: errorHandler(
        redirectDeprecatedProjectRoute(
          ({orgId, projectId, router}) =>
            `/organizations/${orgId}/releases/${router.params.version}/new-events/?project=${projectId}`
        )
      ),
    },
    {
      path: 'releases/:version/all-events/',
      component: errorHandler(
        redirectDeprecatedProjectRoute(
          ({orgId, projectId, router}) =>
            `/organizations/${orgId}/releases/${router.params.version}/all-events/?project=${projectId}`
        )
      ),
    },
    {
      path: 'releases/:version/commits/',
      component: errorHandler(
        redirectDeprecatedProjectRoute(
          ({orgId, projectId, router}) =>
            `/organizations/${orgId}/releases/${router.params.version}/commits/?project=${projectId}`
        )
      ),
    },
  ];
  const legacyOrgRedirects: SentryRouteObject = {
    path: '/:orgId/:projectId/',
    children: legacyOrgRedirectChildren,
  };

  const organizationRoutes: SentryRouteObject = {
    component: errorHandler(OrganizationLayout),
    children: [
      settingsRoutes,
      projectsRoutes,
      dashboardRoutes,
      feedbackv2Routes,
      issueRoutes,
      alertRoutes,
      codecovRoutes,
      preprodRoutes,
      replayRoutes,
      releasesRoutes,
      statsRoutes,
      discoverRoutes,
      performanceRoutes,
      domainViewRoutes,
      tracesRoutes,
      exploreRoutes,
      llmMonitoringRedirects,
      profilingRoutes,
      gettingStartedRoutes,
      adminManageRoutes,
      legacyOrganizationRootRoutes,
      legacyOrgRedirects,
    ],
  };

  const legacyRedirectRoutes: SentryRouteObject = {
    path: '/:orgId/',
    children: [
      {
        index: true,
        redirectTo: '/organizations/:orgId/',
      },
      {
        path: ':projectId/settings/',
        children: [
          {
            path: 'teams/',
            redirectTo: '/settings/:orgId/projects/:projectId/teams/',
          },
          {
            path: 'alerts/',
            redirectTo: '/settings/:orgId/projects/:projectId/alerts/',
          },
          {
            path: 'alerts/rules/',
            redirectTo: '/settings/:orgId/projects/:projectId/alerts/rules/',
          },
          {
            path: 'alerts/rules/new/',
            redirectTo: '/settings/:orgId/projects/:projectId/alerts/rules/new/',
          },
          {
            path: 'alerts/rules/:ruleId/',
            redirectTo: '/settings/:orgId/projects/:projectId/alerts/rules/:ruleId/',
          },
          {
            path: 'environments/',
            redirectTo: '/settings/:orgId/projects/:projectId/environments/',
          },
          {
            path: 'environments/hidden/',
            redirectTo: '/settings/:orgId/projects/:projectId/environments/hidden/',
          },
          {
            path: 'tags/',
            redirectTo: '/settings/projects/:orgId/projects/:projectId/tags/',
          },
          {
            path: 'issue-tracking/',
            redirectTo: '/settings/:orgId/projects/:projectId/issue-tracking/',
          },
          {
            path: 'release-tracking/',
            redirectTo: '/settings/:orgId/projects/:projectId/release-tracking/',
          },
          {
            path: 'ownership/',
            redirectTo: '/settings/:orgId/projects/:projectId/ownership/',
          },
          {
            path: 'data-forwarding/',
            redirectTo: '/settings/:orgId/projects/:projectId/data-forwarding/',
          },
          {
            path: 'debug-symbols/',
            redirectTo: '/settings/:orgId/projects/:projectId/debug-symbols/',
          },
          {
            path: 'filters/',
            redirectTo: '/settings/:orgId/projects/:projectId/filters/',
          },
          {
            path: 'hooks/',
            redirectTo: '/settings/:orgId/projects/:projectId/hooks/',
          },
          {
            path: 'keys/',
            redirectTo: '/settings/:orgId/projects/:projectId/keys/',
          },
          {
            path: 'keys/:keyId/',
            redirectTo: '/settings/:orgId/projects/:projectId/keys/:keyId/',
          },
          {
            path: 'user-feedback/',
            redirectTo: '/settings/:orgId/projects/:projectId/user-feedback/',
          },
          {
            path: 'security-headers/',
            redirectTo: '/settings/:orgId/projects/:projectId/security-headers/',
          },
          {
            path: 'security-headers/csp/',
            redirectTo: '/settings/:orgId/projects/:projectId/security-headers/csp/',
          },
          {
            path: 'security-headers/expect-ct/',
            redirectTo:
              '/settings/:orgId/projects/:projectId/security-headers/expect-ct/',
          },
          {
            path: 'security-headers/hpkp/',
            redirectTo: '/settings/:orgId/projects/:projectId/security-headers/hpkp/',
          },
          {
            path: 'plugins/',
            redirectTo: '/settings/:orgId/projects/:projectId/plugins/',
          },
          {
            path: 'plugins/:pluginId/',
            redirectTo: '/settings/:orgId/projects/:projectId/plugins/:pluginId/',
          },
          {
            path: 'integrations/:providerKey/',
            redirectTo: '/settings/:orgId/projects/:projectId/integrations/:providerKey/',
          },
        ],
      },
      {
        path: ':projectId/group/:groupId/',
        redirectTo: 'issues/:groupId/',
      },
      {
        path: ':projectId/issues/:groupId/',
        redirectTo: '/organizations/:orgId/issues/:groupId/',
      },
      {
        path: ':projectId/issues/:groupId/events/',
        redirectTo: '/organizations/:orgId/issues/:groupId/events/',
      },
      {
        path: ':projectId/issues/:groupId/events/:eventId/',
        redirectTo: '/organizations/:orgId/issues/:groupId/events/:eventId/',
      },
      {
        path: ':projectId/issues/:groupId/tags/',
        redirectTo: '/organizations/:orgId/issues/:groupId/tags/',
      },
      {
        path: ':projectId/issues/:groupId/tags/:tagKey/',
        redirectTo: '/organizations/:orgId/issues/:groupId/tags/:tagKey/',
      },
      {
        path: ':projectId/issues/:groupId/feedback/',
        redirectTo: '/organizations/:orgId/issues/:groupId/feedback/',
      },
      {
        path: ':projectId/issues/:groupId/similar/',
        redirectTo: '/organizations/:orgId/issues/:groupId/similar/',
      },
      {
        path: ':projectId/issues/:groupId/merged/',
        redirectTo: '/organizations/:orgId/issues/:groupId/merged/',
      },
      {
        path: ':projectId/events/:eventId/',
        component: errorHandler(ProjectEventRedirect),
      },
    ],
  };

  const appRoutes: SentryRouteObject = {
    component: ProvideAriaRouter,
    children: [
      experimentalSpaRoutes,
      {
        path: '/',
        component: errorHandler(App),
        children: [
          rootRoutes,
          authV2Routes,
          organizationRoutes,
          legacyRedirectRoutes,
          {path: '*', component: errorHandler(RouteNotFound)},
        ],
      },
    ],
  };

  return [translateSentryRoute(appRoutes)];
}

// We load routes both when initializing the SDK (for routing integrations) and
// when the app renders Main. Memoize to avoid rebuilding the route tree.
export const routes = memoize(buildRoutes);

// Exported for use in tests.
export {buildRoutes};

function NoOp({children}: {children: React.JSX.Element}) {
  return children;
}<|MERGE_RESOLUTION|>--- conflicted
+++ resolved
@@ -2238,54 +2238,6 @@
     ],
   };
 
-<<<<<<< HEAD
-        {codecovCommitRoutes}
-        {codecovPRRoutes}
-      </Route>
-      <Route path="tests/">
-        {/* Render tests page with layout wrapper */}
-        <Route component={make(() => import('sentry/views/codecov/tests/testsWrapper'))}>
-          <IndexRoute
-            component={make(() => import('sentry/views/codecov/tests/tests'))}
-          />
-        </Route>
-        {/* Render tests onboarding with layout wrapper */}
-        <Route
-          path="new/"
-          component={make(() => import('sentry/views/codecov/tests/testsWrapper'))}
-        >
-          <IndexRoute
-            component={make(() => import('sentry/views/codecov/tests/onboarding'))}
-          />
-        </Route>
-      </Route>
-      <Route path="ai/">
-        {/* Render AI page with layout wrapper */}
-        <Route component={make(() => import('sentry/views/codecov/ai/aiWrapper'))}>
-          <IndexRoute component={make(() => import('sentry/views/codecov/ai/ai'))} />
-        </Route>
-      </Route>
-      <Route path="tokens/">
-        <Route
-          component={make(() => import('sentry/views/codecov/tokens/tokensWrapper'))}
-        >
-          <IndexRoute
-            component={make(() => import('sentry/views/codecov/tokens/tokens'))}
-          />
-        </Route>
-      </Route>
-    </Fragment>
-  );
-  const codecovRoutes = (
-    <Route
-      path="/codecov/"
-      withOrgPath
-      component={make(() => import('sentry/views/codecov/index'))}
-    >
-      {codecovChildrenRoutes}
-    </Route>
-  );
-=======
   // This is a layout route that will render a header for a pull request
   const codecovPRRoutes: SentryRouteObject = {
     path: 'pulls/:pullId/',
@@ -2297,7 +2249,6 @@
       },
     ],
   };
->>>>>>> 9bc8e351
 
   const codecovChildren: SentryRouteObject[] = [
     {
@@ -2331,6 +2282,17 @@
         {
           path: 'new/',
           component: make(() => import('sentry/views/codecov/coverage/onboarding')),
+        },
+        //  Render AI page with layout wrapper
+        {
+          path: 'ai/',
+          component: make(() => import('sentry/views/codecov/ai/aiWrapper')),
+          children: [
+            {
+              index: true,
+              component: make(() => import('sentry/views/codecov/ai/ai')),
+            },
+          ],
         },
         codecovCommitRoutes,
         codecovPRRoutes,
