--- conflicted
+++ resolved
@@ -1747,48 +1747,6 @@
           )}
         />
       </Route>
-<<<<<<< HEAD
-      <Route path={`${MODULE_BASE_URLS[ModuleName.APP_START]}/`}>
-        <IndexRoute
-          component={make(
-            () =>
-              import('sentry/views/insights/mobile/appStarts/views/appStartsLandingPage')
-=======
-      <Route path={`${MODULE_BASE_URLS[ModuleName.MOBILE_UI]}/`}>
-        <IndexRoute
-          component={make(
-            () => import('sentry/views/insights/mobile/ui/views/uiLandingPage')
->>>>>>> 04686c01
-          )}
-        />
-        <Route
-          path="spans/"
-          component={make(
-<<<<<<< HEAD
-            () => import('sentry/views/insights/mobile/appStarts/views/screenSummaryPage')
-          )}
-        />
-      </Route>
-      <Route path={`${MODULE_BASE_URLS[ModuleName.SCREEN_LOAD]}/`}>
-        <IndexRoute
-          component={make(
-            () =>
-              import(
-                'sentry/views/insights/mobile/screenload/views/screenloadLandingPage'
-              )
-          )}
-        />
-        <Route
-          path="spans/"
-          component={make(
-            () =>
-              import('sentry/views/insights/mobile/screenload/views/screenLoadSpansPage')
-=======
-            () => import('sentry/views/insights/mobile/ui/views/screenSummaryPage')
->>>>>>> 04686c01
-          )}
-        />
-      </Route>
       <Route path={`${MODULE_BASE_URLS[ModuleName.UPTIME]}/`}>
         <IndexRoute
           component={make(() => import('sentry/views/insights/uptime/views/overview'))}
