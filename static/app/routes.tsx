import type {RouteObject} from 'react-router-dom';
import memoize from 'lodash/memoize';

import {EXPERIMENTAL_SPA} from 'sentry/constants';
import {t} from 'sentry/locale';
import HookStore from 'sentry/stores/hookStore';
import type {HookName} from 'sentry/types/hooks';
import errorHandler from 'sentry/utils/errorHandler';
import {ProvideAriaRouter} from 'sentry/utils/provideAriaRouter';
import withDomainRedirect from 'sentry/utils/withDomainRedirect';
import withDomainRequired from 'sentry/utils/withDomainRequired';
import App from 'sentry/views/app';
import {AppBodyContent} from 'sentry/views/app/appBodyContent';
import AuthLayout from 'sentry/views/auth/layout';
import {authV2Routes} from 'sentry/views/authV2/routes';
import {automationRoutes} from 'sentry/views/automations/routes';
import {detectorRoutes} from 'sentry/views/detectors/routes';
import {MODULE_BASE_URLS} from 'sentry/views/insights/common/utils/useModuleURL';
import {AGENTS_LANDING_SUB_PATH} from 'sentry/views/insights/pages/agents/settings';
import {AI_LANDING_SUB_PATH} from 'sentry/views/insights/pages/ai/settings';
import {BACKEND_LANDING_SUB_PATH} from 'sentry/views/insights/pages/backend/settings';
import {FRONTEND_LANDING_SUB_PATH} from 'sentry/views/insights/pages/frontend/settings';
import {MOBILE_LANDING_SUB_PATH} from 'sentry/views/insights/pages/mobile/settings';
import {DOMAIN_VIEW_BASE_URL} from 'sentry/views/insights/pages/settings';
import {getModuleView} from 'sentry/views/insights/pages/utils';
import {INSIGHTS_BASE_URL} from 'sentry/views/insights/settings';
import {ModuleName} from 'sentry/views/insights/types';
import {GroupEventDetailsLoading} from 'sentry/views/issueDetails/groupEventDetails/groupEventDetailsLoading';
import {Tab, TabPaths} from 'sentry/views/issueDetails/types';
import {OverviewWrapper} from 'sentry/views/issueList/overviewWrapper';
import {IssueTaxonomy} from 'sentry/views/issueList/taxonomies';
import OrganizationContainer from 'sentry/views/organizationContainer';
import OrganizationLayout from 'sentry/views/organizationLayout';
import {OrganizationStatsWrapper} from 'sentry/views/organizationStats/organizationStatsWrapper';
import ProjectEventRedirect from 'sentry/views/projectEventRedirect';
import redirectDeprecatedProjectRoute from 'sentry/views/projects/redirectDeprecatedProjectRoute';
import RouteNotFound from 'sentry/views/routeNotFound';
import SettingsWrapper from 'sentry/views/settings/components/settingsWrapper';

import {type SentryRouteObject} from './components/route';
import {translateSentryRoute} from './utils/reactRouter6Compat/router';
import {makeLazyloadComponent as make} from './makeLazyloadComponent';

const routeHook = (name: HookName): SentryRouteObject => {
  const route = HookStore.get(name)?.[0]?.() ?? {};
  return {
    ...route,
    deprecatedRouteProps: true,
  };
};

function buildRoutes(): RouteObject[] {
  // Read this to understand where to add new routes, how / why the routing
  // tree is structured the way it is, and how the lazy-loading /
  // code-splitting works for pages.
  //
  // ## Formatting
  //
  // NOTE that there are intentionally NO blank lines within route tree blocks.
  // This helps make it easier to navigate within the file by using your
  // editors shortcuts to jump between 'paragraphs' of code.
  //
  // [!!] Do NOT add blank lines within route blocks to preserve this behavior!
  //
  //
  // ## Lazy loading
  //
  // * The `SafeLazyLoad` component
  //
  //   Most routes are rendered as LazyLoad components (SafeLazyLoad is the
  //   errorHandler wrapped version). This means the rendered component for the
  //   route will only be loaded when the route is loaded. This helps us
  //   "code-split" the app.
  //
  // ## Hooks
  //
  // There are a number of `hook()` routes placed within the routing tree to
  // allow for additional routes to be augmented into the application via the
  // hookStore mechanism.
  //
  //
  // ## The structure
  //
  // * `experimentalSpaRoutes`
  //
  //   These routes are specifically for the experimental single-page-app mode,
  //   where Sentry is run separate from Django. These are NOT part of the root
  //   <App /> component.
  //
  //   Right now these are mainly used for authentication pages. In the future
  //   they would be used for other pages like registration.
  //
  // * `rootRoutes`
  //
  //   These routes live directly under the <App /> container, and generally
  //   are not specific to an organization.
  //
  // * `settingsRoutes`
  //
  //   This is the route tree for all of `/settings/`. This route tree is
  //   composed of a few different sub-trees.
  //
  //   - `accountSettingsRoutes`    User specific settings
  //   - `orgSettingsRoutes`        Specific to a organization
  //   - `projectSettingsRoutes`    Specific to a project
  //   - `legacySettingsRedirects`  Routes that used to exist in settings
  //
  // * `organizationRoutes`
  //
  //   This is where a majority of the app routes live. This is wrapped with
  //   the <OrganizationLayout /> component, which renders the sidebar and
  //   loads the organization into context (though in some cases, there may be
  //   no organization)
  //
  //   When adding new top-level organization routes, be sure the top level
  //   route includes withOrgPath to support installs that are not using
  //   customer domains.
  //
  //   Within these routes are a variety of subroutes. They are not all
  //   listed here as the subroutes will be added and removed, and most are
  //   self explanatory.
  //
  // * `legacyRedirectRoutes`
  //
  //   This route tree contains redirect routes for many old legacy paths.
  //
  //   You may also find redirects's collocated next to the feature routes
  //   they have redirects for. A good rule here is to place 'helper' redirects
  //   next to the routes they redirect to, and place 'legacy route' redirects
  //   for routes that have completely changed in this tree.

  const experimentalSpaChildRoutes: SentryRouteObject[] = [
    {
      index: true,
      component: make(() => import('sentry/views/auth/login')),
      deprecatedRouteProps: true,
    },
    {
      path: ':orgId/',
      component: make(() => import('sentry/views/auth/login')),
      deprecatedRouteProps: true,
    },
  ];
  const experimentalSpaRoutes: SentryRouteObject = EXPERIMENTAL_SPA
    ? {
        path: '/auth/login/',
        component: errorHandler(AuthLayout),
        children: experimentalSpaChildRoutes,
      }
    : {};

  const rootChildren: SentryRouteObject[] = [
    {
      index: true,
      component: make(() => import('sentry/views/app/root')),
    },
    routeHook('routes:root'),
    {
      path: '/accept/:orgId/:memberId/:token/',
      component: make(() => import('sentry/views/acceptOrganizationInvite')),
    },
    {
      path: '/accept/:memberId/:token/',
      component: make(() => import('sentry/views/acceptOrganizationInvite')),
    },
    {
      path: '/accept-transfer/',
      component: make(() => import('sentry/views/acceptProjectTransfer')),
    },
    {
      component: errorHandler(OrganizationContainer),
      deprecatedRouteProps: true,
      children: [
        {
          path: '/extensions/external-install/:integrationSlug/:installationId',
          component: make(() => import('sentry/views/integrationOrganizationLink')),
        },
        {
          path: '/extensions/:integrationSlug/link/',
          component: make(() => import('sentry/views/integrationOrganizationLink')),
        },
      ],
    },
    {
      path: '/sentry-apps/:sentryAppSlug/external-install/',
      component: make(() => import('sentry/views/sentryAppExternalInstallation')),
      deprecatedRouteProps: true,
    },
    {
      path: '/account/',
      redirectTo: '/settings/account/details/',
    },
    {
      path: '/share/group/:shareId/',
      redirectTo: '/share/issue/:shareId/',
    },
    // Add redirect from old user feedback to new feedback
    {
      path: '/user-feedback/',
      redirectTo: '/feedback/',
    },
    // TODO: remove share/issue orgless url
    {
      path: '/share/issue/:shareId/',
      component: make(() => import('sentry/views/sharedGroupDetails')),
      deprecatedRouteProps: true,
    },
    {
      path: '/organizations/:orgId/share/issue/:shareId/',
      component: make(() => import('sentry/views/sharedGroupDetails')),
      deprecatedRouteProps: true,
    },
    {
      path: '/unsubscribe/project/:id/',
      component: make(() => import('sentry/views/unsubscribe/project')),
      customerDomainOnlyRoute: true,
      deprecatedRouteProps: true,
    },
    {
      path: '/unsubscribe/:orgId/project/:id/',
      component: make(() => import('sentry/views/unsubscribe/project')),
      deprecatedRouteProps: true,
    },
    {
      path: '/unsubscribe/issue/:id/',
      component: make(() => import('sentry/views/unsubscribe/issue')),
      customerDomainOnlyRoute: true,
      deprecatedRouteProps: true,
    },
    {
      path: '/unsubscribe/:orgId/issue/:id/',
      component: make(() => import('sentry/views/unsubscribe/issue')),
      deprecatedRouteProps: true,
    },
    {
      path: '/organizations/new/',
      component: make(() => import('sentry/views/organizationCreate')),
      deprecatedRouteProps: true,
    },
    {
      path: '/data-export/:dataExportId',
      component: make(() => import('sentry/views/dataExport/dataDownload')),
      withOrgPath: true,
      deprecatedRouteProps: true,
    },
    {
      component: errorHandler(OrganizationContainer),
      deprecatedRouteProps: true,
      children: [
        {
          path: '/disabled-member/',
          component: make(() => import('sentry/views/disabledMember')),
          withOrgPath: true,
          deprecatedRouteProps: true,
        },
      ],
    },
    {
      path: '/restore/',
      component: make(() => import('sentry/views/organizationRestore')),
      customerDomainOnlyRoute: true,
      deprecatedRouteProps: true,
    },
    {
      path: '/organizations/:orgId/restore/',
      component: make(() => import('sentry/views/organizationRestore')),
      deprecatedRouteProps: true,
    },
    {
      path: '/join-request/',
      component: withDomainRequired(
        make(() => import('sentry/views/organizationJoinRequest'))
      ),
      customerDomainOnlyRoute: true,
      deprecatedRouteProps: true,
    },
    {
      path: '/join-request/:orgId/',
      component: withDomainRedirect(
        make(() => import('sentry/views/organizationJoinRequest'))
      ),
      deprecatedRouteProps: true,
    },
    {
      path: '/relocation/',
      component: make(() => import('sentry/views/relocation')),
      deprecatedRouteProps: true,
      children: [
        {
          index: true,
          redirectTo: 'get-started/',
        },
        {
          path: ':step/',
          component: make(() => import('sentry/views/relocation')),
          deprecatedRouteProps: true,
        },
      ],
    },
    {
      path: '/onboarding/',
      redirectTo: '/onboarding/welcome/',
      customerDomainOnlyRoute: true,
    },
    {
      path: '/onboarding/:step/',
      component: errorHandler(withDomainRequired(OrganizationContainer)),
      customerDomainOnlyRoute: true,
      deprecatedRouteProps: true,
      children: [
        {
          index: true,
          component: make(() => import('sentry/views/onboarding')),
          deprecatedRouteProps: true,
        },
      ],
    },
    {
      path: '/onboarding/:orgId/',
      redirectTo: '/onboarding/:orgId/welcome/',
    },
    {
      path: '/onboarding/:orgId/:step/',
      component: withDomainRedirect(errorHandler(OrganizationContainer)),
      deprecatedRouteProps: true,
      children: [
        {
          index: true,
          component: make(() => import('sentry/views/onboarding')),
          deprecatedRouteProps: true,
        },
      ],
    },
    {
      path: '/stories/:storyType?/:storySlug?/',
      component: make(() => import('sentry/stories/view/index')),
      withOrgPath: true,
    },
  ];
  const rootRoutes: SentryRouteObject = {
    component: errorHandler(AppBodyContent),
    children: rootChildren,
    deprecatedRouteProps: true,
  };

  const accountSettingsChildren: SentryRouteObject[] = [
    {
      index: true,
      redirectTo: 'details/',
    },
    {
      path: 'details/',
      name: t('Details'),
      component: make(() => import('sentry/views/settings/account/accountDetails')),
    },
    {
      path: 'notifications/',
      name: t('Notifications'),
      children: [
        {
          index: true,
          component: make(
            () =>
              import(
                'sentry/views/settings/account/notifications/notificationSettingsController'
              )
          ),
          deprecatedRouteProps: true,
        },
        {
          path: ':fineTuneType/',
          name: t('Fine Tune Alerts'),
          component: make(
            () =>
              import(
                'sentry/views/settings/account/accountNotificationFineTuningController'
              )
          ),
          deprecatedRouteProps: true,
        },
      ],
    },
    {
      path: 'emails/',
      name: t('Emails'),
      component: make(() => import('sentry/views/settings/account/accountEmails')),
    },
    {
      path: 'authorizations/',
      component: make(
        () => import('sentry/views/settings/account/accountAuthorizations')
      ),
    },
    {
      path: 'security/',
      name: t('Security'),
      children: [
        {
          component: make(
            () =>
              import(
                'sentry/views/settings/account/accountSecurity/accountSecurityWrapper'
              )
          ),
          deprecatedRouteProps: true,
          children: [
            {
              index: true,
              component: make(
                () => import('sentry/views/settings/account/accountSecurity')
              ),
              deprecatedRouteProps: true,
            },
            {
              path: 'session-history/',
              name: t('Session History'),
              component: make(
                () =>
                  import('sentry/views/settings/account/accountSecurity/sessionHistory')
              ),
              deprecatedRouteProps: true,
            },
            {
              path: 'mfa/:authId/',
              name: t('Details'),
              component: make(
                () =>
                  import(
                    'sentry/views/settings/account/accountSecurity/accountSecurityDetails'
                  )
              ),
              deprecatedRouteProps: true,
            },
          ],
        },
        {
          path: 'mfa/:authId/enroll/',
          name: t('Enroll'),
          component: make(
            () =>
              import(
                'sentry/views/settings/account/accountSecurity/accountSecurityEnroll'
              )
          ),
        },
      ],
    },
    {
      path: 'subscriptions/',
      name: t('Subscriptions'),
      component: make(() => import('sentry/views/settings/account/accountSubscriptions')),
    },
    {
      path: 'identities/',
      name: t('Identities'),
      component: make(() => import('sentry/views/settings/account/accountIdentities')),
    },
    {
      path: 'api/',
      name: t('API'),
      children: [
        {
          index: true,
          redirectTo: 'auth-tokens/',
        },
        {
          path: 'auth-tokens/',
          name: t('Personal Tokens'),
          children: [
            {
              index: true,
              component: make(() => import('sentry/views/settings/account/apiTokens')),
            },
            {
              path: 'new-token/',
              name: t('Create Personal Token'),
              component: make(() => import('sentry/views/settings/account/apiNewToken')),
            },
            {
              path: ':tokenId/',
              name: t('Edit Personal Token'),
              component: make(
                () => import('sentry/views/settings/account/apiTokenDetails')
              ),
              deprecatedRouteProps: true,
            },
          ],
        },
        {
          path: 'applications/',
          name: t('Applications'),
          children: [
            {
              index: true,
              component: make(
                () => import('sentry/views/settings/account/apiApplications')
              ),
              deprecatedRouteProps: true,
            },
            {
              path: ':appId/',
              name: t('Details'),
              component: make(
                () => import('sentry/views/settings/account/apiApplications/details')
              ),
              deprecatedRouteProps: true,
            },
          ],
        },
      ],
    },
    {
      path: 'close-account/',
      name: t('Close Account'),
      component: make(() => import('sentry/views/settings/account/accountClose')),
    },
  ];
  const accountSettingsRoutes: SentryRouteObject = {
    path: 'account/',
    name: t('Account'),
    component: make(() => import('sentry/views/settings/account/accountSettingsLayout')),
    children: accountSettingsChildren,
    deprecatedRouteProps: true,
  };

  const projectSettingsChildren: SentryRouteObject[] = [
    {
      index: true,
      name: t('General'),
      component: make(() => import('sentry/views/settings/projectGeneralSettings')),
    },
    {
      path: 'install/',
      redirectTo: '/projects/:projectId/getting-started/',
    },
    {
      path: 'teams/',
      name: t('Teams'),
      component: make(() => import('sentry/views/settings/project/projectTeams')),
      deprecatedRouteProps: true,
    },
    {
      path: 'alerts/',
      name: t('Alerts'),
      component: make(() => import('sentry/views/settings/projectAlerts')),
      deprecatedRouteProps: true,
      children: [
        {
          index: true,
          component: make(() => import('sentry/views/settings/projectAlerts/settings')),
          deprecatedRouteProps: true,
        },
        {
          path: 'new/',
          redirectTo: '/organizations/:orgId/alerts/:projectId/new/',
        },
        {
          path: 'rules/',
          redirectTo: '/organizations/:orgId/alerts/rules/',
        },
        {
          path: 'rules/new/',
          redirectTo: '/organizations/:orgId/alerts/:projectId/new/',
        },
        {
          path: 'metric-rules/new/',
          redirectTo: '/organizations/:orgId/alerts/:projectId/new/',
        },
        {
          path: 'rules/:ruleId/',
          redirectTo: '/organizations/:orgId/alerts/rules/:projectId/:ruleId/',
        },
        {
          path: 'metric-rules/:ruleId/',
          redirectTo: '/organizations/:orgId/alerts/metric-rules/:projectId/:ruleId/',
        },
      ],
    },
    {
      path: 'environments/',
      name: t('Environments'),
      component: make(() => import('sentry/views/settings/project/projectEnvironments')),
      deprecatedRouteProps: true,
      children: [
        {
          index: true,
        },
        {
          path: 'hidden/',
        },
      ],
    },
    {
      path: 'tags/',
      name: t('Tags & Context'),
      component: make(() => import('sentry/views/settings/projectTags')),
      deprecatedRouteProps: true,
    },
    {
      path: 'issue-tracking/',
      redirectTo: '/settings/:orgId/:projectId/plugins/',
    },
    {
      path: 'release-tracking/',
      name: t('Release Tracking'),
      component: make(
        () => import('sentry/views/settings/project/projectReleaseTracking')
      ),
      deprecatedRouteProps: true,
    },
    {
      path: 'ownership/',
      name: t('Ownership Rules'),
      component: make(() => import('sentry/views/settings/project/projectOwnership')),
      deprecatedRouteProps: true,
    },
    {
      path: 'data-forwarding/',
      name: t('Data Forwarding'),
      component: make(() => import('sentry/views/settings/projectDataForwarding')),
      deprecatedRouteProps: true,
    },
    {
      path: 'seer/',
      name: t('Seer'),
      component: make(() => import('sentry/views/settings/projectSeer/index')),
      deprecatedRouteProps: true,
    },
    {
      path: 'user-feedback/',
      name: t('User Feedback'),
      component: make(() => import('sentry/views/settings/projectUserFeedback')),
      deprecatedRouteProps: true,
    },
    {
      path: 'security-and-privacy/',
      name: t('Security & Privacy'),
      children: [
        {
          index: true,
          component: make(
            () => import('sentry/views/settings/projectSecurityAndPrivacy')
          ),
          deprecatedRouteProps: true,
        },
        {
          path: 'advanced-data-scrubbing/:scrubbingId/',
          component: make(
            () => import('sentry/views/settings/projectSecurityAndPrivacy')
          ),
          deprecatedRouteProps: true,
        },
      ],
    },
    {
      path: 'debug-symbols/',
      name: t('Debug Information Files'),
      component: make(() => import('sentry/views/settings/projectDebugFiles')),
      deprecatedRouteProps: true,
    },
    {
      path: 'proguard/',
      name: t('ProGuard Mappings'),
      component: make(() => import('sentry/views/settings/projectProguard')),
      deprecatedRouteProps: true,
    },
    {
      path: 'performance/',
      name: t('Performance'),
      component: make(() => import('sentry/views/settings/projectPerformance')),
      deprecatedRouteProps: true,
    },
    {
      path: 'playstation/',
      name: t('PlayStation'),
      component: make(() => import('sentry/views/settings/project/tempest')),
      deprecatedRouteProps: true,
    },
    {
      path: 'replays/',
      name: t('Replays'),
      component: make(() => import('sentry/views/settings/project/projectReplays')),
      deprecatedRouteProps: true,
    },
    {
      path: 'toolbar/',
      name: t('Developer Toolbar'),
      component: make(() => import('sentry/views/settings/project/projectToolbar')),
      deprecatedRouteProps: true,
    },
    {
      path: 'source-maps/',
      name: t('Source Maps'),
      children: [
        {
          index: true,
          component: make(() => import('sentry/views/settings/projectSourceMaps')),
          deprecatedRouteProps: true,
        },
        {
          path: ':bundleId/',
          name: t('Source Map Uploads'),
          component: make(() => import('sentry/views/settings/projectSourceMaps')),
          deprecatedRouteProps: true,
        },
        {
          path: 'source-maps/artifact-bundles/',
          redirectTo: 'source-maps/',
        },
        {
          path: 'source-maps/release-bundles/',
          redirectTo: 'source-maps/',
        },
      ],
    },
    {
      path: 'filters/',
      name: t('Inbound Filters'),
      component: make(() => import('sentry/views/settings/project/projectFilters')),
      deprecatedRouteProps: true,
      children: [
        {
          index: true,
          redirectTo: 'data-filters/',
        },
        {
          path: ':filterType/',
        },
      ],
    },
    {
      path: 'dynamic-sampling/',
      redirectTo: 'performance/',
    },
    {
      path: 'issue-grouping/',
      name: t('Issue Grouping'),
      component: make(() => import('sentry/views/settings/projectIssueGrouping')),
      deprecatedRouteProps: true,
    },
    {
      path: 'hooks/',
      name: t('Service Hooks'),
      component: make(() => import('sentry/views/settings/project/projectServiceHooks')),
    },
    {
      path: 'hooks/new/',
      name: t('Create Service Hook'),
      component: make(
        () => import('sentry/views/settings/project/projectCreateServiceHook')
      ),
      deprecatedRouteProps: true,
    },
    {
      path: 'hooks/:hookId/',
      name: t('Service Hook Details'),
      component: make(
        () => import('sentry/views/settings/project/projectServiceHookDetails')
      ),
    },
    {
      path: 'keys/',
      name: t('Client Keys'),
      children: [
        {
          index: true,
          component: make(() => import('sentry/views/settings/project/projectKeys/list')),
          deprecatedRouteProps: true,
        },
        {
          path: ':keyId/',
          name: t('Details'),
          component: make(
            () => import('sentry/views/settings/project/projectKeys/details')
          ),
          deprecatedRouteProps: true,
        },
      ],
    },
    {
      path: 'loader-script/',
      name: t('Loader Script'),
      component: make(() => import('sentry/views/settings/project/loaderScript')),
      deprecatedRouteProps: true,
    },
    {
      path: 'csp/',
      redirectTo: '/settings/:orgId/projects/:projectId/security-headers/csp/',
    },
    {
      path: 'security-headers/',
      name: t('Security Headers'),
      children: [
        {
          index: true,
          component: make(() => import('sentry/views/settings/projectSecurityHeaders')),
        },
        {
          path: 'csp/',
          name: t('Content Security Policy'),
          component: make(
            () => import('sentry/views/settings/projectSecurityHeaders/csp')
          ),
        },
        {
          path: 'expect-ct/',
          name: t('Certificate Transparency'),
          component: make(
            () => import('sentry/views/settings/projectSecurityHeaders/expectCt')
          ),
        },
        {
          path: 'hpkp/',
          name: t('HPKP'),
          component: make(
            () => import('sentry/views/settings/projectSecurityHeaders/hpkp')
          ),
        },
      ],
    },
    {
      path: 'plugins/',
      name: t('Legacy Integrations'),
      children: [
        {
          index: true,
          component: make(() => import('sentry/views/settings/projectPlugins')),
          deprecatedRouteProps: true,
        },
        {
          path: ':pluginId/',
          name: t('Integration Details'),
          component: make(() => import('sentry/views/settings/projectPlugins/details')),
          deprecatedRouteProps: true,
        },
      ],
    },
  ];
  const projectSettingsRoutes: SentryRouteObject = {
    path: 'projects/:projectId/',
    name: t('Project'),
    component: make(() => import('sentry/views/settings/project/projectSettingsLayout')),
    children: projectSettingsChildren,
    deprecatedRouteProps: true,
  };

  const statsChildren: SentryRouteObject[] = [
    {
      index: true,
      component: make(() => import('sentry/views/organizationStats')),
      deprecatedRouteProps: true,
    },
    {
      component: make(() => import('sentry/views/organizationStats/teamInsights')),
      deprecatedRouteProps: true,
      children: [
        {
          path: 'issues/',
          component: make(
            () => import('sentry/views/organizationStats/teamInsights/issues')
          ),
          deprecatedRouteProps: true,
        },
        {
          path: 'health/',
          component: make(
            () => import('sentry/views/organizationStats/teamInsights/health')
          ),
          deprecatedRouteProps: true,
        },
      ],
    },
  ];
  const statsRoutes: SentryRouteObject = {
    children: [
      {
        path: '/stats/',
        withOrgPath: true,
        component: OrganizationStatsWrapper,
        children: statsChildren,
        deprecatedRouteProps: true,
      },
      {
        path: '/organizations/:orgId/stats/team/',
        redirectTo: '/organizations/:orgId/stats/issues/',
      },
    ],
  };

  const orgSettingsChildren: SentryRouteObject[] = [
    routeHook('routes:settings'),
    {
      index: true,
      name: t('General'),
      component: make(() => import('sentry/views/settings/organizationGeneralSettings')),
    },
    {
      path: 'organization/',
      name: t('General'),
      component: make(() => import('sentry/views/settings/organizationGeneralSettings')),
    },
    {
      path: 'projects/',
      name: t('Projects'),
      component: make(() => import('sentry/views/settings/organizationProjects')),
    },
    {
      path: 'api-keys/',
      name: t('API Key'),
      children: [
        {
          index: true,
          component: make(() => import('sentry/views/settings/organizationApiKeys')),
        },
        {
          path: ':apiKey/',
          name: t('Details'),
          component: make(
            () =>
              import(
                'sentry/views/settings/organizationApiKeys/organizationApiKeyDetails'
              )
          ),
        },
      ],
    },
    {
      path: 'audit-log/',
      name: t('Audit Log'),
      component: make(() => import('sentry/views/settings/organizationAuditLog')),
      deprecatedRouteProps: true,
    },
    {
      path: 'auth/',
      name: t('Auth Providers'),
      component: make(() => import('sentry/views/settings/organizationAuth')),
    },
    {
      path: 'members/requests',
      redirectTo: '../members/',
    },
    {
      path: 'members/',
      name: t('Members'),
      children: [
        {
          index: true,
          component: make(
            () =>
              import('sentry/views/settings/organizationMembers/organizationMembersList')
          ),
        },
        {
          path: ':memberId/',
          name: t('Details'),
          component: make(
            () =>
              import('sentry/views/settings/organizationMembers/organizationMemberDetail')
          ),
        },
      ],
    },
    {
<<<<<<< HEAD
=======
      path: 'rate-limits/',
      name: t('Rate Limits'),
      component: make(() => import('sentry/views/settings/organizationRateLimits')),
      deprecatedRouteProps: true,
    },
    {
>>>>>>> 6540b68d
      path: 'relay/',
      name: t('Relay'),
      component: make(() => import('sentry/views/settings/organizationRelay')),
    },
    {
      path: 'repos/',
      name: t('Repositories'),
      component: make(() => import('sentry/views/settings/organizationRepositories')),
    },
    {
      path: 'settings/',
      component: make(() => import('sentry/views/settings/organizationGeneralSettings')),
    },
    {
      path: 'security-and-privacy/',
      name: t('Security & Privacy'),
      children: [
        {
          index: true,
          component: make(
            () => import('sentry/views/settings/organizationSecurityAndPrivacy')
          ),
        },
        {
          path: 'advanced-data-scrubbing/:scrubbingId/',
          component: make(
            () => import('sentry/views/settings/organizationSecurityAndPrivacy')
          ),
        },
      ],
    },
    {
      path: 'teams/',
      name: t('Teams'),
      children: [
        {
          index: true,
          component: make(() => import('sentry/views/settings/organizationTeams')),
          deprecatedRouteProps: true,
        },
        {
          path: ':teamId/',
          name: t('Team'),
          component: make(
            () => import('sentry/views/settings/organizationTeams/teamDetails')
          ),
          deprecatedRouteProps: true,
          children: [
            {
              index: true,
              redirectTo: 'members/',
            },
            {
              path: 'members/',
              name: t('Members'),
              component: make(
                () => import('sentry/views/settings/organizationTeams/teamMembers')
              ),
              deprecatedRouteProps: true,
            },
            {
              path: 'notifications/',
              name: t('Notifications'),
              component: make(
                () => import('sentry/views/settings/organizationTeams/teamNotifications')
              ),
            },
            {
              path: 'projects/',
              name: t('Projects'),
              component: make(
                () => import('sentry/views/settings/organizationTeams/teamProjects')
              ),
              deprecatedRouteProps: true,
            },
            {
              path: 'settings/',
              name: t('Settings'),
              component: make(
                () => import('sentry/views/settings/organizationTeams/teamSettings')
              ),
              deprecatedRouteProps: true,
            },
          ],
        },
      ],
    },
    {
      path: 'plugins/',
      redirectTo: 'integrations/',
    },
    {
      path: 'plugins/',
      name: t('Integrations'),
      children: [
        {
          path: ':integrationSlug/',
          name: t('Integration Details'),
          component: make(
            () =>
              import('sentry/views/settings/organizationIntegrations/pluginDetailedView')
          ),
        },
      ],
    },
    {
      path: 'sentry-apps/',
      redirectTo: 'integrations/',
    },
    {
      path: 'sentry-apps/',
      name: t('Integrations'),
      children: [
        {
          path: ':integrationSlug',
          name: t('Details'),
          component: make(
            () =>
              import(
                'sentry/views/settings/organizationIntegrations/sentryAppDetailedView'
              )
          ),
        },
      ],
    },
    {
      path: 'document-integrations/',
      redirectTo: 'integrations/',
    },
    {
      path: 'document-integrations/',
      name: t('Integrations'),
      children: [
        {
          path: ':integrationSlug',
          name: t('Details'),
          component: make(
            () =>
              import(
                'sentry/views/settings/organizationIntegrations/docIntegrationDetailedView'
              )
          ),
        },
      ],
    },
    {
      path: 'integrations/',
      name: t('Integrations'),
      children: [
        {
          index: true,
          component: make(
            () =>
              import(
                'sentry/views/settings/organizationIntegrations/integrationListDirectory'
              )
          ),
        },
        {
          path: ':integrationSlug',
          name: t('Integration Details'),
          component: make(
            () =>
              import(
                'sentry/views/settings/organizationIntegrations/integrationDetailedView'
              )
          ),
        },
        {
          path: ':providerKey/:integrationId/',
          name: t('Configure Integration'),
          component: make(
            () =>
              import(
                'sentry/views/settings/organizationIntegrations/configureIntegration'
              )
          ),
          deprecatedRouteProps: true,
        },
      ],
    },
    {
      path: 'developer-settings/',
      name: t('Custom Integrations'),
      children: [
        {
          index: true,
          component: make(
            () => import('sentry/views/settings/organizationDeveloperSettings')
          ),
        },
        {
          path: 'new-public/',
          name: t('Create Integration'),
          component: make(
            () =>
              import(
                'sentry/views/settings/organizationDeveloperSettings/sentryApplicationDetails'
              )
          ),
          deprecatedRouteProps: true,
        },
        {
          path: 'new-internal/',
          name: t('Create Integration'),
          component: make(
            () =>
              import(
                'sentry/views/settings/organizationDeveloperSettings/sentryApplicationDetails'
              )
          ),
          deprecatedRouteProps: true,
        },
        {
          path: ':appSlug/',
          name: t('Edit Integration'),
          component: make(
            () =>
              import(
                'sentry/views/settings/organizationDeveloperSettings/sentryApplicationDetails'
              )
          ),
          deprecatedRouteProps: true,
        },
        {
          path: ':appSlug/dashboard/',
          name: t('Integration Dashboard'),
          component: make(
            () =>
              import(
                'sentry/views/settings/organizationDeveloperSettings/sentryApplicationDashboard'
              )
          ),
        },
      ],
    },
    {
      path: 'auth-tokens/',
      name: t('Organization Tokens'),
      children: [
        {
          index: true,
          component: make(() => import('sentry/views/settings/organizationAuthTokens')),
        },
        {
          path: 'new-token/',
          name: t('Create New Organization Token'),
          component: make(
            () => import('sentry/views/settings/organizationAuthTokens/newAuthToken')
          ),
        },
        {
          path: ':tokenId/',
          name: t('Edit Organization Token'),
          component: make(
            () => import('sentry/views/settings/organizationAuthTokens/authTokenDetails')
          ),
          deprecatedRouteProps: true,
        },
      ],
    },
    {
      path: 'early-features/',
      name: t('Early Features'),
      component: make(() => import('sentry/views/settings/earlyFeatures')),
      deprecatedRouteProps: true,
    },
    {
      path: 'dynamic-sampling/',
      name: t('Dynamic Sampling'),
      component: make(() => import('sentry/views/settings/dynamicSampling')),
    },
    {
      path: 'feature-flags/',
      name: t('Feature Flags'),
      children: [
        {
          index: true,
          component: make(() => import('sentry/views/settings/featureFlags')),
        },
        {
          path: 'change-tracking/',
          name: t('Change Tracking'),
          children: [
            {
              index: true,
              component: make(
                () => import('sentry/views/settings/featureFlags/changeTracking')
              ),
            },
            {
              path: 'new-provider/',
              name: t('Add New Provider'),
              component: make(
                () =>
                  import(
                    'sentry/views/settings/featureFlags/changeTracking/organizationFeatureFlagsNewSecret'
                  )
              ),
            },
          ],
        },
      ],
    },
    {
      path: 'seer/',
      name: t('Seer Automation'),
      children: [
        {
          index: true,
          component: make(() => import('getsentry/views/seerAutomation')),
        },
        {
          path: 'onboarding/',
          name: t('Configure Seer for All Projects'),
          component: make(() => import('getsentry/views/seerAutomation/onboarding')),
        },
      ],
    },
    {
      path: 'stats/',
      name: t('Stats'),
      children: statsChildren,
    },
  ];
  const orgSettingsRoutes: SentryRouteObject = {
    component: make(
      () => import('sentry/views/settings/organization/organizationSettingsLayout')
    ),
    children: orgSettingsChildren,
    deprecatedRouteProps: true,
  };

  const legacySettingsRedirects: SentryRouteObject = {
    children: [
      {
        path: ':projectId/',
        redirectTo: 'projects/:projectId/',
      },
      {
        path: ':projectId/alerts/',
        redirectTo: 'projects/:projectId/alerts/',
      },
      {
        path: ':projectId/alerts/rules/',
        redirectTo: 'projects/:projectId/alerts/rules/',
      },
      {
        path: ':projectId/alerts/rules/:ruleId/',
        redirectTo: 'projects/:projectId/alerts/rules/:ruleId/',
      },
    ],
  };

  const settingsRoutes: SentryRouteObject = {
    path: '/settings/',
    name: t('Settings'),
    component: SettingsWrapper,
    children: [
      {
        index: true,
        component: make(() => import('sentry/views/settings/settingsIndex')),
        deprecatedRouteProps: true,
      },
      accountSettingsRoutes,
      {
        name: t('Organization'),
        component: withDomainRequired(NoOp),
        customerDomainOnlyRoute: true,
        children: [orgSettingsRoutes, projectSettingsRoutes],
        deprecatedRouteProps: true,
      },
      {
        path: ':orgId/',
        name: t('Organization'),
        component: withDomainRedirect(NoOp),
        children: [orgSettingsRoutes, projectSettingsRoutes, legacySettingsRedirects],
        deprecatedRouteProps: true,
      },
    ],
    deprecatedRouteProps: true,
  };

  const projectsChildren: SentryRouteObject[] = [
    {
      index: true,
      component: make(() => import('sentry/views/projectsDashboard')),
    },
    {
      path: 'new/',
      component: make(() => import('sentry/views/projectInstall/newProject')),
    },
    {
      path: ':projectId/',
      component: make(() => import('sentry/views/projectDetail')),
      deprecatedRouteProps: true,
    },
    {
      path: ':projectId/events/:eventId/',
      component: errorHandler(ProjectEventRedirect),
      deprecatedRouteProps: true,
    },
    {
      path: ':projectId/getting-started/',
      component: make(() => import('sentry/views/projectInstall/gettingStarted')),
      deprecatedRouteProps: true,
    },
  ];
  const projectsRoutes: SentryRouteObject = {
    path: '/projects/',
    component: make(() => import('sentry/views/projects/')),
    withOrgPath: true,
    children: projectsChildren,
    deprecatedRouteProps: true,
  };

  const traceView: SentryRouteObject = {
    path: 'trace/:traceSlug/',
    component: make(() => import('sentry/views/performance/traceDetails')),
    deprecatedRouteProps: true,
  };

  const dashboardChildren: SentryRouteObject[] = [
    {
      path: '/dashboards/',
      component: withDomainRequired(make(() => import('sentry/views/dashboards'))),
      customerDomainOnlyRoute: true,
      children: [
        {
          index: true,
          component: make(() => import('sentry/views/dashboards/manage')),
        },
        traceView,
      ],
      deprecatedRouteProps: true,
    },
    {
      path: '/organizations/:orgId/dashboards/',
      component: withDomainRedirect(make(() => import('sentry/views/dashboards'))),
      children: [
        {
          index: true,
          component: make(() => import('sentry/views/dashboards/manage')),
        },
      ],
      deprecatedRouteProps: true,
    },
    {
      path: '/dashboards/new/',
      component: make(() => import('sentry/views/dashboards/create')),
      deprecatedRouteProps: true,
      withOrgPath: true,
      children: [
        // new widget builder routes
        {
          path: 'widget-builder/widget/:widgetIndex/edit/',
          component: make(() => import('sentry/views/dashboards/view')),
          deprecatedRouteProps: true,
        },
        {
          path: 'widget-builder/widget/new/',
          component: make(() => import('sentry/views/dashboards/view')),
          deprecatedRouteProps: true,
        },
        // old widget builder routes
        {
          path: 'widget/:widgetIndex/edit/',
          component: make(() => import('sentry/views/dashboards/widgetBuilder')),
          deprecatedRouteProps: true,
        },
        {
          path: 'widget/new/',
          component: make(() => import('sentry/views/dashboards/widgetBuilder')),
          deprecatedRouteProps: true,
        },
      ],
    },
    {
      path: '/dashboards/new/:templateId',
      component: make(() => import('sentry/views/dashboards/create')),
      deprecatedRouteProps: true,
      withOrgPath: true,
      children: [
        {
          path: 'widget/:widgetId/',
          component: make(() => import('sentry/views/dashboards/create')),
          deprecatedRouteProps: true,
        },
      ],
    },
    {
      path: '/organizations/:orgId/dashboards/:dashboardId/',
      redirectTo: '/organizations/:orgId/dashboard/:dashboardId/',
    },
    {
      path: '/dashboards/:dashboardId/',
      redirectTo: '/dashboard/:dashboardId/',
      customerDomainOnlyRoute: true,
    },
    {
      path: '/dashboard/:dashboardId/',
      component: make(() => import('sentry/views/dashboards/view')),
      deprecatedRouteProps: true,
      withOrgPath: true,
      children: [
        {
          path: 'widget-builder/widget/:widgetIndex/edit/',
          component: make(() => import('sentry/views/dashboards/view')),
          deprecatedRouteProps: true,
        },
        {
          path: 'widget-builder/widget/new/',
          component: make(() => import('sentry/views/dashboards/view')),
          deprecatedRouteProps: true,
        },
        {
          path: 'widget/:widgetIndex/edit/',
          component: make(() => import('sentry/views/dashboards/widgetBuilder')),
          deprecatedRouteProps: true,
        },
        {
          path: 'widget/new/',
          component: make(() => import('sentry/views/dashboards/widgetBuilder')),
          deprecatedRouteProps: true,
        },
        {
          path: 'widget/:widgetId/',
          component: make(() => import('sentry/views/dashboards/view')),
          deprecatedRouteProps: true,
        },
      ],
    },
  ];
  const dashboardRoutes: SentryRouteObject = {
    children: dashboardChildren,
  };

  const alertChildRoutes = (forCustomerDomain: boolean): SentryRouteObject[] => [
    {
      index: true,
      component: make(() => import('sentry/views/alerts/list/incidents')),
      deprecatedRouteProps: true,
    },
    {
      path: 'rules/',
      children: [
        {
          index: true,
          component: make(() => import('sentry/views/alerts/list/rules/alertRulesList')),
          deprecatedRouteProps: true,
        },
        {
          path: 'details/:ruleId/',
          component: make(() => import('sentry/views/alerts/rules/metric/details')),
          deprecatedRouteProps: true,
        },
        {
          path: ':projectId/',
          component: make(() => import('sentry/views/alerts/builder/projectProvider')),
          deprecatedRouteProps: true,
          children: [
            {
              index: true,
              redirectTo: forCustomerDomain
                ? '/alerts/rules/'
                : '/organizations/:orgId/alerts/rules/',
            },
            {
              path: ':ruleId/',
              component: make(() => import('sentry/views/alerts/edit')),
              deprecatedRouteProps: true,
            },
          ],
        },
        {
          path: ':projectId/:ruleId/details/',
          children: [
            {
              index: true,
              component: make(
                () => import('sentry/views/alerts/rules/issue/details/ruleDetails')
              ),
              deprecatedRouteProps: true,
            },
          ],
        },
        {
          path: 'uptime/',
          component: make(() => import('sentry/views/alerts/rules/uptime')),
          deprecatedRouteProps: true,
          children: [
            {
              path: ':projectId/:uptimeRuleId/details/',
              component: make(() => import('sentry/views/alerts/rules/uptime/details')),
              deprecatedRouteProps: true,
            },
            {
              path: 'existing-or-create/',
              component: make(
                () => import('sentry/views/alerts/rules/uptime/existingOrCreate')
              ),
              deprecatedRouteProps: true,
            },
          ],
        },
        {
          path: 'crons/',
          component: make(() => import('sentry/views/alerts/rules/crons')),
          deprecatedRouteProps: true,
          children: [
            {
              path: ':projectId/:monitorSlug/details/',
              component: make(() => import('sentry/views/alerts/rules/crons/details')),
              deprecatedRouteProps: true,
            },
          ],
        },
      ],
    },
    {
      path: 'metric-rules/',
      children: [
        {
          index: true,
          redirectTo: forCustomerDomain
            ? '/alerts/rules/'
            : '/organizations/:orgId/alerts/rules/',
        },
        {
          path: ':projectId/',
          component: make(() => import('sentry/views/alerts/builder/projectProvider')),
          deprecatedRouteProps: true,
          children: [
            {
              index: true,
              redirectTo: forCustomerDomain
                ? '/alerts/rules/'
                : '/organizations/:orgId/alerts/rules/',
            },
            {
              path: ':ruleId/',
              component: make(() => import('sentry/views/alerts/edit')),
              deprecatedRouteProps: true,
            },
          ],
        },
      ],
    },
    {
      path: 'uptime-rules/',
      children: [
        {
          path: ':projectId/',
          component: make(() => import('sentry/views/alerts/builder/projectProvider')),
          deprecatedRouteProps: true,
          children: [
            {
              path: ':ruleId/',
              component: make(() => import('sentry/views/alerts/edit')),
              deprecatedRouteProps: true,
            },
          ],
        },
      ],
    },
    {
      path: 'crons-rules/',
      children: [
        {
          path: ':projectId/',
          component: make(() => import('sentry/views/alerts/builder/projectProvider')),
          deprecatedRouteProps: true,
          children: [
            {
              path: ':monitorSlug/',
              component: make(() => import('sentry/views/alerts/edit')),
              deprecatedRouteProps: true,
            },
          ],
        },
      ],
    },
    {
      path: 'wizard/',
      component: make(() => import('sentry/views/alerts/builder/projectProvider')),
      children: [
        {
          index: true,
          component: make(() => import('sentry/views/alerts/wizard')),
          deprecatedRouteProps: true,
        },
      ],
      deprecatedRouteProps: true,
    },
    {
      path: 'new/',
      component: make(() => import('sentry/views/alerts/builder/projectProvider')),
      deprecatedRouteProps: true,
      children: [
        {
          index: true,
          redirectTo: forCustomerDomain
            ? '/alerts/wizard/'
            : '/organizations/:orgId/alerts/wizard/',
        },
        {
          path: ':alertType/',
          component: make(() => import('sentry/views/alerts/create')),
          deprecatedRouteProps: true,
        },
      ],
    },
    {
      path: ':alertId/',
      component: make(() => import('sentry/views/alerts/incidentRedirect')),
      deprecatedRouteProps: true,
    },
    {
      path: ':projectId/',
      component: make(() => import('sentry/views/alerts/builder/projectProvider')),
      deprecatedRouteProps: true,
      children: [
        {
          path: 'new/',
          component: make(() => import('sentry/views/alerts/create')),
          deprecatedRouteProps: true,
        },
        {
          path: 'wizard/',
          component: make(() => import('sentry/views/alerts/wizard')),
          deprecatedRouteProps: true,
        },
      ],
    },
  ];
  const alertRoutes: SentryRouteObject = {
    children: [
      {
        path: '/alerts/',
        component: withDomainRequired(make(() => import('sentry/views/alerts'))),
        customerDomainOnlyRoute: true,
        children: alertChildRoutes(true),
        deprecatedRouteProps: true,
      },
      {
        path: '/organizations/:orgId/alerts/',
        component: withDomainRedirect(make(() => import('sentry/views/alerts'))),
        children: alertChildRoutes(false),
        deprecatedRouteProps: true,
      },
    ],
  };

  const replayChildren: SentryRouteObject[] = [
    {
      index: true,
      component: make(() => import('sentry/views/replays/list')),
    },
    {
      path: 'selectors/',
      component: make(
        () => import('sentry/views/replays/deadRageClick/deadRageClickList')
      ),
    },
    {
      path: ':replaySlug/',
      component: make(() => import('sentry/views/replays/details')),
      deprecatedRouteProps: true,
    },
  ];
  const replayRoutes: SentryRouteObject = {
    path: '/replays/',
    component: make(() => import('sentry/views/replays/index')),
    withOrgPath: true,
    children: replayChildren,
    deprecatedRouteProps: true,
  };

  const releaseChildren: SentryRouteObject[] = [
    {
      index: true,
      component: make(() => import('sentry/views/releases/list')),
    },
    {
      path: ':release/',
      component: make(() => import('sentry/views/releases/detail')),
      deprecatedRouteProps: true,
      children: [
        {
          index: true,
          component: make(() => import('sentry/views/releases/detail/overview')),
        },
        {
          path: 'commits/',
          component: make(
            () => import('sentry/views/releases/detail/commitsAndFiles/commits')
          ),
        },
        {
          path: 'files-changed/',
          component: make(
            () => import('sentry/views/releases/detail/commitsAndFiles/filesChanged')
          ),
        },
      ],
    },
  ];
  const releasesRoutes: SentryRouteObject = {
    children: [
      {
        path: '/releases/',
        component: make(() => import('sentry/views/releases/index')),
        withOrgPath: true,
        children: releaseChildren,
        deprecatedRouteProps: true,
      },
      {
        path: '/releases/new-events/',
        redirectTo: '/organizations/:orgId/releases/:release/',
      },
      {
        path: '/releases/all-events/',
        redirectTo: '/organizations/:orgId/releases/:release/',
      },
    ],
  };

  const discoverChildren: SentryRouteObject[] = [
    {
      index: true,
      redirectTo: 'queries/',
    },
    {
      path: 'homepage/',
      component: make(() => import('sentry/views/discover/homepage')),
      deprecatedRouteProps: true,
    },
    traceView,
    {
      path: 'queries/',
      component: make(() => import('sentry/views/discover/landing')),
    },
    {
      path: 'results/',
      component: make(() => import('sentry/views/discover/results')),
      deprecatedRouteProps: true,
    },
    {
      path: ':eventSlug/',
      component: make(() => import('sentry/views/discover/eventDetails')),
      deprecatedRouteProps: true,
    },
  ];
  const discoverRoutes: SentryRouteObject = {
    path: '/discover/',
    component: make(() => import('sentry/views/discover')),
    withOrgPath: true,
    children: discoverChildren,
    deprecatedRouteProps: true,
  };

  const llmMonitoringRedirects: SentryRouteObject = {
    children: [
      {
        path: '/llm-monitoring/',
        redirectTo: `/${INSIGHTS_BASE_URL}/${MODULE_BASE_URLS[ModuleName.AI]}/`,
        customerDomainOnlyRoute: true,
      },
      {
        path: '/organizations/:orgId/llm-monitoring/',
        redirectTo: `/organizations/:orgId/${INSIGHTS_BASE_URL}/${MODULE_BASE_URLS[ModuleName.AI]}/`,
      },
    ],
  };

  const moduleUrlToModule: Record<string, ModuleName> = Object.fromEntries(
    Object.values(ModuleName).map(name => [MODULE_BASE_URLS[name], name])
  );

  const insightsRedirectObjects: SentryRouteObject[] = Object.values(MODULE_BASE_URLS)
    .map(moduleBaseURL =>
      moduleBaseURL
        ? {
            path: `${moduleBaseURL}/*`,
            redirectTo: `/${DOMAIN_VIEW_BASE_URL}/${getModuleView(moduleUrlToModule[moduleBaseURL]!)}${moduleBaseURL}/:splat`,
          }
        : null
    )
    .filter(route => route !== null);

  const transactionSummaryChildren: SentryRouteObject[] = [
    {
      index: true,
      component: make(
        () => import('sentry/views/performance/transactionSummary/transactionOverview')
      ),
      deprecatedRouteProps: true,
    },
    traceView,
    {
      path: 'replays/',
      component: make(
        () => import('sentry/views/performance/transactionSummary/transactionReplays')
      ),
    },
    {
      path: 'vitals/',
      component: make(
        () => import('sentry/views/performance/transactionSummary/transactionVitals')
      ),
      deprecatedRouteProps: true,
    },
    {
      path: 'tags/',
      component: make(
        () => import('sentry/views/performance/transactionSummary/transactionTags')
      ),
      deprecatedRouteProps: true,
    },
    {
      path: 'events/',
      component: make(
        () => import('sentry/views/performance/transactionSummary/transactionEvents')
      ),
      deprecatedRouteProps: true,
    },
    {
      path: 'profiles/',
      component: make(
        () => import('sentry/views/performance/transactionSummary/transactionProfiles')
      ),
    },
    {
      path: 'spans/',
      children: [
        {
          index: true,
          component: make(
            () => import('sentry/views/performance/transactionSummary/transactionSpans')
          ),
          deprecatedRouteProps: true,
        },
        {
          path: ':spanSlug/',
          component: make(
            () =>
              import(
                'sentry/views/performance/transactionSummary/transactionSpans/spanDetails'
              )
          ),
          deprecatedRouteProps: true,
        },
      ],
    },
  ];

  const moduleRoutes: SentryRouteObject[] = [
    {
      path: `${MODULE_BASE_URLS[ModuleName.HTTP]}/`,
      children: [
        {
          index: true,
          component: make(
            () => import('sentry/views/insights/http/views/httpLandingPage')
          ),
        },
        {
          path: 'domains/',
          component: make(
            () => import('sentry/views/insights/http/views/httpDomainSummaryPage')
          ),
        },
      ],
    },
    {
      path: `${MODULE_BASE_URLS[ModuleName.VITAL]}/`,
      children: [
        {
          index: true,
          component: make(
            () =>
              import('sentry/views/insights/browser/webVitals/views/webVitalsLandingPage')
          ),
        },
        {
          path: 'overview/',
          component: make(
            () => import('sentry/views/insights/browser/webVitals/views/pageOverview')
          ),
        },
      ],
    },
    {
      path: `${MODULE_BASE_URLS[ModuleName.RESOURCE]}/`,
      children: [
        {
          index: true,
          component: make(
            () =>
              import('sentry/views/insights/browser/resources/views/resourcesLandingPage')
          ),
        },
        {
          path: 'spans/span/:groupId/',
          component: make(
            () =>
              import('sentry/views/insights/browser/resources/views/resourceSummaryPage')
          ),
        },
      ],
    },
    {
      path: `${MODULE_BASE_URLS[ModuleName.DB]}/`,
      children: [
        {
          index: true,
          component: make(
            () => import('sentry/views/insights/database/views/databaseLandingPage')
          ),
        },
        {
          path: 'spans/span/:groupId/',
          component: make(
            () => import('sentry/views/insights/database/views/databaseSpanSummaryPage')
          ),
        },
      ],
    },
    {
      path: `${MODULE_BASE_URLS[ModuleName.CACHE]}/`,
      children: [
        {
          index: true,
          component: make(
            () => import('sentry/views/insights/cache/views/cacheLandingPage')
          ),
        },
      ],
    },
    {
      path: `${MODULE_BASE_URLS[ModuleName.QUEUE]}/`,
      children: [
        {
          index: true,
          component: make(
            () => import('sentry/views/insights/queues/views/queuesLandingPage')
          ),
        },
        {
          path: 'destination/',
          component: make(
            () => import('sentry/views/insights/queues/views/destinationSummaryPage')
          ),
        },
      ],
    },
    {
      path: `${MODULE_BASE_URLS[ModuleName.MOBILE_VITALS]}/`,
      children: [
        {
          index: true,
          component: make(
            () => import('sentry/views/insights/mobile/screens/views/screensLandingPage')
          ),
        },
        {
          path: 'details/',
          component: make(
            () => import('sentry/views/insights/mobile/screens/views/screenDetailsPage')
          ),
        },
      ],
    },
    {
      path: `${MODULE_BASE_URLS[ModuleName.AI]}/`,
      children: [
        {
          index: true,
          component: make(
            () =>
              import('sentry/views/insights/llmMonitoring/views/llmMonitoringLandingPage')
          ),
        },
        {
          path: 'pipeline-type/:groupId/',
          component: make(
            () =>
              import('sentry/views/insights/llmMonitoring/views/llmMonitoringDetailsPage')
          ),
          deprecatedRouteProps: true,
        },
      ],
    },
    {
      path: `${MODULE_BASE_URLS[ModuleName.SESSIONS]}/`,
      children: [
        {
          index: true,
          component: make(() => import('sentry/views/insights/sessions/views/overview')),
        },
      ],
    },
    {
      path: `${MODULE_BASE_URLS[ModuleName.AGENTS]}/`,
      children: [
        {
          index: true,
          component: make(
            () => import('sentry/views/insights/agentMonitoring/views/agentsOverviewPage')
          ),
        },
      ],
    },
    {
      path: `${MODULE_BASE_URLS[ModuleName.MCP]}/`,
      children: [
        {
          index: true,
          component: make(() => import('sentry/views/insights/mcp/views/overview')),
        },
      ],
    },
  ];

  const domainViewChildRoutes: SentryRouteObject[] = [
    {
      index: true,
      component: make(() => import('sentry/views/insights/index')),
    },
    {
      path: 'summary/',
      children: transactionSummaryChildren,
    },
    {
      path: `${FRONTEND_LANDING_SUB_PATH}/`,
      children: [
        {
          index: true,
          component: make(
            () => import('sentry/views/insights/pages/frontend/frontendOverviewPage')
          ),
        },
        {
          path: 'summary/',
          children: transactionSummaryChildren,
        },
        traceView,
        ...moduleRoutes,
      ],
    },
    {
      path: `${BACKEND_LANDING_SUB_PATH}/`,
      children: [
        {
          index: true,
          component: make(
            () => import('sentry/views/insights/pages/backend/backendOverviewPage')
          ),
        },
        {
          path: 'summary/',
          children: transactionSummaryChildren,
        },
        traceView,
        ...moduleRoutes,
      ],
    },
    {
      path: `${MOBILE_LANDING_SUB_PATH}/`,
      children: [
        {
          index: true,
          component: make(
            () => import('sentry/views/insights/pages/mobile/mobileOverviewPage')
          ),
        },
        {
          path: 'summary/',
          children: transactionSummaryChildren,
        },
        traceView,
        ...moduleRoutes,
      ],
    },
    {
      path: `${AI_LANDING_SUB_PATH}/`,
      children: [traceView, ...moduleRoutes],
    },
    {
      path: `${AGENTS_LANDING_SUB_PATH}/`,
      children: [
        {
          index: true,
          component: make(() => import('sentry/views/insights/pages/agents/redirect')),
        },
        {
          path: 'summary/',
          children: transactionSummaryChildren,
        },
        traceView,
        ...moduleRoutes,
      ],
    },
    {
      path: 'projects/',
      component: make(() => import('sentry/views/projects/')),
      children: projectsChildren,
      deprecatedRouteProps: true,
    },
    {
      path: `${FRONTEND_LANDING_SUB_PATH}/uptime/`,
      redirectTo: '/insights/uptime/',
    },
    {
      path: `${BACKEND_LANDING_SUB_PATH}/uptime/`,
      redirectTo: '/insights/uptime/',
    },
    {
      path: `${BACKEND_LANDING_SUB_PATH}/crons/`,
      redirectTo: '/insights/crons/',
    },
    {
      path: 'uptime/',
      children: [
        {
          index: true,
          component: make(() => import('sentry/views/insights/uptime/views/overview')),
        },
      ],
    },
    {
      path: 'crons/',
      children: [
        {
          index: true,
          component: make(() => import('sentry/views/insights/crons/views/overview')),
        },
      ],
    },
  ];

  const domainViewRoutes: SentryRouteObject = {
    path: `/${DOMAIN_VIEW_BASE_URL}/`,
    withOrgPath: true,
    children: domainViewChildRoutes,
  };

  const performanceChildren: SentryRouteObject[] = [
    {
      index: true,
      redirectTo: '/insights/frontend/',
    },
    {
      path: 'summary/',
      children: transactionSummaryChildren,
    },
    {
      path: 'vitaldetail/',
      component: make(() => import('sentry/views/performance/vitalDetail')),
      deprecatedRouteProps: true,
    },
    traceView,
    ...insightsRedirectObjects,
    {
      path: 'browser/resources',
      redirectTo: `/${INSIGHTS_BASE_URL}/${MODULE_BASE_URLS[ModuleName.RESOURCE]}/`,
    },
    {
      path: 'browser/assets',
      redirectTo: `/${INSIGHTS_BASE_URL}/${MODULE_BASE_URLS[ModuleName.RESOURCE]}/`,
    },
    {
      path: 'browser/pageloads',
      redirectTo: `/${INSIGHTS_BASE_URL}/${MODULE_BASE_URLS[ModuleName.VITAL]}/`,
    },
    {
      path: ':eventSlug/',
      component: make(() => import('sentry/views/performance/transactionDetails')),
      deprecatedRouteProps: true,
    },
  ];
  const performanceRoutes: SentryRouteObject = {
    path: '/performance/',
    component: make(() => import('sentry/views/performance')),
    withOrgPath: true,
    children: performanceChildren,
    deprecatedRouteProps: true,
  };

  const tracesChildren: SentryRouteObject[] = [
    {
      index: true,
      component: make(() => import('sentry/views/traces/content')),
    },
    traceView,
    {
      path: 'compare/',
      component: make(() => import('sentry/views/explore/multiQueryMode')),
    },
  ];
  const tracesRoutes: SentryRouteObject = {
    path: '/traces/',
    component: make(() => import('sentry/views/traces')),
    withOrgPath: true,
    children: tracesChildren,
    deprecatedRouteProps: true,
  };

  const logsChildren: SentryRouteObject[] = [
    {
      index: true,
      component: make(() => import('sentry/views/explore/logs/content')),
    },
    traceView,
  ];

  const profilingChildren: SentryRouteObject[] = [
    {
      index: true,
      component: make(() => import('sentry/views/profiling/content')),
      deprecatedRouteProps: true,
    },
    {
      path: 'summary/:projectId/',
      component: make(() => import('sentry/views/profiling/profileSummary')),
      deprecatedRouteProps: true,
    },
    {
      path: 'profile/:projectId/differential-flamegraph/',
      component: make(() => import('sentry/views/profiling/differentialFlamegraph')),
    },
    traceView,
    {
      path: 'profile/:projectId/',
      component: make(() => import('sentry/views/profiling/continuousProfileProvider')),
      deprecatedRouteProps: true,
      children: [
        {
          path: 'flamegraph/',
          component: make(
            () => import('sentry/views/profiling/continuousProfileFlamegraph')
          ),
        },
      ],
    },
    {
      path: 'profile/:projectId/:eventId/',
      component: make(() => import('sentry/views/profiling/transactionProfileProvider')),
      deprecatedRouteProps: true,
      children: [
        {
          path: 'flamegraph/',
          component: make(() => import('sentry/views/profiling/profileFlamechart')),
        },
      ],
    },
  ];
  const profilingRoutes: SentryRouteObject = {
    path: '/profiling/',
    component: make(() => import('sentry/views/profiling')),
    withOrgPath: true,
    children: profilingChildren,
    deprecatedRouteProps: true,
  };

  const exploreChildren: SentryRouteObject[] = [
    {
      index: true,
      component: make(() => import('sentry/views/explore/indexRedirect')),
      deprecatedRouteProps: true,
    },
    {
      path: 'profiling/',
      component: make(() => import('sentry/views/profiling')),
      children: profilingChildren,
      deprecatedRouteProps: true,
    },
    {
      path: 'traces/',
      component: make(() => import('sentry/views/traces')),
      children: tracesChildren,
      deprecatedRouteProps: true,
    },
    {
      path: 'replays/',
      component: make(() => import('sentry/views/replays/index')),
      children: replayChildren,
      deprecatedRouteProps: true,
    },
    {
      path: 'discover/',
      component: make(() => import('sentry/views/discover')),
      children: discoverChildren,
      deprecatedRouteProps: true,
    },
    {
      path: 'releases/',
      component: make(() => import('sentry/views/releases/index')),
      children: releaseChildren,
      deprecatedRouteProps: true,
    },
    {
      path: 'logs/',
      component: make(() => import('sentry/views/explore/logs')),
      children: logsChildren,
      deprecatedRouteProps: true,
    },
    {
      path: 'saved-queries/',
      component: make(() => import('sentry/views/explore/savedQueries')),
      deprecatedRouteProps: true,
    },
  ];
  const exploreRoutes: SentryRouteObject = {
    path: '/explore/',
    withOrgPath: true,
    children: exploreChildren,
  };

  // This is a layout route that will render a header for a commit
  const codecovCommitRoutes: SentryRouteObject = {
    path: 'commits/:sha/',
    component: make(() => import('sentry/views/codecov/coverage/commits/commitWrapper')),
    children: [
      {
        index: true,
        component: make(
          () => import('sentry/views/codecov/coverage/commits/commitDetail')
        ),
      },
      {
        path: 'history/',
        component: make(
          () => import('sentry/views/codecov/coverage/commits/commitHistory')
        ),
      },
      {
        path: 'yaml/',
        component: make(() => import('sentry/views/codecov/coverage/commits/commitYaml')),
      },
    ],
  };

  // This is a layout route that will render a header for a pull request
  const codecovPRRoutes: SentryRouteObject = {
    path: 'pulls/:pullId/',
    component: make(() => import('sentry/views/codecov/coverage/pulls/pullWrapper')),
    children: [
      {
        index: true,
        component: make(() => import('sentry/views/codecov/coverage/pulls/pullDetail')),
      },
    ],
  };

  const codecovChildren: SentryRouteObject[] = [
    {
      path: 'coverage/',
      children: [
        // This is a layout route that will render a header for coverage
        {
          component: make(() => import('sentry/views/codecov/coverage/coverageWrapper')),
          children: [
            {
              path: 'file-explorer/',
              component: make(() => import('sentry/views/codecov/coverage/coverage')),
            },
            {
              path: 'commits/',
              component: make(() => import('sentry/views/codecov/coverage/commits')),
            },
            {
              path: 'pulls/',
              component: make(() => import('sentry/views/codecov/coverage/pulls')),
            },
            {
              path: 'coverage-trend/',
              component: make(
                () => import('sentry/views/codecov/coverage/coverageTrend')
              ),
            },
          ],
        },
        // Render coverage onboarding without any layout wrapping
        {
          path: 'new/',
          component: make(() => import('sentry/views/codecov/coverage/onboarding')),
        },
        codecovCommitRoutes,
        codecovPRRoutes,
      ],
    },
    {
      path: 'tests/',
      children: [
        // Render tests page with layout wrapper
        {
          component: make(() => import('sentry/views/codecov/tests/testsWrapper')),
          children: [
            {
              index: true,
              component: make(() => import('sentry/views/codecov/tests/tests')),
            },
          ],
        },
        // Render tests onboarding with layout wrapper
        {
          path: 'new/',
          component: make(() => import('sentry/views/codecov/tests/testsWrapper')),
          children: [
            {
              index: true,
              component: make(() => import('sentry/views/codecov/tests/onboarding')),
            },
          ],
        },
      ],
    },
    {
      path: 'tokens/',
      children: [
        {
          component: make(() => import('sentry/views/codecov/tokens/tokensWrapper')),
          children: [
            {
              index: true,
              component: make(() => import('sentry/views/codecov/tokens/tokens')),
            },
          ],
        },
      ],
    },
  ];
  const codecovRoutes: SentryRouteObject = {
    path: '/codecov/',
    withOrgPath: true,
    component: make(() => import('sentry/views/codecov/index')),
    children: codecovChildren,
    deprecatedRouteProps: true,
  };

  const preprodChildren: SentryRouteObject[] = [
    {
      index: true,
      component: make(() => import('sentry/views/preprod/buildDetails')),
      deprecatedRouteProps: true,
    },
  ];
  const preprodRoutes: SentryRouteObject = {
    path: '/preprod/:projectId/:artifactId/',
    component: make(() => import('sentry/views/preprod/index')),
    withOrgPath: true,
    children: preprodChildren,
    deprecatedRouteProps: true,
  };

  const feedbackV2Children: SentryRouteObject[] = [
    {
      index: true,
      component: make(() => import('sentry/views/feedback/feedbackListPage')),
    },
    traceView,
  ];
  const feedbackv2Routes: SentryRouteObject = {
    path: '/feedback/',
    component: make(() => import('sentry/views/feedback/index')),
    withOrgPath: true,
    children: feedbackV2Children,
    deprecatedRouteProps: true,
  };

  const issueTabs: SentryRouteObject[] = [
    {
      index: true,
      component: make(
        () => import('sentry/views/issueDetails/groupEventDetails/groupEventDetails'),
        <GroupEventDetailsLoading />
      ),
    },
    {
      path: TabPaths[Tab.REPLAYS],
      component: make(() => import('sentry/views/issueDetails/groupReplays')),
    },
    {
      path: TabPaths[Tab.ACTIVITY],
      component: make(() => import('sentry/views/issueDetails/groupActivity')),
    },
    {
      path: TabPaths[Tab.EVENTS],
      component: make(() => import('sentry/views/issueDetails/groupEvents')),
    },
    {
      path: TabPaths[Tab.OPEN_PERIODS],
      component: make(() => import('sentry/views/issueDetails/groupOpenPeriods')),
    },
    {
      path: TabPaths[Tab.UPTIME_CHECKS],
      component: make(() => import('sentry/views/issueDetails/groupUptimeChecks')),
    },
    {
      path: TabPaths[Tab.CHECK_INS],
      component: make(() => import('sentry/views/issueDetails/groupCheckIns')),
    },
    {
      path: TabPaths[Tab.DISTRIBUTIONS],
      component: make(() => import('sentry/views/issueDetails/groupTags/groupTagsTab')),
    },
    {
      path: `${TabPaths[Tab.DISTRIBUTIONS]}:tagKey/`,
      component: make(() => import('sentry/views/issueDetails/groupTags/groupTagValues')),
    },
    {
      path: TabPaths[Tab.USER_FEEDBACK],
      component: make(() => import('sentry/views/issueDetails/groupUserFeedback')),
    },
    {
      path: TabPaths[Tab.ATTACHMENTS],
      component: make(() => import('sentry/views/issueDetails/groupEventAttachments')),
    },
    {
      path: TabPaths[Tab.SIMILAR_ISSUES],
      component: make(
        () => import('sentry/views/issueDetails/groupSimilarIssues/groupSimilarIssuesTab')
      ),
    },
    {
      path: TabPaths[Tab.MERGED],
      component: make(
        () => import('sentry/views/issueDetails/groupMerged/groupMergedTab')
      ),
    },
  ];

  const issueChildren: SentryRouteObject[] = [
    {
      index: true,
      component: errorHandler(OverviewWrapper),
      deprecatedRouteProps: true,
    },
    {
      path: `${IssueTaxonomy.ERRORS_AND_OUTAGES}/`,
      component: make(() => import('sentry/views/issueList/pages/errorsOutages')),
      deprecatedRouteProps: true,
    },
    {
      path: `${IssueTaxonomy.BREACHED_METRICS}/`,
      component: make(() => import('sentry/views/issueList/pages/breachedMetrics')),
      deprecatedRouteProps: true,
    },
    {
      path: `${IssueTaxonomy.WARNINGS}/`,
      component: make(() => import('sentry/views/issueList/pages/warnings')),
      deprecatedRouteProps: true,
    },
    {
      path: 'views/',
      component: make(
        () => import('sentry/views/issueList/issueViews/issueViewsList/issueViewsList')
      ),
      deprecatedRouteProps: true,
    },
    {
      path: 'views/:viewId/',
      component: errorHandler(OverviewWrapper),
      deprecatedRouteProps: true,
    },
    {
      path: 'searches/:searchId/',
      component: errorHandler(OverviewWrapper),
      deprecatedRouteProps: true,
    },
    // Redirects for legacy tags route.
    {
      path: ':groupId/tags/',
      redirectTo: `/issues/:groupId/${TabPaths[Tab.DISTRIBUTIONS]}`,
    },
    {
      path: ':groupId/tags/:tagKey/',
      redirectTo: `/issues/:groupId/${TabPaths[Tab.DISTRIBUTIONS]}:tagKey/`,
    },
    {
      path: `:groupId/${TabPaths[Tab.EVENTS]}:eventId/tags/`,
      redirectTo: `/issues/:groupId/${TabPaths[Tab.EVENTS]}:eventId/${TabPaths[Tab.DISTRIBUTIONS]}`,
    },
    {
      path: `:groupId/${TabPaths[Tab.EVENTS]}:eventId/tags/:tagKey/`,
      redirectTo: `/issues/:groupId/${TabPaths[Tab.EVENTS]}:eventId/${TabPaths[Tab.DISTRIBUTIONS]}:tagKey/`,
    },
    {
      path: ':groupId/',
      component: make(() => import('sentry/views/issueDetails/groupDetails')),
      deprecatedRouteProps: true,
      children: [
        ...issueTabs,
        {
          path: `${TabPaths[Tab.EVENTS]}:eventId/`,
          children: issueTabs,
        },
      ],
    },
    {
      path: 'feedback/',
      component: make(() => import('sentry/views/feedback/index')),
      children: feedbackV2Children,
      deprecatedRouteProps: true,
    },
    {
      path: 'alerts/',
      component: make(() => import('sentry/views/alerts')),
      children: alertChildRoutes(true),
      deprecatedRouteProps: true,
    },
    traceView,
    automationRoutes,
    detectorRoutes,
  ];
  const issueRoutes: SentryRouteObject = {
    path: '/issues/',
    withOrgPath: true,
    children: issueChildren,
  };

  const adminManageChildren: SentryRouteObject[] = [
    {
      index: true,
      component: make(() => import('sentry/views/admin/adminOverview')),
      deprecatedRouteProps: true,
    },
    {
      path: 'buffer/',
      component: make(() => import('sentry/views/admin/adminBuffer')),
      deprecatedRouteProps: true,
    },
    {
      path: 'relays/',
      component: make(() => import('sentry/views/admin/adminRelays')),
      deprecatedRouteProps: true,
    },
    {
      path: 'organizations/',
      component: make(() => import('sentry/views/admin/adminOrganizations')),
      deprecatedRouteProps: true,
    },
    {
      path: 'projects/',
      component: make(() => import('sentry/views/admin/adminProjects')),
      deprecatedRouteProps: true,
    },
    {
      path: 'queue/',
      component: make(() => import('sentry/views/admin/adminQueue')),
      deprecatedRouteProps: true,
    },
    {
      path: 'quotas/',
      component: make(() => import('sentry/views/admin/adminQuotas')),
      deprecatedRouteProps: true,
    },
    {
      path: 'settings/',
      component: make(() => import('sentry/views/admin/adminSettings')),
      deprecatedRouteProps: true,
    },
    {
      path: 'users/',
      children: [
        {
          index: true,
          component: make(() => import('sentry/views/admin/adminUsers')),
          deprecatedRouteProps: true,
        },
        {
          path: ':id',
          component: make(() => import('sentry/views/admin/adminUserEdit')),
          deprecatedRouteProps: true,
        },
      ],
    },
    {
      path: 'status/mail/',
      component: make(() => import('sentry/views/admin/adminMail')),
      deprecatedRouteProps: true,
    },
    {
      path: 'status/environment/',
      component: make(() => import('sentry/views/admin/adminEnvironment')),
      deprecatedRouteProps: true,
    },
    {
      path: 'status/packages/',
      component: make(() => import('sentry/views/admin/adminPackages')),
      deprecatedRouteProps: true,
    },
    {
      path: 'status/warnings/',
      component: make(() => import('sentry/views/admin/adminWarnings')),
      deprecatedRouteProps: true,
    },
  ];

  // These are the "manage" pages. For sentry.io, these are _different_ from
  // the SaaS admin routes in getsentry.
  const adminManageRoutes: SentryRouteObject = {
    path: '/manage/',
    component: make(() => import('sentry/views/admin/adminLayout')),
    children: adminManageChildren,
    deprecatedRouteProps: true,
  };

  const legacyOrganizationRootChildren: SentryRouteObject[] = [
    {
      path: '/organizations/:orgId/teams/new/',
      redirectTo: '/settings/:orgId/teams/',
    },
    {
      path: '/organizations/:orgId/',
      children: [
        routeHook('routes:legacy-organization-redirects'),
        {
          index: true,
          redirectTo: 'issues/',
        },
        {
          path: 'teams/',
          redirectTo: '/settings/:orgId/teams/',
        },
        {
          path: 'teams/your-teams/',
          redirectTo: '/settings/:orgId/teams/',
        },
        {
          path: 'teams/all-teams/',
          redirectTo: '/settings/:orgId/teams/',
        },
        {
          path: 'teams/:teamId/',
          redirectTo: '/settings/:orgId/teams/:teamId/',
        },
        {
          path: 'teams/:teamId/members/',
          redirectTo: '/settings/:orgId/teams/:teamId/members/',
        },
        {
          path: 'teams/:teamId/projects/',
          redirectTo: '/settings/:orgId/teams/:teamId/projects/',
        },
        {
          path: 'teams/:teamId/settings/',
          redirectTo: '/settings/:orgId/teams/:teamId/settings/',
        },
        {
          path: 'settings/',
          redirectTo: '/settings/:orgId/',
        },
        {
          path: 'api-keys/',
          redirectTo: '/settings/:orgId/api-keys/',
        },
        {
          path: 'api-keys/:apiKey/',
          redirectTo: '/settings/:orgId/api-keys/:apiKey/',
        },
        {
          path: 'members/',
          redirectTo: '/settings/:orgId/members/',
        },
        {
          path: 'members/:memberId/',
          redirectTo: '/settings/:orgId/members/:memberId/',
        },
        {
          path: 'rate-limits/',
          redirectTo: '/settings/:orgId/rate-limits/',
        },
        {
          path: 'repos/',
          redirectTo: '/settings/:orgId/repos/',
        },
        {
          path: 'user-feedback/',
          redirectTo: '/organizations/:orgId/feedback/',
        },
      ],
    },
  ];
  const legacyOrganizationRootRoutes: SentryRouteObject = {
    children: legacyOrganizationRootChildren,
  };

  const gettingStartedChildren: SentryRouteObject[] = [
    {
      path: '/getting-started/:projectId/',
      redirectTo: '/projects/:projectId/getting-started/',
      customerDomainOnlyRoute: true,
    },
    {
      path: '/getting-started/:projectId/:platform/',
      redirectTo: '/projects/:projectId/getting-started/',
      customerDomainOnlyRoute: true,
    },
    {
      path: '/:orgId/:projectId/getting-started/',
      redirectTo: '/organizations/:orgId/projects/:projectId/getting-started/',
    },
    {
      path: '/:orgId/:projectId/getting-started/:platform/',
      redirectTo: '/organizations/:orgId/projects/:projectId/getting-started/',
    },
  ];
  const gettingStartedRoutes: SentryRouteObject = {
    children: gettingStartedChildren,
  };

  // Support for deprecated URLs (pre-Sentry 10). We just redirect users to new
  // canonical URLs.
  //
  // XXX(epurkhiser): Can these be moved over to the legacyOrgRedirects routes,
  // or do these need to be nested into the OrganizationLayout tree?
  const legacyOrgRedirectChildren: SentryRouteObject[] = [
    {
      index: true,
      component: errorHandler(
        redirectDeprecatedProjectRoute(
          ({orgId, projectId}) => `/organizations/${orgId}/issues/?project=${projectId}`
        )
      ),
      deprecatedRouteProps: true,
    },
    {
      path: 'issues/',
      component: errorHandler(
        redirectDeprecatedProjectRoute(
          ({orgId, projectId}) => `/organizations/${orgId}/issues/?project=${projectId}`
        )
      ),
      deprecatedRouteProps: true,
    },
    {
      path: 'dashboard/',
      component: errorHandler(
        redirectDeprecatedProjectRoute(
          ({orgId, projectId}) =>
            `/organizations/${orgId}/dashboards/?project=${projectId}`
        )
      ),
      deprecatedRouteProps: true,
    },
    {
      path: 'user-feedback/',
      component: errorHandler(
        redirectDeprecatedProjectRoute(
          ({orgId, projectId}) => `/organizations/${orgId}/feedback/?project=${projectId}`
        )
      ),
      deprecatedRouteProps: true,
    },
    {
      path: 'releases/',
      component: errorHandler(
        redirectDeprecatedProjectRoute(
          ({orgId, projectId}) => `/organizations/${orgId}/releases/?project=${projectId}`
        )
      ),
      deprecatedRouteProps: true,
    },
    {
      path: 'releases/:version/',
      component: errorHandler(
        redirectDeprecatedProjectRoute(
          ({orgId, projectId, router}) =>
            `/organizations/${orgId}/releases/${router.params.version}/?project=${projectId}`
        )
      ),
      deprecatedRouteProps: true,
    },
    {
      path: 'releases/:version/new-events/',
      component: errorHandler(
        redirectDeprecatedProjectRoute(
          ({orgId, projectId, router}) =>
            `/organizations/${orgId}/releases/${router.params.version}/new-events/?project=${projectId}`
        )
      ),
      deprecatedRouteProps: true,
    },
    {
      path: 'releases/:version/all-events/',
      component: errorHandler(
        redirectDeprecatedProjectRoute(
          ({orgId, projectId, router}) =>
            `/organizations/${orgId}/releases/${router.params.version}/all-events/?project=${projectId}`
        )
      ),
      deprecatedRouteProps: true,
    },
    {
      path: 'releases/:version/commits/',
      component: errorHandler(
        redirectDeprecatedProjectRoute(
          ({orgId, projectId, router}) =>
            `/organizations/${orgId}/releases/${router.params.version}/commits/?project=${projectId}`
        )
      ),
      deprecatedRouteProps: true,
    },
  ];
  const legacyOrgRedirects: SentryRouteObject = {
    path: '/:orgId/:projectId/',
    children: legacyOrgRedirectChildren,
  };

  const organizationRoutes: SentryRouteObject = {
    component: errorHandler(OrganizationLayout),
    children: [
      settingsRoutes,
      projectsRoutes,
      dashboardRoutes,
      feedbackv2Routes,
      issueRoutes,
      alertRoutes,
      codecovRoutes,
      preprodRoutes,
      replayRoutes,
      releasesRoutes,
      statsRoutes,
      discoverRoutes,
      performanceRoutes,
      domainViewRoutes,
      tracesRoutes,
      exploreRoutes,
      llmMonitoringRedirects,
      profilingRoutes,
      gettingStartedRoutes,
      adminManageRoutes,
      legacyOrganizationRootRoutes,
      legacyOrgRedirects,
    ],
    deprecatedRouteProps: true,
  };

  const legacyRedirectRoutes: SentryRouteObject = {
    path: '/:orgId/',
    children: [
      {
        index: true,
        redirectTo: '/organizations/:orgId/',
      },
      {
        path: ':projectId/settings/',
        children: [
          {
            path: 'teams/',
            redirectTo: '/settings/:orgId/projects/:projectId/teams/',
          },
          {
            path: 'alerts/',
            redirectTo: '/settings/:orgId/projects/:projectId/alerts/',
          },
          {
            path: 'alerts/rules/',
            redirectTo: '/settings/:orgId/projects/:projectId/alerts/rules/',
          },
          {
            path: 'alerts/rules/new/',
            redirectTo: '/settings/:orgId/projects/:projectId/alerts/rules/new/',
          },
          {
            path: 'alerts/rules/:ruleId/',
            redirectTo: '/settings/:orgId/projects/:projectId/alerts/rules/:ruleId/',
          },
          {
            path: 'environments/',
            redirectTo: '/settings/:orgId/projects/:projectId/environments/',
          },
          {
            path: 'environments/hidden/',
            redirectTo: '/settings/:orgId/projects/:projectId/environments/hidden/',
          },
          {
            path: 'tags/',
            redirectTo: '/settings/projects/:orgId/projects/:projectId/tags/',
          },
          {
            path: 'issue-tracking/',
            redirectTo: '/settings/:orgId/projects/:projectId/issue-tracking/',
          },
          {
            path: 'release-tracking/',
            redirectTo: '/settings/:orgId/projects/:projectId/release-tracking/',
          },
          {
            path: 'ownership/',
            redirectTo: '/settings/:orgId/projects/:projectId/ownership/',
          },
          {
            path: 'data-forwarding/',
            redirectTo: '/settings/:orgId/projects/:projectId/data-forwarding/',
          },
          {
            path: 'debug-symbols/',
            redirectTo: '/settings/:orgId/projects/:projectId/debug-symbols/',
          },
          {
            path: 'filters/',
            redirectTo: '/settings/:orgId/projects/:projectId/filters/',
          },
          {
            path: 'hooks/',
            redirectTo: '/settings/:orgId/projects/:projectId/hooks/',
          },
          {
            path: 'keys/',
            redirectTo: '/settings/:orgId/projects/:projectId/keys/',
          },
          {
            path: 'keys/:keyId/',
            redirectTo: '/settings/:orgId/projects/:projectId/keys/:keyId/',
          },
          {
            path: 'user-feedback/',
            redirectTo: '/settings/:orgId/projects/:projectId/user-feedback/',
          },
          {
            path: 'security-headers/',
            redirectTo: '/settings/:orgId/projects/:projectId/security-headers/',
          },
          {
            path: 'security-headers/csp/',
            redirectTo: '/settings/:orgId/projects/:projectId/security-headers/csp/',
          },
          {
            path: 'security-headers/expect-ct/',
            redirectTo:
              '/settings/:orgId/projects/:projectId/security-headers/expect-ct/',
          },
          {
            path: 'security-headers/hpkp/',
            redirectTo: '/settings/:orgId/projects/:projectId/security-headers/hpkp/',
          },
          {
            path: 'plugins/',
            redirectTo: '/settings/:orgId/projects/:projectId/plugins/',
          },
          {
            path: 'plugins/:pluginId/',
            redirectTo: '/settings/:orgId/projects/:projectId/plugins/:pluginId/',
          },
          {
            path: 'integrations/:providerKey/',
            redirectTo: '/settings/:orgId/projects/:projectId/integrations/:providerKey/',
          },
        ],
      },
      {
        path: ':projectId/group/:groupId/',
        redirectTo: 'issues/:groupId/',
      },
      {
        path: ':projectId/issues/:groupId/',
        redirectTo: '/organizations/:orgId/issues/:groupId/',
      },
      {
        path: ':projectId/issues/:groupId/events/',
        redirectTo: '/organizations/:orgId/issues/:groupId/events/',
      },
      {
        path: ':projectId/issues/:groupId/events/:eventId/',
        redirectTo: '/organizations/:orgId/issues/:groupId/events/:eventId/',
      },
      {
        path: ':projectId/issues/:groupId/tags/',
        redirectTo: '/organizations/:orgId/issues/:groupId/tags/',
      },
      {
        path: ':projectId/issues/:groupId/tags/:tagKey/',
        redirectTo: '/organizations/:orgId/issues/:groupId/tags/:tagKey/',
      },
      {
        path: ':projectId/issues/:groupId/feedback/',
        redirectTo: '/organizations/:orgId/issues/:groupId/feedback/',
      },
      {
        path: ':projectId/issues/:groupId/similar/',
        redirectTo: '/organizations/:orgId/issues/:groupId/similar/',
      },
      {
        path: ':projectId/issues/:groupId/merged/',
        redirectTo: '/organizations/:orgId/issues/:groupId/merged/',
      },
      {
        path: ':projectId/events/:eventId/',
        component: errorHandler(ProjectEventRedirect),
        deprecatedRouteProps: true,
      },
    ],
  };

  const appRoutes: SentryRouteObject = {
    component: ProvideAriaRouter,
    deprecatedRouteProps: true,
    children: [
      experimentalSpaRoutes,
      {
        path: '/',
        component: errorHandler(App),
        deprecatedRouteProps: true,
        children: [
          rootRoutes,
          authV2Routes,
          organizationRoutes,
          legacyRedirectRoutes,
          {path: '*', component: errorHandler(RouteNotFound), deprecatedRouteProps: true},
        ],
      },
    ],
  };

  return [translateSentryRoute(appRoutes)];
}

// We load routes both when initializing the SDK (for routing integrations) and
// when the app renders Main. Memoize to avoid rebuilding the route tree.
export const routes = memoize(buildRoutes);

// Exported for use in tests.
export {buildRoutes};

function NoOp({children}: {children: React.JSX.Element}) {
  return children;
}<|MERGE_RESOLUTION|>--- conflicted
+++ resolved
@@ -961,15 +961,6 @@
       ],
     },
     {
-<<<<<<< HEAD
-=======
-      path: 'rate-limits/',
-      name: t('Rate Limits'),
-      component: make(() => import('sentry/views/settings/organizationRateLimits')),
-      deprecatedRouteProps: true,
-    },
-    {
->>>>>>> 6540b68d
       path: 'relay/',
       name: t('Relay'),
       component: make(() => import('sentry/views/settings/organizationRelay')),
