--- conflicted
+++ resolved
@@ -1391,143 +1391,6 @@
     deprecatedRouteProps: true,
   };
 
-<<<<<<< HEAD
-  const alertChildRoutes = ({forCustomerDomain}: {forCustomerDomain: boolean}) => {
-    // ALERT CHILD ROUTES
-    return (
-      <Fragment>
-        <IndexRoute
-          component={make(() => import('sentry/views/alerts/list/incidents'))}
-        />
-        <Route path="policies/">
-          <IndexRoute
-            component={make(
-              () => import('sentry/views/alerts/escalationPolicies/escalationPolicyList')
-            )}
-          />
-        </Route>
-        <Route path="schedules/">
-          <IndexRoute
-            component={make(
-              () => import('sentry/views/alerts/triageSchedules/triageSchedulesList')
-            )}
-          />
-        </Route>
-        <Route path="occurrences/">
-          <IndexRoute
-            component={make(
-              () => import('sentry/views/alerts/occurrences/occurrenceList')
-            )}
-          />
-        </Route>
-        <Route path="rules/">
-          <IndexRoute
-            component={make(
-              () => import('sentry/views/alerts/list/rules/alertRulesList')
-            )}
-          />
-          <Route
-            path="details/:ruleId/"
-            component={make(() => import('sentry/views/alerts/rules/metric/details'))}
-          />
-          <Route
-            path=":projectId/"
-            component={make(() => import('sentry/views/alerts/builder/projectProvider'))}
-          >
-            <IndexRedirect
-              to={
-                forCustomerDomain
-                  ? '/alerts/rules/'
-                  : '/organizations/:orgId/alerts/rules/'
-              }
-            />
-            <Route
-              path=":ruleId/"
-              component={make(() => import('sentry/views/alerts/edit'))}
-            />
-          </Route>
-          <Route path=":projectId/:ruleId/details/">
-            <IndexRoute
-              component={make(
-                () => import('sentry/views/alerts/rules/issue/details/ruleDetails')
-              )}
-            />
-          </Route>
-          <Route
-            path="uptime/"
-            component={make(() => import('sentry/views/alerts/rules/uptime'))}
-          >
-            <Route
-              path=":projectId/:uptimeRuleId/details/"
-              component={make(() => import('sentry/views/alerts/rules/uptime/details'))}
-            />
-          </Route>
-        </Route>
-        <Route path="metric-rules/">
-          <IndexRedirect
-            to={
-              forCustomerDomain ? '/alerts/rules/' : '/organizations/:orgId/alerts/rules/'
-            }
-          />
-          <Route
-            path=":projectId/"
-            component={make(() => import('sentry/views/alerts/builder/projectProvider'))}
-          >
-            <IndexRedirect
-              to={
-                forCustomerDomain
-                  ? '/alerts/rules/'
-                  : '/organizations/:orgId/alerts/rules/'
-              }
-            />
-            <Route
-              path=":ruleId/"
-              component={make(() => import('sentry/views/alerts/edit'))}
-            />
-          </Route>
-        </Route>
-        <Route
-          path="wizard/"
-          component={make(() => import('sentry/views/alerts/builder/projectProvider'))}
-        >
-          <IndexRoute component={make(() => import('sentry/views/alerts/wizard'))} />
-        </Route>
-        <Route
-          path="new/"
-          component={make(() => import('sentry/views/alerts/builder/projectProvider'))}
-        >
-          <IndexRedirect
-            to={
-              forCustomerDomain
-                ? '/alerts/wizard/'
-                : '/organizations/:orgId/alerts/wizard/'
-            }
-          />
-          <Route
-            path=":alertType/"
-            component={make(() => import('sentry/views/alerts/create'))}
-          />
-        </Route>
-        <Route
-          path=":alertId/"
-          component={make(() => import('sentry/views/alerts/incidentRedirect'))}
-        />
-        <Route
-          path=":projectId/"
-          component={make(() => import('sentry/views/alerts/builder/projectProvider'))}
-        >
-          <Route
-            path="new/"
-            component={make(() => import('sentry/views/alerts/create'))}
-          />
-          <Route
-            path="wizard/"
-            component={make(() => import('sentry/views/alerts/wizard'))}
-          />
-        </Route>
-      </Fragment>
-    );
-=======
   const dashboardChildren: SentryRouteObject[] = [
     {
       path: '/dashboards/',
@@ -1641,7 +1504,6 @@
   ];
   const dashboardRoutes: SentryRouteObject = {
     children: dashboardChildren,
->>>>>>> 0e28307d
   };
 
   const alertChildRoutes = (forCustomerDomain: boolean): SentryRouteObject[] => [
@@ -1649,6 +1511,20 @@
       index: true,
       component: make(() => import('sentry/views/alerts/list/incidents')),
       deprecatedRouteProps: true,
+    },
+    {
+      index: true,
+      path: 'policies/',
+      component: make(
+        () => import('sentry/views/alerts/escalationPolicies/escalationPolicyList')
+      ),
+    },
+    {
+      index: true,
+      path: 'schedules/',
+      component: make(
+        () => import('sentry/views/alerts/triageSchedules/triageSchedulesList')
+      ),
     },
     {
       path: 'rules/',
