--- conflicted
+++ resolved
@@ -1953,15 +1953,6 @@
       </Route>
     </Fragment>
   );
-  const profilingRoutes = (
-    <Route
-      path="/profiling/"
-      component={make(() => import('sentry/views/profiling'))}
-      withOrgPath
-    >
-      {profilingChildRoutes}
-    </Route>
-  );
 
   const exploreRoutes = (
     <Route
@@ -2204,7 +2195,6 @@
     </Fragment>
   );
 
-<<<<<<< HEAD
   const profilingRoutes = (
     <Route
       path="/profiling/"
@@ -2244,21 +2234,6 @@
         />
       </Route>
     </Route>
-=======
-  const metricsRoutes = (
-    <Fragment>
-      <Route
-        path="/metrics/"
-        component={make(() => import('sentry/views/metrics'))}
-        withOrgPath
-      >
-        <IndexRoute component={make(() => import('sentry/views/metrics/metrics'))} />
-        {traceViewRoute}
-      </Route>
-      {/* TODO(ddm): fade this out */}
-      <Redirect from="/ddm/" to="/metrics/" />
-    </Fragment>
->>>>>>> d210118f
   );
 
   // Support for deprecated URLs (pre-Sentry 10). We just redirect users to new
