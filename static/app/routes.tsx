import type {RouteObject} from 'react-router-dom';
import memoize from 'lodash/memoize';

import {EXPERIMENTAL_SPA} from 'sentry/constants';
import {t} from 'sentry/locale';
import HookStore from 'sentry/stores/hookStore';
import type {HookName} from 'sentry/types/hooks';
import errorHandler from 'sentry/utils/errorHandler';
import {ProvideAriaRouter} from 'sentry/utils/provideAriaRouter';
import withDomainRedirect from 'sentry/utils/withDomainRedirect';
import withDomainRequired from 'sentry/utils/withDomainRequired';
import App from 'sentry/views/app';
import {AppBodyContent} from 'sentry/views/app/appBodyContent';
import AuthLayout from 'sentry/views/auth/layout';
import {authV2Routes} from 'sentry/views/authV2/routes';
import {automationRoutes} from 'sentry/views/automations/routes';
import {detectorRoutes} from 'sentry/views/detectors/routes';
import {MODULE_BASE_URLS} from 'sentry/views/insights/common/utils/useModuleURL';
import {AGENTS_LANDING_SUB_PATH} from 'sentry/views/insights/pages/agents/settings';
import {BACKEND_LANDING_SUB_PATH} from 'sentry/views/insights/pages/backend/settings';
import {FRONTEND_LANDING_SUB_PATH} from 'sentry/views/insights/pages/frontend/settings';
import {MOBILE_LANDING_SUB_PATH} from 'sentry/views/insights/pages/mobile/settings';
import {DOMAIN_VIEW_BASE_URL} from 'sentry/views/insights/pages/settings';
import {getModuleView} from 'sentry/views/insights/pages/utils';
import {INSIGHTS_BASE_URL} from 'sentry/views/insights/settings';
import {ModuleName} from 'sentry/views/insights/types';
import {GroupEventDetailsLoading} from 'sentry/views/issueDetails/groupEventDetails/groupEventDetailsLoading';
import {Tab, TabPaths} from 'sentry/views/issueDetails/types';
import {OverviewWrapper} from 'sentry/views/issueList/overviewWrapper';
import {IssueTaxonomy} from 'sentry/views/issueList/taxonomies';
import OrganizationContainer from 'sentry/views/organizationContainer';
import OrganizationLayout from 'sentry/views/organizationLayout';
import {OrganizationStatsWrapper} from 'sentry/views/organizationStats/organizationStatsWrapper';
import TransactionSummaryTab from 'sentry/views/performance/transactionSummary/tabs';
import ProjectEventRedirect from 'sentry/views/projectEventRedirect';
import redirectDeprecatedProjectRoute from 'sentry/views/projects/redirectDeprecatedProjectRoute';
import RouteNotFound from 'sentry/views/routeNotFound';
import SettingsWrapper from 'sentry/views/settings/components/settingsWrapper';

import {type SentryRouteObject} from './components/route';
import {translateSentryRoute} from './utils/reactRouter6Compat/router';
import {makeLazyloadComponent as make} from './makeLazyloadComponent';

const routeHook = (name: HookName): SentryRouteObject => {
  const route = HookStore.get(name)?.[0]?.() ?? {};
  return {
    ...route,
    deprecatedRouteProps: true,
  };
};

function buildRoutes(): RouteObject[] {
  // Read this to understand where to add new routes, how / why the routing
  // tree is structured the way it is, and how the lazy-loading /
  // code-splitting works for pages.
  //
  // ## Formatting
  //
  // NOTE that there are intentionally NO blank lines within route tree blocks.
  // This helps make it easier to navigate within the file by using your
  // editors shortcuts to jump between 'paragraphs' of code.
  //
  // [!!] Do NOT add blank lines within route blocks to preserve this behavior!
  //
  //
  // ## Lazy loading
  //
  // * The `SafeLazyLoad` component
  //
  //   Most routes are rendered as LazyLoad components (SafeLazyLoad is the
  //   errorHandler wrapped version). This means the rendered component for the
  //   route will only be loaded when the route is loaded. This helps us
  //   "code-split" the app.
  //
  // ## Hooks
  //
  // There are a number of `hook()` routes placed within the routing tree to
  // allow for additional routes to be augmented into the application via the
  // hookStore mechanism.
  //
  //
  // ## The structure
  //
  // * `experimentalSpaRoutes`
  //
  //   These routes are specifically for the experimental single-page-app mode,
  //   where Sentry is run separate from Django. These are NOT part of the root
  //   <App /> component.
  //
  //   Right now these are mainly used for authentication pages. In the future
  //   they would be used for other pages like registration.
  //
  // * `rootRoutes`
  //
  //   These routes live directly under the <App /> container, and generally
  //   are not specific to an organization.
  //
  // * `settingsRoutes`
  //
  //   This is the route tree for all of `/settings/`. This route tree is
  //   composed of a few different sub-trees.
  //
  //   - `accountSettingsRoutes`    User specific settings
  //   - `orgSettingsRoutes`        Specific to a organization
  //   - `projectSettingsRoutes`    Specific to a project
  //   - `legacySettingsRedirects`  Routes that used to exist in settings
  //
  // * `organizationRoutes`
  //
  //   This is where a majority of the app routes live. This is wrapped with
  //   the <OrganizationLayout /> component, which renders the sidebar and
  //   loads the organization into context (though in some cases, there may be
  //   no organization)
  //
  //   When adding new top-level organization routes, be sure the top level
  //   route includes withOrgPath to support installs that are not using
  //   customer domains.
  //
  //   Within these routes are a variety of subroutes. They are not all
  //   listed here as the subroutes will be added and removed, and most are
  //   self explanatory.
  //
  // * `legacyRedirectRoutes`
  //
  //   This route tree contains redirect routes for many old legacy paths.
  //
  //   You may also find redirects's collocated next to the feature routes
  //   they have redirects for. A good rule here is to place 'helper' redirects
  //   next to the routes they redirect to, and place 'legacy route' redirects
  //   for routes that have completely changed in this tree.

  const experimentalSpaChildRoutes: SentryRouteObject[] = [
    {
      index: true,
      component: make(() => import('sentry/views/auth/login')),
      deprecatedRouteProps: true,
    },
    {
      path: ':orgId/',
      component: make(() => import('sentry/views/auth/login')),
      deprecatedRouteProps: true,
    },
  ];
  const experimentalSpaRoutes: SentryRouteObject = EXPERIMENTAL_SPA
    ? {
        path: '/auth/login/',
        component: errorHandler(AuthLayout),
        children: experimentalSpaChildRoutes,
      }
    : {};

  const rootChildren: SentryRouteObject[] = [
    {
      index: true,
      component: make(() => import('sentry/views/app/root')),
    },
    routeHook('routes:root'),
    {
      path: '/accept/:orgId/:memberId/:token/',
      component: make(() => import('sentry/views/acceptOrganizationInvite')),
    },
    {
      path: '/accept/:memberId/:token/',
      component: make(() => import('sentry/views/acceptOrganizationInvite')),
    },
    {
      path: '/accept-transfer/',
      component: make(() => import('sentry/views/acceptProjectTransfer')),
    },
    {
      component: errorHandler(OrganizationContainer),
      deprecatedRouteProps: true,
      children: [
        {
          path: '/extensions/external-install/:integrationSlug/:installationId',
          component: make(() => import('sentry/views/integrationOrganizationLink')),
        },
        {
          path: '/extensions/:integrationSlug/link/',
          component: make(() => import('sentry/views/integrationOrganizationLink')),
        },
      ],
    },
    {
      path: '/sentry-apps/:sentryAppSlug/external-install/',
      component: make(() => import('sentry/views/sentryAppExternalInstallation')),
      deprecatedRouteProps: true,
    },
    {
      path: '/account/',
      redirectTo: '/settings/account/details/',
    },
    {
      path: '/share/group/:shareId/',
      redirectTo: '/share/issue/:shareId/',
    },
    // Add redirect from old user feedback to new feedback
    {
      path: '/user-feedback/',
      redirectTo: '/feedback/',
    },
    // TODO: remove share/issue orgless url
    {
      path: '/share/issue/:shareId/',
      component: make(() => import('sentry/views/sharedGroupDetails')),
    },
    {
      path: '/organizations/:orgId/share/issue/:shareId/',
      component: make(() => import('sentry/views/sharedGroupDetails')),
    },
    {
      path: '/unsubscribe/project/:id/',
      component: make(() => import('sentry/views/unsubscribe/project')),
      customerDomainOnlyRoute: true,
    },
    {
      path: '/unsubscribe/:orgId/project/:id/',
      component: make(() => import('sentry/views/unsubscribe/project')),
    },
    {
      path: '/unsubscribe/issue/:id/',
      component: make(() => import('sentry/views/unsubscribe/issue')),
      customerDomainOnlyRoute: true,
    },
    {
      path: '/unsubscribe/:orgId/issue/:id/',
      component: make(() => import('sentry/views/unsubscribe/issue')),
    },
    {
      path: '/organizations/new/',
      component: make(() => import('sentry/views/organizationCreate')),
    },
    {
      path: '/data-export/:dataExportId',
      component: make(() => import('sentry/views/dataExport/dataDownload')),
      withOrgPath: true,
    },
    {
      component: errorHandler(OrganizationContainer),
      deprecatedRouteProps: true,
      children: [
        {
          path: '/disabled-member/',
          component: make(() => import('sentry/views/disabledMember')),
          withOrgPath: true,
          deprecatedRouteProps: true,
        },
      ],
    },
    {
      path: '/restore/',
      component: make(() => import('sentry/views/organizationRestore')),
      customerDomainOnlyRoute: true,
    },
    {
      path: '/organizations/:orgId/restore/',
      component: make(() => import('sentry/views/organizationRestore')),
    },
    {
      path: '/join-request/',
      component: withDomainRequired(
        make(() => import('sentry/views/organizationJoinRequest'))
      ),
      customerDomainOnlyRoute: true,
    },
    {
      path: '/join-request/:orgId/',
      component: withDomainRedirect(
        make(() => import('sentry/views/organizationJoinRequest'))
      ),
    },
    {
      path: '/relocation/',
      component: make(() => import('sentry/views/relocation')),
      deprecatedRouteProps: true,
      children: [
        {
          index: true,
          redirectTo: 'get-started/',
        },
        {
          path: ':step/',
          component: make(() => import('sentry/views/relocation')),
          deprecatedRouteProps: true,
        },
      ],
    },
    {
      path: '/onboarding/',
      redirectTo: '/onboarding/welcome/',
      customerDomainOnlyRoute: true,
    },
    {
      path: '/onboarding/:step/',
      component: errorHandler(withDomainRequired(OrganizationContainer)),
      customerDomainOnlyRoute: true,
      deprecatedRouteProps: true,
      children: [
        {
          index: true,
          component: make(() => import('sentry/views/onboarding')),
          deprecatedRouteProps: true,
        },
      ],
    },
    {
      path: '/onboarding/:orgId/',
      redirectTo: '/onboarding/:orgId/welcome/',
    },
    {
      path: '/onboarding/:orgId/:step/',
      component: withDomainRedirect(errorHandler(OrganizationContainer)),
      deprecatedRouteProps: true,
      children: [
        {
          index: true,
          component: make(() => import('sentry/views/onboarding')),
          deprecatedRouteProps: true,
        },
      ],
    },
    {
      path: '/stories/:storyType?/:storySlug?/',
      component: make(() => import('sentry/stories/view/index')),
      withOrgPath: true,
    },
    {
      path: '/debug/notifications/:notificationSource?/',
      component: make(() => import('sentry/debug/notifications/views/index')),
      withOrgPath: true,
    },
  ];
  const rootRoutes: SentryRouteObject = {
    component: errorHandler(AppBodyContent),
    children: rootChildren,
    deprecatedRouteProps: true,
  };

  const accountSettingsChildren: SentryRouteObject[] = [
    {
      index: true,
      redirectTo: 'details/',
    },
    {
      path: 'details/',
      name: t('Details'),
      component: make(() => import('sentry/views/settings/account/accountDetails')),
    },
    {
      path: 'notifications/',
      name: t('Notifications'),
      children: [
        {
          index: true,
          component: make(
            () =>
              import(
                'sentry/views/settings/account/notifications/notificationSettingsController'
              )
          ),
          deprecatedRouteProps: true,
        },
        {
          path: ':fineTuneType/',
          name: t('Fine Tune Alerts'),
          component: make(
            () =>
              import(
                'sentry/views/settings/account/accountNotificationFineTuningController'
              )
          ),
          deprecatedRouteProps: true,
        },
      ],
    },
    {
      path: 'emails/',
      name: t('Emails'),
      component: make(() => import('sentry/views/settings/account/accountEmails')),
    },
    {
      path: 'merge-accounts/',
      name: t('Merge Accounts'),
      component: make(() => import('sentry/views/settings/account/mergeAccounts')),
    },
    {
      path: 'authorizations/',
      component: make(
        () => import('sentry/views/settings/account/accountAuthorizations')
      ),
    },
    {
      path: 'security/',
      name: t('Security'),
      children: [
        {
          component: make(
            () =>
              import(
                'sentry/views/settings/account/accountSecurity/accountSecurityWrapper'
              )
          ),
          children: [
            {
              index: true,
              component: make(
                () => import('sentry/views/settings/account/accountSecurity')
              ),
            },
            {
              path: 'session-history/',
              name: t('Session History'),
              component: make(
                () =>
                  import('sentry/views/settings/account/accountSecurity/sessionHistory')
              ),
            },
            {
              path: 'mfa/:authId/',
              name: t('Details'),
              component: make(
                () =>
                  import(
                    'sentry/views/settings/account/accountSecurity/accountSecurityDetails'
                  )
              ),
            },
          ],
        },
        {
          path: 'mfa/:authId/enroll/',
          name: t('Enroll'),
          component: make(
            () =>
              import(
                'sentry/views/settings/account/accountSecurity/accountSecurityEnroll'
              )
          ),
        },
      ],
    },
    {
      path: 'subscriptions/',
      name: t('Subscriptions'),
      component: make(() => import('sentry/views/settings/account/accountSubscriptions')),
    },
    {
      path: 'identities/',
      name: t('Identities'),
      component: make(() => import('sentry/views/settings/account/accountIdentities')),
    },
    {
      path: 'api/',
      name: t('API'),
      children: [
        {
          index: true,
          redirectTo: 'auth-tokens/',
        },
        {
          path: 'auth-tokens/',
          name: t('Personal Tokens'),
          children: [
            {
              index: true,
              component: make(() => import('sentry/views/settings/account/apiTokens')),
            },
            {
              path: 'new-token/',
              name: t('Create Personal Token'),
              component: make(() => import('sentry/views/settings/account/apiNewToken')),
            },
            {
              path: ':tokenId/',
              name: t('Edit Personal Token'),
              component: make(
                () => import('sentry/views/settings/account/apiTokenDetails')
              ),
            },
          ],
        },
        {
          path: 'applications/',
          name: t('Applications'),
          children: [
            {
              index: true,
              component: make(
                () => import('sentry/views/settings/account/apiApplications')
              ),
            },
            {
              path: ':appId/',
              name: t('Details'),
              component: make(
                () => import('sentry/views/settings/account/apiApplications/details')
              ),
            },
          ],
        },
      ],
    },
    {
      path: 'close-account/',
      name: t('Close Account'),
      component: make(() => import('sentry/views/settings/account/accountClose')),
    },
  ];
  const accountSettingsRoutes: SentryRouteObject = {
    path: 'account/',
    name: t('Account'),
    component: make(() => import('sentry/views/settings/account/accountSettingsLayout')),
    children: accountSettingsChildren,
    deprecatedRouteProps: true,
  };

  const projectSettingsChildren: SentryRouteObject[] = [
    {
      index: true,
      name: t('General'),
      component: make(() => import('sentry/views/settings/projectGeneralSettings')),
    },
    {
      path: 'install/',
      redirectTo: '/projects/:projectId/getting-started/',
    },
    {
      path: 'teams/',
      name: t('Teams'),
      component: make(() => import('sentry/views/settings/project/projectTeams')),
      deprecatedRouteProps: true,
    },
    {
      path: 'alerts/',
      name: t('Alerts'),
      component: make(() => import('sentry/views/settings/projectAlerts')),
      deprecatedRouteProps: true,
      children: [
        {
          index: true,
          component: make(() => import('sentry/views/settings/projectAlerts/settings')),
          deprecatedRouteProps: true,
        },
        {
          path: 'new/',
          redirectTo: '/organizations/:orgId/alerts/:projectId/new/',
        },
        {
          path: 'rules/',
          redirectTo: '/organizations/:orgId/alerts/rules/',
        },
        {
          path: 'rules/new/',
          redirectTo: '/organizations/:orgId/alerts/:projectId/new/',
        },
        {
          path: 'metric-rules/new/',
          redirectTo: '/organizations/:orgId/alerts/:projectId/new/',
        },
        {
          path: 'rules/:ruleId/',
          redirectTo: '/organizations/:orgId/alerts/rules/:projectId/:ruleId/',
        },
        {
          path: 'metric-rules/:ruleId/',
          redirectTo: '/organizations/:orgId/alerts/metric-rules/:projectId/:ruleId/',
        },
      ],
    },
    {
      path: 'environments/',
      name: t('Environments'),
      component: make(() => import('sentry/views/settings/project/projectEnvironments')),
      deprecatedRouteProps: true,
      children: [
        {
          index: true,
        },
        {
          path: 'hidden/',
        },
      ],
    },
    {
      path: 'tags/',
      name: t('Tags & Context'),
      component: make(() => import('sentry/views/settings/projectTags')),
    },
    {
      path: 'issue-tracking/',
      redirectTo: '/settings/:orgId/:projectId/plugins/',
    },
    {
      path: 'release-tracking/',
      name: t('Release Tracking'),
      component: make(
        () => import('sentry/views/settings/project/projectReleaseTracking')
      ),
      deprecatedRouteProps: true,
    },
    {
      path: 'ownership/',
      name: t('Ownership Rules'),
      component: make(() => import('sentry/views/settings/project/projectOwnership')),
      deprecatedRouteProps: true,
    },
    {
      path: 'data-forwarding/',
      name: t('Data Forwarding'),
      component: make(() => import('sentry/views/settings/projectDataForwarding')),
      deprecatedRouteProps: true,
    },
    {
      path: 'seer/',
      name: t('Seer'),
      component: make(() => import('sentry/views/settings/projectSeer/index')),
      deprecatedRouteProps: true,
    },
    {
      path: 'user-feedback/',
      name: t('User Feedback'),
      component: make(() => import('sentry/views/settings/projectUserFeedback')),
      deprecatedRouteProps: true,
    },
    {
      path: 'security-and-privacy/',
      name: t('Security & Privacy'),
      children: [
        {
          index: true,
          component: make(
            () => import('sentry/views/settings/projectSecurityAndPrivacy')
          ),
          deprecatedRouteProps: true,
        },
        {
          path: 'advanced-data-scrubbing/:scrubbingId/',
          component: make(
            () => import('sentry/views/settings/projectSecurityAndPrivacy')
          ),
          deprecatedRouteProps: true,
        },
      ],
    },
    {
      path: 'debug-symbols/',
      name: t('Debug Information Files'),
      component: make(() => import('sentry/views/settings/projectDebugFiles')),
      deprecatedRouteProps: true,
    },
    {
      path: 'proguard/',
      name: t('ProGuard Mappings'),
      component: make(() => import('sentry/views/settings/projectProguard')),
      deprecatedRouteProps: true,
    },
    {
      path: 'performance/',
      name: t('Performance'),
      component: make(() => import('sentry/views/settings/projectPerformance')),
      deprecatedRouteProps: true,
    },
    {
      path: 'playstation/',
      name: t('PlayStation'),
      component: make(() => import('sentry/views/settings/project/tempest')),
      deprecatedRouteProps: true,
    },
    {
      path: 'replays/',
      name: t('Replays'),
      component: make(() => import('sentry/views/settings/project/projectReplays')),
      deprecatedRouteProps: true, // Should be false except for ProjectContext passed via `outletContext`
    },
    {
      path: 'toolbar/',
      name: t('Developer Toolbar'),
      component: make(() => import('sentry/views/settings/project/projectToolbar')),
      deprecatedRouteProps: true, // Should be false except for ProjectContext passed via `outletContext`
    },
    {
      path: 'source-maps/',
      name: t('Source Maps'),
      children: [
        {
          index: true,
          component: make(() => import('sentry/views/settings/projectSourceMaps')),
          deprecatedRouteProps: true,
        },
        {
          path: ':bundleId/',
          name: t('Source Map Uploads'),
          component: make(() => import('sentry/views/settings/projectSourceMaps')),
          deprecatedRouteProps: true,
        },
        {
          path: 'source-maps/artifact-bundles/',
          redirectTo: 'source-maps/',
        },
        {
          path: 'source-maps/release-bundles/',
          redirectTo: 'source-maps/',
        },
      ],
    },
    {
      path: 'filters/',
      name: t('Inbound Filters'),
      component: make(() => import('sentry/views/settings/project/projectFilters')),
      deprecatedRouteProps: true,
      children: [
        {
          index: true,
          redirectTo: 'data-filters/',
        },
        {
          path: ':filterType/',
        },
      ],
    },
    {
      path: 'dynamic-sampling/',
      redirectTo: 'performance/',
    },
    {
      path: 'issue-grouping/',
      name: t('Issue Grouping'),
      component: make(() => import('sentry/views/settings/projectIssueGrouping')),
      deprecatedRouteProps: true,
    },
    {
      path: 'hooks/',
      name: t('Service Hooks'),
      component: make(() => import('sentry/views/settings/project/projectServiceHooks')),
    },
    {
      path: 'hooks/new/',
      name: t('Create Service Hook'),
      component: make(
        () => import('sentry/views/settings/project/projectCreateServiceHook')
      ),
      deprecatedRouteProps: true,
    },
    {
      path: 'hooks/:hookId/',
      name: t('Service Hook Details'),
      component: make(
        () => import('sentry/views/settings/project/projectServiceHookDetails')
      ),
    },
    {
      path: 'keys/',
      name: t('Client Keys'),
      children: [
        {
          index: true,
          component: make(() => import('sentry/views/settings/project/projectKeys/list')),
          deprecatedRouteProps: true,
        },
        {
          path: ':keyId/',
          name: t('Details'),
          component: make(
            () => import('sentry/views/settings/project/projectKeys/details')
          ),
          deprecatedRouteProps: true,
        },
      ],
    },
    {
      path: 'loader-script/',
      name: t('Loader Script'),
      component: make(() => import('sentry/views/settings/project/loaderScript')),
      deprecatedRouteProps: true,
    },
    {
      path: 'csp/',
      redirectTo: '/settings/:orgId/projects/:projectId/security-headers/csp/',
    },
    {
      path: 'security-headers/',
      name: t('Security Headers'),
      children: [
        {
          index: true,
          component: make(() => import('sentry/views/settings/projectSecurityHeaders')),
        },
        {
          path: 'csp/',
          name: t('Content Security Policy'),
          component: make(
            () => import('sentry/views/settings/projectSecurityHeaders/csp')
          ),
        },
        {
          path: 'expect-ct/',
          name: t('Certificate Transparency'),
          component: make(
            () => import('sentry/views/settings/projectSecurityHeaders/expectCt')
          ),
        },
        {
          path: 'hpkp/',
          name: t('HPKP'),
          component: make(
            () => import('sentry/views/settings/projectSecurityHeaders/hpkp')
          ),
        },
      ],
    },
    {
      path: 'plugins/',
      name: t('Legacy Integrations'),
      children: [
        {
          index: true,
          component: make(() => import('sentry/views/settings/projectPlugins')),
          deprecatedRouteProps: true,
        },
        {
          path: ':pluginId/',
          name: t('Integration Details'),
          component: make(() => import('sentry/views/settings/projectPlugins/details')),
          deprecatedRouteProps: true,
        },
      ],
    },
  ];
  const projectSettingsRoutes: SentryRouteObject = {
    path: 'projects/:projectId/',
    name: t('Project'),
    component: make(() => import('sentry/views/settings/project/projectSettingsLayout')),
    children: projectSettingsChildren,
    deprecatedRouteProps: true,
  };

  const statsChildren: SentryRouteObject[] = [
    {
      index: true,
      component: make(() => import('sentry/views/organizationStats')),
    },
    {
      component: make(() => import('sentry/views/organizationStats/teamInsights')),
      children: [
        {
          path: 'issues/',
          component: make(
            () => import('sentry/views/organizationStats/teamInsights/issues')
          ),
        },
        {
          path: 'health/',
          component: make(
            () => import('sentry/views/organizationStats/teamInsights/health')
          ),
        },
      ],
    },
  ];
  const statsRoutes: SentryRouteObject = {
    children: [
      {
        path: '/stats/',
        withOrgPath: true,
        component: OrganizationStatsWrapper,
        children: statsChildren,
      },
      {
        path: '/organizations/:orgId/stats/team/',
        redirectTo: '/organizations/:orgId/stats/issues/',
      },
    ],
  };

  const orgSettingsChildren: SentryRouteObject[] = [
    {
      index: true,
      name: t('General'),
      component: make(() => import('sentry/views/settings/organizationGeneralSettings')),
    },
    {
      path: 'organization/',
      name: t('General'),
      component: make(() => import('sentry/views/settings/organizationGeneralSettings')),
    },
    {
      path: 'projects/',
      name: t('Projects'),
      component: make(() => import('sentry/views/settings/organizationProjects')),
    },
    {
      path: 'api-keys/',
      name: t('API Key'),
      children: [
        {
          index: true,
          component: make(() => import('sentry/views/settings/organizationApiKeys')),
        },
        {
          path: ':apiKey/',
          name: t('Details'),
          component: make(
            () =>
              import(
                'sentry/views/settings/organizationApiKeys/organizationApiKeyDetails'
              )
          ),
        },
      ],
    },
    {
      path: 'audit-log/',
      name: t('Audit Log'),
      component: make(() => import('sentry/views/settings/organizationAuditLog')),
    },
    {
      path: 'auth/',
      name: t('Auth Providers'),
      component: make(() => import('sentry/views/settings/organizationAuth')),
    },
    {
      path: 'members/requests',
      redirectTo: '../members/',
    },
    {
      path: 'members/',
      name: t('Members'),
      children: [
        {
          index: true,
          component: make(
            () =>
              import('sentry/views/settings/organizationMembers/organizationMembersList')
          ),
        },
        {
          path: ':memberId/',
          name: t('Details'),
          component: make(
            () =>
              import('sentry/views/settings/organizationMembers/organizationMemberDetail')
          ),
        },
      ],
    },
    {
      path: 'relay/',
      name: t('Relay'),
      component: make(() => import('sentry/views/settings/organizationRelay')),
    },
    {
      path: 'repos/',
      name: t('Repositories'),
      component: make(() => import('sentry/views/settings/organizationRepositories')),
    },
    {
      path: 'settings/',
      component: make(() => import('sentry/views/settings/organizationGeneralSettings')),
    },
    {
      path: 'security-and-privacy/',
      name: t('Security & Privacy'),
      children: [
        {
          index: true,
          component: make(
            () => import('sentry/views/settings/organizationSecurityAndPrivacy')
          ),
        },
        {
          path: 'advanced-data-scrubbing/:scrubbingId/',
          component: make(
            () => import('sentry/views/settings/organizationSecurityAndPrivacy')
          ),
        },
      ],
    },
    {
      path: 'teams/',
      name: t('Teams'),
      children: [
        {
          index: true,
          component: make(() => import('sentry/views/settings/organizationTeams')),
        },
        {
          path: ':teamId/',
          name: t('Team'),
          component: make(
            () => import('sentry/views/settings/organizationTeams/teamDetails')
          ),
          deprecatedRouteProps: true,
          children: [
            {
              index: true,
              redirectTo: 'members/',
            },
            {
              path: 'members/',
              name: t('Members'),
              component: make(
                () => import('sentry/views/settings/organizationTeams/teamMembers')
              ),
              deprecatedRouteProps: true,
            },
            {
              path: 'notifications/',
              name: t('Notifications'),
              component: make(
                () => import('sentry/views/settings/organizationTeams/teamNotifications')
              ),
            },
            {
              path: 'projects/',
              name: t('Projects'),
              component: make(
                () => import('sentry/views/settings/organizationTeams/teamProjects')
              ),
              deprecatedRouteProps: true,
            },
            {
              path: 'settings/',
              name: t('Settings'),
              component: make(
                () => import('sentry/views/settings/organizationTeams/teamSettings')
              ),
              deprecatedRouteProps: true,
            },
          ],
        },
      ],
    },
    {
      path: 'plugins/',
      redirectTo: 'integrations/',
    },
    {
      path: 'plugins/',
      name: t('Integrations'),
      children: [
        {
          path: ':integrationSlug/',
          name: t('Integration Details'),
          component: make(
            () =>
              import('sentry/views/settings/organizationIntegrations/pluginDetailedView')
          ),
        },
      ],
    },
    {
      path: 'sentry-apps/',
      redirectTo: 'integrations/',
    },
    {
      path: 'sentry-apps/',
      name: t('Integrations'),
      children: [
        {
          path: ':integrationSlug',
          name: t('Details'),
          component: make(
            () =>
              import(
                'sentry/views/settings/organizationIntegrations/sentryAppDetailedView'
              )
          ),
        },
      ],
    },
    {
      path: 'document-integrations/',
      redirectTo: 'integrations/',
    },
    {
      path: 'document-integrations/',
      name: t('Integrations'),
      children: [
        {
          path: ':integrationSlug',
          name: t('Details'),
          component: make(
            () =>
              import(
                'sentry/views/settings/organizationIntegrations/docIntegrationDetailedView'
              )
          ),
        },
      ],
    },
    {
      path: 'integrations/',
      name: t('Integrations'),
      children: [
        {
          index: true,
          component: make(
            () =>
              import(
                'sentry/views/settings/organizationIntegrations/integrationListDirectory'
              )
          ),
        },
        {
          path: ':integrationSlug',
          name: t('Integration Details'),
          component: make(
            () =>
              import(
                'sentry/views/settings/organizationIntegrations/integrationDetailedView'
              )
          ),
        },
        {
          path: ':providerKey/:integrationId/',
          name: t('Configure Integration'),
          component: make(
            () =>
              import(
                'sentry/views/settings/organizationIntegrations/configureIntegration'
              )
          ),
          deprecatedRouteProps: true,
        },
      ],
    },
    {
      path: 'developer-settings/',
      name: t('Custom Integrations'),
      children: [
        {
          index: true,
          component: make(
            () => import('sentry/views/settings/organizationDeveloperSettings')
          ),
        },
        {
          path: 'new-public/',
          name: t('Create Integration'),
          component: make(
            () =>
              import(
                'sentry/views/settings/organizationDeveloperSettings/sentryApplicationDetails'
              )
          ),
          deprecatedRouteProps: true,
        },
        {
          path: 'new-internal/',
          name: t('Create Integration'),
          component: make(
            () =>
              import(
                'sentry/views/settings/organizationDeveloperSettings/sentryApplicationDetails'
              )
          ),
          deprecatedRouteProps: true,
        },
        {
          path: ':appSlug/',
          name: t('Edit Integration'),
          component: make(
            () =>
              import(
                'sentry/views/settings/organizationDeveloperSettings/sentryApplicationDetails'
              )
          ),
          deprecatedRouteProps: true,
        },
        {
          path: ':appSlug/dashboard/',
          name: t('Integration Dashboard'),
          component: make(
            () =>
              import(
                'sentry/views/settings/organizationDeveloperSettings/sentryApplicationDashboard'
              )
          ),
        },
      ],
    },
    {
      path: 'auth-tokens/',
      name: t('Organization Tokens'),
      children: [
        {
          index: true,
          component: make(() => import('sentry/views/settings/organizationAuthTokens')),
        },
        {
          path: 'new-token/',
          name: t('Create New Organization Token'),
          component: make(
            () => import('sentry/views/settings/organizationAuthTokens/newAuthToken')
          ),
        },
        {
          path: ':tokenId/',
          name: t('Edit Organization Token'),
          component: make(
            () => import('sentry/views/settings/organizationAuthTokens/authTokenDetails')
          ),
          deprecatedRouteProps: true,
        },
      ],
    },
    {
      path: 'early-features/',
      name: t('Early Features'),
      component: make(() => import('sentry/views/settings/earlyFeatures')),
      deprecatedRouteProps: true,
    },
    {
      path: 'dynamic-sampling/',
      name: t('Dynamic Sampling'),
      component: make(() => import('sentry/views/settings/dynamicSampling')),
    },
    {
      path: 'feature-flags/',
      name: t('Feature Flags'),
      children: [
        {
          index: true,
          component: make(() => import('sentry/views/settings/featureFlags')),
        },
        {
          path: 'change-tracking/',
          name: t('Change Tracking'),
          children: [
            {
              index: true,
              component: make(
                () => import('sentry/views/settings/featureFlags/changeTracking')
              ),
            },
            {
              path: 'new-provider/',
              name: t('Add New Provider'),
              component: make(
                () =>
                  import(
                    'sentry/views/settings/featureFlags/changeTracking/organizationFeatureFlagsNewSecret'
                  )
              ),
            },
          ],
        },
      ],
    },
    {
      path: 'seer/',
      name: t('Seer Automation'),
      children: [
        {
          index: true,
          component: make(() => import('getsentry/views/seerAutomation')),
        },
        {
          path: 'onboarding/',
          name: t('Configure Seer for All Projects'),
          component: make(() => import('getsentry/views/seerAutomation/onboarding')),
        },
      ],
    },
    {
      path: 'stats/',
      name: t('Stats'),
      children: statsChildren,
    },
  ];
  const orgSettingsRoutes: SentryRouteObject = {
    component: make(
      () => import('sentry/views/settings/organization/organizationSettingsLayout')
    ),
    children: orgSettingsChildren,
    deprecatedRouteProps: true,
  };

  const subscriptionSettingsRoutes = routeHook('routes:subscription-settings');

  const legacySettingsRedirects: SentryRouteObject = {
    children: [
      {
        path: ':projectId/',
        redirectTo: 'projects/:projectId/',
      },
      {
        path: ':projectId/alerts/',
        redirectTo: 'projects/:projectId/alerts/',
      },
      {
        path: ':projectId/alerts/rules/',
        redirectTo: 'projects/:projectId/alerts/rules/',
      },
      {
        path: ':projectId/alerts/rules/:ruleId/',
        redirectTo: 'projects/:projectId/alerts/rules/:ruleId/',
      },
    ],
  };

  const settingsRoutes: SentryRouteObject = {
    path: '/settings/',
    name: t('Settings'),
    component: SettingsWrapper,
    children: [
      {
        index: true,
        component: make(() => import('sentry/views/settings/settingsIndex')),
      },
      accountSettingsRoutes,
      {
        name: t('Organization'),
        component: withDomainRequired(NoOp),
        customerDomainOnlyRoute: true,
        children: [orgSettingsRoutes, projectSettingsRoutes, subscriptionSettingsRoutes],
        deprecatedRouteProps: true,
      },
      {
        path: ':orgId/',
        name: t('Organization'),
        component: withDomainRedirect(NoOp),
        children: [
          orgSettingsRoutes,
          projectSettingsRoutes,
          subscriptionSettingsRoutes,
          legacySettingsRedirects,
        ],
        deprecatedRouteProps: true,
      },
    ],
    deprecatedRouteProps: true,
  };

  const projectsChildren: SentryRouteObject[] = [
    {
      index: true,
      component: make(() => import('sentry/views/projectsDashboard')),
    },
    {
      path: 'new/',
      component: make(() => import('sentry/views/projectInstall/newProject')),
    },
    {
      path: ':projectId/',
      component: make(() => import('sentry/views/projectDetail')),
      deprecatedRouteProps: true,
    },
    {
      path: ':projectId/events/:eventId/',
      component: errorHandler(ProjectEventRedirect),
      deprecatedRouteProps: true,
    },
    {
      path: ':projectId/getting-started/',
      component: make(() => import('sentry/views/projectInstall/gettingStarted')),
      deprecatedRouteProps: true,
    },
  ];
  const projectsRoutes: SentryRouteObject = {
    path: '/projects/',
    component: make(() => import('sentry/views/projects/')),
    withOrgPath: true,
    children: projectsChildren,
    deprecatedRouteProps: true,
  };

  const traceView: SentryRouteObject = {
    path: 'trace/:traceSlug/',
    component: make(() => import('sentry/views/performance/newTraceDetails/index')),
    deprecatedRouteProps: true,
  };

  const dashboardChildren: SentryRouteObject[] = [
    {
      path: '/dashboards/',
      component: withDomainRequired(make(() => import('sentry/views/dashboards'))),
      customerDomainOnlyRoute: true,
      children: [
        {
          index: true,
          component: make(() => import('sentry/views/dashboards/manage')),
        },
        traceView,
      ],
      deprecatedRouteProps: true,
    },
    {
      path: '/organizations/:orgId/dashboards/',
      component: withDomainRedirect(make(() => import('sentry/views/dashboards'))),
      children: [
        {
          index: true,
          component: make(() => import('sentry/views/dashboards/manage')),
        },
      ],
      deprecatedRouteProps: true,
    },
    {
      path: '/dashboards/new/',
      component: make(() => import('sentry/views/dashboards/create')),
      deprecatedRouteProps: true,
      withOrgPath: true,
      children: [
        // new widget builder routes
        {
          path: 'widget-builder/widget/:widgetIndex/edit/',
          component: make(() => import('sentry/views/dashboards/view')),
          deprecatedRouteProps: true,
        },
        {
          path: 'widget-builder/widget/new/',
          component: make(() => import('sentry/views/dashboards/view')),
          deprecatedRouteProps: true,
        },
      ],
    },
    {
      path: '/dashboards/new/:templateId',
      component: make(() => import('sentry/views/dashboards/create')),
      deprecatedRouteProps: true,
      withOrgPath: true,
      children: [
        {
          path: 'widget/:widgetId/',
          component: make(() => import('sentry/views/dashboards/create')),
          deprecatedRouteProps: true,
        },
      ],
    },
    {
      path: '/organizations/:orgId/dashboards/:dashboardId/',
      redirectTo: '/organizations/:orgId/dashboard/:dashboardId/',
    },
    {
      path: '/dashboards/:dashboardId/',
      redirectTo: '/dashboard/:dashboardId/',
      customerDomainOnlyRoute: true,
    },
    {
      path: '/dashboard/:dashboardId/',
      component: make(() => import('sentry/views/dashboards/view')),
      deprecatedRouteProps: true,
      withOrgPath: true,
      children: [
        {
          path: 'widget-builder/widget/:widgetIndex/edit/',
          component: make(() => import('sentry/views/dashboards/view')),
          deprecatedRouteProps: true,
        },
        {
          path: 'widget-builder/widget/new/',
          component: make(() => import('sentry/views/dashboards/view')),
          deprecatedRouteProps: true,
        },
        {
          path: 'widget/:widgetId/',
          component: make(() => import('sentry/views/dashboards/view')),
          deprecatedRouteProps: true,
        },
      ],
    },
  ];
  const dashboardRoutes: SentryRouteObject = {
    children: dashboardChildren,
  };

  const alertChildRoutes = (forCustomerDomain: boolean): SentryRouteObject[] => [
    {
      index: true,
      component: make(() => import('sentry/views/alerts/list/incidents')),
      deprecatedRouteProps: true,
    },
    {
      path: 'rules/',
      children: [
        {
          index: true,
          component: make(() => import('sentry/views/alerts/list/rules/alertRulesList')),
          deprecatedRouteProps: true,
        },
        {
          path: 'details/:ruleId/',
          component: make(() => import('sentry/views/alerts/rules/metric/details')),
          deprecatedRouteProps: true,
        },
        {
          path: ':projectId/',
          component: make(() => import('sentry/views/alerts/builder/projectProvider')),
          deprecatedRouteProps: true,
          children: [
            {
              index: true,
              redirectTo: forCustomerDomain
                ? '/alerts/rules/'
                : '/organizations/:orgId/alerts/rules/',
            },
            {
              path: ':ruleId/',
              component: make(() => import('sentry/views/alerts/edit')),
              deprecatedRouteProps: true,
            },
          ],
        },
        {
          path: ':projectId/:ruleId/details/',
          children: [
            {
              index: true,
              component: make(
                () => import('sentry/views/alerts/rules/issue/details/ruleDetails')
              ),
              deprecatedRouteProps: true,
            },
          ],
        },
        {
          path: 'uptime/',
          component: make(() => import('sentry/views/alerts/rules/uptime')),
          deprecatedRouteProps: true,
          children: [
            {
              path: ':projectId/:detectorId/details/',
              component: make(() => import('sentry/views/alerts/rules/uptime/details')),
            },
            {
              path: 'existing-or-create/',
              component: make(
                () => import('sentry/views/alerts/rules/uptime/existingOrCreate')
              ),
            },
          ],
        },
        {
          path: 'crons/',
          component: make(() => import('sentry/views/alerts/rules/crons')),
          deprecatedRouteProps: true,
          children: [
            {
              path: ':projectId/:monitorSlug/details/',
              component: make(() => import('sentry/views/alerts/rules/crons/details')),
              deprecatedRouteProps: true,
            },
          ],
        },
      ],
    },
    {
      path: 'metric-rules/',
      children: [
        {
          index: true,
          redirectTo: forCustomerDomain
            ? '/alerts/rules/'
            : '/organizations/:orgId/alerts/rules/',
        },
        {
          path: ':projectId/',
          component: make(() => import('sentry/views/alerts/builder/projectProvider')),
          deprecatedRouteProps: true,
          children: [
            {
              index: true,
              redirectTo: forCustomerDomain
                ? '/alerts/rules/'
                : '/organizations/:orgId/alerts/rules/',
            },
            {
              path: ':ruleId/',
              component: make(() => import('sentry/views/alerts/edit')),
              deprecatedRouteProps: true,
            },
          ],
        },
      ],
    },
    {
      path: 'uptime-rules/',
      children: [
        {
          path: ':projectId/',
          component: make(() => import('sentry/views/alerts/builder/projectProvider')),
          deprecatedRouteProps: true,
          children: [
            {
              path: ':ruleId/',
              component: make(() => import('sentry/views/alerts/edit')),
              deprecatedRouteProps: true,
            },
          ],
        },
      ],
    },
    {
      path: 'crons-rules/',
      children: [
        {
          path: ':projectId/',
          component: make(() => import('sentry/views/alerts/builder/projectProvider')),
          deprecatedRouteProps: true,
          children: [
            {
              path: ':monitorSlug/',
              component: make(() => import('sentry/views/alerts/edit')),
              deprecatedRouteProps: true,
            },
          ],
        },
      ],
    },
    {
      path: 'wizard/',
      component: make(() => import('sentry/views/alerts/builder/projectProvider')),
      children: [
        {
          index: true,
          component: make(() => import('sentry/views/alerts/wizard')),
          deprecatedRouteProps: true,
        },
      ],
      deprecatedRouteProps: true,
    },
    {
      path: 'new/',
      component: make(() => import('sentry/views/alerts/builder/projectProvider')),
      deprecatedRouteProps: true,
      children: [
        {
          index: true,
          redirectTo: forCustomerDomain
            ? '/alerts/wizard/'
            : '/organizations/:orgId/alerts/wizard/',
        },
        {
          path: ':alertType/',
          component: make(() => import('sentry/views/alerts/create')),
          deprecatedRouteProps: true,
        },
      ],
    },
    {
      path: ':alertId/',
      component: make(() => import('sentry/views/alerts/incidentRedirect')),
    },
    {
      path: ':projectId/',
      component: make(() => import('sentry/views/alerts/builder/projectProvider')),
      deprecatedRouteProps: true,
      children: [
        {
          path: 'new/',
          component: make(() => import('sentry/views/alerts/create')),
          deprecatedRouteProps: true,
        },
        {
          path: 'wizard/',
          component: make(() => import('sentry/views/alerts/wizard')),
          deprecatedRouteProps: true,
        },
      ],
    },
  ];
  const alertRoutes: SentryRouteObject = {
    children: [
      {
        path: '/alerts/',
        component: withDomainRequired(make(() => import('sentry/views/alerts'))),
        customerDomainOnlyRoute: true,
        children: alertChildRoutes(true),
        deprecatedRouteProps: true,
      },
      {
        path: '/organizations/:orgId/alerts/',
        component: withDomainRedirect(make(() => import('sentry/views/alerts'))),
        children: alertChildRoutes(false),
        deprecatedRouteProps: true,
      },
    ],
  };

  const replayChildren: SentryRouteObject[] = [
    {
      index: true,
      component: make(() => import('sentry/views/replays/list')),
    },
    {
      path: 'selectors/',
      redirectTo: '/replays/',
    },
    {
      path: ':replaySlug/',
      component: make(() => import('sentry/views/replays/details')),
    },
  ];
  const replayRoutes: SentryRouteObject = {
    path: '/replays/',
    component: make(() => import('sentry/views/replays/index')),
    withOrgPath: true,
    children: replayChildren,
  };

  const releaseChildren: SentryRouteObject[] = [
    {
      index: true,
      component: make(() => import('sentry/views/releases/list')),
    },
    {
      path: ':release/',
      component: make(() => import('sentry/views/releases/detail')),
      deprecatedRouteProps: true,
      children: [
        {
          index: true,
          component: make(() => import('sentry/views/releases/detail/overview')),
        },
        {
          path: 'commits/',
          component: make(
            () => import('sentry/views/releases/detail/commitsAndFiles/commits')
          ),
        },
        {
          path: 'files-changed/',
          component: make(
            () => import('sentry/views/releases/detail/commitsAndFiles/filesChanged')
          ),
        },
        {
          path: 'builds/',
          component: make(
            () => import('sentry/views/releases/detail/commitsAndFiles/preprodBuilds')
          ),
        },
      ],
    },
  ];
  const releasesRoutes: SentryRouteObject = {
    children: [
      {
        path: '/releases/',
        component: make(() => import('sentry/views/releases/index')),
        withOrgPath: true,
        children: releaseChildren,
        deprecatedRouteProps: true,
      },
      {
        path: '/releases/new-events/',
        redirectTo: '/organizations/:orgId/releases/:release/',
      },
      {
        path: '/releases/all-events/',
        redirectTo: '/organizations/:orgId/releases/:release/',
      },
    ],
  };

  const discoverChildren: SentryRouteObject[] = [
    {
      index: true,
      redirectTo: 'queries/',
    },
    {
      path: 'homepage/',
      component: make(() => import('sentry/views/discover/homepage')),
      deprecatedRouteProps: true,
    },
    traceView,
    {
      path: 'queries/',
      component: make(() => import('sentry/views/discover/landing')),
    },
    {
      path: 'results/',
      component: make(() => import('sentry/views/discover/results')),
      deprecatedRouteProps: true,
    },
    {
      path: ':eventSlug/',
      component: make(() => import('sentry/views/discover/eventDetails')),
      deprecatedRouteProps: true,
    },
  ];
  const discoverRoutes: SentryRouteObject = {
    path: '/discover/',
    component: make(() => import('sentry/views/discover')),
    withOrgPath: true,
    children: discoverChildren,
    deprecatedRouteProps: true,
  };

  // Redirects for old LLM monitoring routes
  const llmMonitoringRedirects: SentryRouteObject = {
    children: [
      {
        path: '/llm-monitoring/',
        redirectTo: `/${INSIGHTS_BASE_URL}/${AGENTS_LANDING_SUB_PATH}/`,
        customerDomainOnlyRoute: true,
      },
      {
        path: '/organizations/:orgId/llm-monitoring/',
        redirectTo: `/organizations/:orgId/${INSIGHTS_BASE_URL}/${AGENTS_LANDING_SUB_PATH}/`,
      },
    ],
  };

  const moduleUrlToModule: Record<string, ModuleName> = Object.fromEntries(
    Object.values(ModuleName).map(name => [MODULE_BASE_URLS[name], name])
  );

  const insightsRedirectObjects: SentryRouteObject[] = Object.values(MODULE_BASE_URLS)
    .map(moduleBaseURL =>
      moduleBaseURL
        ? {
            path: `${moduleBaseURL}/*`,
            redirectTo: `/${DOMAIN_VIEW_BASE_URL}/${getModuleView(moduleUrlToModule[moduleBaseURL]!)}${moduleBaseURL}/:splat`,
          }
        : null
    )
    .filter(route => route !== null);

  const transactionSummaryRoute: SentryRouteObject = {
    path: 'summary/',
    children: [
      traceView,
      {
        component: make(
          () => import('sentry/views/performance/transactionSummary/layout')
        ),
        children: [
          {
            index: true,
            handle: {tab: TransactionSummaryTab.TRANSACTION_SUMMARY},
            component: make(
              () =>
                import('sentry/views/performance/transactionSummary/transactionOverview')
            ),
          },
          {
            path: 'replays/',
            handle: {tab: TransactionSummaryTab.REPLAYS},
            component: make(
              () =>
                import('sentry/views/performance/transactionSummary/transactionReplays')
            ),
          },
          {
            path: 'vitals/',
            handle: {tab: TransactionSummaryTab.WEB_VITALS},
            component: make(
              () =>
                import('sentry/views/performance/transactionSummary/transactionVitals')
            ),
          },
          {
            path: 'tags/',
            handle: {tab: TransactionSummaryTab.TAGS},
            component: make(
              () => import('sentry/views/performance/transactionSummary/transactionTags')
            ),
          },
          {
            path: 'events/',
            handle: {tab: TransactionSummaryTab.EVENTS},
            component: make(
              () =>
                import('sentry/views/performance/transactionSummary/transactionEvents')
            ),
          },
          {
            path: 'profiles/',
            handle: {tab: TransactionSummaryTab.PROFILING},
            component: make(
              () =>
                import('sentry/views/performance/transactionSummary/transactionProfiles')
            ),
          },
        ],
      },
    ],
  };

  const moduleRoutes: SentryRouteObject[] = [
    {
      path: `${MODULE_BASE_URLS[ModuleName.HTTP]}/`,
      children: [
        {
          index: true,
          handle: {module: ModuleName.HTTP},
          component: make(
            () => import('sentry/views/insights/http/views/httpLandingPage')
          ),
        },
        {
          path: 'domains/',
          component: make(
            () => import('sentry/views/insights/http/views/httpDomainSummaryPage')
          ),
        },
      ],
    },
    {
      path: `${MODULE_BASE_URLS[ModuleName.VITAL]}/`,
      children: [
        {
          index: true,
          handle: {module: ModuleName.VITAL},
          component: make(
            () =>
              import('sentry/views/insights/browser/webVitals/views/webVitalsLandingPage')
          ),
        },
        {
          path: 'overview/',
          component: make(
            () => import('sentry/views/insights/browser/webVitals/views/pageOverview')
          ),
        },
      ],
    },
    {
      path: `${MODULE_BASE_URLS[ModuleName.RESOURCE]}/`,
      children: [
        {
          index: true,
          handle: {module: ModuleName.RESOURCE},
          component: make(
            () =>
              import('sentry/views/insights/browser/resources/views/resourcesLandingPage')
          ),
        },
        {
          path: 'spans/span/:groupId/',
          component: make(
            () =>
              import('sentry/views/insights/browser/resources/views/resourceSummaryPage')
          ),
        },
      ],
    },
    {
      path: `${MODULE_BASE_URLS[ModuleName.DB]}/`,
      children: [
        {
          index: true,
          handle: {module: ModuleName.DB},
          component: make(
            () => import('sentry/views/insights/database/views/databaseLandingPage')
          ),
        },
        {
          path: 'spans/span/:groupId/',
          component: make(
            () => import('sentry/views/insights/database/views/databaseSpanSummaryPage')
          ),
        },
      ],
    },
    {
      path: `${MODULE_BASE_URLS[ModuleName.CACHE]}/`,
      children: [
        {
          index: true,
          handle: {module: ModuleName.CACHE},
          component: make(
            () => import('sentry/views/insights/cache/views/cacheLandingPage')
          ),
        },
      ],
    },
    {
      path: `${MODULE_BASE_URLS[ModuleName.QUEUE]}/`,
      children: [
        {
          index: true,
          handle: {module: ModuleName.QUEUE},
          component: make(
            () => import('sentry/views/insights/queues/views/queuesLandingPage')
          ),
        },
        {
          path: 'destination/',
          component: make(
            () => import('sentry/views/insights/queues/views/destinationSummaryPage')
          ),
        },
      ],
    },
    {
      path: `${MODULE_BASE_URLS[ModuleName.MOBILE_VITALS]}/`,
      children: [
        {
          index: true,
          handle: {module: ModuleName.MOBILE_VITALS},
          component: make(
            () => import('sentry/views/insights/mobile/screens/views/screensLandingPage')
          ),
        },
        {
          path: 'details/',
          component: make(
            () => import('sentry/views/insights/mobile/screens/views/screenDetailsPage')
          ),
        },
      ],
    },
    {
      path: `${MODULE_BASE_URLS[ModuleName.SESSIONS]}/`,
      children: [
        {
          handle: {module: ModuleName.SESSIONS},
          index: true,
          component: make(() => import('sentry/views/insights/sessions/views/overview')),
        },
      ],
    },
  ];

  const domainViewChildRoutes: SentryRouteObject[] = [
    {
      index: true,
      component: make(() => import('sentry/views/insights/index')),
    },
    transactionSummaryRoute,
    {
      path: `${FRONTEND_LANDING_SUB_PATH}/`,
      component: make(() => import('sentry/views/insights/pages/frontend/layout')),
      children: [
        {
          index: true,
          handle: {module: undefined},
          component: make(
            () => import('sentry/views/insights/pages/frontend/frontendOverviewPage')
          ),
        },
        transactionSummaryRoute,
        traceView,
        ...moduleRoutes,
      ],
    },
    {
      path: `${BACKEND_LANDING_SUB_PATH}/`,
      component: make(() => import('sentry/views/insights/pages/backend/layout')),
      children: [
        {
          index: true,
          handle: {module: undefined},
          component: make(
            () => import('sentry/views/insights/pages/backend/backendOverviewPage')
          ),
        },
        transactionSummaryRoute,
        traceView,
        ...moduleRoutes,
      ],
    },
    {
      path: `${MOBILE_LANDING_SUB_PATH}/`,
      component: make(() => import('sentry/views/insights/pages/mobile/layout')),
      children: [
        {
          index: true,
          handle: {module: undefined},
          component: make(
            () => import('sentry/views/insights/pages/mobile/mobileOverviewPage')
          ),
        },
        transactionSummaryRoute,
        traceView,
        ...moduleRoutes,
      ],
    },
    {
      path: `${AGENTS_LANDING_SUB_PATH}/`,
      component: make(() => import('sentry/views/insights/pages/agents/layout')),
      children: [
        {
          index: true,
          component: make(() => import('sentry/views/insights/pages/agents/redirect')),
        },
        transactionSummaryRoute,
        traceView,
        {
          path: `${MODULE_BASE_URLS[ModuleName.AGENTS]}/`,
          children: [
            {
              index: true,
              handle: {module: ModuleName.AGENTS},
              component: make(
                () => import('sentry/views/insights/agents/views/overview')
              ),
            },
          ],
        },
        {
          path: `${MODULE_BASE_URLS[ModuleName.MCP]}/`,
          children: [
            {
              index: true,
              handle: {module: ModuleName.MCP},
              component: make(() => import('sentry/views/insights/mcp/views/overview')),
            },
          ],
        },
      ],
    },
    {
      path: 'projects/',
      component: make(() => import('sentry/views/projects/')),
      children: projectsChildren,
      deprecatedRouteProps: true,
    },
    {
      path: `${FRONTEND_LANDING_SUB_PATH}/uptime/`,
      redirectTo: '/insights/uptime/',
    },
    {
      path: `${BACKEND_LANDING_SUB_PATH}/uptime/`,
      redirectTo: '/insights/uptime/',
    },
    {
      path: `${BACKEND_LANDING_SUB_PATH}/crons/`,
      redirectTo: '/insights/crons/',
    },
    {
      path: 'uptime/',
      children: [
        {
          index: true,
          component: make(() => import('sentry/views/insights/uptime/views/overview')),
        },
      ],
    },
    {
      path: 'crons/',
      children: [
        {
          index: true,
          component: make(() => import('sentry/views/insights/crons/views/overview')),
        },
      ],
    },
  ];

  const domainViewRoutes: SentryRouteObject = {
    path: `/${DOMAIN_VIEW_BASE_URL}/`,
    withOrgPath: true,
    children: domainViewChildRoutes,
  };

  const performanceChildren: SentryRouteObject[] = [
    {
      index: true,
      redirectTo: '/insights/frontend/',
    },
<<<<<<< HEAD
    transactionSummaryRoute,
    {
      path: 'vitaldetail/',
      component: make(() => import('sentry/views/performance/vitalDetail')),
=======
    {
      path: 'summary/',
      children: transactionSummaryChildren,
>>>>>>> 74e75fd8
    },
    traceView,
    ...insightsRedirectObjects,
    {
      path: 'browser/resources',
      redirectTo: `/${INSIGHTS_BASE_URL}/${MODULE_BASE_URLS[ModuleName.RESOURCE]}/`,
    },
    {
      path: 'browser/assets',
      redirectTo: `/${INSIGHTS_BASE_URL}/${MODULE_BASE_URLS[ModuleName.RESOURCE]}/`,
    },
    {
      path: 'browser/pageloads',
      redirectTo: `/${INSIGHTS_BASE_URL}/${MODULE_BASE_URLS[ModuleName.VITAL]}/`,
    },
  ];
  const performanceRoutes: SentryRouteObject = {
    path: '/performance/',
    component: make(() => import('sentry/views/performance')),
    withOrgPath: true,
    children: performanceChildren,
  };

  const tracesChildren: SentryRouteObject[] = [
    {
      index: true,
      component: make(() => import('sentry/views/traces/content')),
    },
    traceView,
    {
      path: 'compare/',
      component: make(() => import('sentry/views/explore/multiQueryMode')),
    },
  ];
  const tracesRoutes: SentryRouteObject = {
    path: '/traces/',
    component: make(() => import('sentry/views/traces')),
    withOrgPath: true,
    children: tracesChildren,
    deprecatedRouteProps: true,
  };

  const logsChildren: SentryRouteObject[] = [
    {
      index: true,
      component: make(() => import('sentry/views/explore/logs/content')),
    },
    traceView,
  ];

  const metricsChildren: SentryRouteObject[] = [
    {
      index: true,
      component: make(() => import('sentry/views/explore/metrics/content')),
    },
  ];

  const profilingChildren: SentryRouteObject[] = [
    {
      index: true,
      component: make(() => import('sentry/views/profiling/content')),
      deprecatedRouteProps: true,
    },
    {
      path: 'summary/:projectId/',
      component: make(() => import('sentry/views/profiling/profileSummary')),
      deprecatedRouteProps: true,
    },
    {
      path: 'profile/:projectId/differential-flamegraph/',
      component: make(() => import('sentry/views/profiling/differentialFlamegraph')),
    },
    traceView,
    {
      path: 'profile/:projectId/',
      component: make(() => import('sentry/views/profiling/continuousProfileProvider')),
      deprecatedRouteProps: true,
      children: [
        {
          path: 'flamegraph/',
          component: make(
            () => import('sentry/views/profiling/continuousProfileFlamegraph')
          ),
        },
      ],
    },
    {
      path: 'profile/:projectId/:eventId/',
      component: make(() => import('sentry/views/profiling/transactionProfileProvider')),
      deprecatedRouteProps: true,
      children: [
        {
          path: 'flamegraph/',
          component: make(() => import('sentry/views/profiling/profileFlamechart')),
        },
      ],
    },
  ];
  const profilingRoutes: SentryRouteObject = {
    path: '/profiling/',
    component: make(() => import('sentry/views/profiling')),
    withOrgPath: true,
    children: profilingChildren,
    deprecatedRouteProps: true,
  };

  const exploreChildren: SentryRouteObject[] = [
    {
      index: true,
      component: make(() => import('sentry/views/explore/indexRedirect')),
    },
    {
      path: 'profiling/',
      component: make(() => import('sentry/views/profiling')),
      children: profilingChildren,
    },
    {
      path: 'traces/',
      component: make(() => import('sentry/views/traces')),
      children: tracesChildren,
    },
    {
      path: 'replays/',
      component: make(() => import('sentry/views/replays/index')),
      children: replayChildren,
    },
    {
      path: 'discover/',
      component: make(() => import('sentry/views/discover')),
      children: discoverChildren,
    },
    {
      path: 'releases/',
      component: make(() => import('sentry/views/releases/index')),
      children: releaseChildren,
    },
    {
      path: 'logs/',
      component: make(() => import('sentry/views/explore/logs')),
      children: logsChildren,
    },
    {
      path: 'metrics/',
      component: make(() => import('sentry/views/explore/metrics')),
      children: metricsChildren,
    },
    {
      path: 'saved-queries/',
      component: make(() => import('sentry/views/explore/savedQueries')),
    },
  ];
  const exploreRoutes: SentryRouteObject = {
    path: '/explore/',
    withOrgPath: true,
    children: exploreChildren,
  };

  // This is a layout route that will render a header for a commit
  const codecovCommitRoutes: SentryRouteObject = {
    path: 'commits/:sha/',
    component: make(() => import('sentry/views/prevent/coverage/commits/commitWrapper')),
    children: [
      {
        index: true,
        component: make(
          () => import('sentry/views/prevent/coverage/commits/commitDetail')
        ),
      },
      {
        path: 'history/',
        component: make(
          () => import('sentry/views/prevent/coverage/commits/commitHistory')
        ),
      },
      {
        path: 'yaml/',
        component: make(() => import('sentry/views/prevent/coverage/commits/commitYaml')),
      },
    ],
  };

  // This is a layout route that will render a header for a pull request
  const codecovPRRoutes: SentryRouteObject = {
    path: 'pulls/:pullId/',
    component: make(() => import('sentry/views/prevent/coverage/pulls/pullWrapper')),
    children: [
      {
        index: true,
        component: make(() => import('sentry/views/prevent/coverage/pulls/pullDetail')),
      },
    ],
  };

  const codecovChildren: SentryRouteObject[] = [
    {
      index: true,
      redirectTo: 'ai-code-review/new/',
    },
    {
      path: 'coverage/',
      children: [
        // This is a layout route that will render a header for coverage
        {
          component: make(() => import('sentry/views/prevent/coverage/coverageWrapper')),
          children: [
            {
              path: 'file-explorer/',
              component: make(() => import('sentry/views/prevent/coverage/coverage')),
            },
            {
              path: 'commits/',
              component: make(() => import('sentry/views/prevent/coverage/commits')),
            },
            {
              path: 'pulls/',
              component: make(() => import('sentry/views/prevent/coverage/pulls')),
            },
            {
              path: 'coverage-trend/',
              component: make(
                () => import('sentry/views/prevent/coverage/coverageTrend')
              ),
            },
          ],
        },
        // Render coverage onboarding without any layout wrapping
        {
          path: 'new/',
          component: make(() => import('sentry/views/prevent/coverage/onboarding')),
        },
        codecovCommitRoutes,
        codecovPRRoutes,
      ],
    },
    {
      path: 'tests/',
      component: make(() => import('sentry/views/prevent/tests/testsWrapper')),
      children: [
        {
          index: true,
          component: make(() => import('sentry/views/prevent/tests/tests')),
        },
        {
          path: 'new/',
          component: make(() => import('sentry/views/prevent/tests/onboarding')),
        },
      ],
    },
    {
      path: 'ai-code-review/',
      children: [
        {
          component: make(() => import('sentry/views/prevent/preventAI/wrapper')),
          children: [
            {
              index: true,
              redirectTo: 'new/',
            },
            {
              path: 'new/',
              component: make(() => import('sentry/views/prevent/preventAI/onboarding')),
            },
            {
              path: 'home/',
              component: make(() => import('sentry/views/prevent/preventAI/index')),
            },
          ],
        },
      ],
    },
    {
      path: 'tokens/',
      component: make(() => import('sentry/views/prevent/tokens/tokensWrapper')),
      children: [
        {
          index: true,
          component: make(() => import('sentry/views/prevent/tokens/tokens')),
        },
      ],
    },
  ];
  const preventRoutes: SentryRouteObject = {
    path: '/prevent/',
    withOrgPath: true,
    component: make(() => import('sentry/views/prevent/index')),
    children: codecovChildren,
    deprecatedRouteProps: true,
  };

  const preprodChildren: SentryRouteObject[] = [
    {
      index: true,
      component: make(() => import('sentry/views/preprod/buildList/buildList')),
    },
    {
      path: ':artifactId/',
      component: make(() => import('sentry/views/preprod/buildDetails/buildDetails')),
    },
    {
      path: ':artifactId/install/',
      component: make(() => import('sentry/views/preprod/install/installPage')),
    },
    {
      path: 'compare/',
      children: [
        {
          path: ':headArtifactId/',
          component: make(
            () => import('sentry/views/preprod/buildComparison/buildComparison')
          ),
        },
        {
          path: ':headArtifactId/:baseArtifactId/',
          component: make(
            () => import('sentry/views/preprod/buildComparison/buildComparison')
          ),
        },
      ],
    },
  ];
  const preprodRoutes: SentryRouteObject = {
    path: '/preprod/:projectId/',
    component: make(() => import('sentry/views/preprod/index')),
    withOrgPath: true,
    children: preprodChildren,
    deprecatedRouteProps: true,
  };

  const pullRequestChildren: SentryRouteObject[] = [
    {
      path: ':repoOrg/:repoName/:prId/',
      component: make(
        () => import('sentry/views/pullRequest/details/pullRequestDetails')
      ),
    },
  ];

  const pullRequestRoutes: SentryRouteObject = {
    path: '/pull/',
    component: make(() => import('sentry/views/pullRequest/index')),
    withOrgPath: true,
    children: pullRequestChildren,
    deprecatedRouteProps: true,
  };

  const feedbackV2Children: SentryRouteObject[] = [
    {
      index: true,
      component: make(() => import('sentry/views/feedback/feedbackListPage')),
    },
    traceView,
  ];
  const feedbackv2Routes: SentryRouteObject = {
    path: '/feedback/',
    component: make(() => import('sentry/views/feedback/index')),
    withOrgPath: true,
    children: feedbackV2Children,
  };

  const issueTabs: SentryRouteObject[] = [
    {
      index: true,
      component: make(
        () => import('sentry/views/issueDetails/groupEventDetails/groupEventDetails'),
        <GroupEventDetailsLoading />
      ),
    },
    {
      path: TabPaths[Tab.REPLAYS],
      component: make(() => import('sentry/views/issueDetails/groupReplays')),
    },
    {
      path: TabPaths[Tab.ACTIVITY],
      component: make(() => import('sentry/views/issueDetails/groupActivity')),
    },
    {
      path: TabPaths[Tab.EVENTS],
      component: make(() => import('sentry/views/issueDetails/groupEvents')),
    },
    {
      path: TabPaths[Tab.OPEN_PERIODS],
      component: make(() => import('sentry/views/issueDetails/groupOpenPeriods')),
    },
    {
      path: TabPaths[Tab.UPTIME_CHECKS],
      component: make(() => import('sentry/views/issueDetails/groupUptimeChecks')),
    },
    {
      path: TabPaths[Tab.CHECK_INS],
      component: make(() => import('sentry/views/issueDetails/groupCheckIns')),
    },
    {
      path: TabPaths[Tab.DISTRIBUTIONS],
      component: make(() => import('sentry/views/issueDetails/groupTags/groupTagsTab')),
    },
    {
      path: `${TabPaths[Tab.DISTRIBUTIONS]}:tagKey/`,
      component: make(() => import('sentry/views/issueDetails/groupTags/groupTagValues')),
    },
    {
      path: TabPaths[Tab.USER_FEEDBACK],
      component: make(() => import('sentry/views/issueDetails/groupUserFeedback')),
    },
    {
      path: TabPaths[Tab.ATTACHMENTS],
      component: make(() => import('sentry/views/issueDetails/groupEventAttachments')),
    },
    {
      path: TabPaths[Tab.SIMILAR_ISSUES],
      component: make(
        () => import('sentry/views/issueDetails/groupSimilarIssues/groupSimilarIssuesTab')
      ),
    },
    {
      path: TabPaths[Tab.MERGED],
      component: make(
        () => import('sentry/views/issueDetails/groupMerged/groupMergedTab')
      ),
    },
  ];

  const issueChildren: SentryRouteObject[] = [
    {
      index: true,
      component: errorHandler(OverviewWrapper),
    },
    {
      path: `${IssueTaxonomy.ERRORS_AND_OUTAGES}/`,
      component: make(() => import('sentry/views/issueList/pages/errorsOutages')),
    },
    {
      path: `${IssueTaxonomy.BREACHED_METRICS}/`,
      component: make(() => import('sentry/views/issueList/pages/breachedMetrics')),
    },
    {
      path: `${IssueTaxonomy.WARNINGS}/`,
      component: make(() => import('sentry/views/issueList/pages/warnings')),
    },
    {
      path: 'views/',
      component: make(
        () => import('sentry/views/issueList/issueViews/issueViewsList/issueViewsList')
      ),
    },
    {
      path: 'views/:viewId/',
      component: errorHandler(OverviewWrapper),
    },
    {
      path: 'searches/:searchId/',
      component: errorHandler(OverviewWrapper),
    },
    // Redirects for legacy tags route.
    {
      path: ':groupId/tags/',
      redirectTo: `/issues/:groupId/${TabPaths[Tab.DISTRIBUTIONS]}`,
    },
    {
      path: ':groupId/tags/:tagKey/',
      redirectTo: `/issues/:groupId/${TabPaths[Tab.DISTRIBUTIONS]}:tagKey/`,
    },
    {
      path: `:groupId/${TabPaths[Tab.EVENTS]}:eventId/tags/`,
      redirectTo: `/issues/:groupId/${TabPaths[Tab.EVENTS]}:eventId/${TabPaths[Tab.DISTRIBUTIONS]}`,
    },
    {
      path: `:groupId/${TabPaths[Tab.EVENTS]}:eventId/tags/:tagKey/`,
      redirectTo: `/issues/:groupId/${TabPaths[Tab.EVENTS]}:eventId/${TabPaths[Tab.DISTRIBUTIONS]}:tagKey/`,
    },
    {
      path: ':groupId/',
      component: make(() => import('sentry/views/issueDetails/groupDetails')),
      children: [
        ...issueTabs,
        {
          path: `${TabPaths[Tab.EVENTS]}:eventId/`,
          children: issueTabs,
        },
      ],
    },
    {
      path: 'feedback/',
      component: make(() => import('sentry/views/feedback/index')),
      children: feedbackV2Children,
    },
    {
      path: 'alerts/',
      component: make(() => import('sentry/views/alerts')),
      children: alertChildRoutes(true),
      deprecatedRouteProps: true,
    },
    traceView,
    automationRoutes,
    detectorRoutes,
  ];
  const issueRoutes: SentryRouteObject = {
    path: '/issues/',
    withOrgPath: true,
    children: issueChildren,
  };

  const adminManageChildren: SentryRouteObject[] = [
    {
      index: true,
      component: make(() => import('sentry/views/admin/adminOverview')),
      deprecatedRouteProps: true,
    },
    {
      path: 'buffer/',
      component: make(() => import('sentry/views/admin/adminBuffer')),
      deprecatedRouteProps: true,
    },
    {
      path: 'relays/',
      component: make(() => import('sentry/views/admin/adminRelays')),
      deprecatedRouteProps: true,
    },
    {
      path: 'organizations/',
      component: make(() => import('sentry/views/admin/adminOrganizations')),
      deprecatedRouteProps: true,
    },
    {
      path: 'projects/',
      component: make(() => import('sentry/views/admin/adminProjects')),
      deprecatedRouteProps: true,
    },
    {
      path: 'queue/',
      component: make(() => import('sentry/views/admin/adminQueue')),
      deprecatedRouteProps: true,
    },
    {
      path: 'settings/',
      component: make(() => import('sentry/views/admin/adminSettings')),
      deprecatedRouteProps: true,
    },
    {
      path: 'users/',
      children: [
        {
          index: true,
          component: make(() => import('sentry/views/admin/adminUsers')),
          deprecatedRouteProps: true,
        },
        {
          path: ':id',
          component: make(() => import('sentry/views/admin/adminUserEdit')),
          deprecatedRouteProps: true,
        },
      ],
    },
    {
      path: 'status/mail/',
      component: make(() => import('sentry/views/admin/adminMail')),
      deprecatedRouteProps: true,
    },
    {
      path: 'status/environment/',
      component: make(() => import('sentry/views/admin/adminEnvironment')),
      deprecatedRouteProps: true,
    },
    {
      path: 'status/packages/',
      component: make(() => import('sentry/views/admin/adminPackages')),
      deprecatedRouteProps: true,
    },
    {
      path: 'status/warnings/',
      component: make(() => import('sentry/views/admin/adminWarnings')),
      deprecatedRouteProps: true,
    },
  ];

  // These are the "manage" pages. For sentry.io, these are _different_ from
  // the SaaS admin routes in getsentry.
  const adminManageRoutes: SentryRouteObject = {
    path: '/manage/',
    component: make(() => import('sentry/views/admin/adminLayout')),
    children: adminManageChildren,
    deprecatedRouteProps: true,
  };

  const legacyOrganizationRootChildren: SentryRouteObject[] = [
    {
      path: '/organizations/:orgId/teams/new/',
      redirectTo: '/settings/:orgId/teams/',
    },
    {
      path: '/organizations/:orgId/',
      children: [
        routeHook('routes:legacy-organization-redirects'),
        {
          index: true,
          redirectTo: 'issues/',
        },
        {
          path: 'teams/',
          redirectTo: '/settings/:orgId/teams/',
        },
        {
          path: 'teams/your-teams/',
          redirectTo: '/settings/:orgId/teams/',
        },
        {
          path: 'teams/all-teams/',
          redirectTo: '/settings/:orgId/teams/',
        },
        {
          path: 'teams/:teamId/',
          redirectTo: '/settings/:orgId/teams/:teamId/',
        },
        {
          path: 'teams/:teamId/members/',
          redirectTo: '/settings/:orgId/teams/:teamId/members/',
        },
        {
          path: 'teams/:teamId/projects/',
          redirectTo: '/settings/:orgId/teams/:teamId/projects/',
        },
        {
          path: 'teams/:teamId/settings/',
          redirectTo: '/settings/:orgId/teams/:teamId/settings/',
        },
        {
          path: 'settings/',
          redirectTo: '/settings/:orgId/',
        },
        {
          path: 'api-keys/',
          redirectTo: '/settings/:orgId/api-keys/',
        },
        {
          path: 'api-keys/:apiKey/',
          redirectTo: '/settings/:orgId/api-keys/:apiKey/',
        },
        {
          path: 'members/',
          redirectTo: '/settings/:orgId/members/',
        },
        {
          path: 'members/:memberId/',
          redirectTo: '/settings/:orgId/members/:memberId/',
        },
        {
          path: 'rate-limits/',
          redirectTo: '/settings/:orgId/rate-limits/',
        },
        {
          path: 'repos/',
          redirectTo: '/settings/:orgId/repos/',
        },
        {
          path: 'user-feedback/',
          redirectTo: '/organizations/:orgId/feedback/',
        },
      ],
    },
  ];
  const legacyOrganizationRootRoutes: SentryRouteObject = {
    children: legacyOrganizationRootChildren,
  };

  const gettingStartedChildren: SentryRouteObject[] = [
    {
      path: '/getting-started/:projectId/',
      redirectTo: '/projects/:projectId/getting-started/',
      customerDomainOnlyRoute: true,
    },
    {
      path: '/getting-started/:projectId/:platform/',
      redirectTo: '/projects/:projectId/getting-started/',
      customerDomainOnlyRoute: true,
    },
    {
      path: '/:orgId/:projectId/getting-started/',
      redirectTo: '/organizations/:orgId/projects/:projectId/getting-started/',
    },
    {
      path: '/:orgId/:projectId/getting-started/:platform/',
      redirectTo: '/organizations/:orgId/projects/:projectId/getting-started/',
    },
  ];
  const gettingStartedRoutes: SentryRouteObject = {
    children: gettingStartedChildren,
  };

  // Support for deprecated URLs (pre-Sentry 10). We just redirect users to new
  // canonical URLs.
  //
  // XXX(epurkhiser): Can these be moved over to the legacyOrgRedirects routes,
  // or do these need to be nested into the OrganizationLayout tree?
  const legacyOrgRedirectChildren: SentryRouteObject[] = [
    {
      index: true,
      component: errorHandler(
        redirectDeprecatedProjectRoute(
          ({orgId, projectId}) => `/organizations/${orgId}/issues/?project=${projectId}`
        )
      ),
      deprecatedRouteProps: true,
    },
    {
      path: 'issues/',
      component: errorHandler(
        redirectDeprecatedProjectRoute(
          ({orgId, projectId}) => `/organizations/${orgId}/issues/?project=${projectId}`
        )
      ),
      deprecatedRouteProps: true,
    },
    {
      path: 'dashboard/',
      component: errorHandler(
        redirectDeprecatedProjectRoute(
          ({orgId, projectId}) =>
            `/organizations/${orgId}/dashboards/?project=${projectId}`
        )
      ),
      deprecatedRouteProps: true,
    },
    {
      path: 'user-feedback/',
      component: errorHandler(
        redirectDeprecatedProjectRoute(
          ({orgId, projectId}) => `/organizations/${orgId}/feedback/?project=${projectId}`
        )
      ),
      deprecatedRouteProps: true,
    },
    {
      path: 'releases/',
      component: errorHandler(
        redirectDeprecatedProjectRoute(
          ({orgId, projectId}) => `/organizations/${orgId}/releases/?project=${projectId}`
        )
      ),
      deprecatedRouteProps: true,
    },
    {
      path: 'releases/:version/',
      component: errorHandler(
        redirectDeprecatedProjectRoute(
          ({orgId, projectId, router}) =>
            `/organizations/${orgId}/releases/${router.params.version}/?project=${projectId}`
        )
      ),
      deprecatedRouteProps: true,
    },
    {
      path: 'releases/:version/new-events/',
      component: errorHandler(
        redirectDeprecatedProjectRoute(
          ({orgId, projectId, router}) =>
            `/organizations/${orgId}/releases/${router.params.version}/new-events/?project=${projectId}`
        )
      ),
      deprecatedRouteProps: true,
    },
    {
      path: 'releases/:version/all-events/',
      component: errorHandler(
        redirectDeprecatedProjectRoute(
          ({orgId, projectId, router}) =>
            `/organizations/${orgId}/releases/${router.params.version}/all-events/?project=${projectId}`
        )
      ),
      deprecatedRouteProps: true,
    },
    {
      path: 'releases/:version/commits/',
      component: errorHandler(
        redirectDeprecatedProjectRoute(
          ({orgId, projectId, router}) =>
            `/organizations/${orgId}/releases/${router.params.version}/commits/?project=${projectId}`
        )
      ),
      deprecatedRouteProps: true,
    },
  ];
  const legacyOrgRedirects: SentryRouteObject = {
    path: '/:orgId/:projectId/',
    children: legacyOrgRedirectChildren,
  };

  const organizationRoutes: SentryRouteObject = {
    component: errorHandler(OrganizationLayout),
    children: [
      settingsRoutes,
      projectsRoutes,
      dashboardRoutes,
      feedbackv2Routes,
      issueRoutes,
      alertRoutes,
      preventRoutes,
      preprodRoutes,
      pullRequestRoutes,
      replayRoutes,
      releasesRoutes,
      statsRoutes,
      discoverRoutes,
      performanceRoutes,
      domainViewRoutes,
      tracesRoutes,
      exploreRoutes,
      llmMonitoringRedirects,
      profilingRoutes,
      gettingStartedRoutes,
      adminManageRoutes,
      legacyOrganizationRootRoutes,
      legacyOrgRedirects,
    ],
  };

  const legacyRedirectRoutes: SentryRouteObject = {
    path: '/:orgId/',
    children: [
      {
        index: true,
        redirectTo: '/organizations/:orgId/',
      },
      {
        path: ':projectId/settings/',
        children: [
          {
            path: 'teams/',
            redirectTo: '/settings/:orgId/projects/:projectId/teams/',
          },
          {
            path: 'alerts/',
            redirectTo: '/settings/:orgId/projects/:projectId/alerts/',
          },
          {
            path: 'alerts/rules/',
            redirectTo: '/settings/:orgId/projects/:projectId/alerts/rules/',
          },
          {
            path: 'alerts/rules/new/',
            redirectTo: '/settings/:orgId/projects/:projectId/alerts/rules/new/',
          },
          {
            path: 'alerts/rules/:ruleId/',
            redirectTo: '/settings/:orgId/projects/:projectId/alerts/rules/:ruleId/',
          },
          {
            path: 'environments/',
            redirectTo: '/settings/:orgId/projects/:projectId/environments/',
          },
          {
            path: 'environments/hidden/',
            redirectTo: '/settings/:orgId/projects/:projectId/environments/hidden/',
          },
          {
            path: 'tags/',
            redirectTo: '/settings/projects/:orgId/projects/:projectId/tags/',
          },
          {
            path: 'issue-tracking/',
            redirectTo: '/settings/:orgId/projects/:projectId/issue-tracking/',
          },
          {
            path: 'release-tracking/',
            redirectTo: '/settings/:orgId/projects/:projectId/release-tracking/',
          },
          {
            path: 'ownership/',
            redirectTo: '/settings/:orgId/projects/:projectId/ownership/',
          },
          {
            path: 'data-forwarding/',
            redirectTo: '/settings/:orgId/projects/:projectId/data-forwarding/',
          },
          {
            path: 'debug-symbols/',
            redirectTo: '/settings/:orgId/projects/:projectId/debug-symbols/',
          },
          {
            path: 'filters/',
            redirectTo: '/settings/:orgId/projects/:projectId/filters/',
          },
          {
            path: 'hooks/',
            redirectTo: '/settings/:orgId/projects/:projectId/hooks/',
          },
          {
            path: 'keys/',
            redirectTo: '/settings/:orgId/projects/:projectId/keys/',
          },
          {
            path: 'keys/:keyId/',
            redirectTo: '/settings/:orgId/projects/:projectId/keys/:keyId/',
          },
          {
            path: 'user-feedback/',
            redirectTo: '/settings/:orgId/projects/:projectId/user-feedback/',
          },
          {
            path: 'security-headers/',
            redirectTo: '/settings/:orgId/projects/:projectId/security-headers/',
          },
          {
            path: 'security-headers/csp/',
            redirectTo: '/settings/:orgId/projects/:projectId/security-headers/csp/',
          },
          {
            path: 'security-headers/expect-ct/',
            redirectTo:
              '/settings/:orgId/projects/:projectId/security-headers/expect-ct/',
          },
          {
            path: 'security-headers/hpkp/',
            redirectTo: '/settings/:orgId/projects/:projectId/security-headers/hpkp/',
          },
          {
            path: 'plugins/',
            redirectTo: '/settings/:orgId/projects/:projectId/plugins/',
          },
          {
            path: 'plugins/:pluginId/',
            redirectTo: '/settings/:orgId/projects/:projectId/plugins/:pluginId/',
          },
          {
            path: 'integrations/:providerKey/',
            redirectTo: '/settings/:orgId/projects/:projectId/integrations/:providerKey/',
          },
        ],
      },
      {
        path: ':projectId/group/:groupId/',
        redirectTo: 'issues/:groupId/',
      },
      {
        path: ':projectId/issues/:groupId/',
        redirectTo: '/organizations/:orgId/issues/:groupId/',
      },
      {
        path: ':projectId/issues/:groupId/events/',
        redirectTo: '/organizations/:orgId/issues/:groupId/events/',
      },
      {
        path: ':projectId/issues/:groupId/events/:eventId/',
        redirectTo: '/organizations/:orgId/issues/:groupId/events/:eventId/',
      },
      {
        path: ':projectId/issues/:groupId/tags/',
        redirectTo: '/organizations/:orgId/issues/:groupId/tags/',
      },
      {
        path: ':projectId/issues/:groupId/tags/:tagKey/',
        redirectTo: '/organizations/:orgId/issues/:groupId/tags/:tagKey/',
      },
      {
        path: ':projectId/issues/:groupId/feedback/',
        redirectTo: '/organizations/:orgId/issues/:groupId/feedback/',
      },
      {
        path: ':projectId/issues/:groupId/similar/',
        redirectTo: '/organizations/:orgId/issues/:groupId/similar/',
      },
      {
        path: ':projectId/issues/:groupId/merged/',
        redirectTo: '/organizations/:orgId/issues/:groupId/merged/',
      },
      {
        path: ':projectId/events/:eventId/',
        component: errorHandler(ProjectEventRedirect),
        deprecatedRouteProps: true,
      },
    ],
  };

  const appRoutes: SentryRouteObject = {
    component: ProvideAriaRouter,
    deprecatedRouteProps: true,
    children: [
      experimentalSpaRoutes,
      {
        path: '/',
        component: errorHandler(App),
        deprecatedRouteProps: true,
        children: [
          rootRoutes,
          authV2Routes,
          organizationRoutes,
          legacyRedirectRoutes,
          {
            path: '*',
            component: errorHandler(OrganizationLayout),
            children: [
              {
                path: '*',
                component: errorHandler(RouteNotFound),
              },
            ],
          },
        ],
      },
    ],
  };

  return [translateSentryRoute(appRoutes)];
}

// We load routes both when initializing the SDK (for routing integrations) and
// when the app renders Main. Memoize to avoid rebuilding the route tree.
export const routes = memoize(buildRoutes);

// Exported for use in tests.
export {buildRoutes};

function NoOp({children}: {children: React.JSX.Element}) {
  return children;
}<|MERGE_RESOLUTION|>--- conflicted
+++ resolved
@@ -2152,17 +2152,7 @@
       index: true,
       redirectTo: '/insights/frontend/',
     },
-<<<<<<< HEAD
     transactionSummaryRoute,
-    {
-      path: 'vitaldetail/',
-      component: make(() => import('sentry/views/performance/vitalDetail')),
-=======
-    {
-      path: 'summary/',
-      children: transactionSummaryChildren,
->>>>>>> 74e75fd8
-    },
     traceView,
     ...insightsRedirectObjects,
     {
