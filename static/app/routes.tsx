--- conflicted
+++ resolved
@@ -356,30 +356,6 @@
               import(
                 'sentry/views/settings/account/accountNotificationFineTuningController'
               )
-<<<<<<< HEAD
-          )}
-        />
-      </Route>
-      <Route
-        path="emails/"
-        name={t('Emails')}
-        component={make(() => import('sentry/views/settings/account/accountEmails'))}
-      />
-      <Route
-        path="merge-accounts/"
-        name={t('Merge Accounts')}
-        component={make(() => import('sentry/views/settings/account/mergeAccounts'))}
-      />
-      <Route
-        path="authorizations/"
-        component={make(
-          () => import('sentry/views/settings/account/accountAuthorizations')
-        )}
-      />
-      <Route path="security/" name={t('Security')}>
-        <Route
-          component={make(
-=======
           ),
         },
       ],
@@ -388,6 +364,11 @@
       path: 'emails/',
       name: t('Emails'),
       component: make(() => import('sentry/views/settings/account/accountEmails')),
+    },
+    {
+      path: 'merge-accounts/',
+      name: t('Merge Accounts')
+      component: make(() => import('sentry/views/settings/account/mergeAccounts')),
     },
     {
       path: 'authorizations/',
@@ -401,7 +382,6 @@
       children: [
         {
           component: make(
->>>>>>> 36f39851
             () =>
               import(
                 'sentry/views/settings/account/accountSecurity/accountSecurityWrapper'
