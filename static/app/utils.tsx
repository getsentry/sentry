import type {Query} from 'history';

import type {EventTag} from 'sentry/types/event';
import type {Project} from 'sentry/types/project';
import {formatNumberWithDynamicDecimalPoints} from 'sentry/utils/formatters';
import {appendTagCondition} from 'sentry/utils/queryString';

function arrayIsEqual(arr?: any[], other?: any[], deep?: boolean): boolean {
  // if the other array is a falsy value, return
  if (!arr && !other) {
    return true;
  }

  if (!arr || !other) {
    return false;
  }

  // compare lengths - can save a lot of time
  if (arr.length !== other.length) {
    return false;
  }

  return arr.every((val, idx) => valueIsEqual(val, other[idx], deep));
}

export function valueIsEqual(value?: any, other?: any, deep?: boolean): boolean {
  if (value === other) {
    return true;
  }
  if (Array.isArray(value) || Array.isArray(other)) {
    if (arrayIsEqual(value, other, deep)) {
      return true;
    }
  } else if (
    (value && typeof value === 'object') ||
    (other && typeof other === 'object')
  ) {
    if (objectMatchesSubset(value, other, deep)) {
      return true;
    }
  }
  return false;
}

function objectMatchesSubset(obj?: object, other?: object, deep?: boolean): boolean {
  let k: string;

  if (obj === other) {
    return true;
  }

  if (!obj || !other) {
    return false;
  }

  if (deep !== true) {
    for (k in other) {
      if (obj[k] !== other[k]) {
        return false;
      }
    }
    return true;
  }

  for (k in other) {
    if (!valueIsEqual(obj[k], other[k], deep)) {
      return false;
    }
  }
  return true;
}

export function intcomma(x: number): string {
  return x.toString().replace(/\B(?=(\d{3})+(?!\d))/g, ',');
}

<<<<<<< HEAD
export function sortArray<T>(arr: Array<T>, score_fn: (entry: T) => string): Array<T> {
  arr.sort((a, b) => {
    const a_score = score_fn(a),
      b_score = score_fn(b);

    for (let i = 0; i < a_score.length; i++) {
      if (a_score[i] > b_score[i]) {
        return 1;
      }
      if (a_score[i] < b_score[i]) {
        return -1;
      }
    }
    return 0;
  });

  return arr;
=======
export function objectIsEmpty(obj = {}): boolean {
  for (const prop in obj) {
    if (obj.hasOwnProperty(prop)) {
      return false;
    }
  }

  return true;
>>>>>>> d21409a1
}

/**
 * Replaces slug special chars with a space
 */
export function explodeSlug(slug: string): string {
  return slug.replace(/[-_]+/g, ' ').trim();
}

export function defined<T>(item: T): item is Exclude<T, null | undefined> {
  return item !== undefined && item !== null;
}

export function nl2br(str: string): string {
  return str.replace(/(?:\r\n|\r|\n)/g, '<br />');
}

export function escape(str: string): string {
  return str.replace(/&/g, '&amp;').replace(/</g, '&lt;').replace(/>/g, '&gt;');
}

export function percent(value: number, totalValue: number): number {
  // prevent division by zero
  if (totalValue === 0) {
    return 0;
  }

  return (value / totalValue) * 100;
}

/**
 * Note the difference between *a-bytes (base 10) vs *i-bytes (base 2), which
 * means that:
 * - 1000 megabytes is equal to 1 gigabyte
 * - 1024 mebibytes is equal to 1 gibibytes
 *
 * We will use base 10 throughout billing for attachments. This function formats
 * quota/usage values for display.
 *
 * For storage/memory/file sizes, please take a look at formatBytesBase2
 */
export function formatBytesBase10(bytes: number, u: number = 0) {
  const units = ['B', 'KB', 'MB', 'GB', 'TB', 'PB', 'EB', 'ZB', 'YB'];
  const threshold = 1000;

  while (bytes >= threshold) {
    bytes /= threshold;
    u += 1;
  }

  return formatNumberWithDynamicDecimalPoints(bytes) + ' ' + units[u];
}

/**
 * Note the difference between *a-bytes (base 10) vs *i-bytes (base 2), which
 * means that:
 * - 1000 megabytes is equal to 1 gigabyte
 * - 1024 mebibytes is equal to 1 gibibytes
 *
 * We will use base 2 to display storage/memory/file sizes as that is commonly
 * used by Windows or RAM or CPU cache sizes, and it is more familiar to the user
 *
 * For billing-related code around attachments. please take a look at
 * formatBytesBase10
 */
export function formatBytesBase2(bytes: number, fixPoints: number | false = 1): string {
  const units = ['KiB', 'MiB', 'GiB', 'TiB', 'PiB', 'EiB', 'ZiB', 'YiB'];
  const thresh = 1024;
  if (bytes < thresh) {
    return (
      (fixPoints === false
        ? formatNumberWithDynamicDecimalPoints(bytes)
        : bytes.toFixed(fixPoints)) + ' B'
    );
  }

  let u = -1;
  do {
    bytes /= thresh;
    ++u;
  } while (bytes >= thresh);
  return (
    (fixPoints === false
      ? formatNumberWithDynamicDecimalPoints(bytes)
      : bytes.toFixed(fixPoints)) +
    ' ' +
    units[u]
  );
}

export function getShortCommitHash(hash: string): string {
  if (hash.match(/^[a-f0-9]{40}$/)) {
    hash = hash.substring(0, 7);
  }
  return hash;
}

export function parseRepo<T>(repo: T): T {
  if (typeof repo === 'string') {
    const re = /(?:github\.com|bitbucket\.org)\/([^\/]+\/[^\/]+)/i;
    const match = repo.match(re);
    const parsedRepo = match ? match[1] : repo;
    return parsedRepo as any;
  }

  return repo;
}

/**
 * Converts a multi-line textarea input value into an array,
 * eliminating empty lines
 */
export function extractMultilineFields(value: string): string[] {
  return value
    .split('\n')
    .map(f => f.trim())
    .filter(f => f !== '');
}

/**
 * If the value is of type Array, converts it to type string, keeping the line breaks, if there is any
 */
export function convertMultilineFieldValue<T extends string | string[]>(
  value: T
): string {
  if (Array.isArray(value)) {
    return value.join('\n');
  }

  if (typeof value === 'string') {
    return value.split('\n').join('\n');
  }

  return '';
}

function projectDisplayCompare(a: Project, b: Project): number {
  if (a.isBookmarked !== b.isBookmarked) {
    return a.isBookmarked ? -1 : 1;
  }
  return a.slug.localeCompare(b.slug);
}

// Sort a list of projects by bookmarkedness, then by id
export function sortProjects(projects: Array<Project>): Array<Project> {
  return projects.sort(projectDisplayCompare);
}

// build actorIds
export const buildUserId = (id: string) => `user:${id}`;
export const buildTeamId = (id: string) => `team:${id}`;

/**
 * Removes the organization / project scope prefix on feature names.
 */
export function descopeFeatureName<T>(feature: T): T | string {
  if (typeof feature !== 'string') {
    return feature;
  }

  const results = feature.match(/(?:^(?:projects|organizations):)?(.*)/);

  if (results && results.length > 0) {
    return results.pop()!;
  }

  return feature;
}

export function isWebpackChunkLoadingError(error: Error): boolean {
  return (
    error &&
    typeof error.message === 'string' &&
    error.message.toLowerCase().includes('loading chunk')
  );
}

export function generateQueryWithTag(prevQuery: Query, tag: EventTag): Query {
  const query = {...prevQuery};

  // some tags are dedicated query strings since other parts of the app consumes this,
  // for example, the global selection header.
  switch (tag.key) {
    case 'environment':
      query.environment = tag.value;
      break;
    case 'project':
      query.project = tag.value;
      break;
    default:
      query.query = appendTagCondition(query.query, tag.key, tag.value);
  }

  return query;
}

// NOTE: only escapes a " if it's not already escaped
export function escapeDoubleQuotes(str: string) {
  return str.replace(/\\([\s\S])|(")/g, '\\$1$2');
}

export function generateOrgSlugUrl(orgSlug) {
  const sentryDomain = window.__initialData.links.sentryUrl.split('/')[2];
  return `${window.location.protocol}//${orgSlug}.${sentryDomain}${window.location.pathname}`;
}<|MERGE_RESOLUTION|>--- conflicted
+++ resolved
@@ -72,36 +72,6 @@
 
 export function intcomma(x: number): string {
   return x.toString().replace(/\B(?=(\d{3})+(?!\d))/g, ',');
-}
-
-<<<<<<< HEAD
-export function sortArray<T>(arr: Array<T>, score_fn: (entry: T) => string): Array<T> {
-  arr.sort((a, b) => {
-    const a_score = score_fn(a),
-      b_score = score_fn(b);
-
-    for (let i = 0; i < a_score.length; i++) {
-      if (a_score[i] > b_score[i]) {
-        return 1;
-      }
-      if (a_score[i] < b_score[i]) {
-        return -1;
-      }
-    }
-    return 0;
-  });
-
-  return arr;
-=======
-export function objectIsEmpty(obj = {}): boolean {
-  for (const prop in obj) {
-    if (obj.hasOwnProperty(prop)) {
-      return false;
-    }
-  }
-
-  return true;
->>>>>>> d21409a1
 }
 
 /**
