import {useTheme} from '@emotion/react';
import styled from '@emotion/styled';

import DoAccentColors from 'sentry-images/stories/color/do-accent-colors.svg';
import DoContrast from 'sentry-images/stories/color/do-contrast.svg';
import DoDifferentiation from 'sentry-images/stories/color/do-differentiation.svg';
import DontAccentColors from 'sentry-images/stories/color/dont-accent-colors.svg';
import DontContrast from 'sentry-images/stories/color/dont-contrast.svg';
import DontDifferentiation from 'sentry-images/stories/color/dont-differentiation.svg';

import Panel from 'sentry/components/panels/panel';
import PanelItem from 'sentry/components/panels/panelItem';
import {IconCheckmark, IconClose} from 'sentry/icons';
import * as Storybook from 'sentry/stories';
import {space} from 'sentry/styles/space';

export const GRAY_PALETTES = [
  [{color: 'gray500', text: 'lightModeWhite'}],
  [{color: 'gray400', text: 'lightModeWhite'}],
  [{color: 'gray300', text: 'lightModeWhite'}],
  [{color: 'gray200', text: 'lightModeBlack'}],
  [{color: 'gray100', text: 'lightModeBlack'}],
];

export const LEVELS_PALETTES = [
  [
    {color: 'purple400', text: 'lightModeWhite'},
    {color: 'purple300', text: 'lightModeWhite'},
    {color: 'purple200', text: 'lightModeBlack'},
    {color: 'purple100', text: 'lightModeBlack'},
  ],
  [
    {color: 'blue400', text: 'lightModeWhite'},
    {color: 'blue300', text: 'lightModeWhite'},
    {color: 'blue200', text: 'lightModeBlack'},
    {color: 'blue100', text: 'lightModeBlack'},
  ],
  [
    {color: 'green400', text: 'lightModeWhite'},
    {color: 'green300', text: 'lightModeBlack'},
    {color: 'green200', text: 'lightModeBlack'},
    {color: 'green100', text: 'lightModeBlack'},
  ],
  [
    {color: 'yellow400', text: 'lightModeBlack'},
    {color: 'yellow300', text: 'lightModeBlack'},
    {color: 'yellow200', text: 'lightModeBlack'},
    {color: 'yellow100', text: 'lightModeBlack'},
  ],
  [
    {color: 'red400', text: 'lightModeWhite'},
    {color: 'red300', text: 'lightModeWhite'},
    {color: 'red200', text: 'lightModeBlack'},
    {color: 'red100', text: 'lightModeBlack'},
  ],
  [
    {color: 'pink400', text: 'lightModeWhite'},
    {color: 'pink300', text: 'lightModeWhite'},
    {color: 'pink200', text: 'lightModeBlack'},
    {color: 'pink100', text: 'lightModeBlack'},
  ],
];

export const FixedWidth = styled('div')`
  max-width: 800px;
`;

export const SideBySide = styled('ul')`
  list-style-type: none;
  margin: 0;
  padding: 0;
  & > li {
    margin: 0;
  }
  & > li > div {
    margin-bottom: 0;
  }

display: grid;
grid-template-columns: 1fr 1fr;
gap: ${space(2)};
`;

export const PalettePanel = styled(Panel)`
  margin-bottom: 0;
`;

export const PalettePanelItem = styled(PanelItem)`
  flex-direction: column;
  gap: ${space(0.5)};

&:first-child {
border-radius: ${p => p.theme.borderRadius} ${p => p.theme.borderRadius} 0 0;
}
&:last-child {
border-radius: 0 0 ${p => p.theme.borderRadius} ${p => p.theme.borderRadius};
}
&:first-child:last-child {
border-radius: ${p => p.theme.borderRadius};
}

background: ${p => p.theme[p.color]};
color: ${p => p.theme[p.text]};
`;

export const ExampleImg = styled('img')`
  border: 1px solid ${p => p.theme.border};
  border-radius: ${p => p.theme.borderRadius};
  max-width: 400px;
`;

export const PositiveLabel = styled(({className}) => (
  <div className={className}>
    <IconCheckmark />
    DO
  </div>
))`
  color: ${p => p.theme.green400};
  align-items: center;
  display: flex;
  font-weight: ${p => p.theme.fontWeightBold};
  gap: ${space(0.5)};
`;

export const NegativeLabel = styled(({className}) => (
  <div className={className}>
    <IconClose color="red400" />
    DON'T
  </div>
))`
  color: ${p => p.theme.red400};
  align-items: center;
  display: flex;
  font-weight: ${p => p.theme.fontWeightBold};
  gap: ${space(0.5)};
`;

export const ExampleCardGrid = styled('figcaption')`
  display: grid;
  grid-template-columns: 1fr 2fr;
  align-items: flex-start;
  color: ${p => p.theme.subText};
  padding: ${space(1)} ${space(1)} 0;
`;

export function ExampleCard({imgSrc, text, isPositive}) {
  return (
    <figure>
    <ExampleImg src={imgSrc} />
<<<<<<< HEAD
      <ExampleCardGrid>
        {isPositive ? <PositiveLabel /> : <NegativeLabel />}
        <span>{text}</span>
      </ExampleCardGrid>
    </figure>
  );
}
=======
    <ExampleCardGrid>
      {isPositive ? <PositiveLabel /> : <NegativeLabel />}
      <span>{text}</span>
    </ExampleCardGrid>
  </figure>
);
>>>>>>> e14edff5

export function ColorPalette({name, palette}) {
  const theme = useTheme();

return (

<SideBySide>
  {palette.map((section, i) => {
    return (
      <li key={`${name}-${i}`}>
        <PalettePanel typeof="ul">
          {section.map((color, index) => {
            return (
              <PalettePanelItem
                key={`${name}-${color.color}-${index}`}
                color={color.color}
                text={color.text}
              >
                <strong>{color.color}</strong>
                {theme[color.color]}
              </PalettePanelItem>
            );
          })}
        </PalettePanel>
      </li>
    );
  })}
</SideBySide>
); }

# Colors

Sentry has a flexible, tiered color system that adapts to both light and dark mode. Our color palette consists of neutral grays and 6 accent colors.

## Grays

There are 5 shades of gray, ranging from Gray 500 (darkest) to Gray 100 (lightest).

**Gray 300 and above** are accessible foreground colors that conform to [WCAG standards](https://www.w3.org/WAI/WCAG21/Understanding/contrast-minimum.html). Use them as text and icon colors.

Here are the recommended use cases:

- **Gray 500:** headings, button labels, tags/badges, and alerts.
- **Gray 400:** body text, input values & labels.
- **Gray 300:** input placeholders, inactive/disabled inputs and buttons, chart labels, supplemental and non-essential text
- **Gray 200:** borders around large elements (cards, panels, dialogs, tables).
- **Gray 100:** dividers and borders around small elements (buttons, form inputs). \*/}

<Storybook.ThemeToggle>
  <ColorPalette name="grays" palette={GRAY_PALETTES} />
</Storybook.ThemeToggle>

## Accent Colors

Accent colors help shift the user's focus to certain interactive and high-priority elements, like links, buttons, and warning banners.

### Hues

There are 6 hues to choose from. Each has specific connotations:

- **Purple:** brand, current/active/focus state, or new information.
- **Blue:** hyperlink.
- **Green:** success, resolution, approval, availability, or creation.
- **Yellow:** warning, missing, or impeded progress.
- **Red:** fatal error, deletion, or removal.
- **Pink:** new feature or promotion.

### Levels

Each hue comes in 4 levels: 400 (dark), 300 (full opacity), 200 (medium opacity), and 100 (low opacity).

- **The 400 level** is a darkened version of 300. It is useful for hover/active states in already accentuated elements. For example, a button could have a background of Purple 300 in normal state and Purple 400 on hover.
- **The 300 level** has full opacity and serves well as text and icon colors (with the exception of Yellow 300, which does not meet [WCAG's contrast standards](https://www.w3.org/WAI/WCAG21/Understanding/contrast-minimum.html)).
- **The 200 level** has medium opacity, useful for borders and dividers.
- **The 100 level** has very low opacity, useful as background fills.

<Storybook.ThemeToggle>
  <ColorPalette name="levels" palette={LEVELS_PALETTES} />
</Storybook.ThemeToggle>

## Accessibility

When it comes to using color, there are two main accessibility concerns: readability and separation.

### Readability

[WCAG](https://www.w3.org/TR/WCAG21/) requires that normal text elements have a contrast ratio of at least 4.5:1 against the background. For large text (at least 16px in size AND in medium/bold weight), the required ratio is lower, at 3:1. This is to ensure a comfortable reading experience in different lighting conditions. [Use this tool](https://webaim.org/resources/contrastchecker/) to confirm text contrast ratios.

In Sentry's color palette, only Gray 300 and above satisfy the contrast requirement for normal text. This applies to both light and dark mode.

Accent colors in the 300 series, except for Yellow 300, satisfy the contrast requirement for large text.

<Storybook.SideBySide>
  <ExampleCard
    imgSrc={DoContrast}
    text="Use Gray 300 and above for normal text"
    isPositive
  />
  <ExampleCard
    imgSrc={DontContrast}
    text="Use Gray 100 or 200 for normal text, as they don't have the required the contrast levels"
  />
  <ExampleCard
    imgSrc={DoAccentColors}
    text="Use accent colors in the 300 series (except for Yellow 300) for large text, if needed"
    isPositive
  />
  <ExampleCard
    imgSrc={DontAccentColors}
    text="Use accent colors in the 100 or 200 series for any text"
  />
</Storybook.SideBySide>

### Separation

Color can be an effective way to visually separate elements in the user interface. However, not all users see color in the same way. Some are color-blind and cannot reliably differentiate one color from another. Some have color filters on their screens, like Night Shift in MacOS. Others are in bright environments with high levels of glare, reducing their ability to see color clearly.

As such, color is an unreliable way to separate elements. Whenever possible, provide additional visual cues like icons, text labels, line type (solid, dashed, dotted),… to further reinforce the separation.

<Storybook.SideBySide>
  <ExampleCard
    imgSrc={DoDifferentiation}
    text="Provide additional visual encoding (e.g. line type) besides color to differentiate elements"
    isPositive
  />
  <ExampleCard
    imgSrc={DontDifferentiation}
    text="Use color as the only way to differentiate elements"
  />
</Storybook.SideBySide><|MERGE_RESOLUTION|>--- conflicted
+++ resolved
@@ -147,7 +147,6 @@
   return (
     <figure>
     <ExampleImg src={imgSrc} />
-<<<<<<< HEAD
       <ExampleCardGrid>
         {isPositive ? <PositiveLabel /> : <NegativeLabel />}
         <span>{text}</span>
@@ -155,14 +154,6 @@
     </figure>
   );
 }
-=======
-    <ExampleCardGrid>
-      {isPositive ? <PositiveLabel /> : <NegativeLabel />}
-      <span>{text}</span>
-    </ExampleCardGrid>
-  </figure>
-);
->>>>>>> e14edff5
 
 export function ColorPalette({name, palette}) {
   const theme = useTheme();
