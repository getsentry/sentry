<<<<<<< HEAD
import {Fragment} from 'react';
=======
import {forwardRef, Fragment} from 'react';
import {useTheme} from '@emotion/react';
>>>>>>> 6782da90

import type {SVGIconProps} from './svgIcon';
import {SvgIcon} from './svgIcon';

interface IconAddProps extends SVGIconProps {
  /**
   * @deprecated circled variant will be removed.
   */
  isCircled?: boolean;
}

<<<<<<< HEAD
function IconAdd({ref, isCircled = false, ...props}: Props) {
  return (
    <SvgIcon {...props} ref={ref} data-test-id="icon-add">
      {isCircled ? (
        <Fragment>
          <path d="M11.28,8.75H4.72a.75.75,0,1,1,0-1.5h6.56a.75.75,0,1,1,0,1.5Z" />
          <path d="M8,12a.76.76,0,0,1-.75-.75V4.72a.75.75,0,0,1,1.5,0v6.56A.76.76,0,0,1,8,12Z" />
          <path d="M8,16a8,8,0,1,1,8-8A8,8,0,0,1,8,16ZM8,1.53A6.47,6.47,0,1,0,14.47,8,6.47,6.47,0,0,0,8,1.53Z" />
        </Fragment>
      ) : (
        <Fragment>
          <path d="M8.75,7.25V2a.75.75,0,0,0-1.5,0V7.25H2a.75.75,0,0,0,0,1.5H7.25V14a.75.75,0,0,0,1.5,0V8.75H14a.75.75,0,0,0,0-1.5Z" />
        </Fragment>
      )}
    </SvgIcon>
  );
}
=======
export const IconAdd = forwardRef<SVGSVGElement, IconAddProps>(
  ({isCircled = false, ...props}, ref) => {
    const theme = useTheme();
    return (
      <SvgIcon
        {...props}
        ref={ref}
        data-test-id="icon-add"
        kind={theme.isChonk ? 'stroke' : 'path'}
      >
        {theme.isChonk ? (
          <Fragment>
            <line x1="13.25" y1="8.01" x2="2.74" y2="8.01" />
            <line x1="7.99" y1="13.26" x2="7.99" y2="2.75" />
          </Fragment>
        ) : isCircled ? (
          <Fragment>
            <path d="M11.28,8.75H4.72a.75.75,0,1,1,0-1.5h6.56a.75.75,0,1,1,0,1.5Z" />
            <path d="M8,12a.76.76,0,0,1-.75-.75V4.72a.75.75,0,0,1,1.5,0v6.56A.76.76,0,0,1,8,12Z" />
            <path d="M8,16a8,8,0,1,1,8-8A8,8,0,0,1,8,16ZM8,1.53A6.47,6.47,0,1,0,14.47,8,6.47,6.47,0,0,0,8,1.53Z" />
          </Fragment>
        ) : (
          <Fragment>
            <path d="M8.75,7.25V2a.75.75,0,0,0-1.5,0V7.25H2a.75.75,0,0,0,0,1.5H7.25V14a.75.75,0,0,0,1.5,0V8.75H14a.75.75,0,0,0,0-1.5Z" />
          </Fragment>
        )}
      </SvgIcon>
    );
  }
);
>>>>>>> 6782da90

IconAdd.displayName = 'IconAdd';<|MERGE_RESOLUTION|>--- conflicted
+++ resolved
@@ -1,9 +1,5 @@
-<<<<<<< HEAD
-import {Fragment} from 'react';
-=======
 import {forwardRef, Fragment} from 'react';
 import {useTheme} from '@emotion/react';
->>>>>>> 6782da90
 
 import type {SVGIconProps} from './svgIcon';
 import {SvgIcon} from './svgIcon';
@@ -15,25 +11,6 @@
   isCircled?: boolean;
 }
 
-<<<<<<< HEAD
-function IconAdd({ref, isCircled = false, ...props}: Props) {
-  return (
-    <SvgIcon {...props} ref={ref} data-test-id="icon-add">
-      {isCircled ? (
-        <Fragment>
-          <path d="M11.28,8.75H4.72a.75.75,0,1,1,0-1.5h6.56a.75.75,0,1,1,0,1.5Z" />
-          <path d="M8,12a.76.76,0,0,1-.75-.75V4.72a.75.75,0,0,1,1.5,0v6.56A.76.76,0,0,1,8,12Z" />
-          <path d="M8,16a8,8,0,1,1,8-8A8,8,0,0,1,8,16ZM8,1.53A6.47,6.47,0,1,0,14.47,8,6.47,6.47,0,0,0,8,1.53Z" />
-        </Fragment>
-      ) : (
-        <Fragment>
-          <path d="M8.75,7.25V2a.75.75,0,0,0-1.5,0V7.25H2a.75.75,0,0,0,0,1.5H7.25V14a.75.75,0,0,0,1.5,0V8.75H14a.75.75,0,0,0,0-1.5Z" />
-        </Fragment>
-      )}
-    </SvgIcon>
-  );
-}
-=======
 export const IconAdd = forwardRef<SVGSVGElement, IconAddProps>(
   ({isCircled = false, ...props}, ref) => {
     const theme = useTheme();
@@ -64,6 +41,5 @@
     );
   }
 );
->>>>>>> 6782da90
 
 IconAdd.displayName = 'IconAdd';