<<<<<<< HEAD
import type {SVGIconProps} from './svgIcon';
import {SvgIcon} from './svgIcon';

function IconReleases({ref, ...props}: SVGIconProps) {
=======
import {forwardRef, Fragment} from 'react';
import {useTheme} from '@emotion/react';

import type {SVGIconProps} from './svgIcon';
import {SvgIcon} from './svgIcon';

const IconReleases = forwardRef<SVGSVGElement, SVGIconProps>((props, ref) => {
  const theme = useTheme();
>>>>>>> 6782da90
  return (
    <SvgIcon {...props} ref={ref} kind={theme.isChonk ? 'stroke' : 'path'}>
      {theme.isChonk ? (
        <Fragment>
          <rect
            className="cls-1"
            x="2.75"
            y="7.75"
            width="10.5"
            height="5.5"
            rx=".5"
            ry=".5"
          />
          <path
            className="cls-1"
            d="m12.5,7.75v-2c0-.28-.22-.5-.5-.5H4c-.28,0-.5.22-.5.5v2h9Z"
          />
          <path
            className="cls-1"
            d="m11.75,5.25v-2c0-.28-.22-.5-.5-.5h-6.5c-.28,0-.5.22-.5.5v2h7.5Z"
          />
        </Fragment>
      ) : (
        <Fragment>
          <path d="M14.77,16H1.23A1.26,1.26,0,0,1,0,14.75V6.52A1.25,1.25,0,0,1,1.23,5.27H14.77A1.25,1.25,0,0,1,16,6.52v8.23A1.26,1.26,0,0,1,14.77,16ZM1.48,14.5h13V6.77h-13Z" />
          <path d="M14.71,6h-1.5V4.14H2.79V6H1.29V3.89A1.25,1.25,0,0,1,2.54,2.64H13.46a1.25,1.25,0,0,1,1.25,1.25Z" />
          <path d="M13.37,3.39h-1.5V1.5H4.13V3.39H2.63V1.25A1.26,1.26,0,0,1,3.88,0h8.24a1.26,1.26,0,0,1,1.25,1.25Z" />
        </Fragment>
      )}
    </SvgIcon>
  );
}

IconReleases.displayName = 'IconReleases';

export {IconReleases};<|MERGE_RESOLUTION|>--- conflicted
+++ resolved
@@ -1,9 +1,3 @@
-<<<<<<< HEAD
-import type {SVGIconProps} from './svgIcon';
-import {SvgIcon} from './svgIcon';
-
-function IconReleases({ref, ...props}: SVGIconProps) {
-=======
 import {forwardRef, Fragment} from 'react';
 import {useTheme} from '@emotion/react';
 
@@ -12,7 +6,6 @@
 
 const IconReleases = forwardRef<SVGSVGElement, SVGIconProps>((props, ref) => {
   const theme = useTheme();
->>>>>>> 6782da90
   return (
     <SvgIcon {...props} ref={ref} kind={theme.isChonk ? 'stroke' : 'path'}>
       {theme.isChonk ? (
@@ -44,7 +37,7 @@
       )}
     </SvgIcon>
   );
-}
+});
 
 IconReleases.displayName = 'IconReleases';
 
