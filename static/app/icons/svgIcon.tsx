--- conflicted
+++ resolved
@@ -58,13 +58,11 @@
   }
 
   // Remap gray300 to subText since we no longer support the old theme
-<<<<<<< HEAD
-  const normalizedColor = providedColor === 'gray300' ? 'subText' : providedColor;
-  const resolvedColor = theme[normalizedColor];
-  if (typeof resolvedColor === 'string') {
-    return resolvedColor;
-  }
-  return normalizedColor;
+  const normalizedColor =
+    providedProps.color === 'gray300' ? 'subText' : providedProps.color;
+
+  const themeValue = theme[normalizedColor];
+  return typeof themeValue === 'string' ? themeValue : normalizedColor;
 }
 
 export type SVGIconDirection = 'up' | 'right' | 'down' | 'left';
@@ -75,12 +73,4 @@
   left: 270,
 } as const;
 
-SvgIcon.ICON_DIRECTION_TO_ROTATION_ANGLE = ICON_DIRECTION_TO_ROTATION_ANGLE;
-=======
-  const normalizedColor =
-    providedProps.color === 'gray300' ? 'subText' : providedProps.color;
-
-  const themeValue = theme[normalizedColor];
-  return typeof themeValue === 'string' ? themeValue : normalizedColor;
-}
->>>>>>> 318e9f64
+SvgIcon.ICON_DIRECTION_TO_ROTATION_ANGLE = ICON_DIRECTION_TO_ROTATION_ANGLE;