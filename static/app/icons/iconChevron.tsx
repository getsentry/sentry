--- conflicted
+++ resolved
@@ -1,10 +1,5 @@
-<<<<<<< HEAD
-import {Fragment} from 'react';
-import {css, useTheme} from '@emotion/react';
-=======
 import {forwardRef, Fragment} from 'react';
 import {css, type Theme, useTheme} from '@emotion/react';
->>>>>>> 6782da90
 
 import type {SVGIconProps} from './svgIcon';
 import {SvgIcon} from './svgIcon';
@@ -62,28 +57,6 @@
   return CHEVRON_PATH;
 }
 
-<<<<<<< HEAD
-function IconChevron({ref, isDouble, isCircled, direction = 'up', ...props}: Props) {
-  const theme = useTheme();
-
-  return (
-    <SvgIcon
-      {...props}
-      ref={ref}
-      css={
-        direction
-          ? css`
-              transition: transform 120ms ease-in-out;
-              transform: rotate(${theme.iconDirections[direction]}deg);
-            `
-          : undefined
-      }
-    >
-      {getChevronPath({isDouble, isCircled})}
-    </SvgIcon>
-  );
-}
-=======
 const IconChevron = forwardRef<SVGSVGElement, Props>(
   ({isDouble, isCircled, direction = 'up', ...props}, ref) => {
     const theme = useTheme();
@@ -107,7 +80,6 @@
     );
   }
 );
->>>>>>> 6782da90
 
 IconChevron.displayName = 'IconChevron';
 
