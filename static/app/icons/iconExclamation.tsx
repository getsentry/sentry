--- conflicted
+++ resolved
@@ -1,14 +1,12 @@
+import {forwardRef} from 'react';
+
 import type {SVGIconProps} from './svgIcon';
 import {SvgIcon} from './svgIcon';
 
-<<<<<<< HEAD
-function IconExclamation({ref, ...props}: SVGIconProps) {
-=======
 /**
  * @deprecated This icon will be removed in new UI.
  */
 const IconExclamation = forwardRef<SVGSVGElement, SVGIconProps>((props, ref) => {
->>>>>>> 6782da90
   return (
     <SvgIcon {...props} ref={ref} kind="path">
       <g>
@@ -17,7 +15,7 @@
       </g>
     </SvgIcon>
   );
-}
+});
 
 IconExclamation.displayName = 'IconExclamation';
 
