import type {SVGIconProps} from './svgIcon';
import {SvgIcon} from './svgIcon';

<<<<<<< HEAD
function IconCircle({ref, ...props}: SVGIconProps) {
=======
/**
 * @deprecated This icon will be removed in new UI.
 */
const IconCircle = forwardRef<SVGSVGElement, SVGIconProps>((props, ref) => {
>>>>>>> 6782da90
  return (
    <SvgIcon {...props} ref={ref} kind="path">
      <path d="M8,16a8,8,0,1,1,8-8A8,8,0,0,1,8,16ZM8,1.53A6.47,6.47,0,1,0,14.47,8,6.47,6.47,0,0,0,8,1.53Z" />
    </SvgIcon>
  );
}

IconCircle.displayName = 'IconCircle';

export {IconCircle};<|MERGE_RESOLUTION|>--- conflicted
+++ resolved
@@ -1,20 +1,18 @@
+import {forwardRef} from 'react';
+
 import type {SVGIconProps} from './svgIcon';
 import {SvgIcon} from './svgIcon';
 
-<<<<<<< HEAD
-function IconCircle({ref, ...props}: SVGIconProps) {
-=======
 /**
  * @deprecated This icon will be removed in new UI.
  */
 const IconCircle = forwardRef<SVGSVGElement, SVGIconProps>((props, ref) => {
->>>>>>> 6782da90
   return (
     <SvgIcon {...props} ref={ref} kind="path">
       <path d="M8,16a8,8,0,1,1,8-8A8,8,0,0,1,8,16ZM8,1.53A6.47,6.47,0,1,0,14.47,8,6.47,6.47,0,0,0,8,1.53Z" />
     </SvgIcon>
   );
-}
+});
 
 IconCircle.displayName = 'IconCircle';
 
