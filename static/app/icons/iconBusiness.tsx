<<<<<<< HEAD
import {useMemo} from 'react';
import {keyframes} from '@emotion/react';
=======
import {forwardRef, useMemo} from 'react';
import {keyframes, useTheme} from '@emotion/react';
>>>>>>> 6782da90
import styled from '@emotion/styled';

import {IconLightning} from 'sentry/icons/iconLightning';
import {uniqueId} from 'sentry/utils/guid';

import {SvgIcon, type SVGIconProps} from './svgIcon';

// @TODO(jonasbadalic) does this need dark mode?
const businessIconColors = ['#EA5BC2', '#6148CE'] as const;

interface BusinessIconProps extends SVGIconProps {
  /**
   * Renders a pink purple gradient on the icon
   */
  gradient?: boolean;

  /**
   * Adds an animated shine to the icon
   */
  withShine?: boolean;
}

<<<<<<< HEAD
function IconBusiness({
  ref,
  gradient = false,
  withShine = false,
  ...props
}: BusinessIconProps) {
  const uid = useMemo(() => uniqueId(), []);
  const maskId = `icon-business-mask-${uid}`;
  const gradientId = `icon-business-gradient-${uid}`;
  const shineId = `icon-business-shine-${uid}`;

  return (
    <SvgIcon {...props} ref={ref}>
      <mask id={maskId}>
        <path
          fill="white"
          d="M6.4 3.2001C3.7492 3.2001 1.6 5.3493 1.6 8.0001C1.6 10.6509 3.7492 12.8001 6.4 12.8001H9.6C12.2508 12.8001 14.4 10.6509 14.4 8.0001C14.4 5.3493 12.2508 3.2001 9.6 3.2001H6.4ZM6.4 1.6001H9.6C13.1348 1.6001 16 4.4653 16 8.0001C16 11.5349 13.1348 14.4001 9.6 14.4001H6.4C2.8652 14.4001 0 11.5349 0 8.0001C0 4.4653 2.8652 1.6001 6.4 1.6001ZM9.7128 3.6189L8.758 6.4161C8.7294 6.50034 8.73256 6.5921 8.76688 6.67418C8.8012 6.75622 8.86436 6.82294 8.9444 6.8617L10.8056 7.7721C10.8584 7.79754 10.9042 7.83534 10.9392 7.88226C10.9743 7.92922 10.9975 7.9839 11.007 8.0417C11.0164 8.09954 11.0117 8.15878 10.9934 8.21438C10.975 8.27002 10.9436 8.32042 10.9016 8.3613L6.592 12.5701C6.55684 12.6043 6.50968 12.6232 6.46068 12.6229C6.41168 12.6226 6.36472 12.6031 6.33 12.5685C6.30588 12.5445 6.28896 12.5143 6.2812 12.4812C6.2734 12.4481 6.27508 12.4135 6.286 12.3813L7.2416 9.5817C7.27016 9.49738 7.26688 9.40554 7.2324 9.32346C7.19792 9.24138 7.1346 9.17474 7.0544 9.1361L5.1944 8.2281C5.14156 8.20266 5.09564 8.16486 5.06056 8.1179C5.02544 8.07094 5.0022 8.01618 4.99276 7.9583C4.98336 7.90046 4.98804 7.84114 5.00644 7.78546C5.0248 7.72978 5.05636 7.67938 5.0984 7.6385L9.4068 3.4301C9.44196 3.39594 9.48912 3.37696 9.53812 3.37726C9.58716 3.37756 9.63408 3.39711 9.6688 3.4317C9.69292 3.45565 9.70984 3.4859 9.7176 3.519C9.7254 3.55209 9.72372 3.58671 9.7128 3.6189Z"
=======
/**
 * @deprecated Use IconLightning instead, this icon will be removed in new UI.
 */
const IconBusiness = forwardRef<SVGSVGElement, BusinessIconProps>(
  ({gradient = false, withShine = false, ...props}, ref) => {
    const theme = useTheme();
    const uid = useMemo(() => uniqueId(), []);
    const maskId = `icon-business-mask-${uid}`;
    const gradientId = `icon-business-gradient-${uid}`;
    const shineId = `icon-business-shine-${uid}`;

    if (theme.isChonk) {
      return <IconLightning {...props} ref={ref} />;
    }

    return (
      <SvgIcon {...props} ref={ref} kind={theme.isChonk ? 'stroke' : 'path'}>
        <mask id={maskId}>
          <path
            fill="white"
            d="M6.4 3.2001C3.7492 3.2001 1.6 5.3493 1.6 8.0001C1.6 10.6509 3.7492 12.8001 6.4 12.8001H9.6C12.2508 12.8001 14.4 10.6509 14.4 8.0001C14.4 5.3493 12.2508 3.2001 9.6 3.2001H6.4ZM6.4 1.6001H9.6C13.1348 1.6001 16 4.4653 16 8.0001C16 11.5349 13.1348 14.4001 9.6 14.4001H6.4C2.8652 14.4001 0 11.5349 0 8.0001C0 4.4653 2.8652 1.6001 6.4 1.6001ZM9.7128 3.6189L8.758 6.4161C8.7294 6.50034 8.73256 6.5921 8.76688 6.67418C8.8012 6.75622 8.86436 6.82294 8.9444 6.8617L10.8056 7.7721C10.8584 7.79754 10.9042 7.83534 10.9392 7.88226C10.9743 7.92922 10.9975 7.9839 11.007 8.0417C11.0164 8.09954 11.0117 8.15878 10.9934 8.21438C10.975 8.27002 10.9436 8.32042 10.9016 8.3613L6.592 12.5701C6.55684 12.6043 6.50968 12.6232 6.46068 12.6229C6.41168 12.6226 6.36472 12.6031 6.33 12.5685C6.30588 12.5445 6.28896 12.5143 6.2812 12.4812C6.2734 12.4481 6.27508 12.4135 6.286 12.3813L7.2416 9.5817C7.27016 9.49738 7.26688 9.40554 7.2324 9.32346C7.19792 9.24138 7.1346 9.17474 7.0544 9.1361L5.1944 8.2281C5.14156 8.20266 5.09564 8.16486 5.06056 8.1179C5.02544 8.07094 5.0022 8.01618 4.99276 7.9583C4.98336 7.90046 4.98804 7.84114 5.00644 7.78546C5.0248 7.72978 5.05636 7.67938 5.0984 7.6385L9.4068 3.4301C9.44196 3.39594 9.48912 3.37696 9.53812 3.37726C9.58716 3.37756 9.63408 3.39711 9.6688 3.4317C9.69292 3.45565 9.70984 3.4859 9.7176 3.519C9.7254 3.55209 9.72372 3.58671 9.7128 3.6189Z"
          />
        </mask>
        <linearGradient id={gradientId}>
          <stop offset="0%" stopColor={businessIconColors[0]} />
          <stop offset="100%" stopColor={businessIconColors[1]} />
        </linearGradient>
        <linearGradient id={shineId} gradientTransform="rotate(35)">
          <stop offset="0%" stopColor="rgba(255, 255, 255, 0)" />
          <stop offset="50%" stopColor="rgba(255, 255, 255, 1)" />
          <stop offset="100%" stopColor="rgba(255, 255, 255, 0)" />
        </linearGradient>
        <rect
          fill={gradient ? `url(#${gradientId})` : 'inherit'}
          mask={`url(#${maskId})`}
          height="100%"
          width="100%"
>>>>>>> 6782da90
        />
      </mask>
      <linearGradient id={gradientId}>
        <stop offset="0%" stopColor={businessIconColors[0]} />
        <stop offset="100%" stopColor={businessIconColors[1]} />
      </linearGradient>
      <linearGradient id={shineId} gradientTransform="rotate(35)">
        <stop offset="0%" stopColor="rgba(255, 255, 255, 0)" />
        <stop offset="50%" stopColor="rgba(255, 255, 255, 1)" />
        <stop offset="100%" stopColor="rgba(255, 255, 255, 0)" />
      </linearGradient>
      <rect
        fill={gradient ? `url(#${gradientId})` : 'inherit'}
        mask={`url(#${maskId})`}
        height="100%"
        width="100%"
      />

      {withShine && (
        <g mask={`url(#${maskId})`}>
          <ShineRect fill={`url(#${shineId})`} height="100%" width="100%" />
        </g>
      )}
    </SvgIcon>
  );
}

const shine = keyframes`
  0% {
    transform: translateX(-100%);
  }
  94% {
    transform: translateX(-100%);
  }
  100% {
    transform: translateX(100%);
  }
`;

const ShineRect = styled('rect')`
  transform: translateX(-100%);
  animation: ${shine} 8s ease-in-out infinite;
`;

export {IconBusiness};<|MERGE_RESOLUTION|>--- conflicted
+++ resolved
@@ -1,10 +1,5 @@
-<<<<<<< HEAD
-import {useMemo} from 'react';
-import {keyframes} from '@emotion/react';
-=======
 import {forwardRef, useMemo} from 'react';
 import {keyframes, useTheme} from '@emotion/react';
->>>>>>> 6782da90
 import styled from '@emotion/styled';
 
 import {IconLightning} from 'sentry/icons/iconLightning';
@@ -27,25 +22,6 @@
   withShine?: boolean;
 }
 
-<<<<<<< HEAD
-function IconBusiness({
-  ref,
-  gradient = false,
-  withShine = false,
-  ...props
-}: BusinessIconProps) {
-  const uid = useMemo(() => uniqueId(), []);
-  const maskId = `icon-business-mask-${uid}`;
-  const gradientId = `icon-business-gradient-${uid}`;
-  const shineId = `icon-business-shine-${uid}`;
-
-  return (
-    <SvgIcon {...props} ref={ref}>
-      <mask id={maskId}>
-        <path
-          fill="white"
-          d="M6.4 3.2001C3.7492 3.2001 1.6 5.3493 1.6 8.0001C1.6 10.6509 3.7492 12.8001 6.4 12.8001H9.6C12.2508 12.8001 14.4 10.6509 14.4 8.0001C14.4 5.3493 12.2508 3.2001 9.6 3.2001H6.4ZM6.4 1.6001H9.6C13.1348 1.6001 16 4.4653 16 8.0001C16 11.5349 13.1348 14.4001 9.6 14.4001H6.4C2.8652 14.4001 0 11.5349 0 8.0001C0 4.4653 2.8652 1.6001 6.4 1.6001ZM9.7128 3.6189L8.758 6.4161C8.7294 6.50034 8.73256 6.5921 8.76688 6.67418C8.8012 6.75622 8.86436 6.82294 8.9444 6.8617L10.8056 7.7721C10.8584 7.79754 10.9042 7.83534 10.9392 7.88226C10.9743 7.92922 10.9975 7.9839 11.007 8.0417C11.0164 8.09954 11.0117 8.15878 10.9934 8.21438C10.975 8.27002 10.9436 8.32042 10.9016 8.3613L6.592 12.5701C6.55684 12.6043 6.50968 12.6232 6.46068 12.6229C6.41168 12.6226 6.36472 12.6031 6.33 12.5685C6.30588 12.5445 6.28896 12.5143 6.2812 12.4812C6.2734 12.4481 6.27508 12.4135 6.286 12.3813L7.2416 9.5817C7.27016 9.49738 7.26688 9.40554 7.2324 9.32346C7.19792 9.24138 7.1346 9.17474 7.0544 9.1361L5.1944 8.2281C5.14156 8.20266 5.09564 8.16486 5.06056 8.1179C5.02544 8.07094 5.0022 8.01618 4.99276 7.9583C4.98336 7.90046 4.98804 7.84114 5.00644 7.78546C5.0248 7.72978 5.05636 7.67938 5.0984 7.6385L9.4068 3.4301C9.44196 3.39594 9.48912 3.37696 9.53812 3.37726C9.58716 3.37756 9.63408 3.39711 9.6688 3.4317C9.69292 3.45565 9.70984 3.4859 9.7176 3.519C9.7254 3.55209 9.72372 3.58671 9.7128 3.6189Z"
-=======
 /**
  * @deprecated Use IconLightning instead, this icon will be removed in new UI.
  */
@@ -83,33 +59,17 @@
           mask={`url(#${maskId})`}
           height="100%"
           width="100%"
->>>>>>> 6782da90
         />
-      </mask>
-      <linearGradient id={gradientId}>
-        <stop offset="0%" stopColor={businessIconColors[0]} />
-        <stop offset="100%" stopColor={businessIconColors[1]} />
-      </linearGradient>
-      <linearGradient id={shineId} gradientTransform="rotate(35)">
-        <stop offset="0%" stopColor="rgba(255, 255, 255, 0)" />
-        <stop offset="50%" stopColor="rgba(255, 255, 255, 1)" />
-        <stop offset="100%" stopColor="rgba(255, 255, 255, 0)" />
-      </linearGradient>
-      <rect
-        fill={gradient ? `url(#${gradientId})` : 'inherit'}
-        mask={`url(#${maskId})`}
-        height="100%"
-        width="100%"
-      />
 
-      {withShine && (
-        <g mask={`url(#${maskId})`}>
-          <ShineRect fill={`url(#${shineId})`} height="100%" width="100%" />
-        </g>
-      )}
-    </SvgIcon>
-  );
-}
+        {withShine && (
+          <g mask={`url(#${maskId})`}>
+            <ShineRect fill={`url(#${shineId})`} height="100%" width="100%" />
+          </g>
+        )}
+      </SvgIcon>
+    );
+  }
+);
 
 const shine = keyframes`
   0% {
