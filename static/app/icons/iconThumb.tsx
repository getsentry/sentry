<<<<<<< HEAD
=======
import {forwardRef, Fragment} from 'react';
>>>>>>> 6782da90
import {css, useTheme} from '@emotion/react';

import type {SVGIconProps} from './svgIcon';
import {SvgIcon} from './svgIcon';

interface Props extends SVGIconProps {
  direction?: 'up' | 'right' | 'down' | 'left';
}

function IconThumb({ref, direction = 'up', ...props}: Props) {
  const theme = useTheme();

<<<<<<< HEAD
  return (
    <SvgIcon
      {...props}
      ref={ref}
      css={
        direction
          ? css`
              transition: transform 120ms ease-in-out;
              transform: rotate(${theme.iconDirections[direction]}deg);
            `
          : undefined
      }
    >
      <path d="M12.57,16.01h-5.27c-.7,0-1.41-.09-2.09-.25l-1.91-.47H.74c-.41,0-.75-.34-.75-.75v-7.96c0-.41.34-.75.75-.75h3.15c.61,0,1.13-.44,1.23-1.04l.51-2.93c.1-.59.43-1.11.93-1.45.49-.34,1.09-.47,1.68-.37.59.1,1.11.43,1.45.92.34.49.48,1.09.37,1.68l-.51,2.89h4.19c1.24,0,2.25,1.01,2.25,2.25,0,.68-.31,1.29-.79,1.71.26.37.41.81.41,1.29,0,.8-.42,1.51-1.06,1.91.18.32.28.69.28,1.09,0,1.24-1.01,2.25-2.25,2.25ZM1.49,13.79h1.91c.06,0,.12,0,.18.02l1.99.49c.57.14,1.15.21,1.73.21h5.27c.41,0,.75-.33.75-.75s-.33-.75-.75-.75-.75-.34-.75-.75.34-.75.75-.75h.78c.41,0,.75-.33.75-.75s-.33-.75-.75-.75-.75-.34-.75-.75.34-.75.75-.75h.38c.41,0,.75-.33.75-.75s-.33-.75-.75-.75h-5.09c-.22,0-.43-.1-.58-.27s-.2-.39-.16-.61l.67-3.77c.03-.2,0-.39-.12-.56-.11-.16-.29-.27-.48-.31-.2-.03-.39,0-.56.12-.16.11-.27.29-.31.48l-.51,2.93c-.23,1.32-1.37,2.28-2.71,2.28H1.49v6.46Z" />
      <path d="M3.4,15.29c-.41,0-.75-.34-.75-.75v-7.96c0-.41.34-.75.75-.75s.75.34.75.75v7.96c0,.41-.34.75-.75.75Z" />
    </SvgIcon>
  );
}
=======
    return (
      <SvgIcon
        {...props}
        ref={ref}
        kind={theme.isChonk ? 'stroke' : 'path'}
        css={
          direction
            ? css`
                transition: transform 120ms ease-in-out;
                transform: rotate(${theme.iconDirections[direction]}deg);
              `
            : undefined
        }
      >
        {theme.isChonk ? (
          <Fragment>
            <rect x="2.75" y="6" width="2.75" height="7.25" />
            <path d="m5.5,13.25h5.5c.96,0,1.79-.69,1.97-1.64l.5-3.25c.23-1.23-.72-2.36-1.97-2.36h-1.6c-.28,0-.5-.22-.5-.5v-2.5c0-.55-.45-1-1-1h-.13c-.38,0-.73.21-.89.55l-1.88,3.45" />
          </Fragment>
        ) : (
          <Fragment>
            <path d="M12.57,16.01h-5.27c-.7,0-1.41-.09-2.09-.25l-1.91-.47H.74c-.41,0-.75-.34-.75-.75v-7.96c0-.41.34-.75.75-.75h3.15c.61,0,1.13-.44,1.23-1.04l.51-2.93c.1-.59.43-1.11.93-1.45.49-.34,1.09-.47,1.68-.37.59.1,1.11.43,1.45.92.34.49.48,1.09.37,1.68l-.51,2.89h4.19c1.24,0,2.25,1.01,2.25,2.25,0,.68-.31,1.29-.79,1.71.26.37.41.81.41,1.29,0,.8-.42,1.51-1.06,1.91.18.32.28.69.28,1.09,0,1.24-1.01,2.25-2.25,2.25ZM1.49,13.79h1.91c.06,0,.12,0,.18.02l1.99.49c.57.14,1.15.21,1.73.21h5.27c.41,0,.75-.33.75-.75s-.33-.75-.75-.75-.75-.34-.75-.75.34-.75.75-.75h.78c.41,0,.75-.33.75-.75s-.33-.75-.75-.75-.75-.34-.75-.75.34-.75.75-.75h.38c.41,0,.75-.33.75-.75s-.33-.75-.75-.75h-5.09c-.22,0-.43-.1-.58-.27s-.2-.39-.16-.61l.67-3.77c.03-.2,0-.39-.12-.56-.11-.16-.29-.27-.48-.31-.2-.03-.39,0-.56.12-.16.11-.27.29-.31.48l-.51,2.93c-.23,1.32-1.37,2.28-2.71,2.28H1.49v6.46Z" />
            <path d="M3.4,15.29c-.41,0-.75-.34-.75-.75v-7.96c0-.41.34-.75.75-.75s.75.34.75.75v7.96c0,.41-.34.75-.75.75Z" />
          </Fragment>
        )}
      </SvgIcon>
    );
  }
);
>>>>>>> 6782da90

IconThumb.displayName = 'IconThumb';

export {IconThumb};<|MERGE_RESOLUTION|>--- conflicted
+++ resolved
@@ -1,7 +1,4 @@
-<<<<<<< HEAD
-=======
 import {forwardRef, Fragment} from 'react';
->>>>>>> 6782da90
 import {css, useTheme} from '@emotion/react';
 
 import type {SVGIconProps} from './svgIcon';
@@ -11,29 +8,10 @@
   direction?: 'up' | 'right' | 'down' | 'left';
 }
 
-function IconThumb({ref, direction = 'up', ...props}: Props) {
-  const theme = useTheme();
+const IconThumb = forwardRef<SVGSVGElement, Props>(
+  ({direction = 'up', ...props}, ref) => {
+    const theme = useTheme();
 
-<<<<<<< HEAD
-  return (
-    <SvgIcon
-      {...props}
-      ref={ref}
-      css={
-        direction
-          ? css`
-              transition: transform 120ms ease-in-out;
-              transform: rotate(${theme.iconDirections[direction]}deg);
-            `
-          : undefined
-      }
-    >
-      <path d="M12.57,16.01h-5.27c-.7,0-1.41-.09-2.09-.25l-1.91-.47H.74c-.41,0-.75-.34-.75-.75v-7.96c0-.41.34-.75.75-.75h3.15c.61,0,1.13-.44,1.23-1.04l.51-2.93c.1-.59.43-1.11.93-1.45.49-.34,1.09-.47,1.68-.37.59.1,1.11.43,1.45.92.34.49.48,1.09.37,1.68l-.51,2.89h4.19c1.24,0,2.25,1.01,2.25,2.25,0,.68-.31,1.29-.79,1.71.26.37.41.81.41,1.29,0,.8-.42,1.51-1.06,1.91.18.32.28.69.28,1.09,0,1.24-1.01,2.25-2.25,2.25ZM1.49,13.79h1.91c.06,0,.12,0,.18.02l1.99.49c.57.14,1.15.21,1.73.21h5.27c.41,0,.75-.33.75-.75s-.33-.75-.75-.75-.75-.34-.75-.75.34-.75.75-.75h.78c.41,0,.75-.33.75-.75s-.33-.75-.75-.75-.75-.34-.75-.75.34-.75.75-.75h.38c.41,0,.75-.33.75-.75s-.33-.75-.75-.75h-5.09c-.22,0-.43-.1-.58-.27s-.2-.39-.16-.61l.67-3.77c.03-.2,0-.39-.12-.56-.11-.16-.29-.27-.48-.31-.2-.03-.39,0-.56.12-.16.11-.27.29-.31.48l-.51,2.93c-.23,1.32-1.37,2.28-2.71,2.28H1.49v6.46Z" />
-      <path d="M3.4,15.29c-.41,0-.75-.34-.75-.75v-7.96c0-.41.34-.75.75-.75s.75.34.75.75v7.96c0,.41-.34.75-.75.75Z" />
-    </SvgIcon>
-  );
-}
-=======
     return (
       <SvgIcon
         {...props}
@@ -63,7 +41,6 @@
     );
   }
 );
->>>>>>> 6782da90
 
 IconThumb.displayName = 'IconThumb';
 
