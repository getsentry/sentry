<<<<<<< HEAD
import type {SVGIconProps} from './svgIcon';
import {SvgIcon} from './svgIcon';

function IconAttachment({ref, ...props}: SVGIconProps) {
=======
import {forwardRef} from 'react';
import {useTheme} from '@emotion/react';

import type {SVGIconProps} from './svgIcon';
import {SvgIcon} from './svgIcon';

const IconAttachment = forwardRef<SVGSVGElement, SVGIconProps>((props, ref) => {
  const theme = useTheme();
>>>>>>> 6782da90
  return (
    <SvgIcon {...props} ref={ref} kind={theme.isChonk ? 'stroke' : 'path'}>
      {theme.isChonk ? (
        <path d="m14.19,7.12l-5.13,5.13c-1.46,1.46-3.84,1.46-5.3,0h0c-1.46-1.46-1.46-3.84,0-5.3L7.82,2.87c.98-.98,2.56-.98,3.54,0h0c.98.98.98,2.56,0,3.54l-4.07,4.07c-.49.49-1.28.49-1.77,0h0c-.49-.49-.49-1.28,0-1.77l4.07-4.07" />
      ) : (
        <path d="M4.49,15.79l-.38,0a4.33,4.33,0,0,1-3-1.56A4.41,4.41,0,0,1,1.66,8L10,1a3.33,3.33,0,1,1,4.28,5.1L6,13.06A2.2,2.2,0,0,1,3.17,9.68l8.31-7a.75.75,0,0,1,1,1.15l-8.31,7a.73.73,0,0,0-.25.48.71.71,0,0,0,.16.51.71.71,0,0,0,1,.09l8.31-7A1.84,1.84,0,0,0,14,3.7a1.82,1.82,0,0,0-3-1.56l-8.31,7a2.91,2.91,0,0,0,1.55,5.17,2.89,2.89,0,0,0,2.11-.67l8.38-7a.75.75,0,0,1,1,.1.74.74,0,0,1-.09,1.05l-8.31,7A4.47,4.47,0,0,1,4.49,15.79Z" />
      )}
    </SvgIcon>
  );
}

IconAttachment.displayName = 'IconAttachment';

export {IconAttachment};<|MERGE_RESOLUTION|>--- conflicted
+++ resolved
@@ -1,9 +1,3 @@
-<<<<<<< HEAD
-import type {SVGIconProps} from './svgIcon';
-import {SvgIcon} from './svgIcon';
-
-function IconAttachment({ref, ...props}: SVGIconProps) {
-=======
 import {forwardRef} from 'react';
 import {useTheme} from '@emotion/react';
 
@@ -12,7 +6,6 @@
 
 const IconAttachment = forwardRef<SVGSVGElement, SVGIconProps>((props, ref) => {
   const theme = useTheme();
->>>>>>> 6782da90
   return (
     <SvgIcon {...props} ref={ref} kind={theme.isChonk ? 'stroke' : 'path'}>
       {theme.isChonk ? (
@@ -22,7 +15,7 @@
       )}
     </SvgIcon>
   );
-}
+});
 
 IconAttachment.displayName = 'IconAttachment';
 
