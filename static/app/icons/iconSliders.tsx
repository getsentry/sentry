<<<<<<< HEAD
=======
import {forwardRef, Fragment} from 'react';
>>>>>>> 6782da90
import {css, useTheme} from '@emotion/react';

import type {SVGIconProps} from './svgIcon';
import {SvgIcon} from './svgIcon';

interface Props extends SVGIconProps {
  direction?: 'up' | 'right' | 'down' | 'left';
}

function IconSliders({ref, direction = 'up', ...props}: Props) {
  const theme = useTheme();

<<<<<<< HEAD
  return (
    <SvgIcon
      {...props}
      ref={ref}
      css={
        direction
          ? css`
              transform: rotate(${theme.iconDirections[direction]}deg);
            `
          : undefined
      }
    >
      <path d="M4.33,14a2.86,2.86,0,1,1,2.86-2.85A2.86,2.86,0,0,1,4.33,14Zm0-4.21a1.36,1.36,0,1,0,1.36,1.36A1.35,1.35,0,0,0,4.33,9.75Z" />
      <path d="M11.71,7.75a2.86,2.86,0,1,1,2.85-2.86A2.86,2.86,0,0,1,11.71,7.75Zm0-4.21a1.36,1.36,0,1,0,1.35,1.35A1.36,1.36,0,0,0,11.71,3.54Z" />
      <path d="M15.19,11.86H6.44a.75.75,0,0,1,0-1.5h8.75a.75.75,0,0,1,0,1.5Z" />
      <path d="M2.23,11.86H.81a.75.75,0,0,1,0-1.5H2.23a.75.75,0,1,1,0,1.5Z" />
      <path d="M15.19,5.64H13.81a.75.75,0,0,1,0-1.5h1.38a.75.75,0,0,1,0,1.5Z" />
      <path d="M9.6,5.64H.81a.75.75,0,1,1,0-1.5H9.6a.75.75,0,0,1,0,1.5Z" />
    </SvgIcon>
  );
}
=======
    return (
      <SvgIcon
        {...props}
        kind={theme.isChonk ? 'stroke' : 'path'}
        ref={ref}
        css={
          direction
            ? css`
                transform: rotate(${theme.iconDirections[direction]}deg);
              `
            : undefined
        }
      >
        {theme.isChonk ? (
          <Fragment>
            <circle cx="5.25" cy="6" r="1.75" />
            <line x1="5.25" y1="2.75" x2="5.25" y2="4.25" />
            <line x1="5.25" y1="13.25" x2="5.25" y2="7.75" />
            <circle cx="10.75" cy="10" r="1.75" />
            <line x1="10.75" y1="13.25" x2="10.75" y2="11.75" />
            <line x1="10.75" y1="2.75" x2="10.75" y2="8.25" />
          </Fragment>
        ) : (
          <Fragment>
            <path d="M4.33,14a2.86,2.86,0,1,1,2.86-2.85A2.86,2.86,0,0,1,4.33,14Zm0-4.21a1.36,1.36,0,1,0,1.36,1.36A1.35,1.35,0,0,0,4.33,9.75Z" />
            <path d="M11.71,7.75a2.86,2.86,0,1,1,2.85-2.86A2.86,2.86,0,0,1,11.71,7.75Zm0-4.21a1.36,1.36,0,1,0,1.35,1.35A1.36,1.36,0,0,0,11.71,3.54Z" />
            <path d="M15.19,11.86H6.44a.75.75,0,0,1,0-1.5h8.75a.75.75,0,0,1,0,1.5Z" />
            <path d="M2.23,11.86H.81a.75.75,0,0,1,0-1.5H2.23a.75.75,0,1,1,0,1.5Z" />
            <path d="M15.19,5.64H13.81a.75.75,0,0,1,0-1.5h1.38a.75.75,0,0,1,0,1.5Z" />
            <path d="M9.6,5.64H.81a.75.75,0,1,1,0-1.5H9.6a.75.75,0,0,1,0,1.5Z" />
          </Fragment>
        )}
      </SvgIcon>
    );
  }
);
>>>>>>> 6782da90

IconSliders.displayName = 'IconSliders';

export {IconSliders};<|MERGE_RESOLUTION|>--- conflicted
+++ resolved
@@ -1,7 +1,4 @@
-<<<<<<< HEAD
-=======
 import {forwardRef, Fragment} from 'react';
->>>>>>> 6782da90
 import {css, useTheme} from '@emotion/react';
 
 import type {SVGIconProps} from './svgIcon';
@@ -11,32 +8,10 @@
   direction?: 'up' | 'right' | 'down' | 'left';
 }
 
-function IconSliders({ref, direction = 'up', ...props}: Props) {
-  const theme = useTheme();
+const IconSliders = forwardRef<SVGSVGElement, Props>(
+  ({direction = 'up', ...props}, ref) => {
+    const theme = useTheme();
 
-<<<<<<< HEAD
-  return (
-    <SvgIcon
-      {...props}
-      ref={ref}
-      css={
-        direction
-          ? css`
-              transform: rotate(${theme.iconDirections[direction]}deg);
-            `
-          : undefined
-      }
-    >
-      <path d="M4.33,14a2.86,2.86,0,1,1,2.86-2.85A2.86,2.86,0,0,1,4.33,14Zm0-4.21a1.36,1.36,0,1,0,1.36,1.36A1.35,1.35,0,0,0,4.33,9.75Z" />
-      <path d="M11.71,7.75a2.86,2.86,0,1,1,2.85-2.86A2.86,2.86,0,0,1,11.71,7.75Zm0-4.21a1.36,1.36,0,1,0,1.35,1.35A1.36,1.36,0,0,0,11.71,3.54Z" />
-      <path d="M15.19,11.86H6.44a.75.75,0,0,1,0-1.5h8.75a.75.75,0,0,1,0,1.5Z" />
-      <path d="M2.23,11.86H.81a.75.75,0,0,1,0-1.5H2.23a.75.75,0,1,1,0,1.5Z" />
-      <path d="M15.19,5.64H13.81a.75.75,0,0,1,0-1.5h1.38a.75.75,0,0,1,0,1.5Z" />
-      <path d="M9.6,5.64H.81a.75.75,0,1,1,0-1.5H9.6a.75.75,0,0,1,0,1.5Z" />
-    </SvgIcon>
-  );
-}
-=======
     return (
       <SvgIcon
         {...props}
@@ -73,7 +48,6 @@
     );
   }
 );
->>>>>>> 6782da90
 
 IconSliders.displayName = 'IconSliders';
 
