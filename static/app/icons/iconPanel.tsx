<<<<<<< HEAD
=======
import {forwardRef, Fragment} from 'react';
>>>>>>> 6782da90
import {useTheme} from '@emotion/react';

import type {SVGIconProps} from './svgIcon';
import {SvgIcon} from './svgIcon';

interface Props extends SVGIconProps {
  direction?: 'up' | 'right' | 'down' | 'left';
}

function IconPanel({ref, direction = 'up', ...props}: Props) {
  const theme = useTheme();

<<<<<<< HEAD
  return (
    <SvgIcon
      {...props}
      ref={ref}
      style={{
        transform: direction
          ? `rotate(${theme.iconDirections[direction]}deg)`
          : undefined,
      }}
    >
      <path d="M16,13.25V2.75C16,1.23,14.77,0,13.25,0H2.75C1.23,0,0,1.23,0,2.75V13.25c0,1.52,1.23,2.75,2.75,2.75H13.25c1.52,0,2.75-1.23,2.75-2.75ZM1.5,4.58v-1.83c0-.69,.56-1.25,1.25-1.25H13.25c.69,0,1.25,.56,1.25,1.25v1.83H1.5Zm1.25,9.92c-.69,0-1.25-.56-1.25-1.25V6.08H14.5v7.17c0,.69-.56,1.25-1.25,1.25H2.75Z" />
    </SvgIcon>
  );
}
=======
    return (
      <SvgIcon
        {...props}
        kind={theme.isChonk ? 'stroke' : 'path'}
        ref={ref}
        style={{
          transform: direction
            ? `rotate(${theme.iconDirections[direction]}deg)`
            : undefined,
        }}
      >
        {theme.isChonk ? (
          <Fragment>
            <path d="M12.25 2.75L3.75 2.75C3.19772 2.75 2.75 3.19772 2.75 3.75L2.75 12.25C2.75 12.8023 3.19772 13.25 3.75 13.25L12.25 13.25C12.8023 13.25 13.25 12.8023 13.25 12.25L13.25 3.75C13.25 3.19771 12.8023 2.75 12.25 2.75Z" />
            <path d="M2.75 5.25L13.25 5.25" />
          </Fragment>
        ) : (
          <path d="M16,13.25V2.75C16,1.23,14.77,0,13.25,0H2.75C1.23,0,0,1.23,0,2.75V13.25c0,1.52,1.23,2.75,2.75,2.75H13.25c1.52,0,2.75-1.23,2.75-2.75ZM1.5,4.58v-1.83c0-.69,.56-1.25,1.25-1.25H13.25c.69,0,1.25,.56,1.25,1.25v1.83H1.5Zm1.25,9.92c-.69,0-1.25-.56-1.25-1.25V6.08H14.5v7.17c0,.69-.56,1.25-1.25,1.25H2.75Z" />
        )}
      </SvgIcon>
    );
  }
);
>>>>>>> 6782da90

IconPanel.displayName = 'IconPanel';

export {IconPanel};<|MERGE_RESOLUTION|>--- conflicted
+++ resolved
@@ -1,7 +1,4 @@
-<<<<<<< HEAD
-=======
 import {forwardRef, Fragment} from 'react';
->>>>>>> 6782da90
 import {useTheme} from '@emotion/react';
 
 import type {SVGIconProps} from './svgIcon';
@@ -11,25 +8,10 @@
   direction?: 'up' | 'right' | 'down' | 'left';
 }
 
-function IconPanel({ref, direction = 'up', ...props}: Props) {
-  const theme = useTheme();
+const IconPanel = forwardRef<SVGSVGElement, Props>(
+  ({direction = 'up', ...props}, ref) => {
+    const theme = useTheme();
 
-<<<<<<< HEAD
-  return (
-    <SvgIcon
-      {...props}
-      ref={ref}
-      style={{
-        transform: direction
-          ? `rotate(${theme.iconDirections[direction]}deg)`
-          : undefined,
-      }}
-    >
-      <path d="M16,13.25V2.75C16,1.23,14.77,0,13.25,0H2.75C1.23,0,0,1.23,0,2.75V13.25c0,1.52,1.23,2.75,2.75,2.75H13.25c1.52,0,2.75-1.23,2.75-2.75ZM1.5,4.58v-1.83c0-.69,.56-1.25,1.25-1.25H13.25c.69,0,1.25,.56,1.25,1.25v1.83H1.5Zm1.25,9.92c-.69,0-1.25-.56-1.25-1.25V6.08H14.5v7.17c0,.69-.56,1.25-1.25,1.25H2.75Z" />
-    </SvgIcon>
-  );
-}
-=======
     return (
       <SvgIcon
         {...props}
@@ -53,7 +35,6 @@
     );
   }
 );
->>>>>>> 6782da90
 
 IconPanel.displayName = 'IconPanel';
 
