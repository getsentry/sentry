--- conflicted
+++ resolved
@@ -1,9 +1,5 @@
-<<<<<<< HEAD
-import {Fragment} from 'react';
-=======
 import {forwardRef, Fragment} from 'react';
 import {useTheme} from '@emotion/react';
->>>>>>> 6782da90
 
 import type {SVGIconProps} from './svgIcon';
 import {SvgIcon} from './svgIcon';
@@ -12,12 +8,8 @@
   isZoomIn?: boolean;
 }
 
-<<<<<<< HEAD
-function IconZoom({ref, isZoomIn = false, ...props}: Props) {
-=======
 const IconZoom = forwardRef<SVGSVGElement, Props>(({isZoomIn = false, ...props}, ref) => {
   const theme = useTheme();
->>>>>>> 6782da90
   return (
     <SvgIcon {...props} ref={ref} kind={theme.isChonk ? 'stroke' : 'path'}>
       {theme.isChonk ? (
@@ -51,7 +43,7 @@
       )}
     </SvgIcon>
   );
-}
+});
 
 IconZoom.displayName = 'IconZoom';
 
