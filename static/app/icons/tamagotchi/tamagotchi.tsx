--- conflicted
+++ resolved
@@ -19,7 +19,6 @@
 import {CombinedAlertType, CombinedMetricIssueAlerts} from 'sentry/views/alerts/types';
 import {useReleases} from 'sentry/views/starfish/queries/useReleases';
 
-<<<<<<< HEAD
 export function useAlertRules() {
   const organization = useOrganization();
   const location = useLocation();
@@ -40,11 +39,6 @@
     {staleTime: Infinity}
   );
 }
-=======
-type Props = {
-  project?: Project;
-};
->>>>>>> 76246df7
 
 function getCleanliness(releases?: Release[], project?: Project): number {
   const hasReleases = releases?.length !== 0;
@@ -62,7 +56,6 @@
   return 0;
 }
 
-<<<<<<< HEAD
 function getEnergy(alerts?: CombinedMetricIssueAlerts[]): number {
   const metricAlerts = alerts?.filter(function (element) {
     return element.type === CombinedAlertType.METRIC;
@@ -86,9 +79,6 @@
 }
 
 function Tamagotchi({project}: {project?: Project}) {
-=======
-function Tamagotchi({project}: Props) {
->>>>>>> 76246df7
   const [currentScore, setCurrentScore] = useState(0);
   const [currentStage, setCurrentStage] = useState(tamagotchiEgg);
 
@@ -123,16 +113,17 @@
   }, []);
 
   const releases = useReleases();
+  const alerts = useAlertRules();
 
   const tamagotchiMetrics = useMemo(() => {
     const metrics = {
-      energy: 100.0,
+      energy: getEnergy(alerts.data),
       cleanliness: getCleanliness(releases.data, project),
       happiness: 50.0,
       health: 100.0,
     };
     return metrics;
-  }, [releases, project]);
+  }, [releases, project, alerts]);
 
   useEffect(() => {
     // Currently allowing 3 seconds for egg to hatch and then set the initial data to the Sad stage
@@ -162,26 +153,7 @@
     }
   }, [currentScore, tamagotchiMetrics, tamagotchiStages]);
 
-  const alerts = useAlertRules();
-  const energy = getEnergy(alerts.data);
-
   return (
-<<<<<<< HEAD
-    <TamagotchiWrapper>
-      <h3>{t('Tamagotchi Status: ')}</h3>
-      <h4>{currentStageName}</h4>
-      <h4>{tct('Cleanliness: [cleanliness]', {cleanliness})}</h4>
-      <h4>{tct('Energy: [energy]', {energy})}</h4>
-      <img height={200} alt="tamagotchi" src={currentStage} />
-      <Wrapper>
-        <FirstTitle>{t('This is where we can give some message')}</FirstTitle>
-        <ButtonWrapper>
-          <Button onClick={handleIncreaseClick}>{t('Yes')}</Button>
-          <Button onClick={handleDecreaseClick}>{t('Nope 💩')}</Button>
-        </ButtonWrapper>
-      </Wrapper>
-    </TamagotchiWrapper>
-=======
     <EggContainer>
       <MyEgg>
         <MyBox>
@@ -208,7 +180,6 @@
         </MyBox>
       </MyEgg>
     </EggContainer>
->>>>>>> 76246df7
   );
 }
 
