--- conflicted
+++ resolved
@@ -1,7 +1,4 @@
-<<<<<<< HEAD
-=======
 import {forwardRef, Fragment} from 'react';
->>>>>>> 6782da90
 import {css, useTheme} from '@emotion/react';
 
 import type {SVGIconProps} from './svgIcon';
@@ -11,34 +8,10 @@
   direction?: 'up' | 'right' | 'down' | 'left';
 }
 
-function IconArrow({ref, direction = 'up', ...props}: ArrowProps) {
-  const theme = useTheme();
+const IconArrow = forwardRef<SVGSVGElement, ArrowProps>(
+  ({direction = 'up', ...props}, ref) => {
+    const theme = useTheme();
 
-<<<<<<< HEAD
-  return (
-    <SvgIcon
-      {...props}
-      ref={ref}
-      css={
-        direction
-          ? direction === 'down'
-            ? // Down arrows have a zoom issue with Firefox inside of tables due to rotate.
-              // Since arrows are symmetric, scaling to only flip vertically works to fix the issue.
-              css`
-                transform: scale(1, -1);
-              `
-            : css`
-                transform: rotate(${theme.iconDirections[direction]}deg);
-              `
-          : undefined
-      }
-    >
-      <path d="M13.76,7.32a.74.74,0,0,1-.53-.22L8,1.87,2.77,7.1A.75.75,0,1,1,1.71,6L7.47.28a.74.74,0,0,1,1.06,0L14.29,6a.75.75,0,0,1,0,1.06A.74.74,0,0,1,13.76,7.32Z" />
-      <path d="M8,15.94a.75.75,0,0,1-.75-.75V.81a.75.75,0,0,1,1.5,0V15.19A.75.75,0,0,1,8,15.94Z" />
-    </SvgIcon>
-  );
-}
-=======
     return (
       <SvgIcon
         {...props}
@@ -73,7 +46,6 @@
     );
   }
 );
->>>>>>> 6782da90
 
 IconArrow.displayName = 'IconArrow';
 
