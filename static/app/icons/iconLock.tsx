<<<<<<< HEAD
import {Fragment} from 'react';
=======
import {forwardRef, Fragment} from 'react';
import {useTheme} from '@emotion/react';
>>>>>>> 6782da90

import type {SVGIconProps} from './svgIcon';
import {SvgIcon} from './svgIcon';

interface Props extends SVGIconProps {
  locked?: boolean;
}

<<<<<<< HEAD
function IconLock({ref, locked = false, ...props}: Props) {
=======
const IconLock = forwardRef<SVGSVGElement, Props>(({locked = false, ...props}, ref) => {
  const theme = useTheme();
>>>>>>> 6782da90
  return (
    <SvgIcon {...props} ref={ref} kind={theme.isChonk ? 'stroke' : 'path'}>
      {theme.isChonk ? (
        locked ? (
          <Fragment>
            <rect x="4.12" y="7.25" width="7.75" height="6" rx="1" ry="1" />
            <line x1="8" y1="9.75" x2="8" y2="10.75" />
            <path d="m5.25,7.25v-1.75c0-1.52,1.23-2.75,2.75-2.75h0c1.52,0,2.75,1.23,2.75,2.75v1.75" />
          </Fragment>
        ) : (
          <Fragment>
            <rect x="2.75" y="7.25" width="7.75" height="6" rx="1" ry="1" />
            <line x1="6.62" y1="9.75" x2="6.62" y2="10.75" />
            <path d="m7.75,7.25v-1.75c0-1.52,1.23-2.75,2.75-2.75h0c1.52,0,2.75,1.23,2.75,2.75v1.75" />
          </Fragment>
        )
      ) : locked ? (
        <Fragment>
          <path d="M11.67,7.94a.75.75,0,0,1-.75-.75V4.34a2.84,2.84,0,1,0-5.67,0V7.19a.75.75,0,1,1-1.5,0V4.34a4.34,4.34,0,1,1,8.67,0V7.19A.76.76,0,0,1,11.67,7.94" />
          <path d="M14.72,16H1.44a.76.76,0,0,1-.75-.75V7.19a.75.75,0,0,1,.75-.75H14.72a.75.75,0,0,1,.75.75v8.06A.76.76,0,0,1,14.72,16ZM2.19,14.5H14V7.94H2.19Z" />
          <path d="M8.08,12.94a.76.76,0,0,1-.75-.75V10.05a.75.75,0,0,1,1.5,0v2.14A.75.75,0,0,1,8.08,12.94Z" />
        </Fragment>
      ) : (
        <Fragment>
          <path d="M4.5,7.94a.75.75,0,0,1-.75-.75V4.34a4.34,4.34,0,0,1,8.5-1.21.76.76,0,0,1-.52.93.74.74,0,0,1-.92-.51,2.84,2.84,0,0,0-5.56.79V7.19A.76.76,0,0,1,4.5,7.94Z" />
          <path d="M14.72,16H1.44a.76.76,0,0,1-.75-.75V7.19a.75.75,0,0,1,.75-.75H14.72a.75.75,0,0,1,.75.75v8.06A.76.76,0,0,1,14.72,16ZM2.19,14.5H14V7.94H2.19Z" />
          <path d="M8.08,12.94a.76.76,0,0,1-.75-.75V10.05a.75.75,0,0,1,1.5,0v2.14A.75.75,0,0,1,8.08,12.94Z" />
        </Fragment>
      )}
    </SvgIcon>
  );
}

IconLock.displayName = 'IconLock';

export {IconLock};<|MERGE_RESOLUTION|>--- conflicted
+++ resolved
@@ -1,9 +1,5 @@
-<<<<<<< HEAD
-import {Fragment} from 'react';
-=======
 import {forwardRef, Fragment} from 'react';
 import {useTheme} from '@emotion/react';
->>>>>>> 6782da90
 
 import type {SVGIconProps} from './svgIcon';
 import {SvgIcon} from './svgIcon';
@@ -12,12 +8,8 @@
   locked?: boolean;
 }
 
-<<<<<<< HEAD
-function IconLock({ref, locked = false, ...props}: Props) {
-=======
 const IconLock = forwardRef<SVGSVGElement, Props>(({locked = false, ...props}, ref) => {
   const theme = useTheme();
->>>>>>> 6782da90
   return (
     <SvgIcon {...props} ref={ref} kind={theme.isChonk ? 'stroke' : 'path'}>
       {theme.isChonk ? (
@@ -49,7 +41,7 @@
       )}
     </SvgIcon>
   );
-}
+});
 
 IconLock.displayName = 'IconLock';
 
