--- conflicted
+++ resolved
@@ -1,11 +1,7 @@
-<<<<<<< HEAD
-import {Fragment} from 'react';
-=======
 import {forwardRef, Fragment} from 'react';
 import {useTheme} from '@emotion/react';
 
 import {useIconDefaults} from 'sentry/icons/useIconDefaults';
->>>>>>> 6782da90
 
 import type {SVGIconProps} from './svgIcon';
 import {SvgIcon} from './svgIcon';
@@ -14,9 +10,6 @@
   isSolid?: boolean;
 }
 
-<<<<<<< HEAD
-function IconPin({ref, isSolid = false, ...props}: Props) {
-=======
 const IconPin = forwardRef<SVGSVGElement, Props>(({isSolid = false, ...props}, ref) => {
   const theme = useTheme();
   const {color: providedColor = 'currentColor'} = useIconDefaults(props);
@@ -24,7 +17,6 @@
   // @ts-expect-error TS(7053): Element implicitly has an 'any' type because expre... Remove this comment to see the full error message
   const color = theme[providedColor] ?? providedColor;
 
->>>>>>> 6782da90
   return (
     <SvgIcon {...props} ref={ref} kind={theme.isChonk ? 'stroke' : 'path'}>
       {theme.isChonk ? (
@@ -49,7 +41,7 @@
       )}
     </SvgIcon>
   );
-}
+});
 
 IconPin.displayName = 'IconPin';
 
