--- conflicted
+++ resolved
@@ -1,20 +1,18 @@
+import {forwardRef} from 'react';
+
 import type {SVGIconProps} from './svgIcon';
 import {SvgIcon} from './svgIcon';
 
-<<<<<<< HEAD
-function IconCircleFill({ref, ...props}: SVGIconProps) {
-=======
 /**
  * @deprecated This icon will be removed in new UI.
  */
 const IconCircleFill = forwardRef<SVGSVGElement, SVGIconProps>((props, ref) => {
->>>>>>> 6782da90
   return (
     <SvgIcon {...props} ref={ref} viewBox="0 0 24 24" kind="path">
       <circle cx="12" cy="12" r="10" />
     </SvgIcon>
   );
-}
+});
 
 IconCircleFill.displayName = 'IconCircleFill';
 
