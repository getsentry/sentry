<<<<<<< HEAD
import CommitterActions from 'sentry/actions/committerActions';
import type {Client} from 'sentry/api';
=======
import {Client} from 'sentry/api';
>>>>>>> da753f30
import CommitterStore, {getCommitterStoreKey} from 'sentry/stores/committerStore';
import type {Committer, ReleaseCommitter} from 'sentry/types';

type ParamsGet = {
  eventId: string;
  orgSlug: string;
  projectSlug: string;
};

export function getCommitters(api: Client, params: ParamsGet) {
  const {orgSlug, projectSlug, eventId} = params;
  const path = `/projects/${orgSlug}/${projectSlug}/events/${eventId}/committers/`;

  // HACK(leedongwei): Actions fired by the ActionCreators are queued to
  // the back of the event loop, allowing another getRepo for the same
  // repo to be fired before the loading state is updated in store.
  // This hack short-circuits that and update the state immediately.
  const storeKey = getCommitterStoreKey(orgSlug, projectSlug, eventId);
  CommitterStore.state[storeKey] = {
    ...CommitterStore.state[storeKey],
    committersLoading: true,
  };
  CommitterStore.load(orgSlug, projectSlug, eventId);

  return api
    .requestPromise(path, {
      method: 'GET',
    })
<<<<<<< HEAD
    .then((res: {committers: Committer[]; releaseCommitters: ReleaseCommitter[]}) => {
      CommitterActions.loadSuccess(
        orgSlug,
        projectSlug,
        eventId,
        res.committers,
        res.releaseCommitters
      );
=======
    .then((res: {committers: Committer[]}) => {
      CommitterStore.loadSuccess(orgSlug, projectSlug, eventId, res.committers);
>>>>>>> da753f30
    })
    .catch(err => {
      // NOTE: Do not captureException here as EventFileCommittersEndpoint returns
      // 404 Not Found if the project did not setup Releases or Commits
      CommitterStore.loadError(orgSlug, projectSlug, eventId, err);
    });
}<|MERGE_RESOLUTION|>--- conflicted
+++ resolved
@@ -1,9 +1,4 @@
-<<<<<<< HEAD
-import CommitterActions from 'sentry/actions/committerActions';
 import type {Client} from 'sentry/api';
-=======
-import {Client} from 'sentry/api';
->>>>>>> da753f30
 import CommitterStore, {getCommitterStoreKey} from 'sentry/stores/committerStore';
 import type {Committer, ReleaseCommitter} from 'sentry/types';
 
@@ -32,19 +27,14 @@
     .requestPromise(path, {
       method: 'GET',
     })
-<<<<<<< HEAD
     .then((res: {committers: Committer[]; releaseCommitters: ReleaseCommitter[]}) => {
-      CommitterActions.loadSuccess(
+      CommitterStore.loadSuccess(
         orgSlug,
         projectSlug,
         eventId,
         res.committers,
         res.releaseCommitters
       );
-=======
-    .then((res: {committers: Committer[]}) => {
-      CommitterStore.loadSuccess(orgSlug, projectSlug, eventId, res.committers);
->>>>>>> da753f30
     })
     .catch(err => {
       // NOTE: Do not captureException here as EventFileCommittersEndpoint returns
