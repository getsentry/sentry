import type {ApiResult, Client} from 'sentry/api';
import {getInterval} from 'sentry/components/charts/utils';
import {normalizeDateTimeParams} from 'sentry/components/organizations/pageFilters/parse';
import type {DateString} from 'sentry/types/core';
import type {Organization, SessionApiResponse} from 'sentry/types/organization';
import {defined} from 'sentry/utils';

export type DoReleaseHealthRequestOptions = {
  field: string[];
  orgSlug: Organization['slug'];
  cursor?: string;
  end?: DateString;
  environment?: readonly string[];
  groupBy?: string[];
  includeAllArgs?: boolean;
  includeSeries?: number;
  includeTotals?: number;
  interval?: string;
  limit?: number;
  orderBy?: string;
  project?: readonly number[];
  query?: string;
  start?: DateString;
  statsPeriod?: string | null;
  statsPeriodEnd?: string;
  statsPeriodStart?: string;
};

export const doReleaseHealthRequest = (
  api: Client,
  {
    field,
    orgSlug,
    cursor,
    environment,
    groupBy,
    includeSeries,
    includeTotals,
    interval,
    limit,
    orderBy,
    project,
    query,
    includeAllArgs = false,
    statsPeriodStart,
    statsPeriodEnd,
    ...dateTime
  }: DoReleaseHealthRequestOptions
<<<<<<< HEAD
): Promise<ApiResult<MetricsApiResponse>> => {
=======
): Promise<SessionApiResponse | [SessionApiResponse, string, ResponseMeta]> => {
>>>>>>> 613198e9
  const {start, end, statsPeriod} = normalizeDateTimeParams(dateTime, {
    allowEmptyPeriod: true,
  });

  const urlQuery = Object.fromEntries(
    Object.entries({
      field: field.filter(f => !!f),
      cursor,
      end,
      environment,
      groupBy: groupBy?.filter(g => !!g),
      includeSeries,
      includeTotals,
      interval: interval || getInterval({start, end, period: statsPeriod}),
      query: query || undefined,
      per_page: limit,
      project,
      orderBy,
      start,
      statsPeriod,
      statsPeriodStart,
      statsPeriodEnd,
    }).filter(([, value]) => defined(value) && value !== '')
  );

  const pathname = `/organizations/${orgSlug}/metrics/data/`;

  return api.requestPromise(pathname, {includeAllArgs, query: urlQuery});
};<|MERGE_RESOLUTION|>--- conflicted
+++ resolved
@@ -46,11 +46,7 @@
     statsPeriodEnd,
     ...dateTime
   }: DoReleaseHealthRequestOptions
-<<<<<<< HEAD
-): Promise<ApiResult<MetricsApiResponse>> => {
-=======
-): Promise<SessionApiResponse | [SessionApiResponse, string, ResponseMeta]> => {
->>>>>>> 613198e9
+): Promise<ApiResult<SessionApiResponse>> => {
   const {start, end, statsPeriod} = normalizeDateTimeParams(dateTime, {
     allowEmptyPeriod: true,
   });
