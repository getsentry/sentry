import type {ModalTypes} from 'sentry/components/globalModal';
import type {CreateNewIntegrationModalOptions} from 'sentry/components/modals/createNewIntegrationModal';
import type {CreateReleaseIntegrationModalOptions} from 'sentry/components/modals/createReleaseIntegrationModal';
import type {DashboardWidgetQuerySelectorModalOptions} from 'sentry/components/modals/dashboardWidgetQuerySelectorModal';
import type {InviteRow} from 'sentry/components/modals/inviteMembersModal/types';
import type {ReprocessEventModalOptions} from 'sentry/components/modals/reprocessEventModal';
import type {OverwriteWidgetModalProps} from 'sentry/components/modals/widgetBuilder/overwriteWidgetModal';
import type {WidgetViewerModalOptions} from 'sentry/components/modals/widgetViewerModal';
import ModalStore from 'sentry/stores/modalStore';
import type {
  Event,
  Group,
  IssueOwnership,
  MissingMember,
  Organization,
  OrgRole,
  Project,
  SentryApp,
  Team,
} from 'sentry/types';
import type {AppStoreConnectStatusData, CustomRepoType} from 'sentry/types/debugFiles';

export type ModalOptions = ModalTypes['options'];
export type ModalRenderProps = ModalTypes['renderProps'];

/**
 * Show a modal
 */
export function openModal(
  renderer: (renderProps: ModalRenderProps) => React.ReactNode,
  options?: ModalOptions
) {
  ModalStore.openModal(renderer, options ?? {});
}

/**
 * Close modal
 */
export function closeModal() {
  ModalStore.closeModal();
}

type EmailVerificationModalOptions = {
  actionMessage?: string;
  emailVerified?: boolean;
  onClose?: () => void;
};

type InviteMembersModalOptions = {
  initialData?: Partial<InviteRow>[];
  onClose?: () => void;
  source?: string;
};

export async function openEmailVerification({
  onClose,
  ...args
}: EmailVerificationModalOptions = {}) {
  const mod = await import('sentry/components/modals/emailVerificationModal');
  const {default: Modal} = mod;

  openModal(deps => <Modal {...deps} {...args} />, {onClose});
}

type OpenDiffModalOptions = {
  baseIssueId: Group['id'];
  orgId: Organization['id'];
  project: Project;
  targetIssueId: string;
  baseEventId?: Event['id'];
  targetEventId?: string;
};

export async function openDiffModal(options: OpenDiffModalOptions) {
  const mod = await import('sentry/components/modals/diffModal');
  const {default: Modal, modalCss} = mod;

  openModal(deps => <Modal {...deps} {...options} />, {modalCss});
}

type CreateTeamModalOptions = {
  /**
   * The organization to create a team for
   */
  organization: Organization;
  onClose?: (team: Team) => void;
  /**
   * An initial project to add the team to. This may be deprecated soon as we may add a project selection inside of the modal flow
   */
  project?: Project;
};

export async function openCreateTeamModal(options: CreateTeamModalOptions) {
  const mod = await import('sentry/components/modals/createTeamModal');
  const {default: Modal} = mod;

  openModal(deps => <Modal {...deps} {...options} />);
}

type CreateOwnershipRuleModalOptions = {
  issueId: string;
  /**
   * The organization to create a rules for
   */
  organization: Organization;
  /**
   * The project to create a rules for
   */
  project: Project;
  /**
   * Suggestions will be created from the current event
   */
  eventData?: Event;
};

export type EditOwnershipRulesModalOptions = {
  onSave: (text: string | null) => void;
  organization: Organization;
  ownership: IssueOwnership;
  project: Project;
};

/**
 * Open the edit ownership modal within issue details
 */
export async function openIssueOwnershipRuleModal(
  options: CreateOwnershipRuleModalOptions
) {
  const mod = await import('sentry/components/modals/issueOwnershipRuleModal');
  const {default: Modal, modalCss} = mod;

  openModal(deps => <Modal {...deps} {...options} />, {modalCss});
}

export async function openEditOwnershipRules(options: EditOwnershipRulesModalOptions) {
  const mod = await import('sentry/components/modals/editOwnershipRulesModal');
  const {default: Modal, modalCss} = mod;

  openModal(deps => <Modal {...deps} {...options} />, {
    closeEvents: 'escape-key',
    modalCss,
  });
}

export async function openCommandPalette(options: ModalOptions = {}) {
  const mod = await import('sentry/components/modals/commandPalette');
  const {default: Modal, modalCss} = mod;

  openModal(deps => <Modal {...deps} {...options} />, {modalCss});
}

type RecoveryModalOptions = {
  authenticatorName: string;
};

export async function openRecoveryOptions(options: RecoveryModalOptions) {
  const mod = await import('sentry/components/modals/recoveryOptionsModal');
  const {default: Modal} = mod;

  openModal(deps => <Modal {...deps} {...options} />);
}

export type TeamAccessRequestModalOptions = {
  memberId: string;
  orgId: string;
  teamId: string;
};

export async function openTeamAccessRequestModal(options: TeamAccessRequestModalOptions) {
  const mod = await import('sentry/components/modals/teamAccessRequestModal');
  const {default: Modal} = mod;

  openModal(deps => <Modal {...deps} {...options} />);
}

type HelpSearchModalOptions = {
  organization?: Organization;
  placeholder?: string;
};

export async function openHelpSearchModal(options?: HelpSearchModalOptions) {
  const mod = await import('sentry/components/modals/helpSearchModal');
  const {default: Modal, modalCss} = mod;

  openModal(deps => <Modal {...deps} {...options} />, {modalCss});
}

export type SentryAppDetailsModalOptions = {
  isInstalled: boolean;
  onInstall: () => Promise<void>;
  organization: Organization;
  sentryApp: SentryApp;
  onCloseModal?: () => void; // used for analytics
};

type DebugFileSourceModalOptions = {
  appStoreConnectSourcesQuantity: number;
  onSave: (data: Record<string, any>) => Promise<void>;
  organization: Organization;
  sourceType: CustomRepoType;
  appStoreConnectStatusData?: AppStoreConnectStatusData;
  onClose?: () => void;
  sourceConfig?: Record<string, any>;
};

export async function openDebugFileSourceModal({
  onClose,
  ...restOptions
}: DebugFileSourceModalOptions) {
  const mod = await import('sentry/components/modals/debugFileCustomRepository');

  const {default: Modal, modalCss} = mod;
  openModal(deps => <Modal {...deps} {...restOptions} />, {
    modalCss,
    onClose,
  });
}

export async function openInviteMembersModal({
  onClose,
  ...args
}: InviteMembersModalOptions = {}) {
  const mod = await import('sentry/components/modals/inviteMembersModal');
  const {default: Modal, modalCss} = mod;

  openModal(deps => <Modal {...deps} {...args} />, {modalCss, onClose});
}

type InviteMissingMembersModalOptions = {
  allowedRoles: OrgRole[];
  missingMembers: MissingMember[];
  onClose: () => void;
  organization: Organization;
};

export async function openInviteMissingMembersModal({
  onClose,
  ...args
}: InviteMissingMembersModalOptions) {
  const mod = await import('sentry/components/modals/inviteMissingMembersModal');
  const {default: Modal, modalCss} = mod;

  openModal(deps => <Modal {...deps} {...args} />, {modalCss, onClose});
}

export async function openWidgetBuilderOverwriteModal(
  options: OverwriteWidgetModalProps
) {
  const mod = await import('sentry/components/modals/widgetBuilder/overwriteWidgetModal');
  const {default: Modal, modalCss} = mod;

  openModal(deps => <Modal {...deps} {...options} />, {
    closeEvents: 'escape-key',
    modalCss,
  });
}

export async function openAddToDashboardModal(options) {
  const mod = await import('sentry/components/modals/widgetBuilder/addToDashboardModal');
  const {default: Modal, modalCss} = mod;

  openModal(deps => <Modal {...deps} {...options} />, {
    closeEvents: 'escape-key',
    modalCss,
  });
}

export async function openImportDashboardFromFileModal(options) {
  const mod = await import('sentry/components/modals/importDashboardFromFileModal');
  const {default: Modal, modalCss} = mod;

  openModal(deps => <Modal {...deps} {...options} />, {
    closeEvents: 'escape-key',
    modalCss,
  });
}

export async function openCreateDashboardFromScratchpad(options) {
  const mod = await import('sentry/components/modals/createDashboardFromScratchpadModal');
  const {default: Modal, modalCss} = mod;

  openModal(deps => <Modal {...deps} {...options} />, {
    closeEvents: 'escape-key',
    modalCss,
  });
}

export async function openReprocessEventModal({
  onClose,
  ...options
}: ReprocessEventModalOptions & {onClose?: () => void}) {
  const {ReprocessingEventModal} = await import(
    'sentry/components/modals/reprocessEventModal'
  );

  openModal(deps => <ReprocessingEventModal {...deps} {...options} />, {onClose});
}

export async function demoSignupModal(options: ModalOptions = {}) {
  const mod = await import('sentry/components/modals/demoSignUp');
  const {default: Modal, modalCss} = mod;

  openModal(deps => <Modal {...deps} {...options} />, {modalCss});
}

export type DemoEndModalOptions = {
  orgSlug: string | null;
  tour: string;
};

export async function demoEndModal(options: DemoEndModalOptions) {
  const mod = await import('sentry/components/modals/demoEndModal');
  const {default: Modal, modalCss} = mod;

  openModal(deps => <Modal {...deps} {...options} />, {modalCss});
}

export async function openDashboardWidgetQuerySelectorModal(
  options: DashboardWidgetQuerySelectorModalOptions
) {
  const mod = await import('sentry/components/modals/dashboardWidgetQuerySelectorModal');
  const {default: Modal, modalCss} = mod;

  openModal(deps => <Modal {...deps} {...options} />, {
    closeEvents: 'escape-key',
    modalCss,
  });
}

export async function openWidgetViewerModal({
  onClose,
  ...options
}: WidgetViewerModalOptions & {onClose?: () => void}) {
  const mod = await import('sentry/components/modals/widgetViewerModal');
  const {default: Modal, modalCss} = mod;

  openModal(deps => <Modal {...deps} {...options} />, {
    closeEvents: 'escape-key',
    modalCss,
    onClose,
  });
}

export async function openCreateNewIntegrationModal(
  options: CreateNewIntegrationModalOptions
) {
  const mod = await import('sentry/components/modals/createNewIntegrationModal');
  const {default: Modal} = mod;

  openModal(deps => <Modal {...deps} {...options} />);
}

export async function openCreateReleaseIntegration(
  options: CreateReleaseIntegrationModalOptions
) {
  const mod = await import('sentry/components/modals/createReleaseIntegrationModal');
  const {default: Modal} = mod;

  openModal(deps => <Modal {...deps} {...options} />);
}

export type NavigateToExternalLinkModalOptions = {
  linkText: string;
};

export async function openNavigateToExternalLinkModal(
  options: NavigateToExternalLinkModalOptions
) {
  const mod = await import('sentry/components/modals/navigateToExternalLinkModal');
  const {default: Modal} = mod;

  openModal(deps => <Modal {...deps} {...options} />);
}

<<<<<<< HEAD
export async function openProjectCreationModal(options: {organization: Organization}) {
  const mod = await import('sentry/components/modals/projectCreationModal');
  const {default: Modal, modalCss} = mod;

  openModal(deps => <Modal {...deps} {...options} />, {modalCss});
=======
export async function openBulkEditMonitorsModal({onClose, ...options}: ModalOptions) {
  const mod = await import('sentry/components/modals/bulkEditMonitorsModal');
  const {default: Modal, modalCss} = mod;

  openModal(deps => <Modal {...deps} {...options} />, {modalCss, onClose});
>>>>>>> 857f4aa5
}<|MERGE_RESOLUTION|>--- conflicted
+++ resolved
@@ -372,17 +372,16 @@
   openModal(deps => <Modal {...deps} {...options} />);
 }
 
-<<<<<<< HEAD
 export async function openProjectCreationModal(options: {organization: Organization}) {
   const mod = await import('sentry/components/modals/projectCreationModal');
   const {default: Modal, modalCss} = mod;
 
   openModal(deps => <Modal {...deps} {...options} />, {modalCss});
-=======
+}
+
 export async function openBulkEditMonitorsModal({onClose, ...options}: ModalOptions) {
   const mod = await import('sentry/components/modals/bulkEditMonitorsModal');
   const {default: Modal, modalCss} = mod;
 
   openModal(deps => <Modal {...deps} {...options} />, {modalCss, onClose});
->>>>>>> 857f4aa5
 }