--- conflicted
+++ resolved
@@ -3,11 +3,7 @@
 
 import {Alert} from 'sentry/components/core/alert';
 import {LinkButton} from 'sentry/components/core/button/linkButton';
-<<<<<<< HEAD
 import {Stack} from 'sentry/components/core/layout';
-=======
-import {Flex} from 'sentry/components/core/layout';
->>>>>>> baa79ff8
 import Form from 'sentry/components/deprecatedforms/form';
 import FormState from 'sentry/components/forms/state';
 import LoadingIndicator from 'sentry/components/loadingIndicator';
@@ -227,11 +223,7 @@
         onSubmit={this.onSubmit}
         submitDisabled={isSaving || !hasChanges}
       >
-<<<<<<< HEAD
         <Stack>
-=======
-        <Flex direction="column">
->>>>>>> baa79ff8
           {this.state.errors.__all__ && (
             <Alert type="error" showIcon={false}>
               <ul>
