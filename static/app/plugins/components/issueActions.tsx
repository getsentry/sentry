<<<<<<< HEAD
import {Fragment} from 'react';

import {Alert} from 'sentry/components/core/alert';
=======
>>>>>>> e09c9ed8
import {Button} from 'sentry/components/core/button';
import {LinkButton} from 'sentry/components/core/button/linkButton';
import Form from 'sentry/components/deprecatedforms/form';
import FormState from 'sentry/components/forms/state';
import LoadingError from 'sentry/components/loadingError';
import LoadingIndicator from 'sentry/components/loadingIndicator';
import {t} from 'sentry/locale';
import PluginComponentBase from 'sentry/plugins/pluginComponentBase';
import GroupStore from 'sentry/stores/groupStore';
import type {Group} from 'sentry/types/group';
import type {Plugin} from 'sentry/types/integrations';
import type {Organization} from 'sentry/types/organization';
import type {Project} from 'sentry/types/project';
import {trackAnalytics} from 'sentry/utils/analytics';
import {getAnalyticsDataForGroup} from 'sentry/utils/events';

type Field = {
  depends?: string[];
  has_autocomplete?: boolean;
} & Parameters<typeof PluginComponentBase.prototype.renderField>[0]['config'];

type ActionType = 'link' | 'create' | 'unlink';
type FieldStateValue = (typeof FormState)[keyof typeof FormState];

type Props = {
  actionType: ActionType;
  group: Group;
  organization: Organization;
  plugin: Plugin & {
    issue?: {
      issue_id: string;
      label: string;
      url: string;
    };
  };
  project: Project;
  onError?: (data: any) => void;
  onSuccess?: (data: any) => void;
};

type State = {
  createFormData: Record<string, any>;
  dependentFieldState: Record<string, FieldStateValue>;
  linkFormData: Record<string, any>;
  unlinkFormData: Record<string, any>;
  createFieldList?: Field[];
  error?: {
    message: string;
    auth_url?: string;
    error_type?: string;
    errors?: Record<string, string>;
    has_auth_configured?: boolean;
    required_auth_settings?: string[];
  };
  linkFieldList?: Field[];
  loading?: boolean;
  unlinkFieldList?: Field[];
} & PluginComponentBase['state'];

class IssueActions extends PluginComponentBase<Props, State> {
  constructor(props: Props) {
    super(props);

    this.createIssue = this.onSave.bind(this, this.createIssue.bind(this));
    this.linkIssue = this.onSave.bind(this, this.linkIssue.bind(this));
    this.unlinkIssue = this.onSave.bind(this, this.unlinkIssue.bind(this));
    this.onSuccess = this.onSaveSuccess.bind(this, this.onSuccess.bind(this));
    this.errorHandler = this.onLoadError.bind(this, this.errorHandler.bind(this));

    this.state = {
      ...this.state,
      loading: ['link', 'create'].includes(this.props.actionType),
      state: ['link', 'create'].includes(this.props.actionType)
        ? FormState.LOADING
        : FormState.READY,
      createFormData: {},
      linkFormData: {},
      dependentFieldState: {},
    };
  }

  getGroup() {
    return this.props.group;
  }

  getProject() {
    return this.props.project;
  }

  getOrganization() {
    return this.props.organization;
  }

  getFieldListKey() {
    switch (this.props.actionType) {
      case 'link':
        return 'linkFieldList';
      case 'unlink':
        return 'unlinkFieldList';
      case 'create':
        return 'createFieldList';
      default:
        throw new Error('Unexpeced action type');
    }
  }

  getFormDataKey(actionType?: ActionType) {
    switch (actionType || this.props.actionType) {
      case 'link':
        return 'linkFormData';
      case 'unlink':
        return 'unlinkFormData';
      case 'create':
        return 'createFormData';
      default:
        throw new Error('Unexpeced action type');
    }
  }

  getFormData() {
    const key = this.getFormDataKey();
    return this.state[key] || {};
  }

  getFieldList() {
    const key = this.getFieldListKey();
    return this.state[key] || [];
  }

  componentDidMount() {
    const plugin = this.props.plugin;
    if (!plugin.issue && this.props.actionType !== 'unlink') {
      this.fetchData();
    }
  }

  getPluginCreateEndpoint() {
    return (
      '/issues/' + this.getGroup().id + '/plugins/' + this.props.plugin.slug + '/create/'
    );
  }

  getPluginLinkEndpoint() {
    return (
      '/issues/' + this.getGroup().id + '/plugins/' + this.props.plugin.slug + '/link/'
    );
  }

  getPluginUnlinkEndpoint() {
    return (
      '/issues/' + this.getGroup().id + '/plugins/' + this.props.plugin.slug + '/unlink/'
    );
  }

  setDependentFieldState(fieldName: any, state: any) {
    const dependentFieldState = {...this.state.dependentFieldState, [fieldName]: state};
    this.setState({dependentFieldState});
  }

  loadOptionsForDependentField = async (field: any) => {
    const formData = this.getFormData();

    const groupId = this.getGroup().id;
    const pluginSlug = this.props.plugin.slug;
    const url = `/issues/${groupId}/plugins/${pluginSlug}/options/`;

    // find the fields that this field is dependent on
    const dependentFormValues = Object.fromEntries(
      field.depends.map((fieldKey: any) => [fieldKey, formData[fieldKey]])
    );
    const query = {
      option_field: field.name,
      ...dependentFormValues,
    };
    try {
      this.setDependentFieldState(field.name, FormState.LOADING);
      const result = await this.api.requestPromise(url, {query});
      this.updateOptionsOfDependentField(field, result[field.name]);
      this.setDependentFieldState(field.name, FormState.READY);
    } catch (err) {
      this.setDependentFieldState(field.name, FormState.ERROR);
      this.errorHandler(err);
    }
  };

  updateOptionsOfDependentField = (field: Field, choices: Field['choices']) => {
    const formListKey = this.getFieldListKey();
    let fieldList = this.state[formListKey];
    if (!fieldList) {
      return;
    }

    // find the location of the field in our list and replace it
    const indexOfField = fieldList.findIndex(({name}) => name === field.name);
    field = {...field, choices};

    // make a copy of the array to avoid mutation
    fieldList = fieldList.slice();
    fieldList[indexOfField] = field;

    this.setState(prevState => ({...prevState, [formListKey]: fieldList}));
  };

  resetOptionsOfDependentField = (field: Field) => {
    this.updateOptionsOfDependentField(field, []);
    const formDataKey = this.getFormDataKey();
    const formData = {...this.state[formDataKey]};
    formData[field.name] = '';
    this.setState(prevState => ({...prevState, [formDataKey]: formData}));
    this.setDependentFieldState(field.name, FormState.DISABLED);
  };

  getInputProps(field: Field) {
    const props: {isLoading?: boolean; readonly?: boolean} = {};

    // special logic for fields that have dependencies
    if (field.depends && field.depends.length > 0) {
      switch (this.state.dependentFieldState[field.name]) {
        case FormState.LOADING:
          props.isLoading = true;
          props.readonly = true;
          break;
        case FormState.DISABLED:
        case FormState.ERROR:
          props.readonly = true;
          break;
        default:
          break;
      }
    }

    return props;
  }

  setError(error: any, defaultMessage: string) {
    let errorBody: any;
    if (error.status === 400 && error.responseJSON) {
      errorBody = error.responseJSON;
    } else {
      errorBody = {message: defaultMessage};
    }
    this.setState({error: errorBody});
  }

  errorHandler(error: any) {
    const state: Pick<State, 'loading' | 'error'> = {
      loading: false,
    };
    if (error.status === 400 && error.responseJSON) {
      state.error = error.responseJSON;
    } else {
      state.error = {message: t('An unknown error occurred.')};
    }
    this.setState(state);
  }

  onLoadSuccess() {
    super.onLoadSuccess();

    // dependent fields need to be set to disabled upon loading
    const fieldList = this.getFieldList();
    fieldList.forEach(field => {
      if (field.depends && field.depends.length > 0) {
        this.setDependentFieldState(field.name, FormState.DISABLED);
      }
    });
  }

  fetchData() {
    if (this.props.actionType === 'create') {
      this.api.request(this.getPluginCreateEndpoint(), {
        success: data => {
          const createFormData = {};
          data.forEach((field: any) => {
            // @ts-expect-error TS(7053): Element implicitly has an 'any' type because expre... Remove this comment to see the full error message
            createFormData[field.name] = field.default;
          });
          this.setState(
            {
              createFieldList: data,
              error: undefined,
              loading: false,
              createFormData,
            },
            this.onLoadSuccess
          );
        },
        error: this.errorHandler,
      });
    } else if (this.props.actionType === 'link') {
      this.api.request(this.getPluginLinkEndpoint(), {
        success: data => {
          const linkFormData = {};
          data.forEach((field: any) => {
            // @ts-expect-error TS(7053): Element implicitly has an 'any' type because expre... Remove this comment to see the full error message
            linkFormData[field.name] = field.default;
          });
          this.setState(
            {
              linkFieldList: data,
              error: undefined,
              loading: false,
              linkFormData,
            },
            this.onLoadSuccess
          );
        },
        error: this.errorHandler,
      });
    }
  }

  onSuccess(data: any) {
    // TODO(ts): This needs a better approach. We splice in this attribute to trigger
    // a refetch in GroupDetails
    type StaleGroup = Group & {stale?: boolean};

    trackAnalytics('issue_details.external_issue_created', {
      organization: this.props.organization,
      ...getAnalyticsDataForGroup(this.props.group),
      external_issue_provider: this.props.plugin.slug,
      external_issue_type: 'plugin',
    });

    GroupStore.onUpdateSuccess('', [this.getGroup().id], {stale: true} as StaleGroup);
    this.props.onSuccess?.(data);
  }

  createIssue() {
    this.api.request(this.getPluginCreateEndpoint(), {
      data: this.state.createFormData,
      success: this.onSuccess,
      error: this.onSaveError.bind(this, (error: any) => {
        this.setError(error, t('There was an error creating the issue.'));
      }),
      complete: this.onSaveComplete,
    });
  }

  linkIssue() {
    this.api.request(this.getPluginLinkEndpoint(), {
      data: this.state.linkFormData,
      success: this.onSuccess,
      error: this.onSaveError.bind(this, (error: any) => {
        this.setError(error, t('There was an error linking the issue.'));
      }),
      complete: this.onSaveComplete,
    });
  }

  unlinkIssue() {
    this.api.request(this.getPluginUnlinkEndpoint(), {
      success: this.onSuccess,
      error: this.onSaveError.bind(this, (error: any) => {
        this.setError(error, t('There was an error unlinking the issue.'));
      }),
      complete: this.onSaveComplete,
    });
  }

  changeField(action: ActionType, name: string, value: any) {
    const formDataKey = this.getFormDataKey(action);

    // copy so we don't mutate
    const formData = {...this.state[formDataKey]};
    const fieldList = this.getFieldList();

    formData[name] = value;

    let callback = () => {};

    // only works with one impacted field
    const impactedField = fieldList.find(({depends}) => {
      if (!depends?.length) {
        return false;
      }
      // must be dependent on the field we just set
      return depends.includes(name);
    });

    if (impactedField) {
      // if every dependent field is set, then search
      if (impactedField.depends?.some(dependentField => !formData[dependentField])) {
        // otherwise reset the options
        callback = () => this.resetOptionsOfDependentField(impactedField);
      } else {
        callback = () => this.loadOptionsForDependentField(impactedField);
      }
    }
    this.setState(prevState => ({...prevState, [formDataKey]: formData}), callback);
  }

  renderForm(): React.ReactNode {
    switch (this.props.actionType) {
      case 'create':
        if (this.state.createFieldList) {
          return (
            <Form
              onSubmit={this.createIssue}
              submitLabel={t('Create Issue')}
              footerClass=""
            >
              {this.state.createFieldList.map(field => {
                if (field.has_autocomplete) {
                  field = Object.assign(
                    {
                      url:
                        '/api/0/issues/' +
                        this.getGroup().id +
                        '/plugins/' +
                        this.props.plugin.slug +
                        '/autocomplete',
                    },
                    field
                  );
                }
                return (
                  <div key={field.name}>
                    {this.renderField({
                      config: {...field, ...this.getInputProps(field)},
                      formData: this.state.createFormData,
                      onChange: this.changeField.bind(this, 'create', field.name),
                    })}
                  </div>
                );
              })}
            </Form>
          );
        }
        break;
      case 'link':
        if (this.state.linkFieldList) {
          return (
            <Form onSubmit={this.linkIssue} submitLabel={t('Link Issue')} footerClass="">
              {this.state.linkFieldList.map(field => {
                if (field.has_autocomplete) {
                  field = Object.assign(
                    {
                      url:
                        '/api/0/issues/' +
                        this.getGroup().id +
                        '/plugins/' +
                        this.props.plugin.slug +
                        '/autocomplete',
                    },
                    field
                  );
                }
                return (
                  <div key={field.name}>
                    {this.renderField({
                      config: {...field, ...this.getInputProps(field)},
                      formData: this.state.linkFormData,
                      onChange: this.changeField.bind(this, 'link', field.name),
                    })}
                  </div>
                );
              })}
            </Form>
          );
        }
        break;
      case 'unlink':
        return (
          <div>
            <p>{t('Are you sure you want to unlink this issue?')}</p>
<<<<<<< HEAD
            <Button onClick={this.unlinkIssue}>{t('Unlink Issue')}</Button>
=======
            <Button onClick={this.unlinkIssue} priority="danger">
              {t('Unlink Issue')}
            </Button>
>>>>>>> e09c9ed8
          </div>
        );
      default:
        return null;
    }
    return null;
  }

  getPluginConfigureUrl() {
    const org = this.getOrganization();
    const project = this.getProject();
    const plugin = this.props.plugin;
    return '/' + org.slug + '/' + project.slug + '/settings/plugins/' + plugin.slug;
  }

  renderError() {
    const error = this.state.error;
    if (!error) {
      return null;
    }
    if (error.error_type === 'auth') {
      let authUrl = error.auth_url;
      if (authUrl?.indexOf('?') === -1) {
        authUrl += '?next=' + encodeURIComponent(document.location.pathname);
      } else {
        authUrl += '&next=' + encodeURIComponent(document.location.pathname);
      }
      return (
<<<<<<< HEAD
        <Fragment>
          <Alert.Container>
            <Alert type="info">
              {'You need to associate an identity with ' +
                this.props.plugin.name +
                ' before you can create issues with this service.'}
            </Alert>
          </Alert.Container>
          <LinkButton priority="primary" href={authUrl!}>
            Associate Identity
          </LinkButton>
        </Fragment>
=======
        <div>
          <div className="alert alert-warning m-b-1">
            {'You need to associate an identity with ' +
              this.props.plugin.name +
              ' before you can create issues with this service.'}
          </div>
          <LinkButton href={authUrl ?? '#'}>{t('Associate Identity')}</LinkButton>
        </div>
>>>>>>> e09c9ed8
      );
    }
    if (error.error_type === 'config') {
      return (
        <Alert type="info">
          {error.has_auth_configured ? (
            <Alert type="info">
              You still need to{' '}
              <a href={this.getPluginConfigureUrl()}>configure this plugin</a> before you
              can use it.
            </Alert>
          ) : (
            <div>
              <p>
                {'Your server administrator will need to configure authentication with '}
                <strong>{this.props.plugin.name}</strong>
                {' before you can use this integration.'}
              </p>
              <p>The following settings must be configured:</p>
              <ul>
                {error.required_auth_settings?.map((setting, i) => (
                  <li key={i}>
                    <code>{setting}</code>
                  </li>
                ))}
              </ul>
            </div>
          )}
        </Alert>
      );
    }
    if (error.error_type === 'validation') {
      const errors: React.ReactElement[] = [];
      for (const name in error.errors) {
        errors.push(<p key={name}>{error.errors[name]}</p>);
      }
      return <Alert type="error">{errors}</Alert>;
    }
    if (error.message) {
      return <Alert type="error">{error.message}</Alert>;
    }
    return <LoadingError />;
  }

  render() {
    if (this.state.state === FormState.LOADING) {
      return <LoadingIndicator />;
    }
    return (
      <div>
        {this.renderError()}
        {this.renderForm()}
      </div>
    );
  }
}

export default IssueActions;<|MERGE_RESOLUTION|>--- conflicted
+++ resolved
@@ -1,9 +1,6 @@
-<<<<<<< HEAD
 import {Fragment} from 'react';
 
 import {Alert} from 'sentry/components/core/alert';
-=======
->>>>>>> e09c9ed8
 import {Button} from 'sentry/components/core/button';
 import {LinkButton} from 'sentry/components/core/button/linkButton';
 import Form from 'sentry/components/deprecatedforms/form';
@@ -470,13 +467,9 @@
         return (
           <div>
             <p>{t('Are you sure you want to unlink this issue?')}</p>
-<<<<<<< HEAD
-            <Button onClick={this.unlinkIssue}>{t('Unlink Issue')}</Button>
-=======
             <Button onClick={this.unlinkIssue} priority="danger">
               {t('Unlink Issue')}
             </Button>
->>>>>>> e09c9ed8
           </div>
         );
       default:
@@ -505,7 +498,6 @@
         authUrl += '&next=' + encodeURIComponent(document.location.pathname);
       }
       return (
-<<<<<<< HEAD
         <Fragment>
           <Alert.Container>
             <Alert type="info">
@@ -514,20 +506,8 @@
                 ' before you can create issues with this service.'}
             </Alert>
           </Alert.Container>
-          <LinkButton priority="primary" href={authUrl!}>
-            Associate Identity
-          </LinkButton>
+          <LinkButton href={authUrl ?? '#'}>{t('Associate Identity')}</LinkButton>
         </Fragment>
-=======
-        <div>
-          <div className="alert alert-warning m-b-1">
-            {'You need to associate an identity with ' +
-              this.props.plugin.name +
-              ' before you can create issues with this service.'}
-          </div>
-          <LinkButton href={authUrl ?? '#'}>{t('Associate Identity')}</LinkButton>
-        </div>
->>>>>>> e09c9ed8
       );
     }
     if (error.error_type === 'config') {
