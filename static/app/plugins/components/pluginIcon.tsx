--- conflicted
+++ resolved
@@ -13,11 +13,7 @@
 import heroku from 'sentry-logos/logo-heroku.svg';
 import jira from 'sentry-logos/logo-jira.svg';
 import jiraserver from 'sentry-logos/logo-jira-server.svg';
-<<<<<<< HEAD
 import jumpcloud from 'sentry-logos/logo-jumpcloud.svg';
-import komodor from 'sentry-logos/logo-komodor.svg';
-=======
->>>>>>> 2bad4600
 import lighthouse from 'sentry-logos/logo-lighthouse.svg';
 import msteams from 'sentry-logos/logo-msteams.svg';
 import opsgenie from 'sentry-logos/logo-opsgenie.svg';
@@ -63,11 +59,7 @@
   heroku,
   jira,
   jira_server: jiraserver,
-<<<<<<< HEAD
   jumpcloud,
-  komodor,
-=======
->>>>>>> 2bad4600
   lighthouse,
   msteams,
   opsgenie,
