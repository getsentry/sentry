import styled from '@emotion/styled';

import {useFeatureFlagOnboardingDrawer} from 'sentry/components/events/featureFlags/featureFlagOnboardingSidebar';
import {useFeedbackOnboardingDrawer} from 'sentry/components/feedback/feedbackOnboarding/sidebar';
import Footer from 'sentry/components/footer';
import HookOrDefault from 'sentry/components/hookOrDefault';
import Nav from 'sentry/components/nav';
import {NavContextProvider} from 'sentry/components/nav/context';
import {usePerformanceOnboardingDrawer} from 'sentry/components/performanceOnboarding/sidebar';
import {useProfilingOnboardingDrawer} from 'sentry/components/profiling/profilingOnboardingSidebar';
import {useReplaysOnboardingDrawer} from 'sentry/components/replaysOnboarding/sidebar';
import SentryDocumentTitle from 'sentry/components/sentryDocumentTitle';
import Sidebar from 'sentry/components/sidebar';
import type {Organization} from 'sentry/types/organization';
import useRouteAnalyticsHookSetup from 'sentry/utils/routeAnalytics/useRouteAnalyticsHookSetup';
import useDevToolbar from 'sentry/utils/useDevToolbar';
import {useIsSentryEmployee} from 'sentry/utils/useIsSentryEmployee';
import useOrganization from 'sentry/utils/useOrganization';
import {AppBodyContent} from 'sentry/views/app/appBodyContent';
import OrganizationContainer from 'sentry/views/organizationContainer';

import OrganizationDetailsBody from './body';

interface Props {
  children: React.ReactNode;
}

const OrganizationHeader = HookOrDefault({
  hookName: 'component:organization-header',
});

function DevToolInit() {
  const isEmployee = useIsSentryEmployee();
  const organization = useOrganization();
  const showDevToolbar = organization.features.includes('devtoolbar');
  useDevToolbar({enabled: showDevToolbar && isEmployee});
  return null;
}

function OrganizationLayout({children}: Props) {
  useRouteAnalyticsHookSetup();

  // XXX(epurkhiser): The OrganizationContainer is responsible for ensuring the
  // oganization is loaded before rendering children. Organization may not be
  // loaded yet when this first renders.
  const organization = useOrganization({allowNull: true});
  const hasNavigationV2 = organization?.features.includes('navigation-sidebar-v2');
  const App = hasNavigationV2 ? AppLayout : LegacyAppLayout;

  return (
    <SentryDocumentTitle noSuffix title={organization?.name ?? 'Sentry'}>
      <OrganizationContainer>
        <App organization={organization}>{children}</App>
      </OrganizationContainer>
    </SentryDocumentTitle>
  );
}

interface LayoutProps extends Props {
  organization: Organization | null;
}

function AppLayout({children, organization}: LayoutProps) {
  useFeedbackOnboardingDrawer();
  useReplaysOnboardingDrawer();
<<<<<<< HEAD
  useFeatureFlagOnboardingDrawer();
=======
  usePerformanceOnboardingDrawer();
  useProfilingOnboardingDrawer();
>>>>>>> cf031e8a

  return (
    <NavContextProvider>
      <AppContainer>
        <Nav />
        {/* The `#main` selector is used to make the app content `inert` when an overlay is active */}
        <BodyContainer id="main">
          <AppBodyContent>
            {organization && <OrganizationHeader organization={organization} />}
            {organization && <DevToolInit />}
            <OrganizationDetailsBody>{children}</OrganizationDetailsBody>
          </AppBodyContent>
          <Footer />
        </BodyContainer>
      </AppContainer>
    </NavContextProvider>
  );
}

function LegacyAppLayout({children, organization}: LayoutProps) {
  return (
    <div className="app">
      {organization && <OrganizationHeader organization={organization} />}
      {organization && <DevToolInit />}
      <Sidebar />
      <AppBodyContent>
        <OrganizationDetailsBody>{children}</OrganizationDetailsBody>
      </AppBodyContent>
      <Footer />
    </div>
  );
}

const AppContainer = styled('div')`
  position: relative;
  display: flex;
  flex-direction: column;
  flex-grow: 1;

  @media (min-width: ${p => p.theme.breakpoints.medium}) {
    flex-direction: row;
  }
`;

const BodyContainer = styled('div')`
  display: flex;
  flex-direction: column;
  flex: 1;
`;

export default OrganizationLayout;<|MERGE_RESOLUTION|>--- conflicted
+++ resolved
@@ -63,12 +63,9 @@
 function AppLayout({children, organization}: LayoutProps) {
   useFeedbackOnboardingDrawer();
   useReplaysOnboardingDrawer();
-<<<<<<< HEAD
-  useFeatureFlagOnboardingDrawer();
-=======
   usePerformanceOnboardingDrawer();
   useProfilingOnboardingDrawer();
->>>>>>> cf031e8a
+  useFeatureFlagOnboardingDrawer();
 
   return (
     <NavContextProvider>
