import React from 'react';
import styled from '@emotion/styled';
import startCase from 'lodash/startCase';

import Alert from 'sentry/components/alert';
import Button from 'sentry/components/button';
import Link from 'sentry/components/links/link';
import {PanelItem} from 'sentry/components/panels';
import {IconWarning} from 'sentry/icons';
import {t} from 'sentry/locale';
import PluginIcon from 'sentry/plugins/components/pluginIcon';
import space from 'sentry/styles/space';
import {
  IntegrationInstallationStatus,
  Organization,
  PluginWithProjectList,
  SentryApp,
} from 'sentry/types';
import {
  convertIntegrationTypeToSnakeCase,
  trackIntegrationAnalytics,
} from 'sentry/utils/integrationUtil';

import AlertContainer from './integrationAlertContainer';
import IntegrationStatus from './integrationStatus';
import PluginDeprecationAlert from './pluginDeprecationAlert';

type Props = {
  organization: Organization;
  type: 'plugin' | 'firstParty' | 'sentryApp' | 'documentIntegration';
  slug: string;
  displayName: string;
  publishStatus: 'unpublished' | 'published' | 'internal';
  configurations: number;
  categories: string[];
  status?: IntegrationInstallationStatus;
  /**
   * If provided, render an alert message with this text.
   */
  alertText?: string;
  /**
   * If `alertText` was provided, this text overrides the "Resolve now" message
   * in the alert.
   */
  resolveText?: string;
<<<<<<< HEAD
  customAlert?: React.ReactNode;

  sentryApp?: SentryApp;
=======
>>>>>>> c3c4fdbf
  plugin?: PluginWithProjectList;
  customIcon?: React.ReactNode;
};

const urlMap = {
  plugin: 'plugins',
  firstParty: 'integrations',
  sentryApp: 'sentry-apps',
  documentIntegration: 'document-integrations',
};

const IntegrationRow = (props: Props) => {
  const {
    organization,
    type,
    slug,
    displayName,
    status,
    publishStatus,
    configurations,
    categories,
    alertText,
    resolveText,
    plugin,
<<<<<<< HEAD
    customAlert,
    sentryApp,
=======
    customIcon,
>>>>>>> c3c4fdbf
  } = props;

  const baseUrl =
    publishStatus === 'internal'
      ? `/settings/${organization.slug}/developer-settings/${slug}/`
      : `/settings/${organization.slug}/${urlMap[type]}/${slug}/`;

  const renderDetails = () => {
    if (type === 'sentryApp') {
      return publishStatus !== 'published' && <PublishStatus status={publishStatus} />;
    }
    // TODO: Use proper translations
    return configurations > 0 ? (
      <StyledLink to={`${baseUrl}?tab=configurations`}>{`${configurations} Configuration${
        configurations > 1 ? 's' : ''
      }`}</StyledLink>
    ) : null;
  };

  const renderStatus = () => {
    // status should be undefined for document integrations
    if (status) {
      return <IntegrationStatus status={status} />;
    }
    return <LearnMore to={baseUrl}>{t('Learn More')}</LearnMore>;
  };

  return (
    <PanelRow noPadding data-test-id={slug}>
      <FlexContainer>
        {customIcon ?? <PluginIcon size={36} pluginId={slug} />}
        <Container>
          <IntegrationName to={baseUrl}>{displayName}</IntegrationName>
          <IntegrationDetails>
            {renderStatus()}
            {renderDetails()}
          </IntegrationDetails>
        </Container>
        <InternalContainer>
          {categories?.map(category => (
            <CategoryTag
              key={category}
              category={startCase(category)}
              priority={category === publishStatus}
            />
          ))}
        </InternalContainer>
      </FlexContainer>
      {alertText && (
        <AlertContainer>
          <Alert type="warning" icon={<IconWarning size="sm" />}>
            <span>{alertText}</span>
            <ResolveNowButton
              href={`${baseUrl}?tab=configurations&referrer=directory_resolve_now`}
              size="xsmall"
              onClick={() =>
                trackIntegrationAnalytics('integrations.resolve_now_clicked', {
                  integration_type: convertIntegrationTypeToSnakeCase(type),
                  integration: slug,
                  organization,
                })
              }
            >
              {resolveText || t('Resolve Now')}
            </ResolveNowButton>
          </Alert>
        </AlertContainer>
      )}
      {customAlert}
      {plugin?.deprecationDate && (
        <PluginDeprecationAlertWrapper>
          <PluginDeprecationAlert organization={organization} plugin={plugin} />
        </PluginDeprecationAlertWrapper>
      )}
    </PanelRow>
  );
};

const PluginDeprecationAlertWrapper = styled('div')`
  padding: 0px ${space(3)} 0px 68px;
`;

const PanelRow = styled(PanelItem)`
  flex-direction: column;
`;

const FlexContainer = styled('div')`
  display: flex;
  align-items: center;
  padding: ${space(2)};
`;

const InternalContainer = styled(FlexContainer)`
  padding: 0 ${space(2)};
`;

const Container = styled('div')`
  flex: 1;
  padding: 0 16px;
`;

const IntegrationName = styled(Link)`
  font-weight: bold;
`;

const IntegrationDetails = styled('div')`
  display: flex;
  align-items: center;
  margin-top: 6px;
  font-size: 0.8em;
`;

const StyledLink = styled(Link)`
  color: ${p => p.theme.gray300};
  &:before {
    content: '|';
    color: ${p => p.theme.gray200};
    margin-right: ${space(0.75)};
    font-weight: normal;
  }
`;

const LearnMore = styled(Link)`
  color: ${p => p.theme.gray300};
`;

type PublishStatusProps = {status: SentryApp['status']; theme?: any};

const PublishStatus = styled(({status, ...props}: PublishStatusProps) => (
  <div {...props}>{t(`${status}`)}</div>
))`
  color: ${(props: PublishStatusProps) =>
    props.status === 'published' ? props.theme.success : props.theme.gray300};
  font-weight: light;
  margin-right: ${space(0.75)};
  text-transform: capitalize;
  &:before {
    content: '|';
    color: ${p => p.theme.gray200};
    margin-right: ${space(0.75)};
    font-weight: normal;
  }
`;

// TODO(Priscila): Replace this component with the Tag component
const CategoryTag = styled(
  ({
    priority: _priority,
    category,
    ...p
  }: {
    category: string;
    priority: boolean;
    theme?: any;
  }) => <div {...p}>{category}</div>
)`
  display: flex;
  flex-direction: row;
  padding: 1px 10px;
  background: ${p => (p.priority ? p.theme.purple200 : p.theme.gray100)};
  border-radius: 20px;
  font-size: ${space(1.5)};
  margin-right: ${space(1)};
  line-height: ${space(3)};
  text-align: center;
  color: ${p => (p.priority ? p.theme.white : p.theme.gray500)};
`;

const ResolveNowButton = styled(Button)`
  color: ${p => p.theme.subText};
  float: right;
`;

export default IntegrationRow;<|MERGE_RESOLUTION|>--- conflicted
+++ resolved
@@ -43,12 +43,7 @@
    * in the alert.
    */
   resolveText?: string;
-<<<<<<< HEAD
   customAlert?: React.ReactNode;
-
-  sentryApp?: SentryApp;
-=======
->>>>>>> c3c4fdbf
   plugin?: PluginWithProjectList;
   customIcon?: React.ReactNode;
 };
@@ -73,12 +68,8 @@
     alertText,
     resolveText,
     plugin,
-<<<<<<< HEAD
     customAlert,
-    sentryApp,
-=======
     customIcon,
->>>>>>> c3c4fdbf
   } = props;
 
   const baseUrl =
