import React from 'react';
import styled from '@emotion/styled';
import startCase from 'lodash/startCase';

import Alert from 'sentry/components/alert';
import Button from 'sentry/components/button';
import Link from 'sentry/components/links/link';
import {PanelItem} from 'sentry/components/panels';
import {IconWarning} from 'sentry/icons';
import {t} from 'sentry/locale';
import PluginIcon from 'sentry/plugins/components/pluginIcon';
import space from 'sentry/styles/space';
import {
  IntegrationInstallationStatus,
  Organization,
  PluginWithProjectList,
  SentryApp,
} from 'sentry/types';
import {
  convertIntegrationTypeToSnakeCase,
  trackIntegrationAnalytics,
} from 'sentry/utils/integrationUtil';

import AlertContainer from './integrationAlertContainer';
import IntegrationStatus from './integrationStatus';
import PluginDeprecationAlert from './pluginDeprecationAlert';

type Props = {
  organization: Organization;
  type: 'plugin' | 'firstParty' | 'sentryApp' | 'documentIntegration';
  slug: string;
  displayName: string;
  publishStatus: 'unpublished' | 'published' | 'internal';
  configurations: number;
  categories: string[];
  status?: IntegrationInstallationStatus;
  /**
   * If provided, render an alert message with this text.
   */
  alertText?: string;
  /**
   * If `alertText` was provided, this text overrides the "Resolve now" message
   * in the alert.
   */
  resolveText?: string;
<<<<<<< HEAD
  customAlert?: React.ReactNode;

=======
  sentryApp?: SentryApp;
>>>>>>> efc144f6
  plugin?: PluginWithProjectList;
};

const urlMap = {
  plugin: 'plugins',
  firstParty: 'integrations',
  sentryApp: 'sentry-apps',
  documentIntegration: 'document-integrations',
};

const IntegrationRow = (props: Props) => {
  const {
    organization,
    type,
    slug,
    displayName,
    status,
    publishStatus,
    configurations,
    categories,
    alertText,
    resolveText,
    plugin,
<<<<<<< HEAD
    customAlert,
=======
    sentryApp,
>>>>>>> efc144f6
  } = props;

  const baseUrl =
    publishStatus === 'internal'
      ? `/settings/${organization.slug}/developer-settings/${slug}/`
      : `/settings/${organization.slug}/${urlMap[type]}/${slug}/`;

  const renderDetails = () => {
    if (type === 'sentryApp') {
      return publishStatus !== 'published' && <PublishStatus status={publishStatus} />;
    }
    // TODO: Use proper translations
    return configurations > 0 ? (
      <StyledLink to={`${baseUrl}?tab=configurations`}>{`${configurations} Configuration${
        configurations > 1 ? 's' : ''
      }`}</StyledLink>
    ) : null;
  };

  const renderStatus = () => {
    // status should be undefined for document integrations
    if (status) {
      return <IntegrationStatus status={status} />;
    }
    return <LearnMore to={baseUrl}>{t('Learn More')}</LearnMore>;
  };

  return (
    <PanelRow noPadding data-test-id={slug}>
      <FlexContainer>
        <PluginIcon sentryApp={sentryApp} isColor size={36} pluginId={slug} />
        <Container>
          <IntegrationName to={baseUrl}>{displayName}</IntegrationName>
          <IntegrationDetails>
            {renderStatus()}
            {renderDetails()}
          </IntegrationDetails>
        </Container>
        <InternalContainer>
          {categories?.map(category => (
            <CategoryTag
              key={category}
              category={startCase(category)}
              priority={category === publishStatus}
            />
          ))}
        </InternalContainer>
      </FlexContainer>
      {alertText && (
        <AlertContainer>
          <Alert type="warning" icon={<IconWarning size="sm" />}>
            <span>{alertText}</span>
            <ResolveNowButton
              href={`${baseUrl}?tab=configurations&referrer=directory_resolve_now`}
              size="xsmall"
              onClick={() =>
                trackIntegrationAnalytics('integrations.resolve_now_clicked', {
                  integration_type: convertIntegrationTypeToSnakeCase(type),
                  integration: slug,
                  organization,
                })
              }
            >
              {resolveText || t('Resolve Now')}
            </ResolveNowButton>
          </Alert>
        </AlertContainer>
      )}
      {customAlert}
      {plugin?.deprecationDate && (
        <PluginDeprecationAlertWrapper>
          <PluginDeprecationAlert organization={organization} plugin={plugin} />
        </PluginDeprecationAlertWrapper>
      )}
    </PanelRow>
  );
};

const PluginDeprecationAlertWrapper = styled('div')`
  padding: 0px ${space(3)} 0px 68px;
`;

const PanelRow = styled(PanelItem)`
  flex-direction: column;
`;

const FlexContainer = styled('div')`
  display: flex;
  align-items: center;
  padding: ${space(2)};
`;

const InternalContainer = styled(FlexContainer)`
  padding: 0 ${space(2)};
`;

const Container = styled('div')`
  flex: 1;
  padding: 0 16px;
`;

const IntegrationName = styled(Link)`
  font-weight: bold;
`;

const IntegrationDetails = styled('div')`
  display: flex;
  align-items: center;
  margin-top: 6px;
  font-size: 0.8em;
`;

const StyledLink = styled(Link)`
  color: ${p => p.theme.gray300};
  &:before {
    content: '|';
    color: ${p => p.theme.gray200};
    margin-right: ${space(0.75)};
    font-weight: normal;
  }
`;

const LearnMore = styled(Link)`
  color: ${p => p.theme.gray300};
`;

type PublishStatusProps = {status: SentryApp['status']; theme?: any};

const PublishStatus = styled(({status, ...props}: PublishStatusProps) => (
  <div {...props}>{t(`${status}`)}</div>
))`
  color: ${(props: PublishStatusProps) =>
    props.status === 'published' ? props.theme.success : props.theme.gray300};
  font-weight: light;
  margin-right: ${space(0.75)};
  text-transform: capitalize;
  &:before {
    content: '|';
    color: ${p => p.theme.gray200};
    margin-right: ${space(0.75)};
    font-weight: normal;
  }
`;

// TODO(Priscila): Replace this component with the Tag component
const CategoryTag = styled(
  ({
    priority: _priority,
    category,
    ...p
  }: {
    category: string;
    priority: boolean;
    theme?: any;
  }) => <div {...p}>{category}</div>
)`
  display: flex;
  flex-direction: row;
  padding: 1px 10px;
  background: ${p => (p.priority ? p.theme.purple200 : p.theme.gray100)};
  border-radius: 20px;
  font-size: ${space(1.5)};
  margin-right: ${space(1)};
  line-height: ${space(3)};
  text-align: center;
  color: ${p => (p.priority ? p.theme.white : p.theme.gray500)};
`;

const ResolveNowButton = styled(Button)`
  color: ${p => p.theme.subText};
  float: right;
`;

export default IntegrationRow;<|MERGE_RESOLUTION|>--- conflicted
+++ resolved
@@ -43,12 +43,9 @@
    * in the alert.
    */
   resolveText?: string;
-<<<<<<< HEAD
   customAlert?: React.ReactNode;
 
-=======
   sentryApp?: SentryApp;
->>>>>>> efc144f6
   plugin?: PluginWithProjectList;
 };
 
@@ -72,11 +69,8 @@
     alertText,
     resolveText,
     plugin,
-<<<<<<< HEAD
     customAlert,
-=======
     sentryApp,
->>>>>>> efc144f6
   } = props;
 
   const baseUrl =
