--- conflicted
+++ resolved
@@ -34,12 +34,12 @@
   const handleContinue = useCallback(() => {
     onCopy();
     addSuccessMessage('Copied to clipboard');
-<<<<<<< HEAD
-
+    
+    if(openAdminIntegrationTimeoutRef.current){
+      window.clearTimeout(openAdminIntegrationTimeoutRef.current)
+    }
+    
     openAdminIntegrationTimeoutRef.current = window.setTimeout(() => {
-=======
-    window.setTimeout(() => {
->>>>>>> 72207cff
       window.open('https://app.split.io/org/admin/integrations');
     }, 2000);
   }, [onCopy]);
