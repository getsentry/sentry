--- conflicted
+++ resolved
@@ -314,13 +314,8 @@
     };
 
     render(
-<<<<<<< HEAD
-      <DashboardsMEPProvider>
-        <MEPSettingProvider>
-=======
       <MEPSettingProvider>
         <DashboardsMEPProvider>
->>>>>>> bb0e71d2
           <VisualizationStep
             organization={organization}
             pageFilters={PageFiltersFixture()}
@@ -332,13 +327,8 @@
             location={router.location}
             widgetLegendState={widgetLegendState}
           />
-<<<<<<< HEAD
-        </MEPSettingProvider>
-      </DashboardsMEPProvider>,
-=======
         </DashboardsMEPProvider>
       </MEPSettingProvider>,
->>>>>>> bb0e71d2
       {organization}
     );
 
