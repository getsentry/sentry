--- conflicted
+++ resolved
@@ -1,9 +1,6 @@
-<<<<<<< HEAD
 import {DashboardFixture} from 'sentry-fixture/dashboard';
 import {LocationFixture} from 'sentry-fixture/locationFixture';
-=======
 import {PageFiltersFixture} from 'sentry-fixture/pageFilters';
->>>>>>> 57971d93
 import {TagsFixture} from 'sentry-fixture/tags';
 
 import {initializeOrg} from 'sentry-test/initializeOrg';
@@ -326,6 +323,7 @@
           widget={mockSpanWidget}
           isWidgetInvalid={false}
           location={router.location}
+          widgetLegendState={widgetLegendState}
         />
       </MEPSettingProvider>,
       {organization}
