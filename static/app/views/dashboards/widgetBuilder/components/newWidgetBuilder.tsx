import {Fragment, useEffect} from 'react';
import {css} from '@emotion/react';
import styled from '@emotion/styled';
import {AnimatePresence, motion} from 'framer-motion';

import EventView from 'sentry/utils/discover/eventView';
import {MetricsCardinalityProvider} from 'sentry/utils/performance/contexts/metricsCardinality';
import {MEPSettingProvider} from 'sentry/utils/performance/contexts/metricsEnhancedSetting';
import useKeyPress from 'sentry/utils/useKeyPress';
import {useLocation} from 'sentry/utils/useLocation';
import useOrganization from 'sentry/utils/useOrganization';
import {
  type DashboardDetails,
  type DashboardFilters,
  DisplayType,
  type Widget,
} from 'sentry/views/dashboards/types';
import WidgetBuilderSlideout from 'sentry/views/dashboards/widgetBuilder/components/widgetBuilderSlideout';
import WidgetPreview from 'sentry/views/dashboards/widgetBuilder/components/widgetPreview';
import {
  useWidgetBuilderContext,
  WidgetBuilderProvider,
} from 'sentry/views/dashboards/widgetBuilder/contexts/widgetBuilderContext';
import {DashboardsMEPProvider} from 'sentry/views/dashboards/widgetCard/dashboardsMEPContext';
import {MetricsDataSwitcher} from 'sentry/views/performance/landing/metricsDataSwitcher';

type WidgetBuilderV2Props = {
  dashboard: DashboardDetails;
  dashboardFilters: DashboardFilters;
  isOpen: boolean;
  onClose: () => void;
  onSave: ({index, widget}: {index: number; widget: Widget}) => void;
};

function WidgetBuilderV2({
  isOpen,
  onClose,
  onSave,
  dashboardFilters,
  dashboard,
}: WidgetBuilderV2Props) {
  const escapeKeyPressed = useKeyPress('Escape');

  useEffect(() => {
    if (escapeKeyPressed) {
      if (isOpen) {
        onClose?.();
      }
    }
  }, [escapeKeyPressed, isOpen, onClose]);

  return (
    <Fragment>
      {isOpen && <Backdrop style={{opacity: 0.5, pointerEvents: 'auto'}} />}
      <AnimatePresence>
        {isOpen && (
          <WidgetBuilderProvider>
<<<<<<< HEAD
            <WidgetBuilderContainer>
              <WidgetBuilderSlideout isOpen={isOpen} onClose={onClose} onSave={onSave} />
              <WidgetPreviewContainer
                dashboardFilters={dashboardFilters}
                dashboard={dashboard}
              />
            </WidgetBuilderContainer>
=======
            <ContainerWithoutSidebar>
              <WidgetBuilderContainer>
                <WidgetBuilderSlideout isOpen={isOpen} onClose={onClose} />
                <WidgetPreviewContainer
                  dashboardFilters={dashboardFilters}
                  dashboard={dashboard}
                />
              </WidgetBuilderContainer>
            </ContainerWithoutSidebar>
>>>>>>> 4401ccfa
          </WidgetBuilderProvider>
        )}
      </AnimatePresence>
    </Fragment>
  );
}

export default WidgetBuilderV2;

function WidgetPreviewContainer({
  dashboardFilters,
  dashboard,
}: {
  dashboard: DashboardDetails;
  dashboardFilters: DashboardFilters;
}) {
  const {state} = useWidgetBuilderContext();
  const organization = useOrganization();
  const location = useLocation();

  return (
    <DashboardsMEPProvider>
      <MetricsCardinalityProvider organization={organization} location={location}>
        <MetricsDataSwitcher
          organization={organization}
          location={location}
          hideLoadingIndicator
          eventView={EventView.fromLocation(location)}
        >
          {metricsDataSide => (
            <MEPSettingProvider
              location={location}
              forceTransactions={metricsDataSide.forceTransactionsOnly}
            >
              <SampleWidgetCard
                initial={{opacity: 0, x: '50%', y: 0}}
                animate={{opacity: 1, x: 0, y: 0}}
                exit={{opacity: 0, x: '50%', y: 0}}
                transition={{
                  type: 'spring',
                  stiffness: 500,
                  damping: 50,
                }}
                isTable={state.displayType === DisplayType.TABLE}
              >
                <WidgetPreview
                  dashboardFilters={dashboardFilters}
                  dashboard={dashboard}
                />
              </SampleWidgetCard>
            </MEPSettingProvider>
          )}
        </MetricsDataSwitcher>
      </MetricsCardinalityProvider>
    </DashboardsMEPProvider>
  );
}

const fullPageCss = css`
  position: absolute;
  top: 0;
  right: 0;
  bottom: 0;
  left: 0;
`;

const Backdrop = styled('div')`
  ${fullPageCss};
  z-index: ${p => p.theme.zIndex.widgetBuilderDrawer};
  background: ${p => p.theme.black};
  will-change: opacity;
  transition: opacity 200ms;
  pointer-events: none;
  opacity: 0;
`;

const SampleWidgetCard = styled(motion.div)<{isTable: boolean}>`
  width: 30vw;
  min-width: 400px;
  height: ${p => (p.isTable ? 'auto' : '400px')};
  border: 2px dashed ${p => p.theme.border};
  border-radius: ${p => p.theme.borderRadius};
  background-color: ${p => p.theme.background};
  align-content: center;
  z-index: ${p => p.theme.zIndex.modal};
  position: relative;
  margin: auto;
`;

const ContainerWithoutSidebar = styled('div')`
  position: absolute;
  top: 0;
  left: 0;
`;

const WidgetBuilderContainer = styled('div')`
  z-index: ${p => p.theme.zIndex.widgetBuilderDrawer};
  display: flex;
  align-items: center;
  justify-content: space-between;
  height: 100vh;
  position: fixed;
  width: -webkit-fill-available; /* Chrome */
  width: -moz-available; /* Firefox */
  width: fill-available; /* others */
`;<|MERGE_RESOLUTION|>--- conflicted
+++ resolved
@@ -55,25 +55,19 @@
       <AnimatePresence>
         {isOpen && (
           <WidgetBuilderProvider>
-<<<<<<< HEAD
-            <WidgetBuilderContainer>
-              <WidgetBuilderSlideout isOpen={isOpen} onClose={onClose} onSave={onSave} />
-              <WidgetPreviewContainer
-                dashboardFilters={dashboardFilters}
-                dashboard={dashboard}
-              />
-            </WidgetBuilderContainer>
-=======
             <ContainerWithoutSidebar>
               <WidgetBuilderContainer>
-                <WidgetBuilderSlideout isOpen={isOpen} onClose={onClose} />
+                <WidgetBuilderSlideout
+                  isOpen={isOpen}
+                  onClose={onClose}
+                  onSave={onSave}
+                />
                 <WidgetPreviewContainer
                   dashboardFilters={dashboardFilters}
                   dashboard={dashboard}
                 />
               </WidgetBuilderContainer>
             </ContainerWithoutSidebar>
->>>>>>> 4401ccfa
           </WidgetBuilderProvider>
         )}
       </AnimatePresence>
