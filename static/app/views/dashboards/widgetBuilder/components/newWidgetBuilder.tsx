--- conflicted
+++ resolved
@@ -1,5 +1,4 @@
 import {Fragment, useEffect, useState} from 'react';
-<<<<<<< HEAD
 import {
   closestCorners,
   DndContext,
@@ -7,9 +6,6 @@
   useDraggable,
   useDroppable,
 } from '@dnd-kit/core';
-=======
-import {DndContext, type Translate, useDraggable} from '@dnd-kit/core';
->>>>>>> 0722d000
 import {css, useTheme} from '@emotion/react';
 import styled from '@emotion/styled';
 import {AnimatePresence, motion} from 'framer-motion';
@@ -49,7 +45,6 @@
   onSave: ({index, widget}: {index: number; widget: Widget}) => void;
 };
 
-<<<<<<< HEAD
 type WidgetDragPositioning = {
   initialTranslate: Translate;
   translate: Translate;
@@ -83,10 +78,6 @@
   };
 }
 
-=======
-const WIDGET_PREVIEW_DRAG_ID = 'widget-preview-draggable';
-
->>>>>>> 0722d000
 function WidgetBuilderV2({
   isOpen,
   onClose,
@@ -100,21 +91,9 @@
 
   const [queryConditionsValid, setQueryConditionsValid] = useState<boolean>(true);
   const theme = useTheme();
-<<<<<<< HEAD
-  const [windowWidth, setWindowWidth] = useState(window.innerWidth);
   const [isPreviewDraggable, setIsPreviewDraggable] = useState(false);
 
-  useEffect(() => {
-    const handleResize = () => {
-      setWindowWidth(window.innerWidth);
-    };
-
-    window.addEventListener('resize', handleResize);
-    return () => window.removeEventListener('resize', handleResize);
-  }, []);
-
-  const isSmallScreen =
-    windowWidth < parseInt(theme.breakpoints.small.replace('px', ''), 10);
+  const isSmallScreen = useMedia(`(max-width: ${theme.breakpoints.small})`);
 
   const [translate, setTranslate] = useState<WidgetDragPositioning>({
     initialTranslate: {x: 0, y: 0},
@@ -122,18 +101,6 @@
     // TODO: make constants
     left: 16,
     top: 68,
-=======
-  const [isPreviewDraggable, setIsPreviewDraggable] = useState(false);
-
-  const isSmallScreen = useMedia(`(max-width: ${theme.breakpoints.small})`);
-
-  const [{translate}, setTranslate] = useState<{
-    initialTranslate: Translate;
-    translate: Translate;
-  }>({
-    initialTranslate: {x: 0, y: 0},
-    translate: {x: 0, y: 0},
->>>>>>> 0722d000
   });
 
   useEffect(() => {
@@ -144,7 +111,6 @@
     }
   }, [escapeKeyPressed, isOpen, onClose]);
 
-<<<<<<< HEAD
   const handleDragEnd = ({over}) => {
     setTranslate(snapPreviewToCorners(over));
   };
@@ -156,23 +122,6 @@
       translate: {
         x: previousTranslate.initialTranslate.x + delta.x,
         y: previousTranslate.initialTranslate.y + delta.y,
-=======
-  const handleDragEnd = () => {
-    setTranslate(({translate: newTranslate}) => {
-      return {
-        translate: newTranslate,
-        initialTranslate: newTranslate,
-      };
-    });
-  };
-
-  const handleDragMove = ({delta}) => {
-    setTranslate(({initialTranslate}) => ({
-      initialTranslate,
-      translate: {
-        x: initialTranslate.x + delta.x,
-        y: initialTranslate.y + delta.y,
->>>>>>> 0722d000
       },
     }));
   };
@@ -194,7 +143,6 @@
                       isOpen={isOpen}
                       onClose={() => {
                         onClose();
-<<<<<<< HEAD
                         // TODO: make constants
                         // reset the preview to the initial position
                         setTranslate({
@@ -202,11 +150,6 @@
                           translate: {x: 0, y: 0},
                           left: 16,
                           top: 68,
-=======
-                        setTranslate({
-                          initialTranslate: {x: 0, y: 0},
-                          translate: {x: 0, y: 0},
->>>>>>> 0722d000
                         });
                       }}
                       onSave={onSave}
@@ -217,7 +160,6 @@
                       isWidgetInvalid={!queryConditionsValid}
                     />
                     {(!isSmallScreen || isPreviewDraggable) && (
-<<<<<<< HEAD
                       <DndContext
                         onDragEnd={handleDragEnd}
                         onDragMove={handleDragMove}
@@ -227,13 +169,6 @@
                           dashboardFilters={dashboardFilters}
                           dashboard={dashboard}
                           updatedTranslate={translate}
-=======
-                      <DndContext onDragEnd={handleDragEnd} onDragMove={handleDragMove}>
-                        <WidgetPreviewContainer
-                          dashboardFilters={dashboardFilters}
-                          dashboard={dashboard}
-                          translate={translate}
->>>>>>> 0722d000
                           isDraggable={isPreviewDraggable}
                           isWidgetInvalid={!queryConditionsValid}
                         />
@@ -256,22 +191,14 @@
   dashboardFilters,
   dashboard,
   isWidgetInvalid,
-<<<<<<< HEAD
   updatedTranslate,
-=======
-  translate,
->>>>>>> 0722d000
   isDraggable,
 }: {
   dashboard: DashboardDetails;
   dashboardFilters: DashboardFilters;
   isWidgetInvalid: boolean;
   isDraggable?: boolean;
-<<<<<<< HEAD
   updatedTranslate?: WidgetDragPositioning;
-=======
-  translate?: Translate;
->>>>>>> 0722d000
 }) {
   const {state} = useWidgetBuilderContext();
   const organization = useOrganization();
@@ -288,11 +215,8 @@
     disabled: !isDragEnabled,
     // May need to add 'handle' prop if we want to drag the preview by a specific area
   });
-<<<<<<< HEAD
 
   const {translate, top, left} = updatedTranslate ?? {};
-=======
->>>>>>> 0722d000
 
   return (
     <DashboardsMEPProvider>
@@ -308,15 +232,11 @@
               location={location}
               forceTransactions={metricsDataSide.forceTransactionsOnly}
             >
-<<<<<<< HEAD
               {isDragEnabled && <DroppablePreviewContainer />}
-=======
->>>>>>> 0722d000
               <DraggableWidgetContainer
                 ref={setNodeRef}
                 id={WIDGET_PREVIEW_DRAG_ID}
                 style={{
-<<<<<<< HEAD
                   // TODO: make constants
                   transform: isDragEnabled
                     ? `translate3d(${translate?.x ?? 0}px, ${translate?.y ?? 0}px, 0)`
@@ -331,15 +251,6 @@
                   position: isDragEnabled ? 'fixed' : undefined,
                 }}
                 aria-label={t('Draggable Widget Preview')}
-=======
-                  transform: isDragEnabled
-                    ? `translate3d(${translate?.x ?? 0}px, ${translate?.y ?? 0}px, 0)`
-                    : undefined,
-                  opacity: isDragging ? 0.5 : 1,
-                  zIndex: isDragEnabled ? theme.zIndex.modal : theme.zIndex.initial,
-                  cursor: isDragEnabled ? 'grab' : undefined,
-                }}
->>>>>>> 0722d000
                 {...attributes}
                 {...listeners}
               >
@@ -353,7 +264,6 @@
                     damping: 50,
                   }}
                   style={{
-<<<<<<< HEAD
                     // TODO: make constants
                     width: isDragEnabled ? '300px' : undefined,
                     height: isDragEnabled
@@ -361,15 +271,6 @@
                       : state.displayType === DisplayType.TABLE
                         ? 'auto'
                         : '400px',
-=======
-                    width: isDragEnabled ? '300px' : undefined,
-                    height:
-                      isDragEnabled && state.displayType !== DisplayType.TABLE
-                        ? '200px'
-                        : state.displayType === DisplayType.TABLE
-                          ? 'auto'
-                          : '400px',
->>>>>>> 0722d000
                   }}
                 >
                   <WidgetPreview
