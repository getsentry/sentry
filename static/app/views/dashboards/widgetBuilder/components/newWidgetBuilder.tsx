import {type CSSProperties, Fragment, useCallback, useEffect, useState} from 'react';
import {closestCorners, DndContext, useDraggable, useDroppable} from '@dnd-kit/core';
import {css, useTheme} from '@emotion/react';
import styled from '@emotion/styled';
import {AnimatePresence, motion} from 'framer-motion';
<<<<<<< HEAD
import omit from 'lodash/omit';
=======
import cloneDeep from 'lodash/cloneDeep';
>>>>>>> a3b300e9

import {t} from 'sentry/locale';
import {space} from 'sentry/styles/space';
import {CustomMeasurementsProvider} from 'sentry/utils/customMeasurements/customMeasurementsProvider';
import type {TableDataWithTitle} from 'sentry/utils/discover/discoverQuery';
import EventView from 'sentry/utils/discover/eventView';
import {DiscoverDatasets} from 'sentry/utils/discover/types';
import {MetricsCardinalityProvider} from 'sentry/utils/performance/contexts/metricsCardinality';
import {MEPSettingProvider} from 'sentry/utils/performance/contexts/metricsEnhancedSetting';
import {decodeBoolean} from 'sentry/utils/queryString';
import useLocationQuery from 'sentry/utils/url/useLocationQuery';
import useKeyPress from 'sentry/utils/useKeyPress';
import {useLocation} from 'sentry/utils/useLocation';
import useMedia from 'sentry/utils/useMedia';
import useOrganization from 'sentry/utils/useOrganization';
import usePageFilters from 'sentry/utils/usePageFilters';
import {
  type DashboardDetails,
  type DashboardFilters,
  DisplayType,
  type Widget,
  WidgetType,
} from 'sentry/views/dashboards/types';
import {
  DEFAULT_WIDGET_DRAG_POSITIONING,
  DRAGGABLE_PREVIEW_HEIGHT_PX,
  DRAGGABLE_PREVIEW_WIDTH_PX,
  PREVIEW_HEIGHT_PX,
  SIDEBAR_HEIGHT,
  snapPreviewToCorners,
  WIDGET_PREVIEW_DRAG_ID,
  type WidgetDragPositioning,
} from 'sentry/views/dashboards/widgetBuilder/components/common/draggableUtils';
import WidgetBuilderSlideout from 'sentry/views/dashboards/widgetBuilder/components/widgetBuilderSlideout';
import WidgetPreview from 'sentry/views/dashboards/widgetBuilder/components/widgetPreview';
import {
  useWidgetBuilderContext,
  WidgetBuilderProvider,
} from 'sentry/views/dashboards/widgetBuilder/contexts/widgetBuilderContext';
import {DashboardsMEPProvider} from 'sentry/views/dashboards/widgetCard/dashboardsMEPContext';
import {SpanTagsProvider} from 'sentry/views/explore/contexts/spanTagsContext';
import {MetricsDataSwitcher} from 'sentry/views/performance/landing/metricsDataSwitcher';

export interface ThresholdMetaState {
  dataType?: string;
  dataUnit?: string;
}

type WidgetBuilderV2Props = {
  dashboard: DashboardDetails;
  dashboardFilters: DashboardFilters;
  isOpen: boolean;
  onClose: () => void;
  onSave: ({index, widget}: {index: number; widget: Widget}) => void;
  openWidgetTemplates: boolean;
  setOpenWidgetTemplates: (openWidgetTemplates: boolean) => void;
};

function WidgetBuilderV2({
  isOpen,
  onClose,
  onSave,
  dashboardFilters,
  dashboard,
  setOpenWidgetTemplates,
  openWidgetTemplates,
}: WidgetBuilderV2Props) {
  const escapeKeyPressed = useKeyPress('Escape');
  const organization = useOrganization();
  const {selection} = usePageFilters();

  const [queryConditionsValid, setQueryConditionsValid] = useState<boolean>(true);
  const theme = useTheme();
  const [isPreviewDraggable, setIsPreviewDraggable] = useState(false);
  const [thresholdMetaState, setThresholdMetaState] = useState<ThresholdMetaState>({});

  const isSmallScreen = useMedia(`(max-width: ${theme.breakpoints.small})`);

  const [translate, setTranslate] = useState<WidgetDragPositioning>(
    DEFAULT_WIDGET_DRAG_POSITIONING
  );

  // do we want to keep this?
  useEffect(() => {
    if (escapeKeyPressed) {
      if (isOpen) {
        onClose?.();
      }
    }
  }, [escapeKeyPressed, isOpen, onClose]);

  const handleDragEnd = ({over}) => {
    setTranslate(snapPreviewToCorners(over));
  };

  const handleDragMove = ({delta}) => {
    setTranslate(previousTranslate => ({
      ...previousTranslate,
      initialTranslate: previousTranslate.initialTranslate,
      translate: {
        x: previousTranslate.initialTranslate.x + delta.x,
        y: previousTranslate.initialTranslate.y + delta.y,
      },
    }));
  };

  const handleWidgetDataFetched = useCallback(
    (tableData: TableDataWithTitle[]) => {
      const tableMeta = {...tableData[0]!.meta};
      const keys = Object.keys(tableMeta);
      const field = keys[0]!;
      const dataType = tableMeta[field];
      const dataUnit = tableMeta.units?.[field];

      const newState = cloneDeep(thresholdMetaState);
      newState.dataType = dataType;
      newState.dataUnit = dataUnit;
      setThresholdMetaState(newState);
    },
    [thresholdMetaState]
  );

  return (
    <Fragment>
      {isOpen && <Backdrop style={{opacity: 0.5, pointerEvents: 'auto'}} />}
      <AnimatePresence>
        {isOpen && (
          <WidgetBuilderProvider>
            <CustomMeasurementsProvider organization={organization} selection={selection}>
              <SpanTagsProvider
                dataset={DiscoverDatasets.SPANS_EAP}
                enabled={organization.features.includes('dashboards-eap')}
              >
                <ContainerWithoutSidebar>
                  <WidgetBuilderContainer>
                    <WidgetBuilderSlideout
                      isOpen={isOpen}
                      onClose={() => {
                        onClose();
                        setTranslate(DEFAULT_WIDGET_DRAG_POSITIONING);
                      }}
                      onSave={onSave}
                      onQueryConditionChange={setQueryConditionsValid}
                      dashboard={dashboard}
                      dashboardFilters={dashboardFilters}
                      setIsPreviewDraggable={setIsPreviewDraggable}
                      isWidgetInvalid={!queryConditionsValid}
                      openWidgetTemplates={openWidgetTemplates}
                      setOpenWidgetTemplates={setOpenWidgetTemplates}
                      onDataFetched={handleWidgetDataFetched}
                      thresholdMetaState={thresholdMetaState}
                    />
                    {(!isSmallScreen || isPreviewDraggable) && (
                      <DndContext
                        onDragEnd={handleDragEnd}
                        onDragMove={handleDragMove}
                        collisionDetection={closestCorners}
                      >
                        <WidgetPreviewContainer
                          dashboardFilters={dashboardFilters}
                          dashboard={dashboard}
                          dragPosition={translate}
                          isDraggable={isPreviewDraggable}
                          isWidgetInvalid={!queryConditionsValid}
<<<<<<< HEAD
                          openWidgetTemplates={openWidgetTemplates}
=======
                          onDataFetched={handleWidgetDataFetched}
>>>>>>> a3b300e9
                        />
                      </DndContext>
                    )}
                  </WidgetBuilderContainer>
                </ContainerWithoutSidebar>
              </SpanTagsProvider>
            </CustomMeasurementsProvider>
          </WidgetBuilderProvider>
        )}
      </AnimatePresence>
    </Fragment>
  );
}

export default WidgetBuilderV2;

export function WidgetPreviewContainer({
  dashboardFilters,
  dashboard,
  isWidgetInvalid,
  dragPosition,
  isDraggable,
<<<<<<< HEAD
  openWidgetTemplates,
=======
  onDataFetched,
>>>>>>> a3b300e9
}: {
  dashboard: DashboardDetails;
  dashboardFilters: DashboardFilters;
  isWidgetInvalid: boolean;
  dragPosition?: WidgetDragPositioning;
  isDraggable?: boolean;
<<<<<<< HEAD
  openWidgetTemplates?: boolean;
=======
  onDataFetched?: (tableData: TableDataWithTitle[]) => void;
>>>>>>> a3b300e9
}) {
  const {state} = useWidgetBuilderContext();
  const organization = useOrganization();
  const location = useLocation();
  const theme = useTheme();
  const {useRpc} = useLocationQuery({
    fields: {
      useRpc: decodeBoolean,
    },
  });
  const isSmallScreen = useMedia(`(max-width: ${theme.breakpoints.small})`);
  // if small screen and draggable, enable dragging
  const isDragEnabled = isSmallScreen && isDraggable;

  const {attributes, listeners, setNodeRef, isDragging} = useDraggable({
    id: WIDGET_PREVIEW_DRAG_ID,
    disabled: !isDragEnabled,
    // May need to add 'handle' prop if we want to drag the preview by a specific area
  });

  const {translate, top, left} = dragPosition ?? {};

  const draggableStyle: CSSProperties = {
    transform: isDragEnabled
      ? `translate3d(${isDragging ? translate?.x : 0}px, ${isDragging ? translate?.y : 0}px, 0)`
      : undefined,
    top: isDragEnabled ? top ?? 0 : undefined,
    left: isDragEnabled ? left ?? 0 : undefined,
    opacity: isDragging ? 0.5 : 1,
    zIndex: isDragEnabled ? theme.zIndex.modal : theme.zIndex.initial,
    cursor: isDragEnabled ? 'grab' : undefined,
    margin: isDragEnabled ? '0' : undefined,
    alignSelf: isDragEnabled ? 'flex-start' : undefined,
    position: isDragEnabled ? 'fixed' : undefined,
  };

  // check if the state is in the url because the state variable has default values
  const hasUrlParams =
    Object.keys(
      omit(location.query, [
        'environment',
        'project',
        'release',
        'start',
        'end',
        'statsPeriod',
      ])
    ).length > 0;

  const getPreviewHeight = () => {
    if (isDragEnabled) {
      return DRAGGABLE_PREVIEW_HEIGHT_PX;
    }
    // if none of the widget templates are selected
    if (openWidgetTemplates && !hasUrlParams) {
      return PREVIEW_HEIGHT_PX;
    }
    if (state.displayType === DisplayType.TABLE) {
      return 'auto';
    }
    if (state.displayType === DisplayType.BIG_NUMBER && !isSmallScreen) {
      return '20vw';
    }
    return PREVIEW_HEIGHT_PX;
  };

  return (
    <DashboardsMEPProvider>
      <MetricsCardinalityProvider organization={organization} location={location}>
        <MetricsDataSwitcher
          organization={organization}
          location={location}
          hideLoadingIndicator
          eventView={EventView.fromLocation(location)}
        >
          {metricsDataSide => (
            <MEPSettingProvider
              location={location}
              forceTransactions={metricsDataSide.forceTransactionsOnly}
            >
              {isDragEnabled && <DroppablePreviewContainer />}
              <DraggableWidgetContainer
                ref={setNodeRef}
                id={WIDGET_PREVIEW_DRAG_ID}
                style={draggableStyle}
                aria-label={t('Draggable Widget Preview')}
                {...attributes}
                {...listeners}
              >
                <SampleWidgetCard
                  initial={{opacity: 0, x: '50%', y: 0}}
                  animate={{opacity: 1, x: 0, y: 0}}
                  exit={{opacity: 0, x: '50%', y: 0}}
                  transition={{
                    type: 'spring',
                    stiffness: 500,
                    damping: 50,
                  }}
                  style={{
                    width: isDragEnabled ? DRAGGABLE_PREVIEW_WIDTH_PX : undefined,
                    height: getPreviewHeight(),
                    outline: isDragEnabled
                      ? `${space(1)} solid ${theme.border}`
                      : undefined,
                  }}
                >
<<<<<<< HEAD
                  {openWidgetTemplates && !hasUrlParams ? (
                    <WidgetPreviewPlaceholder>
                      <h6 style={{margin: 0}}>{t('Widget Title')}</h6>
                      <TemplateWidgetPreviewPlaceholder>
                        <p style={{margin: 0}}>{t('Select a widget to preview')}</p>
                      </TemplateWidgetPreviewPlaceholder>
                    </WidgetPreviewPlaceholder>
                  ) : (
                    <WidgetPreview
                      // While we test out RPC for spans, force a re-render if the spans toggle changes
                      key={
                        state.dataset === WidgetType.SPANS && useRpc ? 'spans' : 'other'
                      }
                      dashboardFilters={dashboardFilters}
                      dashboard={dashboard}
                      isWidgetInvalid={isWidgetInvalid}
                    />
                  )}
=======
                  <WidgetPreview
                    // While we test out RPC for spans, force a re-render if the spans toggle changes
                    key={state.dataset === WidgetType.SPANS && useRpc ? 'spans' : 'other'}
                    dashboardFilters={dashboardFilters}
                    dashboard={dashboard}
                    isWidgetInvalid={isWidgetInvalid}
                    onDataFetched={onDataFetched}
                  />
>>>>>>> a3b300e9
                </SampleWidgetCard>
              </DraggableWidgetContainer>
            </MEPSettingProvider>
          )}
        </MetricsDataSwitcher>
      </MetricsCardinalityProvider>
    </DashboardsMEPProvider>
  );
}

function DroppablePreviewContainer() {
  const containers = ['top-left', 'top-right', 'bottom-left', 'bottom-right'];

  return (
    <DroppableGrid>
      {containers.map(id => (
        <Droppable key={id} id={id} />
      ))}
    </DroppableGrid>
  );
}

function Droppable({id}: {id: string}) {
  const {setNodeRef} = useDroppable({
    id,
  });

  return <div ref={setNodeRef} id={id} />;
}

const fullPageCss = css`
  position: absolute;
  top: 0;
  right: 0;
  bottom: 0;
  left: 0;
`;

const fillAvailableCss = css`
  height: 100%; /* default */
  height: -webkit-fill-available; /* Chrome */
  height: -moz-available; /* Firefox */
  height: fill-available; /* others */
  width: -webkit-fill-available; /* Chrome */
  width: -moz-available; /* Firefox */
  width: fill-available; /* others */
`;

const Backdrop = styled('div')`
  ${fullPageCss};
  z-index: ${p => p.theme.zIndex.widgetBuilderDrawer};
  background: ${p => p.theme.black};
  will-change: opacity;
  transition: opacity 200ms;
  pointer-events: none;
  opacity: 0;
`;

const SampleWidgetCard = styled(motion.div)`
  width: 100%;
  min-width: 100%;
  border: 1px dashed ${p => p.theme.gray300};
  border-radius: ${p => p.theme.borderRadius};
  background-color: ${p => p.theme.background};
  z-index: ${p => p.theme.zIndex.initial};
  position: relative;

  @media (min-width: ${p => p.theme.breakpoints.small}) {
    width: 30vw;
    min-width: 300px;
    z-index: ${p => p.theme.zIndex.modal};
    cursor: auto;
  }

  @media (max-width: ${p => p.theme.breakpoints.large}) and (min-width: ${p =>
      p.theme.breakpoints.medium}) {
    width: 25vw;
    min-width: 100px;
    max-width: 300px;
  }
`;

const DraggableWidgetContainer = styled(`div`)`
  align-content: center;
  z-index: ${p => p.theme.zIndex.initial};
  position: relative;
  margin: auto;
  cursor: auto;

  @media (min-width: ${p => p.theme.breakpoints.small}) {
    z-index: ${p => p.theme.zIndex.modal};
    transform: none;
    cursor: auto;
  }
`;

const ContainerWithoutSidebar = styled('div')`
  position: absolute;
  top: 0;
  left: 0;
`;

const WidgetBuilderContainer = styled('div')`
  z-index: ${p => p.theme.zIndex.widgetBuilderDrawer};
  display: flex;
  align-items: center;
  justify-content: space-between;
  position: fixed;
  ${fillAvailableCss};
`;

const DroppableGrid = styled('div')`
  display: grid;
  grid-template-columns: 1fr 1fr;
  grid-template-rows: 1fr 1fr;
  position: fixed;
  gap: ${space(4)};
  margin: ${space(2)};
  top: ${SIDEBAR_HEIGHT}px;
  right: ${space(2)};
  bottom: ${space(2)};
  left: 0;
`;

const TemplateWidgetPreviewPlaceholder = styled('div')`
  display: flex;
  flex-direction: column;
  align-items: center;
  justify-content: center;
  width: 100%;
  height: 95%;
  color: ${p => p.theme.subText};
  font-style: italic;
  font-size: ${p => p.theme.fontSizeMedium};
  font-weight: ${p => p.theme.fontWeightNormal};
`;

const WidgetPreviewPlaceholder = styled('div')`
  width: 100%;
  height: 100%;
  padding: ${space(2)};
`;<|MERGE_RESOLUTION|>--- conflicted
+++ resolved
@@ -3,11 +3,8 @@
 import {css, useTheme} from '@emotion/react';
 import styled from '@emotion/styled';
 import {AnimatePresence, motion} from 'framer-motion';
-<<<<<<< HEAD
+import cloneDeep from 'lodash/cloneDeep';
 import omit from 'lodash/omit';
-=======
-import cloneDeep from 'lodash/cloneDeep';
->>>>>>> a3b300e9
 
 import {t} from 'sentry/locale';
 import {space} from 'sentry/styles/space';
@@ -172,11 +169,8 @@
                           dragPosition={translate}
                           isDraggable={isPreviewDraggable}
                           isWidgetInvalid={!queryConditionsValid}
-<<<<<<< HEAD
+                          onDataFetched={handleWidgetDataFetched}
                           openWidgetTemplates={openWidgetTemplates}
-=======
-                          onDataFetched={handleWidgetDataFetched}
->>>>>>> a3b300e9
                         />
                       </DndContext>
                     )}
@@ -199,22 +193,16 @@
   isWidgetInvalid,
   dragPosition,
   isDraggable,
-<<<<<<< HEAD
+  onDataFetched,
   openWidgetTemplates,
-=======
-  onDataFetched,
->>>>>>> a3b300e9
 }: {
   dashboard: DashboardDetails;
   dashboardFilters: DashboardFilters;
   isWidgetInvalid: boolean;
   dragPosition?: WidgetDragPositioning;
   isDraggable?: boolean;
-<<<<<<< HEAD
+  onDataFetched?: (tableData: TableDataWithTitle[]) => void;
   openWidgetTemplates?: boolean;
-=======
-  onDataFetched?: (tableData: TableDataWithTitle[]) => void;
->>>>>>> a3b300e9
 }) {
   const {state} = useWidgetBuilderContext();
   const organization = useOrganization();
@@ -321,7 +309,6 @@
                       : undefined,
                   }}
                 >
-<<<<<<< HEAD
                   {openWidgetTemplates && !hasUrlParams ? (
                     <WidgetPreviewPlaceholder>
                       <h6 style={{margin: 0}}>{t('Widget Title')}</h6>
@@ -338,18 +325,9 @@
                       dashboardFilters={dashboardFilters}
                       dashboard={dashboard}
                       isWidgetInvalid={isWidgetInvalid}
+                      onDataFetched={onDataFetched}
                     />
                   )}
-=======
-                  <WidgetPreview
-                    // While we test out RPC for spans, force a re-render if the spans toggle changes
-                    key={state.dataset === WidgetType.SPANS && useRpc ? 'spans' : 'other'}
-                    dashboardFilters={dashboardFilters}
-                    dashboard={dashboard}
-                    isWidgetInvalid={isWidgetInvalid}
-                    onDataFetched={onDataFetched}
-                  />
->>>>>>> a3b300e9
                 </SampleWidgetCard>
               </DraggableWidgetContainer>
             </MEPSettingProvider>
