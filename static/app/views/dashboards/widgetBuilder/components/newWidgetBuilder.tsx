import {type CSSProperties, Fragment, useCallback, useEffect, useState} from 'react';
import {closestCorners, DndContext, useDraggable, useDroppable} from '@dnd-kit/core';
import {css, useTheme} from '@emotion/react';
import styled from '@emotion/styled';
import {AnimatePresence, motion} from 'framer-motion';
import cloneDeep from 'lodash/cloneDeep';
import omit from 'lodash/omit';

import {t} from 'sentry/locale';
import PreferencesStore from 'sentry/stores/preferencesStore';
import {useLegacyStore} from 'sentry/stores/useLegacyStore';
import {space} from 'sentry/styles/space';
import {CustomMeasurementsProvider} from 'sentry/utils/customMeasurements/customMeasurementsProvider';
import type {TableDataWithTitle} from 'sentry/utils/discover/discoverQuery';
import EventView from 'sentry/utils/discover/eventView';
import {DiscoverDatasets} from 'sentry/utils/discover/types';
import {MetricsCardinalityProvider} from 'sentry/utils/performance/contexts/metricsCardinality';
import {MEPSettingProvider} from 'sentry/utils/performance/contexts/metricsEnhancedSetting';
import {decodeBoolean} from 'sentry/utils/queryString';
import useLocationQuery from 'sentry/utils/url/useLocationQuery';
import useKeyPress from 'sentry/utils/useKeyPress';
import {useLocation} from 'sentry/utils/useLocation';
import useMedia from 'sentry/utils/useMedia';
import useOrganization from 'sentry/utils/useOrganization';
import usePageFilters from 'sentry/utils/usePageFilters';
import {
  type DashboardDetails,
  type DashboardFilters,
  DisplayType,
  type Widget,
  WidgetType,
} from 'sentry/views/dashboards/types';
import {
  DEFAULT_WIDGET_DRAG_POSITIONING,
  DRAGGABLE_PREVIEW_HEIGHT_PX,
  DRAGGABLE_PREVIEW_WIDTH_PX,
  PREVIEW_HEIGHT_PX,
  SIDEBAR_HEIGHT,
  snapPreviewToCorners,
  WIDGET_PREVIEW_DRAG_ID,
  type WidgetDragPositioning,
} from 'sentry/views/dashboards/widgetBuilder/components/common/draggableUtils';
import WidgetBuilderSlideout from 'sentry/views/dashboards/widgetBuilder/components/widgetBuilderSlideout';
import WidgetPreview from 'sentry/views/dashboards/widgetBuilder/components/widgetPreview';
import {
  useWidgetBuilderContext,
  WidgetBuilderProvider,
} from 'sentry/views/dashboards/widgetBuilder/contexts/widgetBuilderContext';
import {DashboardsMEPProvider} from 'sentry/views/dashboards/widgetCard/dashboardsMEPContext';
import {SpanTagsProvider} from 'sentry/views/explore/contexts/spanTagsContext';
import {MetricsDataSwitcher} from 'sentry/views/performance/landing/metricsDataSwitcher';

export interface ThresholdMetaState {
  dataType?: string;
  dataUnit?: string;
}

type WidgetBuilderV2Props = {
  dashboard: DashboardDetails;
  dashboardFilters: DashboardFilters;
  isOpen: boolean;
  onClose: () => void;
  onSave: ({index, widget}: {index: number; widget: Widget}) => void;
  openWidgetTemplates: boolean;
  setOpenWidgetTemplates: (openWidgetTemplates: boolean) => void;
};

function WidgetBuilderV2({
  isOpen,
  onClose,
  onSave,
  dashboardFilters,
  dashboard,
  setOpenWidgetTemplates,
  openWidgetTemplates,
}: WidgetBuilderV2Props) {
  const escapeKeyPressed = useKeyPress('Escape');
  const organization = useOrganization();
  const {selection} = usePageFilters();

  const [queryConditionsValid, setQueryConditionsValid] = useState<boolean>(true);
  const theme = useTheme();
  const [isPreviewDraggable, setIsPreviewDraggable] = useState(false);
  const [thresholdMetaState, setThresholdMetaState] = useState<ThresholdMetaState>({});

  const isSmallScreen = useMedia(`(max-width: ${theme.breakpoints.small})`);

  const [translate, setTranslate] = useState<WidgetDragPositioning>(
    DEFAULT_WIDGET_DRAG_POSITIONING
  );

  // do we want to keep this?
  useEffect(() => {
    if (escapeKeyPressed) {
      if (isOpen) {
        onClose?.();
      }
    }
  }, [escapeKeyPressed, isOpen, onClose]);

  const handleDragEnd = ({over}) => {
    setTranslate(snapPreviewToCorners(over));
  };

  const handleDragMove = ({delta}) => {
    setTranslate(previousTranslate => ({
      ...previousTranslate,
      initialTranslate: previousTranslate.initialTranslate,
      translate: {
        x: previousTranslate.initialTranslate.x + delta.x,
        y: previousTranslate.initialTranslate.y + delta.y,
      },
    }));
  };

  const handleWidgetDataFetched = useCallback(
    (tableData: TableDataWithTitle[]) => {
      const tableMeta = {...tableData[0]!.meta};
      const keys = Object.keys(tableMeta);
      const field = keys[0]!;
      const dataType = tableMeta[field];
      const dataUnit = tableMeta.units?.[field];

      const newState = cloneDeep(thresholdMetaState);
      newState.dataType = dataType;
      newState.dataUnit = dataUnit;
      setThresholdMetaState(newState);
    },
    [thresholdMetaState]
  );

  const preferences = useLegacyStore(PreferencesStore);
  const hasNewNav = organization?.features.includes('navigation-sidebar-v2');
  const sidebarCollapsed = hasNewNav ? true : !!preferences.collapsed;

  return (
    <Fragment>
      {isOpen && <Backdrop style={{opacity: 0.5, pointerEvents: 'auto'}} />}
      <AnimatePresence>
        {isOpen && (
          <WidgetBuilderProvider>
            <CustomMeasurementsProvider organization={organization} selection={selection}>
              <SpanTagsProvider
                dataset={DiscoverDatasets.SPANS_EAP}
                enabled={organization.features.includes('dashboards-eap')}
              >
                <ContainerWithoutSidebar sidebarCollapsed={sidebarCollapsed}>
                  <WidgetBuilderContainer>
                    <SlideoutContainer>
                      <WidgetBuilderSlideout
                        isOpen={isOpen}
                        onClose={() => {
                          onClose();
                          setTranslate(DEFAULT_WIDGET_DRAG_POSITIONING);
                        }}
                        onSave={onSave}
                        onQueryConditionChange={setQueryConditionsValid}
                        dashboard={dashboard}
                        dashboardFilters={dashboardFilters}
                        setIsPreviewDraggable={setIsPreviewDraggable}
                        isWidgetInvalid={!queryConditionsValid}
                        openWidgetTemplates={openWidgetTemplates}
                        setOpenWidgetTemplates={setOpenWidgetTemplates}
                        onDataFetched={handleWidgetDataFetched}
                        thresholdMetaState={thresholdMetaState}
                      />
                    </SlideoutContainer>
                    {(!isSmallScreen || isPreviewDraggable) && (
                      <DndContext
                        onDragEnd={handleDragEnd}
                        onDragMove={handleDragMove}
                        collisionDetection={closestCorners}
                      >
<<<<<<< HEAD
                        <SurroundingWidgetContainer>
                          <WidgetPreviewContainer
                            dashboardFilters={dashboardFilters}
                            dashboard={dashboard}
                            dragPosition={translate}
                            isDraggable={isPreviewDraggable}
                            isWidgetInvalid={!queryConditionsValid}
                            onDataFetched={handleWidgetDataFetched}
                          />
                        </SurroundingWidgetContainer>
=======
                        <WidgetPreviewContainer
                          dashboardFilters={dashboardFilters}
                          dashboard={dashboard}
                          dragPosition={translate}
                          isDraggable={isPreviewDraggable}
                          isWidgetInvalid={!queryConditionsValid}
                          onDataFetched={handleWidgetDataFetched}
                          openWidgetTemplates={openWidgetTemplates}
                        />
>>>>>>> 8a4f246e
                      </DndContext>
                    )}
                  </WidgetBuilderContainer>
                </ContainerWithoutSidebar>
              </SpanTagsProvider>
            </CustomMeasurementsProvider>
          </WidgetBuilderProvider>
        )}
      </AnimatePresence>
    </Fragment>
  );
}

export default WidgetBuilderV2;

export function WidgetPreviewContainer({
  dashboardFilters,
  dashboard,
  isWidgetInvalid,
  dragPosition,
  isDraggable,
  onDataFetched,
  openWidgetTemplates,
}: {
  dashboard: DashboardDetails;
  dashboardFilters: DashboardFilters;
  isWidgetInvalid: boolean;
  dragPosition?: WidgetDragPositioning;
  isDraggable?: boolean;
  onDataFetched?: (tableData: TableDataWithTitle[]) => void;
  openWidgetTemplates?: boolean;
}) {
  const {state} = useWidgetBuilderContext();
  const organization = useOrganization();
  const location = useLocation();
  const theme = useTheme();
  const {useRpc} = useLocationQuery({
    fields: {
      useRpc: decodeBoolean,
    },
  });
  const isSmallScreen = useMedia(`(max-width: ${theme.breakpoints.small})`);
  // if small screen and draggable, enable dragging
  const isDragEnabled = isSmallScreen && isDraggable;

  const {attributes, listeners, setNodeRef, isDragging} = useDraggable({
    id: WIDGET_PREVIEW_DRAG_ID,
    disabled: !isDragEnabled,
    // May need to add 'handle' prop if we want to drag the preview by a specific area
  });

  const {translate, top, left} = dragPosition ?? {};

  const draggableStyle: CSSProperties = {
    transform: isDragEnabled
      ? `translate3d(${isDragging ? translate?.x : 0}px, ${isDragging ? translate?.y : 0}px, 0)`
      : undefined,
    top: isDragEnabled ? top ?? 0 : undefined,
    left: isDragEnabled ? left ?? 0 : undefined,
    opacity: isDragging ? 0.5 : 1,
    zIndex: isDragEnabled ? theme.zIndex.modal : theme.zIndex.initial,
    cursor: isDragEnabled ? 'grab' : undefined,
    margin: isDragEnabled ? '0' : undefined,
    alignSelf: isDragEnabled ? 'flex-start' : undefined,
    position: isDragEnabled ? 'fixed' : undefined,
  };

  // check if the state is in the url because the state variable has default values
  const hasUrlParams =
    Object.keys(
      omit(location.query, [
        'environment',
        'project',
        'release',
        'start',
        'end',
        'statsPeriod',
      ])
    ).length > 0;

  const getPreviewHeight = () => {
    if (isDragEnabled) {
      return DRAGGABLE_PREVIEW_HEIGHT_PX;
    }
    // if none of the widget templates are selected
    if (openWidgetTemplates && !hasUrlParams) {
      return PREVIEW_HEIGHT_PX;
    }
    if (state.displayType === DisplayType.TABLE) {
      return 'auto';
    }
    if (state.displayType === DisplayType.BIG_NUMBER && !isSmallScreen) {
      return '20vw';
    }
    return PREVIEW_HEIGHT_PX;
  };

  return (
    <DashboardsMEPProvider>
      <MetricsCardinalityProvider organization={organization} location={location}>
        <MetricsDataSwitcher
          organization={organization}
          location={location}
          hideLoadingIndicator
          eventView={EventView.fromLocation(location)}
        >
          {metricsDataSide => (
            <MEPSettingProvider
              location={location}
              forceTransactions={metricsDataSide.forceTransactionsOnly}
            >
              {isDragEnabled && <DroppablePreviewContainer />}
              <DraggableWidgetContainer
                ref={setNodeRef}
                id={WIDGET_PREVIEW_DRAG_ID}
                style={draggableStyle}
                aria-label={t('Draggable Widget Preview')}
                {...attributes}
                {...listeners}
              >
                <SampleWidgetCard
                  initial={{opacity: 0, x: '50%', y: 0}}
                  animate={{opacity: 1, x: 0, y: 0}}
                  exit={{opacity: 0, x: '50%', y: 0}}
                  transition={{
                    type: 'spring',
                    stiffness: 500,
                    damping: 50,
                  }}
                  style={{
                    width: isDragEnabled ? DRAGGABLE_PREVIEW_WIDTH_PX : undefined,
                    height: getPreviewHeight(),
                    outline: isDragEnabled
                      ? `${space(1)} solid ${theme.border}`
                      : undefined,
                  }}
                >
                  {openWidgetTemplates && !hasUrlParams ? (
                    <WidgetPreviewPlaceholder>
                      <h6 style={{margin: 0}}>{t('Widget Title')}</h6>
                      <TemplateWidgetPreviewPlaceholder>
                        <p style={{margin: 0}}>{t('Select a widget to preview')}</p>
                      </TemplateWidgetPreviewPlaceholder>
                    </WidgetPreviewPlaceholder>
                  ) : (
                    <WidgetPreview
                      // While we test out RPC for spans, force a re-render if the spans toggle changes
                      key={
                        state.dataset === WidgetType.SPANS && useRpc ? 'spans' : 'other'
                      }
                      dashboardFilters={dashboardFilters}
                      dashboard={dashboard}
                      isWidgetInvalid={isWidgetInvalid}
                      onDataFetched={onDataFetched}
                    />
                  )}
                </SampleWidgetCard>
              </DraggableWidgetContainer>
            </MEPSettingProvider>
          )}
        </MetricsDataSwitcher>
      </MetricsCardinalityProvider>
    </DashboardsMEPProvider>
  );
}

function DroppablePreviewContainer() {
  const containers = ['top-left', 'top-right', 'bottom-left', 'bottom-right'];

  return (
    <DroppableGrid>
      {containers.map(id => (
        <Droppable key={id} id={id} />
      ))}
    </DroppableGrid>
  );
}

function Droppable({id}: {id: string}) {
  const {setNodeRef} = useDroppable({
    id,
  });

  return <div ref={setNodeRef} id={id} />;
}

const fullPageCss = css`
  position: fixed;
  top: 0;
  right: 0;
  bottom: 0;
  left: 0;
`;

const Backdrop = styled('div')`
  ${fullPageCss};
  z-index: ${p => p.theme.zIndex.widgetBuilderDrawer};
  background: ${p => p.theme.black};
  will-change: opacity;
  transition: opacity 200ms;
  pointer-events: none;
  opacity: 0;
`;

const SampleWidgetCard = styled(motion.div)`
  width: 100%;
  min-width: 100%;
  border: 1px dashed ${p => p.theme.gray300};
  border-radius: ${p => p.theme.borderRadius};
  background-color: ${p => p.theme.background};
  z-index: ${p => p.theme.zIndex.initial};
  position: relative;

  @media (min-width: ${p => p.theme.breakpoints.small}) {
    width: 30vw;
    min-width: 300px;
    z-index: ${p => p.theme.zIndex.modal};
    cursor: auto;
  }

  @media (max-width: ${p => p.theme.breakpoints.large}) and (min-width: ${p =>
      p.theme.breakpoints.medium}) {
    width: 25vw;
    min-width: 100px;
    max-width: 300px;
  }
`;

const DraggableWidgetContainer = styled(`div`)`
  align-content: center;
  z-index: ${p => p.theme.zIndex.initial};
  position: relative;
  margin: auto;
  cursor: auto;

  @media (min-width: ${p => p.theme.breakpoints.small}) {
    z-index: ${p => p.theme.zIndex.modal};
    transform: none;
    cursor: auto;
  }
`;

const ContainerWithoutSidebar = styled('div')<{sidebarCollapsed: boolean}>`
  z-index: ${p => p.theme.zIndex.widgetBuilderDrawer};
  position: fixed;
  top: 0;
  left: ${p =>
    p.sidebarCollapsed ? p.theme.sidebar.collapsedWidth : p.theme.sidebar.expandedWidth};
  right: 0;
  bottom: 0;

  @media (max-width: ${p => p.theme.breakpoints.medium}) {
    left: 0;
    top: ${p => p.theme.sidebar.mobileHeight};
  }
`;

const WidgetBuilderContainer = styled('div')`
  z-index: ${p => p.theme.zIndex.widgetBuilderDrawer};
  display: flex;
  align-items: center;
  position: absolute;
  inset: 0;
`;

const DroppableGrid = styled('div')`
  display: grid;
  grid-template-columns: 1fr 1fr;
  grid-template-rows: 1fr 1fr;
  position: fixed;
  gap: ${space(4)};
  margin: ${space(2)};
  top: ${SIDEBAR_HEIGHT}px;
  right: ${space(2)};
  bottom: ${space(2)};
  left: 0;
`;

<<<<<<< HEAD
const SlideoutContainer = styled('div')`
  height: 100%;
`;

const SurroundingWidgetContainer = styled('div')`
  width: 100%;
  height: 100%;
  display: flex;
  justify-content: center;
  align-items: center;
=======
const TemplateWidgetPreviewPlaceholder = styled('div')`
  display: flex;
  flex-direction: column;
  align-items: center;
  justify-content: center;
  width: 100%;
  height: 95%;
  color: ${p => p.theme.subText};
  font-style: italic;
  font-size: ${p => p.theme.fontSizeMedium};
  font-weight: ${p => p.theme.fontWeightNormal};
`;

const WidgetPreviewPlaceholder = styled('div')`
  width: 100%;
  height: 100%;
  padding: ${space(2)};
>>>>>>> 8a4f246e
`;<|MERGE_RESOLUTION|>--- conflicted
+++ resolved
@@ -171,7 +171,6 @@
                         onDragMove={handleDragMove}
                         collisionDetection={closestCorners}
                       >
-<<<<<<< HEAD
                         <SurroundingWidgetContainer>
                           <WidgetPreviewContainer
                             dashboardFilters={dashboardFilters}
@@ -180,19 +179,9 @@
                             isDraggable={isPreviewDraggable}
                             isWidgetInvalid={!queryConditionsValid}
                             onDataFetched={handleWidgetDataFetched}
+                            openWidgetTemplates={openWidgetTemplates}
                           />
                         </SurroundingWidgetContainer>
-=======
-                        <WidgetPreviewContainer
-                          dashboardFilters={dashboardFilters}
-                          dashboard={dashboard}
-                          dragPosition={translate}
-                          isDraggable={isPreviewDraggable}
-                          isWidgetInvalid={!queryConditionsValid}
-                          onDataFetched={handleWidgetDataFetched}
-                          openWidgetTemplates={openWidgetTemplates}
-                        />
->>>>>>> 8a4f246e
                       </DndContext>
                     )}
                   </WidgetBuilderContainer>
@@ -471,18 +460,6 @@
   left: 0;
 `;
 
-<<<<<<< HEAD
-const SlideoutContainer = styled('div')`
-  height: 100%;
-`;
-
-const SurroundingWidgetContainer = styled('div')`
-  width: 100%;
-  height: 100%;
-  display: flex;
-  justify-content: center;
-  align-items: center;
-=======
 const TemplateWidgetPreviewPlaceholder = styled('div')`
   display: flex;
   flex-direction: column;
@@ -500,5 +477,16 @@
   width: 100%;
   height: 100%;
   padding: ${space(2)};
->>>>>>> 8a4f246e
+`;
+
+const SlideoutContainer = styled('div')`
+  height: 100%;
+`;
+
+const SurroundingWidgetContainer = styled('div')`
+  width: 100%;
+  height: 100%;
+  display: flex;
+  justify-content: center;
+  align-items: center;
 `;