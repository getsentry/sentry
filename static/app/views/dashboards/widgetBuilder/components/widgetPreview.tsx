import PanelAlert from 'sentry/components/panels/panelAlert';
import {dedupeArray} from 'sentry/utils/dedupeArray';
import type {TableDataWithTitle} from 'sentry/utils/discover/discoverQuery';
import {useLocation} from 'sentry/utils/useLocation';
import {useNavigate} from 'sentry/utils/useNavigate';
import useOrganization from 'sentry/utils/useOrganization';
import usePageFilters from 'sentry/utils/usePageFilters';
import {
  type DashboardDetails,
  type DashboardFilters,
  DisplayType,
  WidgetType,
} from 'sentry/views/dashboards/types';
import {useWidgetBuilderContext} from 'sentry/views/dashboards/widgetBuilder/contexts/widgetBuilderContext';
import {convertBuilderStateToWidget} from 'sentry/views/dashboards/widgetBuilder/utils/convertBuilderStateToWidget';
import WidgetCard from 'sentry/views/dashboards/widgetCard';
import WidgetLegendNameEncoderDecoder from 'sentry/views/dashboards/widgetLegendNameEncoderDecoder';
import WidgetLegendSelectionState from 'sentry/views/dashboards/widgetLegendSelectionState';

interface WidgetPreviewProps {
  dashboard: DashboardDetails;
  dashboardFilters: DashboardFilters;
  isWidgetInvalid?: boolean;
  onDataFetched?: (tableData: TableDataWithTitle[]) => void;
  shouldForceDescriptionTooltip?: boolean;
}

const MIN_TABLE_COLUMN_WIDTH = '125px';

function WidgetPreview({
  dashboard,
  dashboardFilters,
  isWidgetInvalid,
  onDataFetched,
  shouldForceDescriptionTooltip,
}: WidgetPreviewProps) {
  const organization = useOrganization();
  const location = useLocation();
  const navigate = useNavigate();
  const pageFilters = usePageFilters();

  const {state} = useWidgetBuilderContext();

  const widget = convertBuilderStateToWidget(state);

  const widgetLegendState = new WidgetLegendSelectionState({
    location,
    organization,
    dashboard,
    navigate,
  });

  // TODO: The way we create the widget here does not propagate a widget ID
  // to pass to the legend encoder decoder.
  const unselectedReleasesForCharts = {
    [WidgetLegendNameEncoderDecoder.encodeSeriesNameForLegend('Releases', undefined)]:
      false,
  };

  const isChart =
    widget.displayType !== DisplayType.TABLE &&
    widget.displayType !== DisplayType.BIG_NUMBER;

  // the spans dataset doesn't handle timeseries for duplicate yAxes/aggregates
  // automatically, so we need to dedupe them
  const widgetWithDedupedYAxes = {
    ...widget,
    queries: widget.queries.map(query => {
      const dedupedAggregates = dedupeArray(query.aggregates);

      return {
        ...query,
        aggregates: dedupedAggregates,
      };
    }),
  };

  return (
    <WidgetCard
      disableFullscreen
      borderless
      // need to pass in undefined to avoid tooltip not showing up on hover
      forceDescriptionTooltip={shouldForceDescriptionTooltip ? true : undefined}
      isWidgetInvalid={isWidgetInvalid}
      shouldResize={state.displayType !== DisplayType.TABLE}
      organization={organization}
      selection={pageFilters.selection}
      widget={
        widget.widgetType === WidgetType.SPANS && isChart
          ? widgetWithDedupedYAxes
          : widget
      }
      dashboardFilters={dashboardFilters}
      isEditingDashboard={false}
      widgetLimitReached={false}
      showContextMenu={false}
      renderErrorMessage={errorMessage =>
        typeof errorMessage === 'string' && (
          <PanelAlert type="error">{errorMessage}</PanelAlert>
        )
      }
      onLegendSelectChanged={() => {}}
      legendOptions={
        widgetLegendState.widgetRequiresLegendUnselection(widget)
          ? {selected: unselectedReleasesForCharts}
          : undefined
      }
      widgetLegendState={widgetLegendState}
      onDataFetched={onDataFetched}
      // TODO: This requires the current widget ID and a helper to update the
      // dashboard state to be added
      onWidgetSplitDecision={() => {}}
      // onWidgetSplitDecision={onWidgetSplitDecision}

      showConfidenceWarning={widget.widgetType === WidgetType.SPANS}
      // ensure table columns are at least a certain width (helps with lack of truncation on large fields)
      minTableColumnWidth={MIN_TABLE_COLUMN_WIDTH}
<<<<<<< HEAD
      showLoadingText
=======
      disableZoom
>>>>>>> c7ece3e0
    />
  );
}

export default WidgetPreview;<|MERGE_RESOLUTION|>--- conflicted
+++ resolved
@@ -115,11 +115,8 @@
       showConfidenceWarning={widget.widgetType === WidgetType.SPANS}
       // ensure table columns are at least a certain width (helps with lack of truncation on large fields)
       minTableColumnWidth={MIN_TABLE_COLUMN_WIDTH}
-<<<<<<< HEAD
+      disableZoom
       showLoadingText
-=======
-      disableZoom
->>>>>>> c7ece3e0
     />
   );
 }
