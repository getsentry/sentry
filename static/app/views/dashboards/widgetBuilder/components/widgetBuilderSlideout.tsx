--- conflicted
+++ resolved
@@ -164,11 +164,8 @@
                     dashboard={dashboard}
                     dashboardFilters={dashboardFilters}
                     isWidgetInvalid={isWidgetInvalid}
-<<<<<<< HEAD
+                    onDataFetched={onDataFetched}
                     openWidgetTemplates={openWidgetTemplates}
-=======
-                    onDataFetched={onDataFetched}
->>>>>>> a3b300e9
                   />
                 </Section>
               )}
@@ -213,11 +210,8 @@
                     dashboard={dashboard}
                     dashboardFilters={dashboardFilters}
                     isWidgetInvalid={isWidgetInvalid}
-<<<<<<< HEAD
+                    onDataFetched={onDataFetched}
                     openWidgetTemplates={openWidgetTemplates}
-=======
-                    onDataFetched={onDataFetched}
->>>>>>> a3b300e9
                   />
                 </Section>
               )}
