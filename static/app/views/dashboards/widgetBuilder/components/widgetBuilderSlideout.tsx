<<<<<<< HEAD
import {useEffect, useRef, useState} from 'react';
=======
import {useEffect, useRef} from 'react';
>>>>>>> 0722d000
import {useTheme} from '@emotion/react';
import styled from '@emotion/styled';

import {Button} from 'sentry/components/button';
import SlideOverPanel from 'sentry/components/slideOverPanel';
import {IconClose} from 'sentry/icons';
import {t} from 'sentry/locale';
import {space} from 'sentry/styles/space';
import useMedia from 'sentry/utils/useMedia';
import {useParams} from 'sentry/utils/useParams';
import {
  type DashboardDetails,
  type DashboardFilters,
  DisplayType,
  type Widget,
} from 'sentry/views/dashboards/types';
import WidgetBuilderDatasetSelector from 'sentry/views/dashboards/widgetBuilder/components/datasetSelector';
import WidgetBuilderFilterBar from 'sentry/views/dashboards/widgetBuilder/components/filtersBar';
import WidgetBuilderGroupBySelector from 'sentry/views/dashboards/widgetBuilder/components/groupBySelector';
import WidgetBuilderNameAndDescription from 'sentry/views/dashboards/widgetBuilder/components/nameAndDescFields';
import {WidgetPreviewContainer} from 'sentry/views/dashboards/widgetBuilder/components/newWidgetBuilder';
import WidgetBuilderQueryFilterBuilder from 'sentry/views/dashboards/widgetBuilder/components/queryFilterBuilder';
import SaveButton from 'sentry/views/dashboards/widgetBuilder/components/saveButton';
import WidgetBuilderSortBySelector from 'sentry/views/dashboards/widgetBuilder/components/sortBySelector';
import WidgetBuilderTypeSelector from 'sentry/views/dashboards/widgetBuilder/components/typeSelector';
import Visualize from 'sentry/views/dashboards/widgetBuilder/components/visualize';
import {useWidgetBuilderContext} from 'sentry/views/dashboards/widgetBuilder/contexts/widgetBuilderContext';

type WidgetBuilderSlideoutProps = {
  dashboard: DashboardDetails;
  dashboardFilters: DashboardFilters;
  isOpen: boolean;
  isWidgetInvalid: boolean;
  onClose: () => void;
  onQueryConditionChange: (valid: boolean) => void;
  onSave: ({index, widget}: {index: number; widget: Widget}) => void;
  setIsPreviewDraggable: (draggable: boolean) => void;
};

function WidgetBuilderSlideout({
  isOpen,
  onClose,
  onSave,
  onQueryConditionChange,
  dashboard,
  dashboardFilters,
  setIsPreviewDraggable,
  isWidgetInvalid,
}: WidgetBuilderSlideoutProps) {
  const {state} = useWidgetBuilderContext();
  const {widgetIndex} = useParams();
  const theme = useTheme();
<<<<<<< HEAD
  const [windowWidth, setWindowWidth] = useState(window.innerWidth);

  useEffect(() => {
    const handleResize = () => {
      setWindowWidth(window.innerWidth);
    };

    window.addEventListener('resize', handleResize);
    return () => window.removeEventListener('resize', handleResize);
  }, []);
=======
>>>>>>> 0722d000

  const isEditing = widgetIndex !== undefined;
  const title = isEditing ? t('Edit Widget') : t('Create Custom Widget');
  const isChartWidget =
    state.displayType !== DisplayType.BIG_NUMBER &&
    state.displayType !== DisplayType.TABLE;

  const previewRef = useRef<HTMLDivElement>(null);

  const isSmallScreen = useMedia(`(max-width: ${theme.breakpoints.small})`);

  const showSortByStep =
    (isChartWidget && state.fields && state.fields.length > 0) ||
    state.displayType === DisplayType.TABLE;

  useEffect(() => {
    const observer = new IntersectionObserver(
      ([entry]) => {
        setIsPreviewDraggable(!entry.isIntersecting);
      },
      {threshold: 0}
    );

    if (previewRef.current) {
      observer.observe(previewRef.current);
    }

    return () => observer.disconnect();
  }, [setIsPreviewDraggable]);

  const previewRef = useRef<HTMLDivElement>(null);

  const isSmallScreen =
    windowWidth < parseInt(theme.breakpoints.small.replace('px', ''), 10);

  useEffect(() => {
    const observer = new IntersectionObserver(
      ([entry]) => {
        setIsPreviewDraggable(!entry.isIntersecting);
      },
      {threshold: 0}
    );

    if (previewRef.current) {
      observer.observe(previewRef.current);
    }

    return () => observer.disconnect();
  }, [setIsPreviewDraggable]);

  return (
    <SlideOverPanel
      collapsed={!isOpen}
      slidePosition="left"
      data-test-id="widget-slideout"
    >
      <SlideoutHeaderWrapper>
        <SlideoutTitle>{title}</SlideoutTitle>
        <CloseButton
          priority="link"
          size="zero"
          borderless
          aria-label={t('Close Widget Builder')}
          icon={<IconClose size="sm" />}
          onClick={onClose}
        >
          {t('Close')}
        </CloseButton>
      </SlideoutHeaderWrapper>
      <SlideoutBodyWrapper>
        <Section>
          <WidgetBuilderFilterBar />
        </Section>
        <Section>
          <WidgetBuilderDatasetSelector />
        </Section>
        <Section>
          <WidgetBuilderTypeSelector />
        </Section>
        <div ref={previewRef}>
          {isSmallScreen && (
            <Section>
              <WidgetPreviewContainer
                dashboard={dashboard}
                dashboardFilters={dashboardFilters}
                isWidgetInvalid={isWidgetInvalid}
              />
            </Section>
          )}
        </div>
        <Section>
          <Visualize />
        </Section>
        <Section>
          <WidgetBuilderQueryFilterBuilder
            onQueryConditionChange={onQueryConditionChange}
          />
        </Section>
        {isChartWidget && (
          <Section>
            <WidgetBuilderGroupBySelector />
          </Section>
        )}
        {showSortByStep && (
          <Section>
            <WidgetBuilderSortBySelector />
          </Section>
        )}
        <Section>
          <WidgetBuilderNameAndDescription />
        </Section>
        <SaveButton isEditing={isEditing} onSave={onSave} />
      </SlideoutBodyWrapper>
    </SlideOverPanel>
  );
}

export default WidgetBuilderSlideout;

const CloseButton = styled(Button)`
  color: ${p => p.theme.gray300};
  height: fit-content;
  &:hover {
    color: ${p => p.theme.gray400};
  }
  z-index: 100;
`;

const SlideoutTitle = styled('h5')`
  margin: 0;
`;

const SlideoutHeaderWrapper = styled('div')`
  padding: ${space(3)} ${space(4)};
  display: flex;
  align-items: center;
  justify-content: space-between;
  border-bottom: 1px solid ${p => p.theme.border};
`;

const SlideoutBodyWrapper = styled('div')`
  padding: ${space(4)};
`;

const Section = styled('div')`
  margin-bottom: ${space(4)};
`;<|MERGE_RESOLUTION|>--- conflicted
+++ resolved
@@ -1,8 +1,4 @@
-<<<<<<< HEAD
-import {useEffect, useRef, useState} from 'react';
-=======
 import {useEffect, useRef} from 'react';
->>>>>>> 0722d000
 import {useTheme} from '@emotion/react';
 import styled from '@emotion/styled';
 
@@ -55,19 +51,6 @@
   const {state} = useWidgetBuilderContext();
   const {widgetIndex} = useParams();
   const theme = useTheme();
-<<<<<<< HEAD
-  const [windowWidth, setWindowWidth] = useState(window.innerWidth);
-
-  useEffect(() => {
-    const handleResize = () => {
-      setWindowWidth(window.innerWidth);
-    };
-
-    window.addEventListener('resize', handleResize);
-    return () => window.removeEventListener('resize', handleResize);
-  }, []);
-=======
->>>>>>> 0722d000
 
   const isEditing = widgetIndex !== undefined;
   const title = isEditing ? t('Edit Widget') : t('Create Custom Widget');
@@ -82,26 +65,6 @@
   const showSortByStep =
     (isChartWidget && state.fields && state.fields.length > 0) ||
     state.displayType === DisplayType.TABLE;
-
-  useEffect(() => {
-    const observer = new IntersectionObserver(
-      ([entry]) => {
-        setIsPreviewDraggable(!entry.isIntersecting);
-      },
-      {threshold: 0}
-    );
-
-    if (previewRef.current) {
-      observer.observe(previewRef.current);
-    }
-
-    return () => observer.disconnect();
-  }, [setIsPreviewDraggable]);
-
-  const previewRef = useRef<HTMLDivElement>(null);
-
-  const isSmallScreen =
-    windowWidth < parseInt(theme.breakpoints.small.replace('px', ''), 10);
 
   useEffect(() => {
     const observer = new IntersectionObserver(
