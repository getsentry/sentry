import styled from '@emotion/styled';

import {Button} from 'sentry/components/button';
import SlideOverPanel from 'sentry/components/slideOverPanel';
import {IconClose} from 'sentry/icons';
import {t} from 'sentry/locale';
import {space} from 'sentry/styles/space';
import WidgetBuilderDatasetSelector from 'sentry/views/dashboards/widgetBuilder/components/datasetSelector';
import DevBuilder from 'sentry/views/dashboards/widgetBuilder/components/devBuilder';
import WidgetBuilderFilterBar from 'sentry/views/dashboards/widgetBuilder/components/filtersBar';
import WidgetBuilderNameAndDescription from 'sentry/views/dashboards/widgetBuilder/components/nameAndDescFields';
<<<<<<< HEAD
import WidgetBuilderQueryFilterBuilder from 'sentry/views/dashboards/widgetBuilder/components/queryFilterBuilder';
=======
import WidgetBuilderTypeSelector from 'sentry/views/dashboards/widgetBuilder/components/typeSelector';
>>>>>>> 2068b5c0

type WidgetBuilderSlideoutProps = {
  isOpen: boolean;
  onClose: () => void;
};

function WidgetBuilderSlideout({isOpen, onClose}: WidgetBuilderSlideoutProps) {
  return (
    <SlideOverPanel collapsed={!isOpen} slidePosition="left">
      <SlideoutHeaderWrapper>
        <SlideoutTitle>{t('Create Custom Widget')}</SlideoutTitle>
        <CloseButton
          priority="link"
          size="zero"
          borderless
          aria-label={t('Close Widget Builder')}
          icon={<IconClose size="sm" />}
          onClick={onClose}
        >
          {t('Close')}
        </CloseButton>
      </SlideoutHeaderWrapper>
      <SlideoutBodyWrapper>
        <Section>
          <WidgetBuilderFilterBar />
        </Section>
        <Section>
          <WidgetBuilderDatasetSelector />
        </Section>
        <Section>
<<<<<<< HEAD
          <WidgetBuilderQueryFilterBuilder />
=======
          <WidgetBuilderTypeSelector />
>>>>>>> 2068b5c0
        </Section>
        <Section>
          <WidgetBuilderNameAndDescription />
        </Section>
        <DevBuilder />
      </SlideoutBodyWrapper>
    </SlideOverPanel>
  );
}

export default WidgetBuilderSlideout;

const CloseButton = styled(Button)`
  color: ${p => p.theme.gray300};
  height: fit-content;
  &:hover {
    color: ${p => p.theme.gray400};
  }
  z-index: 100;
`;

const SlideoutTitle = styled('h5')`
  margin: 0;
`;

const SlideoutHeaderWrapper = styled('div')`
  padding: ${space(3)} ${space(4)};
  display: flex;
  align-items: center;
  justify-content: space-between;
  border-bottom: 1px solid ${p => p.theme.border};
`;

const SlideoutBodyWrapper = styled('div')`
  padding: ${space(4)};
`;

const Section = styled('div')`
  margin-bottom: ${space(4)};
`;<|MERGE_RESOLUTION|>--- conflicted
+++ resolved
@@ -9,11 +9,8 @@
 import DevBuilder from 'sentry/views/dashboards/widgetBuilder/components/devBuilder';
 import WidgetBuilderFilterBar from 'sentry/views/dashboards/widgetBuilder/components/filtersBar';
 import WidgetBuilderNameAndDescription from 'sentry/views/dashboards/widgetBuilder/components/nameAndDescFields';
-<<<<<<< HEAD
 import WidgetBuilderQueryFilterBuilder from 'sentry/views/dashboards/widgetBuilder/components/queryFilterBuilder';
-=======
 import WidgetBuilderTypeSelector from 'sentry/views/dashboards/widgetBuilder/components/typeSelector';
->>>>>>> 2068b5c0
 
 type WidgetBuilderSlideoutProps = {
   isOpen: boolean;
@@ -44,11 +41,10 @@
           <WidgetBuilderDatasetSelector />
         </Section>
         <Section>
-<<<<<<< HEAD
+          <WidgetBuilderTypeSelector />
+        </Section>
+        <Section>
           <WidgetBuilderQueryFilterBuilder />
-=======
-          <WidgetBuilderTypeSelector />
->>>>>>> 2068b5c0
         </Section>
         <Section>
           <WidgetBuilderNameAndDescription />
