--- conflicted
+++ resolved
@@ -189,11 +189,10 @@
                 </Section>
               )}
             </div>
-<<<<<<< HEAD
-            <WidgetTemplatesList setOpenWidgetTemplates={setOpenWidgetTemplates} />
-=======
-            <WidgetTemplatesList onSave={onSave} />
->>>>>>> 6b70d1af
+            <WidgetTemplatesList
+              onSave={onSave}
+              setOpenWidgetTemplates={setOpenWidgetTemplates}
+            />
           </Fragment>
         )}
       </SlideoutBodyWrapper>
