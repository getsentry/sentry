--- conflicted
+++ resolved
@@ -5,14 +5,8 @@
 import {IconClose} from 'sentry/icons';
 import {t} from 'sentry/locale';
 import {space} from 'sentry/styles/space';
-<<<<<<< HEAD
-import useOrganization from 'sentry/utils/useOrganization';
-import usePageFilters from 'sentry/utils/usePageFilters';
 import WidgetBuilderFilterBar from 'sentry/views/dashboards/widgetBuilder/components/filtersBar';
 import WidgetBuilderNameAndDescription from 'sentry/views/dashboards/widgetBuilder/components/nameAndDescFields';
-=======
-import WidgetBuilderFilterBar from 'sentry/views/dashboards/widgetBuilder/components/filtersBar';
->>>>>>> 9bd46bed
 
 type WidgetBuilderSlideoutProps = {
   isOpen: boolean;
@@ -20,8 +14,6 @@
 };
 
 function WidgetBuilderSlideout({isOpen, onClose}: WidgetBuilderSlideoutProps) {
-  const organization = useOrganization();
-  const {selection} = usePageFilters();
   return (
     <SlideOverPanel collapsed={!isOpen} slidePosition="left">
       <SlideoutHeaderWrapper>
@@ -38,16 +30,12 @@
         </CloseButton>
       </SlideoutHeaderWrapper>
       <SlideoutBodyWrapper>
-<<<<<<< HEAD
         <Section>
-          <WidgetBuilderFilterBar organization={organization} selection={selection} />
+          <WidgetBuilderFilterBar />
         </Section>
         <Section>
           <WidgetBuilderNameAndDescription />
         </Section>
-=======
-        <WidgetBuilderFilterBar />
->>>>>>> 9bd46bed
       </SlideoutBodyWrapper>
     </SlideOverPanel>
   );
@@ -78,11 +66,8 @@
 
 const SlideoutBodyWrapper = styled('div')`
   padding: ${space(4)};
-<<<<<<< HEAD
 `;
 
 const Section = styled('div')`
   margin-bottom: ${space(4)};
-=======
->>>>>>> 9bd46bed
 `;