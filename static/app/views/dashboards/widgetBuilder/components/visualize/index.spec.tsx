--- conflicted
+++ resolved
@@ -959,22 +959,41 @@
     expect(removeButtons[1]).toBeDisabled();
   });
 
-<<<<<<< HEAD
+  it('shows draggable button when there is more than one field on non big number widgets', async () => {
+    render(
+      <WidgetBuilderProvider>
+        <Visualize />
+      </WidgetBuilderProvider>,
+      {
+        organization,
+        router: RouterFixture({
+          location: LocationFixture({
+            query: {
+              dataset: WidgetType.TRANSACTIONS,
+              field: ['transaction.duration', 'transaction.id'],
+              displayType: DisplayType.TABLE,
+            },
+          }),
+        }),
+      }
+    );
+
+    expect(await screen.findAllByRole('button', {name: 'Drag to reorder'})).toHaveLength(
+      2
+    );
+  });
+
   it('allows for selecting a column from the aggregate dropdown', async () => {
-=======
-  it('shows draggable button when there is more than one field on non big number widgets', async () => {
->>>>>>> cf3b7923
-    render(
-      <WidgetBuilderProvider>
-        <Visualize />
-      </WidgetBuilderProvider>,
-      {
-        organization,
-        router: RouterFixture({
-          location: LocationFixture({
-            query: {
-              dataset: WidgetType.TRANSACTIONS,
-<<<<<<< HEAD
+    render(
+      <WidgetBuilderProvider>
+        <Visualize />
+      </WidgetBuilderProvider>,
+      {
+        organization,
+        router: RouterFixture({
+          location: LocationFixture({
+            query: {
+              dataset: WidgetType.TRANSACTIONS,
               field: ['count()'],
             },
           }),
@@ -991,18 +1010,6 @@
     );
     expect(screen.getByRole('button', {name: 'Column Selection'})).toHaveTextContent(
       'message'
-=======
-              field: ['transaction.duration', 'transaction.id'],
-              displayType: DisplayType.TABLE,
-            },
-          }),
-        }),
-      }
-    );
-
-    expect(await screen.findAllByRole('button', {name: 'Drag to reorder'})).toHaveLength(
-      2
->>>>>>> cf3b7923
     );
   });
 
