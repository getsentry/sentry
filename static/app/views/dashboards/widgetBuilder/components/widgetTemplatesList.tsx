import {Fragment, useCallback, useState} from 'react';
import {useParams} from 'react-router-dom';
import styled from '@emotion/styled';

import {validateWidget} from 'sentry/actionCreators/dashboards';
import {addErrorMessage} from 'sentry/actionCreators/indicator';
import {Button} from 'sentry/components/button';
import {t} from 'sentry/locale';
import {space} from 'sentry/styles/space';
import theme from 'sentry/utils/theme';
import useApi from 'sentry/utils/useApi';
import useOrganization from 'sentry/utils/useOrganization';
import type {Widget} from 'sentry/views/dashboards/types';
import {useWidgetBuilderContext} from 'sentry/views/dashboards/widgetBuilder/contexts/widgetBuilderContext';
import {BuilderStateAction} from 'sentry/views/dashboards/widgetBuilder/hooks/useWidgetBuilderState';
import {convertWidgetToBuilderStateParams} from 'sentry/views/dashboards/widgetBuilder/utils/convertWidgetToBuilderStateParams';
import {getTopNConvertedDefaultWidgets} from 'sentry/views/dashboards/widgetLibrary/data';
import {getWidgetIcon} from 'sentry/views/dashboards/widgetLibrary/widgetCard';

<<<<<<< HEAD
interface WidgetTemplatesListProps {
  setOpenWidgetTemplates: (openWidgetTemplates: boolean) => void;
}

function WidgetTemplatesList({setOpenWidgetTemplates}: WidgetTemplatesListProps) {
=======
type WidgetTemplatesListProps = {
  onSave: ({index, widget}: {index: number; widget: Widget}) => void;
};

function WidgetTemplatesList({onSave}: WidgetTemplatesListProps) {
>>>>>>> 6b70d1af
  const organization = useOrganization();
  const [selectedWidget, setSelectedWidget] = useState<number | null>(null);

  const {dispatch} = useWidgetBuilderContext();
  const {widgetIndex} = useParams();
  const api = useApi();

  const widgets = getTopNConvertedDefaultWidgets(organization);

  const handleSave = useCallback(
    async (widget: Widget) => {
      try {
        const newWidget = {...widget, id: undefined};
        await validateWidget(api, organization.slug, newWidget);
        onSave({index: Number(widgetIndex), widget: newWidget});
      } catch (error) {
        addErrorMessage(t('Unable to add widget'));
      }
    },
    [api, organization.slug, widgetIndex, onSave]
  );

  return (
    <Fragment>
      {widgets.map((widget, index) => {
        const iconColor = theme.charts.getColorPalette(widgets.length - 2)?.[index]!;

        const Icon = getWidgetIcon(widget.displayType);
        const lastWidget = index === widgets.length - 1;
        return (
          <TemplateContainer key={widget.id} lastWidget={lastWidget}>
            <TemplateCard
              selected={selectedWidget === index}
              onClick={() => {
                setSelectedWidget(index);
                dispatch({
                  type: BuilderStateAction.SET_STATE,
                  payload: convertWidgetToBuilderStateParams(widget),
                });
              }}
            >
              <IconWrapper backgroundColor={iconColor}>
                <Icon color="white" />
              </IconWrapper>
              <div>
                <WidgetTitle>{widget.title}</WidgetTitle>
                <WidgetDescription>{widget.description}</WidgetDescription>
                {selectedWidget === index && (
                  <ButtonsWrapper>
<<<<<<< HEAD
                    <Button size="sm" onClick={() => setOpenWidgetTemplates(false)}>
                      {t('Customize')}
                    </Button>
                    <Button size="sm">{t('Add to dashboard')}</Button>
=======
                    <Button size="sm">{t('Customize')}</Button>
                    <Button size="sm" onClick={() => handleSave(widget)}>
                      {t('Add to dashboard')}
                    </Button>
>>>>>>> 6b70d1af
                  </ButtonsWrapper>
                )}
              </div>
            </TemplateCard>
          </TemplateContainer>
        );
      })}
    </Fragment>
  );
}

export default WidgetTemplatesList;

const TemplateContainer = styled('div')<{lastWidget: boolean}>`
  border-bottom: ${p => (p.lastWidget ? 'none' : `1px solid ${p.theme.border}`)};
`;

const TemplateCard = styled('div')<{selected: boolean}>`
  display: flex;
  flex-direction: row;
  gap: ${space(1.5)};
  padding: ${space(2)};
  border: none;
  border-radius: ${p => p.theme.borderRadius};
  background-color: ${p => (p.selected ? p.theme.purple100 : p.theme.background)};
  margin: ${p => (p.selected ? space(2) : space(0.5))} 0px;

  cursor: pointer;

  &:focus,
  &:hover {
    background-color: ${p => p.theme.purple100};
    outline: none;
  }

  &:active {
    background-color: ${p => p.theme.purple100};
  }
`;

const WidgetTitle = styled('h3')`
  font-size: ${p => p.theme.fontSizeLarge};
  font-weight: ${p => p.theme.fontWeightNormal};
  margin-bottom: ${space(0.25)};
`;

const WidgetDescription = styled('p')`
  font-size: ${p => p.theme.fontSizeMedium};
  color: ${p => p.theme.gray300};
  margin-bottom: 0;
`;

const IconWrapper = styled('div')<{backgroundColor: string}>`
  display: flex;
  justify-content: center;
  align-items: center;
  padding: ${space(1)};
  min-width: 40px;
  height: 40px;
  border-radius: ${p => p.theme.borderRadius};
  background: ${p => p.backgroundColor};
`;

const ButtonsWrapper = styled('div')`
  display: flex;
  flex-direction: row;
  gap: ${space(3)};
  margin-top: ${space(2)};
`;<|MERGE_RESOLUTION|>--- conflicted
+++ resolved
@@ -17,19 +17,12 @@
 import {getTopNConvertedDefaultWidgets} from 'sentry/views/dashboards/widgetLibrary/data';
 import {getWidgetIcon} from 'sentry/views/dashboards/widgetLibrary/widgetCard';
 
-<<<<<<< HEAD
 interface WidgetTemplatesListProps {
+  onSave: ({index, widget}: {index: number; widget: Widget}) => void;
   setOpenWidgetTemplates: (openWidgetTemplates: boolean) => void;
 }
 
-function WidgetTemplatesList({setOpenWidgetTemplates}: WidgetTemplatesListProps) {
-=======
-type WidgetTemplatesListProps = {
-  onSave: ({index, widget}: {index: number; widget: Widget}) => void;
-};
-
-function WidgetTemplatesList({onSave}: WidgetTemplatesListProps) {
->>>>>>> 6b70d1af
+function WidgetTemplatesList({onSave, setOpenWidgetTemplates}: WidgetTemplatesListProps) {
   const organization = useOrganization();
   const [selectedWidget, setSelectedWidget] = useState<number | null>(null);
 
@@ -79,17 +72,12 @@
                 <WidgetDescription>{widget.description}</WidgetDescription>
                 {selectedWidget === index && (
                   <ButtonsWrapper>
-<<<<<<< HEAD
                     <Button size="sm" onClick={() => setOpenWidgetTemplates(false)}>
                       {t('Customize')}
                     </Button>
-                    <Button size="sm">{t('Add to dashboard')}</Button>
-=======
-                    <Button size="sm">{t('Customize')}</Button>
                     <Button size="sm" onClick={() => handleSave(widget)}>
                       {t('Add to dashboard')}
                     </Button>
->>>>>>> 6b70d1af
                   </ButtonsWrapper>
                 )}
               </div>
