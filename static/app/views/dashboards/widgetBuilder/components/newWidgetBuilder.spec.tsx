--- conflicted
+++ resolved
@@ -76,7 +76,9 @@
     expect(await screen.findByRole('button', {name: '14D'})).toBeInTheDocument();
     expect(await screen.findByRole('button', {name: 'All Releases'})).toBeInTheDocument();
 
-<<<<<<< HEAD
+    expect(await screen.findByPlaceholderText('Name')).toBeInTheDocument();
+    expect(await screen.findByText('+ Add Widget Description')).toBeInTheDocument();
+
     expect(await screen.findByLabelText('Dataset')).toHaveAttribute('role', 'radiogroup');
     expect(await screen.getByText('Errors')).toBeInTheDocument();
     expect(await screen.getByText('Transactions')).toBeInTheDocument();
@@ -86,10 +88,6 @@
 
     expect(await screen.findByPlaceholderText('Name')).toBeInTheDocument();
     expect(await screen.findByTestId('add-description')).toBeInTheDocument();
-=======
-    expect(await screen.findByPlaceholderText('Name')).toBeInTheDocument();
-    expect(await screen.findByText('+ Add Widget Description')).toBeInTheDocument();
->>>>>>> ad4c7d1d
 
     expect(await screen.findByText('TEST WIDGET')).toBeInTheDocument();
   });
@@ -104,14 +102,7 @@
     });
 
     await userEvent.type(await screen.findByPlaceholderText('Name'), 'some name');
-<<<<<<< HEAD
-    // use this because navigate is called many times while the field is being updated
-    const lastTitleNavigateCall =
-      mockNavigate.mock.calls[mockNavigate.mock.calls.length - 1][0];
-    expect(lastTitleNavigateCall).toEqual(
-=======
     expect(mockNavigate).toHaveBeenLastCalledWith(
->>>>>>> ad4c7d1d
       expect.objectContaining({
         ...router.location,
         query: expect.objectContaining({title: 'some name'}),
@@ -124,21 +115,13 @@
       await screen.findByPlaceholderText('Description'),
       'some description'
     );
-<<<<<<< HEAD
-    // use this because navigate is called many times while the field is being updated
-    const lastDescriptionNavigateCall =
-      mockNavigate.mock.calls[mockNavigate.mock.calls.length - 1][0];
-    expect(lastDescriptionNavigateCall).toEqual(
-=======
     expect(mockNavigate).toHaveBeenLastCalledWith(
->>>>>>> ad4c7d1d
       expect.objectContaining({
         ...router.location,
         query: expect.objectContaining({description: 'some description'}),
       })
     );
   });
-<<<<<<< HEAD
 
   it('changes the dataset', async function () {
     const mockNavigate = jest.fn();
@@ -158,6 +141,4 @@
       })
     );
   });
-=======
->>>>>>> ad4c7d1d
 });