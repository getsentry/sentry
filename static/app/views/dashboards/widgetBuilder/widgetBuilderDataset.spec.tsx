import {DashboardFixture} from 'sentry-fixture/dashboard';
import {LocationFixture} from 'sentry-fixture/locationFixture';
import {MetricsFieldFixture} from 'sentry-fixture/metrics';
import {SessionsFieldFixture} from 'sentry-fixture/sessions';
import {TagsFixture} from 'sentry-fixture/tags';

import {initializeOrg} from 'sentry-test/initializeOrg';
import {
  render,
  screen,
  userEvent,
  waitFor,
  within,
} from 'sentry-test/reactTestingLibrary';
import selectEvent from 'sentry-test/selectEvent';
import {resetMockDate, setMockDate} from 'sentry-test/utils';

import ProjectsStore from 'sentry/stores/projectsStore';
import TagStore from 'sentry/stores/tagStore';
import {urlEncode} from 'sentry/utils';
import {ERROR_FIELDS, ERRORS_AGGREGATION_FUNCTIONS} from 'sentry/utils/discover/fields';
import type {DashboardDetails, Widget} from 'sentry/views/dashboards/types';
import {
  DashboardWidgetSource,
  DisplayType,
  WidgetType,
} from 'sentry/views/dashboards/types';
import type {WidgetBuilderProps} from 'sentry/views/dashboards/widgetBuilder';
import WidgetBuilder from 'sentry/views/dashboards/widgetBuilder';

import WidgetLegendSelectionState from '../widgetLegendSelectionState';

const defaultOrgFeatures = [
  'performance-view',
  'dashboards-edit',
  'global-views',
  'dashboards-mep',
];

function mockDashboard(dashboard: Partial<DashboardDetails>): DashboardDetails {
  return {
    id: '1',
    title: 'Dashboard',
    createdBy: undefined,
    dateCreated: '2020-01-01T00:00:00.000Z',
    widgets: [],
    projects: [],
    filters: {},
    ...dashboard,
  };
}

function renderTestComponent({
  dashboard,
  query,
  orgFeatures,
  onSave,
  params,
}: {
  dashboard?: WidgetBuilderProps['dashboard'];
  onSave?: WidgetBuilderProps['onSave'];
  orgFeatures?: string[];
  params?: Partial<WidgetBuilderProps['params']>;
  query?: Record<string, any>;
} = {}) {
  const {organization, projects, router} = initializeOrg({
    organization: {
      features: orgFeatures ?? defaultOrgFeatures,
    },
    router: {
      location: {
        query: {
          source: DashboardWidgetSource.DASHBOARDS,
          ...query,
        },
      },
    },
  });

  ProjectsStore.loadInitialData(projects);

  const widgetLegendState = new WidgetLegendSelectionState({
    location: LocationFixture(),
    dashboard: DashboardFixture([], {id: 'new', title: 'Dashboard', ...dashboard}),
    organization,
    router,
  });

  render(
    <WidgetBuilder
      route={{}}
      router={router}
      routes={router.routes}
      routeParams={router.params}
      location={router.location}
      dashboard={{
        id: 'new',
        title: 'Dashboard',
        createdBy: undefined,
        dateCreated: '2020-01-01T00:00:00.000Z',
        widgets: [],
        projects: [],
        filters: {},
        ...dashboard,
      }}
      onSave={onSave ?? jest.fn()}
      params={{
        orgId: organization.slug,
        dashboardId: dashboard?.id ?? 'new',
        ...params,
      }}
      widgetLegendState={widgetLegendState}
    />,
    {
      router,
      organization,
    }
  );

  return {router};
}

describe('WidgetBuilder', function () {
  const untitledDashboard: DashboardDetails = {
    id: '1',
    title: 'Untitled Dashboard',
    createdBy: undefined,
    dateCreated: '2020-01-01T00:00:00.000Z',
    widgets: [],
    projects: [],
    filters: {},
  };

  const testDashboard: DashboardDetails = {
    id: '2',
    title: 'Test Dashboard',
    createdBy: undefined,
    dateCreated: '2020-01-01T00:00:00.000Z',
    widgets: [],
    projects: [],
    filters: {},
  };

  let eventsMock: jest.Mock | undefined;
  let sessionsDataMock: jest.Mock | undefined;
  let metricsDataMock: jest.Mock | undefined;
  let measurementsMetaMock: jest.Mock | undefined;

  beforeEach(function () {
    MockApiClient.addMockResponse({
      url: '/organizations/org-slug/dashboards/',
      body: [
        {...untitledDashboard, widgetDisplay: [DisplayType.TABLE]},
        {...testDashboard, widgetDisplay: [DisplayType.AREA]},
      ],
    });

    MockApiClient.addMockResponse({
      url: '/organizations/org-slug/dashboards/widgets/',
      method: 'POST',
      statusCode: 200,
      body: [],
    });

    MockApiClient.addMockResponse({
      url: '/organizations/org-slug/eventsv2/',
      method: 'GET',
      statusCode: 200,
      body: {
        meta: {},
        data: [],
      },
    });

    eventsMock = MockApiClient.addMockResponse({
      url: '/organizations/org-slug/events/',
      method: 'GET',
      statusCode: 200,
      body: {
        meta: {fields: {}},
        data: [],
      },
    });

    MockApiClient.addMockResponse({
      url: '/organizations/org-slug/projects/',
      method: 'GET',
      body: [],
    });

    MockApiClient.addMockResponse({
      url: '/organizations/org-slug/recent-searches/',
      method: 'GET',
      body: [],
    });

    MockApiClient.addMockResponse({
      url: '/organizations/org-slug/recent-searches/',
      method: 'POST',
      body: [],
    });

    MockApiClient.addMockResponse({
      url: '/organizations/org-slug/issues/',
      method: 'GET',
      body: [],
    });

    MockApiClient.addMockResponse({
      url: '/organizations/org-slug/events-stats/',
      body: [],
    });

    MockApiClient.addMockResponse({
      url: '/organizations/org-slug/tags/event.type/values/',
      body: [{count: 2, name: 'Nvidia 1080ti'}],
    });

    MockApiClient.addMockResponse({
      url: '/organizations/org-slug/users/',
      body: [],
    });

    sessionsDataMock = MockApiClient.addMockResponse({
      method: 'GET',
      url: '/organizations/org-slug/sessions/',
      body: SessionsFieldFixture(`sum(session)`),
    });

    metricsDataMock = MockApiClient.addMockResponse({
      method: 'GET',
      url: '/organizations/org-slug/metrics/data/',
      body: MetricsFieldFixture('session.all'),
    });

    MockApiClient.addMockResponse({
      url: '/organizations/org-slug/tags/',
      method: 'GET',
      body: TagsFixture(),
    });

    measurementsMetaMock = MockApiClient.addMockResponse({
      url: '/organizations/org-slug/measurements-meta/',
      method: 'GET',
      body: {},
    });

    MockApiClient.addMockResponse({
      url: '/organizations/org-slug/tags/is/values/',
      method: 'GET',
      body: [],
    });

    MockApiClient.addMockResponse({
      url: '/organizations/org-slug/metrics-compatibility/',
      method: 'GET',
      body: {
        incompatible_projects: [],
        compatible_projects: [1],
      },
    });

    MockApiClient.addMockResponse({
      url: '/organizations/org-slug/metrics-compatibility-sums/',
      method: 'GET',
      body: {
        sum: {
          metrics: 988803,
          metrics_null: 0,
          metrics_unparam: 132,
        },
      },
    });

    MockApiClient.addMockResponse({
      url: '/organizations/org-slug/releases/',
      body: [],
    });
    MockApiClient.addMockResponse({
      url: '/organizations/org-slug/releases/stats/',
      body: [],
    });
    MockApiClient.addMockResponse({
      url: `/organizations/org-slug/spans/fields/`,
      body: [],
    });

    TagStore.reset();
  });

  afterEach(function () {
    MockApiClient.clearMockResponses();
    jest.clearAllMocks();
    resetMockDate();
  });

  describe('Release Widgets', function () {
    it('shows the Release Health dataset', async function () {
      renderTestComponent();

      expect(await screen.findByText('Errors and Transactions')).toBeInTheDocument();
      expect(screen.getByText('Releases (Sessions, Crash rates)')).toBeInTheDocument();
    });

    it('maintains the selected dataset when display type is changed', async function () {
      renderTestComponent();

      expect(
        await screen.findByText('Releases (Sessions, Crash rates)')
      ).toBeInTheDocument();

      expect(screen.getByRole('radio', {name: /Releases/i})).not.toBeChecked();
      await userEvent.click(screen.getByRole('radio', {name: /Releases/i}));
      await waitFor(() =>
        expect(screen.getByRole('radio', {name: /Releases/i})).toBeChecked()
      );

      await userEvent.click(screen.getByText('Table'));
      await userEvent.click(screen.getByText('Line Chart'));
      await waitFor(() =>
        expect(screen.getByRole('radio', {name: /Releases/i})).toBeChecked()
      );
    });

    it('displays releases tags', async function () {
      renderTestComponent();

      expect(
        await screen.findByText('Releases (Sessions, Crash rates)')
      ).toBeInTheDocument();

      await userEvent.click(screen.getByRole('radio', {name: /Releases/i}));

      expect(screen.getByText('crash_free_rate(…)')).toBeInTheDocument();
      expect(screen.getByText('session')).toBeInTheDocument();

      await userEvent.click(screen.getByText('crash_free_rate(…)'));
      expect(screen.getByText('count_unique(…)')).toBeInTheDocument();

      expect(screen.getByText('release')).toBeInTheDocument();
      expect(screen.getByText('environment')).toBeInTheDocument();
      expect(screen.getByText('session.status')).toBeInTheDocument();

      await userEvent.click(screen.getByText('count_unique(…)'));
      expect(screen.getByText('user')).toBeInTheDocument();
    });

    it('does not display tags as params', async function () {
      renderTestComponent();

      expect(
        await screen.findByText('Releases (Sessions, Crash rates)')
      ).toBeInTheDocument();

      await userEvent.click(screen.getByRole('radio', {name: /Releases/i}));

      expect(screen.getByText('crash_free_rate(…)')).toBeInTheDocument();
      await selectEvent.select(screen.getByText('crash_free_rate(…)'), 'count_unique(…)');

      await userEvent.click(screen.getByText('user'));
      expect(screen.queryByText('release')).not.toBeInTheDocument();
      expect(screen.queryByText('environment')).not.toBeInTheDocument();
      expect(screen.queryByText('session.status')).not.toBeInTheDocument();
    });

    it('does not allow sort by when session.status is selected', async function () {
      renderTestComponent();

      expect(
        await screen.findByText('Releases (Sessions, Crash rates)')
      ).toBeInTheDocument();

      await userEvent.click(screen.getByRole('radio', {name: /Releases/i}));

      expect(screen.getByText('High to low')).toBeEnabled();
      expect(screen.getByText('crash_free_rate(session)')).toBeInTheDocument();

      await userEvent.click(screen.getByLabelText('Add a Column'));
      await selectEvent.select(screen.getByText('(Required)'), 'session.status');

      expect(screen.getByRole('textbox', {name: 'Sort direction'})).toBeDisabled();
      expect(screen.getByRole('textbox', {name: 'Sort by'})).toBeDisabled();
    });

    it('does not allow sort on tags except release', async function () {
      setMockDate(new Date('2022-08-02'));
      renderTestComponent();

      expect(
        await screen.findByText('Releases (Sessions, Crash rates)')
      ).toBeInTheDocument();

      await userEvent.click(screen.getByRole('radio', {name: /Releases/i}), {
        delay: null,
      });

      expect(
        within(screen.getByTestId('sort-by-step')).getByText('High to low')
      ).toBeEnabled();
      expect(
        within(screen.getByTestId('sort-by-step')).getByText('crash_free_rate(session)')
      ).toBeInTheDocument();

      await userEvent.click(screen.getByLabelText('Add a Column'), {delay: null});
      await selectEvent.select(screen.getByText('(Required)'), 'release');

      await userEvent.click(screen.getByLabelText('Add a Column'), {delay: null});
      await selectEvent.select(screen.getByText('(Required)'), 'environment');

      expect(await screen.findByText('Sort by a column')).toBeInTheDocument();

      // Selector "sortDirection"
      expect(screen.getByText('High to low')).toBeInTheDocument();

      // Selector "sortBy"
      await userEvent.click(screen.getAllByText('crash_free_rate(session)')[1]!, {
        delay: null,
      });

      // release exists in sort by selector
      expect(screen.getAllByText('release')).toHaveLength(3);
      // environment does not exist in sort by selector
      expect(screen.getAllByText('environment')).toHaveLength(2);
    });

    it('makes the appropriate sessions call', async function () {
      setMockDate(new Date('2022-08-02'));
      renderTestComponent();

      expect(
        await screen.findByText('Releases (Sessions, Crash rates)')
      ).toBeInTheDocument();

      await userEvent.click(screen.getByRole('radio', {name: /Releases/i}), {
        delay: null,
      });

      await userEvent.click(screen.getByText('Table'), {delay: null});
      await userEvent.click(screen.getByText('Line Chart'), {delay: null});

      await waitFor(() =>
        expect(metricsDataMock).toHaveBeenLastCalledWith(
          `/organizations/org-slug/metrics/data/`,
          expect.objectContaining({
            query: expect.objectContaining({
              environment: [],
              field: [`session.crash_free_rate`],
              groupBy: [],
              interval: '5m',
              project: [],
              statsPeriod: '24h',
            }),
          })
        )
      );
    });

    it('calls the session endpoint with the right limit', async function () {
      setMockDate(new Date('2022-08-02'));
      renderTestComponent();

      expect(
        await screen.findByText('Releases (Sessions, Crash rates)')
      ).toBeInTheDocument();

      await userEvent.click(screen.getByRole('radio', {name: /Releases/i}), {
        delay: null,
      });

      await userEvent.click(screen.getByText('Table'), {delay: null});
      await userEvent.click(screen.getByText('Line Chart'), {delay: null});

      await selectEvent.select(await screen.findByText('Select group'), 'project');

      expect(screen.getByText('Limit to 5 results')).toBeInTheDocument();

      await waitFor(() =>
        expect(metricsDataMock).toHaveBeenLastCalledWith(
          `/organizations/org-slug/metrics/data/`,
          expect.objectContaining({
            query: expect.objectContaining({
              environment: [],
              field: ['session.crash_free_rate'],
              groupBy: ['project_id'],
              interval: '5m',
              orderBy: '-session.crash_free_rate',
              per_page: 5,
              project: [],
              statsPeriod: '24h',
            }),
          })
        )
      );
    });

    it('calls sessions api when session.status is selected as a groupby', async function () {
      setMockDate(new Date('2022-08-02'));
      renderTestComponent();

      expect(
        await screen.findByText('Releases (Sessions, Crash rates)')
      ).toBeInTheDocument();

      await userEvent.click(screen.getByRole('radio', {name: /Releases/i}), {
        delay: null,
      });

      await userEvent.click(screen.getByText('Table'), {delay: null});
      await userEvent.click(screen.getByText('Line Chart'), {delay: null});

      await selectEvent.select(await screen.findByText('Select group'), 'session.status');

      expect(screen.getByText('Limit to 5 results')).toBeInTheDocument();

      await waitFor(() =>
        expect(sessionsDataMock).toHaveBeenLastCalledWith(
          `/organizations/org-slug/sessions/`,
          expect.objectContaining({
            query: expect.objectContaining({
              environment: [],
              field: ['crash_free_rate(session)'],
              groupBy: ['session.status'],
              interval: '5m',
              project: [],
              statsPeriod: '24h',
            }),
          })
        )
      );
    });

    it('displays the correct options for area chart', async function () {
      renderTestComponent();

      expect(
        await screen.findByText('Releases (Sessions, Crash rates)')
      ).toBeInTheDocument();

      // change dataset to releases
      await userEvent.click(screen.getByRole('radio', {name: /Releases/i}));

      await userEvent.click(screen.getByText('Table'));
      await userEvent.click(screen.getByText('Line Chart'));

      expect(screen.getByText('crash_free_rate(…)')).toBeInTheDocument();
      expect(screen.getByText(`session`)).toBeInTheDocument();

      await userEvent.click(screen.getByText('crash_free_rate(…)'));
      expect(screen.getByText('count_unique(…)')).toBeInTheDocument();

      await userEvent.click(screen.getByText('count_unique(…)'));
      expect(screen.getByText('user')).toBeInTheDocument();
    });

    it('sets widgetType to release', async function () {
      setMockDate(new Date('2022-08-02'));
      renderTestComponent();

      await userEvent.click(await screen.findByText('Releases (Sessions, Crash rates)'), {
        delay: null,
      });

      expect(metricsDataMock).toHaveBeenCalled();
      expect(screen.getByRole('radio', {name: /Releases/i})).toBeChecked();
    });

    it('does not display "add an equation" button', async function () {
      const widget: Widget = {
        title: 'Release Widget',
        displayType: DisplayType.TABLE,
        widgetType: WidgetType.RELEASE,
        queries: [
          {
            name: 'errors',
            conditions: '',
            fields: ['session.crash_free_rate'],
            columns: ['scount_abnormal(session)'],
            aggregates: ['session.crash_free_rate'],
            orderby: '-session.crash_free_rate',
          },
        ],
        interval: '1d',
        id: '1',
      };

      const dashboard = mockDashboard({widgets: [widget]});

      renderTestComponent({
        dashboard,
        params: {
          widgetIndex: '0',
        },
      });

      // Select line chart display
      await userEvent.click(await screen.findByText('Table'));
      await userEvent.click(screen.getByText('Line Chart'));

      await waitFor(() =>
        expect(screen.queryByLabelText('Add an Equation')).not.toBeInTheDocument()
      );
    });

    it('suggests release properties for sessions dataset', async function () {
      renderTestComponent();

      await userEvent.click(
        await screen.findByRole('combobox', {name: 'Add a search term'})
      );
      await userEvent.paste('session.status:');

      const row = await screen.findByRole('row', {name: 'session.status:'});
      expect(row).toHaveAttribute('aria-invalid', 'true');

      await userEvent.click(
        screen.getByRole('button', {name: 'Remove filter: session.status'})
      );

      await userEvent.click(screen.getByText('Releases (Sessions, Crash rates)'));

      await userEvent.click(
        await screen.findByRole('combobox', {name: 'Add a search term'})
      );

      expect(await screen.findByRole('button', {name: 'All'})).toBeInTheDocument();

      const menu = screen.getByRole('listbox');
      const groups = within(menu).getAllByRole('group');

      const all = groups[0]!;
      expect(within(all).getByRole('option', {name: 'environment'})).toBeInTheDocument();
      expect(within(all).getByRole('option', {name: 'project'})).toBeInTheDocument();
      expect(within(all).getByRole('option', {name: 'release'})).toBeInTheDocument();
    });

    it('adds a function when the only column chosen in a table is a tag', async function () {
      setMockDate(new Date('2022-08-02'));
      renderTestComponent();

      await userEvent.click(await screen.findByText('Releases (Sessions, Crash rates)'), {
        delay: null,
      });

      await selectEvent.select(screen.getByText('crash_free_rate(…)'), 'environment');

      // 1 in the table header, 1 in the column selector, and 1 in the sort by
      expect(screen.getAllByText(/crash_free_rate/)).toHaveLength(3);
      expect(screen.getAllByText('environment')).toHaveLength(2);
    });
  });

  describe('Issue Widgets', function () {
    it('sets widgetType to issues', async function () {
      const handleSave = jest.fn();

      renderTestComponent({onSave: handleSave});

      await userEvent.click(
        await screen.findByText('Issues (States, Assignment, Time, etc.)')
      );
      await userEvent.click(screen.getByLabelText('Add Widget'));

      await waitFor(() => {
        expect(handleSave).toHaveBeenCalledWith([
          expect.objectContaining({
            title: 'Custom Widget',
            displayType: DisplayType.TABLE,
            interval: '5m',
            widgetType: WidgetType.ISSUE,
            queries: [
              {
                conditions: '',
                fields: ['issue', 'assignee', 'title'],
                columns: ['issue', 'assignee', 'title'],
                aggregates: [],
                fieldAliases: [],
                name: '',
                orderby: 'date',
              },
            ],
          }),
        ]);
      });

      expect(handleSave).toHaveBeenCalledTimes(1);
    });

    it('render issues dataset disabled when the display type is not set to table', async function () {
      renderTestComponent({
        query: {
          source: DashboardWidgetSource.DISCOVERV2,
        },
      });

      await userEvent.click(await screen.findByText('Table'));
      await userEvent.click(screen.getByText('Line Chart'));
      expect(
        screen.getByRole('radio', {
          name: 'Errors and Transactions',
        })
      ).toBeEnabled();
      expect(
        screen.getByRole('radio', {
          name: 'Issues (States, Assignment, Time, etc.)',
        })
      ).toBeDisabled();
    });

    it('renders errors and transactions dataset options', async function () {
      renderTestComponent({
        query: {
          source: DashboardWidgetSource.DISCOVERV2,
        },
        orgFeatures: [...defaultOrgFeatures, 'performance-discover-dataset-selector'],
      });

      await userEvent.click(await screen.findByText('Table'));
      await userEvent.click(screen.getByText('Line Chart'));
      expect(
        screen.getByRole('radio', {
          name: 'Errors (TypeError, InvalidSearchQuery, etc)',
        })
      ).toBeEnabled();
      expect(
        screen.getByRole('radio', {
          name: 'Transactions',
        })
      ).toBeEnabled();
    });

    it('disables moving and deleting issue column', async function () {
      renderTestComponent();

      await userEvent.click(
        await screen.findByText('Issues (States, Assignment, Time, etc.)')
      );
      expect(
        within(screen.getByTestId('choose-column-step')).getByText('issue')
      ).toBeInTheDocument();
      expect(
        within(screen.getByTestId('choose-column-step')).getByText('assignee')
      ).toBeInTheDocument();
      expect(
        within(screen.getByTestId('choose-column-step')).getByText('title')
      ).toBeInTheDocument();
      expect(
        within(screen.getByTestId('choose-column-step')).getAllByLabelText(
          'Remove column'
        )
      ).toHaveLength(2);
      expect(
        within(screen.getByTestId('choose-column-step')).getAllByLabelText(
          'Drag to reorder'
        )
      ).toHaveLength(3);

      await userEvent.click(screen.getAllByLabelText('Remove column')[1]!);
      await userEvent.click(screen.getAllByLabelText('Remove column')[0]!);

      expect(
        within(screen.getByTestId('choose-column-step')).getByText('issue')
      ).toBeInTheDocument();
      expect(
        within(screen.getByTestId('choose-column-step')).queryByText('assignee')
      ).not.toBeInTheDocument();
      expect(
        within(screen.getByTestId('choose-column-step')).queryByText('title')
      ).not.toBeInTheDocument();
      expect(
        within(screen.getByTestId('choose-column-step')).queryByLabelText('Remove column')
      ).not.toBeInTheDocument();
      expect(
        within(screen.getByTestId('choose-column-step')).queryByLabelText(
          'Drag to reorder'
        )
      ).not.toBeInTheDocument();
    });

    it('does not suggest issue filter keys for default dataset', async function () {
      renderTestComponent();

      await userEvent.click(
        await screen.findByRole('combobox', {name: 'Add a search term'})
      );
      await userEvent.paste('bookmarks');

      expect(
        await screen.findByRole('option', {
          name: '"bookmarks"',
        })
      ).toBeInTheDocument();
    });

    it('suggests issue filter keys for issues dataset', async function () {
      renderTestComponent();

      await userEvent.click(
        await screen.findByText('Issues (States, Assignment, Time, etc.)')
      );

      await userEvent.click(
        await screen.findByRole('combobox', {name: 'Add a search term'})
      );
      await userEvent.paste('ass');

      expect(screen.getByLabelText('assigned')).toBeInTheDocument();
    });

    it('Update table header values (field alias)', async function () {
      const handleSave = jest.fn();

      renderTestComponent({
        onSave: handleSave,
      });

      await screen.findByText('Table');

      await userEvent.click(
        await screen.findByText('Issues (States, Assignment, Time, etc.)'),
        {skipHover: true, delay: null}
      );

      await userEvent.click(screen.getAllByPlaceholderText('Alias')[0]!, {
        delay: null,
        skipHover: true,
      });
      await userEvent.paste('First Alias', {delay: null, skipHover: true});

      await userEvent.click(await screen.findByText('Add Widget'), {
        delay: null,
        skipHover: true,
      });

      await waitFor(() => {
        expect(handleSave).toHaveBeenCalledWith([
          expect.objectContaining({
            queries: [
              expect.objectContaining({
                fieldAliases: ['First Alias', '', ''],
              }),
            ],
          }),
        ]);
      });
    }, 20_000);
  });
  describe('Events Widgets', function () {
    describe('Custom Performance Metrics', function () {
      it('can choose a custom measurement', async function () {
        measurementsMetaMock = MockApiClient.addMockResponse({
          url: '/organizations/org-slug/measurements-meta/',
          method: 'GET',
          body: {'measurements.custom.measurement': {functions: ['p99']}},
        });

        eventsMock = MockApiClient.addMockResponse({
          url: '/organizations/org-slug/events/',
          method: 'GET',
          statusCode: 200,
          body: {
            meta: {
              fields: {'p99(measurements.total.db.calls)': 'duration'},
              isMetricsData: true,
            },
            data: [{'p99(measurements.total.db.calls)': 10}],
          },
        });

        const {router} = renderTestComponent({
          query: {source: DashboardWidgetSource.DISCOVERV2},
          dashboard: testDashboard,
          orgFeatures: [...defaultOrgFeatures],
        });

        expect(await screen.findByText('Custom Widget')).toBeInTheDocument();

        // 1 in the table header, 1 in the column selector, 1 in the sort field
<<<<<<< HEAD
        const countFields = await screen.findAllByText('count()');
        expect(countFields).toHaveLength(3);
=======
        await waitFor(() => {
          expect(screen.getAllByText('count()')).toHaveLength(3);
        });
>>>>>>> f41ae9b4

        const countFields = screen.getAllByText('count()');
        await selectEvent.select(countFields[1]!, ['p99(…)']);

        // Open dropdown
        await userEvent.click(await screen.findByText('transaction.duration'));
        // Pick option measurements.custom.measurement
        await userEvent.click(await screen.findByText('measurements.custom.measurement'));

        await userEvent.click(await screen.findByText('Add Widget'));

        await waitFor(() => {
          expect(router.push).toHaveBeenCalledWith(
            expect.objectContaining({
              pathname: '/organizations/org-slug/dashboard/2/',
              query: {
                displayType: 'table',
                interval: '5m',
                title: 'Custom Widget',
                queryNames: [''],
                queryConditions: [''],
                queryFields: ['p99(measurements.custom.measurement)'],
                queryOrderby: '-p99(measurements.custom.measurement)',
                start: null,
                end: null,
                statsPeriod: '24h',
                utc: null,
                project: [],
                environment: [],
                widgetType: 'discover',
              },
            })
          );
        });
      });

      it('raises an alert banner but allows saving widget if widget result is not metrics data and widget is using custom measurements', async function () {
        eventsMock = MockApiClient.addMockResponse({
          url: '/organizations/org-slug/events/',
          method: 'GET',
          statusCode: 200,
          body: {
            meta: {
              fields: {'p99(measurements.custom.measurement)': 'duration'},
              isMetricsData: false,
            },
            data: [{'p99(measurements.custom.measurement)': 10}],
          },
        });

        const defaultWidgetQuery = {
          name: '',
          fields: ['p99(measurements.custom.measurement)'],
          columns: [],
          aggregates: ['p99(measurements.custom.measurement)'],
          conditions: 'user:test.user@sentry.io',
          orderby: '',
        };

        const defaultTableColumns = ['p99(measurements.custom.measurement)'];

        renderTestComponent({
          query: {
            source: DashboardWidgetSource.DISCOVERV2,
            defaultWidgetQuery: urlEncode(defaultWidgetQuery),
            displayType: DisplayType.TABLE,
            defaultTableColumns,
          },
          orgFeatures: [
            ...defaultOrgFeatures,
            'dashboards-mep',
            'dynamic-sampling',
            'mep-rollout-flag',
          ],
        });

        await waitFor(() => {
          expect(measurementsMetaMock).toHaveBeenCalled();
        });

        await waitFor(() => {
          expect(eventsMock).toHaveBeenCalled();
        });

        screen.getByText('Your selection is only applicable to', {exact: false});
        expect(screen.getByText('Add Widget').closest('button')).toBeEnabled();
      });

      it('raises an alert banner if widget result is not metrics data', async function () {
        eventsMock = MockApiClient.addMockResponse({
          url: '/organizations/org-slug/events/',
          method: 'GET',
          statusCode: 200,
          body: {
            meta: {
              fields: {'p99(measurements.lcp)': 'duration'},
              isMetricsData: false,
            },
            data: [{'p99(measurements.lcp)': 10}],
          },
        });

        const defaultWidgetQuery = {
          name: '',
          fields: ['p99(measurements.lcp)'],
          columns: [],
          aggregates: ['p99(measurements.lcp)'],
          conditions: 'user:test.user@sentry.io',
          orderby: '',
        };

        const defaultTableColumns = ['p99(measurements.lcp)'];

        renderTestComponent({
          query: {
            source: DashboardWidgetSource.DISCOVERV2,
            defaultWidgetQuery: urlEncode(defaultWidgetQuery),
            displayType: DisplayType.TABLE,
            defaultTableColumns,
          },
          orgFeatures: [
            ...defaultOrgFeatures,
            'dashboards-mep',
            'dynamic-sampling',
            'mep-rollout-flag',
          ],
        });

        await waitFor(() => {
          expect(measurementsMetaMock).toHaveBeenCalled();
        });

        await waitFor(() => {
          expect(eventsMock).toHaveBeenCalled();
        });

        screen.getByText('Your selection is only applicable to', {exact: false});
      });

      it('does not raise an alert banner if widget result is not metrics data but widget contains error fields', async function () {
        eventsMock = MockApiClient.addMockResponse({
          url: '/organizations/org-slug/events/',
          method: 'GET',
          statusCode: 200,
          body: {
            meta: {
              fields: {'p99(measurements.lcp)': 'duration'},
              isMetricsData: false,
            },
            data: [{'p99(measurements.lcp)': 10}],
          },
        });

        const defaultWidgetQuery = {
          name: '',
          fields: ['p99(measurements.lcp)'],
          columns: ['error.handled'],
          aggregates: ['p99(measurements.lcp)'],
          conditions: 'user:test.user@sentry.io',
          orderby: '',
        };

        const defaultTableColumns = ['p99(measurements.lcp)'];

        renderTestComponent({
          query: {
            source: DashboardWidgetSource.DISCOVERV2,
            defaultWidgetQuery: urlEncode(defaultWidgetQuery),
            displayType: DisplayType.TABLE,
            defaultTableColumns,
          },
          orgFeatures: [...defaultOrgFeatures, 'dashboards-mep'],
        });

        await waitFor(() => {
          expect(measurementsMetaMock).toHaveBeenCalled();
        });

        await waitFor(() => {
          expect(eventsMock).toHaveBeenCalled();
        });

        expect(
          screen.queryByText('Your selection is only applicable to', {exact: false})
        ).not.toBeInTheDocument();
      });

      it('only displays custom measurements in supported functions', async function () {
        measurementsMetaMock = MockApiClient.addMockResponse({
          url: '/organizations/org-slug/measurements-meta/',
          method: 'GET',
          body: {
            'measurements.custom.measurement': {functions: ['p99']},
            'measurements.another.custom.measurement': {functions: ['p95']},
          },
        });

        renderTestComponent({
          query: {source: DashboardWidgetSource.DISCOVERV2},
          dashboard: testDashboard,
          orgFeatures: [...defaultOrgFeatures],
        });

        expect(await screen.findByText('Custom Widget')).toBeInTheDocument();

        await selectEvent.select(screen.getAllByText('count()')[1]!, ['p99(…)']);
        await userEvent.click(screen.getByText('transaction.duration'));
        screen.getByText('measurements.custom.measurement');
        expect(
          screen.queryByText('measurements.another.custom.measurement')
        ).not.toBeInTheDocument();
        await selectEvent.select(screen.getAllByText('p99(…)')[0]!, ['p95(…)']);
        await userEvent.click(screen.getByText('transaction.duration'));
        screen.getByText('measurements.another.custom.measurement');
        expect(
          screen.queryByText('measurements.custom.measurement')
        ).not.toBeInTheDocument();
      });

      it('renders custom performance metric using duration units from events meta', async function () {
        eventsMock = MockApiClient.addMockResponse({
          url: '/organizations/org-slug/events/',
          method: 'GET',
          statusCode: 200,
          body: {
            meta: {
              fields: {'p99(measurements.custom.measurement)': 'duration'},
              isMetricsData: true,
              units: {'p99(measurements.custom.measurement)': 'hour'},
            },
            data: [{'p99(measurements.custom.measurement)': 12}],
          },
        });

        renderTestComponent({
          query: {source: DashboardWidgetSource.DISCOVERV2},
          dashboard: {
            ...testDashboard,
            widgets: [
              {
                title: 'Custom Measurement Widget',
                interval: '1d',
                id: '1',
                widgetType: WidgetType.DISCOVER,
                displayType: DisplayType.TABLE,
                queries: [
                  {
                    conditions: '',
                    name: '',
                    fields: ['p99(measurements.custom.measurement)'],
                    columns: [],
                    aggregates: ['p99(measurements.custom.measurement)'],
                    orderby: '-p99(measurements.custom.measurement)',
                  },
                ],
              },
            ],
          },
          params: {
            widgetIndex: '0',
          },
          orgFeatures: [...defaultOrgFeatures],
        });

        await screen.findByText('12.00hr');
      });

      it('renders custom performance metric using size units from events meta', async function () {
        eventsMock = MockApiClient.addMockResponse({
          url: '/organizations/org-slug/events/',
          method: 'GET',
          statusCode: 200,
          body: {
            meta: {
              fields: {'p99(measurements.custom.measurement)': 'size'},
              isMetricsData: true,
              units: {'p99(measurements.custom.measurement)': 'kibibyte'},
            },
            data: [{'p99(measurements.custom.measurement)': 12}],
          },
        });

        renderTestComponent({
          query: {source: DashboardWidgetSource.DISCOVERV2},
          dashboard: {
            ...testDashboard,
            widgets: [
              {
                title: 'Custom Measurement Widget',
                interval: '1d',
                id: '1',
                widgetType: WidgetType.DISCOVER,
                displayType: DisplayType.TABLE,
                queries: [
                  {
                    conditions: '',
                    name: '',
                    fields: ['p99(measurements.custom.measurement)'],
                    columns: [],
                    aggregates: ['p99(measurements.custom.measurement)'],
                    orderby: '-p99(measurements.custom.measurement)',
                  },
                ],
              },
            ],
          },
          params: {
            widgetIndex: '0',
          },
          orgFeatures: [...defaultOrgFeatures],
        });

        await screen.findByText('12.0 KiB');
      });

      it('renders custom performance metric using abyte format size units from events meta', async function () {
        eventsMock = MockApiClient.addMockResponse({
          url: '/organizations/org-slug/events/',
          method: 'GET',
          statusCode: 200,
          body: {
            meta: {
              fields: {'p99(measurements.custom.measurement)': 'size'},
              isMetricsData: true,
              units: {'p99(measurements.custom.measurement)': 'kilobyte'},
            },
            data: [{'p99(measurements.custom.measurement)': 12000}],
          },
        });

        renderTestComponent({
          query: {source: DashboardWidgetSource.DISCOVERV2},
          dashboard: {
            ...testDashboard,
            widgets: [
              {
                title: 'Custom Measurement Widget',
                interval: '1d',
                id: '1',
                widgetType: WidgetType.DISCOVER,
                displayType: DisplayType.TABLE,
                queries: [
                  {
                    conditions: '',
                    name: '',
                    fields: ['p99(measurements.custom.measurement)'],
                    columns: [],
                    aggregates: ['p99(measurements.custom.measurement)'],
                    orderby: '-p99(measurements.custom.measurement)',
                  },
                ],
              },
            ],
          },
          params: {
            widgetIndex: '0',
          },
          orgFeatures: [...defaultOrgFeatures],
        });

        await screen.findByText('12 MB');
      });

      it('displays saved custom performance metric in column select', async function () {
        renderTestComponent({
          query: {source: DashboardWidgetSource.DISCOVERV2},
          dashboard: {
            ...testDashboard,
            widgets: [
              {
                title: 'Custom Measurement Widget',
                interval: '1d',
                id: '1',
                widgetType: WidgetType.DISCOVER,
                displayType: DisplayType.TABLE,
                queries: [
                  {
                    conditions: '',
                    name: '',
                    fields: ['p99(measurements.custom.measurement)'],
                    columns: [],
                    aggregates: ['p99(measurements.custom.measurement)'],
                    orderby: '-p99(measurements.custom.measurement)',
                  },
                ],
              },
            ],
          },
          params: {
            widgetIndex: '0',
          },
          orgFeatures: [...defaultOrgFeatures],
        });
        await screen.findByText('measurements.custom.measurement');
      });

      it('displays custom performance metric in column select dropdown', async function () {
        measurementsMetaMock = MockApiClient.addMockResponse({
          url: '/organizations/org-slug/measurements-meta/',
          method: 'GET',
          body: {'measurements.custom.measurement': {functions: ['p99']}},
        });
        renderTestComponent({
          query: {source: DashboardWidgetSource.DISCOVERV2},
          dashboard: {
            ...testDashboard,
            widgets: [
              {
                title: 'Custom Measurement Widget',
                interval: '1d',
                id: '1',
                widgetType: WidgetType.DISCOVER,
                displayType: DisplayType.TABLE,
                queries: [
                  {
                    conditions: '',
                    name: '',
                    fields: ['transaction', 'count()'],
                    columns: ['transaction'],
                    aggregates: ['count()'],
                    orderby: '-count()',
                  },
                ],
              },
            ],
          },
          params: {
            widgetIndex: '0',
          },
          orgFeatures: [...defaultOrgFeatures],
        });
        await screen.findByText('transaction');
        await userEvent.click(screen.getAllByText('count()')[1]!);
        expect(
          await screen.findByText('measurements.custom.measurement')
        ).toBeInTheDocument();
      });

      it('does not default to sorting by transaction when columns change', async function () {
        renderTestComponent({
          query: {source: DashboardWidgetSource.DISCOVERV2},
          dashboard: {
            ...testDashboard,
            widgets: [
              {
                title: 'Custom Measurement Widget',
                interval: '1d',
                id: '1',
                widgetType: WidgetType.DISCOVER,
                displayType: DisplayType.TABLE,
                queries: [
                  {
                    conditions: '',
                    name: '',
                    fields: [
                      'p99(measurements.custom.measurement)',
                      'transaction',
                      'count()',
                    ],
                    columns: ['transaction'],
                    aggregates: ['p99(measurements.custom.measurement)', 'count()'],
                    orderby: '-p99(measurements.custom.measurement)',
                  },
                ],
              },
            ],
          },
          params: {
            widgetIndex: '0',
          },
          orgFeatures: [...defaultOrgFeatures],
        });
        expect(
          await screen.findByText('p99(measurements.custom.measurement)')
        ).toBeInTheDocument();
        // Delete p99(measurements.custom.measurement) column
        await userEvent.click(screen.getAllByLabelText('Remove column')[0]!);
        expect(
          screen.queryByText('p99(measurements.custom.measurement)')
        ).not.toBeInTheDocument();
        expect(
          within(screen.getByTestId('sort-by-step')).queryByText('transaction')
        ).not.toBeInTheDocument();
        expect(
          within(screen.getByTestId('sort-by-step')).getByText('count()')
        ).toBeInTheDocument();
      });
    });
  });

  describe('Errors dataset', function () {
    it('only shows the correct aggregates for timeseries charts', async function () {
      renderTestComponent({
        dashboard: {
          ...testDashboard,
          widgets: [
            {
              title: 'Errors Widget',
              interval: '1d',
              id: '1',
              widgetType: WidgetType.ERRORS,
              displayType: DisplayType.LINE,
              queries: [
                {
                  conditions: '',
                  name: '',
                  fields: ['count()'],
                  columns: [],
                  aggregates: ['count()'],
                  orderby: '-count()',
                },
              ],
            },
          ],
        },
        params: {
          widgetIndex: '0',
        },
        orgFeatures: [...defaultOrgFeatures, 'performance-discover-dataset-selector'],
      });

      // Open the y-axis options dropdown
      const yAxisStep = screen
        .getByRole('heading', {name: /choose what to plot in the y-axis/i})
        .closest('li');
      await userEvent.click(within(yAxisStep!).getByText('count()'));

      // Verify the error aggregates are present
      expect(screen.getAllByRole('menuitemradio')).toHaveLength(
        ERRORS_AGGREGATION_FUNCTIONS.length
      );
      ERRORS_AGGREGATION_FUNCTIONS.forEach(aggregation => {
        expect(
          screen.getByRole('menuitemradio', {name: new RegExp(`${aggregation}\\(…?\\)`)})
        ).toBeInTheDocument();
      });
    });

    it('only shows the correct aggregate params for timeseries charts', async function () {
      MockApiClient.addMockResponse({
        url: '/organizations/org-slug/tags/',
        method: 'GET',
        body: [],
      });
      renderTestComponent({
        dashboard: {
          ...testDashboard,
          widgets: [
            {
              title: 'Errors Widget',
              interval: '1d',
              id: '1',
              widgetType: WidgetType.ERRORS,
              displayType: DisplayType.LINE,
              queries: [
                {
                  conditions: '',
                  name: '',
                  fields: ['count_unique(user)'],
                  columns: [],
                  aggregates: ['count_unique(user)'],
                  orderby: '-count_unique(user)',
                },
              ],
            },
          ],
        },
        params: {
          widgetIndex: '0',
        },
        orgFeatures: [...defaultOrgFeatures, 'performance-discover-dataset-selector'],
      });

      expect(await screen.findByText('Select group')).toBeInTheDocument();

      // Open the aggregate parameter dropdown
      const yAxisStep = screen
        .getByRole('heading', {name: /choose what to plot in the y-axis/i})
        .closest('li');
      await userEvent.click(within(yAxisStep!).getByText('user'));

      // Verify the error aggregate params are present
      expect(screen.getAllByTestId('menu-list-item-label')).toHaveLength(
        ERROR_FIELDS.length
      );
      ERROR_FIELDS.forEach(field => {
        expect(screen.getByRole('menuitemradio', {name: field})).toBeInTheDocument();
      });
    });
  });
});<|MERGE_RESOLUTION|>--- conflicted
+++ resolved
@@ -875,14 +875,10 @@
         expect(await screen.findByText('Custom Widget')).toBeInTheDocument();
 
         // 1 in the table header, 1 in the column selector, 1 in the sort field
-<<<<<<< HEAD
-        const countFields = await screen.findAllByText('count()');
-        expect(countFields).toHaveLength(3);
-=======
         await waitFor(() => {
-          expect(screen.getAllByText('count()')).toHaveLength(3);
-        });
->>>>>>> f41ae9b4
+          const countFields = screen.getAllByText('count()');
+          expect(countFields).toHaveLength(3);
+        });
 
         const countFields = screen.getAllByText('count()');
         await selectEvent.select(countFields[1]!, ['p99(…)']);
