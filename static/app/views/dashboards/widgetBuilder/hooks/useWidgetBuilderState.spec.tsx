--- conflicted
+++ resolved
@@ -277,13 +277,9 @@
         })
       );
 
-<<<<<<< HEAD
-      const {result} = renderHook(() => useWidgetBuilderState());
-=======
-      const {result} = renderHook(() => useWidgetBuilderState(), {
-        wrapper: WidgetBuilderProvider,
-      });
->>>>>>> a4422b00
+      const {result} = renderHook(() => useWidgetBuilderState(), {
+        wrapper: WidgetBuilderProvider,
+      });
 
       expect(result.current.state.limit).toEqual(4);
 
