import {DisplayType, WidgetType} from 'sentry/views/dashboards/types';
import type {WidgetBuilderState} from 'sentry/views/dashboards/widgetBuilder/hooks/useWidgetBuilderState';
import {convertBuilderStateToWidget} from 'sentry/views/dashboards/widgetBuilder/utils/convertBuilderStateToWidget';
import {FieldValueKind} from 'sentry/views/discover/table/types';

describe('convertBuilderStateToWidget', function () {
  it('returns the widget with the provided widget queries state', function () {
    const mockState: WidgetBuilderState = {
      title: 'Test Widget',
      description: 'Test Description',
      dataset: WidgetType.ERRORS,
      displayType: DisplayType.LINE,
      limit: 5,
      fields: [{kind: 'field', field: 'geo.country'}],
      yAxis: [{kind: 'function', function: ['count', '', undefined, undefined]}],
    };

    const widget = convertBuilderStateToWidget(mockState);

    expect(widget).toEqual({
      title: 'Test Widget',
      description: 'Test Description',
      widgetType: WidgetType.ERRORS,
      displayType: DisplayType.LINE,
      interval: '1h',
      limit: 5,
      queries: [
        {
          fields: ['geo.country', 'count()'],
          fieldAliases: [''],
          aggregates: ['count()'],
          columns: ['geo.country'],
          conditions: '',
          name: '',
          orderby: 'geo.country',
          selectedAggregate: undefined,
        },
      ],
      thresholds: undefined,
    });
  });

  it('injects the orderby from the sort state into the widget queries', function () {
    const mockState: WidgetBuilderState = {
      query: ['transaction.duration:>100', 'transaction.duration:>50'],
      sort: [{field: 'geo.country', kind: 'desc'}],
    };

    const widget = convertBuilderStateToWidget(mockState);

    expect(widget.queries[0]!.orderby).toBe('-geo.country');
    expect(widget.queries[1]!.orderby).toBe('-geo.country');
  });

  it('does not convert aggregates to aliased format', function () {
    const mockState: WidgetBuilderState = {
      query: ['transaction.duration:>100', 'transaction.duration:>50'],
      sort: [{field: 'count()', kind: 'desc'}],
    };

    const widget = convertBuilderStateToWidget(mockState);

    expect(widget.queries[0]!.orderby).toBe('-count()');
    expect(widget.queries[1]!.orderby).toBe('-count()');
  });

  it('adds aliases to the widget queries', function () {
    const mockState: WidgetBuilderState = {
      fields: [
        {field: 'geo.country', alias: 'test', kind: FieldValueKind.FIELD},
        {field: 'geo.country', alias: undefined, kind: FieldValueKind.FIELD},
        {field: 'geo.country', alias: 'another one', kind: FieldValueKind.FIELD},
      ],
    };

    const widget = convertBuilderStateToWidget(mockState);

    expect(widget.queries[0]!.fieldAliases).toEqual(['test', '', 'another one']);
  });

  it('adds legend aliases to the widget queries', function () {
    const mockState: WidgetBuilderState = {
      legendAlias: ['test', 'test2'],
      query: ['transaction.duration:>100', 'transaction.duration:>50'],
    };

    const widget = convertBuilderStateToWidget(mockState);

    expect(widget.queries[0]!.name).toBe('test');
    expect(widget.queries[0]!.conditions).toBe('transaction.duration:>100');
    expect(widget.queries[1]!.name).toBe('test2');
    expect(widget.queries[1]!.conditions).toBe('transaction.duration:>50');
  });

  it('propagates the selected aggregate to the widget query', () => {
    const mockState: WidgetBuilderState = {
      selectedAggregate: 0,
      query: ['transaction.duration:>100'],
    };

    const widget = convertBuilderStateToWidget(mockState);

    expect(widget.queries[0]!.selectedAggregate).toBe(0);
  });

  it('sets selectedAggregate to undefined if not provided', () => {
    const mockState: WidgetBuilderState = {
      query: ['transaction.duration:>100'],
    };

    const widget = convertBuilderStateToWidget(mockState);

    expect(widget.queries[0]!.selectedAggregate).toBeUndefined();
  });

  it('applies the thresholds to the widget', () => {
    const mockState: WidgetBuilderState = {
      query: ['transaction.duration:>100'],
      thresholds: {
        max_values: {
          max1: 200,
          max2: 300,
        },
        unit: 'milliseconds',
      },
    };

    const widget = convertBuilderStateToWidget(mockState);

    expect(widget.thresholds).toEqual(mockState.thresholds);
  });

  it('uses the fields from widget state when displaying as a table', function () {
    const mockState: WidgetBuilderState = {
      fields: [
        {field: 'geo.country', kind: FieldValueKind.FIELD},
        {
          function: ['count', '', undefined, undefined],
          kind: FieldValueKind.FUNCTION,
        },
      ],
      displayType: DisplayType.TABLE,
      dataset: WidgetType.TRANSACTIONS,
    };

    const widget = convertBuilderStateToWidget(mockState);

    expect(widget.queries[0]!.fields).toEqual(['geo.country', 'count()']);
  });

  it('combines columns and aggregates into fields when producing the widget when not displayed as a table', function () {
    const mockState: WidgetBuilderState = {
      fields: [{field: 'geo.country', kind: FieldValueKind.FIELD}],
      yAxis: [
        {
          function: ['count', '', undefined, undefined],
          kind: FieldValueKind.FUNCTION,
        },
      ],
      displayType: DisplayType.LINE,
      dataset: WidgetType.TRANSACTIONS,
    };

    const widget = convertBuilderStateToWidget(mockState);

    expect(widget.queries[0]!.fields).toEqual(['geo.country', 'count()']);
  });

<<<<<<< HEAD
  it('ignores the sort state when producing a big number widget', function () {
    const mockState: WidgetBuilderState = {
      displayType: DisplayType.BIG_NUMBER,
      fields: [
        {function: ['count', '', undefined, undefined], kind: FieldValueKind.FUNCTION},
      ],
      dataset: WidgetType.TRANSACTIONS,
      query: ['transaction.duration:>100'],
      sort: [{field: 'count()', kind: 'desc'}],
=======
  it('ignores empty fields', function () {
    const mockState: WidgetBuilderState = {
      fields: [{field: '', kind: FieldValueKind.FIELD}],
      yAxis: [
        {function: ['count', '', undefined, undefined], kind: FieldValueKind.FUNCTION},
      ],
>>>>>>> 24c161cf
    };

    const widget = convertBuilderStateToWidget(mockState);

<<<<<<< HEAD
    expect(widget.queries[0]!.orderby).toBe('');
=======
    expect(widget.queries[0]!.fields).toEqual(['count()']);
    expect(widget.queries[0]!.aggregates).toEqual(['count()']);
    expect(widget.queries[0]!.columns).toEqual([]);
>>>>>>> 24c161cf
  });
});<|MERGE_RESOLUTION|>--- conflicted
+++ resolved
@@ -166,7 +166,21 @@
     expect(widget.queries[0]!.fields).toEqual(['geo.country', 'count()']);
   });
 
-<<<<<<< HEAD
+  it('ignores empty fields', function () {
+    const mockState: WidgetBuilderState = {
+      fields: [{field: '', kind: FieldValueKind.FIELD}],
+      yAxis: [
+        {function: ['count', '', undefined, undefined], kind: FieldValueKind.FUNCTION},
+      ],
+    };
+
+    const widget = convertBuilderStateToWidget(mockState);
+
+    expect(widget.queries[0]!.fields).toEqual(['count()']);
+    expect(widget.queries[0]!.aggregates).toEqual(['count()']);
+    expect(widget.queries[0]!.columns).toEqual([]);
+  });
+
   it('ignores the sort state when producing a big number widget', function () {
     const mockState: WidgetBuilderState = {
       displayType: DisplayType.BIG_NUMBER,
@@ -176,24 +190,10 @@
       dataset: WidgetType.TRANSACTIONS,
       query: ['transaction.duration:>100'],
       sort: [{field: 'count()', kind: 'desc'}],
-=======
-  it('ignores empty fields', function () {
-    const mockState: WidgetBuilderState = {
-      fields: [{field: '', kind: FieldValueKind.FIELD}],
-      yAxis: [
-        {function: ['count', '', undefined, undefined], kind: FieldValueKind.FUNCTION},
-      ],
->>>>>>> 24c161cf
     };
 
     const widget = convertBuilderStateToWidget(mockState);
 
-<<<<<<< HEAD
     expect(widget.queries[0]!.orderby).toBe('');
-=======
-    expect(widget.queries[0]!.fields).toEqual(['count()']);
-    expect(widget.queries[0]!.aggregates).toEqual(['count()']);
-    expect(widget.queries[0]!.columns).toEqual([]);
->>>>>>> 24c161cf
   });
 });