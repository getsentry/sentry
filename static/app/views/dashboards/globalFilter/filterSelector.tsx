import {useEffect, useMemo, useState} from 'react';
import styled from '@emotion/styled';
import isEqual from 'lodash/isEqual';

import {CompactSelect, type SelectOption} from '@sentry/scraps/compactSelect';
import {Flex} from '@sentry/scraps/layout';

import {Button} from 'sentry/components/core/button';
import {DropdownMenu} from 'sentry/components/dropdownMenu';
import {HybridFilter} from 'sentry/components/organizations/hybridFilter';
import {
  modifyFilterOperatorQuery,
  modifyFilterValue,
} from 'sentry/components/searchQueryBuilder/hooks/useQueryBuilderState';
import {getOperatorInfo} from 'sentry/components/searchQueryBuilder/tokens/filter/filterOperator';
import {
  escapeTagValue,
  getFilterValueType,
  OP_LABELS,
} from 'sentry/components/searchQueryBuilder/tokens/filter/utils';
import {
  getInitialInputValue,
  getPredefinedValues,
  getSelectedValuesFromText,
  prepareInputValueForSaving,
  tokenSupportsMultipleValues,
} from 'sentry/components/searchQueryBuilder/tokens/filter/valueCombobox';
import {TermOperator} from 'sentry/components/searchSyntax/parser';
import {IconChevron} from 'sentry/icons';
import {t} from 'sentry/locale';
import {prettifyTagKey} from 'sentry/utils/fields';
import {keepPreviousData, useQuery} from 'sentry/utils/queryClient';
import {middleEllipsis} from 'sentry/utils/string/middleEllipsis';
import {useDebouncedValue} from 'sentry/utils/useDebouncedValue';
import usePageFilters from 'sentry/utils/usePageFilters';
import {type SearchBarData} from 'sentry/views/dashboards/datasetConfig/base';
import {getDatasetLabel} from 'sentry/views/dashboards/globalFilter/addFilter';
import FilterSelectorTrigger, {
  FilterValueTruncated,
} from 'sentry/views/dashboards/globalFilter/filterSelectorTrigger';
import {
  getFieldDefinitionForDataset,
  getFilterToken,
  parseFilterValue,
} from 'sentry/views/dashboards/globalFilter/utils';
import type {GlobalFilter} from 'sentry/views/dashboards/types';

type FilterSelectorProps = {
  globalFilter: GlobalFilter;
  onRemoveFilter: (filter: GlobalFilter) => void;
  onUpdateFilter: (filter: GlobalFilter) => void;
  searchBarData: SearchBarData;
};

function FilterSelector({
  globalFilter,
  searchBarData,
  onRemoveFilter,
  onUpdateFilter,
}: FilterSelectorProps) {
  const {selection} = usePageFilters();

  const {fieldDefinition, filterToken} = useMemo(() => {
    const fieldDef = getFieldDefinitionForDataset(globalFilter.tag, globalFilter.dataset);
    return {
      fieldDefinition: fieldDef,
      filterToken: getFilterToken(globalFilter, fieldDef),
    };
  }, [globalFilter]);

  // Get initial selected values from the filter token
  const initialValues = useMemo(() => {
    if (!filterToken) {
      return [];
    }
    const initialValue = globalFilter.value
      ? getInitialInputValue(filterToken, true)
      : '';
    const selectedValues = getSelectedValuesFromText(initialValue, {escaped: false});
    return selectedValues.map(item => item.value);
  }, [filterToken, globalFilter.value]);

  // Get operator info from the filter token
  const {initialOperator, operatorDropdownItems} = useMemo(() => {
    if (!filterToken) {
      return {
        initialOperator: TermOperator.DEFAULT,
        operatorDropdownItems: [],
      };
    }

    const operatorInfo = getOperatorInfo({
      filterToken,
      hasWildcardOperators: true,
      fieldDefinition,
    });

    return {
      initialOperator: operatorInfo?.operator ?? TermOperator.DEFAULT,
      operatorDropdownItems: (operatorInfo?.options ?? []).map(option => ({
        ...option,
        key: option.value,
        label: option.label,
        textValue: option.textValue,
        onClick: () => {
          setStagedOperator(option.value);
        },
      })),
    };
  }, [filterToken, fieldDefinition]);

  const [stagedOperator, setStagedOperator] = useState<TermOperator>(initialOperator);
  const [activeFilterValues, setActiveFilterValues] = useState<string[]>(initialValues);
  const [stagedFilterValues, setStagedFilterValues] = useState<string[]>([]);
  const [searchQuery, setSearchQuery] = useState('');

  useEffect(() => {
    setActiveFilterValues(initialValues);
    setStagedFilterValues([]);
  }, [initialValues]);

  // Retrieve full tag definition to check if it has predefined values
  const datasetFilterKeys = searchBarData.getFilterKeys();
  const fullTag = datasetFilterKeys[globalFilter.tag.key];

  const canSelectMultipleValues = filterToken
    ? tokenSupportsMultipleValues(filterToken, datasetFilterKeys, fieldDefinition)
    : true;

  // Retrieve predefined values if the tag has any
  const predefinedValues = useMemo(() => {
    if (!filterToken) {
      return null;
    }
    const filterValue = filterToken.value.text;
    return getPredefinedValues({
      key: fullTag,
      filterValue,
      token: filterToken,
      fieldDefinition,
    });
  }, [fullTag, filterToken, fieldDefinition]);

  // Only fetch values if the tag has no predefined values
  const shouldFetchValues = fullTag
    ? !fullTag.predefined && predefinedValues === null
    : true;

<<<<<<< HEAD
  const queryResult = useQuery({
    queryKey: useDebouncedValue(
      useMemo(
        () => ['global-dashboard-filters-tag-values', tag, selection, searchQuery],
        [tag, selection, searchQuery]
      )
    ),
=======
  const baseQueryKey = useMemo(
    () => [
      'global-dashboard-filters-tag-values',
      globalFilter.tag.key,
      selection,
      searchQuery,
    ],
    [globalFilter.tag.key, selection, searchQuery]
  );
  const queryKey = useDebouncedValue(baseQueryKey);

  const queryResult = useQuery<string[]>({
    // Disable exhaustive deps because we want to debounce the query key above
    // eslint-disable-next-line @tanstack/query/exhaustive-deps
    queryKey,
>>>>>>> d53c253c
    queryFn: async () => {
      const result = await searchBarData.getTagValues(globalFilter.tag, searchQuery);
      return result ?? [];
    },
    placeholderData: keepPreviousData,
    enabled: shouldFetchValues,
    staleTime: 5 * 60 * 1000,
  });

  const {data: fetchedFilterValues, isFetching} = queryResult;

  const options = useMemo(() => {
    if (predefinedValues && !canSelectMultipleValues) {
      return predefinedValues.flatMap(section =>
        section.suggestions.map(suggestion => ({
          label: suggestion.value,
          value: suggestion.value,
        }))
      );
    }

    const optionMap = new Map<string, SelectOption<string>>();
    const fixedOptionMap = new Map<string, SelectOption<string>>();
    const addOption = (value: string, map: Map<string, SelectOption<string>>) =>
      map.set(value, {
        label: middleEllipsis(value, 70, /[\s-_:]/),
        value,
      });

    // Filter values in the global filter
    activeFilterValues.forEach(value => addOption(value, optionMap));

    // Predefined values
    predefinedValues?.forEach(suggestionSection => {
      suggestionSection.suggestions.forEach(suggestion =>
        addOption(suggestion.value, optionMap)
      );
    });
    // Filter values fetched using getTagValues
    fetchedFilterValues?.forEach(value => addOption(value, optionMap));

    // Allow setting a custom filter value based on search input
    if (searchQuery && !optionMap.has(searchQuery)) {
      addOption(searchQuery, fixedOptionMap);
    }
    // Staged filter values inside the filter selector
    stagedFilterValues.forEach(value => {
      if (!optionMap.has(value)) {
        addOption(value, fixedOptionMap);
      }
    });
    return [...Array.from(fixedOptionMap.values()), ...Array.from(optionMap.values())];
  }, [
    fetchedFilterValues,
    predefinedValues,
    activeFilterValues,
    stagedFilterValues,
    searchQuery,
    canSelectMultipleValues,
  ]);

  const handleChange = (opts: string[]) => {
    if (isEqual(opts, activeFilterValues) && stagedOperator === initialOperator) {
      return;
    }
    if (!filterToken) {
      return;
    }

    setActiveFilterValues(opts);
    if (opts.length === 0) {
      setStagedOperator(TermOperator.DEFAULT);
      onUpdateFilter({
        ...globalFilter,
        value: '',
      });
      return;
    }

    let newValue = '';
    if (opts.length !== 0) {
      const cleanedValue = prepareInputValueForSaving(
        getFilterValueType(filterToken, fieldDefinition),
        opts.map(opt => escapeTagValue(opt, {allowArrayValue: false})).join(',')
      );
      newValue = modifyFilterValue(filterToken.text, filterToken, cleanedValue);
    }

    if (stagedOperator !== initialOperator) {
      const newToken = parseFilterValue(newValue, globalFilter)[0] ?? filterToken;
      newValue = modifyFilterOperatorQuery(newToken.text, newToken, stagedOperator, true);
    }

    onUpdateFilter({
      ...globalFilter,
      value: newValue,
    });
  };

  const hasOperatorChanges =
    stagedFilterValues.length > 0 && stagedOperator !== initialOperator;

  const renderMenuHeaderTrailingItems = ({closeOverlay}: any) => (
    <Flex gap="lg">
      {activeFilterValues.length > 0 && (
        <StyledButton
          aria-label={t('Clear Selections')}
          size="zero"
          borderless
          onClick={() => {
            setSearchQuery('');
            handleChange([]);
            closeOverlay();
          }}
        >
          {t('Clear')}
        </StyledButton>
      )}
      <StyledButton
        aria-label={t('Remove Filter')}
        size="zero"
        onClick={() => onRemoveFilter(globalFilter)}
      >
        {t('Remove Filter')}
      </StyledButton>
    </Flex>
  );

  const renderFilterSelectorTrigger = (filterValues: string[]) => (
    <FilterSelectorTrigger
      globalFilter={globalFilter}
      activeFilterValues={filterValues}
      operator={stagedOperator}
      options={options}
      queryResult={queryResult}
    />
  );

  if (!canSelectMultipleValues) {
    return (
      <CompactSelect
        multiple={false}
        disabled={false}
        options={options}
        value={activeFilterValues.length > 0 ? activeFilterValues[0] : undefined}
        onChange={option => {
          const newValue = option?.value;
          handleChange(newValue ? [newValue] : []);
        }}
        onClose={() => {
          setStagedFilterValues([]);
        }}
        menuTitle={
          <MenuTitleWrapper>
            {t('%s Filter', getDatasetLabel(globalFilter.dataset))}
          </MenuTitleWrapper>
        }
        menuHeaderTrailingItems={renderMenuHeaderTrailingItems}
        triggerProps={{
          children: renderFilterSelectorTrigger(activeFilterValues),
        }}
      />
    );
  }

  return (
    <HybridFilter
      checkboxPosition="leading"
      searchable
      disabled={false}
      options={options}
      value={activeFilterValues}
      searchPlaceholder={t('Search or enter a custom value...')}
      onSearch={setSearchQuery}
      defaultValue={[]}
      hasExternalChanges={hasOperatorChanges}
      onChange={handleChange}
      onStagedValueChange={value => {
        setStagedFilterValues(value);
      }}
      sizeLimit={30}
      onClose={() => {
        setSearchQuery('');
        setStagedFilterValues([]);
        setStagedOperator(initialOperator);
      }}
      sizeLimitMessage={t('Use search to find more filter values…')}
      emptyMessage={
        isFetching ? t('Loading filter values...') : t('No filter values found')
      }
      menuTitle={
        <MenuTitleWrapper>
          <OperatorFlex>
            <DropdownMenu
              usePortal
              trigger={(triggerProps, isOpen) => (
                <WildcardButton gap="xs" align="center">
                  <FilterValueTruncated>
                    {prettifyTagKey(globalFilter.tag.key)}
                  </FilterValueTruncated>
                  <Button {...triggerProps} size="zero" borderless>
                    <Flex gap="xs" align="center">
                      <SubText>{OP_LABELS[stagedOperator]}</SubText>
                      <IconChevron direction={isOpen ? 'up' : 'down'} size="xs" />
                    </Flex>
                  </Button>
                </WildcardButton>
              )}
              items={operatorDropdownItems}
            />
          </OperatorFlex>
        </MenuTitleWrapper>
      }
      menuHeaderTrailingItems={renderMenuHeaderTrailingItems}
      triggerProps={{
        children: renderFilterSelectorTrigger(stagedFilterValues),
      }}
    />
  );
}

export default FilterSelector;

const StyledButton = styled(Button)`
  font-size: inherit;
  font-weight: ${p => p.theme.fontWeight.normal};
  color: ${p => p.theme.subText};
  padding: 0 ${p => p.theme.space.xs};
  margin: ${p =>
    p.theme.isChonk
      ? `-${p.theme.space.xs} -${p.theme.space.xs}`
      : `-${p.theme.space['2xs']} -${p.theme.space['2xs']}`};
`;

export const MenuTitleWrapper = styled('span')`
  display: inline-block;
  padding-top: ${p => p.theme.space.xs};
  padding-bottom: ${p => p.theme.space.xs};
`;

const OperatorFlex = styled(Flex)`
  margin-left: -${p => p.theme.space.sm};
`;

const WildcardButton = styled(Flex)`
  padding: 0 ${p => p.theme.space.md};
`;

const SubText = styled('span')`
  color: ${p => p.theme.subText};
  font-size: ${p => p.theme.fontSize.sm};
`;<|MERGE_RESOLUTION|>--- conflicted
+++ resolved
@@ -146,15 +146,6 @@
     ? !fullTag.predefined && predefinedValues === null
     : true;
 
-<<<<<<< HEAD
-  const queryResult = useQuery({
-    queryKey: useDebouncedValue(
-      useMemo(
-        () => ['global-dashboard-filters-tag-values', tag, selection, searchQuery],
-        [tag, selection, searchQuery]
-      )
-    ),
-=======
   const baseQueryKey = useMemo(
     () => [
       'global-dashboard-filters-tag-values',
@@ -170,7 +161,6 @@
     // Disable exhaustive deps because we want to debounce the query key above
     // eslint-disable-next-line @tanstack/query/exhaustive-deps
     queryKey,
->>>>>>> d53c253c
     queryFn: async () => {
       const result = await searchBarData.getTagValues(globalFilter.tag, searchQuery);
       return result ?? [];
