import {Fragment, useState} from 'react';
import styled from '@emotion/styled';

import {updateDashboardFavorite} from 'sentry/actionCreators/dashboards';
import Feature from 'sentry/components/acl/feature';
import FeatureDisabled from 'sentry/components/acl/featureDisabled';
import Confirm, {openConfirmModal} from 'sentry/components/confirm';
import {Button} from 'sentry/components/core/button';
import {ButtonBar} from 'sentry/components/core/button/buttonBar';
import {Tooltip} from 'sentry/components/core/tooltip';
import {DropdownMenu, type MenuItemProps} from 'sentry/components/dropdownMenu';
import {Hovercard} from 'sentry/components/hovercard';
import LoadingIndicator from 'sentry/components/loadingIndicator';
import {IconAdd, IconCopy, IconDownload, IconEdit, IconStar} from 'sentry/icons';
import {t, tct} from 'sentry/locale';
import {space} from 'sentry/styles/space';
import type {Organization} from 'sentry/types/organization';
import {defined} from 'sentry/utils';
import {trackAnalytics} from 'sentry/utils/analytics';
import {useQueryClient} from 'sentry/utils/queryClient';
import useApi from 'sentry/utils/useApi';
import {useNavigate} from 'sentry/utils/useNavigate';
import useOrganization from 'sentry/utils/useOrganization';
import {useUser} from 'sentry/utils/useUser';
import {useUserTeams} from 'sentry/utils/useUserTeams';
import {DASHBOARD_SAVING_MESSAGE} from 'sentry/views/dashboards/constants';
import {DashboardCreateLimitWrapper} from 'sentry/views/dashboards/createLimitWrapper';
import EditAccessSelector from 'sentry/views/dashboards/editAccessSelector';
import {useDuplicatePrebuiltDashboard} from 'sentry/views/dashboards/hooks/useDuplicateDashboard';
import {DataSet} from 'sentry/views/dashboards/widgetBuilder/utils';

import {checkUserHasEditAccess} from './utils/checkUserHasEditAccess';
import {UNSAVED_FILTERS_MESSAGE} from './detail';
import exportDashboard from './exportDashboard';
import type {DashboardDetails, DashboardListItem, DashboardPermissions} from './types';
import {DashboardState, MAX_WIDGETS} from './types';

type Props = {
  dashboard: DashboardDetails;
  dashboardState: DashboardState;
  dashboards: DashboardListItem[];
  onAddWidget: (dataset: DataSet, openWidgetTemplates: boolean) => void;
  onCancel: () => void;
  onCommit: () => void;
  onDelete: () => void;
  onEdit: () => void;
  organization: Organization;
  widgetLimitReached: boolean;
  hasUnsavedFilters?: boolean;
  isSaving?: boolean;
  onChangeEditAccess?: (newDashboardPermissions: DashboardPermissions) => void;
};

function Controls({
  dashboardState,
  dashboard,
  dashboards,
  hasUnsavedFilters,
  widgetLimitReached,
  onChangeEditAccess,
  onEdit,
  onCommit,
  onDelete,
  onCancel,
  onAddWidget,
  isSaving,
}: Props) {
  const [isFavorited, setIsFavorited] = useState(dashboard.isFavorited);
  const queryClient = useQueryClient();
  function renderCancelButton(label = t('Cancel')) {
    return (
      <Button
        data-test-id="dashboard-cancel"
        size="sm"
        onClick={e => {
          e.preventDefault();
          onCancel();
        }}
      >
        {label}
      </Button>
    );
  }

  const starButton = (
    <Tooltip title={isFavorited ? t('Starred Dashboard') : t('Star Dashboard')}>
      <Button
        size="sm"
        aria-label={t('star-dashboard')}
        icon={
          <IconStar
            color={isFavorited ? 'yellow300' : 'gray500'}
            isSolid={isFavorited}
            aria-label={isFavorited ? t('Unstar') : t('Star')}
            data-test-id={isFavorited ? 'yellow-star' : 'empty-star'}
          />
        }
        onClick={async () => {
          try {
            setIsFavorited(!isFavorited);
            await updateDashboardFavorite(
              api,
              queryClient,
              organization,
              dashboard.id,
              !isFavorited
            );
            trackAnalytics('dashboards_manage.toggle_favorite', {
              organization,
              dashboard_id: dashboard.id,
              favorited: !isFavorited,
            });
          } catch (error) {
            // If the api call fails, revert the state
            setIsFavorited(isFavorited);
          }
        }}
      />
    </Tooltip>
  );

  const organization = useOrganization();
  const currentUser = useUser();
  const {teams: userTeams} = useUserTeams();
  const api = useApi();
<<<<<<< HEAD
  const navigate = useNavigate();

  const {duplicatePrebuiltDashboard, isLoading: isLoadingDuplicatePrebuiltDashboard} =
    useDuplicatePrebuiltDashboard({
      onSuccess: (newDashboard: DashboardDetails) => {
        navigate(`/organizations/${organization.slug}/dashboard/${newDashboard.id}/`);
      },
    });

  if (dashboardState === DashboardState.PREBUILT) {
    return (
      <StyledButtonBar key="prebuilt-controls">
        {starButton}
        <DashboardCreateLimitWrapper>
          {({
            hasReachedDashboardLimit,
            isLoading: isLoadingDashboardsLimit,
            limitMessage,
          }) => {
            const isLoading =
              isLoadingDuplicatePrebuiltDashboard || isLoadingDashboardsLimit;
            return (
              <Tooltip
                title={t('Duplicate Dashboard')}
                disabled={isLoading || hasReachedDashboardLimit}
              >
                <Button
                  data-test-id="dashboard-duplicate"
                  aria-label={t('duplicate-dashboard')}
                  onClick={e => {
                    e.preventDefault();
                    openConfirmModal({
                      message: t('Are you sure you want to duplicate this dashboard?'),
                      priority: 'primary',
                      onConfirm: () => duplicatePrebuiltDashboard(dashboard.prebuiltId),
                    });
                  }}
                  icon={isLoading ? <LoadingIndicator size={14} /> : <IconCopy />}
                  disabled={isLoading || hasReachedDashboardLimit}
                  title={limitMessage}
                  priority="default"
                  size="sm"
                >
                  {t('Duplicate Dashboard')}
                </Button>
              </Tooltip>
            );
          }}
        </DashboardCreateLimitWrapper>
      </StyledButtonBar>
    );
  }
=======

  const isPrebuiltDashboard = defined(dashboard.prebuiltId);
>>>>>>> 19ce11e0

  if ([DashboardState.EDIT, DashboardState.PENDING_DELETE].includes(dashboardState)) {
    return (
      <StyledButtonBar key="edit-controls">
        {renderCancelButton()}
        <Confirm
          priority="danger"
          message={t('Are you sure you want to delete this dashboard?')}
          onConfirm={onDelete}
          disabled={dashboards.length <= 1}
        >
          <Button size="sm" data-test-id="dashboard-delete" priority="danger">
            {t('Delete')}
          </Button>
        </Confirm>
        <Button
          data-test-id="dashboard-commit"
          size="sm"
          onClick={e => {
            e.preventDefault();
            onCommit();
          }}
          priority="primary"
        >
          {t('Save and Finish')}
        </Button>
      </StyledButtonBar>
    );
  }

  if (dashboardState === DashboardState.CREATE) {
    return (
      <StyledButtonBar key="create-controls">
        {renderCancelButton()}
        <Button
          data-test-id="dashboard-commit"
          size="sm"
          onClick={e => {
            e.preventDefault();
            onCommit();
          }}
          priority="primary"
        >
          {t('Save and Finish')}
        </Button>
      </StyledButtonBar>
    );
  }

  if (dashboardState === DashboardState.PREVIEW) {
    return (
      <StyledButtonBar key="preview-controls">
        {renderCancelButton(t('Go Back'))}

        <DashboardCreateLimitWrapper>
          {({
            hasReachedDashboardLimit,
            isLoading: isLoadingDashboardsLimit,
            limitMessage,
          }) => (
            <Button
              data-test-id="dashboard-commit"
              size="sm"
              onClick={e => {
                e.preventDefault();
                onCommit();
              }}
              priority="primary"
              disabled={hasReachedDashboardLimit || isLoadingDashboardsLimit}
              title={limitMessage}
              tooltipProps={{
                isHoverable: true,
              }}
            >
              {t('Add Dashboard')}
            </Button>
          )}
        </DashboardCreateLimitWrapper>
      </StyledButtonBar>
    );
  }

  const defaultDataset = DataSet.ERRORS;

  const hasEditAccess = checkUserHasEditAccess(
    currentUser,
    userTeams,
    organization,
    dashboard.permissions,
    dashboard.createdBy
  );

  const addWidgetDropdownItems: MenuItemProps[] = [
    {
      key: 'create-custom-widget',
      label: t('Create Custom Widget'),
      onAction: () => onAddWidget(defaultDataset, false),
    },
    {
      key: 'from-widget-library',
      label: t('From Widget Library'),
      onAction: () => onAddWidget(defaultDataset, true),
    },
  ];

  const tooltipMessage = hasEditAccess
    ? widgetLimitReached
      ? tct('Max widgets ([maxWidgets]) per dashboard reached.', {
          maxWidgets: MAX_WIDGETS,
        })
      : null
    : t('You do not have permission to edit this dashboard');

  const renderEditButton = (hasFeature: boolean) => {
    if (!hasFeature) {
      return null;
    }
    if (isPrebuiltDashboard) {
      return null;
    }
    const isDisabled = !hasFeature || hasUnsavedFilters || !hasEditAccess || isSaving;
    const toolTipMessage = isSaving
      ? DASHBOARD_SAVING_MESSAGE
      : hasEditAccess
        ? hasUnsavedFilters
          ? UNSAVED_FILTERS_MESSAGE
          : null
        : t('You do not have permission to edit this dashboard');

    return (
      <Tooltip title={t('Edit Dashboard')} disabled={isDisabled}>
        <Button
          data-test-id="dashboard-edit"
          aria-label={t('edit-dashboard')}
          onClick={e => {
            e.preventDefault();
            onEdit();
          }}
          icon={isSaving ? <LoadingIndicator size={14} /> : <IconEdit />}
          disabled={isDisabled}
          title={toolTipMessage}
          priority="default"
          size="sm"
        />
      </Tooltip>
    );
  };

  return (
    <StyledButtonBar key="controls">
      <DashboardEditFeature>
        {hasFeature => (
          <Fragment>
            <Feature features="dashboards-import">
              <Tooltip title={t('Export Dashboard')}>
                <Button
                  data-test-id="dashboard-export"
                  aria-label={t('export-dashboard')}
                  onClick={e => {
                    e.preventDefault();
                    exportDashboard();
                  }}
                  icon={<IconDownload />}
                  priority="default"
                  size="sm"
                />
              </Tooltip>
            </Feature>
            {dashboard.id !== 'default-overview' && !isPrebuiltDashboard && (
              <EditAccessSelector
                dashboard={dashboard}
                onChangeEditAccess={onChangeEditAccess}
              />
            )}
            {dashboard.id !== 'default-overview' && (
              <Tooltip title={isFavorited ? t('Starred Dashboard') : t('Star Dashboard')}>
                <Button
                  size="sm"
                  aria-label={t('star-dashboard')}
                  icon={
                    <IconStar
                      color={isFavorited ? 'yellow300' : 'gray500'}
                      isSolid={isFavorited}
                      aria-label={isFavorited ? t('Unstar') : t('Star')}
                      data-test-id={isFavorited ? 'yellow-star' : 'empty-star'}
                    />
                  }
                  onClick={async () => {
                    try {
                      setIsFavorited(!isFavorited);
                      await updateDashboardFavorite(
                        api,
                        queryClient,
                        organization,
                        dashboard.id,
                        !isFavorited
                      );
                      trackAnalytics('dashboards_manage.toggle_favorite', {
                        organization,
                        dashboard_id: dashboard.id,
                        favorited: !isFavorited,
                      });
                    } catch (error) {
                      // If the api call fails, revert the state
                      setIsFavorited(isFavorited);
                    }
                  }}
                />
              </Tooltip>
            )}
            {renderEditButton(hasFeature)}
            {hasFeature && !isPrebuiltDashboard ? (
              <Tooltip
                title={tooltipMessage}
                disabled={!widgetLimitReached && hasEditAccess}
              >
                <DropdownMenu
                  items={addWidgetDropdownItems}
                  isDisabled={widgetLimitReached || !hasEditAccess}
                  triggerLabel={t('Add Widget')}
                  triggerProps={{
                    'aria-label': t('Add Widget'),
                    size: 'sm',
                    showChevron: true,
                    icon: <IconAdd size="sm" />,
                    priority: 'primary',
                  }}
                  position="bottom-end"
                />
              </Tooltip>
            ) : null}
          </Fragment>
        )}
      </DashboardEditFeature>
    </StyledButtonBar>
  );
}

function DashboardEditFeature({
  children,
}: {
  children: (hasFeature: boolean) => React.ReactNode;
}) {
  const renderDisabled = (p: any) => (
    <Hovercard
      body={
        <FeatureDisabled
          features={p.features}
          hideHelpToggle
          featureName={t('Dashboard Editing')}
        />
      }
    >
      {p.children(p)}
    </Hovercard>
  );

  return (
    <Feature
      hookName="feature-disabled:dashboards-edit"
      features="organizations:dashboards-edit"
      renderDisabled={renderDisabled}
    >
      {({hasFeature}) => children(hasFeature)}
    </Feature>
  );
}

const StyledButtonBar = styled(ButtonBar)`
  @media (max-width: ${p => p.theme.breakpoints.sm}) {
    grid-auto-flow: row;
    grid-row-gap: ${space(1)};
    width: 100%;
  }
`;

export default Controls;<|MERGE_RESOLUTION|>--- conflicted
+++ resolved
@@ -123,63 +123,8 @@
   const currentUser = useUser();
   const {teams: userTeams} = useUserTeams();
   const api = useApi();
-<<<<<<< HEAD
-  const navigate = useNavigate();
-
-  const {duplicatePrebuiltDashboard, isLoading: isLoadingDuplicatePrebuiltDashboard} =
-    useDuplicatePrebuiltDashboard({
-      onSuccess: (newDashboard: DashboardDetails) => {
-        navigate(`/organizations/${organization.slug}/dashboard/${newDashboard.id}/`);
-      },
-    });
-
-  if (dashboardState === DashboardState.PREBUILT) {
-    return (
-      <StyledButtonBar key="prebuilt-controls">
-        {starButton}
-        <DashboardCreateLimitWrapper>
-          {({
-            hasReachedDashboardLimit,
-            isLoading: isLoadingDashboardsLimit,
-            limitMessage,
-          }) => {
-            const isLoading =
-              isLoadingDuplicatePrebuiltDashboard || isLoadingDashboardsLimit;
-            return (
-              <Tooltip
-                title={t('Duplicate Dashboard')}
-                disabled={isLoading || hasReachedDashboardLimit}
-              >
-                <Button
-                  data-test-id="dashboard-duplicate"
-                  aria-label={t('duplicate-dashboard')}
-                  onClick={e => {
-                    e.preventDefault();
-                    openConfirmModal({
-                      message: t('Are you sure you want to duplicate this dashboard?'),
-                      priority: 'primary',
-                      onConfirm: () => duplicatePrebuiltDashboard(dashboard.prebuiltId),
-                    });
-                  }}
-                  icon={isLoading ? <LoadingIndicator size={14} /> : <IconCopy />}
-                  disabled={isLoading || hasReachedDashboardLimit}
-                  title={limitMessage}
-                  priority="default"
-                  size="sm"
-                >
-                  {t('Duplicate Dashboard')}
-                </Button>
-              </Tooltip>
-            );
-          }}
-        </DashboardCreateLimitWrapper>
-      </StyledButtonBar>
-    );
-  }
-=======
 
   const isPrebuiltDashboard = defined(dashboard.prebuiltId);
->>>>>>> 19ce11e0
 
   if ([DashboardState.EDIT, DashboardState.PENDING_DELETE].includes(dashboardState)) {
     return (
