--- conflicted
+++ resolved
@@ -544,8 +544,6 @@
       expect(await screen.findByRole('button', {name: 'Add widget'})).toBeInTheDocument();
     });
 
-<<<<<<< HEAD
-=======
     it('shows add widget option with dataset selector flag', async function () {
       const router = RouterFixture({
         location: initialData.router.location,
@@ -558,7 +556,6 @@
             'dashboards-basic',
             'dashboards-edit',
             'discover-query',
-            'custom-metrics',
             'performance-discover-dataset-selector',
           ],
         }),
@@ -632,7 +629,6 @@
       ]);
     });
 
->>>>>>> b67884ad
     it('shows top level release filter', async function () {
       const router = RouterFixture({
         location: initialData.router.location,
