import type React from 'react';
import {Component} from 'react';
import type {Theme} from '@emotion/react';
import {withTheme} from '@emotion/react';
import styled from '@emotion/styled';
import type {LegendComponentOption} from 'echarts';
import type {Location} from 'history';
import isEqual from 'lodash/isEqual';
import omit from 'lodash/omit';

import {AreaChart} from 'sentry/components/charts/areaChart';
import {BarChart} from 'sentry/components/charts/barChart';
import ChartZoom from 'sentry/components/charts/chartZoom';
import {getFormatter} from 'sentry/components/charts/components/tooltip';
import ErrorPanel from 'sentry/components/charts/errorPanel';
import {LineChart} from 'sentry/components/charts/lineChart';
import ReleaseSeries from 'sentry/components/charts/releaseSeries';
import SimpleTableChart from 'sentry/components/charts/simpleTableChart';
import TransitionChart from 'sentry/components/charts/transitionChart';
import TransparentLoadingMask from 'sentry/components/charts/transparentLoadingMask';
import {getSeriesSelection, isChartHovered} from 'sentry/components/charts/utils';
import LoadingIndicator from 'sentry/components/loadingIndicator';
import type {PlaceholderProps} from 'sentry/components/placeholder';
import Placeholder from 'sentry/components/placeholder';
import {IconWarning} from 'sentry/icons';
import {t} from 'sentry/locale';
import {space} from 'sentry/styles/space';
import type {PageFilters} from 'sentry/types/core';
import type {
  EChartDataZoomHandler,
  EChartEventHandler,
  ReactEchartsRef,
} from 'sentry/types/echarts';
import type {Confidence, Organization} from 'sentry/types/organization';
import {defined} from 'sentry/utils';
import {
  axisLabelFormatter,
  axisLabelFormatterUsingAggregateOutputType,
  getDurationUnit,
  tooltipFormatter,
} from 'sentry/utils/discover/charts';
import type {EventsMetaType, MetaType} from 'sentry/utils/discover/eventView';
import type {AggregationOutputType, DataUnit} from 'sentry/utils/discover/fields';
import {
  aggregateOutputType,
  getAggregateArg,
  getEquation,
  getMeasurementSlug,
  isEquation,
  maybeEquationAlias,
  stripDerivedMetricsPrefix,
  stripEquationPrefix,
} from 'sentry/utils/discover/fields';
import getDynamicText from 'sentry/utils/getDynamicText';
import {getDatasetConfig} from 'sentry/views/dashboards/datasetConfig/base';
import type {Widget} from 'sentry/views/dashboards/types';
import {DisplayType, WidgetType} from 'sentry/views/dashboards/types';
import {eventViewFromWidget} from 'sentry/views/dashboards/utils';
import {getBucketSize} from 'sentry/views/dashboards/utils/getBucketSize';
import WidgetLegendNameEncoderDecoder from 'sentry/views/dashboards/widgetLegendNameEncoderDecoder';
import type WidgetLegendSelectionState from 'sentry/views/dashboards/widgetLegendSelectionState';
import {BigNumberWidgetVisualization} from 'sentry/views/dashboards/widgets/bigNumberWidget/bigNumberWidgetVisualization';
import {ConfidenceFooter} from 'sentry/views/explore/charts/confidenceFooter';

import type {GenericWidgetQueriesChildrenProps} from './genericWidgetQueries';

const OTHER = 'Other';
const PERCENTAGE_DECIMAL_POINTS = 3;

type TableResultProps = Pick<
  GenericWidgetQueriesChildrenProps,
  'errorMessage' | 'loading' | 'tableResults'
>;

type WidgetCardChartProps = Pick<
  GenericWidgetQueriesChildrenProps,
  'timeseriesResults' | 'tableResults' | 'errorMessage' | 'loading'
> & {
  location: Location;
  organization: Organization;
  selection: PageFilters;
  theme: Theme;
  widget: Widget;
  widgetLegendState: WidgetLegendSelectionState;
  chartGroup?: string;
  confidence?: Confidence;
  disableZoom?: boolean;
  expandNumbers?: boolean;
  isMobile?: boolean;
  isSampled?: boolean | null;
  legendOptions?: LegendComponentOption;
  minTableColumnWidth?: string;
  noPadding?: boolean;
  onLegendSelectChanged?: EChartEventHandler<{
    name: string;
    selected: Record<string, boolean>;
    type: 'legendselectchanged';
  }>;
  onZoom?: EChartDataZoomHandler;
  sampleCount?: number;
  shouldResize?: boolean;
  showConfidenceWarning?: boolean;
  showLoadingText?: boolean;
  timeseriesResultsTypes?: Record<string, AggregationOutputType>;
  windowWidth?: number;
};

class WidgetCardChart extends Component<WidgetCardChartProps> {
  shouldComponentUpdate(nextProps: WidgetCardChartProps): boolean {
    if (
      this.props.widget.displayType === DisplayType.BIG_NUMBER &&
      nextProps.widget.displayType === DisplayType.BIG_NUMBER &&
      (this.props.windowWidth !== nextProps.windowWidth ||
        !isEqual(this.props.widget?.layout, nextProps.widget?.layout))
    ) {
      return true;
    }

    // Widget title changes should not update the WidgetCardChart component tree
    const currentProps = {
      ...omit(this.props, ['windowWidth']),
      widget: {
        ...this.props.widget,
        title: '',
      },
    };

    nextProps = {
      ...omit(nextProps, ['windowWidth']),
      widget: {
        ...nextProps.widget,
        title: '',
      },
    };

    return !isEqual(currentProps, nextProps);
  }

  tableResultComponent({loading, tableResults}: TableResultProps): React.ReactNode {
    const {location, widget, selection, minTableColumnWidth} = this.props;
    if (typeof tableResults === 'undefined') {
      // Align height to other charts.
      return <LoadingPlaceholder />;
    }

    const datasetConfig = getDatasetConfig(widget.widgetType);

    const getCustomFieldRenderer = (
      field: string,
      meta: MetaType,
      organization?: Organization
    ) => {
      return (
        datasetConfig.getCustomFieldRenderer?.(field, meta, widget, organization) || null
      );
    };

    return tableResults.map((result, i) => {
      const fields = widget.queries[i]?.fields?.map(stripDerivedMetricsPrefix) ?? [];
      const fieldAliases = widget.queries[i]?.fieldAliases ?? [];
      const eventView = eventViewFromWidget(widget.title, widget.queries[0]!, selection);

      return (
        <TableWrapper key={`table:${result.title}`}>
          <StyledSimpleTableChart
            eventView={eventView}
            fieldAliases={fieldAliases}
            location={location}
            fields={fields}
            title={tableResults.length > 1 ? result.title : ''}
            // Bypass the loading state for span widgets because this renders the loading placeholder
            // and we want to show the underlying data during preflight instead
            loading={widget.widgetType === WidgetType.SPANS ? false : loading}
            loader={<LoadingPlaceholder />}
            metadata={result.meta}
            data={result.data}
            stickyHeaders
            fieldHeaderMap={datasetConfig.getFieldHeaderMap?.(widget.queries[i])}
            getCustomFieldRenderer={getCustomFieldRenderer}
            minColumnWidth={minTableColumnWidth}
          />
        </TableWrapper>
      );
    });
  }

  bigNumberComponent({loading, tableResults}: TableResultProps): React.ReactNode {
    if (typeof tableResults === 'undefined' || loading) {
      return <BigNumber>{'\u2014'}</BigNumber>;
    }

    const {widget} = this.props;

    return tableResults.map((result, i) => {
      const tableMeta = {...result.meta};
      const fields = Object.keys(tableMeta?.fields ?? {});

      let field = fields[0]!;
      let selectedField = field;

      if (defined(widget.queries[0]!.selectedAggregate)) {
        const index = widget.queries[0]!.selectedAggregate;
        selectedField = widget.queries[0]!.aggregates[index]!;
        if (fields.includes(selectedField)) {
          field = selectedField;
        }
      }

      const data = result?.data;
      const meta = result?.meta as EventsMetaType;
      const value = data?.[0]?.[selectedField];

      if (
        !field ||
        !result.data?.length ||
        selectedField === 'equation|' ||
        selectedField === '' ||
        !defined(value) ||
        !Number.isFinite(value) ||
        Number.isNaN(value)
      ) {
        return <BigNumber key={`big_number:${result.title}`}>{'\u2014'}</BigNumber>;
      }

      return (
        <BigNumberWidgetVisualization
          key={i}
          field={field}
          value={value}
          type={meta.fields?.[field] ?? null}
          unit={(meta.units?.[field] as DataUnit) ?? null}
          thresholds={widget.thresholds ?? undefined}
          preferredPolarity="-"
        />
      );
    });
  }

  chartRef: ReactEchartsRef | null = null;

  handleRef = (chartRef: ReactEchartsRef): void => {
    if (chartRef && !this.chartRef) {
      this.chartRef = chartRef;
      // add chart to the group so that it has synced cursors
      const instance = chartRef.getEchartsInstance?.();
      if (instance && !instance.group && this.props.chartGroup) {
        instance.group = this.props.chartGroup;
      }
    }

    if (!chartRef) {
      this.chartRef = null;
    }
  };

  chartComponent(chartProps: any): React.ReactNode {
    const {widget} = this.props;
    const stacked = widget.queries[0]?.columns.length! > 0;

    switch (widget.displayType) {
      case 'bar':
        return <BarChart {...chartProps} stacked={stacked} animation={false} />;
      case 'area':
      case 'top_n':
        return <AreaChart stacked {...chartProps} />;
      case 'line':
      default:
        return <LineChart {...chartProps} />;
    }
  }

  render() {
    const {
      theme,
      tableResults,
      timeseriesResults,
      errorMessage,
      loading,
      widget,
      onZoom,
      legendOptions,
      noPadding,
      timeseriesResultsTypes,
      shouldResize,
      confidence,
      showConfidenceWarning,
      sampleCount,
      isSampled,
<<<<<<< HEAD
      showLoadingText,
=======
      disableZoom,
>>>>>>> c7ece3e0
    } = this.props;

    if (errorMessage) {
      return (
        <StyledErrorPanel>
          <IconWarning color="gray500" size="lg" />
        </StyledErrorPanel>
      );
    }

    if (widget.displayType === 'table') {
      return getDynamicText({
        value: (
          <TransitionChart loading={loading} reloading={loading}>
            <LoadingScreen loading={loading} showLoadingText={showLoadingText} />
            {this.tableResultComponent({tableResults, loading})}
          </TransitionChart>
        ),
        fixed: <Placeholder height="200px" testId="skeleton-ui" />,
      });
    }

    if (widget.displayType === 'big_number') {
      return (
        <TransitionChart loading={loading} reloading={loading}>
          <LoadingScreen loading={loading} showLoadingText={showLoadingText} />
          <BigNumberResizeWrapper noPadding={noPadding}>
            {this.bigNumberComponent({tableResults, loading})}
          </BigNumberResizeWrapper>
        </TransitionChart>
      );
    }
    const {location, selection, onLegendSelectChanged, widgetLegendState} = this.props;
    const {start, end, period, utc} = selection.datetime;
    const {projects, environments} = selection;

    const otherRegex = new RegExp(`(?:.* : ${OTHER}$)|^${OTHER}$`);
    const shouldColorOther = timeseriesResults?.some(({seriesName}) =>
      seriesName?.match(otherRegex)
    );
    const colors = timeseriesResults
      ? (theme.chart
          .getColorPalette(timeseriesResults.length - (shouldColorOther ? 3 : 2))
          .slice() as string[])
      : [];
    // TODO(wmak): Need to change this when updating dashboards to support variable topEvents
    if (shouldColorOther) {
      colors[colors.length] = theme.chartOther;
    }

    // Create a list of series based on the order of the fields,
    const series = timeseriesResults
      ? timeseriesResults
          .map((values, i: number) => {
            let seriesName = '';
            if (values.seriesName !== undefined) {
              seriesName = isEquation(values.seriesName)
                ? getEquation(values.seriesName)
                : values.seriesName;
            }
            return {
              ...values,
              seriesName,
              fieldName: seriesName,
              color: colors[i],
            };
          })
          .filter(Boolean) // NOTE: `timeseriesResults` is a sparse array! We have to filter out the empty slots after the colors are assigned, since the colors are assigned based on sparse array index
      : [];

    const legend = {
      left: 0,
      top: 0,
      selected: getSeriesSelection(location),
      formatter: (seriesName: string) => {
        seriesName =
          WidgetLegendNameEncoderDecoder.decodeSeriesNameForLegend(seriesName)!;
        const arg = getAggregateArg(seriesName);
        if (arg !== null) {
          const slug = getMeasurementSlug(arg);
          if (slug !== null) {
            seriesName = slug.toUpperCase();
          }
        }
        if (maybeEquationAlias(seriesName)) {
          seriesName = stripEquationPrefix(seriesName);
        }
        return seriesName;
      },
      ...legendOptions,
    };

    const axisField = widget.queries[0]?.aggregates?.[0] ?? 'count()';
    const axisLabel = isEquation(axisField) ? getEquation(axisField) : axisField;

    // Check to see if all series output types are the same. If not, then default to number.
    const outputType =
      timeseriesResultsTypes && new Set(Object.values(timeseriesResultsTypes)).size === 1
        ? timeseriesResultsTypes[axisLabel]!
        : 'number';
    const isDurationChart = outputType === 'duration';
    const durationUnit = isDurationChart
      ? timeseriesResults && getDurationUnit(timeseriesResults, legendOptions)
      : undefined;
    const bucketSize = getBucketSize(timeseriesResults);

    const valueFormatter = (value: number, seriesName?: string) => {
      const decodedSeriesName = seriesName
        ? WidgetLegendNameEncoderDecoder.decodeSeriesNameForLegend(seriesName)
        : seriesName;
      const aggregateName = decodedSeriesName?.split(':').pop()?.trim();
      if (aggregateName) {
        return timeseriesResultsTypes
          ? tooltipFormatter(value, timeseriesResultsTypes[aggregateName])
          : tooltipFormatter(value, aggregateOutputType(aggregateName));
      }
      return tooltipFormatter(value, 'number');
    };

    const nameFormatter = (name: string) => {
      return WidgetLegendNameEncoderDecoder.decodeSeriesNameForLegend(name)!;
    };

    const chartOptions = {
      autoHeightResize: shouldResize ?? true,
      useMultilineDate: true,
      grid: {
        left: 0,
        right: 4,
        top: '40px',
        bottom: 0,
      },
      seriesOptions: {
        showSymbol: false,
      },
      tooltip: {
        trigger: 'axis',
        axisPointer: {
          type: 'cross',
        },
        formatter: (params: any, asyncTicket: any) => {
          const {chartGroup} = this.props;
          const isInGroup =
            chartGroup && chartGroup === this.chartRef?.getEchartsInstance().group;

          // tooltip is triggered whenever any chart in the group is hovered,
          // so we need to check if the mouse is actually over this chart
          if (isInGroup && !isChartHovered(this.chartRef)) {
            return '';
          }

          return getFormatter({
            valueFormatter,
            nameFormatter,
            isGroupedByDate: true,
            bucketSize,
            addSecondsToTimeFormat: false,
            showTimeInTooltip: true,
          })(params, asyncTicket);
        },
      },
      yAxis: {
        axisLabel: {
          color: theme.chartLabel,
          formatter: (value: number) => {
            if (timeseriesResultsTypes) {
              return axisLabelFormatterUsingAggregateOutputType(
                value,
                outputType,
                true,
                durationUnit,
                undefined,
                PERCENTAGE_DECIMAL_POINTS
              );
            }
            return axisLabelFormatter(
              value,
              aggregateOutputType(axisLabel),
              true,
              undefined,
              undefined,
              PERCENTAGE_DECIMAL_POINTS
            );
          },
        },
        axisPointer: {
          type: 'line',
          snap: false,
          lineStyle: {
            type: 'solid',
            width: 0.5,
          },
          label: {
            show: false,
          },
        },
        minInterval: durationUnit ?? 0,
      },
      xAxis: {
        axisPointer: {
          snap: true,
        },
      },
    };

    const ref = this.props.chartGroup ? this.handleRef : undefined;

    // Excluding Other uses a slightly altered regex to match the Other series name
    // because the series names are formatted with widget IDs to avoid conflicts
    // when deactivating them across widgets
    const topEventsCountExcludingOther =
      timeseriesResults?.length && widget.queries[0]?.columns.length
        ? Math.floor(timeseriesResults.length / widget.queries[0]?.aggregates.length) -
          (timeseriesResults?.some(
            ({seriesName}) =>
              shouldColorOther ||
              seriesName?.match(new RegExp(`(?:.* : ${OTHER};)|^${OTHER};`))
          )
            ? 1
            : 0)
        : undefined;
    return (
      <ChartZoom period={period} start={start} end={end} utc={utc} disabled={disableZoom}>
        {zoomRenderProps => {
          return (
            <ReleaseSeries
              end={end}
              start={start}
              period={period}
              environments={environments}
              projects={projects}
              memoized
              enabled={widgetLegendState.widgetRequiresLegendUnselection(widget)}
            >
              {({releaseSeries}) => {
                // make series name into seriesName:widgetId form for individual widget legend control
                // NOTE: e-charts legends control all charts that have the same series name so attaching
                // widget id will differentiate the charts allowing them to be controlled individually
                const modifiedReleaseSeriesResults =
                  WidgetLegendNameEncoderDecoder.modifyTimeseriesNames(
                    widget,
                    releaseSeries
                  );

                return (
                  <TransitionChart loading={loading} reloading={loading}>
                    <LoadingScreen loading={loading} showLoadingText={showLoadingText} />
                    <ChartWrapper
                      autoHeightResize={shouldResize ?? true}
                      noPadding={noPadding}
                    >
                      <RenderedChartContainer>
                        {getDynamicText({
                          value: this.chartComponent({
                            ...zoomRenderProps,
                            ...chartOptions,
                            // Override default datazoom behaviour for updating Global Selection Header
                            ...(onZoom ? {onDataZoom: onZoom} : {}),
                            legend,
                            series: [
                              ...series,
                              // only add release series if there is series data
                              ...(series?.length > 0
                                ? (modifiedReleaseSeriesResults ?? [])
                                : []),
                            ],
                            onLegendSelectChanged,
                            ref,
                          }),
                          fixed: <Placeholder height="200px" testId="skeleton-ui" />,
                        })}
                      </RenderedChartContainer>

                      {showConfidenceWarning && confidence && (
                        <ConfidenceFooter
                          confidence={confidence}
                          sampleCount={sampleCount}
                          topEvents={topEventsCountExcludingOther}
                          isSampled={isSampled}
                        />
                      )}
                    </ChartWrapper>
                  </TransitionChart>
                );
              }}
            </ReleaseSeries>
          );
        }}
      </ChartZoom>
    );
  }
}

export default withTheme(WidgetCardChart);

const StyledTransparentLoadingMask = styled((props: any) => (
  <TransparentLoadingMask {...props} maskBackgroundColor="transparent" />
))`
  display: flex;
  flex-direction: column;
  gap: ${space(2)};
  justify-content: center;
  align-items: center;
`;

function LoadingScreen({
  loading,
  showLoadingText,
}: {
  loading: boolean;
  showLoadingText?: boolean;
}) {
  if (!loading) {
    return null;
  }

  return (
    <StyledTransparentLoadingMask visible={loading}>
      <LoadingIndicator mini />
      {showLoadingText && (
        <LoadingText id="loading-text">
          {t('Turning data into pixels - almost ready')}
        </LoadingText>
      )}
    </StyledTransparentLoadingMask>
  );
}

const LoadingText = styled('p')`
  text-align: center;
  position: relative;
  z-index: 500000;
`;

const LoadingPlaceholder = styled(({className}: PlaceholderProps) => (
  <Placeholder height="200px" className={className} />
))`
  background-color: ${p => p.theme.surface300};
`;

const BigNumberResizeWrapper = styled('div')<{noPadding?: boolean}>`
  flex-grow: 1;
  overflow: hidden;
  position: relative;
  padding: ${p =>
    p.noPadding ? `0` : `0${space(1)} ${space(3)} ${space(3)} ${space(3)}`};
`;

const BigNumber = styled('div')`
  line-height: 1;
  display: inline-flex;
  flex: 1;
  width: 100%;
  min-height: 0;
  font-size: 32px;
  color: ${p => p.theme.headingColor};

  * {
    text-align: left !important;
  }
`;

const ChartWrapper = styled('div')<{autoHeightResize: boolean; noPadding?: boolean}>`
  ${p => p.autoHeightResize && 'height: 100%;'}
  width: 100%;
  padding: ${p => (p.noPadding ? `0` : `0 ${space(2)} ${space(2)}`)};
  display: flex;
  flex-direction: column;
  gap: ${space(1)};
`;

const TableWrapper = styled('div')`
  margin-top: ${space(1.5)};
  min-height: 0;
  border-bottom-left-radius: ${p => p.theme.borderRadius};
  border-bottom-right-radius: ${p => p.theme.borderRadius};
`;

const StyledSimpleTableChart = styled(SimpleTableChart)`
  overflow: auto;
  height: 100%;
`;

const StyledErrorPanel = styled(ErrorPanel)`
  padding: ${space(2)};
`;

const RenderedChartContainer = styled('div')`
  flex: 1;
`;<|MERGE_RESOLUTION|>--- conflicted
+++ resolved
@@ -286,11 +286,8 @@
       showConfidenceWarning,
       sampleCount,
       isSampled,
-<<<<<<< HEAD
+      disableZoom,
       showLoadingText,
-=======
-      disableZoom,
->>>>>>> c7ece3e0
     } = this.props;
 
     if (errorMessage) {
