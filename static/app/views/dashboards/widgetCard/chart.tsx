import React, {useCallback, useRef} from 'react';
import {useTheme} from '@emotion/react';
import styled from '@emotion/styled';
import type {LegendComponentOption} from 'echarts';
import isEqual from 'lodash/isEqual';
import omit from 'lodash/omit';

import {Flex} from '@sentry/scraps/layout';

import {AreaChart} from 'sentry/components/charts/areaChart';
import {BarChart} from 'sentry/components/charts/barChart';
import ChartZoom from 'sentry/components/charts/chartZoom';
import {getFormatter} from 'sentry/components/charts/components/tooltip';
import ErrorPanel from 'sentry/components/charts/errorPanel';
import {LineChart} from 'sentry/components/charts/lineChart';
import ReleaseSeries from 'sentry/components/charts/releaseSeries';
import TransitionChart from 'sentry/components/charts/transitionChart';
import TransparentLoadingMask from 'sentry/components/charts/transparentLoadingMask';
import {getSeriesSelection, isChartHovered} from 'sentry/components/charts/utils';
import LoadingIndicator from 'sentry/components/loadingIndicator';
import type {PlaceholderProps} from 'sentry/components/placeholder';
import Placeholder from 'sentry/components/placeholder';
import {DEFAULT_RELATIVE_PERIODS} from 'sentry/constants';
import {IconWarning} from 'sentry/icons';
import {t} from 'sentry/locale';
import {space} from 'sentry/styles/space';
import type {PageFilters} from 'sentry/types/core';
import type {
  EChartDataZoomHandler,
  EChartEventHandler,
  EChartLegendSelectChangeHandler,
  ECharts,
  ReactEchartsRef,
} from 'sentry/types/echarts';
import type {Confidence} from 'sentry/types/organization';
import {defined} from 'sentry/utils';
import {
  axisLabelFormatter,
  axisLabelFormatterUsingAggregateOutputType,
  getDurationUnit,
  tooltipFormatter,
} from 'sentry/utils/discover/charts';
import type {EventsMetaType, MetaType} from 'sentry/utils/discover/eventView';
import {type RenderFunctionBaggage} from 'sentry/utils/discover/fieldRenderers';
import type {AggregationOutputType, DataUnit, Sort} from 'sentry/utils/discover/fields';
import {
  aggregateOutputType,
  getAggregateArg,
  getEquation,
  getMeasurementSlug,
  isAggregateField,
  isEquation,
  maybeEquationAlias,
  parseFunction,
  prettifyParsedFunction,
  stripDerivedMetricsPrefix,
  stripEquationPrefix,
} from 'sentry/utils/discover/fields';
import getDynamicText from 'sentry/utils/getDynamicText';
import {decodeSorts} from 'sentry/utils/queryString';
import {useLocation} from 'sentry/utils/useLocation';
import {useNavigate} from 'sentry/utils/useNavigate';
import useOrganization from 'sentry/utils/useOrganization';
import {getDatasetConfig} from 'sentry/views/dashboards/datasetConfig/base';
import {useTrackAnalyticsOnSpanMigrationError} from 'sentry/views/dashboards/hooks/useTrackAnalyticsOnSpanMigrationError';
import type {DashboardFilters, Widget} from 'sentry/views/dashboards/types';
import {DisplayType, WidgetType} from 'sentry/views/dashboards/types';
import {eventViewFromWidget} from 'sentry/views/dashboards/utils';
import {getBucketSize} from 'sentry/views/dashboards/utils/getBucketSize';
import {getWidgetTableRowExploreUrlFunction} from 'sentry/views/dashboards/utils/getWidgetExploreUrl';
import WidgetLegendNameEncoderDecoder from 'sentry/views/dashboards/widgetLegendNameEncoderDecoder';
import type WidgetLegendSelectionState from 'sentry/views/dashboards/widgetLegendSelectionState';
import {BigNumberWidgetVisualization} from 'sentry/views/dashboards/widgets/bigNumberWidget/bigNumberWidgetVisualization';
import {ALLOWED_CELL_ACTIONS} from 'sentry/views/dashboards/widgets/common/settings';
import type {TabularColumn} from 'sentry/views/dashboards/widgets/common/types';
import {DetailsWidgetVisualization} from 'sentry/views/dashboards/widgets/detailsWidget/detailsWidgetVisualization';
import type {DefaultDetailWidgetFields} from 'sentry/views/dashboards/widgets/detailsWidget/types';
import {TableWidgetVisualization} from 'sentry/views/dashboards/widgets/tableWidget/tableWidgetVisualization';
import {
  convertTableDataToTabularData,
  decodeColumnAliases,
} from 'sentry/views/dashboards/widgets/tableWidget/utils';
import {WheelWidgetVisualization} from 'sentry/views/dashboards/widgets/wheelWidget/wheelWidgetVisualization';
import {Actions} from 'sentry/views/discover/table/cellAction';
import {decodeColumnOrder} from 'sentry/views/discover/utils';
import {ConfidenceFooter} from 'sentry/views/explore/spans/charts/confidenceFooter';
<<<<<<< HEAD
import type {SpanResponse} from 'sentry/views/insights/types';
=======
import {PerformanceScoreSubtext} from 'sentry/views/insights/browser/webVitals/components/charts/performanceScoreChart';
import PerformanceScoreRingWithTooltips from 'sentry/views/insights/browser/webVitals/components/performanceScoreRingWithTooltips';
import {
  getWebVitalScoresFromTableDataRow,
  type WebVitalScores,
} from 'sentry/views/insights/browser/webVitals/queries/storedScoreQueries/getWebVitalScoresFromTableDataRow';
import {type SpanResponse} from 'sentry/views/insights/types';
>>>>>>> 24b7a1e4

import type {GenericWidgetQueriesChildrenProps} from './genericWidgetQueries';

const OTHER = 'Other';
const PERCENTAGE_DECIMAL_POINTS = 3;

type TableComponentProps = Pick<
  GenericWidgetQueriesChildrenProps,
  'errorMessage' | 'loading' | 'tableResults'
> & {
  selection: PageFilters;
  widget: Widget;
  dashboardFilters?: DashboardFilters;
  disableTableActions?: boolean;
  minTableColumnWidth?: number;
  onWidgetTableResizeColumn?: (columns: TabularColumn[]) => void;
  onWidgetTableSort?: (sort: Sort) => void;
};

type WidgetCardChartProps = Pick<GenericWidgetQueriesChildrenProps, 'timeseriesResults'> &
  TableComponentProps & {
    widgetLegendState: WidgetLegendSelectionState;
    chartGroup?: string;
    confidence?: Confidence;
    disableZoom?: boolean;
    isMobile?: boolean;
    isSampled?: boolean | null;
    legendOptions?: LegendComponentOption;
    noPadding?: boolean;
    onLegendSelectChanged?: EChartEventHandler<{
      name: string;
      selected: Record<string, boolean>;
      type: 'legendselectchanged';
    }>;
    onZoom?: EChartDataZoomHandler;
    sampleCount?: number;
    shouldResize?: boolean;
    showConfidenceWarning?: boolean;
    showLoadingText?: boolean;
    timeseriesResultsTypes?: Record<string, AggregationOutputType>;
    windowWidth?: number;
  };

function WidgetCardChart(props: WidgetCardChartProps) {
  const {
    tableResults,
    timeseriesResults,
    errorMessage,
    loading,
    widget,
    onZoom,
    legendOptions,
    noPadding,
    timeseriesResultsTypes,
    shouldResize,
    confidence,
    showConfidenceWarning,
    sampleCount,
    isSampled,
    disableZoom,
    showLoadingText,
    onLegendSelectChanged,
    widgetLegendState,
    selection,
  } = props;

  const chartRef = useRef<ReactEchartsRef>(null);
  const location = useLocation();
  const theme = useTheme();

  useTrackAnalyticsOnSpanMigrationError({errorMessage, widget, loading});

  const handleChartReady = useCallback(
    (instance: ECharts) => {
      // `connectDashboardCharts` runs before charts are mounted, and creates a
      // lightweight lookup entry in ECharts to let it know that a group exists.
      // When each chart is mounted, this "ready" callback fires, and attaches
      // the group directly to the chart instance. When an event is dispatched
      // on any of the chart instances, it's propagated to any other currently
      // rendered charts that have a matching group. This creates synchronized
      // cursors.
      // N.B. Always use `onChartReady` for this, rather than `ref`, since
      // `onChartReady` correctly fires async when the instance becomes
      // available, unlike `ref`!
      if (props.chartGroup) instance.group = props.chartGroup;
    },
    [props.chartGroup]
  );

  if (errorMessage) {
    return (
      <StyledErrorPanel>
        <IconWarning color="gray500" size="lg" />
      </StyledErrorPanel>
    );
  }

  if (widget.displayType === 'table') {
    return getDynamicText({
      value: (
        <TransitionChart loading={loading} reloading={loading}>
          <LoadingScreen loading={loading} showLoadingText={showLoadingText} />
          <TableComponent tableResults={tableResults} {...props} />
        </TransitionChart>
      ),
      fixed: <Placeholder height="200px" testId="skeleton-ui" />,
    });
  }

  if (widget.displayType === 'big_number') {
    return (
      <TransitionChart loading={loading} reloading={loading}>
        <LoadingScreen loading={loading} showLoadingText={showLoadingText} />
        <BigNumberResizeWrapper noPadding={noPadding}>
          <BigNumberComponent tableResults={tableResults} {...props} />
        </BigNumberResizeWrapper>
      </TransitionChart>
    );
  }

  if (widget.displayType === DisplayType.DETAILS) {
    return (
      <TransitionChart loading={loading} reloading={loading}>
        <LoadingScreen loading={loading} showLoadingText={showLoadingText} />
        <DetailsComponent tableResults={tableResults} {...props} />
      </TransitionChart>
    );
  }

  if (widget.displayType === DisplayType.WHEEL) {
    return (
      <TransitionChart loading={loading} reloading={loading}>
        <LoadingScreen loading={loading} showLoadingText={showLoadingText} />
        <WheelComponent tableResults={tableResults} {...props} />
      </TransitionChart>
    );
  }

  const {start, end, period, utc} = selection.datetime;
  const {projects, environments} = selection;

  const otherRegex = new RegExp(`(?:.* : ${OTHER}$)|^${OTHER}$`);
  const shouldColorOther = timeseriesResults?.some(({seriesName}) =>
    seriesName?.match(otherRegex)
  );
  const colors = timeseriesResults
    ? (theme.chart
        .getColorPalette(timeseriesResults.length - (shouldColorOther ? 2 : 1))
        .slice() as string[])
    : [];
  // TODO(wmak): Need to change this when updating dashboards to support variable topEvents
  if (shouldColorOther) {
    colors[colors.length] = theme.chartOther;
  }

  // Create a list of series based on the order of the fields,
  const series = timeseriesResults
    ? timeseriesResults
        .map((values, i: number) => {
          let seriesName = '';
          if (values.seriesName !== undefined) {
            seriesName = isEquation(values.seriesName)
              ? getEquation(values.seriesName)
              : values.seriesName;
          }
          return {
            ...values,
            seriesName,
            fieldName: seriesName,
            color: colors[i],
          };
        })
        .filter(Boolean) // NOTE: `timeseriesResults` is a sparse array! We have to filter out the empty slots after the colors are assigned, since the colors are assigned based on sparse array index
    : [];

  const legend = {
    left: 0,
    top: 0,
    selected: getSeriesSelection(location),
    formatter: (seriesName: string) => {
      seriesName = WidgetLegendNameEncoderDecoder.decodeSeriesNameForLegend(seriesName)!;
      const arg = getAggregateArg(seriesName);
      if (arg !== null) {
        const slug = getMeasurementSlug(arg);
        if (slug !== null) {
          seriesName = slug.toUpperCase();
        }
      }
      if (maybeEquationAlias(seriesName)) {
        seriesName = stripEquationPrefix(seriesName);
      }
      return seriesName;
    },
    ...legendOptions,
  };

  const axisField = widget.queries[0]?.aggregates?.[0] ?? 'count()';
  const axisLabel = isEquation(axisField) ? getEquation(axisField) : axisField;

  // Check to see if all series output types are the same. If not, then default to number.
  const outputType =
    timeseriesResultsTypes && new Set(Object.values(timeseriesResultsTypes)).size === 1
      ? timeseriesResultsTypes[axisLabel]!
      : 'number';
  const isDurationChart = outputType === 'duration';
  const durationUnit = isDurationChart
    ? timeseriesResults && getDurationUnit(timeseriesResults, legendOptions)
    : undefined;
  const bucketSize = getBucketSize(series);

  const valueFormatter = (value: number, seriesName?: string) => {
    const decodedSeriesName = seriesName
      ? WidgetLegendNameEncoderDecoder.decodeSeriesNameForLegend(seriesName)
      : seriesName;
    const aggregateName = decodedSeriesName?.split(':').pop()?.trim();
    if (aggregateName) {
      return timeseriesResultsTypes
        ? tooltipFormatter(value, timeseriesResultsTypes[aggregateName])
        : tooltipFormatter(value, aggregateOutputType(aggregateName));
    }
    return tooltipFormatter(value, 'number');
  };

  const nameFormatter = (name: string) => {
    return WidgetLegendNameEncoderDecoder.decodeSeriesNameForLegend(name);
  };

  const handleLegendSelectChange: EChartLegendSelectChangeHandler = (
    params,
    instance
  ) => {
    // Legend changes, like tooltips, are dispatched to every chart in the
    // group. However, we do _not_ want to synchronize legend state! There is no
    // simple way to prevent this in ECharts. Instead, we make sure that we only
    // dispatch the _handler_ for widget selection from the current chart.
    if (!isChartHovered(chartRef.current)) {
      return;
    }

    onLegendSelectChanged?.(params, instance);
  };

  const chartOptions = {
    animation: false, // Turn off all chart animations. This turns off all ZRender hooks that might `requestAnimationFrame`
    notMerge: false, // Enable ECharts option merging. Chart components are only re-drawn if they've changed
    autoHeightResize: shouldResize ?? true,
    useMultilineDate: true,
    grid: {
      left: 0,
      right: 4,
      top: '40px',
      bottom: 0,
    },
    seriesOptions: {
      showSymbol: false,
    },
    tooltip: {
      trigger: 'axis',
      axisPointer: {
        type: 'cross',
      },
      formatter: (params: any, asyncTicket: any) => {
        const {chartGroup} = props;
        const isInGroup =
          chartGroup && chartGroup === chartRef.current?.getEchartsInstance().group;

        // tooltip is triggered whenever any chart in the group is hovered,
        // so we need to check if the mouse is actually over this chart
        if (isInGroup && !isChartHovered(chartRef.current)) {
          return '';
        }

        return getFormatter({
          valueFormatter,
          nameFormatter,
          isGroupedByDate: true,
          bucketSize,
          addSecondsToTimeFormat: false,
          showTimeInTooltip: true,
        })(params, asyncTicket);
      },
    },
    yAxis: {
      axisLabel: {
        color: theme.chartLabel,
        formatter: (value: number) => {
          if (timeseriesResultsTypes) {
            return axisLabelFormatterUsingAggregateOutputType(
              value,
              outputType,
              true,
              durationUnit,
              undefined,
              PERCENTAGE_DECIMAL_POINTS
            );
          }
          return axisLabelFormatter(
            value,
            aggregateOutputType(axisLabel),
            true,
            undefined,
            undefined,
            PERCENTAGE_DECIMAL_POINTS
          );
        },
      },
      axisPointer: {
        type: 'line',
        snap: false,
        lineStyle: {
          type: 'solid',
          width: 0.5,
        },
        label: {
          show: false,
        },
      },
      minInterval: durationUnit ?? 0,
    },
    xAxis: {
      axisPointer: {
        snap: true,
      },
    },
  };

  const handleRef = (nextRef: ReactEchartsRef): void => {
    if (nextRef && !chartRef.current) {
      chartRef.current = nextRef;
    }

    if (!nextRef) {
      chartRef.current = null;
    }
  };

  // Excluding Other uses a slightly altered regex to match the Other series name
  // because the series names are formatted with widget IDs to avoid conflicts
  // when deactivating them across widgets
  const topEventsCountExcludingOther =
    timeseriesResults?.length && widget.queries[0]?.columns.length
      ? Math.floor(timeseriesResults.length / widget.queries[0]?.aggregates.length) -
        (timeseriesResults?.some(
          ({seriesName}) =>
            shouldColorOther ||
            seriesName?.match(new RegExp(`(?:.* : ${OTHER};)|^${OTHER};`))
        )
          ? 1
          : 0)
      : undefined;
  return (
    <ChartZoom period={period} start={start} end={end} utc={utc} disabled={disableZoom}>
      {zoomRenderProps => {
        return (
          <ReleaseSeries
            end={end}
            start={start}
            period={period}
            environments={environments}
            projects={projects}
            memoized
            enabled={widgetLegendState.widgetRequiresLegendUnselection(widget)}
          >
            {({releaseSeries}) => {
              // make series name into seriesName:widgetId form for individual widget legend control
              // NOTE: e-charts legends control all charts that have the same series name so attaching
              // widget id will differentiate the charts allowing them to be controlled individually
              const modifiedReleaseSeriesResults =
                WidgetLegendNameEncoderDecoder.modifyTimeseriesNames(
                  widget,
                  releaseSeries
                );

              return (
                <TransitionChart loading={loading} reloading={loading}>
                  <LoadingScreen loading={loading} showLoadingText={showLoadingText} />
                  <ChartWrapper
                    autoHeightResize={shouldResize ?? true}
                    noPadding={noPadding}
                  >
                    <RenderedChartContainer>
                      {getDynamicText({
                        value: getChartComponent(
                          {
                            ...zoomRenderProps,
                            ...chartOptions,
                            // Override default datazoom behaviour for updating Global Selection Header
                            ...(onZoom ? {onDataZoom: onZoom} : {}),
                            legend,
                            series: [
                              ...series,
                              // only add release series if there is series data
                              ...(series?.length > 0
                                ? (modifiedReleaseSeriesResults ?? [])
                                : []),
                            ],
                            onLegendSelectChanged: handleLegendSelectChange,
                            onChartReady: handleChartReady,
                            ref: props.chartGroup ? handleRef : undefined,
                          },
                          widget
                        ),
                        fixed: <Placeholder height="200px" testId="skeleton-ui" />,
                      })}
                    </RenderedChartContainer>

                    {showConfidenceWarning && confidence && (
                      <ConfidenceFooter
                        confidence={confidence}
                        sampleCount={sampleCount}
                        topEvents={topEventsCountExcludingOther}
                        isSampled={isSampled}
                      />
                    )}
                  </ChartWrapper>
                </TransitionChart>
              );
            }}
          </ReleaseSeries>
        );
      }}
    </ChartZoom>
  );
}

function TableComponent({
  loading,
  tableResults,
  widget,
  minTableColumnWidth,
  onWidgetTableSort,
  onWidgetTableResizeColumn,
  disableTableActions,
  selection,
  dashboardFilters,
}: TableComponentProps): React.ReactNode {
  const organization = useOrganization();
  const location = useLocation();
  const navigate = useNavigate();
  const theme = useTheme();

  if (loading || !tableResults?.[0]) {
    // Align height to other charts.
    return <LoadingPlaceholder />;
  }

  const datasetConfig = getDatasetConfig(widget.widgetType);

  return tableResults.map((result, i) => {
    const fields = widget.queries[i]?.fields?.map(stripDerivedMetricsPrefix) ?? [];
    const fieldAliases = widget.queries[i]?.fieldAliases ?? [];
    const fieldHeaderMap = datasetConfig.getFieldHeaderMap?.() ?? {};
    const eventView = eventViewFromWidget(widget.title, widget.queries[0]!, selection);
    const columns = decodeColumnOrder(
      fields.map(field => ({
        field,
      })),
      tableResults[i]?.meta
    ).map((column, index) => {
      let sortable = false;
      if (widget.widgetType === WidgetType.RELEASE) {
        sortable = isAggregateField(column.key);
      } else if (widget.widgetType !== WidgetType.ISSUE) {
        sortable = true;
      }
      return {
        key: column.key,
        width: widget.tableWidths?.[index] ?? minTableColumnWidth ?? column.width,
        type: column.type === 'never' ? null : column.type,
        sortable,
      };
    });
    const aliases = decodeColumnAliases(columns, fieldAliases, fieldHeaderMap);
    const tableData = convertTableDataToTabularData(tableResults?.[i]);
    const sort = decodeSorts(widget.queries[0]?.orderby)?.[0];

    // Inject any prettified function names that aren't currently aliased into the aliases
    for (const column of columns) {
      const parsedFunction = parseFunction(column.key);
      if (!aliases[column.key] && parsedFunction) {
        aliases[column.key] = prettifyParsedFunction(parsedFunction);
      }
    }

    const useCellActionsV2 = organization.features.includes('discover-cell-actions-v2');
    let cellActions = ALLOWED_CELL_ACTIONS;
    if (disableTableActions || !useCellActionsV2) {
      cellActions = [];
    } else if (widget.widgetType === WidgetType.SPANS) {
      cellActions = [...ALLOWED_CELL_ACTIONS, Actions.OPEN_ROW_IN_EXPLORE];
    }

    return (
      <TableWrapper key={`table:${result.title}`}>
        <TableWidgetVisualization
          columns={columns}
          tableData={tableData}
          frameless
          scrollable
          fit={
            widget?.tableWidths?.length && widget?.tableWidths?.length > 0
              ? undefined
              : 'max-content'
          }
          aliases={aliases}
          onChangeSort={onWidgetTableSort}
          sort={sort}
          getRenderer={(field, _dataRow, meta) => {
            const customRenderer = datasetConfig.getCustomFieldRenderer?.(
              field,
              meta as MetaType,
              widget,
              organization,
              dashboardFilters
            )!;

            return customRenderer;
          }}
          makeBaggage={(field, _dataRow, meta) => {
            const unit = meta.units?.[field] as string | undefined;

            return {
              location,
              organization,
              theme,
              unit,
              eventView,
            } satisfies RenderFunctionBaggage;
          }}
          onResizeColumn={onWidgetTableResizeColumn}
          allowedCellActions={cellActions}
          onTriggerCellAction={(action, _value, dataRow) => {
            if (action === Actions.OPEN_ROW_IN_EXPLORE) {
              const getExploreUrl = getWidgetTableRowExploreUrlFunction(
                selection,
                widget,
                organization,
                dashboardFilters
              );
              navigate(getExploreUrl(dataRow));
            }
          }}
        />
      </TableWrapper>
    );
  });
}

function BigNumberComponent({
  loading,
  tableResults,
  widget,
}: TableComponentProps): React.ReactNode {
  if (typeof tableResults === 'undefined' || loading) {
    return <BigNumber>{'\u2014'}</BigNumber>;
  }

  return tableResults.map((result, i) => {
    const tableMeta = {...result.meta};
    const fields = Object.keys(tableMeta?.fields ?? {});

    let field = fields[0]!;
    let selectedField = field;

    if (defined(widget.queries[0]!.selectedAggregate)) {
      const index = widget.queries[0]!.selectedAggregate;
      selectedField = widget.queries[0]!.aggregates[index]!;
      if (fields.includes(selectedField)) {
        field = selectedField;
      }
    }

    const data = result?.data;
    const meta = result?.meta as EventsMetaType;
    const value = data?.[0]?.[selectedField];

    if (
      !field ||
      !result.data?.length ||
      selectedField === 'equation|' ||
      selectedField === '' ||
      !defined(value) ||
      !Number.isFinite(value) ||
      Number.isNaN(value)
    ) {
      return <BigNumber key={`big_number:${result.title}`}>{'\u2014'}</BigNumber>;
    }

    return (
      <BigNumberWidgetVisualization
        key={i}
        field={field}
        value={value}
        type={meta.fields?.[field] ?? null}
        unit={(meta.units?.[field] as DataUnit) ?? null}
        thresholds={widget.thresholds ?? undefined}
        preferredPolarity="-"
      />
    );
  });
}

function DetailsComponent(props: TableComponentProps): React.ReactNode {
  const {tableResults} = props;

  const singleSpan = tableResults?.[0]?.data?.[0] as
    | Pick<SpanResponse, DefaultDetailWidgetFields>
    | undefined;

  // TODO: Handle this case gracefully
  if (!singleSpan) {
    return null;
  }

  return <DetailsWidgetVisualization span={singleSpan} />;
}

function WheelComponent(props: TableComponentProps): React.ReactNode {
<<<<<<< HEAD
  return (
    <WheelWidgetVisualization
      tableResults={props.tableResults}
      loading={props.loading}
      selection={props.selection}
    />
=======
  const {tableResults, loading, selection} = props;
  const theme = useTheme();
  const ringSegmentColors = theme.chart.getColorPalette(4).slice() as unknown as string[];
  const ringBackgroundColors = ringSegmentColors.map(color => `${color}50`);

  const projectScore = tableResults?.[0]?.data?.[0]
    ? getWebVitalScoresFromTableDataRow(
        tableResults?.[0]?.data?.[0] as unknown as WebVitalScores
      )
    : undefined;
  const score = projectScore?.totalScore;
  const period = loading ? null : selection.datetime.period;
  const performanceScoreSubtext =
    (period &&
      DEFAULT_RELATIVE_PERIODS[period as keyof typeof DEFAULT_RELATIVE_PERIODS]) ??
    '';

  if (!defined(projectScore)) {
    return null;
  }

  return (
    <React.Fragment>
      <PerformanceScoreSubtext>{performanceScoreSubtext}</PerformanceScoreSubtext>
      <Flex justify="center" align="center">
        <PerformanceScoreRingWithTooltips
          projectScore={projectScore}
          text={score}
          width={220}
          height={200}
          ringBackgroundColors={ringBackgroundColors}
          ringSegmentColors={ringSegmentColors}
        />
      </Flex>
    </React.Fragment>
>>>>>>> 24b7a1e4
  );
}

function getChartComponent(chartProps: any, widget: Widget): React.ReactNode {
  const stacked = widget.queries[0]?.columns.length! > 0;

  switch (widget.displayType) {
    case 'bar':
      return <BarChart {...chartProps} stacked={stacked} />;
    case 'area':
    case 'top_n':
      return <AreaChart stacked {...chartProps} />;
    case 'line':
    default:
      return <LineChart {...chartProps} />;
  }
}

function shouldMemoizeWidgetCardChart(
  prevProps: WidgetCardChartProps,
  props: WidgetCardChartProps
) {
  if (
    prevProps.widget.displayType === DisplayType.BIG_NUMBER &&
    props.widget.displayType === DisplayType.BIG_NUMBER &&
    (prevProps.windowWidth !== props.windowWidth ||
      !isEqual(prevProps.widget?.layout, props.widget?.layout))
  ) {
    return false;
  }

  // Widget title changes should not update the WidgetCardChart component tree
  const currentProps = {
    ...omit(prevProps, ['windowWidth']),
    widget: {
      ...prevProps.widget,
      title: '',
    },
  };

  props = {
    ...omit(props, ['windowWidth']),
    widget: {
      ...props.widget,
      title: '',
    },
  };
  return isEqual(currentProps, props);
}

export default React.memo(WidgetCardChart, shouldMemoizeWidgetCardChart);

const StyledTransparentLoadingMask = styled((props: any) => (
  <TransparentLoadingMask {...props} maskBackgroundColor="transparent" />
))`
  display: flex;
  flex-direction: column;
  gap: ${space(2)};
  justify-content: center;
  align-items: center;
  pointer-events: none;
`;

function LoadingScreen({
  loading,
  showLoadingText,
}: {
  loading: boolean;
  showLoadingText?: boolean;
}) {
  if (!loading) {
    return null;
  }

  return (
    <StyledTransparentLoadingMask visible={loading}>
      <LoadingIndicator mini />
      {showLoadingText && (
        <p id="loading-text">{t('Turning data into pixels - almost ready')}</p>
      )}
    </StyledTransparentLoadingMask>
  );
}

const LoadingPlaceholder = styled(({className}: PlaceholderProps) => (
  <Placeholder height="200px" className={className} />
))`
  background-color: ${p => p.theme.surface300};
`;

const BigNumberResizeWrapper = styled('div')<{noPadding?: boolean}>`
  flex-grow: 1;
  overflow: hidden;
  position: relative;
  padding: ${p =>
    p.noPadding ? `0` : `0${space(1)} ${space(3)} ${space(3)} ${space(3)}`};
`;

const BigNumber = styled('div')`
  line-height: 1;
  display: inline-flex;
  flex: 1;
  width: 100%;
  min-height: 0;
  font-size: 32px;
  color: ${p => p.theme.tokens.content.primary};

  * {
    text-align: left !important;
  }
`;

const ChartWrapper = styled('div')<{autoHeightResize: boolean; noPadding?: boolean}>`
  ${p => p.autoHeightResize && 'height: 100%;'}
  width: 100%;
  padding: ${p => (p.noPadding ? `0` : `0 ${space(2)} ${space(2)}`)};
  display: flex;
  flex-direction: column;
  gap: ${space(1)};
`;

const TableWrapper = styled('div')`
  margin-top: ${space(1.5)};
  min-height: 0;
  border-bottom-left-radius: ${p => p.theme.radius.md};
  border-bottom-right-radius: ${p => p.theme.radius.md};
`;

const StyledErrorPanel = styled(ErrorPanel)`
  padding: ${space(2)};
`;

const RenderedChartContainer = styled('div')`
  flex: 1;
`;<|MERGE_RESOLUTION|>--- conflicted
+++ resolved
@@ -4,8 +4,6 @@
 import type {LegendComponentOption} from 'echarts';
 import isEqual from 'lodash/isEqual';
 import omit from 'lodash/omit';
-
-import {Flex} from '@sentry/scraps/layout';
 
 import {AreaChart} from 'sentry/components/charts/areaChart';
 import {BarChart} from 'sentry/components/charts/barChart';
@@ -20,7 +18,6 @@
 import LoadingIndicator from 'sentry/components/loadingIndicator';
 import type {PlaceholderProps} from 'sentry/components/placeholder';
 import Placeholder from 'sentry/components/placeholder';
-import {DEFAULT_RELATIVE_PERIODS} from 'sentry/constants';
 import {IconWarning} from 'sentry/icons';
 import {t} from 'sentry/locale';
 import {space} from 'sentry/styles/space';
@@ -84,17 +81,7 @@
 import {Actions} from 'sentry/views/discover/table/cellAction';
 import {decodeColumnOrder} from 'sentry/views/discover/utils';
 import {ConfidenceFooter} from 'sentry/views/explore/spans/charts/confidenceFooter';
-<<<<<<< HEAD
 import type {SpanResponse} from 'sentry/views/insights/types';
-=======
-import {PerformanceScoreSubtext} from 'sentry/views/insights/browser/webVitals/components/charts/performanceScoreChart';
-import PerformanceScoreRingWithTooltips from 'sentry/views/insights/browser/webVitals/components/performanceScoreRingWithTooltips';
-import {
-  getWebVitalScoresFromTableDataRow,
-  type WebVitalScores,
-} from 'sentry/views/insights/browser/webVitals/queries/storedScoreQueries/getWebVitalScoresFromTableDataRow';
-import {type SpanResponse} from 'sentry/views/insights/types';
->>>>>>> 24b7a1e4
 
 import type {GenericWidgetQueriesChildrenProps} from './genericWidgetQueries';
 
@@ -713,50 +700,12 @@
 }
 
 function WheelComponent(props: TableComponentProps): React.ReactNode {
-<<<<<<< HEAD
   return (
     <WheelWidgetVisualization
       tableResults={props.tableResults}
       loading={props.loading}
       selection={props.selection}
     />
-=======
-  const {tableResults, loading, selection} = props;
-  const theme = useTheme();
-  const ringSegmentColors = theme.chart.getColorPalette(4).slice() as unknown as string[];
-  const ringBackgroundColors = ringSegmentColors.map(color => `${color}50`);
-
-  const projectScore = tableResults?.[0]?.data?.[0]
-    ? getWebVitalScoresFromTableDataRow(
-        tableResults?.[0]?.data?.[0] as unknown as WebVitalScores
-      )
-    : undefined;
-  const score = projectScore?.totalScore;
-  const period = loading ? null : selection.datetime.period;
-  const performanceScoreSubtext =
-    (period &&
-      DEFAULT_RELATIVE_PERIODS[period as keyof typeof DEFAULT_RELATIVE_PERIODS]) ??
-    '';
-
-  if (!defined(projectScore)) {
-    return null;
-  }
-
-  return (
-    <React.Fragment>
-      <PerformanceScoreSubtext>{performanceScoreSubtext}</PerformanceScoreSubtext>
-      <Flex justify="center" align="center">
-        <PerformanceScoreRingWithTooltips
-          projectScore={projectScore}
-          text={score}
-          width={220}
-          height={200}
-          ringBackgroundColors={ringBackgroundColors}
-          ringSegmentColors={ringSegmentColors}
-        />
-      </Flex>
-    </React.Fragment>
->>>>>>> 24b7a1e4
   );
 }
 
