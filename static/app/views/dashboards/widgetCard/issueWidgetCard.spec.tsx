import {DashboardFixture} from 'sentry-fixture/dashboard';
import {LocationFixture} from 'sentry-fixture/locationFixture';
import {OrganizationFixture} from 'sentry-fixture/organization';
import {UserFixture} from 'sentry-fixture/user';

import {initializeOrg} from 'sentry-test/initializeOrg';
import {render, screen, userEvent} from 'sentry-test/reactTestingLibrary';

import MemberListStore from 'sentry/stores/memberListStore';
import {MEPSettingProvider} from 'sentry/utils/performance/contexts/metricsEnhancedSetting';
import type {Widget} from 'sentry/views/dashboards/types';
import {DisplayType, WidgetType} from 'sentry/views/dashboards/types';
import WidgetCard from 'sentry/views/dashboards/widgetCard';
import {IssueSortOptions} from 'sentry/views/issueList/utils';

import WidgetLegendSelectionState from '../widgetLegendSelectionState';

describe('Dashboards > IssueWidgetCard', function () {
  const {router, organization} = initializeOrg({
    organization: OrganizationFixture({
      features: ['dashboards-edit'],
    }),
    router: {orgId: 'orgId'},
  } as Parameters<typeof initializeOrg>[0]);

  const renderWithProviders = (component: React.ReactNode) =>
    render(
      <MEPSettingProvider forceTransactions={false}>{component}</MEPSettingProvider>,
      {organization, router}
    );

  const widget: Widget = {
    title: 'Issues',
    interval: '5m',
    displayType: DisplayType.TABLE,
    widgetType: WidgetType.ISSUE,
    queries: [
      {
        conditions: 'event.type:default',
        fields: ['issue', 'assignee', 'title'],
        columns: ['issue', 'assignee', 'title'],
        aggregates: [],
        name: '',
        orderby: IssueSortOptions.FREQ,
      },
    ],
  };
  const selection = {
    projects: [1],
    environments: ['prod'],
    datetime: {
      period: '14d',
      start: null,
      end: null,
      utc: false,
    },
  };

  const user = UserFixture();
  const api = new MockApiClient();

  const widgetLegendState = new WidgetLegendSelectionState({
    location: LocationFixture(),
    dashboard: DashboardFixture([widget]),
    organization,
    router,
  });

  beforeEach(function () {
    MockApiClient.addMockResponse({
      url: '/organizations/org-slug/issues/',
      body: [
        {
          id: '44444444',
          title: 'ChunkLoadError: Loading chunk app_bootstrap_index_tsx failed.',
          shortId: 'ISSUE',
          assignedTo: {
            type: 'user',
            id: user.id,
            name: user.name,
            email: user.email,
          },
          lifetime: {count: 10, userCount: 5},
          count: 6,
          userCount: 3,
          project: {id: 1},
        },
      ],
    });
    MockApiClient.addMockResponse({
      url: '/organizations/org-slug/users/',
      method: 'GET',
      body: [user],
    });
  });

  afterEach(function () {
    MockApiClient.clearMockResponses();
  });

  it('renders with title and issues chart', async function () {
    MemberListStore.loadInitialData([user]);
    renderWithProviders(
      <WidgetCard
        api={api}
        organization={organization}
        widget={widget}
        selection={selection}
        isEditingDashboard={false}
        onDelete={() => undefined}
        onEdit={() => undefined}
        onDuplicate={() => undefined}
        renderErrorMessage={() => undefined}
        showContextMenu
        widgetLimitReached={false}
        widgetLegendState={widgetLegendState}
      />
    );

    expect(await screen.findByText('Issues')).toBeInTheDocument();
    expect(await screen.findByText('assignee')).toBeInTheDocument();
    expect(screen.getByText('title')).toBeInTheDocument();
    expect(screen.getByText('issue')).toBeInTheDocument();
    expect(screen.getByText('FB')).toBeInTheDocument();
    expect(screen.getByText('ISSUE')).toBeInTheDocument();
    expect(
      screen.getByText('ChunkLoadError: Loading chunk app_bootstrap_index_tsx failed.')
    ).toBeInTheDocument();
    await userEvent.hover(screen.getByTitle(user.name));
    expect(await screen.findByText(`Assigned to ${user.name}`)).toBeInTheDocument();
  });

  it('opens in issues page', async function () {
    renderWithProviders(
      <WidgetCard
        api={api}
        organization={organization}
        widget={widget}
        selection={selection}
        isEditingDashboard={false}
        onDelete={() => undefined}
        onEdit={() => undefined}
        onDuplicate={() => undefined}
        renderErrorMessage={() => undefined}
        showContextMenu
        widgetLimitReached={false}
<<<<<<< HEAD
      />
=======
        widgetLegendState={widgetLegendState}
      />,
      {router}
>>>>>>> 92c0a3b9
    );

    await userEvent.click(await screen.findByLabelText('Widget actions'));
    expect(screen.getByText('Duplicate Widget')).toBeInTheDocument();

    expect(screen.getByRole('link', {name: 'Open in Issues'})).toHaveAttribute(
      'href',
      '/organizations/org-slug/issues/?environment=prod&project=1&query=event.type%3Adefault&sort=freq&statsPeriod=14d'
    );
  });

  it('calls onDuplicate when Duplicate Widget is clicked', async function () {
    const mock = jest.fn();
    renderWithProviders(
      <WidgetCard
        api={api}
        organization={organization}
        widget={widget}
        selection={selection}
        isEditingDashboard={false}
        onDelete={() => undefined}
        onEdit={() => undefined}
        onDuplicate={mock}
        renderErrorMessage={() => undefined}
        showContextMenu
        widgetLimitReached={false}
        widgetLegendState={widgetLegendState}
      />
    );

    await userEvent.click(await screen.findByLabelText('Widget actions'));
    expect(screen.getByText('Duplicate Widget')).toBeInTheDocument();
    await userEvent.click(screen.getByText('Duplicate Widget'));
    expect(mock).toHaveBeenCalledTimes(1);
  });

  it('disables the duplicate widget button if max widgets is reached', async function () {
    const mock = jest.fn();
    renderWithProviders(
      <WidgetCard
        api={api}
        organization={organization}
        widget={widget}
        selection={selection}
        isEditingDashboard={false}
        onDelete={() => undefined}
        onEdit={() => undefined}
        onDuplicate={mock}
        renderErrorMessage={() => undefined}
        showContextMenu
        widgetLimitReached
        widgetLegendState={widgetLegendState}
      />
    );

    await userEvent.click(await screen.findByLabelText('Widget actions'));
    expect(screen.getByText('Duplicate Widget')).toBeInTheDocument();
    await userEvent.click(screen.getByText('Duplicate Widget'));
    expect(mock).toHaveBeenCalledTimes(0);
  });

  it('maps lifetimeEvents and lifetimeUsers headers to more human readable', async function () {
    MemberListStore.loadInitialData([user]);
    renderWithProviders(
      <WidgetCard
        api={api}
        organization={organization}
        widget={{
          ...widget,
          queries: [
            {
              ...widget.queries[0],
              fields: ['issue', 'assignee', 'title', 'lifetimeEvents', 'lifetimeUsers'],
            },
          ],
        }}
        selection={selection}
        isEditingDashboard={false}
        onDelete={() => undefined}
        onEdit={() => undefined}
        onDuplicate={() => undefined}
        renderErrorMessage={() => undefined}
        showContextMenu
        widgetLimitReached={false}
        widgetLegendState={widgetLegendState}
      />
    );

    expect(await screen.findByText('Lifetime Events')).toBeInTheDocument();
    expect(screen.getByText('Lifetime Users')).toBeInTheDocument();
  });
});<|MERGE_RESOLUTION|>--- conflicted
+++ resolved
@@ -144,13 +144,8 @@
         renderErrorMessage={() => undefined}
         showContextMenu
         widgetLimitReached={false}
-<<<<<<< HEAD
-      />
-=======
-        widgetLegendState={widgetLegendState}
-      />,
-      {router}
->>>>>>> 92c0a3b9
+        widgetLegendState={widgetLegendState}
+      />
     );
 
     await userEvent.click(await screen.findByLabelText('Widget actions'));
