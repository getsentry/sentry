import {useLayoutEffect, useRef} from 'react';
import styled from '@emotion/styled';
import * as Sentry from '@sentry/react';

interface Props {
  children: React.ReactNode;
}

export function AutoSizedText({children}: Props) {
  const childRef = useRef<HTMLDivElement>(null);

  const fontSize = useRef<number>(0);
  const fontSizeLowerBound = useRef<number>(0);
  const fontSizeUpperBound = useRef<number>(0);

  useLayoutEffect(() => {
    const childElement = childRef.current; // This is `SizedChild`
    const parentElement = childRef.current?.parentElement; // This is the parent of `AutoSizedText`

    if (!childElement || !parentElement) {
      return undefined;
    }

    if (!window.ResizeObserver) {
      // `ResizeObserver` is missing in a test environment. In this case,
      // run one iteration of the resize behaviour so a test can at least
      // verify that the component doesn't crash.
      const childDimensions = getElementDimensions(childElement);
      const parentDimensions = getElementDimensions(parentElement);

      adjustFontSize(childDimensions, parentDimensions);
      return undefined;
    }

    // On component first mount, register a `ResizeObserver` on the containing element. The handler fires
    // on component mount, and every time the element changes size after that
    const observer = new ResizeObserver(entries => {
      // The entries list contains an array of every observed item. Here it is only one element
      const entry = entries[0];

      if (!entry) {
        return;
      }

      // The resize handler passes the parent's dimensions, so we don't have to get the bounding box
      const parentDimensions = entry.contentRect;

      // Reset the iteration parameters
      fontSizeLowerBound.current = 0;
      fontSizeUpperBound.current = parentDimensions.height;

      let iterationCount = 0;

<<<<<<< HEAD
      const span = Sentry.startInactiveSpan({
        op: 'function',
        name: 'AutoSizedText.iterate',
        onlyIfParent: true,
      });

      // Run the resize iteration in a loop. This blocks the main UI thread and prevents
      // visible layout jitter. If this was done through a `ResizeObserver` or React State
      // each step in the resize iteration would be visible to the user
      while (iterationCount <= ITERATION_LIMIT) {
        const childDimensions = getElementDimensions(childElement);

        const widthDifference = parentDimensions.width - childDimensions.width;
        const heightDifference = parentDimensions.height - childDimensions.height;

        const childFitsIntoParent = heightDifference > 0 && widthDifference > 0;
        const childIsWithinWidthTolerance =
          Math.abs(widthDifference) <= MAXIMUM_DIFFERENCE;
        const childIsWithinHeightTolerance =
          Math.abs(heightDifference) <= MAXIMUM_DIFFERENCE;

        if (
          childFitsIntoParent &&
          (childIsWithinWidthTolerance || childIsWithinHeightTolerance)
        ) {
          // Stop the iteration, we've found a fit!
          span.setAttribute('widthDifference', widthDifference);
          span.setAttribute('heightDifference', heightDifference);
          break;
=======
      Sentry.withScope(scope => {
        const span = Sentry.startInactiveSpan({
          op: 'function',
          name: 'AutoSizedText.iterate',
          forceTransaction: true,
        });

        const t1 = performance.now();

        // Run the resize iteration in a loop. This blocks the main UI thread and prevents
        // visible layout jitter. If this was done through a `ResizeObserver` or React State
        // each step in the resize iteration would be visible to the user
        while (iterationCount <= ITERATION_LIMIT) {
          const childDimensions = getElementDimensions(childElement);

          const widthDifference = parentDimensions.width - childDimensions.width;
          const heightDifference = parentDimensions.height - childDimensions.height;

          const childFitsIntoParent = heightDifference >= 0 && widthDifference >= 0;
          const childIsWithinWidthTolerance =
            Math.abs(widthDifference) <= MAXIMUM_DIFFERENCE;
          const childIsWithinHeightTolerance =
            Math.abs(heightDifference) <= MAXIMUM_DIFFERENCE;

          if (
            childFitsIntoParent &&
            (childIsWithinWidthTolerance || childIsWithinHeightTolerance)
          ) {
            // Stop the iteration, we've found a fit!
            span.setAttribute('widthDifference', widthDifference);
            span.setAttribute('heightDifference', heightDifference);
            break;
          }

          adjustFontSize(childDimensions, parentDimensions);

          iterationCount += 1;
>>>>>>> ce239432
        }

        adjustFontSize(childDimensions, parentDimensions);

        iterationCount += 1;
      }

      span.setAttribute('iterationCount', iterationCount);
      span.end();
    });

    observer.observe(parentElement);

    return () => {
      observer.disconnect();
    };
  }, []);

  const adjustFontSize = (childDimensions: Dimensions, parentDimensions: Dimensions) => {
    const childElement = childRef.current;

    if (!childElement) {
      return;
    }

    let newFontSize;

    if (
      childDimensions.width > parentDimensions.width ||
      childDimensions.height > parentDimensions.height
    ) {
      // The element is bigger than the parent, scale down
      newFontSize = (fontSizeLowerBound.current + fontSize.current) / 2;
      fontSizeUpperBound.current = fontSize.current;
    } else if (
      childDimensions.width < parentDimensions.width ||
      childDimensions.height < parentDimensions.height
    ) {
      // The element is smaller than the parent, scale up
      newFontSize = (fontSizeUpperBound.current + fontSize.current) / 2;
      fontSizeLowerBound.current = fontSize.current;
    }

    // Store font size in a ref so we don't have to measure styles to get it
    fontSize.current = newFontSize;
    childElement.style.fontSize = `${newFontSize}px`;
  };

  return <SizedChild ref={childRef}>{children}</SizedChild>;
}

const SizedChild = styled('div')`
  display: inline-block;
`;

const ITERATION_LIMIT = 20;

// The maximum difference strongly affects the number of iterations required.
// A value of 10 means that matches are often found in fewer than 5 iterations.
// A value of 5 raises it to 6-7. A value of 1 brings it closer to 10. A value of
// 0 never converges.
// Note that on modern computers, even with 6x CPU throttling the iterations usually
// finish in under 5ms.
const MAXIMUM_DIFFERENCE = 1; // px

type Dimensions = {
  height: number;
  width: number;
};

function getElementDimensions(element: HTMLElement): Dimensions {
  const bbox = element.getBoundingClientRect();

  return {
    width: bbox.width,
    height: bbox.height,
  };
}<|MERGE_RESOLUTION|>--- conflicted
+++ resolved
@@ -51,7 +51,6 @@
 
       let iterationCount = 0;
 
-<<<<<<< HEAD
       const span = Sentry.startInactiveSpan({
         op: 'function',
         name: 'AutoSizedText.iterate',
@@ -67,7 +66,7 @@
         const widthDifference = parentDimensions.width - childDimensions.width;
         const heightDifference = parentDimensions.height - childDimensions.height;
 
-        const childFitsIntoParent = heightDifference > 0 && widthDifference > 0;
+        const childFitsIntoParent = heightDifference >= 0 && widthDifference >= 0;
         const childIsWithinWidthTolerance =
           Math.abs(widthDifference) <= MAXIMUM_DIFFERENCE;
         const childIsWithinHeightTolerance =
@@ -81,45 +80,6 @@
           span.setAttribute('widthDifference', widthDifference);
           span.setAttribute('heightDifference', heightDifference);
           break;
-=======
-      Sentry.withScope(scope => {
-        const span = Sentry.startInactiveSpan({
-          op: 'function',
-          name: 'AutoSizedText.iterate',
-          forceTransaction: true,
-        });
-
-        const t1 = performance.now();
-
-        // Run the resize iteration in a loop. This blocks the main UI thread and prevents
-        // visible layout jitter. If this was done through a `ResizeObserver` or React State
-        // each step in the resize iteration would be visible to the user
-        while (iterationCount <= ITERATION_LIMIT) {
-          const childDimensions = getElementDimensions(childElement);
-
-          const widthDifference = parentDimensions.width - childDimensions.width;
-          const heightDifference = parentDimensions.height - childDimensions.height;
-
-          const childFitsIntoParent = heightDifference >= 0 && widthDifference >= 0;
-          const childIsWithinWidthTolerance =
-            Math.abs(widthDifference) <= MAXIMUM_DIFFERENCE;
-          const childIsWithinHeightTolerance =
-            Math.abs(heightDifference) <= MAXIMUM_DIFFERENCE;
-
-          if (
-            childFitsIntoParent &&
-            (childIsWithinWidthTolerance || childIsWithinHeightTolerance)
-          ) {
-            // Stop the iteration, we've found a fit!
-            span.setAttribute('widthDifference', widthDifference);
-            span.setAttribute('heightDifference', heightDifference);
-            break;
-          }
-
-          adjustFontSize(childDimensions, parentDimensions);
-
-          iterationCount += 1;
->>>>>>> ce239432
         }
 
         adjustFontSize(childDimensions, parentDimensions);
