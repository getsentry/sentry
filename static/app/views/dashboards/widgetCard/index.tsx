--- conflicted
+++ resolved
@@ -125,6 +125,7 @@
     onWidgetSplitDecision,
     shouldResize,
     onLegendSelectChanged,
+    onSetTransactionsDataset,
     legendOptions,
     widgetLegendState,
   } = props;
@@ -149,7 +150,7 @@
   const extractionStatus = useExtractionStatus({queryKey: widget});
   const indexedEventsWarning = useIndexedEventsWarning();
   const onDemandWarning = useOnDemandWarning({widget});
-  const discoverSplitAlert = useDiscoverSplitAlert({widget});
+  const discoverSplitAlert = useDiscoverSplitAlert({widget, onSetTransactionsDataset});
   const sessionDurationWarning = hasSessionDuration ? SESSION_DURATION_ALERT_TEXT : null;
 
   if (widget.widgetType === WidgetType.METRICS) {
@@ -259,7 +260,6 @@
         }
         disabled={Number(props.index) !== 0}
       >
-<<<<<<< HEAD
         <WidgetFrame
           title={widget.title}
           description={widget.description}
@@ -270,54 +270,6 @@
           actions={actions}
           onFullScreenViewClick={onFullScreenViewClick}
         >
-=======
-        <WidgetCardPanel isDragging={false} aria-label={t('Widget panel')}>
-          <WidgetHeaderWrapper>
-            <WidgetHeaderDescription>
-              <WidgetTitleRow>
-                <Tooltip
-                  title={widget.title}
-                  containerDisplayMode="grid"
-                  showOnlyOnOverflow
-                >
-                  <WidgetTitle>{widget.title}</WidgetTitle>
-                </Tooltip>
-                <ExtractedMetricsTag queryKey={widget} />
-                <DisplayOnDemandWarnings widget={widget} />
-                <DiscoverSplitAlert
-                  widget={widget}
-                  onSetTransactionsDataset={props.onSetTransactionsDataset}
-                />
-              </WidgetTitleRow>
-            </WidgetHeaderDescription>
-            {!props.isEditingDashboard && (
-              <WidgetCardContextMenuContainer>
-                <WidgetCardContextMenu
-                  organization={organization}
-                  widget={widget}
-                  selection={selection}
-                  showContextMenu={props.showContextMenu}
-                  isPreview={props.isPreview}
-                  widgetLimitReached={props.widgetLimitReached}
-                  onDuplicate={props.onDuplicate}
-                  onEdit={props.onEdit}
-                  onDelete={props.onDelete}
-                  router={props.router}
-                  location={props.location}
-                  index={props.index}
-                  seriesData={data?.timeseriesResults}
-                  seriesResultsType={data?.timeseriesResultsTypes}
-                  tableData={data?.tableResults}
-                  pageLinks={data?.pageLinks}
-                  totalIssuesCount={data?.totalIssuesCount}
-                  description={widget.description}
-                  title={widget.title}
-                />
-              </WidgetCardContextMenuContainer>
-            )}
-          </WidgetHeaderWrapper>
-          {hasSessionDuration && SESSION_DURATION_ALERT}
->>>>>>> e684629a
           {isWidgetInvalid ? (
             <Fragment>
               {renderErrorMessage?.('Widget query condition is invalid.')}
