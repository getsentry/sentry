import {Fragment, useState} from 'react';
import styled from '@emotion/styled';
import type {LegendComponentOption} from 'echarts';
import type {Location} from 'history';

import type {Client} from 'sentry/api';
import ErrorPanel from 'sentry/components/charts/errorPanel';
import {HeaderTitle} from 'sentry/components/charts/styles';
import ErrorBoundary from 'sentry/components/errorBoundary';
import {LazyRender} from 'sentry/components/lazyRender';
import Panel from 'sentry/components/panels/panel';
import PanelAlert from 'sentry/components/panels/panelAlert';
import Placeholder from 'sentry/components/placeholder';
import {Tooltip} from 'sentry/components/tooltip';
import {IconWarning} from 'sentry/icons';
import {t} from 'sentry/locale';
import {space} from 'sentry/styles/space';
import type {PageFilters} from 'sentry/types/core';
import type {Series} from 'sentry/types/echarts';
import type {WithRouterProps} from 'sentry/types/legacyReactRouter';
import type {Organization} from 'sentry/types/organization';
import {getFormattedDate} from 'sentry/utils/dates';
import type {TableDataWithTitle} from 'sentry/utils/discover/discoverQuery';
import type {AggregationOutputType} from 'sentry/utils/discover/fields';
import {hasOnDemandMetricWidgetFeature} from 'sentry/utils/onDemandMetrics/features';
import {ExtractedMetricsTag} from 'sentry/utils/performance/contexts/metricsEnhancedPerformanceDataContext';
import {VisuallyCompleteWithData} from 'sentry/utils/performanceForSentry';
import useOrganization from 'sentry/utils/useOrganization';
import withApi from 'sentry/utils/withApi';
import withOrganization from 'sentry/utils/withOrganization';
import withPageFilters from 'sentry/utils/withPageFilters';
// eslint-disable-next-line no-restricted-imports
import withSentryRouter from 'sentry/utils/withSentryRouter';
import {DASHBOARD_CHART_GROUP} from 'sentry/views/dashboards/dashboard';
import {DiscoverSplitAlert} from 'sentry/views/dashboards/discoverSplitAlert';
import {MetricWidgetCard} from 'sentry/views/dashboards/metrics/widgetCard';
import {Toolbar} from 'sentry/views/dashboards/widgetCard/toolbar';

import type {DashboardFilters, Widget} from '../types';
import {DisplayType, OnDemandExtractionState, WidgetType} from '../types';
import {DEFAULT_RESULTS_LIMIT} from '../widgetBuilder/utils';
import type WidgetLegendSelectionState from '../widgetLegendSelectionState';

import WidgetCardChartContainer from './widgetCardChartContainer';
import WidgetCardContextMenu from './widgetCardContextMenu';

const SESSION_DURATION_INGESTION_STOP_DATE = new Date('2023-01-12');

export const SESSION_DURATION_ALERT_TEXT = t(
  'session.duration is no longer being recorded as of %s. Data in this widget may be incomplete.',
  getFormattedDate(SESSION_DURATION_INGESTION_STOP_DATE, 'MMM D, YYYY')
);

export const SESSION_DURATION_ALERT = (
  <PanelAlert type="warning">{SESSION_DURATION_ALERT_TEXT}</PanelAlert>
);

type Props = WithRouterProps & {
  api: Client;
  isEditingDashboard: boolean;
  location: Location;
  organization: Organization;
  selection: PageFilters;
  widget: Widget;
  widgetLegendState: WidgetLegendSelectionState;
  widgetLimitReached: boolean;
  dashboardFilters?: DashboardFilters;
  index?: string;
  isEditingWidget?: boolean;
  isMobile?: boolean;
  isPreview?: boolean;
  isWidgetInvalid?: boolean;
  legendOptions?: LegendComponentOption;
  noLazyLoad?: boolean;
  onDataFetched?: (results: TableDataWithTitle[]) => void;
  onDelete?: () => void;
  onDuplicate?: () => void;
  onEdit?: () => void;
  onLegendSelectChanged?: () => void;
  onSetTransactionsDataset?: () => void;
  onUpdate?: (widget: Widget | null) => void;
  onWidgetSplitDecision?: (splitDecision: WidgetType) => void;
  renderErrorMessage?: (errorMessage?: string) => React.ReactNode;
  shouldResize?: boolean;
  showContextMenu?: boolean;
  showStoredAlert?: boolean;
  tableItemLimit?: number;
  windowWidth?: number;
};

type Data = {
  pageLinks?: string;
  tableResults?: TableDataWithTitle[];
  timeseriesResults?: Series[];
  timeseriesResultsTypes?: Record<string, AggregationOutputType>;
  totalIssuesCount?: string;
};

function WidgetCard(props: Props) {
  const [data, setData] = useState<Data>();

  const onDataFetched = (newData: Data) => {
    if (props.onDataFetched && newData.tableResults) {
      props.onDataFetched(newData.tableResults);
    }

    setData(newData);
  };

  const {
    api,
    organization,
    selection,
    widget,
    isMobile,
    renderErrorMessage,
    tableItemLimit,
    windowWidth,
    noLazyLoad,
    dashboardFilters,
    isWidgetInvalid,
    location,
    onWidgetSplitDecision,
    shouldResize,
    onLegendSelectChanged,
    legendOptions,
    widgetLegendState,
  } = props;

  if (widget.displayType === DisplayType.TOP_N) {
    const queries = widget.queries.map(query => ({
      ...query,
      // Use the last aggregate because that's where the y-axis is stored
      aggregates: query.aggregates.length
        ? [query.aggregates[query.aggregates.length - 1]]
        : [],
    }));
    widget.queries = queries;
    widget.limit = DEFAULT_RESULTS_LIMIT;
  }

  const hasSessionDuration = widget.queries.some(query =>
    query.aggregates.some(aggregate => aggregate.includes('session.duration'))
  );

  if (widget.widgetType === WidgetType.METRICS) {
    return (
      <MetricWidgetCard
        index={props.index}
        isEditingDashboard={props.isEditingDashboard}
        onEdit={props.onEdit}
        onDelete={props.onDelete}
        onDuplicate={props.onDuplicate}
        router={props.router}
        location={props.location}
        organization={organization}
        selection={selection}
        widget={widget}
        dashboardFilters={dashboardFilters}
        renderErrorMessage={renderErrorMessage}
        showContextMenu={props.showContextMenu}
      />
    );
  }

  return (
    <ErrorBoundary
      customComponent={<ErrorCard>{t('Error loading widget data')}</ErrorCard>}
    >
<<<<<<< HEAD
      {conditionalWrapWithDashboardsMEPProvider(
        <Fragment>
          <VisuallyCompleteWithData
            id="DashboardList-FirstWidgetCard"
            hasData={
              ((data?.tableResults?.length || data?.timeseriesResults?.length) ?? 0) > 0
            }
            disabled={Number(props.index) !== 0}
          >
            <WidgetCardPanel isDragging={false} aria-label={t('Widget panel')}>
              <WidgetHeaderWrapper>
                <WidgetHeaderDescription>
                  <WidgetTitleRow>
                    <Tooltip
                      title={widget.title}
                      containerDisplayMode="grid"
                      showOnlyOnOverflow
                    >
                      <WidgetTitle>{widget.title}</WidgetTitle>
                    </Tooltip>
                    {widget.thresholds &&
                      hasThresholdMaxValue(widget.thresholds) &&
                      data?.tableResults &&
                      getColoredWidgetIndicator(widget.thresholds, data?.tableResults)}
                    <ExtractedMetricsTag queryKey={widget} />
                    <DisplayOnDemandWarnings widget={widget} />
                    <DiscoverSplitAlert
                      widget={widget}
                      onSetTransactionsDataset={props.onSetTransactionsDataset}
                    />
                  </WidgetTitleRow>
                </WidgetHeaderDescription>
                {!props.isEditingDashboard && (
                  <WidgetCardContextMenuContainer>
                    <WidgetCardContextMenu
                      organization={organization}
                      widget={widget}
                      selection={selection}
                      showContextMenu={props.showContextMenu}
                      isPreview={props.isPreview}
                      widgetLimitReached={props.widgetLimitReached}
                      onDuplicate={props.onDuplicate}
                      onEdit={props.onEdit}
                      onDelete={props.onDelete}
                      router={props.router}
                      location={props.location}
                      index={props.index}
                      seriesData={data?.timeseriesResults}
                      seriesResultsType={data?.timeseriesResultsTypes}
                      tableData={data?.tableResults}
                      pageLinks={data?.pageLinks}
                      totalIssuesCount={data?.totalIssuesCount}
                      description={widget.description}
                      title={widget.title}
                    />
                  </WidgetCardContextMenuContainer>
                )}
              </WidgetHeaderWrapper>
              {hasSessionDuration && SESSION_DURATION_ALERT}
              {isWidgetInvalid ? (
                <Fragment>
                  {renderErrorMessage?.('Widget query condition is invalid.')}
                  <StyledErrorPanel>
                    <IconWarning color="gray500" size="lg" />
                  </StyledErrorPanel>
                </Fragment>
              ) : noLazyLoad ? (
                <WidgetCardChartContainer
                  location={location}
                  api={api}
=======
      <VisuallyCompleteWithData
        id="DashboardList-FirstWidgetCard"
        hasData={
          ((data?.tableResults?.length || data?.timeseriesResults?.length) ?? 0) > 0
        }
        disabled={Number(props.index) !== 0}
      >
        <WidgetCardPanel isDragging={false} aria-label={t('Widget panel')}>
          <WidgetHeaderWrapper>
            <WidgetHeaderDescription>
              <WidgetTitleRow>
                <Tooltip
                  title={widget.title}
                  containerDisplayMode="grid"
                  showOnlyOnOverflow
                >
                  <WidgetTitle>{widget.title}</WidgetTitle>
                </Tooltip>
                <ExtractedMetricsTag queryKey={widget} />
                <DisplayOnDemandWarnings widget={widget} />
                <DiscoverSplitAlert widget={widget} />
              </WidgetTitleRow>
            </WidgetHeaderDescription>
            {!props.isEditingDashboard && (
              <WidgetCardContextMenuContainer>
                <WidgetCardContextMenu
>>>>>>> 96a4abdf
                  organization={organization}
                  widget={widget}
                  selection={selection}
                  showContextMenu={props.showContextMenu}
                  isPreview={props.isPreview}
                  widgetLimitReached={props.widgetLimitReached}
                  onDuplicate={props.onDuplicate}
                  onEdit={props.onEdit}
                  onDelete={props.onDelete}
                  router={props.router}
                  location={props.location}
                  index={props.index}
                  seriesData={data?.timeseriesResults}
                  seriesResultsType={data?.timeseriesResultsTypes}
                  tableData={data?.tableResults}
                  pageLinks={data?.pageLinks}
                  totalIssuesCount={data?.totalIssuesCount}
                  description={widget.description}
                  title={widget.title}
                />
              </WidgetCardContextMenuContainer>
            )}
          </WidgetHeaderWrapper>
          {hasSessionDuration && SESSION_DURATION_ALERT}
          {isWidgetInvalid ? (
            <Fragment>
              {renderErrorMessage?.('Widget query condition is invalid.')}
              <StyledErrorPanel>
                <IconWarning color="gray500" size="lg" />
              </StyledErrorPanel>
            </Fragment>
          ) : noLazyLoad ? (
            <WidgetCardChartContainer
              location={location}
              api={api}
              organization={organization}
              selection={selection}
              widget={widget}
              isMobile={isMobile}
              renderErrorMessage={renderErrorMessage}
              tableItemLimit={tableItemLimit}
              windowWidth={windowWidth}
              onDataFetched={onDataFetched}
              dashboardFilters={dashboardFilters}
              chartGroup={DASHBOARD_CHART_GROUP}
              onWidgetSplitDecision={onWidgetSplitDecision}
              shouldResize={shouldResize}
              onLegendSelectChanged={onLegendSelectChanged}
              legendOptions={legendOptions}
              widgetLegendState={widgetLegendState}
            />
          ) : (
            <LazyRender containerHeight={200} withoutContainer>
              <WidgetCardChartContainer
                location={location}
                api={api}
                organization={organization}
                selection={selection}
                widget={widget}
                isMobile={isMobile}
                renderErrorMessage={renderErrorMessage}
                tableItemLimit={tableItemLimit}
                windowWidth={windowWidth}
                onDataFetched={onDataFetched}
                dashboardFilters={dashboardFilters}
                chartGroup={DASHBOARD_CHART_GROUP}
                onWidgetSplitDecision={onWidgetSplitDecision}
                shouldResize={shouldResize}
                onLegendSelectChanged={onLegendSelectChanged}
                legendOptions={legendOptions}
                widgetLegendState={widgetLegendState}
              />
            </LazyRender>
          )}
          {props.isEditingDashboard && (
            <Toolbar
              onEdit={props.onEdit}
              onDelete={props.onDelete}
              onDuplicate={props.onDuplicate}
              isMobile={props.isMobile}
            />
          )}
        </WidgetCardPanel>
      </VisuallyCompleteWithData>
    </ErrorBoundary>
  );
}

export default withApi(withOrganization(withPageFilters(withSentryRouter(WidgetCard))));

function useOnDemandWarning(props: {widget: Widget}): string | null {
  const organization = useOrganization();

  if (!hasOnDemandMetricWidgetFeature(organization)) {
    return null;
  }
  // prettier-ignore
  const widgetContainsHighCardinality = props.widget.queries.some(
    wq =>
      wq.onDemand?.some(
        d => d.extractionState === OnDemandExtractionState.DISABLED_HIGH_CARDINALITY
      )
  );
  // prettier-ignore
  const widgetReachedSpecLimit = props.widget.queries.some(
    wq =>
      wq.onDemand?.some(
        d => d.extractionState === OnDemandExtractionState.DISABLED_SPEC_LIMIT
      )
  );

  if (widgetContainsHighCardinality) {
    return t(
      'This widget is using indexed data because it has a column with too many unique values.'
    );
  }

  if (widgetReachedSpecLimit) {
    return t(
      "This widget is using indexed data because you've reached your organization limit for dynamically extracted metrics."
    );
  }

  return null;
}

function DisplayOnDemandWarnings(props: {widget: Widget}) {
  const warning = useOnDemandWarning(props);

  if (warning) {
    return (
      <Tooltip containerDisplayMode="inline-flex" title={warning}>
        <IconWarning color="warningText" />
      </Tooltip>
    );
  }

  return null;
}

const ErrorCard = styled(Placeholder)`
  display: flex;
  align-items: center;
  justify-content: center;
  background-color: ${p => p.theme.alert.error.backgroundLight};
  border: 1px solid ${p => p.theme.alert.error.border};
  color: ${p => p.theme.alert.error.textLight};
  border-radius: ${p => p.theme.borderRadius};
  margin-bottom: ${space(2)};
`;

export const WidgetCardContextMenuContainer = styled('div')`
  opacity: 1;
  transition: opacity 0.1s;
`;

export const WidgetCardPanel = styled(Panel, {
  shouldForwardProp: prop => prop !== 'isDragging',
})<{
  isDragging: boolean;
}>`
  margin: 0;
  visibility: ${p => (p.isDragging ? 'hidden' : 'visible')};
  /* If a panel overflows due to a long title stretch its grid sibling */
  height: 100%;
  min-height: 96px;
  display: flex;
  flex-direction: column;

  &:not(:hover):not(:focus-within) {
    ${WidgetCardContextMenuContainer} {
      opacity: 0;
      ${p => p.theme.visuallyHidden}
    }
  }

  :hover {
    background-color: ${p => p.theme.surface200};
    transition:
      background-color 100ms linear,
      box-shadow 100ms linear;
    box-shadow: ${p => p.theme.dropShadowLight};
  }
`;

const StyledErrorPanel = styled(ErrorPanel)`
  padding: ${space(2)};
`;

export const WidgetTitleRow = styled('span')`
  display: flex;
  align-items: center;
  gap: ${space(0.75)};
`;

export const WidgetDescription = styled('small')`
  ${p => p.theme.overflowEllipsis}
  color: ${p => p.theme.gray300};
`;

const WidgetTitle = styled(HeaderTitle)`
  ${p => p.theme.overflowEllipsis};
  font-weight: ${p => p.theme.fontWeightBold};
`;

const WidgetHeaderWrapper = styled('div')`
  padding: ${space(2)} ${space(1)} 0 ${space(3)};
  min-height: 36px;
  width: 100%;
  display: flex;
  align-items: center;
  justify-content: space-between;
`;

const WidgetHeaderDescription = styled('div')`
  display: flex;
  flex-direction: column;
  gap: ${space(0.5)};
`;<|MERGE_RESOLUTION|>--- conflicted
+++ resolved
@@ -167,78 +167,6 @@
     <ErrorBoundary
       customComponent={<ErrorCard>{t('Error loading widget data')}</ErrorCard>}
     >
-<<<<<<< HEAD
-      {conditionalWrapWithDashboardsMEPProvider(
-        <Fragment>
-          <VisuallyCompleteWithData
-            id="DashboardList-FirstWidgetCard"
-            hasData={
-              ((data?.tableResults?.length || data?.timeseriesResults?.length) ?? 0) > 0
-            }
-            disabled={Number(props.index) !== 0}
-          >
-            <WidgetCardPanel isDragging={false} aria-label={t('Widget panel')}>
-              <WidgetHeaderWrapper>
-                <WidgetHeaderDescription>
-                  <WidgetTitleRow>
-                    <Tooltip
-                      title={widget.title}
-                      containerDisplayMode="grid"
-                      showOnlyOnOverflow
-                    >
-                      <WidgetTitle>{widget.title}</WidgetTitle>
-                    </Tooltip>
-                    {widget.thresholds &&
-                      hasThresholdMaxValue(widget.thresholds) &&
-                      data?.tableResults &&
-                      getColoredWidgetIndicator(widget.thresholds, data?.tableResults)}
-                    <ExtractedMetricsTag queryKey={widget} />
-                    <DisplayOnDemandWarnings widget={widget} />
-                    <DiscoverSplitAlert
-                      widget={widget}
-                      onSetTransactionsDataset={props.onSetTransactionsDataset}
-                    />
-                  </WidgetTitleRow>
-                </WidgetHeaderDescription>
-                {!props.isEditingDashboard && (
-                  <WidgetCardContextMenuContainer>
-                    <WidgetCardContextMenu
-                      organization={organization}
-                      widget={widget}
-                      selection={selection}
-                      showContextMenu={props.showContextMenu}
-                      isPreview={props.isPreview}
-                      widgetLimitReached={props.widgetLimitReached}
-                      onDuplicate={props.onDuplicate}
-                      onEdit={props.onEdit}
-                      onDelete={props.onDelete}
-                      router={props.router}
-                      location={props.location}
-                      index={props.index}
-                      seriesData={data?.timeseriesResults}
-                      seriesResultsType={data?.timeseriesResultsTypes}
-                      tableData={data?.tableResults}
-                      pageLinks={data?.pageLinks}
-                      totalIssuesCount={data?.totalIssuesCount}
-                      description={widget.description}
-                      title={widget.title}
-                    />
-                  </WidgetCardContextMenuContainer>
-                )}
-              </WidgetHeaderWrapper>
-              {hasSessionDuration && SESSION_DURATION_ALERT}
-              {isWidgetInvalid ? (
-                <Fragment>
-                  {renderErrorMessage?.('Widget query condition is invalid.')}
-                  <StyledErrorPanel>
-                    <IconWarning color="gray500" size="lg" />
-                  </StyledErrorPanel>
-                </Fragment>
-              ) : noLazyLoad ? (
-                <WidgetCardChartContainer
-                  location={location}
-                  api={api}
-=======
       <VisuallyCompleteWithData
         id="DashboardList-FirstWidgetCard"
         hasData={
@@ -259,13 +187,15 @@
                 </Tooltip>
                 <ExtractedMetricsTag queryKey={widget} />
                 <DisplayOnDemandWarnings widget={widget} />
-                <DiscoverSplitAlert widget={widget} />
+                <DiscoverSplitAlert
+                  widget={widget}
+                  onSetTransactionsDataset={props.onSetTransactionsDataset}
+                />
               </WidgetTitleRow>
             </WidgetHeaderDescription>
             {!props.isEditingDashboard && (
               <WidgetCardContextMenuContainer>
                 <WidgetCardContextMenu
->>>>>>> 96a4abdf
                   organization={organization}
                   widget={widget}
                   selection={selection}
