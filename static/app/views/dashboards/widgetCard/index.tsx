import {Fragment, useState} from 'react';
import type {useSortable} from '@dnd-kit/sortable';
import styled from '@emotion/styled';
import type {Location} from 'history';

import type {Client} from 'sentry/api';
import {Alert} from 'sentry/components/alert';
import ErrorPanel from 'sentry/components/charts/errorPanel';
import {HeaderTitle} from 'sentry/components/charts/styles';
import ErrorBoundary from 'sentry/components/errorBoundary';
import {LazyRender} from 'sentry/components/lazyRender';
import ExternalLink from 'sentry/components/links/externalLink';
import Panel from 'sentry/components/panels/panel';
import PanelAlert from 'sentry/components/panels/panelAlert';
import Placeholder from 'sentry/components/placeholder';
import {parseSearch} from 'sentry/components/searchSyntax/parser';
import {Tooltip} from 'sentry/components/tooltip';
import {IconWarning} from 'sentry/icons';
import {t, tct} from 'sentry/locale';
import {space} from 'sentry/styles/space';
import type {PageFilters} from 'sentry/types/core';
import type {Series} from 'sentry/types/echarts';
import type {WithRouterProps} from 'sentry/types/legacyReactRouter';
import type {Organization} from 'sentry/types/organization';
import {getFormattedDate} from 'sentry/utils/dates';
import type {TableDataWithTitle} from 'sentry/utils/discover/discoverQuery';
import type {AggregationOutputType} from 'sentry/utils/discover/fields';
import {parseFunction} from 'sentry/utils/discover/fields';
import {hasOnDemandMetricWidgetFeature} from 'sentry/utils/onDemandMetrics/features';
import {ExtractedMetricsTag} from 'sentry/utils/performance/contexts/metricsEnhancedPerformanceDataContext';
import {
  MEPConsumer,
  MEPState,
} from 'sentry/utils/performance/contexts/metricsEnhancedSetting';
import {VisuallyCompleteWithData} from 'sentry/utils/performanceForSentry';
import useOrganization from 'sentry/utils/useOrganization';
import withApi from 'sentry/utils/withApi';
import withOrganization from 'sentry/utils/withOrganization';
import withPageFilters from 'sentry/utils/withPageFilters';
// eslint-disable-next-line no-restricted-imports
import withSentryRouter from 'sentry/utils/withSentryRouter';
import {DASHBOARD_CHART_GROUP} from 'sentry/views/dashboards/dashboard';
import {DiscoverSplitAlert} from 'sentry/views/dashboards/discoverSplitAlert';
import {MetricWidgetCard} from 'sentry/views/dashboards/metrics/widgetCard';
import {Toolbar} from 'sentry/views/dashboards/widgetCard/toolbar';

import type {DashboardFilters, Widget} from '../types';
import {DisplayType, OnDemandExtractionState, WidgetType} from '../types';
import {DEFAULT_RESULTS_LIMIT} from '../widgetBuilder/utils';

import {DashboardsMEPConsumer, DashboardsMEPProvider} from './dashboardsMEPContext';
import WidgetCardChartContainer from './widgetCardChartContainer';
import WidgetCardContextMenu from './widgetCardContextMenu';

const SESSION_DURATION_INGESTION_STOP_DATE = new Date('2023-01-12');
export const SESSION_DURATION_ALERT = (
  <PanelAlert type="warning">
    {t(
      'session.duration is no longer being recorded as of %s. Data in this widget may be incomplete.',
      getFormattedDate(SESSION_DURATION_INGESTION_STOP_DATE, 'MMM D, YYYY')
    )}
  </PanelAlert>
);

type DraggableProps = Pick<ReturnType<typeof useSortable>, 'attributes' | 'listeners'>;

type Props = WithRouterProps & {
  api: Client;
  isEditingDashboard: boolean;
  location: Location;
  organization: Organization;
  selection: PageFilters;
  widget: Widget;
  widgetLimitReached: boolean;
  dashboardFilters?: DashboardFilters;
  draggableProps?: DraggableProps;
  hideToolbar?: boolean;
  index?: string;
  isEditingWidget?: boolean;
  isMobile?: boolean;
  isPreview?: boolean;
  isWidgetInvalid?: boolean;
  noDashboardsMEPProvider?: boolean;
  noLazyLoad?: boolean;
  onDataFetched?: (results: TableDataWithTitle[]) => void;
  onDelete?: () => void;
  onDuplicate?: () => void;
  onEdit?: () => void;
  onUpdate?: (widget: Widget | null) => void;
  onWidgetSplitDecision?: (splitDecision: WidgetType) => void;
  renderErrorMessage?: (errorMessage?: string) => React.ReactNode;
  shouldResize?: boolean;
  showContextMenu?: boolean;
  showStoredAlert?: boolean;
  tableItemLimit?: number;
  windowWidth?: number;
};

type SearchFilterKey = {key?: {value: string}};

const ERROR_FIELDS = [
  'error.handled',
  'error.unhandled',
  'error.mechanism',
  'error.type',
  'error.value',
];

type Data = {
  pageLinks?: string;
  tableResults?: TableDataWithTitle[];
  timeseriesResults?: Series[];
  timeseriesResultsTypes?: Record<string, AggregationOutputType>;
  totalIssuesCount?: string;
};

function WidgetCard(props: Props) {
  const [data, setData] = useState<Data>();

  const onDataFetched = (newData: Data) => {
    if (props.onDataFetched && newData.tableResults) {
      props.onDataFetched(newData.tableResults);
    }

    setData(newData);
  };

  const {
    api,
    organization,
    selection,
    widget,
    isMobile,
    renderErrorMessage,
    tableItemLimit,
    windowWidth,
    noLazyLoad,
    showStoredAlert,
    noDashboardsMEPProvider,
    dashboardFilters,
    isWidgetInvalid,
    location,
    onWidgetSplitDecision,
    shouldResize,
  } = props;

  if (widget.displayType === DisplayType.TOP_N) {
    const queries = widget.queries.map(query => ({
      ...query,
      // Use the last aggregate because that's where the y-axis is stored
      aggregates: query.aggregates.length
        ? [query.aggregates[query.aggregates.length - 1]]
        : [],
    }));
    widget.queries = queries;
    widget.limit = DEFAULT_RESULTS_LIMIT;
  }

  const hasSessionDuration = widget.queries.some(query =>
    query.aggregates.some(aggregate => aggregate.includes('session.duration'))
  );

  function conditionalWrapWithDashboardsMEPProvider(component: React.ReactNode) {
    if (noDashboardsMEPProvider) {
      return component;
    }
    return <DashboardsMEPProvider>{component}</DashboardsMEPProvider>;
  }
  // prettier-ignore
  const widgetContainsErrorFields = widget.queries.some(
    ({columns, aggregates, conditions}) =>
      ERROR_FIELDS.some(
        errorField =>
          columns.includes(errorField) ||
          aggregates.some(
            aggregate => parseFunction(aggregate)?.arguments.includes(errorField)
          ) ||
          parseSearch(conditions)?.some(
            filter => (filter as SearchFilterKey).key?.value === errorField
          )
      )
  );

  if (widget.widgetType === WidgetType.METRICS) {
    return (
<<<<<<< HEAD
      <ErrorBoundary
        customComponent={<ErrorCard>{t('Error loading widget data')}</ErrorCard>}
      >
        {conditionalWrapWithDashboardsMEPProvider(
          <Fragment>
            <VisuallyCompleteWithData
              id="DashboardList-FirstWidgetCard"
              hasData={
                ((this.state.tableData?.length || this.state.seriesData?.length) ?? 0) > 0
              }
              disabled={Number(this.props.index) !== 0}
            >
              <WidgetCardPanel isDragging={false} aria-label={t('Widget panel')}>
                <WidgetHeaderWrapper>
                  <WidgetHeaderDescription>
                    <WidgetTitleRow>
                      <Tooltip
                        title={widget.title}
                        containerDisplayMode="grid"
                        showOnlyOnOverflow
                      >
                        <WidgetTitle>{widget.title}</WidgetTitle>
                      </Tooltip>
                      <ExtractedMetricsTag queryKey={widget} />
                      <DisplayOnDemandWarnings widget={widget} />
                      <DiscoverSplitAlert widget={widget} />
                    </WidgetTitleRow>
                  </WidgetHeaderDescription>
                  {this.renderContextMenu()}
                </WidgetHeaderWrapper>
                {hasSessionDuration && SESSION_DURATION_ALERT}
                {isWidgetInvalid ? (
                  <Fragment>
                    {renderErrorMessage?.('Widget query condition is invalid.')}
                    <StyledErrorPanel>
                      <IconWarning color="gray500" size="lg" />
                    </StyledErrorPanel>
                  </Fragment>
                ) : noLazyLoad ? (
=======
      <MetricWidgetCard
        index={props.index}
        isEditingDashboard={props.isEditingDashboard}
        onEdit={props.onEdit}
        onDelete={props.onDelete}
        onDuplicate={props.onDuplicate}
        router={props.router}
        location={props.location}
        organization={organization}
        selection={selection}
        widget={widget}
        dashboardFilters={dashboardFilters}
        renderErrorMessage={renderErrorMessage}
        showContextMenu={props.showContextMenu}
      />
    );
  }

  return (
    <ErrorBoundary
      customComponent={<ErrorCard>{t('Error loading widget data')}</ErrorCard>}
    >
      {conditionalWrapWithDashboardsMEPProvider(
        <Fragment>
          <VisuallyCompleteWithData
            id="DashboardList-FirstWidgetCard"
            hasData={
              ((data?.tableResults?.length || data?.timeseriesResults?.length) ?? 0) > 0
            }
            disabled={Number(props.index) !== 0}
          >
            <WidgetCardPanel isDragging={false} aria-label={t('Widget panel')}>
              <WidgetHeaderWrapper>
                <WidgetHeaderDescription>
                  <WidgetTitleRow>
                    <Tooltip
                      title={widget.title}
                      containerDisplayMode="grid"
                      showOnlyOnOverflow
                    >
                      <WidgetTitle>{widget.title}</WidgetTitle>
                    </Tooltip>
                    {widget.thresholds &&
                      hasThresholdMaxValue(widget.thresholds) &&
                      data?.tableResults &&
                      getColoredWidgetIndicator(widget.thresholds, data?.tableResults)}
                    <ExtractedMetricsTag queryKey={widget} />
                    <DisplayOnDemandWarnings widget={widget} />
                    <DiscoverSplitAlert widget={widget} />
                  </WidgetTitleRow>
                </WidgetHeaderDescription>
                {!props.isEditingDashboard && (
                  <WidgetCardContextMenuContainer>
                    <WidgetCardContextMenu
                      organization={organization}
                      widget={widget}
                      selection={selection}
                      showContextMenu={props.showContextMenu}
                      isPreview={props.isPreview}
                      widgetLimitReached={props.widgetLimitReached}
                      onDuplicate={props.onDuplicate}
                      onEdit={props.onEdit}
                      onDelete={props.onDelete}
                      router={props.router}
                      location={props.location}
                      index={props.index}
                      seriesData={data?.timeseriesResults}
                      seriesResultsType={data?.timeseriesResultsTypes}
                      tableData={data?.tableResults}
                      pageLinks={data?.pageLinks}
                      totalIssuesCount={data?.totalIssuesCount}
                      description={widget.description}
                      title={widget.title}
                    />
                  </WidgetCardContextMenuContainer>
                )}
              </WidgetHeaderWrapper>
              {hasSessionDuration && SESSION_DURATION_ALERT}
              {isWidgetInvalid ? (
                <Fragment>
                  {renderErrorMessage?.('Widget query condition is invalid.')}
                  <StyledErrorPanel>
                    <IconWarning color="gray500" size="lg" />
                  </StyledErrorPanel>
                </Fragment>
              ) : noLazyLoad ? (
                <WidgetCardChartContainer
                  location={location}
                  api={api}
                  organization={organization}
                  selection={selection}
                  widget={widget}
                  isMobile={isMobile}
                  renderErrorMessage={renderErrorMessage}
                  tableItemLimit={tableItemLimit}
                  windowWidth={windowWidth}
                  onDataFetched={onDataFetched}
                  dashboardFilters={dashboardFilters}
                  chartGroup={DASHBOARD_CHART_GROUP}
                  onWidgetSplitDecision={onWidgetSplitDecision}
                  shouldResize={shouldResize}
                />
              ) : (
                <LazyRender containerHeight={200} withoutContainer>
>>>>>>> f2daa8be
                  <WidgetCardChartContainer
                    location={location}
                    api={api}
                    organization={organization}
                    selection={selection}
                    widget={widget}
                    isMobile={isMobile}
                    renderErrorMessage={renderErrorMessage}
                    tableItemLimit={tableItemLimit}
                    windowWidth={windowWidth}
                    onDataFetched={onDataFetched}
                    dashboardFilters={dashboardFilters}
                    chartGroup={DASHBOARD_CHART_GROUP}
                    onWidgetSplitDecision={onWidgetSplitDecision}
                    shouldResize={shouldResize}
                  />
                </LazyRender>
              )}
              {props.isEditingDashboard && (
                <Toolbar
                  onEdit={props.onEdit}
                  onDelete={props.onDelete}
                  onDuplicate={props.onDuplicate}
                  draggableProps={props.draggableProps}
                  hideToolbar={props.hideToolbar}
                  isMobile={props.isMobile}
                />
              )}
            </WidgetCardPanel>
          </VisuallyCompleteWithData>
          {!organization.features.includes('performance-mep-bannerless-ui') && (
            <MEPConsumer>
              {metricSettingContext => {
                return (
                  <DashboardsMEPConsumer>
                    {({isMetricsData}) => {
                      if (
                        showStoredAlert &&
                        isMetricsData === false &&
                        widget.widgetType === WidgetType.DISCOVER &&
                        metricSettingContext &&
                        metricSettingContext.metricSettingState !==
                          MEPState.TRANSACTIONS_ONLY
                      ) {
                        if (!widgetContainsErrorFields) {
                          return (
                            <StoredDataAlert showIcon>
                              {tct(
                                "Your selection is only applicable to [indexedData: indexed event data]. We've automatically adjusted your results.",
                                {
                                  indexedData: (
                                    <ExternalLink href="https://docs.sentry.io/product/dashboards/widget-builder/#errors--transactions" />
                                  ),
                                }
                              )}
                            </StoredDataAlert>
                          );
                        }
                      }
                      return null;
                    }}
                  </DashboardsMEPConsumer>
                );
              }}
            </MEPConsumer>
          )}
        </Fragment>
      )}
    </ErrorBoundary>
  );
}

export default withApi(withOrganization(withPageFilters(withSentryRouter(WidgetCard))));

function DisplayOnDemandWarnings(props: {widget: Widget}) {
  const organization = useOrganization();
  if (!hasOnDemandMetricWidgetFeature(organization)) {
    return null;
  }
  // prettier-ignore
  const widgetContainsHighCardinality = props.widget.queries.some(
    wq =>
      wq.onDemand?.some(
        d => d.extractionState === OnDemandExtractionState.DISABLED_HIGH_CARDINALITY
      )
  );
  // prettier-ignore
  const widgetReachedSpecLimit = props.widget.queries.some(
    wq =>
      wq.onDemand?.some(
        d => d.extractionState === OnDemandExtractionState.DISABLED_SPEC_LIMIT
      )
  );

  if (widgetContainsHighCardinality) {
    return (
      <Tooltip
        containerDisplayMode="inline-flex"
        title={t(
          'This widget is using indexed data because it has a column with too many unique values.'
        )}
      >
        <IconWarning color="warningText" />
      </Tooltip>
    );
  }
  if (widgetReachedSpecLimit) {
    return (
      <Tooltip
        containerDisplayMode="inline-flex"
        title={t(
          "This widget is using indexed data because you've reached your organization limit for dynamically extracted metrics."
        )}
      >
        <IconWarning color="warningText" />
      </Tooltip>
    );
  }

  return null;
}

const ErrorCard = styled(Placeholder)`
  display: flex;
  align-items: center;
  justify-content: center;
  background-color: ${p => p.theme.alert.error.backgroundLight};
  border: 1px solid ${p => p.theme.alert.error.border};
  color: ${p => p.theme.alert.error.textLight};
  border-radius: ${p => p.theme.borderRadius};
  margin-bottom: ${space(2)};
`;

export const WidgetCardContextMenuContainer = styled('div')`
  opacity: 1;
  transition: opacity 0.1s;
`;

export const WidgetCardPanel = styled(Panel, {
  shouldForwardProp: prop => prop !== 'isDragging',
})<{
  isDragging: boolean;
}>`
  margin: 0;
  visibility: ${p => (p.isDragging ? 'hidden' : 'visible')};
  /* If a panel overflows due to a long title stretch its grid sibling */
  height: 100%;
  min-height: 96px;
  display: flex;
  flex-direction: column;

  &:not(:hover):not(:focus-within) {
    ${WidgetCardContextMenuContainer} {
      opacity: 0;
      ${p => p.theme.visuallyHidden}
    }
  }

  :hover {
    background-color: ${p => p.theme.surface200};
    transition:
      background-color 100ms linear,
      box-shadow 100ms linear;
    box-shadow: ${p => p.theme.dropShadowLight};
  }
`;

const StoredDataAlert = styled(Alert)`
  margin-top: ${space(1)};
  margin-bottom: 0;
`;

const StyledErrorPanel = styled(ErrorPanel)`
  padding: ${space(2)};
`;

export const WidgetTitleRow = styled('span')`
  display: flex;
  align-items: center;
  gap: ${space(0.75)};
`;

export const WidgetDescription = styled('small')`
  ${p => p.theme.overflowEllipsis}
  color: ${p => p.theme.gray300};
`;

const WidgetTitle = styled(HeaderTitle)`
  ${p => p.theme.overflowEllipsis};
  font-weight: ${p => p.theme.fontWeightBold};
`;

const WidgetHeaderWrapper = styled('div')`
  padding: ${space(2)} ${space(1)} 0 ${space(3)};
  min-height: 36px;
  width: 100%;
  display: flex;
  align-items: center;
  justify-content: space-between;
`;

const WidgetHeaderDescription = styled('div')`
  display: flex;
  flex-direction: column;
  gap: ${space(0.5)};
`;<|MERGE_RESOLUTION|>--- conflicted
+++ resolved
@@ -183,47 +183,6 @@
 
   if (widget.widgetType === WidgetType.METRICS) {
     return (
-<<<<<<< HEAD
-      <ErrorBoundary
-        customComponent={<ErrorCard>{t('Error loading widget data')}</ErrorCard>}
-      >
-        {conditionalWrapWithDashboardsMEPProvider(
-          <Fragment>
-            <VisuallyCompleteWithData
-              id="DashboardList-FirstWidgetCard"
-              hasData={
-                ((this.state.tableData?.length || this.state.seriesData?.length) ?? 0) > 0
-              }
-              disabled={Number(this.props.index) !== 0}
-            >
-              <WidgetCardPanel isDragging={false} aria-label={t('Widget panel')}>
-                <WidgetHeaderWrapper>
-                  <WidgetHeaderDescription>
-                    <WidgetTitleRow>
-                      <Tooltip
-                        title={widget.title}
-                        containerDisplayMode="grid"
-                        showOnlyOnOverflow
-                      >
-                        <WidgetTitle>{widget.title}</WidgetTitle>
-                      </Tooltip>
-                      <ExtractedMetricsTag queryKey={widget} />
-                      <DisplayOnDemandWarnings widget={widget} />
-                      <DiscoverSplitAlert widget={widget} />
-                    </WidgetTitleRow>
-                  </WidgetHeaderDescription>
-                  {this.renderContextMenu()}
-                </WidgetHeaderWrapper>
-                {hasSessionDuration && SESSION_DURATION_ALERT}
-                {isWidgetInvalid ? (
-                  <Fragment>
-                    {renderErrorMessage?.('Widget query condition is invalid.')}
-                    <StyledErrorPanel>
-                      <IconWarning color="gray500" size="lg" />
-                    </StyledErrorPanel>
-                  </Fragment>
-                ) : noLazyLoad ? (
-=======
       <MetricWidgetCard
         index={props.index}
         isEditingDashboard={props.isEditingDashboard}
@@ -266,10 +225,6 @@
                     >
                       <WidgetTitle>{widget.title}</WidgetTitle>
                     </Tooltip>
-                    {widget.thresholds &&
-                      hasThresholdMaxValue(widget.thresholds) &&
-                      data?.tableResults &&
-                      getColoredWidgetIndicator(widget.thresholds, data?.tableResults)}
                     <ExtractedMetricsTag queryKey={widget} />
                     <DisplayOnDemandWarnings widget={widget} />
                     <DiscoverSplitAlert widget={widget} />
@@ -328,7 +283,6 @@
                 />
               ) : (
                 <LazyRender containerHeight={200} withoutContainer>
->>>>>>> f2daa8be
                   <WidgetCardChartContainer
                     location={location}
                     api={api}
