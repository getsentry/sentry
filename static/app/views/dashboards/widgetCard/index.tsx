--- conflicted
+++ resolved
@@ -42,11 +42,6 @@
 import {DEFAULT_RESULTS_LIMIT} from '../widgetBuilder/utils';
 import type WidgetLegendSelectionState from '../widgetLegendSelectionState';
 
-<<<<<<< HEAD
-import {DashboardsMEPProvider} from './dashboardsMEPContext';
-=======
-import {DashboardsMEPConsumer} from './dashboardsMEPContext';
->>>>>>> bb0e71d2
 import WidgetCardChartContainer from './widgetCardChartContainer';
 import WidgetCardContextMenu from './widgetCardContextMenu';
 
@@ -92,6 +87,7 @@
   renderErrorMessage?: (errorMessage?: string) => React.ReactNode;
   shouldResize?: boolean;
   showContextMenu?: boolean;
+  showStoredAlert?: boolean;
   tableItemLimit?: number;
   windowWidth?: number;
 };
@@ -125,11 +121,6 @@
     tableItemLimit,
     windowWidth,
     noLazyLoad,
-<<<<<<< HEAD
-    noDashboardsMEPProvider,
-=======
-    showStoredAlert,
->>>>>>> bb0e71d2
     dashboardFilters,
     isWidgetInvalid,
     location,
@@ -155,30 +146,6 @@
   const hasSessionDuration = widget.queries.some(query =>
     query.aggregates.some(aggregate => aggregate.includes('session.duration'))
   );
-
-<<<<<<< HEAD
-  function conditionalWrapWithDashboardsMEPProvider(component: React.ReactNode) {
-    if (noDashboardsMEPProvider) {
-      return component;
-    }
-    return <DashboardsMEPProvider>{component}</DashboardsMEPProvider>;
-  }
-=======
-  // prettier-ignore
-  const widgetContainsErrorFields = widget.queries.some(
-    ({columns, aggregates, conditions}) =>
-      ERROR_FIELDS.some(
-        errorField =>
-          columns.includes(errorField) ||
-          aggregates.some(
-            aggregate => parseFunction(aggregate)?.arguments.includes(errorField)
-          ) ||
-          parseSearch(conditions)?.some(
-            filter => (filter as SearchFilterKey).key?.value === errorField
-          )
-      )
-  );
->>>>>>> bb0e71d2
 
   if (widget.widgetType === WidgetType.METRICS) {
     return (
@@ -250,12 +217,6 @@
                   description={widget.description}
                   title={widget.title}
                 />
-<<<<<<< HEAD
-              )}
-            </WidgetCardPanel>
-          </VisuallyCompleteWithData>
-        </Fragment>
-=======
               </WidgetCardContextMenuContainer>
             )}
           </WidgetHeaderWrapper>
@@ -322,42 +283,6 @@
           )}
         </WidgetCardPanel>
       </VisuallyCompleteWithData>
-      {!organization.features.includes('performance-mep-bannerless-ui') && (
-        <MEPConsumer>
-          {metricSettingContext => {
-            return (
-              <DashboardsMEPConsumer>
-                {({isMetricsData}) => {
-                  if (
-                    showStoredAlert &&
-                    isMetricsData === false &&
-                    widget.widgetType === WidgetType.DISCOVER &&
-                    metricSettingContext &&
-                    metricSettingContext.metricSettingState !== MEPState.TRANSACTIONS_ONLY
-                  ) {
-                    if (!widgetContainsErrorFields) {
-                      return (
-                        <StoredDataAlert showIcon>
-                          {tct(
-                            "Your selection is only applicable to [indexedData: indexed event data]. We've automatically adjusted your results.",
-                            {
-                              indexedData: (
-                                <ExternalLink href="https://docs.sentry.io/product/dashboards/widget-builder/#errors--transactions" />
-                              ),
-                            }
-                          )}
-                        </StoredDataAlert>
-                      );
-                    }
-                  }
-                  return null;
-                }}
-              </DashboardsMEPConsumer>
-            );
-          }}
-        </MEPConsumer>
->>>>>>> bb0e71d2
-      )}
     </ErrorBoundary>
   );
 }
