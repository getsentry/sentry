--- conflicted
+++ resolved
@@ -131,46 +131,6 @@
     setData(newData);
   };
 
-<<<<<<< HEAD
-  render() {
-    const {
-      api,
-      organization,
-      selection,
-      widget,
-      isMobile,
-      renderErrorMessage,
-      tableItemLimit,
-      windowWidth,
-      noLazyLoad,
-      showStoredAlert,
-      noDashboardsMEPProvider,
-      dashboardFilters,
-      isWidgetInvalid,
-      location,
-      onWidgetSplitDecision,
-      shouldResize,
-      onLegendSelectChanged,
-      legendOptions,
-      widgetLegendState,
-    } = this.props;
-
-    if (widget.displayType === DisplayType.TOP_N) {
-      const queries = widget.queries.map(query => ({
-        ...query,
-        // Use the last aggregate because that's where the y-axis is stored
-        aggregates: query.aggregates.length
-          ? [query.aggregates[query.aggregates.length - 1]]
-          : [],
-      }));
-      widget.queries = queries;
-      widget.limit = DEFAULT_RESULTS_LIMIT;
-    }
-
-    const hasSessionDuration = widget.queries.some(query =>
-      query.aggregates.some(aggregate => aggregate.includes('session.duration'))
-    );
-=======
   const {
     api,
     organization,
@@ -188,6 +148,9 @@
     location,
     onWidgetSplitDecision,
     shouldResize,
+    onLegendSelectChanged,
+    legendOptions,
+    widgetLegendState,
   } = props;
 
   if (widget.displayType === DisplayType.TOP_N) {
@@ -201,7 +164,6 @@
     widget.queries = queries;
     widget.limit = DEFAULT_RESULTS_LIMIT;
   }
->>>>>>> 57971d93
 
   const hasSessionDuration = widget.queries.some(query =>
     query.aggregates.some(aggregate => aggregate.includes('session.duration'))
@@ -331,6 +293,9 @@
                   chartGroup={DASHBOARD_CHART_GROUP}
                   onWidgetSplitDecision={onWidgetSplitDecision}
                   shouldResize={shouldResize}
+                  onLegendSelectChanged={onLegendSelectChanged}
+                  legendOptions={legendOptions}
+                  widgetLegendState={widgetLegendState}
                 />
               ) : (
                 <LazyRender containerHeight={200} withoutContainer>
@@ -353,62 +318,6 @@
                     legendOptions={legendOptions}
                     widgetLegendState={widgetLegendState}
                   />
-<<<<<<< HEAD
-                ) : (
-                  <LazyRender containerHeight={200} withoutContainer>
-                    <WidgetCardChartContainer
-                      location={location}
-                      api={api}
-                      organization={organization}
-                      selection={selection}
-                      widget={widget}
-                      isMobile={isMobile}
-                      renderErrorMessage={renderErrorMessage}
-                      tableItemLimit={tableItemLimit}
-                      windowWidth={windowWidth}
-                      onDataFetched={this.setData}
-                      dashboardFilters={dashboardFilters}
-                      chartGroup={DASHBOARD_CHART_GROUP}
-                      onWidgetSplitDecision={onWidgetSplitDecision}
-                      shouldResize={shouldResize}
-                      onLegendSelectChanged={onLegendSelectChanged}
-                      legendOptions={legendOptions}
-                      widgetLegendState={widgetLegendState}
-                    />
-                  </LazyRender>
-                )}
-                {this.renderToolbar()}
-              </WidgetCardPanel>
-            </VisuallyCompleteWithData>
-            {!organization.features.includes('performance-mep-bannerless-ui') && (
-              <MEPConsumer>
-                {metricSettingContext => {
-                  return (
-                    <DashboardsMEPConsumer>
-                      {({isMetricsData}) => {
-                        if (
-                          showStoredAlert &&
-                          isMetricsData === false &&
-                          widget.widgetType === WidgetType.DISCOVER &&
-                          metricSettingContext &&
-                          metricSettingContext.metricSettingState !==
-                            MEPState.TRANSACTIONS_ONLY
-                        ) {
-                          if (!widgetContainsErrorFields) {
-                            return (
-                              <StoredDataAlert showIcon>
-                                {tct(
-                                  "Your selection is only applicable to [indexedData: indexed event data]. We've automatically adjusted your results.",
-                                  {
-                                    indexedData: (
-                                      <ExternalLink href="https://docs.sentry.io/product/dashboards/widget-builder/#errors--transactions" />
-                                    ),
-                                  }
-                                )}
-                              </StoredDataAlert>
-                            );
-                          }
-=======
                 </LazyRender>
               )}
               {props.isEditingDashboard && (
@@ -450,7 +359,6 @@
                               )}
                             </StoredDataAlert>
                           );
->>>>>>> 57971d93
                         }
                       }
                       return null;
