import {Fragment} from 'react';
import styled from '@emotion/styled';
import type {LegendComponentOption} from 'echarts';
import type {Location} from 'history';

import type {Client} from 'sentry/api';
import TransparentLoadingMask from 'sentry/components/charts/transparentLoadingMask';
import LoadingIndicator from 'sentry/components/loadingIndicator';
import {t} from 'sentry/locale';
<<<<<<< HEAD
import {space} from 'sentry/styles/space';
=======
>>>>>>> c7ece3e0
import type {PageFilters} from 'sentry/types/core';
import type {
  EChartDataZoomHandler,
  EChartEventHandler,
  Series,
} from 'sentry/types/echarts';
import type {Organization} from 'sentry/types/organization';
import type {TableDataWithTitle} from 'sentry/utils/discover/discoverQuery';
import type {AggregationOutputType} from 'sentry/utils/discover/fields';
import {useLocation} from 'sentry/utils/useLocation';
import type {DashboardFilters, Widget} from 'sentry/views/dashboards/types';
import {DisplayType, WidgetType} from 'sentry/views/dashboards/types';
import WidgetLegendNameEncoderDecoder from 'sentry/views/dashboards/widgetLegendNameEncoderDecoder';
import type WidgetLegendSelectionState from 'sentry/views/dashboards/widgetLegendSelectionState';

import WidgetCardChart from './chart';
import {IssueWidgetCard} from './issueWidgetCard';
import {WidgetCardDataLoader} from './widgetCardDataLoader';

type Props = {
  api: Client;
  location: Location;
  organization: Organization;
  selection: PageFilters;
  widget: Widget;
  widgetLegendState: WidgetLegendSelectionState;
  chartGroup?: string;
  dashboardFilters?: DashboardFilters;
  disableZoom?: boolean;
  expandNumbers?: boolean;
  isMobile?: boolean;
  legendOptions?: LegendComponentOption;
  minTableColumnWidth?: string;
  noPadding?: boolean;
  onDataFetchStart?: () => void;
  onDataFetched?: (results: {
    pageLinks?: string;
    tableResults?: TableDataWithTitle[];
    timeseriesResults?: Series[];
    timeseriesResultsTypes?: Record<string, AggregationOutputType>;
    totalIssuesCount?: string;
  }) => void;
  onLegendSelectChanged?: EChartEventHandler<{
    name: string;
    selected: Record<string, boolean>;
    type: 'legendselectchanged';
  }>;
  onWidgetSplitDecision?: (splitDecision: WidgetType) => void;
  onZoom?: EChartDataZoomHandler;
  renderErrorMessage?: (errorMessage?: string) => React.ReactNode;
  shouldResize?: boolean;
  showConfidenceWarning?: boolean;
  showLoadingText?: boolean;
  tableItemLimit?: number;
  windowWidth?: number;
};

export function WidgetCardChartContainer({
  organization,
  selection,
  widget,
  dashboardFilters,
  isMobile,
  renderErrorMessage,
  tableItemLimit,
  windowWidth,
  onZoom,
  onLegendSelectChanged,
  legendOptions,
  expandNumbers,
  onDataFetched,
  noPadding,
  onWidgetSplitDecision,
  chartGroup,
  shouldResize,
  widgetLegendState,
  showConfidenceWarning,
  minTableColumnWidth,
  onDataFetchStart,
<<<<<<< HEAD
  showLoadingText,
=======
  disableZoom,
>>>>>>> c7ece3e0
}: Props) {
  const location = useLocation();

  function keepLegendState({
    selected,
  }: {
    selected: Record<string, boolean>;
    type: 'legendselectchanged';
  }) {
    widgetLegendState.setWidgetSelectionState(selected, widget);
  }

  function getErrorOrEmptyMessage(
    errorMessage: string | undefined,
    timeseriesResults: Series[] | undefined,
    tableResults: TableDataWithTitle[] | undefined,
    widgetType: DisplayType
  ) {
    // non-chart widgets need to look at tableResults
    const results =
      widgetType === DisplayType.BIG_NUMBER || widgetType === DisplayType.TABLE
        ? tableResults
        : timeseriesResults;

    return errorMessage
      ? errorMessage
      : results === undefined || results?.length === 0
        ? t('No data found')
        : undefined;
  }

  return (
    <WidgetCardDataLoader
      widget={widget}
      dashboardFilters={dashboardFilters}
      selection={selection}
      onDataFetched={onDataFetched}
      onWidgetSplitDecision={onWidgetSplitDecision}
      onDataFetchStart={onDataFetchStart}
      tableItemLimit={tableItemLimit}
    >
      {({
        tableResults,
        timeseriesResults,
        errorMessage,
        loading,
        timeseriesResultsTypes,
        confidence,
        sampleCount,
        isSampled,
      }) => {
        // Bind timeseries to widget for ability to control each widget's legend individually
        const modifiedTimeseriesResults =
          WidgetLegendNameEncoderDecoder.modifyTimeseriesNames(widget, timeseriesResults);

        const errorOrEmptyMessage = loading
          ? errorMessage
          : getErrorOrEmptyMessage(
              errorMessage,
              modifiedTimeseriesResults,
              tableResults,
              widget.displayType
            );

        if (widget.widgetType === WidgetType.ISSUE) {
          return (
            <Fragment>
              {typeof renderErrorMessage === 'function'
                ? renderErrorMessage(errorOrEmptyMessage)
                : null}
              <LoadingScreen loading={loading} showLoadingText={showLoadingText} />
              <IssueWidgetCard
                transformedResults={tableResults?.[0]!.data ?? []}
                loading={loading}
                errorMessage={errorOrEmptyMessage}
                widget={widget}
                location={location}
                selection={selection}
              />
            </Fragment>
          );
        }

        return (
          <Fragment>
            {typeof renderErrorMessage === 'function'
              ? renderErrorMessage(errorOrEmptyMessage)
              : null}
            <WidgetCardChart
              disableZoom={disableZoom}
              timeseriesResults={modifiedTimeseriesResults}
              tableResults={tableResults}
              errorMessage={errorOrEmptyMessage}
              loading={loading}
              location={location}
              widget={widget}
              selection={selection}
              organization={organization}
              isMobile={isMobile}
              windowWidth={windowWidth}
              expandNumbers={expandNumbers}
              onZoom={onZoom}
              timeseriesResultsTypes={timeseriesResultsTypes}
              noPadding={noPadding}
              chartGroup={chartGroup}
              shouldResize={shouldResize}
              onLegendSelectChanged={
                onLegendSelectChanged ? onLegendSelectChanged : keepLegendState
              }
              legendOptions={
                legendOptions
                  ? legendOptions
                  : {selected: widgetLegendState.getWidgetSelectionState(widget)}
              }
              widgetLegendState={widgetLegendState}
              showConfidenceWarning={showConfidenceWarning}
              confidence={confidence}
              sampleCount={sampleCount}
              minTableColumnWidth={minTableColumnWidth}
              isSampled={isSampled}
              showLoadingText={showLoadingText}
            />
          </Fragment>
        );
      }}
    </WidgetCardDataLoader>
  );
}

const StyledTransparentLoadingMask = styled((props: any) => (
  <TransparentLoadingMask {...props} maskBackgroundColor="transparent" />
))`
  display: flex;
  flex-direction: column;
  gap: ${space(2)};
  justify-content: center;
  align-items: center;
`;

function LoadingScreen({
  loading,
  showLoadingText,
}: {
  loading: boolean;
  showLoadingText?: boolean;
}) {
  if (!loading) {
    return null;
  }
  return (
    <StyledTransparentLoadingMask visible={loading}>
      <LoadingIndicator mini />
      {showLoadingText && <p>{t('Turning data into pixels - almost ready')}</p>}
    </StyledTransparentLoadingMask>
  );
}<|MERGE_RESOLUTION|>--- conflicted
+++ resolved
@@ -7,10 +7,7 @@
 import TransparentLoadingMask from 'sentry/components/charts/transparentLoadingMask';
 import LoadingIndicator from 'sentry/components/loadingIndicator';
 import {t} from 'sentry/locale';
-<<<<<<< HEAD
 import {space} from 'sentry/styles/space';
-=======
->>>>>>> c7ece3e0
 import type {PageFilters} from 'sentry/types/core';
 import type {
   EChartDataZoomHandler,
@@ -90,11 +87,8 @@
   showConfidenceWarning,
   minTableColumnWidth,
   onDataFetchStart,
-<<<<<<< HEAD
+  disableZoom,
   showLoadingText,
-=======
-  disableZoom,
->>>>>>> c7ece3e0
 }: Props) {
   const location = useLocation();
 
