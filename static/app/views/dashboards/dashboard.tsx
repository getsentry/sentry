--- conflicted
+++ resolved
@@ -45,10 +45,7 @@
   getDefaultWidgetHeight,
   getMobileLayout,
   getNextAvailablePosition,
-<<<<<<< HEAD
-=======
   isValidLayout,
->>>>>>> 1bd6d2b1
   METRIC_WIDGET_MIN_SIZE,
   pickDefinedStoreKeys,
   Position,
