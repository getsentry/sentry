import {DisplayType, WidgetType, type Widget} from 'sentry/views/dashboards/types';

const SUPPORTED_WIDGET_TYPES = new Set<WidgetType>([
  WidgetType.RELEASE,
<<<<<<< HEAD
  WidgetType.TRACEMETRICS,
=======
  WidgetType.SPANS,
  WidgetType.ISSUE,
>>>>>>> 79137be0
]);

const SUPPORTED_DISPLAY_TYPES = new Set<DisplayType>([
  DisplayType.LINE,
  DisplayType.AREA,
  DisplayType.BAR,
]);

export function widgetCanUseTimeSeriesVisualization(widget: Widget): boolean {
  if (!widget.widgetType || !SUPPORTED_WIDGET_TYPES.has(widget.widgetType)) {
    return false;
  }

  if (!SUPPORTED_DISPLAY_TYPES.has(widget.displayType)) {
    return false;
  }

  return true;
}<|MERGE_RESOLUTION|>--- conflicted
+++ resolved
@@ -2,12 +2,9 @@
 
 const SUPPORTED_WIDGET_TYPES = new Set<WidgetType>([
   WidgetType.RELEASE,
-<<<<<<< HEAD
-  WidgetType.TRACEMETRICS,
-=======
   WidgetType.SPANS,
   WidgetType.ISSUE,
->>>>>>> 79137be0
+  WidgetType.TRACEMETRICS,
 ]);
 
 const SUPPORTED_DISPLAY_TYPES = new Set<DisplayType>([
