--- conflicted
+++ resolved
@@ -1,10 +1,6 @@
+import {useEffect, useState} from 'react';
 import styled from '@emotion/styled';
-<<<<<<< HEAD
-import type {Location} from 'history';
 import debounce from 'lodash/debounce';
-import isEqual from 'lodash/isEqual';
-=======
->>>>>>> e3cf2f9d
 import pick from 'lodash/pick';
 
 import {createDashboard} from 'sentry/actionCreators/dashboards';
@@ -29,12 +25,8 @@
 import {space} from 'sentry/styles/space';
 import type {SelectValue} from 'sentry/types/core';
 import {trackAnalytics} from 'sentry/utils/analytics';
-<<<<<<< HEAD
-import {browserHistory} from 'sentry/utils/browserHistory';
 import parseLinkHeader from 'sentry/utils/parseLinkHeader';
-=======
 import {useApiQuery} from 'sentry/utils/queryClient';
->>>>>>> e3cf2f9d
 import {decodeScalar} from 'sentry/utils/queryString';
 import normalizeUrl from 'sentry/utils/url/normalizeUrl';
 import useApi from 'sentry/utils/useApi';
@@ -63,115 +55,15 @@
   {label: t('Recently Viewed'), value: 'recentlyViewed'},
 ];
 
-<<<<<<< HEAD
-type Props = {
-  api: Client;
-  location: Location;
-  organization: Organization;
-  router: InjectedRouter;
-} & DeprecatedAsyncView['props'];
-
-type State = {
-  dashboards: DashboardListItem[] | null;
-  dashboardsPageLinks: string;
-  resizing: boolean;
-  showTemplates: boolean;
-  windowWidth: number;
-} & DeprecatedAsyncView['state'];
-
-class ManageDashboards extends DeprecatedAsyncView<Props, State> {
-  shouldReload = true;
-
-  constructor(props: Props, context: any) {
-    super(props, context);
-
-    this.state = {
-      ...this.getDefaultState(),
-      dashboards: [],
-      dashboardsPageLinks: '',
-      windowWidth: window.innerWidth,
-      resizing: false,
-    };
-  }
-
-  getDefaultState() {
-    return {
-      ...super.getDefaultState(),
-      showTemplates: shouldShowTemplates(),
-    };
-  }
-
-  debouncedHandleResize = debounce(() => {
-    const currentWidth = window.innerWidth;
-    // Only update state if the width has changed
-    if (currentWidth !== this.state.windowWidth) {
-      this.setState({windowWidth: currentWidth, resizing: true});
-    } else {
-      this.setState({resizing: false});
-    }
-    const paginationObject = parseLinkHeader(this.state.dashboardsPageLinks);
-    if (
-      this.state.dashboards?.length &&
-      paginationObject.next.results &&
-      this.getDashboardsPerPage() > this.state.dashboards.length
-    ) {
-      this.reloadData();
-    }
-  }, 250);
-
-  componentDidUpdate(prevProps: Props, prevContext: any) {
-    super.componentDidUpdate(prevProps, prevContext);
-
-    const {location} = this.props;
-    // Check if the query has changed
-    if (!isEqual(location.query, prevProps.location.query)) {
-      this.setState({resizing: false});
-    }
-  }
-
-  componentDidMount() {
-    window.addEventListener('resize', this.debouncedHandleResize);
-    super.componentDidMount();
-  }
-
-  componentWillUnmount() {
-    window.removeEventListener('resize', this.debouncedHandleResize);
-    super.componentWillUnmount();
-  }
-
-  shouldComponentUpdate(nextProps: Readonly<Props>, nextState: Readonly<State>): boolean {
-    const propsEqual = isEqual(nextProps, this.props);
-    const stateEqual = isEqual(nextState, this.state);
-    const windowEqual = isEqual(this.state.windowWidth, window.innerWidth);
-    return !propsEqual || !stateEqual || !windowEqual;
-  }
-
-  getDashboardsPerPage(): number {
-    // min-midth of widget is 300px with additional 16px margin on each side (also accounting for side menu)
-    return Math.floor((window.innerWidth - 100) / (300 + 32)) < 3
-      ? 8
-      : Math.floor((window.innerWidth - 100) / (300 + 32)) * 3;
-  }
-
-  getEndpoints(): ReturnType<DeprecatedAsyncView['getEndpoints']> {
-    const {organization, location} = this.props;
-    const dashboardsPerPage = this.getDashboardsPerPage();
-    const endpoints: ReturnType<DeprecatedAsyncView['getEndpoints']> = [
-      [
-        'dashboards',
-        `/organizations/${organization.slug}/dashboards/`,
-        {
-          query: {
-            ...pick(location.query, ['cursor', 'query']),
-            sort: this.getActiveSort().value,
-            per_page: dashboardsPerPage,
-          },
-=======
 function ManageDashboards() {
   const organization = useOrganization();
   const navigate = useNavigate();
   const location = useLocation();
   const api = useApi();
+
+  const [resizing, setResizing] = useState(false);
+  const [windowWidth, setWindowWidth] = useState(0);
+
   const {
     data: dashboards,
     isLoading,
@@ -186,18 +78,53 @@
         query: {
           ...pick(location.query, ['cursor', 'query']),
           sort: getActiveSort().value,
-          per_page: '9',
->>>>>>> e3cf2f9d
+          per_page: getDashboardsPerPage(),
         },
       },
     ],
     {staleTime: 0}
   );
 
+  const dashboardsPageLinks = getResponseHeader?.('Link') ?? '';
+
   const [showTemplates, setShowTemplatesLocal] = useLocalStorageState(
     SHOW_TEMPLATES_KEY,
     shouldShowTemplates()
   );
+
+  const debouncedHandleResize = debounce(() => {
+    const currentWidth = window.innerWidth;
+    // Only update state if the width has changed
+    if (currentWidth !== windowWidth) {
+      setWindowWidth(currentWidth);
+      setResizing(true);
+    } else {
+      setResizing(false);
+    }
+    const paginationObject = parseLinkHeader(dashboardsPageLinks);
+    if (
+      dashboards?.length &&
+      paginationObject.next.results &&
+      getDashboardsPerPage() > dashboards.length
+    ) {
+      refetchDashboards();
+    }
+  }, 250);
+
+  useEffect(() => {
+    window.addEventListener('resize', debouncedHandleResize);
+
+    return () => {
+      window.removeEventListener('resize', debouncedHandleResize);
+    };
+  }, [debouncedHandleResize]);
+
+  function getDashboardsPerPage(): number {
+    // min-midth of widget is 300px with additional 16px margin on each side (also accounting for side menu)
+    return Math.floor((window.innerWidth - 100) / (300 + 32)) < 3
+      ? 8
+      : Math.floor((window.innerWidth - 100) / (300 + 32)) * 3;
+  }
 
   function getActiveSort() {
     const urlSort = decodeScalar(location.query.sort, 'mydashboards');
@@ -290,14 +217,7 @@
     );
   }
 
-<<<<<<< HEAD
-  renderDashboards() {
-    const {reloading, dashboards, dashboardsPageLinks, loading, resizing} = this.state;
-    const {organization, location, api} = this.props;
-=======
   function renderDashboards() {
-    const dashboardsPageLinks = getResponseHeader?.('Link') ?? '';
->>>>>>> e3cf2f9d
     return (
       <DashboardList
         api={api}
@@ -305,15 +225,10 @@
         organization={organization}
         pageLinks={dashboardsPageLinks}
         location={location}
-<<<<<<< HEAD
-        onDashboardsChange={() => this.onDashboardsChange()}
-        reloading={reloading}
-        loading={loading}
+        onDashboardsChange={() => refetchDashboards()}
+        loading={isLoading}
         resizing={resizing}
-        limit={this.getDashboardsPerPage()}
-=======
-        onDashboardsChange={() => refetchDashboards()}
->>>>>>> e3cf2f9d
+        limit={getDashboardsPerPage()}
       />
     );
   }
