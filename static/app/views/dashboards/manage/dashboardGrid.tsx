--- conflicted
+++ resolved
@@ -103,22 +103,13 @@
   }
 
   async function handleFavorite(dashboard: DashboardListItem, isFavorited: boolean) {
-<<<<<<< HEAD
     await updateDashboardFavorite(api, organization.slug, dashboard.id, isFavorited);
     onDashboardsChange();
-=======
-    try {
-      await updateDashboardFavorite(api, organization.slug, dashboard.id, isFavorited);
-      onDashboardsChange();
-      trackAnalytics('dashboards_manage.toggle_favorite', {
-        organization,
-        dashboard_id: dashboard.id,
-        favorited: isFavorited,
-      });
-    } catch (error) {
-      throw error;
-    }
->>>>>>> 7683e665
+    trackAnalytics('dashboards_manage.toggle_favorite', {
+      organization,
+      dashboard_id: dashboard.id,
+      favorited: isFavorited,
+    });
   }
 
   function renderDropdownMenu(dashboard: DashboardListItem) {
