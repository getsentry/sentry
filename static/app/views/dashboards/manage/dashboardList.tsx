--- conflicted
+++ resolved
@@ -35,18 +35,13 @@
 
 type Props = {
   api: Client;
-<<<<<<< HEAD
-  dashboards: DashboardListItem[] | null;
+  dashboards: DashboardListItem[] | undefined;
   limit: number;
   loading: boolean;
-=======
-  dashboards: DashboardListItem[] | undefined;
->>>>>>> e3cf2f9d
   location: Location;
   onDashboardsChange: () => void;
   organization: Organization;
   pageLinks: string;
-  reloading: boolean;
   resizing: boolean;
 };
 
@@ -57,7 +52,6 @@
   dashboards,
   pageLinks,
   onDashboardsChange,
-  reloading,
   limit,
   loading,
   resizing,
@@ -185,7 +179,7 @@
     return (
       <DashboardGrid>
         {loading && !resizing ? renderLoading() : renderMiniDashboards()}
-        {reloading &&
+        {loading &&
           limit > dashboards.length &&
           new Array(limit - dashboards.length)
             .fill(0)
