import {Fragment} from 'react';
import styled from '@emotion/styled';
import moment from 'moment-timezone';

import JSXNode from 'sentry/components/stories/jsxNode';
import SideBySide from 'sentry/components/stories/sideBySide';
import SizingWindow from 'sentry/components/stories/sizingWindow';
import storyBook from 'sentry/stories/storyBook';
import type {DateString} from 'sentry/types/core';
import usePageFilters from 'sentry/utils/usePageFilters';

import type {TimeSeries} from '../common/types';
import {shiftTimeserieToNow} from '../timeSeriesWidget/shiftTimeserieToNow';

import {sampleLatencyTimeSeries} from './fixtures/sampleLatencyTimeSeries';
import {sampleSpanDurationTimeSeries} from './fixtures/sampleSpanDurationTimeSeries';
import {BarChartWidget} from './barChartWidget';

export default storyBook('BarChartWidget', story => {
  story('Getting Started', () => {
    return (
      <Fragment>
        <p>
          <JSXNode name="BarChartWidget" /> is a Dashboard Widget Component. It displays a
          timeseries chart with multiple timeseries, and the timeseries and discontinuous.
          In all other ways, it behaves like <JSXNode name="AreaChartWidget" />
        </p>
        <p>
          <em>NOTE:</em> Prefer <JSXNode name="LineChartWidget" /> and{' '}
          <JSXNode name="AreaChartWidget" /> for timeseries visualizations! This should be
          used for discontinuous categorized data.
        </p>
      </Fragment>
    );
  });

  story('Visualization', () => {
    const {selection} = usePageFilters();
    const {datetime} = selection;
    const {start, end} = datetime;

    const latencyTimeSeries = toTimeSeriesSelection(sampleLatencyTimeSeries, start, end);

    const spanDurationTimeSeries = toTimeSeriesSelection(
      sampleSpanDurationTimeSeries,
      start,
      end
    );

    return (
      <Fragment>
        <p>
          The visualization of <JSXNode name="BarChartWidget" /> is a bar chart. It has
          some bells and whistles including automatic axes labels, and a hover tooltip.
          Like other widgets, it automatically fills the parent element.
        </p>
<<<<<<< HEAD
        <SmallSizingWindow>
          <BarChartWidget
            title="Duration Breakdown"
            description="Explains what proportion of total duration is taken up by latency vs. span duration"
            timeSeries={[
              shiftTimeserieToNow(latencyTimeSeries),
              shiftTimeserieToNow(spanDurationTimeSeries),
            ]}
            dataCompletenessDelay={600}
          />
        </SmallSizingWindow>
=======
        <p>
          The <code>stacked</code> boolean prop controls stacking. Bar charts are not
          stacked by default.
        </p>
        <SideBySide>
          <SmallSizingWindow>
            <BarChartWidget
              title="Duration Breakdown"
              description="Explains what proportion of total duration is taken up by latency vs. span duration"
              timeseries={[
                shiftTimeserieToNow(latencyTimeSeries),
                shiftTimeserieToNow(spanDurationTimeSeries),
              ]}
              dataCompletenessDelay={600}
            />
          </SmallSizingWindow>
          <SmallSizingWindow>
            <BarChartWidget
              title="Duration Breakdown"
              description="Explains what proportion of total duration is taken up by latency vs. span duration"
              timeseries={[
                shiftTimeserieToNow(latencyTimeSeries),
                shiftTimeserieToNow(spanDurationTimeSeries),
              ]}
              stacked
            />
          </SmallSizingWindow>
        </SideBySide>
>>>>>>> 3ef8601e
      </Fragment>
    );
  });
});

const SmallSizingWindow = styled(SizingWindow)`
  width: 50%;
  height: 300px;
`;

function toTimeSeriesSelection(
  timeSeries: TimeSeries,
  start: DateString | null,
  end: DateString | null
): TimeSeries {
  return {
    ...timeSeries,
    data: timeSeries.data.filter(datum => {
      if (start && moment(datum.timestamp).isBefore(moment.utc(start))) {
        return false;
      }

      if (end && moment(datum.timestamp).isAfter(moment.utc(end))) {
        return false;
      }

      return true;
    }),
  };
}<|MERGE_RESOLUTION|>--- conflicted
+++ resolved
@@ -54,19 +54,6 @@
           some bells and whistles including automatic axes labels, and a hover tooltip.
           Like other widgets, it automatically fills the parent element.
         </p>
-<<<<<<< HEAD
-        <SmallSizingWindow>
-          <BarChartWidget
-            title="Duration Breakdown"
-            description="Explains what proportion of total duration is taken up by latency vs. span duration"
-            timeSeries={[
-              shiftTimeserieToNow(latencyTimeSeries),
-              shiftTimeserieToNow(spanDurationTimeSeries),
-            ]}
-            dataCompletenessDelay={600}
-          />
-        </SmallSizingWindow>
-=======
         <p>
           The <code>stacked</code> boolean prop controls stacking. Bar charts are not
           stacked by default.
@@ -76,7 +63,7 @@
             <BarChartWidget
               title="Duration Breakdown"
               description="Explains what proportion of total duration is taken up by latency vs. span duration"
-              timeseries={[
+              timeSeries={[
                 shiftTimeserieToNow(latencyTimeSeries),
                 shiftTimeserieToNow(spanDurationTimeSeries),
               ]}
@@ -87,7 +74,7 @@
             <BarChartWidget
               title="Duration Breakdown"
               description="Explains what proportion of total duration is taken up by latency vs. span duration"
-              timeseries={[
+              timeSeries={[
                 shiftTimeserieToNow(latencyTimeSeries),
                 shiftTimeserieToNow(spanDurationTimeSeries),
               ]}
@@ -95,7 +82,6 @@
             />
           </SmallSizingWindow>
         </SideBySide>
->>>>>>> 3ef8601e
       </Fragment>
     );
   });
