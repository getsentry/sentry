import type {Confidence} from 'sentry/types/organization';

import type {ThresholdsConfig} from '../../widgetBuilder/buildSteps/thresholdsStep/thresholdsStep';

export type Meta = {
  fields: Record<string, string | null>;
  units: Record<string, string | null>;
};

type TableRow = Record<string, number | string | undefined>;
export type TableData = TableRow[];

export type TimeSeriesItem = {
  timestamp: string;
  value: number;
  delayed?: boolean;
};

export type TimeseriesData = {
  data: TimeSeriesItem[];
  field: string;
  meta: Meta;
  color?: string;
<<<<<<< HEAD
  confidence?: Confidence;
  meta?: Meta;
=======
>>>>>>> e9a7eddf
};

export type ErrorProp = Error | string;

export interface StateProps {
  error?: ErrorProp;
  isLoading?: boolean;
  onRetry?: () => void;
}

export type Thresholds = ThresholdsConfig;

export type Release = {
  timestamp: string;
  version: string;
};

export type Aliases = Record<string, string>;

export type TimeseriesSelection = {[key: string]: boolean};<|MERGE_RESOLUTION|>--- conflicted
+++ resolved
@@ -21,11 +21,7 @@
   field: string;
   meta: Meta;
   color?: string;
-<<<<<<< HEAD
   confidence?: Confidence;
-  meta?: Meta;
-=======
->>>>>>> e9a7eddf
 };
 
 export type ErrorProp = Error | string;
