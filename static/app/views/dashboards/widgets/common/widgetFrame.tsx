--- conflicted
+++ resolved
@@ -58,15 +58,11 @@
           <TitleText>{props.title}</TitleText>
         </Tooltip>
 
-<<<<<<< HEAD
         {props.badge && <RigidBadge {...props.badge} />}
 
-        {(props.description || (actions && actions.length > 0)) && (
-=======
         {(props.description ||
           props.onFullScreenViewClick ||
           (actions && actions.length > 0)) && (
->>>>>>> 22c48132
           <TitleActions>
             {props.description && (
               <QuestionTooltip title={props.description} size="sm" icon="info" />
