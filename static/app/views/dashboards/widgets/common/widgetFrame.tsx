--- conflicted
+++ resolved
@@ -106,48 +106,6 @@
               </Tooltip>
             )}
 
-<<<<<<< HEAD
-            <TitleActionsWrapper
-              disabled={Boolean(props.actionsDisabled)}
-              disabledMessage={props.actionsMessage ?? ''}
-            >
-              {actions.length === 1 ? (
-                actions[0]!.to ? (
-                  <LinkButton
-                    size="xs"
-                    disabled={props.actionsDisabled}
-                    onClick={actions[0]!.onAction}
-                    to={actions[0]!.to}
-                  >
-                    {actions[0]!.label}
-                  </LinkButton>
-                ) : (
-                  <Button
-                    size="xs"
-                    disabled={props.actionsDisabled}
-                    onClick={actions[0]!.onAction}
-                  >
-                    {actions[0]!.label}
-                  </Button>
-                )
-              ) : null}
-
-              {actions.length > 1 ? (
-                <DropdownMenu
-                  items={actions}
-                  isDisabled={props.actionsDisabled}
-                  triggerProps={{
-                    'aria-label': t('Widget actions'),
-                    size: 'xs',
-                    borderless: true,
-                    showChevron: false,
-                    icon: <IconEllipsis direction="down" size="sm" />,
-                  }}
-                  position="bottom-end"
-                />
-              ) : null}
-            </TitleActionsWrapper>
-=======
             {shouldShowActions && (
               <TitleActionsWrapper
                 disabled={Boolean(props.actionsDisabled)}
@@ -190,7 +148,6 @@
                 ) : null}
               </TitleActionsWrapper>
             )}
->>>>>>> 2c35faed
 
             {shouldShowFullScreenViewButton && (
               <Button
