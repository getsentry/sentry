--- conflicted
+++ resolved
@@ -119,15 +119,14 @@
   font-weight: ${p => p.theme.fontWeightBold};
 `;
 
-<<<<<<< HEAD
 const TitleActions = styled('div')`
   margin-left: auto;
-=======
+`;
+
 const TooltipAligner = styled('div')`
   font-size: 0;
   line-height: 1;
   margin-bottom: 2px;
->>>>>>> 5319e0d1
 `;
 
 const VisualizationWrapper = styled('div')`
