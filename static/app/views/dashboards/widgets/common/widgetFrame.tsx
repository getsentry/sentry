import styled from '@emotion/styled';

import Badge, {type BadgeProps} from 'sentry/components/badge/badge';
import {Button, LinkButton} from 'sentry/components/button';
import {HeaderTitle} from 'sentry/components/charts/styles';
import {DropdownMenu, type MenuItemProps} from 'sentry/components/dropdownMenu';
import QuestionTooltip from 'sentry/components/questionTooltip';
import {Tooltip} from 'sentry/components/tooltip';
import {IconEllipsis, IconExpand, IconWarning} from 'sentry/icons';
import {t} from 'sentry/locale';
import {space} from 'sentry/styles/space';

import {ErrorPanel} from './errorPanel';
import {MIN_HEIGHT, MIN_WIDTH} from './settings';
import {TooltipIconTrigger} from './tooltipIconTrigger';
import type {StateProps} from './types';
import {WarningsList} from './warningsList';

export interface WidgetFrameProps extends StateProps {
  actions?: MenuItemProps[];
<<<<<<< HEAD
  badgeProps?: BadgeProps | BadgeProps[];
=======
  actionsDisabled?: boolean;
  actionsMessage?: string;
  badgeProps?: BadgeProps;
>>>>>>> 6bf9006f
  children?: React.ReactNode;
  description?: string;
  onFullScreenViewClick?: () => void;
  title?: string;
  warnings?: string[];
}

export function WidgetFrame(props: WidgetFrameProps) {
  const {error} = props;

  // The error state has its own set of available actions
  const actions =
    (error
      ? props.onRetry
        ? [
            {
              key: 'retry',
              label: t('Retry'),
              onAction: props.onRetry,
            },
          ]
        : []
      : props.actions) ?? [];

  return (
    <Frame>
      <Header>
        {props.warnings && props.warnings.length > 0 && (
          <Tooltip title={<WarningsList warnings={props.warnings} />} isHoverable>
            <TooltipIconTrigger aria-label={t('Widget warnings')}>
              <IconWarning color="warningText" />
            </TooltipIconTrigger>
          </Tooltip>
        )}

        <Tooltip title={props.title} containerDisplayMode="grid" showOnlyOnOverflow>
          <TitleText>{props.title}</TitleText>
        </Tooltip>

        {props.badgeProps &&
          (Array.isArray(props.badgeProps) ? props.badgeProps : [props.badgeProps]).map(
            (currentBadgeProps, i) => <RigidBadge key={i} {...currentBadgeProps} />
          )}

        {(props.description ||
          props.onFullScreenViewClick ||
          (actions && actions.length > 0)) && (
          <TitleHoverItems>
            {props.description && (
              <QuestionTooltip title={props.description} size="sm" icon="info" />
            )}

            <TitleActionsWrapper
              disabled={Boolean(props.actionsDisabled)}
              disabledMessage={props.actionsMessage ?? ''}
            >
              {actions.length === 1 ? (
                actions[0].to ? (
                  <LinkButton
                    size="xs"
                    disabled={props.actionsDisabled}
                    onClick={actions[0].onAction}
                    to={actions[0].to}
                  >
                    {actions[0].label}
                  </LinkButton>
                ) : (
                  <Button
                    size="xs"
                    disabled={props.actionsDisabled}
                    onClick={actions[0].onAction}
                  >
                    {actions[0].label}
                  </Button>
                )
              ) : null}

              {actions.length > 1 ? (
                <DropdownMenu
                  items={actions}
                  isDisabled={props.actionsDisabled}
                  triggerProps={{
                    'aria-label': t('Actions'),
                    size: 'xs',
                    borderless: true,
                    showChevron: false,
                    icon: <IconEllipsis direction="down" size="sm" />,
                  }}
                  position="bottom-end"
                />
              ) : null}
            </TitleActionsWrapper>

            {props.onFullScreenViewClick && (
              <Button
                aria-label={t('Open Full-Screen View')}
                borderless
                size="xs"
                icon={<IconExpand />}
                onClick={() => {
                  props.onFullScreenViewClick?.();
                }}
              />
            )}
          </TitleHoverItems>
        )}
      </Header>

      <VisualizationWrapper>
        {props.error ? <ErrorPanel error={error} /> : props.children}
      </VisualizationWrapper>
    </Frame>
  );
}

const TitleHoverItems = styled('div')`
  display: flex;
  align-items: center;
  gap: ${space(0.5)};
  margin-left: auto;

  opacity: 1;
  transition: opacity 0.1s;
`;

interface TitleActionsProps {
  children: React.ReactNode;
  disabled: boolean;
  disabledMessage: string;
}

function TitleActionsWrapper({disabled, disabledMessage, children}: TitleActionsProps) {
  if (!disabled || !disabledMessage) {
    return children;
  }

  return (
    <Tooltip title={disabledMessage} isHoverable>
      {children}
    </Tooltip>
  );
}

const Frame = styled('div')`
  position: relative;
  display: flex;
  flex-direction: column;

  height: 100%;
  min-height: ${MIN_HEIGHT}px;
  width: 100%;
  min-width: ${MIN_WIDTH}px;

  padding: ${space(1.5)} ${space(2)};

  border-radius: ${p => p.theme.panelBorderRadius};
  border: ${p => p.theme.border};
  border: 1px ${p => 'solid ' + p.theme.border};

  background: ${p => p.theme.background};

  :hover {
    background-color: ${p => p.theme.surface200};
    transition:
      background-color 100ms linear,
      box-shadow 100ms linear;
    box-shadow: ${p => p.theme.dropShadowLight};
  }

  &:not(:hover):not(:focus-within) {
    ${TitleHoverItems} {
      opacity: 0;
      ${p => p.theme.visuallyHidden}
    }
  }
`;

const HEADER_HEIGHT = 26;

const Header = styled('div')`
  display: flex;
  align-items: center;
  height: ${HEADER_HEIGHT}px;
  gap: ${space(0.75)};
`;

const TitleText = styled(HeaderTitle)`
  ${p => p.theme.overflowEllipsis};
  font-weight: ${p => p.theme.fontWeightBold};
`;

const RigidBadge = styled(Badge)`
  flex-shrink: 0;
`;

const VisualizationWrapper = styled('div')`
  display: flex;
  flex-grow: 1;
  position: relative;
`;<|MERGE_RESOLUTION|>--- conflicted
+++ resolved
@@ -18,13 +18,9 @@
 
 export interface WidgetFrameProps extends StateProps {
   actions?: MenuItemProps[];
-<<<<<<< HEAD
-  badgeProps?: BadgeProps | BadgeProps[];
-=======
   actionsDisabled?: boolean;
   actionsMessage?: string;
-  badgeProps?: BadgeProps;
->>>>>>> 6bf9006f
+  badgeProps?: BadgeProps | BadgeProps[];
   children?: React.ReactNode;
   description?: string;
   onFullScreenViewClick?: () => void;
