import {Fragment} from 'react';
import styled from '@emotion/styled';

import type {BadgeProps} from 'sentry/components/badge/badge';
import Badge from 'sentry/components/badge/badge';
import {Button, LinkButton} from 'sentry/components/button';
import {DropdownMenu, type MenuItemProps} from 'sentry/components/dropdownMenu';
import {Tooltip} from 'sentry/components/tooltip';
import {IconEllipsis, IconExpand, IconWarning} from 'sentry/icons';
import {t} from 'sentry/locale';

import {Widget} from '../widget/widget';
import type {WidgetDescriptionProps} from '../widget/widgetDescription';

import {TooltipIconTrigger} from './tooltipIconTrigger';
import type {StateProps} from './types';
import {WarningsList} from './warningsList';

export interface WidgetFrameProps extends StateProps, WidgetDescriptionProps {
  actions?: MenuItemProps[];
  actionsDisabled?: boolean;
  actionsMessage?: string;
  badgeProps?: BadgeProps | BadgeProps[];
  borderless?: boolean;
  children?: React.ReactNode;
  noVisualizationPadding?: boolean;
  onFullScreenViewClick?: () => void | Promise<void>;
  revealActions?: 'always' | 'hover';
  revealTooltip?: 'always' | 'hover';
  title?: string;
  warnings?: string[];
}

export function WidgetFrame(props: WidgetFrameProps) {
  const {error} = props;

  // The error state has its own set of available actions
  const actions =
    (error
      ? props.onRetry
        ? [
            {
              key: 'retry',
              label: t('Retry'),
              onAction: props.onRetry,
            },
          ]
        : props.actions
      : props.actions) ?? [];

  const shouldShowFullScreenViewButton =
    Boolean(props.onFullScreenViewClick) && !props.error;

  const shouldShowActions = actions && actions.length > 0;

  return (
    <Widget
      ariaLabel="Widget panel"
      borderless={props.borderless}
      Title={
        <Fragment>
          {props.warnings && props.warnings.length > 0 && (
            <Tooltip title={<WarningsList warnings={props.warnings} />} isHoverable>
              <TooltipIconTrigger aria-label={t('Widget warnings')}>
                <IconWarning color="warningText" />
              </TooltipIconTrigger>
            </Tooltip>
          )}

          <Widget.WidgetTitle title={props.title} />

          {props.badgeProps &&
            (Array.isArray(props.badgeProps) ? props.badgeProps : [props.badgeProps]).map(
              (currentBadgeProps, i) => <WidgetBadge key={i} {...currentBadgeProps} />
            )}
        </Fragment>
      }
      revealActions={
        props.revealTooltip === 'always' ? 'always' : props.revealActions ?? 'hover'
      }
      Actions={
        <Fragment>
          {props.description && (
            // Ideally we'd use `QuestionTooltip` but we need to firstly paint the icon dark, give it 100% opacity, and remove hover behaviour.
            <Widget.WidgetDescription
              title={props.title}
              description={props.description}
              revealTooltip={props.revealTooltip ?? 'hover'}
            />
          )}

          {shouldShowActions && (
            <TitleActionsWrapper
              disabled={Boolean(props.actionsDisabled)}
              disabledMessage={props.actionsMessage ?? ''}
            >
              {actions.length === 1 ? (
                actions[0]!.to ? (
                  <LinkButton
                    size="xs"
                    disabled={props.actionsDisabled}
                    onClick={actions[0]!.onAction}
                    to={actions[0]!.to}
                  >
                    {actions[0]!.label}
                  </LinkButton>
                ) : (
                  <Button
                    size="xs"
                    disabled={props.actionsDisabled}
                    onClick={actions[0]!.onAction}
                  >
                    {actions[0]!.label}
                  </Button>
                )
              ) : null}

              {actions.length > 1 ? (
                <DropdownMenu
                  items={actions}
                  isDisabled={props.actionsDisabled}
                  triggerProps={{
                    'aria-label': t('Widget actions'),
                    size: 'xs',
                    borderless: true,
                    showChevron: false,
                    icon: <IconEllipsis direction="down" size="sm" />,
                  }}
                  position="bottom-end"
                />
              ) : null}
            </TitleActionsWrapper>
          )}

          {shouldShowFullScreenViewButton && (
            <Button
              size="xs"
              aria-label={t('Open Full-Screen View')}
              borderless
              icon={<IconExpand />}
              onClick={() => {
                props.onFullScreenViewClick?.();
              }}
            />
          )}
        </Fragment>
      }
<<<<<<< HEAD
      Visualization={
        props.error ? (
          <Widget.WidgetError error={error} />
        ) : (
          <ErrorBoundary
            customComponent={() => (
              <Widget.WidgetError error={WIDGET_RENDER_ERROR_MESSAGE} />
            )}
          >
            {props.children}
          </ErrorBoundary>
        )
      }
=======
      Visualization={props.error ? <ErrorPanel error={error} /> : props.children}
>>>>>>> fe18f4f4
      noVisualizationPadding={props.noVisualizationPadding}
    />
  );
}

interface TitleActionsProps {
  children: React.ReactNode;
  disabled: boolean;
  disabledMessage: string;
}

const WidgetBadge = styled(Badge)`
  flex-shrink: 0;
`;

function TitleActionsWrapper({disabled, disabledMessage, children}: TitleActionsProps) {
  if (!disabled || !disabledMessage) {
    return children;
  }

  return (
    <Tooltip title={disabledMessage} isHoverable>
      {children}
    </Tooltip>
  );
}<|MERGE_RESOLUTION|>--- conflicted
+++ resolved
@@ -145,23 +145,7 @@
           )}
         </Fragment>
       }
-<<<<<<< HEAD
-      Visualization={
-        props.error ? (
-          <Widget.WidgetError error={error} />
-        ) : (
-          <ErrorBoundary
-            customComponent={() => (
-              <Widget.WidgetError error={WIDGET_RENDER_ERROR_MESSAGE} />
-            )}
-          >
-            {props.children}
-          </ErrorBoundary>
-        )
-      }
-=======
-      Visualization={props.error ? <ErrorPanel error={error} /> : props.children}
->>>>>>> fe18f4f4
+      Visualization={props.error ? <Widget.WidgetError error={error} /> : props.children}
       noVisualizationPadding={props.noVisualizationPadding}
     />
   );
