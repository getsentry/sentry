--- conflicted
+++ resolved
@@ -80,10 +80,6 @@
   background: ${p => p.theme.background};
 
   ${p =>
-<<<<<<< HEAD
-    !p.forceShowActions &&
-    css`
-=======
     p.revealActions === 'hover' &&
     css`
       :hover {
@@ -94,7 +90,6 @@
         box-shadow: ${p.theme.dropShadowLight};
       }
 
->>>>>>> a6ca50f9
       &:not(:hover):not(:focus-within) {
         ${TitleHoverItems} {
           opacity: 0;
