--- conflicted
+++ resolved
@@ -50,26 +50,16 @@
       error={error}
       onRetry={props.onRetry}
     >
-<<<<<<< HEAD
-      <LineChartWrapper>
-        <LineChartWidgetVisualization
-          timeseries={timeseries}
-          utc={props.utc}
-          meta={props.meta}
-          dataCompletenessDelay={props.dataCompletenessDelay}
-        />
-      </LineChartWrapper>
-=======
       {defined(timeseries) && (
         <LineChartWrapper>
           <LineChartWidgetVisualization
             timeseries={timeseries}
             utc={props.utc}
             meta={props.meta}
+            dataCompletenessDelay={props.dataCompletenessDelay}
           />
         </LineChartWrapper>
       )}
->>>>>>> 28e09bd5
     </WidgetFrame>
   );
 }
