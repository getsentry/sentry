import {Fragment, useEffect, useMemo, useState} from 'react';
import {useTheme} from '@emotion/react';
import styled from '@emotion/styled';
import shuffle from 'lodash/shuffle';
import moment from 'moment-timezone';

import {CodeSnippet} from 'sentry/components/codeSnippet';
import {Button} from 'sentry/components/core/button';
import JSXNode from 'sentry/components/stories/jsxNode';
import SideBySide from 'sentry/components/stories/sideBySide';
import SizingWindow from 'sentry/components/stories/sizingWindow';
import storyBook from 'sentry/stories/storyBook';
import type {DateString} from 'sentry/types/core';
import {DurationUnit, RateUnit} from 'sentry/utils/discover/fields';
import {decodeScalar} from 'sentry/utils/queryString';
import {shiftTabularDataToNow} from 'sentry/utils/tabularData/shiftTabularDataToNow';
import {shiftTimeSeriesToNow} from 'sentry/utils/timeSeries/shiftTimeSeriesToNow';
import useLocationQuery from 'sentry/utils/url/useLocationQuery';
import type {
  LegendSelection,
  Release,
  TimeSeries,
  TimeSeriesMeta,
} from 'sentry/views/dashboards/widgets/common/types';

import {sampleDurationTimeSeries} from './fixtures/sampleDurationTimeSeries';
import {sampleScoreTimeSeries} from './fixtures/sampleScoreTimeSeries';
import {sampleThroughputTimeSeries} from './fixtures/sampleThroughputTimeSeries';
import {spanSamplesWithDurations} from './fixtures/spanSamplesWithDurations';
import {Area} from './plottables/area';
import {Bars} from './plottables/bars';
import {Line} from './plottables/line';
import {Samples} from './plottables/samples';
import {TimeSeriesWidgetVisualization} from './timeSeriesWidgetVisualization';

// eslint-disable-next-line import/no-webpack-loader-syntax
import types from '!!type-loader!sentry/views/dashboards/widgets/timeSeriesWidget/timeSeriesWidgetVisualization';

const sampleDurationTimeSeriesP50: TimeSeries = {
  ...sampleDurationTimeSeries,
  field: 'p50(span.duration)',
  values: sampleDurationTimeSeries.values.map(datum => {
    return {
      ...datum,
      value: datum.value ? datum.value * 0.3 + 30 * Math.random() : null,
    };
  }),
};

const sampleDurationTimeSeriesP75: TimeSeries = {
  ...sampleDurationTimeSeries,
  field: 'p75(span.duration)',
  values: sampleDurationTimeSeries.values.map(datum => {
    return {
      ...datum,
      value: datum.value ? datum.value * 0.1 + 30 * Math.random() : null,
    };
  }),
};

const shiftedSpanSamples = shiftTabularDataToNow(spanSamplesWithDurations);

export default storyBook('TimeSeriesWidgetVisualization', (story, APIReference) => {
  APIReference(types.TimeSeriesWidgetVisualization);

  story('Getting Started', () => {
    return (
      <Fragment>
        <p>
          <JSXNode name="TimeSeriesWidgetVisualization" /> is a feature-full time series
          chart, designed to plot data returned from <code>/events-stats/</code> endpoints
          in Explore, Dashboards, and other similar UIs. It includes features like:
        </p>

        <ul>
          <li>automatically scaling mis-matched units</li>
          <li>visually deemphasizing incomplete ingestion buckets</li>
          <li>plotting lines, area, and bars on the same visualization</li>
          <li>
            skipping <code>null</code> values while plotting
          </li>
          <li>
            stripping legend names of internal information like <code>equation|</code>{' '}
            prefixes
          </li>
          <li>automatically stretching to fit the parent</li>
          <li>intelligently formatting the axes</li>
          <li>and more!</li>
        </ul>

        <p>
          If you (or someone you know) is plotting Sentry data and the X axis is time, you
          should be using this component! It's highly configurable, and should suit your
          needs. If it doesn't, reach out to the Dashboards team.
        </p>

        <SideBySide>
          <SmallWidget>
            <TimeSeriesWidgetVisualization
              plottables={[
                new Line(sampleThroughputTimeSeries),
                new Bars(sampleDurationTimeSeries),
              ]}
            />
          </SmallWidget>
          <SmallWidget>
            <TimeSeriesWidgetVisualization
              plottables={[
                new Area(sampleDurationTimeSeries),
                new Area(sampleDurationTimeSeriesP50),
              ]}
            />
          </SmallWidget>
          <SmallWidget>
            <TimeSeriesWidgetVisualization
              plottables={[
                new Line(sampleDurationTimeSeries),
                new Line(sampleDurationTimeSeriesP50),
              ]}
            />
          </SmallWidget>
        </SideBySide>
      </Fragment>
    );
  });

  story('Choosing The Plot Type', () => {
    return (
      <Fragment>
        <p>
          Here are a few guidelines on how to choose the right visualization for your
          data:
        </p>
        <ul>
          <li>
            Only use area charts if you want to plot multiple series <i>and</i> those
            series represent components of a total. For example, area charts are a good
            choice to show time spent, broken down by span operation. They are not a good
            choice for plotting a single duration time series. Area charts should be
            stacked!
          </li>
          <li>
            Bar charts are to your discretion. Generally, bars communicate discrete
            buckets, and lines communicate continuous data. If you are plotting something
            like duration, even if it's broken down by time buckets, a line feels right.
            If you are plotting someting like throughput (a naturally bucketed value) and
            the buckets are big, a bar chart might be better. Generally, bar charts should
            be bucketed by a pretty long interval, at least a day. Otherwise, there are
            too many bars, they end up too skinny, and they're hard to understand and
            interact with.
          </li>
          <li>Use line charts when in doubt! They are almost always the right choice</li>
        </ul>
      </Fragment>
    );
  });

  story('Plotting and Plottables', () => {
    return (
      <Fragment>
        <p>
          <JSXNode name="TimeSeriesWidgetVisualization" /> accepts the{' '}
          <code>plottables</code> prop. Every item in the <code>plottables</code> array
          must be an object of a class that implements the <code>Plottable</code>{' '}
          interface. A few of these objects are already implemented, and ready to use! For
          example <code>Line</code> is a continuous line, suitable for normal line charts.
          You'll probably be using plottables like <code>Line</code>, <code>Area</code>,
          and <code>Bars</code> most of the time. Here's a simple example:
        </p>

        <CodeSnippet language="jsx">
          {`
<TimeSeriesWidgetVisualization
  plottables={[new Line(timeSeries)]}
/>
          `}
        </CodeSnippet>

        <p>
          <code>Line</code>, <code>Area</code>, and <code>Bars</code> accept a{' '}
          <code>TimeSeries</code> object, and a configuration object.{' '}
          <code>TimeSeries</code> is in special format that we're slowly aligning with the
          server responses. For now, you will probably have to transform your data into
          this format. Here's an example of a <code>TimeSeries</code>:
        </p>

        <CodeSnippet language="json">
          {`
{
  "field": "p99(span.duration)",
  "meta": {
    "fields": {
      "p99(span.duration)": "duration",
    },
    "units": {
      "p99(span.duration)": "millisecond",
    },
  },
  "data": [
    {
      "value": 163.26759544018776,
      "timestamp": 1729798200000,
    },
    {
      "value": 164.07690380778297,
      "timestamp": 1729800000000,
    },
  ]
}
        `}
        </CodeSnippet>

        <p>
          The configuration object depends on the plottable. You will find detailed
          documentation for plottable options below.
        </p>

        <CodeSnippet language="jsx">
          {`
<TimeSeriesWidgetVisualization
  plottables={[
    new Bars(timeSeries, {color: 'red', delay: 60 * 60 * 3, stack: 'all'}),
    new Bars(timeSeries2, {color: 'yellow', delay: 60 * 60 * 3, stack: 'all'})
  ]}
/>
          `}
        </CodeSnippet>
      </Fragment>
    );
  });

  story('Data Types', () => {
    return (
      <Fragment>
        <p>
          <JSXNode name="TimeSeriesWidgetVisualization" /> can plot most, but not all data
          types that come back from our time series endpoints. The supported data types
          are:
        </p>

        <ul>
          <li>
            <code>number</code>
          </li>
          <li>
            <code>integer</code>
          </li>
          <li>
            <code>duration</code>
          </li>
          <li>
            <code>percentage</code>
          </li>
          <li>
            <code>size</code>
          </li>
          <li>
            <code>rate</code>
          </li>
          <li>
            <code>score</code>
          </li>
        </ul>

        <p>
          Each of those types has specific behavior in its axes range, axis value
          formatting, tooltip formatting, unit scaling, and so on. For example, the{' '}
          <code>score</code> type always uses the 0-100 Y axis range.
        </p>
        <MediumWidget>
          <TimeSeriesWidgetVisualization plottables={[new Area(sampleScoreTimeSeries)]} />
        </MediumWidget>
      </Fragment>
    );
  });

  story('Y Axes', () => {
    return (
      <Fragment>
        <p>
          <JSXNode name="TimeSeriesWidgetVisualization" /> will automatically set up
          correct Y axes for the plottables. The logic goes like this:
        </p>
        <ul>
          <li>
            look through all the plottables in order, and determine which types they have
          </li>
          <li>
            place a left-side Y axis, using the most common data type among the plottables
          </li>
          <li>
            if there are two total data types, place a second Y axis on the right side
          </li>
          <li>
            if there are more than 2 total data types, set the second Y axis to "number"
          </li>
        </ul>

        <p>
          The charts below should have one throughput axis, and one duration axis. In both
          cases, the duration should be on the left.
        </p>

        <SideBySide>
          <MediumWidget>
            <TimeSeriesWidgetVisualization
              plottables={[
                new Line(sampleDurationTimeSeries),
                new Line(sampleThroughputTimeSeries),
              ]}
            />
          </MediumWidget>
          <MediumWidget>
            <TimeSeriesWidgetVisualization
              plottables={[
                new Line(shiftTimeSeriesToNow(sampleThroughputTimeSeries), {delay: 90}),
                new Line(shiftTimeSeriesToNow(sampleDurationTimeSeries), {delay: 90}),
                new Line(shiftTimeSeriesToNow(sampleDurationTimeSeriesP50), {delay: 90}),
              ]}
            />
          </MediumWidget>
        </SideBySide>

        <p>
          In rare cases, none of the data will have a known type. In these cases we drop
          down to a generic "number" axis. This also accounts for combinations of unknown
          types and the generic "number" type.
        </p>

        <SideBySide>
          <SmallWidget>
            <TimeSeriesWidgetVisualization
              plottables={[
                new Line({
                  ...sampleThroughputTimeSeries,
                  field: 'equation|spm() + 1',
                  meta: NULL_META,
                }),
                new Line({
                  ...sampleDurationTimeSeries,
                  field: 'custom_aggregate()',
                  meta: NULL_META,
                }),
              ]}
            />
          </SmallWidget>

          <SmallWidget>
            <TimeSeriesWidgetVisualization
              plottables={[
                new Line({
                  ...sampleThroughputTimeSeries,
                  field: 'equation|spm() + 1',
                  meta: {
                    type: 'number',
                    unit: null,
                  },
                }),
                new Line({
                  ...sampleDurationTimeSeries,
                  field: 'custom_aggregate()',
                  meta: NULL_META,
                }),
              ]}
            />
          </SmallWidget>

          <SmallWidget>
            <TimeSeriesWidgetVisualization
              plottables={[
                new Line({
                  ...sampleDurationTimeSeries,
                  field: 'custom_agg(duration)',
                  meta: {
                    type: 'number',
                    unit: null,
                  },
                }),
                new Line({
                  ...sampleDurationTimeSeriesP50,
                  field: 'custom_agg2(duration)',
                  meta: {
                    type: 'integer',
                    unit: null,
                  },
                }),
                new Line({
                  ...sampleThroughputTimeSeries,
                  field: 'custom_agg3(duration)',
                  meta: {
                    type: 'duration',
                    unit: DurationUnit.MILLISECOND,
                  },
                }),
              ]}
            />
          </SmallWidget>
        </SideBySide>
      </Fragment>
    );
  });

  story('X Axis', () => {
    return (
      <Fragment>
        <p>
          In a <JSXNode name="TimeSeriesWidgetVisualization" />, the X axis is by
          definition always time. The ticks and labels are automatically determined based
          on the domain of the data set. You can, however, use the <code>showXAxis</code>{' '}
          prop to hide the X axis in contexts where it would be too busy or distracting.
          This might be the case in small sidebar charts, for example. Setting the{' '}
          <code>showXAxis</code> prop to <code>"never"</code> will hide the X axis.
        </p>

        <SmallWidget>
          <TimeSeriesWidgetVisualization
            plottables={[new Line(sampleDurationTimeSeries)]}
            showXAxis="never"
          />
        </SmallWidget>
      </Fragment>
    );
  });

  story('Unit Alignment', () => {
    const millisecondsSeries = sampleDurationTimeSeries;

    // Create a very similar series, but with a different unit to demonstrate automatic scaling
    const secondsSeries: TimeSeries = {
      field: 'p99(span.self_time)',
      values: sampleDurationTimeSeries.values.map(datum => {
        return {
          ...datum,
          value: datum.value ? (datum.value / 1000) * (1 + Math.random() / 10) : null, // Introduce jitter so the series is visible
        };
      }),
      meta: {
        type: 'duration',
        unit: DurationUnit.SECOND,
      },
    };

    return (
      <Fragment>
        <p>
          <JSXNode name="TimeSeriesWidgetVisualization" /> can plot multiple time series
          while accounting for their type and units. It adds X axis formatting, Y axis
          formatting, a tooltip with correct units, it will scale units of the same type
          if needed.
        </p>

        <SmallSizingWindow>
          <FillParent>
            <TimeSeriesWidgetVisualization
              plottables={[new Bars(millisecondsSeries), new Line(secondsSeries)]}
            />
          </FillParent>
        </SmallSizingWindow>
      </Fragment>
    );
  });

  story('Samples', () => {
    const timeSeriesPlottable = useMemo(() => {
      return new Bars(shiftTimeSeriesToNow(sampleDurationTimeSeries), {
        delay: 1800,
      });
    }, []);

    const samplesPlottable = useMemo(() => {
      return new Samples(shiftedSpanSamples, {
        alias: 'Span Samples',
        attributeName: 'p99(span.duration)',
        baselineValue: 175,
        baselineLabel: 'Average',
      });
    }, []);

    return (
      <Fragment>
        <p>
          <code>Samples</code> plots discontinuous points. It's useful for placing markers
          for individual events on top of a continuous aggregate series. In the example
          below, we plot a set of span duration samples on top of an aggregate series of
          the 99th percentile of those durations. Samples that are faster than a baseline
          are green, samples that are slower are red.
        </p>

        <MediumWidget>
          <TimeSeriesWidgetVisualization
            plottables={[timeSeriesPlottable, samplesPlottable]}
          />
        </MediumWidget>
      </Fragment>
    );
  });

  story('Stacking', () => {
    return (
      <Fragment>
        <p>
          Plottables are <i>unstacked</i> by default. To turn on stacking, use the{' '}
          <code>stack</code> plottable configuration option. Note that only{' '}
          <code>Bars</code> supports this! <code>Area</code> plottables are always
          stacked. <code>Line</code> plottables are never stacked.
        </p>

        <SideBySide>
          <MediumWidget>
            <TimeSeriesWidgetVisualization
              plottables={[
                new Bars(sampleDurationTimeSeries, {}),
                new Bars(sampleDurationTimeSeriesP50, {}),
              ]}
            />
          </MediumWidget>
          <MediumWidget>
            <TimeSeriesWidgetVisualization
              plottables={[
                new Bars(sampleDurationTimeSeries, {stack: 'all'}),
                new Bars(sampleDurationTimeSeriesP50, {stack: 'all'}),
              ]}
            />
          </MediumWidget>
          <SmallWidget />
        </SideBySide>
        <p>
          Since stacking is configured per plottable, you can combine stacked and
          unstacked series. Be wary, this creates really high information density, so
          don't do this on small charts.
        </p>
        <LargeWidget>
          <TimeSeriesWidgetVisualization
            plottables={[
              new Bars(sampleDurationTimeSeries, {stack: 'all'}),
              new Bars(sampleDurationTimeSeriesP50, {stack: 'all'}),
              new Bars(sampleDurationTimeSeriesP75),
            ]}
          />
        </LargeWidget>
      </Fragment>
    );
  });

  story('Delay', () => {
    const shiftedSampleDurationTimeSeries = shiftTimeSeriesToNow(
      sampleDurationTimeSeries
    );
    const shiftedSampleDurationTimeSeries2 = shiftTimeSeriesToNow(
      sampleDurationTimeSeriesP50
    );

    const delay = 60 * 60 * 3;

    return (
      <Fragment>
        <p>
          The <code>delay</code> plottable configuration option indicates that this data
          is live, and the last few buckets might not have complete data. The delay is a
          number in seconds. By default the delay is <code>0</code>.
        </p>

        <SideBySide>
          <MediumWidget>
            <TimeSeriesWidgetVisualization
              plottables={[
                new Line(shiftedSampleDurationTimeSeries, {delay}),
                new Line(shiftedSampleDurationTimeSeries2, {delay}),
              ]}
            />
          </MediumWidget>
          <MediumWidget>
            <TimeSeriesWidgetVisualization
              plottables={[
                new Area(shiftedSampleDurationTimeSeries, {delay}),
                new Area(shiftedSampleDurationTimeSeries2, {delay}),
              ]}
            />
          </MediumWidget>
          <MediumWidget>
            <TimeSeriesWidgetVisualization
              plottables={[
                new Bars(shiftedSampleDurationTimeSeries, {delay, stack: 'all'}),
                new Bars(shiftedSampleDurationTimeSeries2, {delay, stack: 'all'}),
              ]}
            />
          </MediumWidget>
        </SideBySide>
      </Fragment>
    );
  });

  story('Click Events', () => {
    const [sampleId, setSampleId] = useState<string>();

    const samplesPlottable = useMemo(() => {
      return new Samples(shiftedSpanSamples, {
        alias: 'Span Samples',
        attributeName: 'p99(span.duration)',
        baselineValue: 175,
        baselineLabel: 'Average',
        onClick: row => {
          setSampleId(row.id);
        },
      });
    }, []);

    return (
      <Fragment>
        <p>
          You can respond to chart click events by passing the <code>onClick</code>{' '}
          configuration option, if it's supported by the relevant plottable. Right now,
          only the <code>Samples</code> plottable supports this configuration option.
        </p>

        <MediumWidget>
          <TimeSeriesWidgetVisualization plottables={[samplesPlottable]} />

          <p>Clicked sample ID: {sampleId}</p>
        </MediumWidget>
      </Fragment>
    );
  });

  story('Highlighting', () => {
    const [legendSelection, setLegendSelection] = useState<LegendSelection>({});
    const [sampleId, setSampleId] = useState<string | null>(null);

    const aggregatePlottable = new Line(shiftTimeSeriesToNow(sampleDurationTimeSeries), {
      delay: 1800,
    });

    const samplesPlottable = useMemo(() => {
      return new Samples(shiftedSpanSamples, {
        alias: 'Span Samples',
        attributeName: 'p99(span.duration)',
        baselineValue: 175,
        baselineLabel: 'Average',
        onHighlight: row => {
          setSampleId(row.id);
        },
        onDownplay: () => {
          setSampleId(null);
        },
      });
    }, []);

    // Synchronize the highlighted sample ID state with ECharts
    useEffect(() => {
      const sample = shiftedSpanSamples.data.find(datum => datum.id === sampleId)!;

      // Highlight the new selected sample
      if (sample) {
        samplesPlottable.highlight(sample);
      }

      return () => {
        // Downplay the previous selected sample
        if (sample) {
          samplesPlottable.downplay(sample);
        }
      };
    }, [sampleId, samplesPlottable]);

    return (
      <Fragment>
        <p>
          You can control the highlighting of data points on your charts in two ways. The
          first way is to pass the <code>onHighlight</code> configuration option to your
          plottable. All plottables support this configuration option. It's a callback,
          called whenever a data point is highlighted by bringing the X axis cursor near
          its timestamp. There is also a corresponding <code>onDownplay</code> option. The
          second way is to manually cause highlighting on your plottables by calling the{' '}
          <code>highlight</code> method of the plottable instance. Note: only{' '}
          <code>Samples</code> supports this right now.
        </p>

        <p>
          e.g., the <code>Samples</code> plottable in the chart below has both a callback,
          and manual highlighting. The callback reports the ID of the currently
          highlighted sample. The "Highlight Random Sample" button manually highlights a
          random sample in the plottable.
        </p>

        <Button
          size="sm"
          onClick={() => {
            const sample = shuffle(shiftedSpanSamples.data).find(
              shuffledSample => shuffledSample.id !== sampleId
            ) as {
              id: string;
              timestamp: string;
            };

            setSampleId(sample.id);
          }}
        >
          Highlight Random Sample
        </Button>

        <MediumWidget>
          <TimeSeriesWidgetVisualization
            legendSelection={legendSelection}
            onLegendSelectionChange={setLegendSelection}
            plottables={[aggregatePlottable, samplesPlottable]}
          />

          <p>Highlighted sample ID: {sampleId}</p>
        </MediumWidget>
      </Fragment>
    );
  });

  story('Color', () => {
    const theme = useTheme();

    const timeSeries: TimeSeries = {
      ...sampleThroughputTimeSeries,
      field: 'error_rate()',
      meta: {
        type: 'rate',
        unit: RateUnit.PER_SECOND,
      },
    };

    return (
      <Fragment>
        <p>
          You can control the color of each plottable by setting the <code>color</code>{' '}
          plotting configuration option to a string that contains a valid hex color code.
        </p>
        <SideBySide>
          <SmallWidget>
            <TimeSeriesWidgetVisualization
              plottables={[new Line(timeSeries, {color: theme.error})]}
            />
          </SmallWidget>
          <SmallWidget>
            <TimeSeriesWidgetVisualization
              plottables={[new Area(timeSeries, {color: theme.error})]}
            />
          </SmallWidget>

          <SmallWidget>
            <TimeSeriesWidgetVisualization
              plottables={[new Bars(timeSeries, {color: theme.error})]}
            />
          </SmallWidget>
        </SideBySide>
      </Fragment>
    );
  });

  story('Loading Placeholder', () => {
    return (
      <Fragment>
        <p>
          <JSXNode name="TimeSeriesWidgetVisualization" /> includes a loading placeholder.
          You can use it via{' '}
          <JSXNode name="TimeSeriesWidgetVisualization.LoadingPlaceholder" />
        </p>

        <SmallWidget>
          <TimeSeriesWidgetVisualization.LoadingPlaceholder />
        </SmallWidget>
      </Fragment>
    );
  });

  story('Drag to Select', () => {
    const {start, end} = useLocationQuery({
      fields: {
        start: decodeScalar,
        end: decodeScalar,
      },
    });

    const durationTimeSeries1 = toTimeSeriesSelection(
      sampleDurationTimeSeries,
      start,
      end
    );

    const durationTimeSeries2 = toTimeSeriesSelection(
      sampleDurationTimeSeriesP50,
      start,
      end
    );

    return (
      <Fragment>
        <p>
          <JSXNode name="TimeSeriesWidgetVisualization" /> supports drag-to-select.
          Dragging the mouse over the visualization area and releasing the cursor will
          update the page URL with the new datetime selection. You can press{' '}
          <code>escape</code> during selection to cancel selection. Give it a try!
        </p>

        <MediumWidget>
          <TimeSeriesWidgetVisualization
            plottables={[
              new Line(durationTimeSeries1, {}),
              new Line(durationTimeSeries2, {}),
            ]}
          />
        </MediumWidget>
      </Fragment>
    );
  });

  story('Legends', () => {
    const [legendSelection, setLegendSelection] = useState<LegendSelection>({
      'p99(span.duration)': false,
    });

    return (
      <Fragment>
        <p>
          <JSXNode name="TimeSeriesWidgetVisualization" /> supports series legends, and a
          few features on top of them. By default, if only one plottable is provided, the
          legend does not appear. If there are multiple plottables, a legend is shown
          above the charts.
        </p>
        <p>
          You can control legend selection with the <code>legendSelection</code> prop. By
          default, all plottables are shown. If any plottable is set to <code>false</code>{' '}
          (keyed by <code>timeSeries.field</code>) it will be hidden. The companion{' '}
          <code>onLegendSelectionChange</code> prop is a callback, it will tell you when
          the user changes the legend selection by clicking on legend labels.
        </p>
        <p>
          You can also provide aliases for plottables like <code>Line</code> This will
          give the legends and tooltips a friendlier name. In the first example, verbose
          names like "p99(span.duration)" are truncated, and the p99 series is hidden by
          default. The legend will always include an entry for every plottable, even if
          some plottables have the same alias, as you can see in the second example.
        </p>

        <code>{JSON.stringify(legendSelection)}</code>

        <SideBySide>
          <MediumWidget>
            <TimeSeriesWidgetVisualization
              plottables={[
                new Area(sampleDurationTimeSeries, {alias: 'p99'}),
                new Area(sampleDurationTimeSeriesP50, {alias: 'p50'}),
              ]}
              legendSelection={legendSelection}
              onLegendSelectionChange={setLegendSelection}
            />
          </MediumWidget>
          <MediumWidget>
            <TimeSeriesWidgetVisualization
              plottables={[
                new Area(sampleDurationTimeSeries, {alias: 'Duration'}),
                new Area(sampleDurationTimeSeriesP50, {alias: 'Duration'}),
              ]}
            />
          </MediumWidget>
        </SideBySide>
      </Fragment>
    );
  });

  story('Releases', () => {
    const releases = [
      {
        version: 'ui@0.1.2',
<<<<<<< HEAD
        timestamp: sampleThroughputTimeSeries.values.at(2)?.timestamp,
      },
      {
        version: 'ui@0.1.3',
        timestamp: sampleThroughputTimeSeries.values.at(20)?.timestamp,
=======
        timestamp: new Date(
          sampleThroughputTimeSeries.data.at(2)?.timestamp!
        ).toISOString(),
      },
      {
        version: 'ui@0.1.3',
        timestamp: new Date(
          sampleThroughputTimeSeries.data.at(20)?.timestamp!
        ).toISOString(),
>>>>>>> 918e0d48
      },
    ].filter(hasTimestamp);

    return (
      <Fragment>
        <p>
          Area and line charts support showing release markers via the{' '}
          <code>releases</code> prop with two different visualizations specified by the
          <code>showReleaseAs</code> prop: <code>"line"</code> and <code>"bubble"</code>.
        </p>

        <p>
          Clicking on a release bubble will open the releases flyout. Releases lines
          should be reserved for inside the flyout when there are an appropriate number of
          releases to display. Clicking on a release line should open the release details
          inside of the flyout.
        </p>

        <SideBySide>
          <MediumWidget>
            <TimeSeriesWidgetVisualization
              plottables={[
                new Line({
                  ...sampleThroughputTimeSeries,
                  field: 'error_rate()',
                }),
              ]}
              releases={releases}
            />
          </MediumWidget>

          <MediumWidget>
            <TimeSeriesWidgetVisualization
              plottables={[
                new Line({
                  ...sampleThroughputTimeSeries,
                  field: 'error_rate()',
                }),
              ]}
              showReleaseAs="bubble"
              releases={releases}
            />
          </MediumWidget>
        </SideBySide>
      </Fragment>
    );
  });
});

const FillParent = styled('div')`
  width: 100%;
  height: 100%;
`;

const LargeWidget = styled('div')`
  position: relative;
  width: 600px;
  height: 300px;
`;

const MediumWidget = styled('div')`
  position: relative;
  width: 420px;
  height: 250px;
`;

const SmallWidget = styled('div')`
  position: relative;
  width: 360px;
  height: 160px;
`;

const SmallSizingWindow = styled(SizingWindow)`
  width: 50%;
  height: 300px;
`;

function toTimeSeriesSelection(
  timeSeries: TimeSeries,
  start: DateString | null,
  end: DateString | null
): TimeSeries {
  return {
    ...timeSeries,
    values: timeSeries.values.filter(datum => {
      if (start && moment(datum.timestamp).isBefore(moment.utc(start))) {
        return false;
      }

      if (end && moment(datum.timestamp).isAfter(moment.utc(end))) {
        return false;
      }

      return true;
    }),
  };
}

function hasTimestamp(release: Partial<Release>): release is Release {
  return Boolean(release?.timestamp);
}

const NULL_META: TimeSeriesMeta = {
  type: null,
  unit: null,
};<|MERGE_RESOLUTION|>--- conflicted
+++ resolved
@@ -866,23 +866,15 @@
     const releases = [
       {
         version: 'ui@0.1.2',
-<<<<<<< HEAD
-        timestamp: sampleThroughputTimeSeries.values.at(2)?.timestamp,
-      },
-      {
-        version: 'ui@0.1.3',
-        timestamp: sampleThroughputTimeSeries.values.at(20)?.timestamp,
-=======
         timestamp: new Date(
-          sampleThroughputTimeSeries.data.at(2)?.timestamp!
+          sampleThroughputTimeSeries.values.at(2)!.timestamp
         ).toISOString(),
       },
       {
         version: 'ui@0.1.3',
         timestamp: new Date(
-          sampleThroughputTimeSeries.data.at(20)?.timestamp!
+          sampleThroughputTimeSeries.values.at(20)!.timestamp
         ).toISOString(),
->>>>>>> 918e0d48
       },
     ].filter(hasTimestamp);
 
