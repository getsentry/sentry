--- conflicted
+++ resolved
@@ -19,12 +19,9 @@
   TimeSeriesMeta,
 } from 'sentry/views/dashboards/widgets/common/types';
 
-<<<<<<< HEAD
-import {sampleCrashFreeRateTimeSeries} from './fixtures/sampleCrashFreeRateTimeSeries';
-=======
 import {shiftTabularDataToNow} from './__stories__/shiftTabularDataToNow';
 import {shiftTimeSeriesToNow} from './__stories__/shiftTimeSeriesToNow';
->>>>>>> 347bb824
+import {sampleCrashFreeRateTimeSeries} from './fixtures/sampleCrashFreeRateTimeSeries';
 import {sampleDurationTimeSeries} from './fixtures/sampleDurationTimeSeries';
 import {sampleScoreTimeSeries} from './fixtures/sampleScoreTimeSeries';
 import {sampleThroughputTimeSeries} from './fixtures/sampleThroughputTimeSeries';
@@ -62,22 +59,20 @@
 
 const shiftedSpanSamples = shiftTabularDataToNow(spanSamplesWithDurations);
 
-<<<<<<< HEAD
 const releases = [
   {
     version: 'ui@0.1.2',
-    timestamp: sampleThroughputTimeSeries.data.at(2)?.timestamp,
+    timestamp: new Date(sampleThroughputTimeSeries.values.at(2)!.timestamp).toISOString(),
   },
   {
     version: 'ui@0.1.3',
-    timestamp: sampleThroughputTimeSeries.data.at(20)?.timestamp,
+    timestamp: new Date(
+      sampleThroughputTimeSeries.values.at(20)!.timestamp
+    ).toISOString(),
   },
 ].filter(hasTimestamp);
 
-export default storyBook('TimeSeriesWidgetVisualization', (story, APIReference) => {
-=======
 export default Storybook.story('TimeSeriesWidgetVisualization', (story, APIReference) => {
->>>>>>> 347bb824
   APIReference(types.TimeSeriesWidgetVisualization);
 
   story('Getting Started', () => {
@@ -423,8 +418,8 @@
               ]}
             />
           </SmallWidget>
-<<<<<<< HEAD
-        </SideBySide>
+        </Storybook.SideBySide>
+
         <p>
           A common issue with Y axes is data ranges. Some time series, like crash rates
           tend to hover very close to 100%. In these cases, starting the Y axis at 0 can
@@ -436,11 +431,10 @@
         <p>
           In the charts below you can see an example. The left chart is not very useful,
           because it looks like a flat line at 100%. The chart in the middle shows the
-          actual data much clearer. The chart on the right shows the limitation related to
-          release bubbles.
-        </p>
-
-        <SideBySide>
+          actual data much clearer, and a dip is visible.
+        </p>
+
+        <Storybook.SideBySide>
           <SmallWidget>
             <TimeSeriesWidgetVisualization
               plottables={[new Line(sampleCrashFreeRateTimeSeries)]}
@@ -450,18 +444,9 @@
             <TimeSeriesWidgetVisualization
               plottables={[new Line(sampleCrashFreeRateTimeSeries)]}
               axisRange="dataMin"
-              releases={releases}
             />
           </SmallWidget>
-          <SmallWidget>
-            <TimeSeriesWidgetVisualization
-              plottables={[new Line(sampleCrashFreeRateTimeSeries)]}
-              axisRange="dataMin"
-              releases={releases}
-              showReleaseAs="bubble"
-            />
-          </SmallWidget>
-        </SideBySide>
+        </Storybook.SideBySide>
 
         <p>A few notes of caution:</p>
         <ol>
@@ -486,8 +471,6 @@
             compare the data visually
           </li>
         </ol>
-=======
-        </Storybook.SideBySide>
       </Fragment>
     );
   });
@@ -511,7 +494,6 @@
             showXAxis="never"
           />
         </SmallWidget>
->>>>>>> 347bb824
       </Fragment>
     );
   });
@@ -965,24 +947,6 @@
   });
 
   story('Releases', () => {
-<<<<<<< HEAD
-=======
-    const releases = [
-      {
-        version: 'ui@0.1.2',
-        timestamp: new Date(
-          sampleThroughputTimeSeries.values.at(2)!.timestamp
-        ).toISOString(),
-      },
-      {
-        version: 'ui@0.1.3',
-        timestamp: new Date(
-          sampleThroughputTimeSeries.values.at(20)!.timestamp
-        ).toISOString(),
-      },
-    ].filter(hasTimestamp);
-
->>>>>>> 347bb824
     return (
       <Fragment>
         <p>
