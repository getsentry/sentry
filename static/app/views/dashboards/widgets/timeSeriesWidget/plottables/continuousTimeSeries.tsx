import type {SeriesOption} from 'echarts';

import type {AggregationOutputType, DataUnit} from 'sentry/utils/discover/fields';
import {scaleTimeSeriesData} from 'sentry/utils/timeSeries/scaleTimeSeriesData';

import type {TimeSeries} from '../../common/types';

export type ContinuousTimeSeriesConfig = {
  /**
   * Optional color. If not provided, a backfill from a common palette will be provided to `toSeries`
   */
  color?: string;
  /**
   * Data delay, in seconds. Data older than N seconds will be visually deemphasized.
   */
  delay?: number;
};

export type ContinuousTimeSeriesPlottingOptions = {
  /**
   * Final plottable color. If no color is specified in configuration, a fallback must be provided while attempting to plot
   */
  color: string;
  /**
   * Final plottable unit. This might be different from the original unit of the data, because we scale all time series to a single common unit.
   */
<<<<<<< HEAD
  unit: DataUnit;
=======
  unit: DurationUnit | SizeUnit | RateUnit | null;
  /**
   * If the chart has multiple Y axes (e.g., plotting durations and rates on the same chart), whether this value should be plotted on the left or right axis.
   */
  yAxisPosition: 'left' | 'right';
>>>>>>> c7c96e34
};

/**
 * `ContinuousTimeSeries` is a plottable that represents a continuous data time series. This is used for tasks like plotting a changing duration over time, for example. This is distinct from plotting items like sample series, threshold lines, etc. This ABC is inherited by specific plottable time series like `Line`, `Area`, and `Bars` to enforce the interface and share functionality.
 */
export abstract class ContinuousTimeSeries<
  TConfig extends ContinuousTimeSeriesConfig = ContinuousTimeSeriesConfig,
> {
  // Ideally both the `timeSeries` and `config` would be protected properties.
  timeSeries: Readonly<TimeSeries>;
  #timestamps: readonly string[];
  config?: Readonly<TConfig>;

  constructor(timeSeries: TimeSeries, config?: TConfig) {
    this.timeSeries = timeSeries;
    this.#timestamps = timeSeries.data.map(datum => datum.timestamp).toSorted();
    this.config = config;
  }

  get isEmpty(): boolean {
    return this.timeSeries.data.every(datum => datum.value === null);
  }

  get needsColor(): boolean {
    return !this.config?.color;
  }

  get dataType(): AggregationOutputType {
    // TODO: Remove the `as` cast. `TimeSeries` meta should use `AggregationOutputType` instead of `string`
    return this.timeSeries.meta.type as AggregationOutputType;
  }

  get dataUnit(): DataUnit {
    return this.timeSeries.meta.unit;
  }

  get start(): string | null {
    return this.#timestamps.at(0) ?? null;
  }

  get end(): string | null {
    return this.#timestamps.at(-1) ?? null;
  }

  scaleToUnit(destinationUnit: DataUnit): TimeSeries {
    return scaleTimeSeriesData(this.timeSeries, destinationUnit);
  }

  abstract toSeries(plottingOptions: ContinuousTimeSeriesPlottingOptions): SeriesOption[];
}<|MERGE_RESOLUTION|>--- conflicted
+++ resolved
@@ -24,15 +24,11 @@
   /**
    * Final plottable unit. This might be different from the original unit of the data, because we scale all time series to a single common unit.
    */
-<<<<<<< HEAD
   unit: DataUnit;
-=======
-  unit: DurationUnit | SizeUnit | RateUnit | null;
   /**
    * If the chart has multiple Y axes (e.g., plotting durations and rates on the same chart), whether this value should be plotted on the left or right axis.
    */
   yAxisPosition: 'left' | 'right';
->>>>>>> c7c96e34
 };
 
 /**
