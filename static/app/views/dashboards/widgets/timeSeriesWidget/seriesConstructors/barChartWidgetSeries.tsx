--- conflicted
+++ resolved
@@ -4,19 +4,11 @@
 
 import type {TimeSeries} from '../../common/types';
 
-<<<<<<< HEAD
-export function BarChartWidgetSeries(timeSeries: TimeSeries) {
+export function BarChartWidgetSeries(timeSeries: TimeSeries, stack?: string) {
   return BarSeries({
     name: timeSeries.field,
     color: timeSeries.color,
-    stack: 'complete',
-=======
-export function BarChartWidgetSeries(timeserie: TimeseriesData, stack?: string) {
-  return BarSeries({
-    name: timeserie.field,
-    color: timeserie.color,
     stack,
->>>>>>> 3ef8601e
     animation: false,
     itemStyle: {
       color: params => {
