--- conflicted
+++ resolved
@@ -23,10 +23,6 @@
     case 'percentage':
       return formatPercentage(value, 3);
     case 'duration':
-<<<<<<< HEAD
-      // @ts-ignore TS(7053): Element implicitly has an 'any' type because expre... Remove this comment to see the full error message
-      return getDuration((value * (unit ? DURATION_UNITS[unit] : 1)) / 1000, 2, true);
-=======
       const inputUnit = isADurationUnit(unit) ? unit : DurationUnit.MILLISECOND;
       const durationInMilliseconds = convertDuration(
         value,
@@ -34,7 +30,6 @@
         DurationUnit.MILLISECOND
       );
       return formatYAxisDuration(durationInMilliseconds);
->>>>>>> 7fb3e85a
     case 'size':
       // @ts-ignore TS(7053): Element implicitly has an 'any' type because expre... Remove this comment to see the full error message
       const bytes = value * SIZE_UNITS[unit ?? 'byte'];
