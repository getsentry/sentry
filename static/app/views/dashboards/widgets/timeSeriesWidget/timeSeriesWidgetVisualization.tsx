import {useCallback, useRef} from 'react';
import {useNavigate} from 'react-router-dom';
import {useTheme} from '@emotion/react';
import styled from '@emotion/styled';
import {mergeRefs} from '@react-aria/utils';
import * as Sentry from '@sentry/react';
import type {SeriesOption, YAXisComponentOption} from 'echarts';
import type {
  TooltipFormatterCallback,
  TopLevelFormatterParams,
} from 'echarts/types/dist/shared';
import type EChartsReactCore from 'echarts-for-react/lib/core';
import groupBy from 'lodash/groupBy';
import mapValues from 'lodash/mapValues';

import BaseChart from 'sentry/components/charts/baseChart';
import {getFormatter} from 'sentry/components/charts/components/tooltip';
import TransparentLoadingMask from 'sentry/components/charts/transparentLoadingMask';
import {useChartZoom} from 'sentry/components/charts/useChartZoom';
import {isChartHovered, truncationFormatter} from 'sentry/components/charts/utils';
import LoadingIndicator from 'sentry/components/loadingIndicator';
import {getChartColorPalette} from 'sentry/constants/chartPalette';
import type {EChartDataZoomHandler, ReactEchartsRef} from 'sentry/types/echarts';
import {defined} from 'sentry/utils';
import {uniq} from 'sentry/utils/array/uniq';
import type {AggregationOutputType} from 'sentry/utils/discover/fields';
import {type Range, RangeMap} from 'sentry/utils/number/rangeMap';
import useOrganization from 'sentry/utils/useOrganization';
import usePageFilters from 'sentry/utils/usePageFilters';
import {useReleaseBubbles} from 'sentry/views/releases/releaseBubbles/useReleaseBubbles';
import {makeReleasesPathname} from 'sentry/views/releases/utils/pathnames';

import {useWidgetSyncContext} from '../../contexts/widgetSyncContext';
import {NO_PLOTTABLE_VALUES, X_GUTTER, Y_GUTTER} from '../common/settings';
import type {LegendSelection, Release} from '../common/types';

import {formatTooltipValue} from './formatters/formatTooltipValue';
import {formatXAxisTimestamp} from './formatters/formatXAxisTimestamp';
import {formatYAxisValue} from './formatters/formatYAxisValue';
import type {Plottable} from './plottables/plottable';
import {ReleaseSeries} from './releaseSeries';
import {FALLBACK_TYPE, FALLBACK_UNIT_FOR_FIELD_TYPE} from './settings';
import {TimeSeriesWidgetYAxis} from './timeSeriesWidgetYAxis';

const {error, warn, info} = Sentry._experiment_log;

export interface TimeSeriesWidgetVisualizationProps {
  /**
   * An array of `Plottable` objects. This can be any object that implements the `Plottable` interface.
   */
  plottables: Plottable[];
  /**
  /**
   * Disables navigating to release details when clicked
   * TODO(billy): temporary until we implement route based nav
   */
  disableReleaseNavigation?: boolean;
  /**
   * A mapping of time series field name to boolean. If the value is `false`, the series is hidden from view
   */
  legendSelection?: LegendSelection;
  /**
   * Callback that returns an updated `LegendSelection` after a user manipulations the selection via the legend
   */
  onLegendSelectionChange?: (selection: LegendSelection) => void;
  /**
   * Callback that returns an updated ECharts zoom selection. If omitted, the default behavior is to update the URL with updated `start` and `end` query parameters.
   */
  onZoom?: EChartDataZoomHandler;

  ref?: React.Ref<ReactEchartsRef>;

  /**
   * Array of `Release` objects. If provided, they are plotted on line and area visualizations as vertical lines
   */
  releases?: Release[];

  /**
   * Show releases as either lines per release or a bubble for a group of releases.
   */
  showReleaseAs?: 'bubble' | 'line';
}

export function TimeSeriesWidgetVisualization(props: TimeSeriesWidgetVisualizationProps) {
  if (props.plottables.every(plottable => plottable.isEmpty)) {
    throw new Error(NO_PLOTTABLE_VALUES);
  }

  // TODO: It would be polite to also scan for gaps (i.e., the items don't all
  // have the same difference in `timestamp`s) even though this is rare, since
  // the backend zerofills the data

  const chartRef = useRef<EChartsReactCore | null>(null);
  const {register: registerWithWidgetSyncContext} = useWidgetSyncContext();

  const pageFilters = usePageFilters();
  const {start, end, period, utc} = pageFilters.selection.datetime;

  const theme = useTheme();
  const organization = useOrganization();
  const navigate = useNavigate();
  const hasReleaseBubbles =
    organization.features.includes('release-bubbles-ui') &&
    props.showReleaseAs === 'bubble';

  // find min/max timestamp of *all* timeSeries
  const allBoundaries = props.plottables
    .flatMap(plottable => [plottable.start, plottable.end])
    .toSorted();
  const earliestTimeStamp = allBoundaries.at(0);
  const latestTimeStamp = allBoundaries.at(-1);

  const {
    connectReleaseBubbleChartRef,
    releaseBubbleEventHandlers,
    releaseBubbleSeries,
    releaseBubbleXAxis,
    releaseBubbleGrid,
  } = useReleaseBubbles({
    chartRenderer: ({start: trimStart, end: trimEnd, ref: chartRendererRef}) => {
      return (
<<<<<<< HEAD
        <TimeSeriesWidgetVisualization
          {...props}
          ref={chartRendererRef}
          disableReleaseNavigation
          plottables={props.plottables.map(plottable =>
            plottable.constrain(trimStart, trimEnd)
          )}
          showReleaseAs="line"
        />
=======
        <DrawerWidgetWrapper>
          <TimeSeriesWidgetVisualization
            {...props}
            disableReleaseNavigation
            plottables={props.plottables.map(plottable =>
              plottable.constrain(trimStart, trimEnd)
            )}
            showReleaseAs="line"
          />
        </DrawerWidgetWrapper>
>>>>>>> 2dcf5951
      );
    },
    minTime: earliestTimeStamp ? new Date(earliestTimeStamp).getTime() : undefined,
    maxTime: latestTimeStamp ? new Date(latestTimeStamp).getTime() : undefined,
    releases: hasReleaseBubbles
      ? props.releases?.map(({timestamp, version}) => ({date: timestamp, version}))
      : [],
  });

  const releaseSeries = props.releases
    ? hasReleaseBubbles
      ? releaseBubbleSeries
      : ReleaseSeries(
          theme,
          props.releases,
          function onReleaseClick(release: Release) {
            if (props.disableReleaseNavigation) {
              return;
            }
            navigate(
              makeReleasesPathname({
                organization,
                path: `/${encodeURIComponent(release.version)}/`,
              })
            );
          },
          utc ?? false
        )
    : null;

  const hasReleaseBubblesSeries = hasReleaseBubbles && releaseSeries;

  const handleChartRef = useCallback(
    (e: ReactEchartsRef | null) => {
      if (!e?.getEchartsInstance) {
        return;
      }

      const echartsInstance = e.getEchartsInstance();
      registerWithWidgetSyncContext(echartsInstance);

      if (hasReleaseBubblesSeries) {
        connectReleaseBubbleChartRef(e);
      }
    },
    [hasReleaseBubblesSeries, connectReleaseBubbleChartRef, registerWithWidgetSyncContext]
  );

  const chartZoomProps = useChartZoom({
    saveOnZoom: true,
  });

  const plottablesByType = groupBy(props.plottables, plottable => plottable.dataType);

  // Count up the field types of all the plottables
  const fieldTypeCounts = mapValues(plottablesByType, plottables => plottables.length);

  // Sort the field types by how many plottables use each one
  const axisTypes = Object.keys(fieldTypeCounts)
    .toSorted(
      // `dataTypes` is extracted from `dataTypeCounts`, so the counts are guaranteed to exist
      (a, b) => fieldTypeCounts[b]! - fieldTypeCounts[a]!
    )
    .filter(axisType => !!axisType); // `TimeSeries` allows for a `null` data type , though it's not likely

  // Partition the types between the two axes
  let leftYAxisDataTypes: string[] = [];
  let rightYAxisDataTypes: string[] = [];

  if (axisTypes.length === 1) {
    // The simplest case, there is just one type. Assign it to the left axis
    leftYAxisDataTypes = axisTypes;
  } else if (axisTypes.length === 2) {
    // Also a simple case. If there are only two types, split them evenly
    leftYAxisDataTypes = axisTypes.slice(0, 1);
    rightYAxisDataTypes = axisTypes.slice(1, 2);
  } else if (axisTypes.length > 2 && axisTypes.at(0) === FALLBACK_TYPE) {
    // There are multiple types, and the most popular one is the fallback. Don't
    // bother creating a second fallback axis, plot everything on the left
    leftYAxisDataTypes = axisTypes;
  } else {
    // There are multiple types. Assign the most popular type to the left axis,
    // the rest to the right axis
    leftYAxisDataTypes = axisTypes.slice(0, 1);
    rightYAxisDataTypes = axisTypes.slice(1);
  }

  // The left Y axis might be responsible for 1 or more types. If there's just
  // one, use that type. If it's responsible for more than 1 type, use the
  // fallback type
  const leftYAxisType =
    leftYAxisDataTypes.length === 1 ? leftYAxisDataTypes.at(0)! : FALLBACK_TYPE;

  // The right Y axis might be responsible for 0, 1, or more types. If there are
  // none, don't set a type at all. If there is 1, use that type. If there are
  // two or more, use fallback type
  const rightYAxisType =
    rightYAxisDataTypes.length === 0
      ? undefined
      : rightYAxisDataTypes.length === 1
        ? rightYAxisDataTypes.at(0)
        : FALLBACK_TYPE;

  if (axisTypes.length > 0) {
    info('`TimeSeriesWidgetVisualization` assigned axes', {
      labels: props.plottables.map(plottable => plottable.label),
      types: props.plottables.map(plottable => plottable.dataType),
      units: props.plottables.map(plottable => plottable.dataUnit),
      leftYAxisDataTypes,
      rightYAxisDataTypes,
      leftYAxisType,
      rightYAxisType,
    });
  }

  // Create a map of used units by plottable data type
  const unitsByType = mapValues(plottablesByType, plottables =>
    uniq(plottables.map(plottable => plottable.dataUnit))
  );

  // Narrow down to just one unit for each plottable data type
  const unitForType = mapValues(unitsByType, (relevantUnits, type) => {
    if (relevantUnits.length === 1) {
      // All plottables of this type have the same unit
      return relevantUnits[0]!;
    }

    if (relevantUnits.length === 0) {
      // None of the plottables of this type supplied a unit
      return FALLBACK_UNIT_FOR_FIELD_TYPE[type as AggregationOutputType];
    }

    // Plottables of this type has mismatched units. Return a fallback. It
    // would also be acceptable to return the unit of the _first_ plottable,
    // probably
    return FALLBACK_UNIT_FOR_FIELD_TYPE[type as AggregationOutputType];
  });

  const leftYAxis: YAXisComponentOption = TimeSeriesWidgetYAxis(
    {
      axisLabel: {
        formatter: (value: number) =>
          formatYAxisValue(value, leftYAxisType, unitForType[leftYAxisType] ?? undefined),
      },
      position: 'left',
    },
    leftYAxisType
  );

  const rightYAxis: YAXisComponentOption | undefined = rightYAxisType
    ? TimeSeriesWidgetYAxis(
        {
          axisLabel: {
            formatter: (value: number) =>
              formatYAxisValue(
                value,
                rightYAxisType,
                unitForType[rightYAxisType] ?? undefined
              ),
          },
          position: 'right',
        },
        rightYAxisType
      )
    : undefined;

  // Set up a fallback palette for any plottable without a color
  const paletteSize = props.plottables.filter(plottable => plottable.needsColor).length;

  const palette =
    paletteSize > 0
      ? getChartColorPalette(paletteSize - 2) // -2 because getColorPalette artificially adds 1, I'm not sure why
      : [];

  // Create tooltip formatter
  const formatTooltip: TooltipFormatterCallback<TopLevelFormatterParams> = (
    params,
    asyncTicket
  ) => {
    // Only show the tooltip of the current chart. Otherwise, all tooltips
    // in the chart group appear.
    if (!isChartHovered(chartRef?.current)) {
      return '';
    }

    let deDupedParams = params;

    if (Array.isArray(params)) {
      // We split each series into a complete and incomplete series, and they
      // have the same name. The two series overlap at one point on the chart,
      // to create a continuous line. This code prevents both series from
      // showing up on the tooltip
      const uniqueSeries = new Set<string>();

      deDupedParams = params.filter(param => {
        // Filter null values from tooltip
        // @ts-expect-error TS(7053): Element implicitly has an 'any' type because expre... Remove this comment to see the full error message
        if (param.value[1] === null) {
          return false;
        }

        // @ts-expect-error TS(2345): Argument of type 'string | undefined' is not assig... Remove this comment to see the full error message
        if (uniqueSeries.has(param.seriesName)) {
          return false;
        }

        // @ts-expect-error TS(2345): Argument of type 'string | undefined' is not assig... Remove this comment to see the full error message
        uniqueSeries.add(param.seriesName);
        return true;
      });
    }

    return getFormatter({
      isGroupedByDate: true,
      showTimeInTooltip: true,
      valueFormatter: function (value, _field, valueFormatterParams) {
        // Use the series to figure out the corresponding `Plottable`, and get the field type. From that, use whichever unit we chose for that field type.

        if (!valueFormatterParams || !defined(valueFormatterParams?.seriesIndex)) {
          // The series might be missing if this is a formatter for a mark line.
          // We don't currently handle this, so this behaviour is just here for
          // safety. The series index might be missing in unknown circumstances
          warn(
            '`TimeSeriesWidgetVisualization` could not format value due to missing `Series` information',
            {
              seriesName: valueFormatterParams?.seriesName,
              seriesType: valueFormatterParams?.seriesType,
            }
          );
          return value.toLocaleString();
        }

        const correspondingPlottable = seriesIndexToPlottableRangeMap.get(
          valueFormatterParams.seriesIndex
        );

        const fieldType = correspondingPlottable?.dataType ?? FALLBACK_TYPE;

        return formatTooltipValue(value, fieldType, unitForType[fieldType] ?? undefined);
      },
      truncate: true,
      utc: utc ?? false,
    })(deDupedParams, asyncTicket);
  };

  const yAxes: YAXisComponentOption[] = [leftYAxis, rightYAxis].filter(axis => !!axis);

  let visibleSeriesCount = props.plottables.length;
  if (releaseSeries) {
    visibleSeriesCount += 1;
  }

  const showLegend = visibleSeriesCount > 1;

  // Keep track of which `Series[]` indexes correspond to which `Plottable` so
  // we can look up the types in the tooltip. We need this so we can find the
  // plottable responsible for a given value in the tooltip formatter. The only
  // tool ECharts gives us is the `seriesIndex` properly. Any given `Plottable`
  // can be mapped to 1 or more `Series`, so we need to maintain a reverse
  // lookup
  let seriesIndex = 0;
  const seriesIndexToPlottableMapRanges: Array<Range<Plottable>> = [];

  // Keep track of what color in the chosen palette we're assigning
  let seriesColorIndex = 0;
  const series: SeriesOption[] = props.plottables.flatMap(plottable => {
    let color: string | undefined;

    if (plottable.needsColor) {
      // For any timeseries in need of a color, pull from the chart palette
      color = palette[seriesColorIndex % palette.length]!; // Mod the index in case the number of plottables exceeds the palette length
      seriesColorIndex += 1;
    }

    let yAxisPosition: 'left' | 'right' = 'left';

    if (leftYAxisDataTypes.includes(plottable.dataType)) {
      // This plottable is assigned to the left axis
      yAxisPosition = 'left';
    } else if (rightYAxisDataTypes.includes(plottable.dataType)) {
      // This plottable is assigned to the right axis
      yAxisPosition = 'right';
    } else {
      // This plottable's type isn't assignned to either axis! Mysterious.
      // There's no graceful way to handle this.
      Sentry.withScope(scope => {
        const message =
          '`TimeSeriesWidgetVisualization` Could not assign Plottable to an axis';

        scope.setFingerprint(['could-not-assign-plottable-to-an-axis']);
        Sentry.captureException(new Error(message));

        error(message, {
          dataType: plottable.dataType,
          leftAxisType: leftYAxisType,
          rightAxisType: rightYAxisType,
        });
      });
    }

    // TODO: Type checking would be welcome here, but `plottingOptions` is unknown, since it depends on the implementation of the `Plottable` interface
    const seriesOfPlottable = plottable.toSeries({
      color,
      yAxisPosition,
      unit: unitForType[plottable.dataType ?? FALLBACK_TYPE],
    });

    seriesIndexToPlottableMapRanges.push({
      min: seriesIndex,
      max: seriesIndex + seriesOfPlottable.length,
      value: plottable,
    });
    seriesIndex += seriesOfPlottable.length;

    return seriesOfPlottable;
  });

  const seriesIndexToPlottableRangeMap = new RangeMap<Plottable>(
    seriesIndexToPlottableMapRanges
  );

  return (
    <BaseChart
      ref={mergeRefs(props.ref, chartRef, handleChartRef)}
      {...releaseBubbleEventHandlers}
      autoHeightResize
      series={[...series, releaseSeries].filter(defined)}
      grid={{
        // NOTE: Adding a few pixels of left padding prevents ECharts from
        // incorrectly truncating long labels. See
        // https://github.com/apache/echarts/issues/15562
        left: 2,
        top: showLegend ? 25 : 10,
        right: 8,
        bottom: 0,
        containLabel: true,
        ...releaseBubbleGrid,
      }}
      legend={
        showLegend
          ? {
              top: 0,
              left: 0,
              formatter(seriesName: string) {
                return truncationFormatter(
                  seriesName,
                  true,
                  // Escaping the legend string will cause some special
                  // characters to render as their HTML equivalents.
                  // So disable it here.
                  false
                );
              },
              selected: props.legendSelection,
            }
          : undefined
      }
      onLegendSelectChanged={event => {
        props?.onLegendSelectionChange?.(event.selected);
      }}
      tooltip={{
        trigger: 'axis',
        axisPointer: {
          type: 'cross',
        },
        formatter: formatTooltip,
      }}
      xAxis={{
        animation: false,
        axisLabel: {
          padding: [0, 10, 0, 10],
          width: 60,
          formatter: (value: number) => {
            const string = formatXAxisTimestamp(value, {utc: utc ?? undefined});

            // Adding whitespace around the label is equivalent to padding.
            // ECharts doesn't respect padding when calculating overlaps, but it
            // does respect whitespace. This prevents overlapping X axis labels
            return ` ${string} `;
          },
        },
        splitNumber: 5,
        ...releaseBubbleXAxis,
      }}
      yAxes={yAxes}
      {...chartZoomProps}
      {...(props.onZoom ? {onDataZoom: props.onZoom} : {})}
      isGroupedByDate
      useMultilineDate
      start={start ? new Date(start) : undefined}
      end={end ? new Date(end) : undefined}
      period={period}
      utc={utc ?? undefined}
    />
  );
}

function LoadingPanel() {
  return (
    <LoadingPlaceholder>
      <LoadingMask visible />
      <LoadingIndicator mini />
    </LoadingPlaceholder>
  );
}

const LoadingPlaceholder = styled('div')`
  position: absolute;
  inset: 0;

  display: flex;
  justify-content: center;
  align-items: center;

  padding: ${Y_GUTTER} ${X_GUTTER};
`;

const LoadingMask = styled(TransparentLoadingMask)`
  background: ${p => p.theme.background};
`;

const DrawerWidgetWrapper = styled('div')`
  height: 220px;
`;

TimeSeriesWidgetVisualization.LoadingPlaceholder = LoadingPanel;<|MERGE_RESOLUTION|>--- conflicted
+++ resolved
@@ -119,20 +119,10 @@
   } = useReleaseBubbles({
     chartRenderer: ({start: trimStart, end: trimEnd, ref: chartRendererRef}) => {
       return (
-<<<<<<< HEAD
-        <TimeSeriesWidgetVisualization
-          {...props}
-          ref={chartRendererRef}
-          disableReleaseNavigation
-          plottables={props.plottables.map(plottable =>
-            plottable.constrain(trimStart, trimEnd)
-          )}
-          showReleaseAs="line"
-        />
-=======
         <DrawerWidgetWrapper>
           <TimeSeriesWidgetVisualization
             {...props}
+            ref={chartRendererRef}
             disableReleaseNavigation
             plottables={props.plottables.map(plottable =>
               plottable.constrain(trimStart, trimEnd)
@@ -140,7 +130,6 @@
             showReleaseAs="line"
           />
         </DrawerWidgetWrapper>
->>>>>>> 2dcf5951
       );
     },
     minTime: earliestTimeStamp ? new Date(earliestTimeStamp).getTime() : undefined,
