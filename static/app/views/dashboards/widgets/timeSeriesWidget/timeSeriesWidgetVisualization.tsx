import {useCallback, useRef} from 'react';
import {useNavigate} from 'react-router-dom';
import {useTheme} from '@emotion/react';
import styled from '@emotion/styled';
import type {SeriesOption} from 'echarts';
import type {
  TooltipFormatterCallback,
  TopLevelFormatterParams,
} from 'echarts/types/dist/shared';
import type EChartsReactCore from 'echarts-for-react/lib/core';

import BaseChart from 'sentry/components/charts/baseChart';
import {getFormatter} from 'sentry/components/charts/components/tooltip';
import TransparentLoadingMask from 'sentry/components/charts/transparentLoadingMask';
import {useChartZoom} from 'sentry/components/charts/useChartZoom';
import {isChartHovered, truncationFormatter} from 'sentry/components/charts/utils';
import LoadingIndicator from 'sentry/components/loadingIndicator';
import {getChartColorPalette} from 'sentry/constants/chartPalette';
import type {EChartDataZoomHandler, ReactEchartsRef} from 'sentry/types/echarts';
import {defined} from 'sentry/utils';
import {uniq} from 'sentry/utils/array/uniq';
import type {
  AggregationOutputType,
  DurationUnit,
  RateUnit,
  SizeUnit,
} from 'sentry/utils/discover/fields';
import useOrganization from 'sentry/utils/useOrganization';
import usePageFilters from 'sentry/utils/usePageFilters';
import {useReleaseBubbles} from 'sentry/views/dashboards/widgets/timeSeriesWidget/releaseBubbles/useReleaseBubbles';
import {makeReleasesPathname} from 'sentry/views/releases/utils/pathnames';

import {useWidgetSyncContext} from '../../contexts/widgetSyncContext';
import {NO_PLOTTABLE_VALUES, X_GUTTER, Y_GUTTER} from '../common/settings';
import type {Aliases, LegendSelection, Release} from '../common/types';

import {formatSeriesName} from './formatters/formatSeriesName';
import {formatTooltipValue} from './formatters/formatTooltipValue';
import {formatXAxisTimestamp} from './formatters/formatXAxisTimestamp';
import {formatYAxisValue} from './formatters/formatYAxisValue';
import type {Plottable} from './plottables/plottable';
import {ReleaseSeries} from './releaseSeries';
import {FALLBACK_TYPE, FALLBACK_UNIT_FOR_FIELD_TYPE} from './settings';

<<<<<<< HEAD
=======
type VisualizationType = 'area' | 'line' | 'bar';

const RELEASE_BUBBLE_SIZE = 14;

>>>>>>> 60e5fd58
export interface TimeSeriesWidgetVisualizationProps {
  /**
   * An array of `Plottable` objects. This can be any object that implements the `Plottable` interface.
   */
  plottables: Plottable[];
  /**
   * A mapping of time series fields to their user-friendly labels, if needed
   */
  aliases?: Aliases;
  /**
   * A mapping of time series field name to boolean. If the value is `false`, the series is hidden from view
   */
  legendSelection?: LegendSelection;
  /**
   * Callback that returns an updated `LegendSelection` after a user manipulations the selection via the legend
   */
  onLegendSelectionChange?: (selection: LegendSelection) => void;
  /**
   * Callback that returns an updated ECharts zoom selection. If omitted, the default behavior is to update the URL with updated `start` and `end` query parameters.
   */
  onZoom?: EChartDataZoomHandler;
  /**
   * Array of `Release` objects. If provided, they are plotted on line and area visualizations as vertical lines
   */
  releases?: Release[];
<<<<<<< HEAD
=======
  /**
   * Show releases as either lines per release or a bubble for a group of releases.
   */
  showReleaseAs?: 'bubble' | 'line';
  /**
   * Only available for `visualizationType="bar"`. If `true`, the bars are stacked
   */
  stacked?: boolean;
>>>>>>> 60e5fd58
}

export function TimeSeriesWidgetVisualization(props: TimeSeriesWidgetVisualizationProps) {
  if (props.plottables.every(plottable => plottable.isEmpty)) {
    throw new Error(NO_PLOTTABLE_VALUES);
  }

  // TODO: It would be polite to also scan for gaps (i.e., the items don't all
  // have the same difference in `timestamp`s) even though this is rare, since
  // the backend zerofills the data

  const chartRef = useRef<EChartsReactCore | null>(null);
  const {register: registerWithWidgetSyncContext} = useWidgetSyncContext();

  const pageFilters = usePageFilters();
  const {start, end, period, utc} = pageFilters.selection.datetime;

  const theme = useTheme();
  const organization = useOrganization();
  const navigate = useNavigate();
  const hasReleaseBubbles =
    organization.features.includes('release-bubbles-ui') &&
    props.showReleaseAs === 'bubble';

  // find min/max timestamp of *all* timeSeries
  const allTimestamps = props.timeSeries
    .flatMap(timeSeries => timeSeries.data)
    .map(datum => datum.timestamp)
    .toSorted();
  const earliestTimeStamp = allTimestamps.at(0);
  const latestTimeStamp = allTimestamps.at(-1);

  const {
    createReleaseBubbleHighlighter,
    releaseBubbleEventHandlers,
    releaseBubbleSeries,
    releaseBubbleXAxis,
    releaseBubbleGrid,
  } = useReleaseBubbles({
    bubbleSize: RELEASE_BUBBLE_SIZE,
    chartRef,
    minTime: earliestTimeStamp ? new Date(earliestTimeStamp).getTime() : undefined,
    maxTime: latestTimeStamp ? new Date(latestTimeStamp).getTime() : undefined,
    releases: props.releases?.map(({timestamp, version}) => ({date: timestamp, version})),
  });

  const releaseSeries = props.releases
    ? hasReleaseBubbles
      ? releaseBubbleSeries
      : ReleaseSeries(
          theme,
          props.releases,
          function onReleaseClick(release: Release) {
            navigate(
              makeReleasesPathname({
                organization,
                path: `/${encodeURIComponent(release.version)}/`,
              })
            );
          },
          utc ?? false
        )
    : null;

  const hasReleaseBubblesSeries = hasReleaseBubbles && releaseSeries;

  const handleChartRef = useCallback(
    (e: ReactEchartsRef) => {
      chartRef.current = e;

      if (!e?.getEchartsInstance) {
        return;
      }

      const echartsInstance = e.getEchartsInstance();
      registerWithWidgetSyncContext(echartsInstance);

      if (hasReleaseBubblesSeries) {
        createReleaseBubbleHighlighter(echartsInstance);
      }
    },
    [
      hasReleaseBubblesSeries,
      createReleaseBubbleHighlighter,
      registerWithWidgetSyncContext,
    ]
  );

  const chartZoomProps = useChartZoom({
    saveOnZoom: true,
  });

  // Determine our chart Y axis type and units
  let yAxisFieldType: AggregationOutputType;

  const types = uniq(
    props.plottables.map(plottable => {
      return plottable.dataType;
    })
  ).filter(Boolean);

  if (types.length === 1) {
    // All timeseries have the same type. Use that as the Y axis type.
    yAxisFieldType = types[0]!;
  } else {
    // Types are mismatched or missing. Use a fallback type
    yAxisFieldType = FALLBACK_TYPE;
  }

  let yAxisUnit: DurationUnit | SizeUnit | RateUnit | null;

  // N.B. Do not filter `boolean` because `null` is a valid unit
  const units = uniq(props.plottables.map(plottable => plottable.dataUnit));

  if (units.length === 1) {
    // All timeseries have the same unit. Use that unit. This is especially
    // important for named rate timeseries like `"epm()"` where the user would
    // expect a plot in minutes
    yAxisUnit = units[0]!;
  } else {
    // None of the series specified a unit, or there are mismatched units. Fall
    // back to an appropriate unit for the axis type
    yAxisUnit = FALLBACK_UNIT_FOR_FIELD_TYPE[yAxisFieldType];
  }

  // Set up a fallback palette for any plottable without a color
  const paletteSize = props.plottables.filter(plottable => plottable.needsColor).length;

  const palette =
    paletteSize > 0
      ? getChartColorPalette(paletteSize - 2)! // -2 because getColorPalette artificially adds 1, I'm not sure why
      : [];

  // Assign fallback colors if needed
  let seriesColorIndex = 0;
  const series: SeriesOption[] = props.plottables.flatMap(plottable => {
    let color: string | undefined;

    if (plottable.needsColor) {
      // For any timeseries in need of a color, pull from the chart palette
      color = palette[seriesColorIndex % palette.length]!; // Mod the index in case the number of plottables exceeds the palette length
      seriesColorIndex += 1;
    }

    // TODO: Type checking would be welcome here, but `plottingOptions` is unknown, since it depends on the implementation of the `Plottable` interface
    return plottable.toSeries({
      unit: yAxisUnit,
      color,
    });
  });

  // Create tooltip formatter
  const formatTooltip: TooltipFormatterCallback<TopLevelFormatterParams> = (
    params,
    asyncTicket
  ) => {
    // Only show the tooltip of the current chart. Otherwise, all tooltips
    // in the chart group appear.
    if (!isChartHovered(chartRef?.current)) {
      return '';
    }

    let deDupedParams = params;

    if (Array.isArray(params)) {
      // We split each series into a complete and incomplete series, and they
      // have the same name. The two series overlap at one point on the chart,
      // to create a continuous line. This code prevents both series from
      // showing up on the tooltip
      const uniqueSeries = new Set<string>();

      deDupedParams = params.filter(param => {
        // Filter null values from tooltip
        // @ts-expect-error TS(7053): Element implicitly has an 'any' type because expre... Remove this comment to see the full error message
        if (param.value[1] === null) {
          return false;
        }

        // @ts-expect-error TS(2345): Argument of type 'string | undefined' is not assig... Remove this comment to see the full error message
        if (uniqueSeries.has(param.seriesName)) {
          return false;
        }

        // @ts-expect-error TS(2345): Argument of type 'string | undefined' is not assig... Remove this comment to see the full error message
        uniqueSeries.add(param.seriesName);
        return true;
      });
    }

    return getFormatter({
      isGroupedByDate: true,
      showTimeInTooltip: true,
      valueFormatter: (value, field) => {
        if (!field) {
          return formatTooltipValue(value, FALLBACK_TYPE);
        }

        return formatTooltipValue(value, yAxisFieldType, yAxisUnit ?? undefined);
      },
      nameFormatter: seriesName => {
        return props.aliases?.[seriesName] ?? formatSeriesName(seriesName);
      },
      truncate: true,
      utc: utc ?? false,
    })(deDupedParams, asyncTicket);
  };

  let visibleSeriesCount = props.plottables.length;
  if (releaseSeries) {
    visibleSeriesCount += 1;
  }

  const showLegend = visibleSeriesCount > 1;

  return (
    <BaseChart
      ref={handleChartRef}
      {...releaseBubbleEventHandlers}
      autoHeightResize
      series={[...series, releaseSeries].filter(defined)}
      grid={{
        // NOTE: Adding a few pixels of left padding prevents ECharts from
        // incorrectly truncating long labels. See
        // https://github.com/apache/echarts/issues/15562
        left: 2,
        top: showLegend ? 25 : 10,
        right: 8,
        bottom: 0,
        containLabel: true,
        ...releaseBubbleGrid,
      }}
      legend={
        showLegend
          ? {
              top: 0,
              left: 0,
              formatter(seriesName: string) {
                return truncationFormatter(
                  props.aliases?.[seriesName] ?? formatSeriesName(seriesName),
                  true,
                  // Escaping the legend string will cause some special
                  // characters to render as their HTML equivalents.
                  // So disable it here.
                  false
                );
              },
              selected: props.legendSelection,
            }
          : undefined
      }
      onLegendSelectChanged={event => {
        props?.onLegendSelectionChange?.(event.selected);
      }}
      tooltip={{
        trigger: 'axis',
        axisPointer: {
          type: 'cross',
        },
        formatter: formatTooltip,
      }}
      xAxis={{
        animation: false,
        axisLabel: {
          padding: [0, 10, 0, 10],
          width: 60,
          formatter: (value: number) => {
            const string = formatXAxisTimestamp(value, {utc: utc ?? undefined});

            // Adding whitespace around the label is equivalent to padding.
            // ECharts doesn't respect padding when calculating overlaps, but it
            // does respect whitespace. This prevents overlapping X axis labels
            return ` ${string} `;
          },
        },
        splitNumber: 5,
        ...releaseBubbleXAxis,
      }}
      yAxis={{
        animation: false,
        axisLabel: {
          formatter(value: number) {
            return formatYAxisValue(value, yAxisFieldType, yAxisUnit ?? undefined);
          },
        },
        axisPointer: {
          type: 'line',
          snap: false,
          lineStyle: {
            type: 'solid',
            width: 0.5,
          },
          label: {
            show: false,
          },
        },
      }}
      {...chartZoomProps}
      {...(props.onZoom ? {onDataZoom: props.onZoom} : {})}
      isGroupedByDate
      useMultilineDate
      start={start ? new Date(start) : undefined}
      end={end ? new Date(end) : undefined}
      period={period}
      utc={utc ?? undefined}
    />
  );
}

function LoadingPanel() {
  return (
    <LoadingPlaceholder>
      <LoadingMask visible />
      <LoadingIndicator mini />
    </LoadingPlaceholder>
  );
}

const LoadingPlaceholder = styled('div')`
  position: absolute;
  inset: 0;

  display: flex;
  justify-content: center;
  align-items: center;

  padding: ${Y_GUTTER} ${X_GUTTER};
`;

const LoadingMask = styled(TransparentLoadingMask)`
  background: ${p => p.theme.background};
`;

TimeSeriesWidgetVisualization.LoadingPlaceholder = LoadingPanel;<|MERGE_RESOLUTION|>--- conflicted
+++ resolved
@@ -42,13 +42,8 @@
 import {ReleaseSeries} from './releaseSeries';
 import {FALLBACK_TYPE, FALLBACK_UNIT_FOR_FIELD_TYPE} from './settings';
 
-<<<<<<< HEAD
-=======
-type VisualizationType = 'area' | 'line' | 'bar';
-
 const RELEASE_BUBBLE_SIZE = 14;
 
->>>>>>> 60e5fd58
 export interface TimeSeriesWidgetVisualizationProps {
   /**
    * An array of `Plottable` objects. This can be any object that implements the `Plottable` interface.
@@ -74,17 +69,10 @@
    * Array of `Release` objects. If provided, they are plotted on line and area visualizations as vertical lines
    */
   releases?: Release[];
-<<<<<<< HEAD
-=======
   /**
    * Show releases as either lines per release or a bubble for a group of releases.
    */
   showReleaseAs?: 'bubble' | 'line';
-  /**
-   * Only available for `visualizationType="bar"`. If `true`, the bars are stacked
-   */
-  stacked?: boolean;
->>>>>>> 60e5fd58
 }
 
 export function TimeSeriesWidgetVisualization(props: TimeSeriesWidgetVisualizationProps) {
