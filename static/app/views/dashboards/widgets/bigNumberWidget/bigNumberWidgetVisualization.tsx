import styled from '@emotion/styled';

import type {Polarity} from 'sentry/components/percentChange';
import {Tooltip} from 'sentry/components/tooltip';
import {defined} from 'sentry/utils';
import type {MetaType} from 'sentry/utils/discover/eventView';
import {getFieldRenderer} from 'sentry/utils/discover/fieldRenderers';
import {useLocation} from 'sentry/utils/useLocation';
import useOrganization from 'sentry/utils/useOrganization';
import {AutoSizedText} from 'sentry/views/dashboards/widgetCard/autoSizedText';
import {DifferenceToPreviousPeriodValue} from 'sentry/views/dashboards/widgets/bigNumberWidget/differenceToPreviousPeriodValue';
import type {
  Meta,
  TableData,
  Thresholds,
} from 'sentry/views/dashboards/widgets/common/types';

import {DEFAULT_FIELD} from '../common/settings';

import {ThresholdsIndicator} from './thresholdsIndicator';

<<<<<<< HEAD
export interface Props {
  value: number | string;
=======
export interface BigNumberWidgetVisualizationProps {
  value: number;
>>>>>>> 6ea25b96
  field?: string;
  maximumValue?: number;
  meta?: Meta;
  preferredPolarity?: Polarity;
  previousPeriodValue?: number | string;
  thresholds?: Thresholds;
}

export function BigNumberWidgetVisualization(props: BigNumberWidgetVisualizationProps) {
  const {
    field = DEFAULT_FIELD,
    value,
    previousPeriodValue,
    maximumValue = Number.MAX_VALUE,
    preferredPolarity,
    meta,
  } = props;

  const location = useLocation();
  const organization = useOrganization();

  // TODO: meta as MetaType is a white lie. `MetaType` doesn't know that types can be null, but they can!
  const fieldRenderer =
    meta && field
      ? getFieldRenderer(field, meta as MetaType, false)
      : renderableValue => renderableValue.toString();

  const unit = meta?.units?.[field];
  const type = meta?.fields?.[field];

  const baggage = {
    location,
    organization,
    unit: unit ?? undefined, // TODO: Field formatters think units can't be null but they can
  };

  // String values don't support differences, thresholds, max values, or anything else.
  if (typeof value === 'string') {
    return (
      <Wrapper>
        <NumberAndDifferenceContainer>
          {fieldRenderer(
            {
              [field]: value,
            },
            baggage
          )}
        </NumberAndDifferenceContainer>
      </Wrapper>
    );
  }

  const doesValueHitMaximum = maximumValue ? value >= maximumValue : false;
  const clampedValue = Math.min(value, maximumValue);

  return (
    <Wrapper>
      <NumberAndDifferenceContainer>
        {props.thresholds && (
          <ThresholdsIndicator
            preferredPolarity={props.preferredPolarity}
            thresholds={props.thresholds}
            unit={unit ?? ''}
            value={clampedValue}
            type={type ?? 'integer'}
          />
        )}

        <NumberContainerOverride>
          <Tooltip
            title={value}
            isHoverable
            delay={0}
            disabled={doesValueHitMaximum}
            containerDisplayMode="inline-flex"
          >
            {doesValueHitMaximum ? '>' : ''}
            {fieldRenderer(
              {
                [field]: clampedValue,
              },
              baggage
            )}
          </Tooltip>
        </NumberContainerOverride>

        {defined(previousPeriodValue) &&
          typeof previousPeriodValue === 'number' &&
          Number.isFinite(previousPeriodValue) &&
          !Number.isNaN(previousPeriodValue) &&
          !doesValueHitMaximum && (
            <DifferenceToPreviousPeriodValue
              value={value}
              previousPeriodValue={previousPeriodValue}
              field={field}
              preferredPolarity={preferredPolarity}
              renderer={(previousDatum: TableData[number]) =>
                fieldRenderer(previousDatum, baggage)
              }
            />
          )}
      </NumberAndDifferenceContainer>
    </Wrapper>
  );
}

function Wrapper({children}) {
  return (
    <AutoResizeParent>
      <AutoSizedText>{children}</AutoSizedText>
    </AutoResizeParent>
  );
}

const AutoResizeParent = styled('div')`
  position: absolute;
  inset: 0;

  color: ${p => p.theme.headingColor};

  container-type: size;
  container-name: auto-resize-parent;

  * {
    line-height: 1;
    text-align: left !important;
  }
`;

const NumberAndDifferenceContainer = styled('div')`
  display: flex;
  align-items: flex-end;
  gap: min(8px, 3cqw);
`;

const NumberContainerOverride = styled('div')`
  display: inline-flex;

  * {
    text-overflow: clip !important;
    display: inline;
    white-space: nowrap;
  }
`;<|MERGE_RESOLUTION|>--- conflicted
+++ resolved
@@ -19,13 +19,8 @@
 
 import {ThresholdsIndicator} from './thresholdsIndicator';
 
-<<<<<<< HEAD
-export interface Props {
+export interface BigNumberWidgetVisualizationProps {
   value: number | string;
-=======
-export interface BigNumberWidgetVisualizationProps {
-  value: number;
->>>>>>> 6ea25b96
   field?: string;
   maximumValue?: number;
   meta?: Meta;
