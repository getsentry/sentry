import styled from '@emotion/styled';

import {DataSection} from 'sentry/components/events/styles';
import {space} from 'sentry/styles/space';
import type {Event} from 'sentry/types/event';
import type {Group} from 'sentry/types/group';
import type {Project} from 'sentry/types/project';
import {GroupEventCarousel} from 'sentry/views/issueDetails/groupEventCarousel';

type GroupEventHeaderProps = {
  event: Event;
  group: Group;
  project: Project;
};

function GroupEventHeader({event, group, project}: GroupEventHeaderProps) {
  return (
    <StyledDataSection>
      <GroupEventCarousel group={group} event={event} projectSlug={project.slug} />
<<<<<<< HEAD
      <StyledGlobalAppStoreConnectUpdateAlert
        project={project}
        organization={organization}
      />
=======
      <TraceTimeLineOrRelatedIssue event={event} />
>>>>>>> f2003901
    </StyledDataSection>
  );
}

const StyledDataSection = styled(DataSection)`
  padding: ${space(1)} ${space(2)} 0;

  @media (min-width: ${p => p.theme.breakpoints.medium}) {
    padding: ${space(1.5)} ${space(4)} 0;
  }
`;

export default GroupEventHeader;<|MERGE_RESOLUTION|>--- conflicted
+++ resolved
@@ -17,14 +17,6 @@
   return (
     <StyledDataSection>
       <GroupEventCarousel group={group} event={event} projectSlug={project.slug} />
-<<<<<<< HEAD
-      <StyledGlobalAppStoreConnectUpdateAlert
-        project={project}
-        organization={organization}
-      />
-=======
-      <TraceTimeLineOrRelatedIssue event={event} />
->>>>>>> f2003901
     </StyledDataSection>
   );
 }
