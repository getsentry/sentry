--- conflicted
+++ resolved
@@ -236,11 +236,7 @@
     );
   });
 
-<<<<<<< HEAD
-  it('trace-related: check title, subtitle for default event', async () => {
-=======
   it('skips the timeline and shows NO related issues (only 1 issue)', async () => {
->>>>>>> a60638e8
     MockApiClient.addMockResponse({
       url: `/organizations/${organization.slug}/events/`,
       body: emptyBody,
@@ -248,12 +244,8 @@
     });
     MockApiClient.addMockResponse({
       url: `/organizations/${organization.slug}/events/`,
-<<<<<<< HEAD
-      body: {data: [defaultEvent]},
-=======
       // Only 1 issue
       body: discoverBody,
->>>>>>> a60638e8
       match: [MockApiClient.matchQuery({dataset: 'discover', project: -1})],
     });
     // Used to determine the project badge
@@ -264,14 +256,6 @@
 
     render(<TraceTimeLineOrRelatedIssue event={event} />, {organization});
 
-<<<<<<< HEAD
-    // Check title, subtitle and message of default event
-    expect(await screen.findByText(defaultEvent.title)).toBeInTheDocument();
-    // The subtitle is empty for default events
-    expect(await screen.getByTestId('subtitle-span')).toHaveTextContent('');
-    // The message is the culprit
-    expect(await screen.findByText(defaultEvent.culprit)).toBeInTheDocument();
-=======
     // We do not display any related issues because we only have 1 issue
     expect(await screen.queryByText('Slow DB Query')).not.toBeInTheDocument();
     expect(
@@ -281,7 +265,6 @@
     // We do not display the timeline because we only have 1 event
     expect(await screen.queryByLabelText('Current Event')).not.toBeInTheDocument();
     expect(useRouteAnalyticsParams).toHaveBeenCalledWith({});
->>>>>>> a60638e8
   });
 
   it('trace timeline works for plans with no global-views feature', async () => {
@@ -353,7 +336,6 @@
 });
 
 function createEvent({
-<<<<<<< HEAD
   title,
   culprit,
   error_value,
@@ -368,30 +350,12 @@
   event = {
     message: 'message',
     culprit: culprit,
-=======
-  culprit,
-  message,
-  title,
-  transaction,
-  event_type = 'error',
-}: {
-  culprit: string;
-  message: string;
-  title: string;
-  transaction: string;
-  event_type?: string;
-}) {
-  return {
-    culprit: culprit,
-    message: message,
->>>>>>> a60638e8
     timestamp: '2024-01-24T09:09:04+00:00',
     'issue.id': 9999,
     project: 'foo',
     'project.name': 'bar',
     title: title,
     id: '12345',
-<<<<<<< HEAD
     transaction: 'foo',
     'event.type': event_type,
   };
@@ -399,11 +363,6 @@
     event['error.value'] = error_value;
   }
   return event;
-=======
-    transaction: transaction,
-    'event.type': event_type,
-  };
->>>>>>> a60638e8
 }
 
 describe('getTitleSubtitleMessage()', () => {
@@ -411,31 +370,18 @@
     expect(
       getTitleSubtitleMessage(
         createEvent({
-<<<<<<< HEAD
           title:
             'ClientError: 404 Client Error: for url: https://api.clickup.com/sentry/webhook',
           culprit: '/api/0/sentry-app-installations/{uuid}/',
           error_value: [
             '404 Client Error: for url: https://api.clickup.com/sentry/webhook',
           ],
-=======
-          culprit: 'n/a',
-          title:
-            'ClientError: 404 Client Error: for url: https://api.clickup.com/sentry/webhook',
-          message: 'Message of the second issue',
-          transaction: 'foo',
->>>>>>> a60638e8
         })
       )
     ).toEqual({
       title: 'ClientError', // The colon and remainder of string are removed
-<<<<<<< HEAD
       subtitle: '/api/0/sentry-app-installations/{uuid}/',
       message: '404 Client Error: for url: https://api.clickup.com/sentry/webhook',
-=======
-      subtitle: 'foo',
-      message: 'Message of the second issue',
->>>>>>> a60638e8
     });
   });
 
@@ -443,7 +389,6 @@
     expect(
       getTitleSubtitleMessage(
         createEvent({
-<<<<<<< HEAD
           title: 'WorkerLostError: ',
           culprit: 'billiard.pool in foo',
           error_value: ['some-other-error-value', 'The last error value'],
@@ -469,18 +414,6 @@
       title: 'foo',
       subtitle: 'bar',
       message: '',
-=======
-          culprit: 'n/a',
-          title: 'WorkerLostError: ',
-          message: 'Message of the second issue',
-          transaction: 'foo',
-        })
-      )
-    ).toEqual({
-      title: 'WorkerLostError:', // The colon is kept
-      subtitle: 'foo',
-      message: 'Message of the second issue',
->>>>>>> a60638e8
     });
   });
 
@@ -488,15 +421,8 @@
     expect(
       getTitleSubtitleMessage(
         createEvent({
-<<<<<<< HEAD
           title: 'Query from referrer search.group_index is throttled',
           culprit: '/api/0/organizations/{organization_id_or_slug}/issues/',
-=======
-          culprit: '/api/0/organizations/{organization_id_or_slug}/issues/',
-          message: 'n/a',
-          title: 'Query from referrer search.group_index is throttled',
-          transaction: 'n/a',
->>>>>>> a60638e8
           event_type: 'default',
         })
       )
