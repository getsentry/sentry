--- conflicted
+++ resolved
@@ -341,32 +341,20 @@
 
 function createEvent({
   culprit,
-  message,
   title,
   error_value,
   event_type = 'error',
-<<<<<<< HEAD
   stack_function = [],
-=======
   message = 'n/a',
->>>>>>> fa610eed
 }: {
   culprit: string;
   title: string;
   error_value?: string[];
-<<<<<<< HEAD
   event_type?: 'default' | 'error' | '';
   message?: string;
   stack_function?: string[];
 }) {
   const event = {
-=======
-  event_type?: string;
-  message?: string;
-}) {
-  const event = {
-    message: message,
->>>>>>> fa610eed
     culprit: culprit,
     timestamp: '2024-01-24T09:09:04+00:00',
     'issue.id': 9999,
@@ -465,7 +453,6 @@
     });
   });
 
-<<<<<<< HEAD
   it('issue platform', () => {
     expect(
       getTitleSubtitleMessage(
@@ -474,16 +461,6 @@
           title: 'Slow DB Query',
           message: '/api/slow/ Slow DB Query SELECT "sentry_monitorcheckin"."monitor_id"',
           event_type: '',
-=======
-  it('issue platform event', () => {
-    expect(
-      getTitleSubtitleMessage(
-        createEvent({
-          message: '/api/slow/ Slow DB Query SELECT "sentry_monitorcheckin"."monitor_id"',
-          culprit: '/api/slow/',
-          title: 'Slow DB Query',
-          event_type: 'transaction',
->>>>>>> fa610eed
         })
       )
     ).toEqual({
