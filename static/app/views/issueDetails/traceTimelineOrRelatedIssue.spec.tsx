import {EventFixture} from 'sentry-fixture/event';
import {OrganizationFixture} from 'sentry-fixture/organization';
import {ProjectFixture} from 'sentry-fixture/project';

import {render, screen, userEvent, waitFor} from 'sentry-test/reactTestingLibrary';

import ProjectsStore from 'sentry/stores/projectsStore';
import {trackAnalytics} from 'sentry/utils/analytics';
import useRouteAnalyticsParams from 'sentry/utils/routeAnalytics/useRouteAnalyticsParams';

import {getTitleSubtitleMessage} from './traceTimeline/traceIssue';
import {TraceTimeline} from './traceTimeline/traceTimeline';
import type {TraceEventResponse} from './traceTimeline/useTraceTimelineEvents';
import {TraceTimeLineOrRelatedIssue} from './traceTimelineOrRelatedIssue';

jest.mock('sentry/utils/routeAnalytics/useRouteAnalyticsParams');
jest.mock('sentry/utils/analytics');

describe('TraceTimeline & TraceRelated Issue', () => {
  // Paid plans have global-views enabled
  // Include project: -1 in all matchQuery calls to ensure we are looking at all projects
  const organization = OrganizationFixture({
    features: ['global-views'],
  });
  const firstEventTimestamp = '2024-01-24T09:09:01+00:00';
  // This creates the ApiException event
  const event = EventFixture({
    // This is used to determine the presence of seconds
    dateCreated: firstEventTimestamp,
    contexts: {
      trace: {
        // This is used to determine if we should attempt
        // to render the trace timeline
        trace_id: '123',
      },
    },
  });
  const project = ProjectFixture();

  const emptyBody: TraceEventResponse = {data: [], meta: {fields: {}, units: {}}};
  const issuePlatformBody: TraceEventResponse = {
    data: [
      {
        // In issuePlatform, the message contains the title and the transaction
        message: '/api/slow/ Slow DB Query SELECT "sentry_monitorcheckin"."monitor_id"',
        timestamp: '2024-01-24T09:09:03+00:00',
        'issue.id': 1000,
        project: project.slug,
        'project.name': project.name,
        title: 'Slow DB Query',
        id: 'abc',
        transaction: '/api/slow/',
      },
    ],
    meta: {fields: {}, units: {}},
  };
  const mainError = {
    message: 'This is the message for the issue',
    culprit: 'n/a',
    timestamp: firstEventTimestamp,
    'issue.id': event['issue.id'],
    project: project.slug,
    'project.name': project.name,
    title: event.title,
    id: event.id,
    transaction: 'important.task',
    'event.type': event.type,
    'stack.function': ['important.task', 'task.run'],
  };
  const secondError = {
    message: 'Message of the second issue',
    culprit: 'n/a',
    timestamp: '2024-01-24T09:09:04+00:00',
    'issue.id': 9999,
    project: project.slug,
    'project.name': project.name,
    title: 'someTitle',
    id: '12345',
    transaction: 'foo',
    'event.type': event.type,
  };
  const defaultEvent = {
    culprit: '/api/0/organizations/{organization_id_or_slug}/issues/',
    timestamp: '2024-01-24T09:09:03+00:00',
    'issue.id': 8888,
    project: project.slug,
    'project.name': project.name,
    title: 'Query from referrer search.group_index is throttled',
    id: '12345',
    transaction: '/api/0/organizations/{organization_id_or_slug}/issues/',
    'event.type': 'default', // Instead of an error
  };
  const discoverBody: TraceEventResponse = {
    data: [mainError],
    meta: {fields: {}, units: {}},
  };
  const twoIssuesBody: TraceEventResponse = {
    data: [mainError, secondError],
    meta: {fields: {}, units: {}},
  };

  beforeEach(() => {
    ProjectsStore.loadInitialData([project]);
    jest.clearAllMocks();
  });

  it('renders items and highlights the current event', async () => {
    MockApiClient.addMockResponse({
      url: `/organizations/${organization.slug}/events/`,
      body: issuePlatformBody,
      match: [MockApiClient.matchQuery({dataset: 'issuePlatform', project: -1})],
    });
    MockApiClient.addMockResponse({
      url: `/organizations/${organization.slug}/events/`,
      body: twoIssuesBody,
      match: [MockApiClient.matchQuery({dataset: 'discover', project: -1})],
    });
    render(<TraceTimeLineOrRelatedIssue event={event} />, {organization});
    expect(await screen.findByLabelText('Current Event')).toBeInTheDocument();

    await userEvent.hover(screen.getByTestId('trace-timeline-tooltip-1'));
    expect(await screen.findByText('You are here')).toBeInTheDocument();
    expect(useRouteAnalyticsParams).toHaveBeenCalledWith({
      trace_timeline_status: 'shown',
    });
  });

  it('displays nothing if the only event is the current event', async () => {
    MockApiClient.addMockResponse({
      url: `/organizations/${organization.slug}/events/`,
      body: emptyBody,
      match: [MockApiClient.matchQuery({dataset: 'issuePlatform', project: -1})],
    });
    MockApiClient.addMockResponse({
      url: `/organizations/${organization.slug}/events/`,
      body: discoverBody,
      match: [MockApiClient.matchQuery({dataset: 'discover', project: -1})],
    });
    const {container} = render(<TraceTimeline event={event} />, {organization});
    await waitFor(() =>
      expect(useRouteAnalyticsParams).toHaveBeenCalledWith({
        trace_timeline_status: 'empty',
      })
    );
    expect(container).toBeEmptyDOMElement();
  });

  it('displays nothing if there are no events', async () => {
    MockApiClient.addMockResponse({
      url: `/organizations/${organization.slug}/events/`,
      body: emptyBody,
      match: [MockApiClient.matchQuery({dataset: 'issuePlatform', project: -1})],
    });
    MockApiClient.addMockResponse({
      url: `/organizations/${organization.slug}/events/`,
      body: emptyBody,
      match: [MockApiClient.matchQuery({dataset: 'discover', project: -1})],
    });
    const {container} = render(<TraceTimeline event={event} />, {organization});
    await waitFor(() =>
      expect(useRouteAnalyticsParams).toHaveBeenCalledWith({
        trace_timeline_status: 'empty',
      })
    );
    expect(container).toBeEmptyDOMElement();
  });

  it('shows seconds for very short timelines', async () => {
    MockApiClient.addMockResponse({
      url: `/organizations/${organization.slug}/events/`,
      body: issuePlatformBody,
      match: [MockApiClient.matchQuery({dataset: 'issuePlatform', project: -1})],
    });
    MockApiClient.addMockResponse({
      url: `/organizations/${organization.slug}/events/`,
      body: twoIssuesBody,
      match: [MockApiClient.matchQuery({dataset: 'discover', project: -1})],
    });
    render(<TraceTimeLineOrRelatedIssue event={event} />, {organization});
    // Checking for the presence of seconds
    expect(await screen.findAllByText(/\d{1,2}:\d{2}:\d{2} (AM|PM)/)).toHaveLength(5);
  });

  // useTraceTimelineEvents() adds the current event if missing
  it('adds the current event if not in the api response', async () => {
    MockApiClient.addMockResponse({
      url: `/organizations/${organization.slug}/events/`,
      body: issuePlatformBody,
      match: [MockApiClient.matchQuery({dataset: 'issuePlatform', project: -1})],
    });
    MockApiClient.addMockResponse({
      url: `/organizations/${organization.slug}/events/`,
      body: {
        // The event for the mainError is missing, thus, it will get added
        data: [secondError],
      },
      match: [MockApiClient.matchQuery({dataset: 'discover', project: -1})],
    });
    render(<TraceTimeLineOrRelatedIssue event={event} />, {organization});
    expect(await screen.findByLabelText('Current Event')).toBeInTheDocument();
  });

  it('skips the timeline and shows related issues (2 issues)', async () => {
    MockApiClient.addMockResponse({
      url: `/organizations/${organization.slug}/events/`,
      body: issuePlatformBody,
      match: [MockApiClient.matchQuery({dataset: 'issuePlatform', project: -1})],
    });
    MockApiClient.addMockResponse({
      url: `/organizations/${organization.slug}/events/`,
      body: discoverBody,
      match: [MockApiClient.matchQuery({dataset: 'discover', project: -1})],
    });
    // Used to determine the project badge
    MockApiClient.addMockResponse({
      url: `/organizations/${organization.slug}/projects/`,
      body: [],
    });

    render(<TraceTimeLineOrRelatedIssue event={event} />, {organization});

    // Instead of a timeline, we should see the other related issue
    expect(await screen.findByText('Slow DB Query')).toBeInTheDocument(); // The title
    expect(await screen.findByText('/api/slow/')).toBeInTheDocument(); // The subtitle/transaction
    expect(
      await screen.findByText('One other issue appears in the same trace.')
    ).toBeInTheDocument();
    expect(
      await screen.findByText('SELECT "sentry_monitorcheckin"."monitor_id"') // The message
    ).toBeInTheDocument();
    expect(screen.queryByLabelText('Current Event')).not.toBeInTheDocument();

    // Test analytics
    await userEvent.click(await screen.findByText('Slow DB Query'));
    expect(useRouteAnalyticsParams).toHaveBeenCalledWith({
      has_related_trace_issue: true,
    });
    expect(trackAnalytics).toHaveBeenCalledTimes(1);
    expect(trackAnalytics).toHaveBeenCalledWith(
      'issue_details.related_trace_issue.trace_issue_clicked',
      {
        group_id: issuePlatformBody.data[0]['issue.id'],
        organization: organization,
      }
    );
  });

<<<<<<< HEAD
  it('trace-related: check title, subtitle for error event', async () => {
    MockApiClient.addMockResponse({
      url: `/organizations/${organization.slug}/events/`,
      body: emptyBody,
      match: [MockApiClient.matchQuery({dataset: 'issuePlatform', project: -1})],
    });
    MockApiClient.addMockResponse({
      url: `/organizations/${organization.slug}/events/`,
      body: {data: [secondError]},
      match: [MockApiClient.matchQuery({dataset: 'discover', project: -1})],
    });
    // Used to determine the project badge
    MockApiClient.addMockResponse({
      url: `/organizations/${organization.slug}/projects/`,
      body: [],
    });

    render(<TraceTimeLineOrRelatedIssue event={event} />, {organization});

    // Check title, subtitle and message of error event
    expect(await screen.findByText('WorkerLostError:')).toBeInTheDocument();
    expect(await screen.findByText('foo')).toBeInTheDocument();
    expect(await screen.findByText('Message of the second issue')).toBeInTheDocument();
  });

  it('trace-related: check title, subtitle for default event', async () => {
    MockApiClient.addMockResponse({
      url: `/organizations/${organization.slug}/events/`,
      body: emptyBody,
      match: [MockApiClient.matchQuery({dataset: 'issuePlatform', project: -1})],
    });
    MockApiClient.addMockResponse({
      url: `/organizations/${organization.slug}/events/`,
      body: {data: [defaultEvent]},
      match: [MockApiClient.matchQuery({dataset: 'discover', project: -1})],
    });
    // Used to determine the project badge
    MockApiClient.addMockResponse({
      url: `/organizations/${organization.slug}/projects/`,
      body: [],
    });

    render(<TraceTimeLineOrRelatedIssue event={event} />, {organization});

    // Check title, subtitle and message of default event
    expect(await screen.findByText(defaultEvent.title)).toBeInTheDocument();
    // The subtitle is empty for default events
    expect(await screen.getByTestId('subtitle-span')).toHaveTextContent('');
    // The message is the culprit
    expect(await screen.findByText(defaultEvent.culprit)).toBeInTheDocument();
  });

=======
>>>>>>> d6d76246
  it('skips the timeline and shows NO related issues (only 1 issue)', async () => {
    MockApiClient.addMockResponse({
      url: `/organizations/${organization.slug}/events/`,
      body: emptyBody,
      match: [MockApiClient.matchQuery({dataset: 'issuePlatform', project: -1})],
    });
    MockApiClient.addMockResponse({
      url: `/organizations/${organization.slug}/events/`,
      // Only 1 issue
      body: discoverBody,
      match: [MockApiClient.matchQuery({dataset: 'discover', project: -1})],
    });
    // Used to determine the project badge
    MockApiClient.addMockResponse({
      url: `/organizations/${organization.slug}/projects/`,
      body: [],
    });

    render(<TraceTimeLineOrRelatedIssue event={event} />, {organization});

    // We do not display any related issues because we only have 1 issue
    expect(await screen.queryByText('Slow DB Query')).not.toBeInTheDocument();
    expect(
      await screen.queryByText('AttributeError: Something Failed')
    ).not.toBeInTheDocument();

    // We do not display the timeline because we only have 1 event
    expect(await screen.queryByLabelText('Current Event')).not.toBeInTheDocument();
    expect(useRouteAnalyticsParams).toHaveBeenCalledWith({});
  });

  it('trace timeline works for plans with no global-views feature', async () => {
    // This test will call the endpoint without the global-views feature, thus,
    // we will only look at the current project (project: event.projectID) instead of passing -1
    MockApiClient.addMockResponse({
      url: `/organizations/${organization.slug}/events/`,
      body: issuePlatformBody,
      match: [
        MockApiClient.matchQuery({
          dataset: 'issuePlatform',
          project: event.projectID,
        }),
      ],
    });
    MockApiClient.addMockResponse({
      url: `/organizations/${organization.slug}/events/`,
      body: twoIssuesBody,
      match: [
        MockApiClient.matchQuery({
          dataset: 'discover',
          project: event.projectID,
        }),
      ],
    });

    render(<TraceTimeLineOrRelatedIssue event={event} />, {
      organization: OrganizationFixture({features: []}), // No global-views feature
    });
    expect(await screen.findByLabelText('Current Event')).toBeInTheDocument();
  });

  it('trace-related issue works for plans with no global-views feature', async () => {
    // This test will call the endpoint without the global-views feature, thus,
    // we will only look at the current project (project: event.projectID) instead of passing -1
    MockApiClient.addMockResponse({
      url: `/organizations/${organization.slug}/events/`,
      body: issuePlatformBody,
      match: [
        MockApiClient.matchQuery({
          dataset: 'issuePlatform',
          project: event.projectID,
        }),
      ],
    });
    MockApiClient.addMockResponse({
      url: `/organizations/${organization.slug}/events/`,
      body: discoverBody,
      match: [
        MockApiClient.matchQuery({
          dataset: 'discover',
          project: event.projectID,
        }),
      ],
    });
    // Used to determine the project badge
    MockApiClient.addMockResponse({
      url: `/organizations/${organization.slug}/projects/`,
      body: [],
    });

    render(<TraceTimeLineOrRelatedIssue event={event} />, {
      organization: OrganizationFixture({
        features: [],
      }),
    });
    expect(await screen.findByText('Slow DB Query')).toBeInTheDocument();
  });
});

function createEvent({
  message,
  title,
  transaction,
  event_type = 'error',
}: {
  message: string;
  title: string;
  transaction: string;
  event_type?: string;
}) {
  return {
    message: message,
    timestamp: '2024-01-24T09:09:04+00:00',
    'issue.id': 9999,
    project: 'foo',
    'project.name': 'bar',
    title: title,
    id: '12345',
    transaction: transaction,
    'event.type': event_type,
  };
}

describe('getTitleSubtitleMessage()', () => {
  it('error event', () => {
    expect(
      getTitleSubtitleMessage(
        createEvent({
          title:
            'ClientError: 404 Client Error: for url: https://api.clickup.com/sentry/webhook',
          message: 'Message of the second issue',
          transaction: 'foo',
        })
      )
    ).toEqual({
      title: 'ClientError', // The colon and remainder of string are removed
      subtitle: 'foo',
      message: 'Message of the second issue',
    });
  });

  it('error event: It keeps the colon', () => {
    expect(
      getTitleSubtitleMessage(
        createEvent({
          title: 'WorkerLostError: ',
          message: 'Message of the second issue',
          transaction: 'foo',
        })
      )
    ).toEqual({
      title: 'WorkerLostError:', // The colon is kept
      subtitle: 'foo',
      message: 'Message of the second issue',
    });
  });
});<|MERGE_RESOLUTION|>--- conflicted
+++ resolved
@@ -79,17 +79,6 @@
     transaction: 'foo',
     'event.type': event.type,
   };
-  const defaultEvent = {
-    culprit: '/api/0/organizations/{organization_id_or_slug}/issues/',
-    timestamp: '2024-01-24T09:09:03+00:00',
-    'issue.id': 8888,
-    project: project.slug,
-    'project.name': project.name,
-    title: 'Query from referrer search.group_index is throttled',
-    id: '12345',
-    transaction: '/api/0/organizations/{organization_id_or_slug}/issues/',
-    'event.type': 'default', // Instead of an error
-  };
   const discoverBody: TraceEventResponse = {
     data: [mainError],
     meta: {fields: {}, units: {}},
@@ -245,61 +234,6 @@
     );
   });
 
-<<<<<<< HEAD
-  it('trace-related: check title, subtitle for error event', async () => {
-    MockApiClient.addMockResponse({
-      url: `/organizations/${organization.slug}/events/`,
-      body: emptyBody,
-      match: [MockApiClient.matchQuery({dataset: 'issuePlatform', project: -1})],
-    });
-    MockApiClient.addMockResponse({
-      url: `/organizations/${organization.slug}/events/`,
-      body: {data: [secondError]},
-      match: [MockApiClient.matchQuery({dataset: 'discover', project: -1})],
-    });
-    // Used to determine the project badge
-    MockApiClient.addMockResponse({
-      url: `/organizations/${organization.slug}/projects/`,
-      body: [],
-    });
-
-    render(<TraceTimeLineOrRelatedIssue event={event} />, {organization});
-
-    // Check title, subtitle and message of error event
-    expect(await screen.findByText('WorkerLostError:')).toBeInTheDocument();
-    expect(await screen.findByText('foo')).toBeInTheDocument();
-    expect(await screen.findByText('Message of the second issue')).toBeInTheDocument();
-  });
-
-  it('trace-related: check title, subtitle for default event', async () => {
-    MockApiClient.addMockResponse({
-      url: `/organizations/${organization.slug}/events/`,
-      body: emptyBody,
-      match: [MockApiClient.matchQuery({dataset: 'issuePlatform', project: -1})],
-    });
-    MockApiClient.addMockResponse({
-      url: `/organizations/${organization.slug}/events/`,
-      body: {data: [defaultEvent]},
-      match: [MockApiClient.matchQuery({dataset: 'discover', project: -1})],
-    });
-    // Used to determine the project badge
-    MockApiClient.addMockResponse({
-      url: `/organizations/${organization.slug}/projects/`,
-      body: [],
-    });
-
-    render(<TraceTimeLineOrRelatedIssue event={event} />, {organization});
-
-    // Check title, subtitle and message of default event
-    expect(await screen.findByText(defaultEvent.title)).toBeInTheDocument();
-    // The subtitle is empty for default events
-    expect(await screen.getByTestId('subtitle-span')).toHaveTextContent('');
-    // The message is the culprit
-    expect(await screen.findByText(defaultEvent.culprit)).toBeInTheDocument();
-  });
-
-=======
->>>>>>> d6d76246
   it('skips the timeline and shows NO related issues (only 1 issue)', async () => {
     MockApiClient.addMockResponse({
       url: `/organizations/${organization.slug}/events/`,
@@ -400,17 +334,20 @@
 });
 
 function createEvent({
+  culprit,
   message,
   title,
   transaction,
   event_type = 'error',
 }: {
+  culprit: string;
   message: string;
   title: string;
   transaction: string;
   event_type?: string;
 }) {
   return {
+    culprit: culprit,
     message: message,
     timestamp: '2024-01-24T09:09:04+00:00',
     'issue.id': 9999,
@@ -428,9 +365,10 @@
     expect(
       getTitleSubtitleMessage(
         createEvent({
+          message: 'Message of the second issue',
           title:
             'ClientError: 404 Client Error: for url: https://api.clickup.com/sentry/webhook',
-          message: 'Message of the second issue',
+          culprit: 'n/a',
           transaction: 'foo',
         })
       )
@@ -445,8 +383,9 @@
     expect(
       getTitleSubtitleMessage(
         createEvent({
+          message: 'Message of the second issue',
           title: 'WorkerLostError: ',
-          message: 'Message of the second issue',
+          culprit: 'n/a',
           transaction: 'foo',
         })
       )
@@ -456,4 +395,22 @@
       message: 'Message of the second issue',
     });
   });
+
+  it('default event', () => {
+    expect(
+      getTitleSubtitleMessage(
+        createEvent({
+          message: 'n/a',
+          title: 'Query from referrer search.group_index is throttled',
+          culprit: '/api/0/organizations/{organization_id_or_slug}/issues/',
+          event_type: 'default',
+          transaction: 'n/a',
+        })
+      )
+    ).toEqual({
+      title: 'Query from referrer search.group_index is throttled',
+      subtitle: '',
+      message: '/api/0/organizations/{organization_id_or_slug}/issues/',
+    });
+  });
 });