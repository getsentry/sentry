import {Fragment, useMemo} from 'react';
import styled from '@emotion/styled';

import ErrorBoundary from 'sentry/components/errorBoundary';
import {StreamlinedExternalIssueList} from 'sentry/components/group/externalIssuesList/streamlinedExternalIssueList';
import * as SidebarSection from 'sentry/components/sidebarSection';
import {space} from 'sentry/styles/space';
import type {Event} from 'sentry/types/event';
import type {Group, TeamParticipant, UserParticipant} from 'sentry/types/group';
import type {Project} from 'sentry/types/project';
import {useUser} from 'sentry/utils/useUser';
import StreamlinedActivitySection from 'sentry/views/issueDetails/streamline/activitySection';
import FirstLastSeenSection from 'sentry/views/issueDetails/streamline/firstLastSeenSection';
import PeopleSection from 'sentry/views/issueDetails/streamline/peopleSection';
import {MergedIssuesSidebarSection} from 'sentry/views/issueDetails/streamline/sidebar/mergedSidebarSection';
import {SimilarIssuesSidebarSection} from 'sentry/views/issueDetails/streamline/sidebar/similarIssuesSidebarSection';

type Props = {
  group: Group;
  project: Project;
  event?: Event;
};

export default function StreamlinedSidebar({group, event, project}: Props) {
  const activeUser = useUser();

  const {userParticipants, teamParticipants, viewers} = useMemo(() => {
    return {
      userParticipants: group.participants.filter(
        (p): p is UserParticipant => p.type === 'user'
      ),
      teamParticipants: group.participants.filter(
        (p): p is TeamParticipant => p.type === 'team'
      ),
      viewers: group.seenBy.filter(user => activeUser.id !== user.id),
    };
  }, [group, activeUser.id]);

  const showPeopleSection = group.participants.length > 0 || viewers.length > 0;

  return (
    <div>
      <FirstLastSeenSection group={group} />
      <StyledBreak />
      {event && (
        <ErrorBoundary mini>
          <StreamlinedExternalIssueList group={group} event={event} project={project} />
          <StyledBreak style={{marginBottom: space(0.5)}} />
        </ErrorBoundary>
      )}
      <StreamlinedActivitySection group={group} />
<<<<<<< HEAD
      {showPeopleSection && (
        <Fragment>
          <StyledBreak />
          <PeopleSection
            userParticipants={userParticipants}
            teamParticipants={teamParticipants}
            viewers={viewers}
          />
        </Fragment>
      )}
=======
      <StyledBreak />
      <PeopleSection group={group} />
      <StyledBreak />
      <SimilarIssuesSidebarSection />
      <StyledBreak />
      <MergedIssuesSidebarSection />
>>>>>>> fdbff65d
    </div>
  );
}

const StyledBreak = styled('hr')`
  margin-top: ${space(1.5)};
  margin-bottom: ${space(1.5)};
  border-color: ${p => p.theme.border};
`;

export const SidebarSectionTitle = styled(SidebarSection.Title)`
  margin-bottom: ${space(1)};
  color: ${p => p.theme.headingColor};
`;<|MERGE_RESOLUTION|>--- conflicted
+++ resolved
@@ -49,7 +49,6 @@
         </ErrorBoundary>
       )}
       <StreamlinedActivitySection group={group} />
-<<<<<<< HEAD
       {showPeopleSection && (
         <Fragment>
           <StyledBreak />
@@ -59,15 +58,11 @@
             viewers={viewers}
           />
         </Fragment>
-      )}
-=======
-      <StyledBreak />
-      <PeopleSection group={group} />
+      )} 
       <StyledBreak />
       <SimilarIssuesSidebarSection />
       <StyledBreak />
       <MergedIssuesSidebarSection />
->>>>>>> fdbff65d
     </div>
   );
 }
