--- conflicted
+++ resolved
@@ -14,7 +14,6 @@
  * for issue details is being developed. Once GA'd, all occurances should be replaced
  * with just <FoldSection />
  */
-<<<<<<< HEAD
 export function InterimSection({
   ref,
   children,
@@ -23,33 +22,15 @@
   actions = null,
   initialCollapse,
   preventCollapse,
+  disableCollapsePersistence,
   ...props
 }: EventDataSectionProps &
-  Pick<FoldSectionProps, 'initialCollapse' | 'preventCollapse'> & {
+  Pick<
+    FoldSectionProps,
+    'initialCollapse' | 'preventCollapse' | 'disableCollapsePersistence'
+  > & {
     ref?: React.Ref<HTMLElement>;
   }) {
-=======
-export const InterimSection = forwardRef<
-  HTMLElement,
-  EventDataSectionProps &
-    Pick<
-      FoldSectionProps,
-      'initialCollapse' | 'preventCollapse' | 'disableCollapsePersistence'
-    >
->(function InterimSection(
-  {
-    children,
-    title,
-    type,
-    actions = null,
-    initialCollapse,
-    preventCollapse,
-    disableCollapsePersistence,
-    ...props
-  },
-  ref
-) {
->>>>>>> 05ea0fea
   const hasStreamlinedUI = useHasStreamlinedUI();
 
   return hasStreamlinedUI ? (
