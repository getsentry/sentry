import {useMemo, useState} from 'react';
import {useTheme} from '@emotion/react';
import styled from '@emotion/styled';

import {LinkButton} from 'sentry/components/button';
import {BarChart, type BarChartSeries} from 'sentry/components/charts/barChart';
<<<<<<< HEAD
import {useChartZoom} from 'sentry/components/charts/useChartZoom';
=======
import Legend from 'sentry/components/charts/components/legend';
>>>>>>> 4efffec1
import InteractionStateLayer from 'sentry/components/interactionStateLayer';
import {IconTelescope} from 'sentry/icons';
import {t, tn} from 'sentry/locale';
import {space} from 'sentry/styles/space';
import type {SeriesDataUnit} from 'sentry/types/echarts';
import type {Group} from 'sentry/types/group';
import type {EventsStats, MultiSeriesEventsStats} from 'sentry/types/organization';
import {SavedQueryDatasets} from 'sentry/utils/discover/types';
import {formatAbbreviatedNumber} from 'sentry/utils/formatters';
import useOrganization from 'sentry/utils/useOrganization';
import useRouter from 'sentry/utils/useRouter';
import {hasDatasetSelector} from 'sentry/views/dashboards/utils';
import useFlagSeries from 'sentry/views/issueDetails/streamline/flagSeries';
import {useIssueDetailsEventView} from 'sentry/views/issueDetails/streamline/useIssueDetailsDiscoverQuery';

export const enum EventGraphSeries {
  EVENT = 'event',
  USER = 'user',
}
interface EventGraphProps {
  group: Group;
  groupStats: MultiSeriesEventsStats;
  searchQuery: string;
}

function createSeriesAndCount(stats: EventsStats) {
  return stats?.data?.reduce(
    (result, [timestamp, countData]) => {
      const count = countData?.[0]?.count ?? 0;
      return {
        series: [
          ...result.series,
          {
            name: timestamp * 1000, // ms -> s
            value: count,
          },
        ],
        count: result.count + count,
      };
    },
    {series: [] as SeriesDataUnit[], count: 0}
  );
}

export function EventGraph({group, groupStats, searchQuery}: EventGraphProps) {
  const theme = useTheme();
  const organization = useOrganization();
  const [visibleSeries, setVisibleSeries] = useState<EventGraphSeries>(
    EventGraphSeries.EVENT
  );
<<<<<<< HEAD
  const router = useRouter();
=======

>>>>>>> 4efffec1
  const [isGraphHovered, setIsGraphHovered] = useState(false);
  const eventStats = groupStats['count()'];
  const {series: eventSeries, count: eventCount} = useMemo(
    () => createSeriesAndCount(eventStats),
    [eventStats]
  );
  const userStats = groupStats['count_unique(user)'];
  const {series: userSeries, count: userCount} = useMemo(
    () => createSeriesAndCount(userStats),
    [userStats]
  );

  const eventView = useIssueDetailsEventView({group, queryProps: {query: searchQuery}});
  const discoverUrl = eventView.getResultsViewUrlTarget(
    organization.slug,
    false,
    hasDatasetSelector(organization) ? SavedQueryDatasets.ERRORS : undefined
  );
  const chartZoomProps = useChartZoom({
    saveOnZoom: true,
    router,
  });

<<<<<<< HEAD
  const series = useMemo((): BarChartSeries[] => {
    const seriesData: BarChartSeries[] = [];

    if (eventStats && visibleSeries === EventGraphSeries.USER) {
      seriesData.push({
        seriesName: t('Users'),
        itemStyle: {
          borderRadius: [2, 2, 0, 0],
          borderColor: theme.translucentGray200,
          color: theme.purple200,
        },
        stack: 'stats',
        data: userSeries,
      });
    }
    if (eventStats && visibleSeries === EventGraphSeries.EVENT) {
      seriesData.push({
        seriesName: t('Events'),
        itemStyle: {
          borderRadius: [2, 2, 0, 0],
          borderColor: theme.translucentGray200,
          color: theme.gray200,
        },
        stack: 'stats',
        data: eventSeries,
      });
    }

    return seriesData;
  }, [eventStats, visibleSeries, userSeries, eventSeries]);
=======
  const [legendSelected, setLegendSelected] = useState({
    ['Feature Flags']: true,
  });

  const flagSeries = useFlagSeries({
    query: {
      start: eventView.start,
      end: eventView.end,
      statsPeriod: eventView.statsPeriod,
    },
  });

  const series: BarChartSeries[] = [];

  if (eventStats && visibleSeries === EventGraphSeries.USER) {
    series.push({
      seriesName: t('Users'),
      itemStyle: {
        borderRadius: [2, 2, 0, 0],
        borderColor: theme.translucentGray200,
        color: theme.purple200,
      },
      stack: 'stats',
      data: userSeries,
    });
  }
  if (eventStats && visibleSeries === EventGraphSeries.EVENT) {
    series.push({
      seriesName: t('Events'),
      itemStyle: {
        borderRadius: [2, 2, 0, 0],
        borderColor: theme.translucentGray200,
        color: theme.gray200,
      },
      stack: 'stats',
      data: eventSeries,
    });
  }
  if (flagSeries.markLine) {
    series.push(flagSeries as BarChartSeries);
  }

  const legend = Legend({
    theme: theme,
    icon: 'path://M 10 10 H 500 V 9000 H 10 L 10 10',
    orient: 'horizontal',
    align: 'left',
    show: true,
    right: 35,
    top: 5,
    data: ['Feature Flags'],
    selected: legendSelected,
  });

  const onLegendSelectChanged = useMemo(
    () =>
      ({name, selected: record}) => {
        const newValue = record[name];
        setLegendSelected(prevState => ({
          ...prevState,
          [name]: newValue,
        }));
      },
    []
  );
>>>>>>> 4efffec1

  return (
    <GraphWrapper>
      <SummaryContainer>
        <Callout
          onClick={() =>
            visibleSeries === EventGraphSeries.USER &&
            setVisibleSeries(EventGraphSeries.EVENT)
          }
          isActive={visibleSeries === EventGraphSeries.EVENT}
          disabled={visibleSeries === EventGraphSeries.EVENT}
        >
          <InteractionStateLayer hidden={visibleSeries === EventGraphSeries.EVENT} />
          <Label>{tn('Event', 'Events', eventCount)}</Label>
          <Count>{formatAbbreviatedNumber(eventCount)}</Count>
        </Callout>
        <Callout
          onClick={() =>
            visibleSeries === EventGraphSeries.EVENT &&
            setVisibleSeries(EventGraphSeries.USER)
          }
          isActive={visibleSeries === EventGraphSeries.USER}
          disabled={visibleSeries === EventGraphSeries.USER}
        >
          <InteractionStateLayer hidden={visibleSeries === EventGraphSeries.USER} />
          <Label>{tn('User', 'Users', userCount)}</Label>
          <Count>{formatAbbreviatedNumber(userCount)}</Count>
        </Callout>
      </SummaryContainer>
      <ChartContainer
        role="figure"
        onMouseEnter={() => setIsGraphHovered(true)}
        onMouseLeave={() => setIsGraphHovered(false)}
      >
        <BarChart
          height={100}
          series={series}
<<<<<<< HEAD
=======
          legend={legend}
          onLegendSelectChanged={onLegendSelectChanged}
          isGroupedByDate
          showTimeInTooltip
>>>>>>> 4efffec1
          grid={{
            top: 28, // leave room for legend
            left: 8,
            right: 8,
            bottom: 0,
          }}
          yAxis={{
            splitNumber: 2,
            axisLabel: {
              formatter: value => formatAbbreviatedNumber(value),
            },
          }}
          showTimeInTooltip
          {...chartZoomProps}
        />
        {discoverUrl && isGraphHovered && (
          <OpenInDiscoverButton>
            <LinkButton
              size="xs"
              icon={<IconTelescope />}
              to={discoverUrl}
              aria-label={t('Open in Discover')}
              title={t('Open in Discover')}
            />
          </OpenInDiscoverButton>
        )}
      </ChartContainer>
    </GraphWrapper>
  );
}

const GraphWrapper = styled('div')`
  display: grid;
  grid-template-columns: auto 1fr;
`;

const SummaryContainer = styled('div')`
  display: flex;
  flex-direction: column;
  margin-right: space(1);
  border-radius: ${p => p.theme.borderRadiusLeft};
`;

const Callout = styled('button')<{isActive: boolean}>`
  flex: 1;
  cursor: ${p => (p.isActive ? 'initial' : 'pointer')};
  outline: 0;
  position: relative;
  border: 1px solid ${p => p.theme.translucentInnerBorder};
  background: ${p => (p.isActive ? p.theme.background : p.theme.backgroundSecondary)};
  text-align: left;
  padding: ${space(1)} ${space(2)};
  &:first-child {
    border-radius: ${p => p.theme.borderRadius} 0 ${p => p.theme.borderRadius} 0;
    border-width: ${p => (p.isActive ? '0' : '0 1px 1px 0')};
  }
  &:last-child {
    border-radius: 0 ${p => p.theme.borderRadius} 0 ${p => p.theme.borderRadius};
    border-width: ${p => (p.isActive ? '0' : '1px 1px 0 0')};
  }
`;

const Label = styled('div')`
  font-size: ${p => p.theme.fontSizeSmall};
  color: ${p => p.theme.subText};
  font-weight: ${p => p.theme.fontWeightBold};
  line-height: 1;
`;

const Count = styled('div')`
  font-size: ${p => p.theme.headerFontSize};
  margin-top: ${space(0.5)};
  line-height: 1;
`;

const ChartContainer = styled('div')`
  padding: ${space(0.75)} ${space(1)} ${space(0.75)} 0;
  position: relative;
`;

const OpenInDiscoverButton = styled('div')`
  position: absolute;
  top: ${space(1)};
  right: ${space(1)};
`;<|MERGE_RESOLUTION|>--- conflicted
+++ resolved
@@ -4,11 +4,8 @@
 
 import {LinkButton} from 'sentry/components/button';
 import {BarChart, type BarChartSeries} from 'sentry/components/charts/barChart';
-<<<<<<< HEAD
+import Legend from 'sentry/components/charts/components/legend';
 import {useChartZoom} from 'sentry/components/charts/useChartZoom';
-=======
-import Legend from 'sentry/components/charts/components/legend';
->>>>>>> 4efffec1
 import InteractionStateLayer from 'sentry/components/interactionStateLayer';
 import {IconTelescope} from 'sentry/icons';
 import {t, tn} from 'sentry/locale';
@@ -59,11 +56,8 @@
   const [visibleSeries, setVisibleSeries] = useState<EventGraphSeries>(
     EventGraphSeries.EVENT
   );
-<<<<<<< HEAD
   const router = useRouter();
-=======
-
->>>>>>> 4efffec1
+
   const [isGraphHovered, setIsGraphHovered] = useState(false);
   const eventStats = groupStats['count()'];
   const {series: eventSeries, count: eventCount} = useMemo(
@@ -87,7 +81,6 @@
     router,
   });
 
-<<<<<<< HEAD
   const series = useMemo((): BarChartSeries[] => {
     const seriesData: BarChartSeries[] = [];
 
@@ -116,9 +109,13 @@
       });
     }
 
+    if (flagSeries.markLine) {
+      series.push(flagSeries as BarChartSeries);
+    }
+
     return seriesData;
   }, [eventStats, visibleSeries, userSeries, eventSeries]);
-=======
+
   const [legendSelected, setLegendSelected] = useState({
     ['Feature Flags']: true,
   });
@@ -130,36 +127,6 @@
       statsPeriod: eventView.statsPeriod,
     },
   });
-
-  const series: BarChartSeries[] = [];
-
-  if (eventStats && visibleSeries === EventGraphSeries.USER) {
-    series.push({
-      seriesName: t('Users'),
-      itemStyle: {
-        borderRadius: [2, 2, 0, 0],
-        borderColor: theme.translucentGray200,
-        color: theme.purple200,
-      },
-      stack: 'stats',
-      data: userSeries,
-    });
-  }
-  if (eventStats && visibleSeries === EventGraphSeries.EVENT) {
-    series.push({
-      seriesName: t('Events'),
-      itemStyle: {
-        borderRadius: [2, 2, 0, 0],
-        borderColor: theme.translucentGray200,
-        color: theme.gray200,
-      },
-      stack: 'stats',
-      data: eventSeries,
-    });
-  }
-  if (flagSeries.markLine) {
-    series.push(flagSeries as BarChartSeries);
-  }
 
   const legend = Legend({
     theme: theme,
@@ -184,7 +151,6 @@
       },
     []
   );
->>>>>>> 4efffec1
 
   return (
     <GraphWrapper>
@@ -222,13 +188,9 @@
         <BarChart
           height={100}
           series={series}
-<<<<<<< HEAD
-=======
           legend={legend}
           onLegendSelectChanged={onLegendSelectChanged}
-          isGroupedByDate
           showTimeInTooltip
->>>>>>> 4efffec1
           grid={{
             top: 28, // leave room for legend
             left: 8,
@@ -241,7 +203,6 @@
               formatter: value => formatAbbreviatedNumber(value),
             },
           }}
-          showTimeInTooltip
           {...chartZoomProps}
         />
         {discoverUrl && isGraphHovered && (
