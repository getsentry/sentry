--- conflicted
+++ resolved
@@ -2,12 +2,8 @@
 import {useTheme} from '@emotion/react';
 import styled from '@emotion/styled';
 
-<<<<<<< HEAD
+import Alert from 'sentry/components/alert';
 import {Button, LinkButton} from 'sentry/components/button';
-=======
-import Alert from 'sentry/components/alert';
-import {LinkButton} from 'sentry/components/button';
->>>>>>> 98fed651
 import {BarChart, type BarChartSeries} from 'sentry/components/charts/barChart';
 import Legend from 'sentry/components/charts/components/legend';
 import {useChartZoom} from 'sentry/components/charts/useChartZoom';
@@ -39,13 +35,8 @@
 interface EventGraphProps {
   event: Event | undefined;
   group: Group;
-<<<<<<< HEAD
-  groupStats: MultiSeriesEventsStats;
-  searchQuery: string;
   className?: string;
   style?: CSSProperties;
-=======
->>>>>>> 98fed651
 }
 
 function createSeriesAndCount(stats: EventsStats) {
@@ -67,18 +58,7 @@
   );
 }
 
-<<<<<<< HEAD
-export function EventGraph({
-  className,
-  event,
-  group,
-  groupStats,
-  searchQuery,
-  style,
-}: EventGraphProps) {
-=======
-export function EventGraph({group, event}: EventGraphProps) {
->>>>>>> 98fed651
+export function EventGraph({group, event, ...styleProps}: EventGraphProps) {
   const theme = useTheme();
   const organization = useOrganization();
   const [visibleSeries, setVisibleSeries] = useState<EventGraphSeries>(
@@ -98,19 +78,6 @@
     },
   });
 
-<<<<<<< HEAD
-  const eventStats = groupStats['count()'];
-  const {series: eventSeries, count: eventCount} = useMemo(
-    () => createSeriesAndCount(eventStats),
-    [eventStats]
-  );
-  const userStats = groupStats['count_unique(user)'];
-  const {series: userSeries, count: userCount} = useMemo(
-    () => createSeriesAndCount(userStats),
-    [userStats]
-  );
-=======
-  const [isGraphHovered, setIsGraphHovered] = useState(false);
   const {series: eventSeries, count: eventCount} = useMemo(() => {
     if (!groupStats['count()']) {
       return {series: [], count: 0};
@@ -123,7 +90,6 @@
     }
     return createSeriesAndCount(groupStats['count_unique(user)']);
   }, [groupStats]);
->>>>>>> 98fed651
 
   const discoverUrl = eventView.getResultsViewUrlTarget(
     organization.slug,
@@ -222,13 +188,15 @@
         <SummaryContainer>
           <Callout isActive={visibleSeries === EventGraphSeries.EVENT} disabled>
             <InteractionStateLayer hidden={visibleSeries === EventGraphSeries.EVENT} />
-            <Label>{tn('Event', 'Events', eventCount)}</Label>
-            <Count>-</Count>
+            <Label isActive={visibleSeries === EventGraphSeries.EVENT}>
+              {tn('Event', 'Events', eventCount)}
+            </Label>
+            <Count isActive={visibleSeries === EventGraphSeries.EVENT}>-</Count>
           </Callout>
           <Callout isActive={visibleSeries === EventGraphSeries.USER} disabled>
             <InteractionStateLayer hidden={visibleSeries === EventGraphSeries.USER} />
-            <Label>{t('Users')}</Label>
-            <Count>-</Count>
+            <Label isActive={visibleSeries === EventGraphSeries.USER}>{t('Users')}</Label>
+            <Count isActive={visibleSeries === EventGraphSeries.USER}>-</Count>
           </Callout>
         </SummaryContainer>
         <LoadingChartContainer>
@@ -239,7 +207,7 @@
   }
 
   return (
-    <GraphWrapper className={className} style={style}>
+    <GraphWrapper {...styleProps}>
       <SummaryContainer>
         <Callout
           onClick={() =>
@@ -359,15 +327,11 @@
 `;
 
 const ChartContainer = styled('div')`
-<<<<<<< HEAD
-  padding-right: ${space(1)};
-=======
   position: relative;
   padding: ${space(0.75)} ${space(1)} ${space(0.75)} 0;
 `;
 
 const LoadingChartContainer = styled('div')`
->>>>>>> 98fed651
   position: relative;
   padding: ${space(1)} ${space(1)};
 `;
