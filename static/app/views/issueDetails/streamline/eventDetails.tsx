import {useLayoutEffect, useState} from 'react';
import {useTheme} from '@emotion/react';
import styled from '@emotion/styled';

import Feature from 'sentry/components/acl/feature';
import Alert from 'sentry/components/alert';
import {CommitRow} from 'sentry/components/commitRow';
import ErrorBoundary from 'sentry/components/errorBoundary';
import {SuspectCommits} from 'sentry/components/events/suspectCommits';
import {GroupSummary} from 'sentry/components/group/groupSummary';
import {DatePageFilter} from 'sentry/components/organizations/datePageFilter';
import {EnvironmentPageFilter} from 'sentry/components/organizations/environmentPageFilter';
import {t} from 'sentry/locale';
import {space} from 'sentry/styles/space';
import type {MultiSeriesEventsStats} from 'sentry/types/organization';
import {useIsStuck} from 'sentry/utils/useIsStuck';
import {useLocation} from 'sentry/utils/useLocation';
import useMedia from 'sentry/utils/useMedia';
import {useNavigate} from 'sentry/utils/useNavigate';
import usePageFilters from 'sentry/utils/usePageFilters';
import {
  EventDetailsContent,
  type EventDetailsContentProps,
} from 'sentry/views/issueDetails/groupEventDetails/groupEventDetailsContent';
import {
  EventDetailsContext,
  useEventDetailsReducer,
} from 'sentry/views/issueDetails/streamline/context';
import {EventGraph} from 'sentry/views/issueDetails/streamline/eventGraph';
import {EventList} from 'sentry/views/issueDetails/streamline/eventList';
import {EventNavigation} from 'sentry/views/issueDetails/streamline/eventNavigation';
import {
  EventSearch,
  useEventQuery,
} from 'sentry/views/issueDetails/streamline/eventSearch';
import {IssueContent} from 'sentry/views/issueDetails/streamline/issueContent';
import {
  useIssueDetailsDiscoverQuery,
  useIssueDetailsEventView,
} from 'sentry/views/issueDetails/streamline/useIssueDetailsDiscoverQuery';
import {Tab} from 'sentry/views/issueDetails/types';
import {useGroupDetailsRoute} from 'sentry/views/issueDetails/useGroupDetailsRoute';

export function EventDetails({
  group,
  event,
  project,
}: Required<EventDetailsContentProps>) {
  const theme = useTheme();
  const location = useLocation();
  const navigate = useNavigate();
  const {selection} = usePageFilters();
  const isScreenMedium = useMedia(`(max-width: ${theme.breakpoints.medium})`);
  const {environments} = selection;
  const [nav, setNav] = useState<HTMLDivElement | null>(null);
  const isStuck = useIsStuck(nav);
  const {eventDetails, dispatch} = useEventDetailsReducer();

  const searchQuery = useEventQuery({group});
  const eventView = useIssueDetailsEventView({group});
  const {currentTab} = useGroupDetailsRoute();

  const {
    data: groupStats,
    isPending: isLoadingStats,
    error,
  } = useIssueDetailsDiscoverQuery<MultiSeriesEventsStats>({
    params: {
      route: 'events-stats',
      eventView,
      referrer: 'issue_details.streamline_graph',
    },
  });

  useLayoutEffect(() => {
    const navHeight = nav?.offsetHeight ?? 0;
    const sidebarHeight = isScreenMedium ? theme.sidebar.mobileHeightNumber : 0;
    dispatch({
      type: 'UPDATE_DETAILS',
      state: {navScrollMargin: navHeight + sidebarHeight},
    });
  }, [nav, isScreenMedium, dispatch, theme.sidebar.mobileHeightNumber]);

  return (
    <EventDetailsContext.Provider value={{...eventDetails, dispatch}}>
      <Feature features={['organizations:ai-summary']}>
        <GroupSummary groupId={group.id} groupCategory={group.issueCategory} />
      </Feature>
      <PageErrorBoundary
        mini
        message={t('There was an error loading the suspect commits')}
      >
        <SuspectCommits
          project={project}
          eventId={event.id}
          group={group}
          commitRow={CommitRow}
        />
      </PageErrorBoundary>
      <PageErrorBoundary mini message={t('There was an error loading the event filter')}>
        <FilterContainer>
          <EnvironmentPageFilter />
          <SearchFilter
            group={group}
            handleSearch={query => {
              navigate({...location, query: {...location.query, query}}, {replace: true});
            }}
            environments={environments}
            query={searchQuery}
            queryBuilderProps={{
              disallowFreeText: true,
            }}
          />
          <DatePageFilter />
        </FilterContainer>
      </PageErrorBoundary>
      {error ? (
        <div>
          <GraphAlert type="error" showIcon>
            {error.message}
          </GraphAlert>
        </div>
      ) : (
        <PageErrorBoundary mini message={t('There was an error loading the event graph')}>
          {!isLoadingStats && groupStats && (
            <ExtraContent>
              <EventGraph
                group={group}
                groupStats={groupStats}
                searchQuery={searchQuery}
              />
            </ExtraContent>
          )}
        </PageErrorBoundary>
      )}
      {/* TODO(issues): We should use the router for this */}
      {currentTab === Tab.EVENTS && (
        <PageErrorBoundary mini message={t('There was an error loading the event list')}>
          <GroupContent>
            <EventList group={group} project={project} />
          </GroupContent>
        </PageErrorBoundary>
      )}
      {currentTab !== Tab.EVENTS && (
        <PageErrorBoundary
          mini
          message={t('There was an error loading the event content')}
        >
          <GroupContent>
            <FloatingEventNavigation
              event={event}
              group={group}
              ref={setNav}
              query={searchQuery}
<<<<<<< HEAD
=======
              onViewAllEvents={() => setPageContent(EventPageContent.LIST)}
              data-stuck={isStuck}
>>>>>>> 45a7f676
            />
            <ContentPadding>
              <EventDetailsContent group={group} event={event} project={project} />
            </ContentPadding>
          </GroupContent>
        </PageErrorBoundary>
      )}
      <PageErrorBoundary mini message={t('There was an error loading the issue content')}>
        <ExtraContent>
          <ContentPadding>
            <IssueContent group={group} project={project} />
          </ContentPadding>
        </ExtraContent>
      </PageErrorBoundary>
    </EventDetailsContext.Provider>
  );
}

const SearchFilter = styled(EventSearch)`
  border-radius: ${p => p.theme.borderRadius};
`;

const FilterContainer = styled('div')`
  display: grid;
  grid-template-columns: auto 1fr auto;
  gap: ${space(1.5)};
`;

const FloatingEventNavigation = styled(EventNavigation)`
  position: sticky;
  top: 0;
  @media (max-width: ${p => p.theme.breakpoints.medium}) {
    top: ${p => p.theme.sidebar.mobileHeight};
  }
  background: ${p => p.theme.background};
  z-index: 500;
  border-radius: ${p => p.theme.borderRadiusTop};

  &[data-stuck='true'] {
    border-radius: 0;
  }
`;

const ExtraContent = styled('div')`
  border: 1px solid ${p => p.theme.translucentBorder};
  background: ${p => p.theme.background};
  border-radius: ${p => p.theme.borderRadius};
`;

const GroupContent = styled(ExtraContent)`
  position: relative;
`;

const ContentPadding = styled('div')`
  padding: ${space(1)} ${space(1.5)};
`;

const GraphAlert = styled(Alert)`
  margin: 0;
  border: 1px solid ${p => p.theme.translucentBorder};
`;

const PageErrorBoundary = styled(ErrorBoundary)`
  margin: 0;
  border: 1px solid ${p => p.theme.translucentBorder};
`;<|MERGE_RESOLUTION|>--- conflicted
+++ resolved
@@ -152,11 +152,7 @@
               group={group}
               ref={setNav}
               query={searchQuery}
-<<<<<<< HEAD
-=======
-              onViewAllEvents={() => setPageContent(EventPageContent.LIST)}
               data-stuck={isStuck}
->>>>>>> 45a7f676
             />
             <ContentPadding>
               <EventDetailsContent group={group} event={event} project={project} />
