--- conflicted
+++ resolved
@@ -2,13 +2,7 @@
 import {useTheme} from '@emotion/react';
 import styled from '@emotion/styled';
 
-<<<<<<< HEAD
-import Feature from 'sentry/components/acl/feature';
 import ErrorBoundary from 'sentry/components/errorBoundary';
-import {GroupSummary} from 'sentry/components/group/groupSummary';
-=======
-import ErrorBoundary from 'sentry/components/errorBoundary';
->>>>>>> 98fed651
 import {t} from 'sentry/locale';
 import {space} from 'sentry/styles/space';
 import type {Event} from 'sentry/types/event';
@@ -38,21 +32,11 @@
 }: Required<EventDetailsContentProps>) {
   const {eventDetails, dispatch} = useEventDetailsReducer();
   const searchQuery = useEventQuery({group});
-<<<<<<< HEAD
-  const {currentTab} = useGroupDetailsRoute();
-
-  return (
-    <EventDetailsContext.Provider value={{...eventDetails, dispatch}}>
-      <Feature features={['organizations:ai-summary']}>
-        <GroupSummary groupId={group.id} groupCategory={group.issueCategory} />
-      </Feature>
-=======
 
   const {currentTab} = useGroupDetailsRoute();
 
   return (
     <EventDetailsContext.Provider value={{...eventDetails, dispatch}}>
->>>>>>> 98fed651
       {/* TODO(issues): We should use the router for this */}
       {currentTab === Tab.EVENTS && (
         <PageErrorBoundary mini message={t('There was an error loading the event list')}>
