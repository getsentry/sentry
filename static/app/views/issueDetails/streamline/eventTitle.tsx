--- conflicted
+++ resolved
@@ -173,13 +173,7 @@
               {t('JSON')}
             </JsonLink>
             <Divider />
-<<<<<<< HEAD
-            <MarkdownButton onClick={copyMarkdown}>
-              {t('Markdown')}
-            </MarkdownButton>
-=======
             <MarkdownLink onClick={copyMarkdown}>{t('Markdown')}</MarkdownLink>
->>>>>>> 4fd5eff7
           </JsonLinkWrapper>
           {actionableItems && actionableItems.length > 0 && (
             <Fragment>
@@ -339,7 +333,7 @@
   }
 `;
 
-const MarkdownButton = styled('button')`
+const MarkdownLink = styled('button')`
   background: none;
   border: none;
   padding: 0;
