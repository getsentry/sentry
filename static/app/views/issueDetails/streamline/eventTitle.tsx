import {type CSSProperties, Fragment} from 'react';
import {css, type SerializedStyles, useTheme} from '@emotion/react';
import styled from '@emotion/styled';
import Color from 'color';

import {Button, LinkButton} from 'sentry/components/core/button';
import {useActionableItemsWithProguardErrors} from 'sentry/components/events/interfaces/crashContent/exception/useActionableItems';
import ExternalLink from 'sentry/components/links/externalLink';
import {ScrollCarousel} from 'sentry/components/scrollCarousel';
import TimeSince from 'sentry/components/timeSince';
import {IconCopy, IconWarning} from 'sentry/icons';
import {t} from 'sentry/locale';
import {space} from 'sentry/styles/space';
import type {Event} from 'sentry/types/event';
import type {Group} from 'sentry/types/group';
import {trackAnalytics} from 'sentry/utils/analytics';
import {
  getAnalyticsDataForEvent,
  getAnalyticsDataForGroup,
  getShortEventId,
} from 'sentry/utils/events';
import useCopyToClipboard from 'sentry/utils/useCopyToClipboard';
import useOrganization from 'sentry/utils/useOrganization';
import {useSyncedLocalStorageState} from 'sentry/utils/useSyncedLocalStorageState';
import {Divider} from 'sentry/views/issueDetails/divider';
import EventCreatedTooltip from 'sentry/views/issueDetails/eventCreatedTooltip';
import {
  type SectionConfig,
  SectionKey,
  useIssueDetails,
} from 'sentry/views/issueDetails/streamline/context';
import {getFoldSectionKey} from 'sentry/views/issueDetails/streamline/foldSection';

type EventNavigationProps = {
  event: Event;
  group: Group;
  className?: string;
  /**
   * Data property to help style the component when it's sticky
   */
  'data-stuck'?: boolean;
  style?: CSSProperties;
};

const sectionLabels: Partial<Record<SectionKey, string>> = {
  [SectionKey.HIGHLIGHTS]: t('Highlights'),
  [SectionKey.STACKTRACE]: t('Stack Trace'),
  [SectionKey.EXCEPTION]: t('Stack Trace'),
  [SectionKey.THREADS]: t('Stack Trace'),
  [SectionKey.REPLAY]: t('Replay'),
  [SectionKey.BREADCRUMBS]: t('Breadcrumbs'),
  [SectionKey.TRACE]: t('Trace'),
  [SectionKey.TAGS]: t('Tags'),
  [SectionKey.CONTEXTS]: t('Context'),
  [SectionKey.USER_FEEDBACK]: t('User Feedback'),
  [SectionKey.FEATURE_FLAGS]: t('Flags'),
};

export const MIN_NAV_HEIGHT = 44;

<<<<<<< HEAD
export function EventTitle({
  ref,
  event,
  group,
  ...props
}: EventNavigationProps & {
  ref?: React.Ref<HTMLDivElement>;
}) {
  const organization = useOrganization();
  const theme = useTheme();

  const {sectionData} = useIssueDetails();
  const eventSectionConfigs = Object.values(sectionData ?? {}).filter(
    config => sectionLabels[config.key]
  );
  const [_isEventErrorCollapsed, setEventErrorCollapsed] = useSyncedLocalStorageState(
    getFoldSectionKey(SectionKey.PROCESSING_ERROR),
    true
  );
=======
export const EventTitle = forwardRef<HTMLDivElement, EventNavigationProps>(
  function EventNavigation({event, group, ...props}, ref) {
    const organization = useOrganization();
    const theme = useTheme();
    const showTraceLink = organization.features.includes('performance-view');

    const excludedSectionKeys: SectionKey[] = [];
    if (!showTraceLink) {
      excludedSectionKeys.push(SectionKey.TRACE);
    }

    const {sectionData} = useIssueDetails();
    const eventSectionConfigs = Object.values(sectionData ?? {}).filter(
      config => sectionLabels[config.key] && !excludedSectionKeys.includes(config.key)
    );

    const [_isEventErrorCollapsed, setEventErrorCollapsed] = useSyncedLocalStorageState(
      getFoldSectionKey(SectionKey.PROCESSING_ERROR),
      true
    );
>>>>>>> 05ea0fea

  const actionableItems = useActionableItemsWithProguardErrors({
    event,
    project: group.project,
    isShare: false,
  });

  const grayText = css`
    color: ${theme.subText};
    font-weight: ${theme.fontWeightNormal};
  `;

  const host = organization.links.regionUrl;
  const jsonUrl = `${host}/api/0/projects/${organization.slug}/${group.project.slug}/events/${event.id}/json/`;

  const {onClick: copyEventId} = useCopyToClipboard({
    successMessage: t('Event ID copied to clipboard'),
    text: event.id,
    onCopy: () =>
      trackAnalytics('issue_details.copy_event_id_clicked', {
        organization,
        ...getAnalyticsDataForGroup(group),
        ...getAnalyticsDataForEvent(event),
        streamline: true,
      }),
  });

  return (
    <div {...props} ref={ref}>
      <EventInfoJumpToWrapper>
        <EventInfo>
          <EventIdWrapper>
            <span onClick={copyEventId}>{t('ID: %s', getShortEventId(event.id))}</span>
            <Button
              aria-label={t('Copy Event ID')}
              title={t('Copy Event ID')}
              onClick={copyEventId}
              size="zero"
              borderless
              icon={<IconCopy size="xs" color="subText" />}
            />
          </EventIdWrapper>
          <StyledTimeSince
            tooltipBody={<EventCreatedTooltip event={event} />}
            tooltipProps={{maxWidth: 300, isHoverable: true}}
            date={event.dateCreated ?? event.dateReceived}
            css={grayText}
            aria-label={t('Event timestamp')}
          />
          <JsonLinkWrapper className="hidden-xs">
            <Divider />
            <JsonLink
              href={jsonUrl}
              onClick={() =>
                trackAnalytics('issue_details.event_json_clicked', {
                  organization,
                  group_id: parseInt(`${event.groupID}`, 10),
                  streamline: true,
                })
              }
            >
              {t('JSON')}
            </JsonLink>
          </JsonLinkWrapper>
          {actionableItems && actionableItems.length > 0 && (
            <Fragment>
              <Divider />
              <ProcessingErrorButton
                title={t(
                  'Sentry has detected configuration issues with this event. Click for more info.'
                )}
                borderless
                size="zero"
                icon={<IconWarning color="red300" />}
                onClick={() => {
                  document
                    .getElementById(SectionKey.PROCESSING_ERROR)
                    ?.scrollIntoView({block: 'start', behavior: 'smooth'});
                  setEventErrorCollapsed(false);
                }}
              >
                {t('Processing Error')}
              </ProcessingErrorButton>
            </Fragment>
          )}
        </EventInfo>
        {eventSectionConfigs.length > 0 && (
          <JumpTo>
            <div aria-hidden>{t('Jump to:')}</div>
            <ScrollCarousel gap={0.25} aria-label={t('Jump to section links')}>
              {eventSectionConfigs.map(config => (
                <EventNavigationLink
                  key={config.key}
                  config={config}
                  propCss={grayText}
                />
              ))}
            </ScrollCarousel>
          </JumpTo>
        )}
      </EventInfoJumpToWrapper>
    </div>
  );
}

function EventNavigationLink({
  config,
  propCss,
}: {
  config: SectionConfig;
  propCss: SerializedStyles;
}) {
  const [_isCollapsed, setIsCollapsed] = useSyncedLocalStorageState(
    getFoldSectionKey(config.key),
    config?.initialCollapse ?? false
  );
  return (
    <LinkButton
      to={{
        ...location,
        hash: `#${config.key}`,
      }}
      onClick={event => {
        // If command click do nothing, assume user wants to open in new tab
        if (event.metaKey || event.ctrlKey) {
          return;
        }

        setIsCollapsed(false);
        document
          .getElementById(config.key)
          ?.scrollIntoView({block: 'start', behavior: 'smooth'});
      }}
      borderless
      size="xs"
      css={propCss}
      analyticsEventName="Issue Details: Jump To Clicked"
      analyticsEventKey="issue_details.jump_to_clicked"
      analyticsParams={{section: config.key}}
    >
      {sectionLabels[config.key]}
    </LinkButton>
  );
}

const StyledTimeSince = styled(TimeSince)`
  color: ${p => p.theme.subText};
  font-weight: ${p => p.theme.fontWeightNormal};
  white-space: nowrap;
`;

const EventInfoJumpToWrapper = styled('div')`
  display: flex;
  gap: ${space(1)};
  flex-direction: row;
  justify-content: space-between;
  align-items: center;
  padding: 0 ${space(2)};
  flex-wrap: nowrap;
  min-height: ${MIN_NAV_HEIGHT}px;
  @media (max-width: ${p => p.theme.breakpoints.small}) {
    flex-wrap: wrap;
    gap: 0;
  }
  border-bottom: 1px solid ${p => p.theme.translucentBorder};
`;

const EventInfo = styled('div')`
  display: flex;
  gap: ${space(0.75)};
  flex-direction: row;
  align-items: center;
  line-height: 1.2;

  @media (max-width: ${p => p.theme.breakpoints.small}) {
    padding-top: ${space(1)};
  }
`;

const JumpTo = styled('div')`
  display: flex;
  gap: ${space(1)};
  flex-direction: row;
  align-items: center;
  color: ${p => p.theme.subText};
  font-size: ${p => p.theme.fontSizeSmall};
  white-space: nowrap;
  max-width: 100%;
  @media (min-width: ${p => p.theme.breakpoints.small}) {
    max-width: 50%;
  }
`;

const ProcessingErrorButton = styled(Button)`
  color: ${p => p.theme.red300};
  font-weight: ${p => p.theme.fontWeightNormal};
  font-size: ${p => p.theme.fontSizeSmall};
  :hover {
    color: ${p => p.theme.red300};
  }
`;

const JsonLinkWrapper = styled('div')`
  display: flex;
  gap: ${space(0.5)};
`;

const JsonLink = styled(ExternalLink)`
  color: ${p => p.theme.subText};
  text-decoration: underline;
  text-decoration-color: ${p => Color(p.theme.gray300).alpha(0.5).string()};

  :hover {
    color: ${p => p.theme.subText};
    text-decoration: underline;
    text-decoration-color: ${p => p.theme.subText};
  }
`;

const EventIdWrapper = styled('div')`
  display: flex;
  gap: ${space(0.25)};
  align-items: center;
  font-weight: ${p => p.theme.fontWeightBold};

  button {
    visibility: hidden;
  }

  &:hover button {
    visibility: visible;
  }
`;<|MERGE_RESOLUTION|>--- conflicted
+++ resolved
@@ -58,48 +58,30 @@
 
 export const MIN_NAV_HEIGHT = 44;
 
-<<<<<<< HEAD
 export function EventTitle({
-  ref,
   event,
   group,
+  ref,
   ...props
-}: EventNavigationProps & {
-  ref?: React.Ref<HTMLDivElement>;
-}) {
+}: EventNavigationProps & {ref?: React.Ref<HTMLDivElement>}) {
   const organization = useOrganization();
   const theme = useTheme();
+  const showTraceLink = organization.features.includes('performance-view');
+
+  const excludedSectionKeys: SectionKey[] = [];
+  if (!showTraceLink) {
+    excludedSectionKeys.push(SectionKey.TRACE);
+  }
 
   const {sectionData} = useIssueDetails();
   const eventSectionConfigs = Object.values(sectionData ?? {}).filter(
-    config => sectionLabels[config.key]
-  );
+    config => sectionLabels[config.key] && !excludedSectionKeys.includes(config.key)
+  );
+
   const [_isEventErrorCollapsed, setEventErrorCollapsed] = useSyncedLocalStorageState(
     getFoldSectionKey(SectionKey.PROCESSING_ERROR),
     true
   );
-=======
-export const EventTitle = forwardRef<HTMLDivElement, EventNavigationProps>(
-  function EventNavigation({event, group, ...props}, ref) {
-    const organization = useOrganization();
-    const theme = useTheme();
-    const showTraceLink = organization.features.includes('performance-view');
-
-    const excludedSectionKeys: SectionKey[] = [];
-    if (!showTraceLink) {
-      excludedSectionKeys.push(SectionKey.TRACE);
-    }
-
-    const {sectionData} = useIssueDetails();
-    const eventSectionConfigs = Object.values(sectionData ?? {}).filter(
-      config => sectionLabels[config.key] && !excludedSectionKeys.includes(config.key)
-    );
-
-    const [_isEventErrorCollapsed, setEventErrorCollapsed] = useSyncedLocalStorageState(
-      getFoldSectionKey(SectionKey.PROCESSING_ERROR),
-      true
-    );
->>>>>>> 05ea0fea
 
   const actionableItems = useActionableItemsWithProguardErrors({
     event,
