import {type CSSProperties, Fragment, useMemo} from 'react';
import {css, type SerializedStyles, useTheme} from '@emotion/react';
import styled from '@emotion/styled';
import Color from 'color';

import {Button} from 'sentry/components/core/button';
import {LinkButton} from 'sentry/components/core/button/linkButton';
import {useAutofixData} from 'sentry/components/events/autofix/useAutofix';
import {useActionableItemsWithProguardErrors} from 'sentry/components/events/interfaces/crashContent/exception/useActionableItems';
import {useGroupSummaryData} from 'sentry/components/group/groupSummary';
import ExternalLink from 'sentry/components/links/externalLink';
import {ScrollCarousel} from 'sentry/components/scrollCarousel';
import TimeSince from 'sentry/components/timeSince';
import {IconCopy, IconWarning} from 'sentry/icons';
import {t} from 'sentry/locale';
import {space} from 'sentry/styles/space';
import type {Event} from 'sentry/types/event';
import type {Group} from 'sentry/types/group';
import {trackAnalytics} from 'sentry/utils/analytics';
import {
  getAnalyticsDataForEvent,
  getAnalyticsDataForGroup,
  getShortEventId,
} from 'sentry/utils/events';
import useCopyToClipboard from 'sentry/utils/useCopyToClipboard';
import useOrganization from 'sentry/utils/useOrganization';
import {useSyncedLocalStorageState} from 'sentry/utils/useSyncedLocalStorageState';
import {Divider} from 'sentry/views/issueDetails/divider';
import EventCreatedTooltip from 'sentry/views/issueDetails/eventCreatedTooltip';
import {
  type SectionConfig,
  SectionKey,
  useIssueDetails,
} from 'sentry/views/issueDetails/streamline/context';
import {getFoldSectionKey} from 'sentry/views/issueDetails/streamline/foldSection';
import {issueAndEventToMarkdown} from 'sentry/views/issueDetails/streamline/hooks/useCopyIssueDetails';

type EventNavigationProps = {
  event: Event;
  group: Group;
  className?: string;
  /**
   * Data property to help style the component when it's sticky
   */
  'data-stuck'?: boolean;
  ref?: React.Ref<HTMLDivElement>;
  style?: CSSProperties;
};

const sectionLabels: Partial<Record<SectionKey, string>> = {
  [SectionKey.HIGHLIGHTS]: t('Highlights'),
  [SectionKey.STACKTRACE]: t('Stack Trace'),
  [SectionKey.EXCEPTION]: t('Stack Trace'),
  [SectionKey.THREADS]: t('Stack Trace'),
  [SectionKey.REPLAY]: t('Replay'),
  [SectionKey.BREADCRUMBS]: t('Breadcrumbs'),
  [SectionKey.TRACE]: t('Trace'),
  [SectionKey.LOGS]: t('Logs'),
  [SectionKey.TAGS]: t('Tags'),
  [SectionKey.CONTEXTS]: t('Context'),
  [SectionKey.USER_FEEDBACK]: t('User Feedback'),
  [SectionKey.FEATURE_FLAGS]: t('Flags'),
};

export const MIN_NAV_HEIGHT = 44;

function GroupMarkdownButton({group, event}: {event: Event; group: Group}) {
  const organization = useOrganization();

  // Get data for markdown copy functionality
  const {data: groupSummaryData} = useGroupSummaryData(group);
  const {data: autofixData} = useAutofixData({groupId: group.id});

  const markdownText = useMemo(() => {
    return issueAndEventToMarkdown(group, event, groupSummaryData, autofixData);
  }, [group, event, groupSummaryData, autofixData]);

  const {onClick: copyMarkdown} = useCopyToClipboard({
    text: markdownText,
    successMessage: t('Copied issue to clipboard as Markdown'),
    errorMessage: t('Could not copy issue to clipboard'),
    onCopy: () => {
      trackAnalytics('issue_details.copy_issue_details_as_markdown', {
        organization,
        groupId: group.id,
        eventId: event?.id,
        hasAutofix: Boolean(autofixData),
        hasSummary: Boolean(groupSummaryData),
      });
    },
  });

  return <MarkdownButton onClick={copyMarkdown}>{t('Markdown')}</MarkdownButton>;
}

export function EventTitle({event, group, ref, ...props}: EventNavigationProps) {
  const organization = useOrganization();
  const theme = useTheme();
  const showTraceLink = organization.features.includes('performance-view');
  const showLogsLink = organization.features.includes('ourlogs-enabled');
  const excludedSectionKeys: SectionKey[] = [];
  if (!showTraceLink) {
    excludedSectionKeys.push(SectionKey.TRACE);
  }
  if (!showLogsLink) {
    excludedSectionKeys.push(SectionKey.LOGS);
  }

  const {sectionData} = useIssueDetails();
  const eventSectionConfigs = Object.values(sectionData ?? {}).filter(
    config => sectionLabels[config.key] && !excludedSectionKeys.includes(config.key)
  );

  const [_isEventErrorCollapsed, setEventErrorCollapsed] = useSyncedLocalStorageState(
    getFoldSectionKey(SectionKey.PROCESSING_ERROR),
    true
  );

  const actionableItems = useActionableItemsWithProguardErrors({
    event,
    project: group.project,
    isShare: false,
  });

  const grayText = css`
    color: ${theme.subText};
    font-weight: ${theme.fontWeight.normal};
  `;

  const host = organization.links.regionUrl;
  const jsonUrl = `${host}/api/0/projects/${organization.slug}/${group.project.slug}/events/${event.id}/json/`;

  const {onClick: copyEventId} = useCopyToClipboard({
    successMessage: t('Event ID copied to clipboard'),
    text: event.id,
    onCopy: () =>
      trackAnalytics('issue_details.copy_event_id_clicked', {
        organization,
        ...getAnalyticsDataForGroup(group),
        ...getAnalyticsDataForEvent(event),
        streamline: true,
      }),
  });

  return (
    <div {...props} ref={ref}>
      <EventInfoJumpToWrapper hasProcessingError={!!actionableItems}>
        <EventInfo>
          <EventIdWrapper>
            <span onClick={copyEventId}>{t('ID: %s', getShortEventId(event.id))}</span>
            <Button
              aria-label={t('Copy Event ID')}
              title={t('Copy Event ID')}
              onClick={copyEventId}
              size="zero"
              borderless
              icon={<IconCopy size="xs" color="subText" />}
            />
          </EventIdWrapper>
          <StyledTimeSince
            tooltipBody={<EventCreatedTooltip event={event} />}
            tooltipProps={{maxWidth: 300, isHoverable: true}}
            date={event.dateCreated ?? event.dateReceived}
            css={grayText}
            aria-label={t('Event timestamp')}
          />
          <JsonLinkWrapper className="hidden-xs">
            <Divider />
            <JsonLink
              href={jsonUrl}
              onClick={() =>
                trackAnalytics('issue_details.event_json_clicked', {
                  organization,
                  group_id: parseInt(`${event.groupID}`, 10),
                  streamline: true,
                })
              }
            >
              {t('JSON')}
            </JsonLink>
            <Divider />
            <GroupMarkdownButton group={group} event={event} />
          </JsonLinkWrapper>
          {actionableItems && actionableItems.length > 0 && (
            <Fragment>
              <Divider />
              <ProcessingErrorButton
                title={t(
                  'Sentry has detected configuration issues with this event. Click for more info.'
                )}
                borderless
                size="zero"
                icon={<IconWarning color="red300" />}
                onClick={() => {
                  document
                    .getElementById(SectionKey.PROCESSING_ERROR)
                    ?.scrollIntoView({block: 'start', behavior: 'smooth'});
                  setEventErrorCollapsed(false);
                }}
              >
                {t('Processing Error')}
              </ProcessingErrorButton>
            </Fragment>
          )}
        </EventInfo>
        {eventSectionConfigs.length > 0 && (
          <JumpTo>
            <JumpToLabel aria-hidden>{t('Jump to:')}</JumpToLabel>
            <ScrollCarousel gap={0.25} aria-label={t('Jump to section links')}>
              {eventSectionConfigs.map(config => (
                <EventNavigationLink
                  key={config.key}
                  config={config}
                  propCss={grayText}
                />
              ))}
            </ScrollCarousel>
          </JumpTo>
        )}
      </EventInfoJumpToWrapper>
    </div>
  );
}

function EventNavigationLink({
  config,
  propCss,
}: {
  config: SectionConfig;
  propCss: SerializedStyles;
}) {
  const [_isCollapsed, setIsCollapsed] = useSyncedLocalStorageState(
    getFoldSectionKey(config.key),
    config?.initialCollapse ?? false
  );
  return (
    <LinkButton
      to={{
        ...location,
        hash: `#${config.key}`,
      }}
      onClick={event => {
        // If command click do nothing, assume user wants to open in new tab
        if (event.metaKey || event.ctrlKey) {
          return;
        }

        setIsCollapsed(false);
        // Animation frame avoids conflicting with react-router ScrollRestoration
        requestAnimationFrame(() => {
          document
            .getElementById(config.key)
            ?.scrollIntoView({block: 'start', behavior: 'smooth'});
        });
      }}
      borderless
      size="xs"
      css={propCss}
      analyticsEventName="Issue Details: Jump To Clicked"
      analyticsEventKey="issue_details.jump_to_clicked"
      analyticsParams={{section: config.key}}
    >
      {sectionLabels[config.key]}
    </LinkButton>
  );
}

const StyledTimeSince = styled(TimeSince)`
  color: ${p => p.theme.subText};
  font-weight: ${p => p.theme.fontWeight.normal};
  white-space: nowrap;
`;

const EventInfoJumpToWrapper = styled('div')<{hasProcessingError: boolean}>`
  display: grid;
  gap: ${space(1)};
  grid-template-columns: 1fr auto;
  align-items: center;
  padding: 0 ${space(2)};
  min-height: ${MIN_NAV_HEIGHT}px;
<<<<<<< HEAD
=======
  @media (max-width: ${p => p.theme.breakpoints.sm}) {
    flex-wrap: wrap;
    gap: 0;
  }
>>>>>>> 5ea0df54
  border-bottom: 1px solid ${p => p.theme.translucentBorder};

  @media (max-width: ${p =>
      p.hasProcessingError ? p.theme.breakpoints.large : p.theme.breakpoints.small}) {
    grid-template-columns: 1fr;
    gap: ${space(0.5)};
    padding: ${space(0.5)} ${space(2)};
  }
`;

const EventInfo = styled('div')`
  display: flex;
  gap: ${space(0.75)};
  flex-direction: row;
  align-items: center;
  line-height: 1.2;

  @media (max-width: ${p => p.theme.breakpoints.sm}) {
    padding-top: ${space(1)};
  }
`;

const JumpToLabel = styled('div')`
  margin-top: ${space(0.25)};
`;

const JumpTo = styled('div')`
  display: flex;
  gap: ${space(0.5)};
  flex-direction: row;
  align-items: center;
  color: ${p => p.theme.subText};
  font-size: ${p => p.theme.fontSize.sm};
  white-space: nowrap;
<<<<<<< HEAD
  overflow: hidden;
=======
  max-width: 100%;
  @media (min-width: ${p => p.theme.breakpoints.sm}) {
    max-width: 50%;
  }
>>>>>>> 5ea0df54
`;

const ProcessingErrorButton = styled(Button)`
  color: ${p => p.theme.red300};
  font-weight: ${p => p.theme.fontWeight.normal};
  font-size: ${p => p.theme.fontSize.sm};
  :hover {
    color: ${p => p.theme.red300};
  }
`;

const JsonLinkWrapper = styled('div')`
  display: flex;
  align-items: center;
  gap: ${space(0.5)};
`;

const JsonLink = styled(ExternalLink)`
  color: ${p => p.theme.subText};
  text-decoration: underline;
  text-decoration-color: ${p => Color(p.theme.gray300).alpha(0.5).string()};

  :hover {
    color: ${p => p.theme.subText};
    text-decoration: underline;
    text-decoration-color: ${p => p.theme.subText};
  }
`;

const MarkdownButton = styled('button')`
  background: none;
  border: none;
  padding: 0;
  color: ${p => p.theme.subText};
  text-decoration: underline;
  text-decoration-color: ${p => Color(p.theme.gray300).alpha(0.5).string()};
  font-size: inherit;
  cursor: pointer;

  :hover {
    color: ${p => p.theme.subText};
    text-decoration: underline;
    text-decoration-color: ${p => p.theme.subText};
  }
`;

const EventIdWrapper = styled('div')`
  display: flex;
  gap: ${space(0.25)};
  align-items: center;
<<<<<<< HEAD
  font-weight: ${p => p.theme.fontWeightBold};
  white-space: nowrap;
=======
  font-weight: ${p => p.theme.fontWeight.bold};
>>>>>>> 5ea0df54

  button {
    visibility: hidden;
  }

  &:hover button {
    visibility: visible;
  }
`;<|MERGE_RESOLUTION|>--- conflicted
+++ resolved
@@ -278,17 +278,10 @@
   align-items: center;
   padding: 0 ${space(2)};
   min-height: ${MIN_NAV_HEIGHT}px;
-<<<<<<< HEAD
-=======
-  @media (max-width: ${p => p.theme.breakpoints.sm}) {
-    flex-wrap: wrap;
-    gap: 0;
-  }
->>>>>>> 5ea0df54
   border-bottom: 1px solid ${p => p.theme.translucentBorder};
 
   @media (max-width: ${p =>
-      p.hasProcessingError ? p.theme.breakpoints.large : p.theme.breakpoints.small}) {
+      p.hasProcessingError ? p.theme.breakpoints.lg : p.theme.breakpoints.sm}) {
     grid-template-columns: 1fr;
     gap: ${space(0.5)};
     padding: ${space(0.5)} ${space(2)};
@@ -319,14 +312,7 @@
   color: ${p => p.theme.subText};
   font-size: ${p => p.theme.fontSize.sm};
   white-space: nowrap;
-<<<<<<< HEAD
   overflow: hidden;
-=======
-  max-width: 100%;
-  @media (min-width: ${p => p.theme.breakpoints.sm}) {
-    max-width: 50%;
-  }
->>>>>>> 5ea0df54
 `;
 
 const ProcessingErrorButton = styled(Button)`
@@ -377,12 +363,8 @@
   display: flex;
   gap: ${space(0.25)};
   align-items: center;
-<<<<<<< HEAD
-  font-weight: ${p => p.theme.fontWeightBold};
+  font-weight: ${p => p.theme.fontWeight.bold};
   white-space: nowrap;
-=======
-  font-weight: ${p => p.theme.fontWeight.bold};
->>>>>>> 5ea0df54
 
   button {
     visibility: hidden;
