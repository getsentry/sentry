import {useTheme} from '@emotion/react';
import moment from 'moment-timezone';

import MarkLine from 'sentry/components/charts/components/markLine';
import {t} from 'sentry/locale';
import type {Event} from 'sentry/types/event';
import type {Group} from 'sentry/types/group';
import type {Organization} from 'sentry/types/organization';
import {getFormattedDate} from 'sentry/utils/dates';
import {useApiQuery} from 'sentry/utils/queryClient';
import useOrganization from 'sentry/utils/useOrganization';
import usePageFilters from 'sentry/utils/usePageFilters';
import {
  hydrateToFlagSeries,
  type RawFlagData,
} from 'sentry/views/issueDetails/streamline/featureFlagUtils';
import useSuspectFlags from 'sentry/views/issueDetails/streamline/useSuspectFlags';

interface FlagSeriesProps {
<<<<<<< HEAD
  event: Event;
  group: Group;
=======
  event: Event | undefined;
>>>>>>> d8c5335f
  query: Record<string, any>;
}

function useOrganizationFlagLog({
  organization,
  query,
}: {
  organization: Organization;
  query: Record<string, any>;
}) {
  return useApiQuery<RawFlagData>(
    [`/organizations/${organization.slug}/flags/logs/`, {query}],
    {
      staleTime: 0,
      enabled: organization.features?.includes('feature-flag-ui'),
    }
  );
}

export default function useFlagSeries({query = {}, event, group}: FlagSeriesProps) {
  const theme = useTheme();
  const organization = useOrganization();
  const {
    data: rawFlagData,
    isError,
    isPending,
  } = useOrganizationFlagLog({organization, query});
  const {selection} = usePageFilters();

  const {
    data: _suspectFlags,
    isError: _isSuspectFlagsError,
    isPending: _isSuspectFlagsPending,
  } = useSuspectFlags({
    organization,
    query,
    firstSeen: group.firstSeen,
    rawFlagData,
    event,
  });

  if (!rawFlagData || isError || isPending) {
    return {
      seriesName: t('Feature Flags'),
      markLine: {},
      data: [],
    };
  }

  const hydratedFlagData = hydrateToFlagSeries(rawFlagData);

  // create a markline series using hydrated flag data
  const markLine = MarkLine({
    animation: false,
    lineStyle: {
      color: theme.purple300,
      opacity: 0.3,
      type: 'solid',
    },
    label: {
      show: false,
    },
    data: hydratedFlagData,
    tooltip: {
      trigger: 'item',
      formatter: ({data}: any) => {
        const time = getFormattedDate(data.xAxis, 'MMM D, YYYY LT z', {
          local: !selection.datetime.utc,
        });
        return [
          '<div class="tooltip-series">',
          `<div><span class="tooltip-label"><strong>${t(
            'Feature Flag'
          )}</strong></span></div>`,
          `<span class="tooltip-label-align-start"><code class="tooltip-code-no-margin">${data.name}</code>${data.label.formatter()}</span>`,
          '</div>',
          '<div class="tooltip-footer">',
          time,
          event?.dateCreated &&
            ` (${moment(time).from(event.dateCreated, true)} ${t('before this event')})`,
          '</div>',
          '<div class="tooltip-arrow"></div>',
        ].join('');
      },
    },
  });

  return {
    seriesName: t('Feature Flags'),
    data: [],
    markLine,
    type: 'line', // use this type so the bar chart doesn't shrink/grow
  };
}<|MERGE_RESOLUTION|>--- conflicted
+++ resolved
@@ -17,12 +17,8 @@
 import useSuspectFlags from 'sentry/views/issueDetails/streamline/useSuspectFlags';
 
 interface FlagSeriesProps {
-<<<<<<< HEAD
-  event: Event;
+  event: Event | undefined;
   group: Group;
-=======
-  event: Event | undefined;
->>>>>>> d8c5335f
   query: Record<string, any>;
 }
 
