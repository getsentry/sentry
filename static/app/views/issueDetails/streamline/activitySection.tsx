--- conflicted
+++ resolved
@@ -191,13 +191,8 @@
                   borderless
                   size="zero"
                 >
-<<<<<<< HEAD
-                  {t('%s comments hidden', group.activity.length - 3)}
+                  {t('%s activities hidden', group.activity.length - 3)}
                 </TextButton>
-=======
-                  {t('%s activities hidden', group.activity.length - 3)}
-                </ShowAllButton>
->>>>>>> 213aecb2
               }
               icon={<RotatedEllipsisIcon direction={'up'} />}
             />
