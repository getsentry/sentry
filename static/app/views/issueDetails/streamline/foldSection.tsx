import {type CSSProperties, forwardRef, useCallback, useState} from 'react';
import styled from '@emotion/styled';

import ErrorBoundary from 'sentry/components/errorBoundary';
import InteractionStateLayer from 'sentry/components/interactionStateLayer';
import {IconChevron} from 'sentry/icons';
import {space} from 'sentry/styles/space';
import {trackAnalytics} from 'sentry/utils/analytics';
import {useLocalStorageState} from 'sentry/utils/useLocalStorageState';
import useOrganization from 'sentry/utils/useOrganization';

const LOCAL_STORAGE_PREFIX = 'issue-details-fold-section-collapse:';

export const enum FoldSectionKey {
  TRACE = 'trace',

  USER_FEEDBACK = 'user-feedback',
  LLM_MONITORING = 'llm-monitoring',

  UPTIME = 'uptime', // Only Uptime issues
  CRON = 'cron-timeline', // Only Cron issues

  HIGHLIGHTS = 'highlights',
  RESOURCES = 'resources', // Position controlled by flag

  EXCEPTION = 'exception',
  STACKTRACE = 'stacktrace',
  SPANS = 'spans',
  EVIDENCE = 'evidence',
  MESSAGE = 'message',

  SUSPECT_ROOT_CAUSE = 'suspect-root-cause',

  SPAN_EVIDENCE = 'span-evidence',
  HYDRATION_DIFF = 'hydration-diff',
  REPLAY = 'replay',

  HPKP = 'hpkp',
  CSP = 'csp',
  EXPECTCT = 'expectct',
  EXPECTSTAPLE = 'expectstaple',
  TEMPLATE = 'template',

  BREADCRUMBS = 'breadcrumbs',
  DEBUGMETA = 'debugmeta',
  REQUEST = 'request',

  TAGS = 'tags',
  SCREENSHOT = 'screenshot',

  CONTEXTS = 'contexts',
  EXTRA = 'extra',
  PACKAGES = 'packages',
  DEVICE = 'device',
  VIEW_HIERARCHY = 'view-hierarchy',
  ATTACHMENTS = 'attachments',
  SDK = 'sdk',
  GROUPING_INFO = 'grouping-info',
  PROCESSING_ERROR = 'processing-error',
  RRWEB = 'rrweb', // Legacy integration prior to replays
}

interface FoldSectionProps {
  children: React.ReactNode;
  /**
   * Unique key to persist user preferences for initalizing the section to open/closed
   */
  sectionKey: FoldSectionKey;
  /**
   * Title of the section, always visible
   */
  title: React.ReactNode;
  /**
   * Actions associated with the section, only visible when open
   */
  actions?: React.ReactNode;
  className?: string;
  /**
   * Should this section be initially open, gets overridden by user preferences
   */
  initialCollapse?: boolean;
  /**
   * Disable the ability for the user to collapse the section
   */
  preventCollapse?: boolean;
  style?: CSSProperties;
}

export const FoldSection = forwardRef<HTMLElement, FoldSectionProps>(function FoldSection(
  {
    children,
    title,
    actions,
    sectionKey,
    initialCollapse = false,
    preventCollapse = false,
    ...props
  },
  ref
) {
  const organization = useOrganization();
  const [isCollapsed, setIsCollapsed] = useLocalStorageState(
    `${LOCAL_STORAGE_PREFIX}${sectionKey}`,
    initialCollapse
  );
  // This controls disabling the InteractionStateLayer when hovering over action items. We don't
  // want selecting an action to appear as though it'll fold/unfold the section.
  const [isLayerEnabled, setIsLayerEnabled] = useState(true);

  const toggleCollapse = useCallback(
    (e: React.MouseEvent) => {
      e.preventDefault(); // Prevent browser summary/details behaviour
      window.getSelection()?.removeAllRanges(); // Prevent text selection on expand
      trackAnalytics('issue_details.section_fold', {
        sectionKey,
        organization,
        open: !isCollapsed,
      });
      setIsCollapsed(collapsed => !collapsed);
    },
    [setIsCollapsed, organization, sectionKey, isCollapsed]
  );

  return (
    <Section {...props} ref={ref} id={sectionKey}>
      <SectionExpander
        preventCollapse={preventCollapse}
        onClick={preventCollapse ? e => e.preventDefault() : toggleCollapse}
      >
        <InteractionStateLayer
          hidden={preventCollapse ? preventCollapse : !isLayerEnabled}
        />
        <TitleWithActions>
          <TitleWrapper>{title}</TitleWrapper>
          {!preventCollapse && !isCollapsed && (
            <div
              onClick={e => e.stopPropagation()}
              onMouseEnter={() => setIsLayerEnabled(false)}
              onMouseLeave={() => setIsLayerEnabled(true)}
            >
              {actions}
            </div>
          )}
        </TitleWithActions>
        <IconWrapper preventCollapse={preventCollapse}>
          <IconChevron direction={isCollapsed ? 'down' : 'up'} size="xs" />
        </IconWrapper>
      </SectionExpander>
      {isCollapsed ? null : (
        <ErrorBoundary mini>
          <Content>{children}</Content>
        </ErrorBoundary>
      )}
    </Section>
  );
});

export const Section = styled('section')``;

const Content = styled('div')`
  padding: ${space(0.5)} ${space(0.75)};
`;

const SectionExpander = styled('div')<{preventCollapse: boolean}>`
  display: grid;
  grid-template-columns: 1fr auto;
  align-items: center;
  padding: ${space(0.5)} ${space(0.75)};
  border-radius: ${p => p.theme.borderRadius};
  cursor: ${p => (p.preventCollapse ? 'initial' : 'pointer')};
  position: relative;
<<<<<<< HEAD
`;

const TitleWrapper = styled('div')`
  font-size: ${p => p.theme.fontSizeMedium};
  font-weight: ${p => p.theme.fontWeightBold};
=======
  &::marker,
  &::-webkit-details-marker {
    display: none;
  }
>>>>>>> 8c8eb257
`;

const IconWrapper = styled('div')<{preventCollapse: boolean}>`
  color: ${p => p.theme.subText};
  line-height: 0;
  visibility: ${p => (p.preventCollapse ? 'hidden' : 'initial')};
`;

const TitleWithActions = styled('div')`
  display: grid;
  grid-template-columns: 1fr auto;
  margin-right: 8px;
  align-items: center;
  /* Usually the actions are buttons, this height allows actions appearing after opening the
  details section to not expand the summary */
  min-height: 26px;
`;<|MERGE_RESOLUTION|>--- conflicted
+++ resolved
@@ -169,18 +169,11 @@
   border-radius: ${p => p.theme.borderRadius};
   cursor: ${p => (p.preventCollapse ? 'initial' : 'pointer')};
   position: relative;
-<<<<<<< HEAD
 `;
 
 const TitleWrapper = styled('div')`
   font-size: ${p => p.theme.fontSizeMedium};
   font-weight: ${p => p.theme.fontWeightBold};
-=======
-  &::marker,
-  &::-webkit-details-marker {
-    display: none;
-  }
->>>>>>> 8c8eb257
 `;
 
 const IconWrapper = styled('div')<{preventCollapse: boolean}>`
