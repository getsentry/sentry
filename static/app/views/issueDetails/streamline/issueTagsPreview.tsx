--- conflicted
+++ resolved
@@ -193,15 +193,9 @@
         pathname: `${baseUrl}${TabPaths[Tab.TAGS]}`,
         query: location.query,
       }}
-<<<<<<< HEAD
       onClick={() => {
         trackAnalytics('issue_details.issue_tags_click', {organization});
       }}
-=======
-      replace
-      analyticsEventKey="issue_details.issue_tags_clicked"
-      analyticsEventName="Issue Details: Issue Tags Clicked"
->>>>>>> 3ee3c230
     >
       {t('View all tags')}
     </IssueTagsLink>
