--- conflicted
+++ resolved
@@ -159,12 +159,8 @@
 function IssueTagButton({tags, searchQuery}: {tags: GroupTag[]; searchQuery?: string}) {
   const {baseUrl} = useGroupDetailsRoute();
   const location = useLocation();
-<<<<<<< HEAD
   const organization = useOrganization();
-  if (tags.length === 0) {
-=======
   if (tags.length === 0 || searchQuery) {
->>>>>>> a7d0c702
     return (
       <VerticalIssueTagsButton
         aria-label={t('View issue tag distributions')}
