import {Fragment, useMemo} from 'react';
import styled from '@emotion/styled';

import Placeholder from 'sentry/components/placeholder';
import {space} from 'sentry/styles/space';
import {TagPreviewDistribution} from 'sentry/views/issueDetails/groupTags/tagDistribution';
import {useGroupTagsReadable} from 'sentry/views/issueDetails/groupTags/useGroupTags';
import {useEventQuery} from 'sentry/views/issueDetails/streamline/eventSearch';

export default function IssueTagsPreview({
  groupId,
  environments,
}: {
  environments: string[];
  groupId: string;
}) {
  const searchQuery = useEventQuery({groupId});

  const {
    isError,
    isPending,
    data: tags,
  } = useGroupTagsReadable({
    groupId,
    environment: environments,
  });
  const tagsToPreview = useMemo(() => {
    const priorityTags = ['browser.name', 'os.name', 'runtime.name', 'environment'];
    // Sort tags based on priority order defined in priorityTags array
    const sortedTags = tags
      ?.filter(tag => priorityTags.includes(tag.key))
      .sort((a, b) => priorityTags.indexOf(a.key) - priorityTags.indexOf(b.key));

    return sortedTags?.slice(0, 2) ?? null;
  }, [tags]);

  if (isPending) {
    return (
      <LoadingContainer style={{paddingTop: space(1)}}>
        <Placeholder width="320px" height="95px" />
        <SectionDivider />
      </LoadingContainer>
    );
  }

<<<<<<< HEAD
  if (isError || !tagsToPreview || tagsToPreview.length === 0) {
=======
  if (isError || !tagsToPreview || searchQuery) {
>>>>>>> 285b9fb4
    return null;
  }

  return (
    <Fragment>
      <TagsPreview>
        {tagsToPreview.map(tag => (
          <TagPreviewDistribution key={tag.key} tag={tag} />
        ))}
      </TagsPreview>
      <SectionDivider />
    </Fragment>
  );
}

const TagsPreview = styled('div')`
  padding-top: ${space(1)};
  max-width: 40%;
  width: 320px;
  display: flex;
  flex-direction: row;
  gap: ${space(1)};

  @media (max-width: ${p => p.theme.breakpoints.small}) {
    display: none;
  }

  > *:nth-child(2) {
    @media (max-width: ${p => p.theme.breakpoints.xlarge}) {
      display: none;
    }
  }

  @media (max-width: ${p => p.theme.breakpoints.xlarge}) {
    max-width: 20%;
    width: 160px;
  }
`;

const LoadingContainer = styled('div')`
  padding-top: ${space(1)};
  display: flex;
`;

const SectionDivider = styled('div')`
  border-left: 1px solid ${p => p.theme.translucentBorder};
  display: flex;
  align-items: center;
  margin: ${space(1)};

  @media (max-width: ${p => p.theme.breakpoints.small}) {
    display: none;
  }
`;<|MERGE_RESOLUTION|>--- conflicted
+++ resolved
@@ -43,11 +43,7 @@
     );
   }
 
-<<<<<<< HEAD
-  if (isError || !tagsToPreview || tagsToPreview.length === 0) {
-=======
-  if (isError || !tagsToPreview || searchQuery) {
->>>>>>> 285b9fb4
+  if (isError || !tagsToPreview || searchQuery || tagsToPreview.length === 0) {
     return null;
   }
 
