import {type CSSProperties, forwardRef} from 'react';
import {Fragment} from 'react';
import {css, type SerializedStyles, useTheme} from '@emotion/react';
import styled from '@emotion/styled';
import color from 'color';
import omit from 'lodash/omit';

import {Button, LinkButton} from 'sentry/components/button';
import {Chevron} from 'sentry/components/chevron';
import {DropdownMenu} from 'sentry/components/dropdownMenu';
import {useActionableItems} from 'sentry/components/events/interfaces/crashContent/exception/useActionableItems';
import {ScrollCarousel} from 'sentry/components/scrollCarousel';
import {TabList, Tabs} from 'sentry/components/tabs';
import TimeSince from 'sentry/components/timeSince';
import {Tooltip} from 'sentry/components/tooltip';
import {IconChevron, IconCopy, IconWarning} from 'sentry/icons';
import {t} from 'sentry/locale';
import {space} from 'sentry/styles/space';
import type {Event} from 'sentry/types/event';
import type {Group} from 'sentry/types/group';
import {defined} from 'sentry/utils';
import {trackAnalytics} from 'sentry/utils/analytics';
import {
  getAnalyticsDataForEvent,
  getAnalyticsDataForGroup,
  getShortEventId,
} from 'sentry/utils/events';
import normalizeUrl from 'sentry/utils/url/normalizeUrl';
import useCopyToClipboard from 'sentry/utils/useCopyToClipboard';
import {useLocation} from 'sentry/utils/useLocation';
import useOrganization from 'sentry/utils/useOrganization';
import {useParams} from 'sentry/utils/useParams';
<<<<<<< HEAD
import {useSyncedLocalStorageState} from 'sentry/utils/useSyncedLocalStorageState';
import {
  type SectionConfig,
  SectionKey,
  useEventDetails,
} from 'sentry/views/issueDetails/streamline/context';
import {getFoldSectionKey} from 'sentry/views/issueDetails/streamline/foldSection';
=======
import {Divider} from 'sentry/views/issueDetails/divider';
import {FoldSectionKey} from 'sentry/views/issueDetails/streamline/foldSection';
>>>>>>> e1f07a11
import {useDefaultIssueEvent} from 'sentry/views/issueDetails/utils';

export const MIN_NAV_HEIGHT = 44;

type EventNavigationProps = {
  event: Event;
  group: Group;
  className?: string;
  style?: CSSProperties;
};

enum EventNavOptions {
  RECOMMENDED = 'recommended',
  LATEST = 'latest',
  OLDEST = 'oldest',
  CUSTOM = 'custom',
}

const EventNavLabels = {
  [EventNavOptions.RECOMMENDED]: t('Recommended Event'),
  [EventNavOptions.OLDEST]: t('First Event'),
  [EventNavOptions.LATEST]: t('Last Event'),
  [EventNavOptions.CUSTOM]: t('Custom Event'),
};

const EventNavOrder = [
  EventNavOptions.RECOMMENDED,
  EventNavOptions.OLDEST,
  EventNavOptions.LATEST,
  EventNavOptions.CUSTOM,
];

const sectionLabels = {
  [SectionKey.HIGHLIGHTS]: t('Event Highlights'),
  [SectionKey.STACKTRACE]: t('Stack Trace'),
  [SectionKey.EXCEPTION]: t('Stack Trace'),
  [SectionKey.BREADCRUMBS]: t('Breadcrumbs'),
  [SectionKey.TAGS]: t('Tags'),
  [SectionKey.CONTEXTS]: t('Context'),
  [SectionKey.USER_FEEDBACK]: t('User Feedback'),
  [SectionKey.REPLAY]: t('Replay'),
};

export const EventNavigation = forwardRef<HTMLDivElement, EventNavigationProps>(
  function EventNavigation({event, group, ...props}, ref) {
    const location = useLocation();
    const organization = useOrganization();
    const theme = useTheme();
    const params = useParams<{eventId?: string}>();
    const defaultIssueEvent = useDefaultIssueEvent();
    const {sectionData} = useEventDetails();
    const eventSectionConfigs = Object.values(sectionData ?? {}).filter(
      config => sectionLabels[config.key]
    );

    const {data: actionableItems} = useActionableItems({
      eventId: event.id,
      orgSlug: organization.slug,
      projectSlug: group.project.slug,
    });

    const hasEventError = actionableItems?.errors && actionableItems.errors.length > 0;

    const getSelectedOption = () => {
      switch (params.eventId) {
        case EventNavOptions.RECOMMENDED:
        case EventNavOptions.LATEST:
        case EventNavOptions.OLDEST:
          return params.eventId;
        case undefined:
          return defaultIssueEvent;
        default:
          return EventNavOptions.CUSTOM;
      }
    };

    const selectedOption = getSelectedOption();

    const hasPreviousEvent = defined(event.previousEventID);
    const hasNextEvent = defined(event.nextEventID);

    const baseEventsPath = `/organizations/${organization.slug}/issues/${group.id}/events/`;

    const grayText = css`
      color: ${theme.subText};
      font-weight: ${theme.fontWeightNormal};
    `;

    const downloadJson = () => {
      const host = organization.links.regionUrl;
      const jsonUrl = `${host}/api/0/projects/${organization.slug}/${group.project.slug}/events/${event.id}/json/`;
      window.open(jsonUrl);
      trackAnalytics('issue_details.event_json_clicked', {
        organization,
        group_id: parseInt(`${event.groupID}`, 10),
      });
    };

    const {onClick: copyLink} = useCopyToClipboard({
      successMessage: t('Event URL copied to clipboard'),
      text: window.location.origin + normalizeUrl(`${baseEventsPath}${event.id}/`),
      onCopy: () =>
        trackAnalytics('issue_details.copy_event_link_clicked', {
          organization,
          ...getAnalyticsDataForGroup(group),
          ...getAnalyticsDataForEvent(event),
        }),
    });

    const {onClick: copyEventId} = useCopyToClipboard({
      successMessage: t('Event ID copied to clipboard'),
      text: event.id,
    });

    return (
      <div {...props} ref={ref}>
        <EventNavigationWrapper>
          <Tabs value={selectedOption}>
            <TabList hideBorder variant="floating">
              {EventNavOrder.map(label => {
                const eventPath =
                  label === selectedOption
                    ? undefined
                    : {
                        pathname: normalizeUrl(baseEventsPath + label + '/'),
                        query: {...location.query, referrer: `${label}-event`},
                      };
                return (
                  <TabList.Item
                    to={eventPath}
                    key={label}
                    hidden={
                      label === EventNavOptions.CUSTOM &&
                      selectedOption !== EventNavOptions.CUSTOM
                    }
                  >
                    {EventNavLabels[label]}
                  </TabList.Item>
                );
              })}
            </TabList>
          </Tabs>
          <NavigationWrapper>
            <Navigation>
              <Tooltip title={t('Previous Event')}>
                <LinkButton
                  aria-label={t('Previous Event')}
                  borderless
                  size="xs"
                  icon={<IconChevron direction="left" />}
                  disabled={!hasPreviousEvent}
                  to={{
                    pathname: `${baseEventsPath}${event.previousEventID}/`,
                    query: {...location.query, referrer: 'previous-event'},
                  }}
                  css={grayText}
                />
              </Tooltip>
              <Tooltip title={t('Next Event')}>
                <LinkButton
                  aria-label={t('Next Event')}
                  borderless
                  size="xs"
                  icon={<IconChevron direction="right" />}
                  disabled={!hasNextEvent}
                  to={{
                    pathname: `${baseEventsPath}${event.nextEventID}/`,
                    query: {...location.query, referrer: 'next-event'},
                  }}
                  css={grayText}
                />
              </Tooltip>
            </Navigation>
            <LinkButton
              to={{
                pathname: normalizeUrl(
                  `/organizations/${organization.slug}/issues/${group.id}/events/`
                ),
                query: omit(location.query, 'query'),
              }}
              borderless
              size="xs"
              css={grayText}
            >
              {t('View All Events')}
            </LinkButton>
          </NavigationWrapper>
        </EventNavigationWrapper>
        <EventInfoJumpToWrapper>
          <EventInfo>
            <EventIdInfo>
              <EventTitle>{t('Event')}</EventTitle>
              <Button
                aria-label={t('Copy')}
                borderless
                onClick={copyEventId}
                size="zero"
                title={event.id}
                tooltipProps={{overlayStyle: {maxWidth: 'max-content'}}}
                translucentBorder
              >
                <EventId>
                  {getShortEventId(event.id)}
                  <CopyIconContainer>
                    <IconCopy size="xs" />
                  </CopyIconContainer>
                </EventId>
              </Button>
              <DropdownMenu
                triggerProps={{
                  'aria-label': t('Event actions'),
                  icon: <Chevron direction="down" color={theme.subText} />,
                  size: 'zero',
                  borderless: true,
                  showChevron: false,
                }}
                position="bottom"
                size="xs"
                items={[
                  {
                    key: 'copy-event-id',
                    label: t('Copy Event ID'),
                    onAction: copyEventId,
                  },
                  {
                    key: 'copy-event-link',
                    label: t('Copy Event Link'),
                    onAction: copyLink,
                  },
                  {
                    key: 'view-json',
                    label: t('View JSON'),
                    onAction: downloadJson,
                  },
                ]}
              />
            </EventIdInfo>
            <StyledTimeSince
              date={event.dateCreated ?? event.dateReceived}
              css={grayText}
            />
            {hasEventError && (
              <Fragment>
                <Divider />
                <ProcessingErrorButton
                  title={t(
                    'Sentry has detected configuration issues with this event. Click for more info.'
                  )}
                  borderless
                  size="zero"
                  icon={<IconWarning color="red300" />}
                  onClick={() => {
                    document
                      .getElementById(SectionKey.PROCESSING_ERROR)
                      ?.scrollIntoView({block: 'start', behavior: 'smooth'});
                  }}
                >
                  {t('Processing Error')}
                </ProcessingErrorButton>
              </Fragment>
            )}
          </EventInfo>
          <JumpTo>
            <div>{t('Jump to:')}</div>
<<<<<<< HEAD
            <StyledButtonBar>
              {eventSectionConfigs.map(config => (
                <EventNavigationLink
                  key={config.key}
                  config={config}
                  propCss={grayText}
                />
=======
            <ScrollCarousel gap={0.25}>
              {jumpToSections.map(jump => (
                <Button
                  key={jump.section}
                  onClick={() => {
                    document
                      .getElementById(jump.section)
                      ?.scrollIntoView({block: 'start', behavior: 'smooth'});
                  }}
                  borderless
                  size="xs"
                  css={grayText}
                >
                  {jump.label}
                </Button>
>>>>>>> e1f07a11
              ))}
            </ScrollCarousel>
          </JumpTo>
        </EventInfoJumpToWrapper>
      </div>
    );
  }
);

function EventNavigationLink({
  config,
  propCss,
}: {
  config: SectionConfig;
  propCss: SerializedStyles;
}) {
  const [_isCollapsed, setIsCollapsed] = useSyncedLocalStorageState(
    getFoldSectionKey(config.key),
    config?.initialCollapse ?? false
  );
  return (
    <Button
      onClick={() => {
        document
          .getElementById(config.key)
          ?.scrollIntoView({block: 'start', behavior: 'smooth'});
        setIsCollapsed(false);
      }}
      borderless
      size="xs"
      css={propCss}
    >
      {sectionLabels[config.key]}
    </Button>
  );
}

const EventNavigationWrapper = styled('div')`
  display: flex;
  justify-content: space-between;
  font-size: ${p => p.theme.fontSizeSmall};
  padding: ${space(1)} ${space(1.5)};
  min-height: ${MIN_NAV_HEIGHT}px;
  border-bottom: 1px solid ${p => p.theme.border};
`;

const NavigationWrapper = styled('div')`
  display: flex;
`;

const Navigation = styled('div')`
  display: flex;
  border-right: 1px solid ${p => p.theme.gray100};
`;

const StyledTimeSince = styled(TimeSince)`
  color: ${p => p.theme.subText};
  font-weight: ${p => p.theme.fontWeightNormal};
  white-space: nowrap;
`;

const EventInfoJumpToWrapper = styled('div')`
  display: flex;
  gap: ${space(1)};
  flex-direction: row;
  justify-content: space-between;
  align-items: center;
  padding: ${space(1)} ${space(2)};
  flex-wrap: wrap;
  min-height: ${MIN_NAV_HEIGHT}px;
  @media (min-width: ${p => p.theme.breakpoints.small}) {
    flex-wrap: nowrap;
  }
  box-shadow: ${p => p.theme.translucentBorder} 0 1px;
`;

const EventInfo = styled('div')`
  display: flex;
  gap: ${space(1)};
  flex-direction: row;
  align-items: center;
`;

const JumpTo = styled('div')`
  display: flex;
  gap: ${space(1)};
  flex-direction: row;
  align-items: center;
  color: ${p => p.theme.subText};
  font-size: ${p => p.theme.fontSizeSmall};
  white-space: nowrap;
  max-width: 100%;

  @media (min-width: ${p => p.theme.breakpoints.small}) {
    max-width: 50%;
  }
`;

const EventIdInfo = styled('span')`
  display: flex;
  align-items: center;
  gap: ${space(0.25)};
`;

const EventId = styled('span')`
  position: relative;
  font-weight: ${p => p.theme.fontWeightBold};
  text-decoration: underline;
  text-decoration-color: ${p => color(p.theme.gray200).alpha(0.5).string()};
  &:hover {
    > span {
      display: flex;
    }
  }
`;

const CopyIconContainer = styled('span')`
  display: none;
  align-items: center;
  padding: ${space(0.25)};
  background: ${p => p.theme.background};
  position: absolute;
  right: 0;
  top: 50%;
  transform: translateY(-50%);
`;

const EventTitle = styled('div')`
  font-weight: ${p => p.theme.fontWeightBold};
`;

const ProcessingErrorButton = styled(Button)`
  color: ${p => p.theme.red300};
  font-weight: ${p => p.theme.fontWeightNormal};

  :hover {
    color: ${p => p.theme.red300};
  }
<<<<<<< HEAD
`;

const StyledButtonBar = styled(ButtonBar)`
  overflow-x: auto;
  overflow-y: hidden;
  color: ${p => p.theme.subText} !important;
  font-weight: ${p => p.theme.fontWeightNormal};

  &:after {
    position: sticky;
    padding: ${space(1)};
    content: '';
    inset: 0;
    background: linear-gradient(90deg, transparent, ${p => p.theme.background});
  }
=======
>>>>>>> e1f07a11
`;<|MERGE_RESOLUTION|>--- conflicted
+++ resolved
@@ -30,18 +30,14 @@
 import {useLocation} from 'sentry/utils/useLocation';
 import useOrganization from 'sentry/utils/useOrganization';
 import {useParams} from 'sentry/utils/useParams';
-<<<<<<< HEAD
 import {useSyncedLocalStorageState} from 'sentry/utils/useSyncedLocalStorageState';
+import {Divider} from 'sentry/views/issueDetails/divider';
 import {
   type SectionConfig,
   SectionKey,
   useEventDetails,
 } from 'sentry/views/issueDetails/streamline/context';
 import {getFoldSectionKey} from 'sentry/views/issueDetails/streamline/foldSection';
-=======
-import {Divider} from 'sentry/views/issueDetails/divider';
-import {FoldSectionKey} from 'sentry/views/issueDetails/streamline/foldSection';
->>>>>>> e1f07a11
 import {useDefaultIssueEvent} from 'sentry/views/issueDetails/utils';
 
 export const MIN_NAV_HEIGHT = 44;
@@ -306,31 +302,13 @@
           </EventInfo>
           <JumpTo>
             <div>{t('Jump to:')}</div>
-<<<<<<< HEAD
-            <StyledButtonBar>
+            <ScrollCarousel gap={0.25}>
               {eventSectionConfigs.map(config => (
                 <EventNavigationLink
                   key={config.key}
                   config={config}
                   propCss={grayText}
                 />
-=======
-            <ScrollCarousel gap={0.25}>
-              {jumpToSections.map(jump => (
-                <Button
-                  key={jump.section}
-                  onClick={() => {
-                    document
-                      .getElementById(jump.section)
-                      ?.scrollIntoView({block: 'start', behavior: 'smooth'});
-                  }}
-                  borderless
-                  size="xs"
-                  css={grayText}
-                >
-                  {jump.label}
-                </Button>
->>>>>>> e1f07a11
               ))}
             </ScrollCarousel>
           </JumpTo>
@@ -469,22 +447,4 @@
   :hover {
     color: ${p => p.theme.red300};
   }
-<<<<<<< HEAD
-`;
-
-const StyledButtonBar = styled(ButtonBar)`
-  overflow-x: auto;
-  overflow-y: hidden;
-  color: ${p => p.theme.subText} !important;
-  font-weight: ${p => p.theme.fontWeightNormal};
-
-  &:after {
-    position: sticky;
-    padding: ${space(1)};
-    content: '';
-    inset: 0;
-    background: linear-gradient(90deg, transparent, ${p => p.theme.background});
-  }
-=======
->>>>>>> e1f07a11
 `;