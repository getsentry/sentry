--- conflicted
+++ resolved
@@ -109,13 +109,8 @@
   const isListView = LIST_VIEW_TABS.has(currentTab);
 
   return (
-<<<<<<< HEAD
-    <EventNavigationWrapper role="navigation">
+    <EventNavigationWrapper role="navigation" ref={navigationRef}>
       <Flex align="center" gap="2xs">
-=======
-    <EventNavigationWrapper role="navigation" ref={navigationRef}>
-      <LargeDropdownButtonWrapper>
->>>>>>> 1c4111a4
         <DropdownMenu
           onAction={key => {
             trackAnalytics('issue_details.issue_content_selected', {
@@ -327,16 +322,6 @@
   );
 }
 
-<<<<<<< HEAD
-=======
-const LargeDropdownButtonWrapper = styled('div')`
-  display: flex;
-  flex-shrink: 0;
-  align-items: center;
-  gap: ${space(0.25)};
-`;
-
->>>>>>> 1c4111a4
 const NavigationDropdownButton = styled(DropdownButton)`
   font-size: ${p => p.theme.fontSize.lg};
   font-weight: ${p => p.theme.fontWeight.bold};
