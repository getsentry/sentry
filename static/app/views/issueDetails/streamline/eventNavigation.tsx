import {type CSSProperties, forwardRef} from 'react';
import {Fragment} from 'react';
import {css, useTheme} from '@emotion/react';
import styled from '@emotion/styled';
import color from 'color';
import omit from 'lodash/omit';

import {Button, LinkButton} from 'sentry/components/button';
import ButtonBar from 'sentry/components/buttonBar';
import {Chevron} from 'sentry/components/chevron';
import {DropdownMenu} from 'sentry/components/dropdownMenu';
import {useActionableItems} from 'sentry/components/events/interfaces/crashContent/exception/useActionableItems';
import Divider from 'sentry/components/events/interfaces/debugMeta/debugImageDetails/candidate/information/divider';
import {TabList, Tabs} from 'sentry/components/tabs';
import TimeSince from 'sentry/components/timeSince';
import {Tooltip} from 'sentry/components/tooltip';
import {IconChevron, IconCopy, IconWarning} from 'sentry/icons';
import {t} from 'sentry/locale';
import {space} from 'sentry/styles/space';
import type {Event} from 'sentry/types/event';
import type {Group} from 'sentry/types/group';
import {defined} from 'sentry/utils';
import {trackAnalytics} from 'sentry/utils/analytics';
import {
  getAnalyticsDataForEvent,
  getAnalyticsDataForGroup,
  getShortEventId,
} from 'sentry/utils/events';
import {getReplayIdFromEvent} from 'sentry/utils/replays/getReplayIdFromEvent';
import normalizeUrl from 'sentry/utils/url/normalizeUrl';
import useCopyToClipboard from 'sentry/utils/useCopyToClipboard';
import {useLocation} from 'sentry/utils/useLocation';
import useOrganization from 'sentry/utils/useOrganization';
import {useParams} from 'sentry/utils/useParams';
import {FoldSectionKey} from 'sentry/views/issueDetails/streamline/foldSection';
import {useDefaultIssueEvent} from 'sentry/views/issueDetails/utils';

type EventNavigationProps = {
  event: Event;
  group: Group;
  className?: string;
  style?: CSSProperties;
};

type SectionDefinition = {
  condition: (event: Event) => boolean;
  label: string;
  section: FoldSectionKey;
};

enum EventNavOptions {
  RECOMMENDED = 'recommended',
  LATEST = 'latest',
  OLDEST = 'oldest',
  CUSTOM = 'custom',
}

const EventNavLabels = {
  [EventNavOptions.RECOMMENDED]: t('Recommended Event'),
  [EventNavOptions.OLDEST]: t('First Event'),
  [EventNavOptions.LATEST]: t('Last Event'),
  [EventNavOptions.CUSTOM]: t('Custom Event'),
};

const EventNavOrder = [
  EventNavOptions.RECOMMENDED,
  EventNavOptions.OLDEST,
  EventNavOptions.LATEST,
  EventNavOptions.CUSTOM,
];

const eventDataSections: SectionDefinition[] = [
  {
    section: FoldSectionKey.HIGHLIGHTS,
    label: t('Event Highlights'),
    condition: () => true,
  },
  {
    section: FoldSectionKey.STACKTRACE,
    label: t('Stack Trace'),
    condition: (event: Event) => event.entries.some(entry => entry.type === 'stacktrace'),
  },
  {
    section: FoldSectionKey.EXCEPTION,
    label: t('Stack Trace'),
    condition: (event: Event) => event.entries.some(entry => entry.type === 'exception'),
  },
  {
    section: FoldSectionKey.BREADCRUMBS,
    label: t('Breadcrumbs'),
    condition: (event: Event) =>
      event.entries.some(entry => entry.type === 'breadcrumbs'),
  },
  {
    section: FoldSectionKey.TAGS,
    label: t('Tags'),
    condition: (event: Event) => event.tags.length > 0,
  },
  {
    section: FoldSectionKey.CONTEXTS,
    label: t('Context'),
    condition: (event: Event) => !!event.context,
  },
  {
    section: FoldSectionKey.USER_FEEDBACK,
    label: t('User Feedback'),
    condition: (event: Event) => !!event.userReport,
  },
  {
    section: FoldSectionKey.REPLAY,
    label: t('Replay'),
    condition: (event: Event) => !!getReplayIdFromEvent(event),
  },
];

export const EventNavigation = forwardRef<HTMLDivElement, EventNavigationProps>(
  function EventNavigation({event, group, ...props}, ref) {
    const location = useLocation();
    const organization = useOrganization();
    const theme = useTheme();
    const params = useParams<{eventId?: string}>();
    const defaultIssueEvent = useDefaultIssueEvent();

    const {data: actionableItems} = useActionableItems({
      eventId: event.id,
      orgSlug: organization.slug,
      projectSlug: group.project.slug,
    });

    const hasEventError = actionableItems?.errors[0];

    const getSelectedOption = () => {
      switch (params.eventId) {
        case EventNavOptions.RECOMMENDED:
        case EventNavOptions.LATEST:
        case EventNavOptions.OLDEST:
          return params.eventId;
        case undefined:
          return defaultIssueEvent;
        default:
          return EventNavOptions.CUSTOM;
      }
    };

    const selectedOption = getSelectedOption();

    const hasPreviousEvent = defined(event.previousEventID);
    const hasNextEvent = defined(event.nextEventID);

    const baseEventsPath = `/organizations/${organization.slug}/issues/${group.id}/events/`;

    const jumpToSections = eventDataSections.filter(eventSection =>
      eventSection.condition(event)
    );

    const grayText = css`
      color: ${theme.subText};
      font-weight: ${theme.fontWeightNormal};
    `;

    const downloadJson = () => {
      const host = organization.links.regionUrl;
      const jsonUrl = `${host}/api/0/projects/${organization.slug}/${group.project.slug}/events/${event.id}/json/`;
      window.open(jsonUrl);
      trackAnalytics('issue_details.event_json_clicked', {
        organization,
        group_id: parseInt(`${event.groupID}`, 10),
      });
    };

    const {onClick: copyLink} = useCopyToClipboard({
      successMessage: t('Event URL copied to clipboard'),
      text: window.location.origin + normalizeUrl(`${baseEventsPath}${event.id}/`),
      onCopy: () =>
        trackAnalytics('issue_details.copy_event_link_clicked', {
          organization,
          ...getAnalyticsDataForGroup(group),
          ...getAnalyticsDataForEvent(event),
        }),
    });

    const {onClick: copyEventId} = useCopyToClipboard({
      successMessage: t('Event ID copied to clipboard'),
      text: event.id,
    });

    return (
      <div {...props} ref={ref}>
        <EventNavigationWrapper>
          <Tabs value={selectedOption}>
            <TabList hideBorder variant="floating">
              {EventNavOrder.map(label => {
                const eventPath =
                  label === selectedOption
                    ? undefined
                    : {
                        pathname: normalizeUrl(baseEventsPath + label + '/'),
                        query: {...location.query, referrer: `${label}-event`},
                      };
                return (
                  <TabList.Item
                    to={eventPath}
                    key={label}
                    hidden={
                      label === EventNavOptions.CUSTOM &&
                      selectedOption !== EventNavOptions.CUSTOM
                    }
                  >
                    {EventNavLabels[label]}
                  </TabList.Item>
                );
              })}
            </TabList>
          </Tabs>
          <NavigationWrapper>
            <Navigation>
              <Tooltip title={t('Previous Event')}>
                <LinkButton
                  aria-label={t('Previous Event')}
                  borderless
                  size="xs"
                  icon={<IconChevron direction="left" />}
                  disabled={!hasPreviousEvent}
                  to={{
                    pathname: `${baseEventsPath}${event.previousEventID}/`,
                    query: {...location.query, referrer: 'previous-event'},
                  }}
                  css={grayText}
                />
              </Tooltip>
              <Tooltip title={t('Next Event')}>
                <LinkButton
                  aria-label={t('Next Event')}
                  borderless
                  size="xs"
                  icon={<IconChevron direction="right" />}
                  disabled={!hasNextEvent}
                  to={{
                    pathname: `${baseEventsPath}${event.nextEventID}/`,
                    query: {...location.query, referrer: 'next-event'},
                  }}
                  css={grayText}
                />
              </Tooltip>
            </Navigation>
            <LinkButton
              to={{
                pathname: normalizeUrl(
                  `/organizations/${organization.slug}/issues/${group.id}/events/`
                ),
                query: omit(location.query, 'query'),
              }}
              borderless
              size="xs"
              css={grayText}
            >
              {t('View All Events')}
            </LinkButton>
          </NavigationWrapper>
        </EventNavigationWrapper>
        <NavigationDivider />
        <EventInfoJumpToWrapper>
          <EventInfo>
            <EventIdInfo>
              <EventTitle>{t('Event')}</EventTitle>
              <Button
                aria-label={t('Copy')}
                borderless
                onClick={copyEventId}
                size="zero"
                title={event.id}
                tooltipProps={{overlayStyle: {maxWidth: 'max-content'}}}
                translucentBorder
              >
                <EventId>
                  {getShortEventId(event.id)}
                  <CopyIconContainer>
                    <IconCopy size="xs" />
                  </CopyIconContainer>
                </EventId>
              </Button>
              <DropdownMenu
                triggerProps={{
                  'aria-label': t('Event actions'),
                  icon: <Chevron direction="down" color={theme.subText} />,
                  size: 'zero',
                  borderless: true,
                  showChevron: false,
                }}
                position="bottom"
                size="xs"
                items={[
                  {
                    key: 'copy-event-id',
                    label: t('Copy Event ID'),
                    onAction: copyEventId,
                  },
                  {
                    key: 'copy-event-link',
                    label: t('Copy Event Link'),
                    onAction: copyLink,
                  },
                  {
                    key: 'view-json',
                    label: t('View JSON'),
                    onAction: downloadJson,
                  },
                ]}
              />
            </EventIdInfo>
            <TimeSince date={event.dateCreated ?? event.dateReceived} css={grayText} />
            {hasEventError && (
              <Fragment>
                <Divider />
                <ProcessingErrorButton
                  title={t(
                    'Sentry has detected configuration issues with this event. Click for more info.'
                  )}
                  borderless
                  size="zero"
                  icon={<IconWarning color="red300" />}
                  onClick={() => {
                    document
                      .getElementById(FoldSectionKey.PROCESSING_ERROR)
                      ?.scrollIntoView({block: 'start', behavior: 'smooth'});
                  }}
                >
                  {t('Processing Error')}
                </ProcessingErrorButton>
              </Fragment>
            )}
          </EventInfo>
          <JumpTo>
            <div>{t('Jump to:')}</div>
            <StyledButtonBar>
              {jumpToSections.map(jump => (
                <Button
                  key={jump.section}
                  onClick={() => {
                    document
                      .getElementById(jump.section)
                      ?.scrollIntoView({block: 'start', behavior: 'smooth'});
                  }}
                  borderless
                  size="xs"
                  css={grayText}
                >
                  {jump.label}
                </Button>
              ))}
            </StyledButtonBar>
          </JumpTo>
        </EventInfoJumpToWrapper>
        <NavigationDivider />
      </div>
    );
  }
);

const EventNavigationWrapper = styled('div')`
  display: flex;
  justify-content: space-between;
  font-size: ${p => p.theme.fontSizeSmall};
  padding: ${space(1)} ${space(1.5)};
`;

const NavigationWrapper = styled('div')`
  display: flex;
`;

const Navigation = styled('div')`
  display: flex;
  border-right: 1px solid ${p => p.theme.gray100};
`;

const EventInfoJumpToWrapper = styled('div')`
  display: flex;
  gap: ${space(1)};
  flex-direction: row;
  justify-content: space-between;
  align-items: center;
  padding: ${space(1)} ${space(2)};
`;

const EventInfo = styled('div')`
  display: flex;
  gap: ${space(1)};
  flex-direction: row;
  align-items: center;
`;

const JumpTo = styled('div')`
  display: flex;
  gap: ${space(1)};
  flex-direction: row;
  align-items: center;
  color: ${p => p.theme.subText};
  font-size: ${p => p.theme.fontSizeSmall};
  white-space: nowrap;
  max-width: 50%;
  width: 400px;
`;

const NavigationDivider = styled('hr')`
  border-color: ${p => p.theme.border};
  margin: 0;
`;

const EventIdInfo = styled('span')`
  display: flex;
  align-items: center;
  gap: ${space(0.25)};
`;

const EventId = styled('span')`
  position: relative;
  font-weight: ${p => p.theme.fontWeightBold};
  text-decoration: underline;
  text-decoration-color: ${p => color(p.theme.gray200).alpha(0.5).string()};
  &:hover {
    > span {
      display: flex;
    }
  }
`;

const CopyIconContainer = styled('span')`
  display: none;
  align-items: center;
  padding: ${space(0.25)};
  background: ${p => p.theme.background};
  position: absolute;
  right: 0;
  top: 50%;
  transform: translateY(-50%);
`;

const EventTitle = styled('div')`
  font-weight: ${p => p.theme.fontWeightBold};
`;

<<<<<<< HEAD
const ProcessingErrorButton = styled(Button)`
  color: ${p => p.theme.red300};
  font-weight: ${p => p.theme.fontWeightNormal};

  :hover {
    color: ${p => p.theme.red300};
=======
const StyledButtonBar = styled(ButtonBar)`
  overflow-x: auto;
  overflow-y: hidden;

  &:after {
    position: sticky;
    padding: ${space(1)};
    content: '';
    inset: 0;
    background: linear-gradient(90deg, transparent, ${p => p.theme.background});
>>>>>>> b9809048
  }
`;<|MERGE_RESOLUTION|>--- conflicted
+++ resolved
@@ -439,14 +439,15 @@
   font-weight: ${p => p.theme.fontWeightBold};
 `;
 
-<<<<<<< HEAD
 const ProcessingErrorButton = styled(Button)`
   color: ${p => p.theme.red300};
   font-weight: ${p => p.theme.fontWeightNormal};
 
   :hover {
     color: ${p => p.theme.red300};
-=======
+    }
+`
+
 const StyledButtonBar = styled(ButtonBar)`
   overflow-x: auto;
   overflow-y: hidden;
@@ -457,6 +458,5 @@
     content: '';
     inset: 0;
     background: linear-gradient(90deg, transparent, ${p => p.theme.background});
->>>>>>> b9809048
   }
 `;