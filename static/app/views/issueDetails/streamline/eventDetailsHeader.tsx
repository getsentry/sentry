--- conflicted
+++ resolved
@@ -6,12 +6,9 @@
 import {Flex} from 'sentry/components/container/flex';
 import ErrorBoundary from 'sentry/components/errorBoundary';
 import {EnvironmentPageFilter} from 'sentry/components/organizations/environmentPageFilter';
-<<<<<<< HEAD
 import {TimeRangeSelector} from 'sentry/components/timeRangeSelector';
 import {getRelativeSummary} from 'sentry/components/timeRangeSelector/utils';
-=======
 import {TourElement} from 'sentry/components/tours/components';
->>>>>>> 8bb587c2
 import {t} from 'sentry/locale';
 import {space} from 'sentry/styles/space';
 import type {Event} from 'sentry/types/event';
@@ -97,69 +94,6 @@
         hasFilterBar={issueTypeConfig.header.filterBar.enabled}
       >
         {issueTypeConfig.header.filterBar.enabled && (
-<<<<<<< HEAD
-          <Fragment>
-            <EnvironmentSelector group={group} event={event} project={project} />
-            <DateFilter
-              menuTitle={t('Filter Time Range')}
-              start={period?.start}
-              end={period?.end}
-              utc={location.query.utc === 'true'}
-              relative={period?.statsPeriod}
-              relativeOptions={props => {
-                return {
-                  ...props.arbitraryOptions,
-                  // Always display arbitrary issue open period
-                  ...(defaultStatsPeriod?.statsPeriod
-                    ? {
-                        [defaultStatsPeriod.statsPeriod]: t(
-                          '%s (since first seen)',
-                          getRelativeSummary(defaultStatsPeriod.statsPeriod)
-                        ),
-                      }
-                    : {}),
-                  ...props.defaultOptions,
-                };
-              }}
-              onChange={selection => {
-                const {relative, ...rest} = selection;
-                navigate({
-                  ...location,
-                  query: {
-                    ...location.query,
-                    ...rest,
-                    // If selecting the issue open period, remove the stats period query param
-                    statsPeriod:
-                      relative === defaultStatsPeriod?.statsPeriod ? undefined : relative,
-                  },
-                });
-              }}
-              triggerLabel={
-                period === defaultStatsPeriod ? t('Since First Seen') : undefined
-              }
-              triggerProps={{
-                borderless: true,
-                style: {
-                  borderRadius: 0,
-                },
-              }}
-            />
-            <Flex style={{gridArea: 'search'}}>
-              <SearchFilter
-                group={group}
-                handleSearch={query => {
-                  navigate(
-                    {...location, query: {...location.query, query}},
-                    {replace: true}
-                  );
-                }}
-                environments={environments}
-                query={searchQuery}
-                queryBuilderProps={{
-                  disallowFreeText: true,
-                  placeholder: searchText,
-                  label: searchText,
-=======
           <TourElement<IssueDetailsTour>
             tourContext={IssueDetailsTourContext}
             id={IssueDetailsTour.FILTERS}
@@ -172,10 +106,49 @@
             <FilterContainer>
               <EnvironmentSelector group={group} event={event} project={project} />
               <DateFilter
+                menuTitle={t('Filter Time Range')}
+                start={period?.start}
+                end={period?.end}
+                utc={location.query.utc === 'true'}
+                relative={period?.statsPeriod}
+                relativeOptions={props => {
+                  return {
+                    ...props.arbitraryOptions,
+                    // Always display arbitrary issue open period
+                    ...(defaultStatsPeriod?.statsPeriod
+                      ? {
+                          [defaultStatsPeriod.statsPeriod]: t(
+                            '%s (since first seen)',
+                            getRelativeSummary(defaultStatsPeriod.statsPeriod)
+                          ),
+                        }
+                      : {}),
+                    ...props.defaultOptions,
+                  };
+                }}
+                onChange={selection => {
+                  const {relative, ...rest} = selection;
+                  navigate({
+                    ...location,
+                    query: {
+                      ...location.query,
+                      ...rest,
+                      // If selecting the issue open period, remove the stats period query param
+                      statsPeriod:
+                        relative === defaultStatsPeriod?.statsPeriod
+                          ? undefined
+                          : relative,
+                    },
+                  });
+                }}
+                triggerLabel={
+                  period === defaultStatsPeriod ? t('Since First Seen') : undefined
+                }
                 triggerProps={{
                   borderless: true,
-                  style: {borderRadius: 0},
->>>>>>> 8bb587c2
+                  style: {
+                    borderRadius: 0,
+                  },
                 }}
               />
               <Flex>
@@ -296,13 +269,8 @@
   box-shadow: none;
 `;
 
-<<<<<<< HEAD
 const DateFilter = styled(TimeRangeSelector)`
-  grid-area: date;
-=======
-const DateFilter = styled(DatePageFilter)`
   display: block;
->>>>>>> 8bb587c2
   &:before {
     right: 0;
     top: ${space(1)};
