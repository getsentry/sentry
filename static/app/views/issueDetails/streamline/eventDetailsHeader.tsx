import styled from '@emotion/styled';

import {Button, LinkButton} from 'sentry/components/button';
import {Flex} from 'sentry/components/container/flex';
import ErrorBoundary from 'sentry/components/errorBoundary';
import {DatePageFilter} from 'sentry/components/organizations/datePageFilter';
import {EnvironmentPageFilter} from 'sentry/components/organizations/environmentPageFilter';
import {IconChevron} from 'sentry/icons/iconChevron';
import {t} from 'sentry/locale';
import {space} from 'sentry/styles/space';
import type {Event} from 'sentry/types/event';
import type {Group} from 'sentry/types/group';
import {useLocation} from 'sentry/utils/useLocation';
import {useNavigate} from 'sentry/utils/useNavigate';
import {useSyncedLocalStorageState} from 'sentry/utils/useSyncedLocalStorageState';
import {EventGraph} from 'sentry/views/issueDetails/streamline/eventGraph';
import {
  EventSearch,
  useEventQuery,
} from 'sentry/views/issueDetails/streamline/eventSearch';
import {Tab, TabPaths} from 'sentry/views/issueDetails/types';
import {useGroupDetailsRoute} from 'sentry/views/issueDetails/useGroupDetailsRoute';
import {useEnvironmentsFromUrl} from 'sentry/views/issueDetails/utils';

export function EventDetailsHeader({
  group,
  event,
}: {
  event: Event | undefined;
  group: Group;
}) {
  const navigate = useNavigate();
  const location = useLocation();
  const environments = useEnvironmentsFromUrl();
  const searchQuery = useEventQuery({group});
  const {baseUrl} = useGroupDetailsRoute();
  const [sidebarOpen, setSidebarOpen] = useSyncedLocalStorageState(
    'issue-details-sidebar-open',
    true
  );
  const direction = sidebarOpen ? 'right' : 'left';

  return (
    <PageErrorBoundary mini message={t('There was an error loading the event filters')}>
      <FilterContainer role="group" aria-description={t('Event filtering controls')}>
        <EnvironmentFilter
          triggerProps={{
            borderless: true,
            style: {
              borderRadius: 0,
            },
          }}
        />
        <DateFilter
          triggerProps={{
            borderless: true,
            style: {
              borderRadius: 0,
            },
          }}
        />
        <Flex style={{gridArea: 'search'}}>
          <SearchFilter
            group={group}
            handleSearch={query => {
              navigate({...location, query: {...location.query, query}}, {replace: true});
            }}
            environments={environments}
            query={searchQuery}
            queryBuilderProps={{
              disallowFreeText: true,
            }}
          />
          <ToggleContainer sidebarOpen={sidebarOpen}>
            <ToggleButton
              onClick={() => setSidebarOpen(!sidebarOpen)}
<<<<<<< HEAD
              aria-label={sidebarOpen ? t('Close sidebar') : t('Open sidebar')}
=======
              aria-label={sidebarOpen ? t('Close Sidebar') : t('Open Sidebar')}
              analyticsEventKey="issue_details.sidebar_toggle"
              analyticsEventName="Issue Details: Sidebar Toggle"
              analyticsParams={{
                sidebar_open: !sidebarOpen,
              }}
>>>>>>> 8fd7fe69
            >
              <LeftChevron direction={direction} />
              <RightChevron direction={direction} />
            </ToggleButton>
          </ToggleContainer>
        </Flex>
        <GraphSection>
          <EventGraph event={event} group={group} style={{flex: 1}} />
          <SectionDivider />
          <IssueTagsButton
            aria-label={t('View issue tag distributions')}
            to={{
              pathname: `${baseUrl}${TabPaths[Tab.TAGS]}`,
              query: location.query,
              replace: true,
            }}
          >
            {t('Issue Tags')}
          </IssueTagsButton>
        </GraphSection>
      </FilterContainer>
    </PageErrorBoundary>
  );
}

const FilterContainer = styled('div')`
  padding-left: 24px;
  display: grid;
  grid-template-columns: auto auto minmax(100px, 1fr);
  grid-template-rows: minmax(38px, auto) auto;
  grid-template-areas:
    'env    date  search  toggle'
    'graph  graph graph   graph';
  border: 0px solid ${p => p.theme.translucentBorder};
  border-width: 0 1px 1px 0;
`;

const EnvironmentFilter = styled(EnvironmentPageFilter)`
  grid-area: env;
  &:before {
    right: 0;
    top: ${space(1)};
    bottom: ${space(1)};
    width: 1px;
    content: '';
    position: absolute;
    background: ${p => p.theme.translucentInnerBorder};
  }
`;

const SearchFilter = styled(EventSearch)`
  border: 0;
  border-radius: 0;
  box-shadow: none;
`;

const DateFilter = styled(DatePageFilter)`
  grid-area: date;
  &:before {
    right: 0;
    top: ${space(1)};
    bottom: ${space(1)};
    width: 1px;
    content: '';
    position: absolute;
    background: ${p => p.theme.translucentInnerBorder};
  }
`;

const ToggleContainer = styled('div')<{sidebarOpen: boolean}>`
  width: ${p => (p.sidebarOpen ? '30px' : '50px')};
  position: relative;
  padding: ${space(0.5)} 0;
  @media (max-width: ${p => p.theme.breakpoints.large}) {
    display: none;
  }
`;

// The extra 1px on width is to display above the sidebar border
const ToggleButton = styled(Button)`
  border-radius: ${p => p.theme.borderRadiusLeft};
  border-right-color: ${p => p.theme.background} !important;
  box-shadow: none;
  position: absolute;
  padding: 0;
  left: ${space(0.5)};
  width: calc(100% - ${space(0.5)} + 1px);
  outline: 0;
  height: 30px;
  min-height: unset;
`;

const LeftChevron = styled(IconChevron)`
  position: absolute;
  color: ${p => p.theme.subText};
  height: 10px;
  width: 10px;
  left: ${space(0.75)};
`;

const RightChevron = styled(LeftChevron)`
  left: ${space(1.5)};
`;

const GraphSection = styled('div')`
  grid-area: graph;
  display: flex;
  border-top: 1px solid ${p => p.theme.translucentBorder};
`;

const IssueTagsButton = styled(LinkButton)`
  display: block;
  flex: 0;
  height: unset;
  margin: ${space(1)} ${space(2)} ${space(1)} ${space(1)};
  padding: ${space(1)} ${space(1.5)};
  text-align: center;
  span {
    white-space: unset;
  }
`;

const SectionDivider = styled('div')`
  border-left: 1px solid ${p => p.theme.translucentBorder};
  display: flex;
  align-items: center;
  margin: ${space(1)};
`;

const PageErrorBoundary = styled(ErrorBoundary)`
  margin: 0;
  border: 0px solid ${p => p.theme.translucentBorder};
  border-width: 0 1px 1px 0;
  border-radius: 0;
  padding: ${space(1.5)} 24px;
`;<|MERGE_RESOLUTION|>--- conflicted
+++ resolved
@@ -74,16 +74,12 @@
           <ToggleContainer sidebarOpen={sidebarOpen}>
             <ToggleButton
               onClick={() => setSidebarOpen(!sidebarOpen)}
-<<<<<<< HEAD
               aria-label={sidebarOpen ? t('Close sidebar') : t('Open sidebar')}
-=======
-              aria-label={sidebarOpen ? t('Close Sidebar') : t('Open Sidebar')}
               analyticsEventKey="issue_details.sidebar_toggle"
               analyticsEventName="Issue Details: Sidebar Toggle"
               analyticsParams={{
                 sidebar_open: !sidebarOpen,
               }}
->>>>>>> 8fd7fe69
             >
               <LeftChevron direction={direction} />
               <RightChevron direction={direction} />
