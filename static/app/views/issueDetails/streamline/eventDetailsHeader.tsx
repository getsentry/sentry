import {Fragment} from 'react';
import {css, useTheme} from '@emotion/react';
import styled from '@emotion/styled';

import {Button} from 'sentry/components/button';
import {Flex} from 'sentry/components/container/flex';
import ErrorBoundary from 'sentry/components/errorBoundary';
import {DatePageFilter} from 'sentry/components/organizations/datePageFilter';
import {EnvironmentPageFilter} from 'sentry/components/organizations/environmentPageFilter';
import {t} from 'sentry/locale';
import {space} from 'sentry/styles/space';
import type {Event} from 'sentry/types/event';
import type {Group} from 'sentry/types/group';
import type {Project} from 'sentry/types/project';
import {getConfigForIssueType} from 'sentry/utils/issueTypeConfig';
import {useLocation} from 'sentry/utils/useLocation';
import {useNavigate} from 'sentry/utils/useNavigate';
import {EventGraph} from 'sentry/views/issueDetails/streamline/eventGraph';
import {
  EventSearch,
  useEventQuery,
} from 'sentry/views/issueDetails/streamline/eventSearch';
import IssueTagsPreview from 'sentry/views/issueDetails/streamline/issueTagsPreview';
<<<<<<< HEAD
import {MetricIssueChart} from 'sentry/views/issueDetails/streamline/metricIssueChart';
=======
import {OccurrenceSummary} from 'sentry/views/issueDetails/streamline/occurrenceSummary';
>>>>>>> d71ebdd0
import {ToggleSidebar} from 'sentry/views/issueDetails/streamline/sidebar/toggleSidebar';
import {useEnvironmentsFromUrl} from 'sentry/views/issueDetails/utils';

interface EventDetailsHeaderProps {
  group: Group;
  project: Project;
  event?: Event;
}

export function EventDetailsHeader({group, event, project}: EventDetailsHeaderProps) {
  const navigate = useNavigate();
  const location = useLocation();
  const environments = useEnvironmentsFromUrl();
  const searchQuery = useEventQuery({groupId: group.id});
  const issueTypeConfig = getConfigForIssueType(group, project);

  const searchText = t(
    'Filter %s\u2026',
    issueTypeConfig.customCopy.eventUnits.toLocaleLowerCase()
  );

  return (
    <PageErrorBoundary mini message={t('There was an error loading the event filters')}>
<<<<<<< HEAD
      <FilterContainer role="group" aria-description={t('Event filtering controls')}>
        <EnvironmentFilter
          triggerProps={{
            borderless: true,
            style: {
              borderRadius: 0,
            },
          }}
        />
        <DateFilter
          triggerProps={{
            borderless: true,
            style: {
              borderRadius: 0,
            },
          }}
        />
        <Flex style={{gridArea: 'search'}}>
          <SearchFilter
            group={group}
            handleSearch={query => {
              navigate({...location, query: {...location.query, query}}, {replace: true});
            }}
            environments={environments}
            query={searchQuery}
            queryBuilderProps={{
              disallowFreeText: true,
              placeholder: searchText,
              label: searchText,
            }}
          />
          <ToggleSidebar />
        </Flex>
        {!issueTypeConfig.showMetricGraph && (
          <GraphSection>
            <EventGraph event={event} group={group} style={{flex: 1}} />
            <SectionDivider />
            <IssueTagsPreview
              groupId={group.id}
              environments={environments}
              project={project}
            />
          </GraphSection>
        )}
        {issueTypeConfig.showMetricGraph && (
          <MetricChartSection>
            <MetricIssueChart group={group} project={project} event={event} />
          </MetricChartSection>
        )}
        {issueTypeConfig.header.timelineSummary.enabled && (
          <TimelineSection group={group} />
=======
      <FilterContainer
        role="group"
        aria-description={t('Event filtering controls')}
        hasFilterBar={issueTypeConfig.header.filterBar.enabled}
      >
        {issueTypeConfig.header.filterBar.enabled && (
          <Fragment>
            <EnvironmentSelector group={group} event={event} project={project} />
            <DateFilter
              triggerProps={{
                borderless: true,
                style: {
                  borderRadius: 0,
                },
              }}
            />
            <Flex style={{gridArea: 'search'}}>
              <SearchFilter
                group={group}
                handleSearch={query => {
                  navigate(
                    {...location, query: {...location.query, query}},
                    {replace: true}
                  );
                }}
                environments={environments}
                query={searchQuery}
                queryBuilderProps={{
                  disallowFreeText: true,
                  placeholder: searchText,
                  label: searchText,
                }}
              />
              <ToggleSidebar />
            </Flex>
          </Fragment>
        )}
        {issueTypeConfig.header.graph.enabled && (
          <GraphSection>
            <EventGraph event={event} group={group} style={{flex: 1}} />
            {issueTypeConfig.header.tagDistribution.enabled && (
              <Fragment>
                <SectionDivider />
                <IssueTagsPreview
                  groupId={group.id}
                  environments={environments}
                  project={project}
                />
              </Fragment>
            )}
          </GraphSection>
        )}
        {issueTypeConfig.header.occurrenceSummary.enabled && (
          <OccurrenceSummarySection group={group} />
>>>>>>> d71ebdd0
        )}
      </FilterContainer>
    </PageErrorBoundary>
  );
}

function EnvironmentSelector({group, event, project}: EventDetailsHeaderProps) {
  const theme = useTheme();
  const issueTypeConfig = getConfigForIssueType(group, project);
  const isFixedEnvironment = issueTypeConfig.header.filterBar.fixedEnvironment;
  const eventEnvironment = event?.tags?.find(tag => tag.key === 'environment')?.value;

  const environmentCss = css`
    grid-area: env;
    &:before {
      right: 0;
      top: ${space(1)};
      bottom: ${space(1)};
      width: 1px;
      content: '';
      position: absolute;
      background: ${theme.translucentInnerBorder};
    }
  `;

  return isFixedEnvironment ? (
    <Button
      disabled
      borderless
      title={t('This issue only occurs in a single environment')}
      css={environmentCss}
    >
      {eventEnvironment}
    </Button>
  ) : (
    <EnvironmentPageFilter
      css={environmentCss}
      triggerProps={{
        borderless: true,
        style: {
          borderRadius: 0,
        },
      }}
    />
  );
}

const FilterContainer = styled('div')<{
  hasFilterBar: boolean;
}>`
  padding-left: 24px;
  display: grid;
  grid-template-columns: auto auto minmax(100px, 1fr) auto;
  grid-template-rows: ${p => (p.hasFilterBar ? 'minmax(38px, auto) auto auto' : 'auto')};
  grid-template-areas:
    'env      date      search    toggle'
    'graph    graph     graph     graph'
    'timeline timeline  timeline  timeline';
  border: 0px solid ${p => p.theme.translucentBorder};
  border-width: 0 1px 1px 0;
`;

const SearchFilter = styled(EventSearch)`
  border-color: transparent;
  border-radius: 0;
  box-shadow: none;
`;

const DateFilter = styled(DatePageFilter)`
  grid-area: date;
  &:before {
    right: 0;
    top: ${space(1)};
    bottom: ${space(1)};
    width: 1px;
    content: '';
    position: absolute;
    background: ${p => p.theme.translucentInnerBorder};
  }
`;

const GraphSection = styled('div')`
  grid-area: graph;
  display: flex;
  &:not(:first-child) {
    border-top: 1px solid ${p => p.theme.translucentBorder};
  }
`;

<<<<<<< HEAD
const MetricChartSection = styled('div')`
  grid-area: graph;
  display: block;
  border-top: 1px solid ${p => p.theme.translucentBorder};
`;

const TimelineSection = styled(TimelineSummary)`
=======
const OccurrenceSummarySection = styled(OccurrenceSummary)`
>>>>>>> d71ebdd0
  grid-area: timeline;
  padding: ${space(2)};
  padding-right: 0;
  &:not(:first-child) {
    border-top: 1px solid ${p => p.theme.translucentBorder};
  }
`;

const SectionDivider = styled('div')`
  border-left: 1px solid ${p => p.theme.translucentBorder};
  display: flex;
  align-items: center;
  margin: ${space(1)};
`;

const PageErrorBoundary = styled(ErrorBoundary)`
  margin: 0;
  border: 0px solid ${p => p.theme.translucentBorder};
  border-width: 0 1px 1px 0;
  border-radius: 0;
  padding: ${space(1.5)} 24px;
`;<|MERGE_RESOLUTION|>--- conflicted
+++ resolved
@@ -21,11 +21,8 @@
   useEventQuery,
 } from 'sentry/views/issueDetails/streamline/eventSearch';
 import IssueTagsPreview from 'sentry/views/issueDetails/streamline/issueTagsPreview';
-<<<<<<< HEAD
 import {MetricIssueChart} from 'sentry/views/issueDetails/streamline/metricIssueChart';
-=======
 import {OccurrenceSummary} from 'sentry/views/issueDetails/streamline/occurrenceSummary';
->>>>>>> d71ebdd0
 import {ToggleSidebar} from 'sentry/views/issueDetails/streamline/sidebar/toggleSidebar';
 import {useEnvironmentsFromUrl} from 'sentry/views/issueDetails/utils';
 
@@ -49,59 +46,6 @@
 
   return (
     <PageErrorBoundary mini message={t('There was an error loading the event filters')}>
-<<<<<<< HEAD
-      <FilterContainer role="group" aria-description={t('Event filtering controls')}>
-        <EnvironmentFilter
-          triggerProps={{
-            borderless: true,
-            style: {
-              borderRadius: 0,
-            },
-          }}
-        />
-        <DateFilter
-          triggerProps={{
-            borderless: true,
-            style: {
-              borderRadius: 0,
-            },
-          }}
-        />
-        <Flex style={{gridArea: 'search'}}>
-          <SearchFilter
-            group={group}
-            handleSearch={query => {
-              navigate({...location, query: {...location.query, query}}, {replace: true});
-            }}
-            environments={environments}
-            query={searchQuery}
-            queryBuilderProps={{
-              disallowFreeText: true,
-              placeholder: searchText,
-              label: searchText,
-            }}
-          />
-          <ToggleSidebar />
-        </Flex>
-        {!issueTypeConfig.showMetricGraph && (
-          <GraphSection>
-            <EventGraph event={event} group={group} style={{flex: 1}} />
-            <SectionDivider />
-            <IssueTagsPreview
-              groupId={group.id}
-              environments={environments}
-              project={project}
-            />
-          </GraphSection>
-        )}
-        {issueTypeConfig.showMetricGraph && (
-          <MetricChartSection>
-            <MetricIssueChart group={group} project={project} event={event} />
-          </MetricChartSection>
-        )}
-        {issueTypeConfig.header.timelineSummary.enabled && (
-          <TimelineSection group={group} />
-=======
       <FilterContainer
         role="group"
         aria-description={t('Event filtering controls')}
@@ -154,9 +98,13 @@
             )}
           </GraphSection>
         )}
+        {issueTypeConfig.showMetricGraph && (
+          <MetricChartSection>
+            <MetricIssueChart group={group} project={project} event={event} />
+          </MetricChartSection>
+        )}
         {issueTypeConfig.header.occurrenceSummary.enabled && (
           <OccurrenceSummarySection group={group} />
->>>>>>> d71ebdd0
         )}
       </FilterContainer>
     </PageErrorBoundary>
@@ -246,17 +194,13 @@
   }
 `;
 
-<<<<<<< HEAD
 const MetricChartSection = styled('div')`
   grid-area: graph;
   display: block;
   border-top: 1px solid ${p => p.theme.translucentBorder};
 `;
 
-const TimelineSection = styled(TimelineSummary)`
-=======
 const OccurrenceSummarySection = styled(OccurrenceSummary)`
->>>>>>> d71ebdd0
   grid-area: timeline;
   padding: ${space(2)};
   padding-right: 0;
