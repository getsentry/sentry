import {Fragment} from 'react';
import styled from '@emotion/styled';

import {Flex} from 'sentry/components/container/flex';
import ErrorBoundary from 'sentry/components/errorBoundary';
import {DatePageFilter} from 'sentry/components/organizations/datePageFilter';
import {EnvironmentPageFilter} from 'sentry/components/organizations/environmentPageFilter';
import {t} from 'sentry/locale';
import {space} from 'sentry/styles/space';
import type {Event} from 'sentry/types/event';
import type {Group} from 'sentry/types/group';
import type {Project} from 'sentry/types/project';
import {getConfigForIssueType} from 'sentry/utils/issueTypeConfig';
import {useLocation} from 'sentry/utils/useLocation';
import {useNavigate} from 'sentry/utils/useNavigate';
import {EventGraph} from 'sentry/views/issueDetails/streamline/eventGraph';
import {
  EventSearch,
  useEventQuery,
} from 'sentry/views/issueDetails/streamline/eventSearch';
import IssueTagsPreview from 'sentry/views/issueDetails/streamline/issueTagsPreview';
import {ToggleSidebar} from 'sentry/views/issueDetails/streamline/sidebar/toggleSidebar';
<<<<<<< HEAD
import {TimelineSummary} from 'sentry/views/issueDetails/streamline/timelineSummary';
import {Tab, TabPaths} from 'sentry/views/issueDetails/types';
import {useGroupDetailsRoute} from 'sentry/views/issueDetails/useGroupDetailsRoute';
=======
>>>>>>> 27664c07
import {useEnvironmentsFromUrl} from 'sentry/views/issueDetails/utils';

export function EventDetailsHeader({
  group,
  event,
  project,
}: {
  event: Event | undefined;
  group: Group;
  project: Project;
}) {
  const navigate = useNavigate();
  const location = useLocation();
  const environments = useEnvironmentsFromUrl();
  const searchQuery = useEventQuery({groupId: group.id});

  const issueTypeConfig = getConfigForIssueType(group, project);

<<<<<<< HEAD
  const {data: tags} = useGroupTags({
    groupId: group.id,
    environment: environments,
  });

  if (!issueTypeConfig.header.filterAndSearch.enabled) {
=======
  if (!issueTypeConfig.filterAndSearchHeader.enabled) {
>>>>>>> 27664c07
    return null;
  }

  const searchText = t(
    'Filter %s\u2026',
    issueTypeConfig.customCopy.eventUnits.toLocaleLowerCase()
  );

  return (
    <PageErrorBoundary mini message={t('There was an error loading the event filters')}>
      <FilterContainer role="group" aria-description={t('Event filtering controls')}>
        <EnvironmentFilter
          triggerProps={{
            borderless: true,
            style: {
              borderRadius: 0,
            },
          }}
        />
        <DateFilter
          triggerProps={{
            borderless: true,
            style: {
              borderRadius: 0,
            },
          }}
        />
        <Flex style={{gridArea: 'search'}}>
          <SearchFilter
            group={group}
            handleSearch={query => {
              navigate({...location, query: {...location.query, query}}, {replace: true});
            }}
            environments={environments}
            query={searchQuery}
            queryBuilderProps={{
              disallowFreeText: true,
              placeholder: searchText,
              label: searchText,
            }}
          />
          <ToggleSidebar />
        </Flex>
        <GraphSection>
          <EventGraph event={event} group={group} style={{flex: 1}} />
<<<<<<< HEAD
          {issueTypeConfig.header.tagDistribution.enabled && (
            <Fragment>
              <SectionDivider />
              <IssueTagsPreview groupId={group.id} environments={environments} />
              <IssueTagsButton
                aria-label={t('View issue tag distributions')}
                to={{
                  pathname: `${baseUrl}${TabPaths[Tab.TAGS]}`,
                  query: location.query,
                  replace: true,
                }}
                analyticsEventKey="issue_details.issue_tags_clicked"
                analyticsEventName="Issue Details: Issue Tags Clicked"
                disabled={!tags || tags.length === 0}
              >
                {t('All Tags')}
              </IssueTagsButton>
            </Fragment>
          )}
=======
          <SectionDivider />
          <IssueTagsPreview
            groupId={group.id}
            environments={environments}
            project={project}
          />
>>>>>>> 27664c07
        </GraphSection>
        <TimelineSection group={group} />
      </FilterContainer>
    </PageErrorBoundary>
  );
}

const FilterContainer = styled('div')`
  padding-left: 24px;
  display: grid;
  grid-template-columns: auto auto minmax(100px, 1fr);
  grid-template-rows: minmax(38px, auto) auto auto;
  grid-template-areas:
    'env      date      search    toggle'
    'graph    graph     graph     graph'
    'timeline timeline  timeline  timeline';
  border: 0px solid ${p => p.theme.translucentBorder};
  border-width: 0 1px 1px 0;
`;

const EnvironmentFilter = styled(EnvironmentPageFilter)`
  grid-area: env;
  &:before {
    right: 0;
    top: ${space(1)};
    bottom: ${space(1)};
    width: 1px;
    content: '';
    position: absolute;
    background: ${p => p.theme.translucentInnerBorder};
  }
`;

const SearchFilter = styled(EventSearch)`
  border-color: transparent;
  border-radius: 0;
  box-shadow: none;
`;

const DateFilter = styled(DatePageFilter)`
  grid-area: date;
  &:before {
    right: 0;
    top: ${space(1)};
    bottom: ${space(1)};
    width: 1px;
    content: '';
    position: absolute;
    background: ${p => p.theme.translucentInnerBorder};
  }
`;

const GraphSection = styled('div')`
  grid-area: graph;
  display: flex;
  border-top: 1px solid ${p => p.theme.translucentBorder};
`;

<<<<<<< HEAD
const TimelineSection = styled(TimelineSummary)`
  grid-area: timeline;
  padding: ${space(2)};
  padding-right: 0;
  border-top: 1px solid ${p => p.theme.translucentBorder};
`;

const IssueTagsButton = styled(LinkButton)`
  display: block;
  flex: 0;
  height: unset;
  margin: ${space(1)} ${space(2)} ${space(1)} ${space(1)};
  padding: ${space(1)} ${space(1.5)};
  text-align: center;
  span {
    white-space: unset;
  }
`;

=======
>>>>>>> 27664c07
const SectionDivider = styled('div')`
  border-left: 1px solid ${p => p.theme.translucentBorder};
  display: flex;
  align-items: center;
  margin: ${space(1)};
`;

const PageErrorBoundary = styled(ErrorBoundary)`
  margin: 0;
  border: 0px solid ${p => p.theme.translucentBorder};
  border-width: 0 1px 1px 0;
  border-radius: 0;
  padding: ${space(1.5)} 24px;
`;<|MERGE_RESOLUTION|>--- conflicted
+++ resolved
@@ -1,4 +1,3 @@
-import {Fragment} from 'react';
 import styled from '@emotion/styled';
 
 import {Flex} from 'sentry/components/container/flex';
@@ -20,12 +19,7 @@
 } from 'sentry/views/issueDetails/streamline/eventSearch';
 import IssueTagsPreview from 'sentry/views/issueDetails/streamline/issueTagsPreview';
 import {ToggleSidebar} from 'sentry/views/issueDetails/streamline/sidebar/toggleSidebar';
-<<<<<<< HEAD
 import {TimelineSummary} from 'sentry/views/issueDetails/streamline/timelineSummary';
-import {Tab, TabPaths} from 'sentry/views/issueDetails/types';
-import {useGroupDetailsRoute} from 'sentry/views/issueDetails/useGroupDetailsRoute';
-=======
->>>>>>> 27664c07
 import {useEnvironmentsFromUrl} from 'sentry/views/issueDetails/utils';
 
 export function EventDetailsHeader({
@@ -44,16 +38,7 @@
 
   const issueTypeConfig = getConfigForIssueType(group, project);
 
-<<<<<<< HEAD
-  const {data: tags} = useGroupTags({
-    groupId: group.id,
-    environment: environments,
-  });
-
   if (!issueTypeConfig.header.filterAndSearch.enabled) {
-=======
-  if (!issueTypeConfig.filterAndSearchHeader.enabled) {
->>>>>>> 27664c07
     return null;
   }
 
@@ -99,34 +84,12 @@
         </Flex>
         <GraphSection>
           <EventGraph event={event} group={group} style={{flex: 1}} />
-<<<<<<< HEAD
-          {issueTypeConfig.header.tagDistribution.enabled && (
-            <Fragment>
-              <SectionDivider />
-              <IssueTagsPreview groupId={group.id} environments={environments} />
-              <IssueTagsButton
-                aria-label={t('View issue tag distributions')}
-                to={{
-                  pathname: `${baseUrl}${TabPaths[Tab.TAGS]}`,
-                  query: location.query,
-                  replace: true,
-                }}
-                analyticsEventKey="issue_details.issue_tags_clicked"
-                analyticsEventName="Issue Details: Issue Tags Clicked"
-                disabled={!tags || tags.length === 0}
-              >
-                {t('All Tags')}
-              </IssueTagsButton>
-            </Fragment>
-          )}
-=======
           <SectionDivider />
           <IssueTagsPreview
             groupId={group.id}
             environments={environments}
             project={project}
           />
->>>>>>> 27664c07
         </GraphSection>
         <TimelineSection group={group} />
       </FilterContainer>
@@ -185,7 +148,6 @@
   border-top: 1px solid ${p => p.theme.translucentBorder};
 `;
 
-<<<<<<< HEAD
 const TimelineSection = styled(TimelineSummary)`
   grid-area: timeline;
   padding: ${space(2)};
@@ -193,20 +155,6 @@
   border-top: 1px solid ${p => p.theme.translucentBorder};
 `;
 
-const IssueTagsButton = styled(LinkButton)`
-  display: block;
-  flex: 0;
-  height: unset;
-  margin: ${space(1)} ${space(2)} ${space(1)} ${space(1)};
-  padding: ${space(1)} ${space(1.5)};
-  text-align: center;
-  span {
-    white-space: unset;
-  }
-`;
-
-=======
->>>>>>> 27664c07
 const SectionDivider = styled('div')`
   border-left: 1px solid ${p => p.theme.translucentBorder};
   display: flex;
