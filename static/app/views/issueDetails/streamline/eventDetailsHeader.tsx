--- conflicted
+++ resolved
@@ -113,13 +113,8 @@
             {issueTypeConfig.header.graph.type === 'detector-history' && (
               <MetricIssueChart group={group} project={project} event={event} />
             )}
-<<<<<<< HEAD
             {issueTypeConfig.header.graph.type === 'uptime-checks' && (
-              <IssueUptimeCheckTimeline />
-=======
-            {issueTypeConfig.header.graph.type === 'checkin-timeline' && (
-              <IssueCheckInTimeline group={group} />
->>>>>>> e00d2b2a
+              <IssueUptimeCheckTimeline group={group} />
             )}
             {issueTypeConfig.header.tagDistribution.enabled && (
               <IssueTagsPreview
