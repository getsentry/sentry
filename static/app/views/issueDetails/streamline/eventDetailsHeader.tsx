--- conflicted
+++ resolved
@@ -83,31 +83,8 @@
             </Flex>
           </Fragment>
         )}
-<<<<<<< HEAD
-        {issueTypeConfig.header.graph.enabled &&
+        {issueTypeConfig.header.graph.enabled && 
           issueTypeConfig.header.graph.type === 'discover-events' && (
-            <GraphSection>
-              <EventGraph event={event} group={group} style={{flex: 1}} />
-              {issueTypeConfig.header.tagDistribution.enabled && (
-                <Fragment>
-                  <SectionDivider />
-                  <IssueTagsPreview
-                    groupId={group.id}
-                    environments={environments}
-                    project={project}
-                  />
-                </Fragment>
-              )}
-            </GraphSection>
-          )}
-        {issueTypeConfig.header.graph.enabled &&
-          issueTypeConfig.header.graph.type === 'detector-history' && (
-            <MetricChartSection>
-              <MetricIssueChart group={group} project={project} event={event} />
-            </MetricChartSection>
-          )}
-=======
-        {issueTypeConfig.header.graph.enabled && (
           <GraphSection>
             <EventGraph event={event} group={group} style={{flex: 1}} />
             {issueTypeConfig.header.tagDistribution.enabled && (
@@ -119,7 +96,12 @@
             )}
           </GraphSection>
         )}
->>>>>>> 247e8874
+        {issueTypeConfig.header.graph.enabled &&
+          issueTypeConfig.header.graph.type === 'detector-history' && (
+            <MetricChartSection>
+              <MetricIssueChart group={group} project={project} event={event} />
+            </MetricChartSection>
+        )}
         {issueTypeConfig.header.occurrenceSummary.enabled && (
           <OccurrenceSummarySection group={group} />
         )}
