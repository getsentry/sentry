--- conflicted
+++ resolved
@@ -78,69 +78,6 @@
       ) : (
         <Fragment>
           <div>
-<<<<<<< HEAD
-            <div>
-              <HeaderWrapper>
-                <Title>{t('Issues caused by the same root cause')}</Title>
-                {sameRootCauseIssues.length > 0 ? (
-                  <div>
-                    <TextButtonWrapper>
-                      <div />
-                      <LinkButton
-                        to={`/organizations/${orgSlug}/issues/?query=issue.id:[${groupId},${sameRootCauseIssues}]`}
-                        size="xs"
-                      >
-                        {t('Open in Issues')}
-                      </LinkButton>
-                    </TextButtonWrapper>
-                    <GroupList
-                      orgSlug={orgSlug}
-                      queryParams={{query: `issue.id:[${sameRootCauseIssues}]`}}
-                      source="related-issues-tab"
-                      canSelectGroups={false}
-                      withChart={false}
-                    />
-                  </div>
-                ) : (
-                  <small>{t('No same-root-cause related issues were found.')}</small>
-                )}
-              </HeaderWrapper>
-            </div>
-            <div>
-              <HeaderWrapper>
-                <Title>{t('Trace connected issues')}</Title>
-                {traceConnectedIssues.length > 0 ? (
-                  <div>
-                    <TextButtonWrapper>
-                      <small>
-                        {t('These are the issues belonging to ')}
-                        <Link
-                          to={`/organizations/${orgSlug}/performance/trace/${traceMeta.trace_id}/?node=error-${traceMeta.event_id}`}
-                        >
-                          {t('this trace')}
-                        </Link>
-                      </small>
-                      <LinkButton
-                        to={`/organizations/${orgSlug}/issues/?query=trace:${traceMeta.trace_id}`}
-                        size="xs"
-                      >
-                        {t('Open in Issues')}
-                      </LinkButton>
-                    </TextButtonWrapper>
-                    <GroupList
-                      orgSlug={orgSlug}
-                      queryParams={{query: `issue.id:[${traceConnectedIssues}]`}}
-                      source="related-issues-tab"
-                      canSelectGroups={false}
-                      withChart={false}
-                    />
-                  </div>
-                ) : (
-                  <small>{t('No trace-connected related issues were found.')}</small>
-                )}
-              </HeaderWrapper>
-            </div>
-=======
             <HeaderWrapper>
               <Title>{t('Issues caused by the same root cause')}</Title>
               {sameRootCauseIssues.length > 0 ? (
@@ -155,11 +92,9 @@
                     </LinkButton>
                   </TextButtonWrapper>
                   <GroupList
-                    endpointPath={`/organizations/${orgSlug}/issues/`}
                     orgSlug={orgSlug}
                     queryParams={{query: `issue.id:[${sameRootCauseIssues}]`}}
-                    query=""
-                    source="related-issues-tab"
+                    source="similar-issues-tab"
                     canSelectGroups={false}
                     withChart={false}
                   />
@@ -192,11 +127,9 @@
                     </LinkButton>
                   </TextButtonWrapper>
                   <GroupList
-                    endpointPath={`/organizations/${orgSlug}/issues/`}
                     orgSlug={orgSlug}
                     queryParams={{query: `issue.id:[${traceConnectedIssues}]`}}
-                    query=""
-                    source="related-issues-tab"
+                    source="similar-issues-tab"
                     canSelectGroups={false}
                     withChart={false}
                   />
@@ -205,7 +138,6 @@
                 <small>{t('No trace-connected related issues were found.')}</small>
               )}
             </HeaderWrapper>
->>>>>>> 8f3a23c1
           </div>
         </Fragment>
       )}
