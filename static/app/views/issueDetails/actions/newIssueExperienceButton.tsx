--- conflicted
+++ resolved
@@ -142,15 +142,4 @@
   :hover {
     color: ${p => (p.enabled ? p.theme.button.primary.background : p.theme.white)};
   }
-<<<<<<< HEAD
-  position: absolute;
-  content: '';
-  z-index: -1;
-  width: 125px;
-  height: 125px;
-  border-radius: 7px;
-  background: ${p => `linear-gradient(90deg, ${p.theme.purple300}, ${p.theme.pink300})`};
-  animation: rotating 10s linear infinite;
-=======
->>>>>>> d193dec0
 `;