--- conflicted
+++ resolved
@@ -39,6 +39,7 @@
   beforeEach(function () {
     ConfigStore.init();
     jest.spyOn(ConfigStore, 'get').mockImplementation(() => []);
+    MockApiClient.clearMockResponses();
   });
 
   describe('render()', function () {
@@ -168,25 +169,81 @@
     });
   });
 
-<<<<<<< HEAD
   it('opens share modal from more actions dropdown', async () => {
-    const org = {...organization, features: ['shared-issues']};
+    const org = {
+      ...organization,
+      features: ['shared-issues'],
+    };
+
+    const updateMock = MockApiClient.addMockResponse({
+      url: `/projects/${org.slug}/${project.slug}/issues/`,
+      method: 'PUT',
+      body: {},
+    });
     render(
-      <GroupActions
-        group={group}
-        project={project}
-        organization={org}
-        disabled={false}
-      />,
+      <Fragment>
+        <GlobalModal />
+        <GroupActions
+          group={group}
+          project={project}
+          organization={org}
+          disabled={false}
+        />
+      </Fragment>,
       {organization: org}
     );
 
     userEvent.click(screen.getByLabelText('More Actions'));
-
-    const openModal = jest.spyOn(ModalStore, 'openModal');
     userEvent.click(await screen.findByText('Share'));
 
-    await waitFor(() => expect(openModal).toHaveBeenCalled());
+    const modal = screen.getByRole('dialog');
+    expect(within(modal).getByText('Share Issue')).toBeInTheDocument();
+    expect(updateMock).toHaveBeenCalled();
+  });
+
+  it('opens delete confirm modal from more actions dropdown', async () => {
+    const org = {
+      ...organization,
+      access: [...organization.access, 'event:admin'],
+    };
+    MockApiClient.addMockResponse({
+      url: `/projects/${org.slug}/${project.slug}/issues/`,
+      method: 'PUT',
+      body: {},
+    });
+    const deleteMock = MockApiClient.addMockResponse({
+      url: `/projects/${org.slug}/${project.slug}/issues/`,
+      method: 'DELETE',
+      body: {},
+    });
+    render(
+      <Fragment>
+        <GlobalModal />
+        <GroupActions
+          group={group}
+          project={project}
+          organization={org}
+          disabled={false}
+        />
+      </Fragment>,
+      {organization: org}
+    );
+
+    userEvent.click(screen.getByLabelText('More Actions'));
+    userEvent.click(await screen.findByTestId('delete-issue'));
+
+    const modal = screen.getByRole('dialog');
+    expect(
+      within(modal).getByText(/Deleting this issue is permanent/)
+    ).toBeInTheDocument();
+
+    userEvent.click(within(modal).getByRole('button', {name: 'Delete'}));
+
+    expect(deleteMock).toHaveBeenCalled();
+    expect(browserHistory.push).toHaveBeenCalledWith({
+      pathname: `/organizations/${organization.slug}/issues/`,
+      query: {project: project.id},
+    });
   });
 
   it('resolves and unresolves issue', () => {
@@ -194,85 +251,6 @@
       url: `/projects/${organization.slug}/project/issues/`,
       method: 'PUT',
       body: {...group, status: 'resolved'},
-=======
-  describe('issue-actions-v2', () => {
-    const org = {
-      ...organization,
-      features: ['issue-actions-v2', 'shared-issues'],
-      access: [...organization.access, 'event:admin'],
-    };
-
-    beforeEach(() => {
-      MockApiClient.clearMockResponses();
-    });
-
-    it('opens share modal from more actions dropdown', async () => {
-      const updateMock = MockApiClient.addMockResponse({
-        url: `/projects/${org.slug}/${project.slug}/issues/`,
-        method: 'PUT',
-        body: {},
-      });
-      render(
-        <Fragment>
-          <GlobalModal />
-          <GroupActions
-            group={group}
-            project={project}
-            organization={org}
-            disabled={false}
-          />
-        </Fragment>,
-        {organization: org}
-      );
-
-      userEvent.click(screen.getByLabelText('More Actions'));
-      userEvent.click(await screen.findByText('Share'));
-
-      const modal = screen.getByRole('dialog');
-      expect(within(modal).getByText('Share Issue')).toBeInTheDocument();
-      expect(updateMock).toHaveBeenCalled();
-    });
-
-    it('opens delete confirm modal from more actions dropdown', async () => {
-      MockApiClient.addMockResponse({
-        url: `/projects/${org.slug}/${project.slug}/issues/`,
-        method: 'PUT',
-        body: {},
-      });
-      const deleteMock = MockApiClient.addMockResponse({
-        url: `/projects/${org.slug}/${project.slug}/issues/`,
-        method: 'DELETE',
-        body: {},
-      });
-      render(
-        <Fragment>
-          <GlobalModal />
-          <GroupActions
-            group={group}
-            project={project}
-            organization={org}
-            disabled={false}
-          />
-        </Fragment>,
-        {organization: org}
-      );
-
-      userEvent.click(screen.getByLabelText('More Actions'));
-      userEvent.click(await screen.findByTestId('delete-issue'));
-
-      const modal = screen.getByRole('dialog');
-      expect(
-        within(modal).getByText(/Deleting this issue is permanent/)
-      ).toBeInTheDocument();
-
-      userEvent.click(within(modal).getByRole('button', {name: 'Delete'}));
-
-      expect(deleteMock).toHaveBeenCalled();
-      expect(browserHistory.push).toHaveBeenCalledWith({
-        pathname: `/organizations/${org.slug}/issues/`,
-        query: {project: project.id},
-      });
->>>>>>> d8786024
     });
 
     const {rerender} = render(
