import {Fragment, MouseEvent} from 'react';
import {browserHistory} from 'react-router';
import styled from '@emotion/styled';
import {Query} from 'history';

import {bulkDelete, bulkUpdate} from 'sentry/actionCreators/group';
import {addLoadingMessage, clearIndicators} from 'sentry/actionCreators/indicator';
import {
  ModalRenderProps,
  openModal,
  openReprocessEventModal,
} from 'sentry/actionCreators/modal';
import {Client} from 'sentry/api';
import Feature from 'sentry/components/acl/feature';
import FeatureDisabled from 'sentry/components/acl/featureDisabled';
import ArchiveActions, {getArchiveActions} from 'sentry/components/actions/archive';
import ActionButton from 'sentry/components/actions/button';
import IgnoreActions, {getIgnoreActions} from 'sentry/components/actions/ignore';
import ResolveActions from 'sentry/components/actions/resolve';
import GuideAnchor from 'sentry/components/assistant/guideAnchor';
import {Button} from 'sentry/components/button';
import {DropdownMenu} from 'sentry/components/dropdownMenu';
import EnvironmentPageFilter from 'sentry/components/environmentPageFilter';
import {
  IconArchive,
  IconCheckmark,
  IconEllipsis,
  IconMute,
  IconSubscribed,
  IconUnsubscribed,
} from 'sentry/icons';
import {t} from 'sentry/locale';
import GroupStore from 'sentry/stores/groupStore';
import {space} from 'sentry/styles/space';
import {
  Group,
  GroupStatusResolution,
  IssueCategory,
  Organization,
  Project,
  ResolutionStatus,
  SavedQueryVersions,
} from 'sentry/types';
import {Event} from 'sentry/types/event';
import {trackAnalytics} from 'sentry/utils/analytics';
import {getUtcDateString} from 'sentry/utils/dates';
import EventView from 'sentry/utils/discover/eventView';
import {DiscoverDatasets} from 'sentry/utils/discover/types';
import {displayReprocessEventAction} from 'sentry/utils/displayReprocessEventAction';
import {getAnalyticsDataForGroup} from 'sentry/utils/events';
import {uniqueId} from 'sentry/utils/guid';
import {getConfigForIssueType} from 'sentry/utils/issueTypeConfig';
import withApi from 'sentry/utils/withApi';
import {normalizeUrl} from 'sentry/utils/withDomainRequired';
import withOrganization from 'sentry/utils/withOrganization';

import ShareIssueModal from './shareModal';
import SubscribeAction from './subscribeAction';

type UpdateData =
  | {isBookmarked: boolean}
  | {isSubscribed: boolean}
  | {inbox: boolean}
  | GroupStatusResolution;

const isResolutionStatus = (data: UpdateData): data is GroupStatusResolution => {
  return (data as GroupStatusResolution).status !== undefined;
};

type Props = {
  api: Client;
  disabled: boolean;
  group: Group;
  organization: Organization;
  project: Project;
  event?: Event;
  query?: Query;
};

export function Actions(props: Props) {
  const {api, group, project, organization, disabled, event, query = {}} = props;
  const {status, isBookmarked} = group;

  const bookmarkKey = isBookmarked ? 'unbookmark' : 'bookmark';
  const bookmarkTitle = isBookmarked ? t('Remove bookmark') : t('Bookmark');
  const hasRelease = !!project.features?.includes('releases');

  const isResolved = status === 'resolved';
  const isAutoResolved =
    group.status === 'resolved' ? group.statusDetails.autoResolved : undefined;
  const isIgnored = status === 'ignored';

  const hasEscalatingIssues = organization.features.includes('escalating-issues-ui');
  const hasDeleteAccess = organization.access.includes('event:admin');
  const disabledMarkReviewed = organization.features.includes('remove-mark-reviewed');

<<<<<<< HEAD
  getDiscoverUrl() {
    const {group, project, organization, event} = this.props;
=======
  const {
    delete: deleteCap,
    deleteAndDiscard: deleteDiscardCap,
    share: shareCap,
  } = getConfigForIssueType(group).actions;

  const getDiscoverUrl = () => {
>>>>>>> b1c33277
    const {title, type, shortId} = group;

    const groupIsOccurrenceBacked =
      group.issueCategory === IssueCategory.PERFORMANCE && !!event?.occurrence;

    const config = getConfigForIssueType(group);

    const discoverQuery = {
      id: undefined,
      name: title || type,
      fields: ['title', 'release', 'environment', 'user.display', 'timestamp'],
      orderby: '-timestamp',
      query: `issue:${shortId}`,
      projects: [Number(project.id)],
      version: 2 as SavedQueryVersions,
      range: '90d',
      dataset:
        config.usesIssuePlatform || groupIsOccurrenceBacked
          ? DiscoverDatasets.ISSUE_PLATFORM
          : undefined,
    };

    const discoverView = EventView.fromSavedQuery(discoverQuery);
    return discoverView.getResultsViewUrlTarget(organization.slug);
  };

  const trackIssueAction = (
    action:
      | 'shared'
      | 'deleted'
      | 'bookmarked'
      | 'subscribed'
      | 'mark_reviewed'
      | 'discarded'
      | 'open_in_discover'
      | ResolutionStatus,
    substatus?: string,
    statusDetailsKey?: string
  ) => {
    const {alert_date, alert_rule_id, alert_type} = query;
    trackAnalytics('issue_details.action_clicked', {
      organization,
      project_id: parseInt(project.id, 10),
      action_type: action,
      action_substatus: substatus,
      action_status_details: statusDetailsKey,
      // Alert properties track if the user came from email/slack alerts
      alert_date:
        typeof alert_date === 'string' ? getUtcDateString(Number(alert_date)) : undefined,
      alert_rule_id: typeof alert_rule_id === 'string' ? alert_rule_id : undefined,
      alert_type: typeof alert_type === 'string' ? alert_type : undefined,
      ...getAnalyticsDataForGroup(group),
    });
  };

  const onDelete = () => {
    addLoadingMessage(t('Delete event\u2026'));

    bulkDelete(
      api,
      {
        orgId: organization.slug,
        projectId: project.slug,
        itemIds: [group.id],
      },
      {
        complete: () => {
          clearIndicators();

          browserHistory.push(
            normalizeUrl({
              pathname: `/organizations/${organization.slug}/issues/`,
              query: {project: project.id},
            })
          );
        },
      }
    );

    trackIssueAction('deleted');
  };

  const onUpdate = (data: UpdateData) => {
    addLoadingMessage(t('Saving changes\u2026'));

    bulkUpdate(
      api,
      {
        orgId: organization.slug,
        projectId: project.slug,
        itemIds: [group.id],
        data,
      },
      {
        complete: clearIndicators,
      }
    );

    if (isResolutionStatus(data)) {
      trackIssueAction(
        data.status,
        data.substatus,
        Object.keys(data.statusDetails || {})[0]
      );
    }
    if ((data as {inbox: boolean}).inbox !== undefined) {
      trackIssueAction('mark_reviewed');
    }
  };

  const onReprocessEvent = () => {
    openReprocessEventModal({organization, groupId: group.id});
  };

  const onToggleShare = () => {
    const newIsPublic = !group.isPublic;
    if (newIsPublic) {
      trackAnalytics('issue.shared_publicly', {
        organization,
      });
    }
    trackIssueAction('shared');
  };

  const onToggleBookmark = () => {
    onUpdate({isBookmarked: !group.isBookmarked});
    trackIssueAction('bookmarked');
  };

  const onToggleSubscribe = () => {
    onUpdate({isSubscribed: !group.isSubscribed});
    trackIssueAction('subscribed');
  };

  const onDiscard = () => {
    const id = uniqueId();
    addLoadingMessage(t('Discarding event\u2026'));

    GroupStore.onDiscard(id, group.id);

    api.request(`/issues/${group.id}/`, {
      method: 'PUT',
      data: {discard: true},
      success: response => {
        GroupStore.onDiscardSuccess(id, group.id, response);
        browserHistory.push(
          normalizeUrl({
            pathname: `/organizations/${organization.slug}/issues/`,
            query: {project: project.id},
          })
        );
      },
      error: error => {
        GroupStore.onDiscardError(id, group.id, error);
      },
      complete: clearIndicators,
    });
    trackIssueAction('discarded');
  };

  const renderDiscardModal = ({Body, Footer, closeModal}: ModalRenderProps) => {
    function renderDiscardDisabled({children, ...innerProps}) {
      return children({
        ...innerProps,
        renderDisabled: ({features}: {features: string[]}) => (
          <FeatureDisabled
            alert
            featureName={t('Discard and Delete')}
            features={features}
          />
        ),
      });
    }

    return (
      <Feature
        features={['projects:discard-groups']}
        hookName="feature-disabled:discard-groups"
        organization={organization}
        project={project}
        renderDisabled={renderDiscardDisabled}
      >
        {({hasFeature, renderDisabled, ...innerProps}) => (
          <Fragment>
            <Body>
              {!hasFeature &&
                typeof renderDisabled === 'function' &&
                renderDisabled({...innerProps, hasFeature, children: null})}
              {t(
                `Discarding this event will result in the deletion of most data associated with this issue and future events being discarded before reaching your stream. Are you sure you wish to continue?`
              )}
            </Body>
            <Footer>
              <Button onClick={closeModal}>{t('Cancel')}</Button>
              <Button
                style={{marginLeft: space(1)}}
                priority="primary"
                onClick={onDiscard}
                disabled={!hasFeature}
              >
                {t('Discard Future Events')}
              </Button>
            </Footer>
          </Fragment>
        )}
      </Feature>
    );
  };

  const openDeleteModal = () =>
    openModal(({Body, Footer, closeModal}: ModalRenderProps) => (
      <Fragment>
        <Body>
          {t('Deleting this issue is permanent. Are you sure you wish to continue?')}
        </Body>
        <Footer>
          <Button onClick={closeModal}>{t('Cancel')}</Button>
          <Button style={{marginLeft: space(1)}} priority="primary" onClick={onDelete}>
            {t('Delete')}
          </Button>
        </Footer>
      </Fragment>
    ));

  const openDiscardModal = () => {
    openModal(renderDiscardModal);
  };

  const openShareModal = () => {
    openModal(modalProps => (
      <ShareIssueModal
        {...modalProps}
        organization={organization}
        projectSlug={group.project.slug}
        groupId={group.id}
        onToggle={onToggleShare}
      />
    ));
  };

  const handleClick = (onClick: (event?: MouseEvent) => void) => {
    return function (innerEvent: MouseEvent) {
      if (disabled) {
        innerEvent.preventDefault();
        innerEvent.stopPropagation();
        return;
      }

      onClick(innerEvent);
    };
  };

  const {dropdownItems, onIgnore} = getIgnoreActions({onUpdate});
  const {dropdownItems: archiveDropdownItems} = getArchiveActions({
    onUpdate,
  });
  return (
    <ActionWrapper>
      <DropdownMenu
        triggerProps={{
          'aria-label': t('More Actions'),
          icon: <IconEllipsis size="xs" />,
          showChevron: false,
          size: 'sm',
        }}
        items={[
          ...(isIgnored || hasEscalatingIssues
            ? []
            : [
                {
                  key: 'ignore',
                  className: 'hidden-sm hidden-md hidden-lg',
                  label: t('Ignore'),
                  isSubmenu: true,
                  disabled,
                  children: [
                    {
                      key: 'ignore-now',
                      label: t('Ignore Issue'),
                      onAction: () => onIgnore(),
                    },
                    ...dropdownItems,
                  ],
                },
              ]),
          ...(hasEscalatingIssues
            ? isIgnored
              ? []
              : [
                  {
                    key: 'Archive',
                    className: 'hidden-sm hidden-md hidden-lg',
                    label: t('Archive'),
                    isSubmenu: true,
                    disabled,
                    children: archiveDropdownItems,
                  },
                ]
            : []),
          {
            key: 'open-in-discover',
            className: 'hidden-sm hidden-md hidden-lg',
            label: t('Open in Discover'),
            to: disabled ? '' : getDiscoverUrl(),
            onAction: () => trackIssueAction('open_in_discover'),
          },
          {
            key: group.isSubscribed ? 'unsubscribe' : 'subscribe',
            className: 'hidden-sm hidden-md hidden-lg',
            label: group.isSubscribed ? t('Unsubscribe') : t('Subscribe'),
            disabled: disabled || group.subscriptionDetails?.disabled,
            onAction: onToggleSubscribe,
          },
          ...(disabledMarkReviewed
            ? []
            : [
                {
                  key: 'mark-review',
                  label: t('Mark reviewed'),
                  disabled: !group.inbox || disabled,
                  details:
                    !group.inbox || disabled ? t('Issue has been reviewed') : undefined,
                  onAction: () => onUpdate({inbox: false}),
                },
              ]),
          {
            key: 'share',
            label: t('Share'),
            disabled: disabled || !shareCap.enabled,
            hidden: !organization.features.includes('shared-issues'),
            onAction: openShareModal,
          },
          {
            key: bookmarkKey,
            label: bookmarkTitle,
            onAction: onToggleBookmark,
          },
          {
            key: 'reprocess',
            label: t('Reprocess events'),
            hidden: !displayReprocessEventAction(organization.features, event),
            onAction: onReprocessEvent,
          },
          {
            key: 'delete-issue',
            priority: 'danger',
            label: t('Delete'),
            hidden: !hasDeleteAccess,
            disabled: !deleteCap.enabled,
            details: deleteCap.disabledReason,
            onAction: openDeleteModal,
          },
          {
            key: 'delete-and-discard',
            priority: 'danger',
            label: t('Delete and discard future events'),
            hidden: !hasDeleteAccess,
            disabled: !deleteDiscardCap.enabled,
            details: deleteDiscardCap.disabledReason,
            onAction: openDiscardModal,
          },
        ]}
      />
      <SubscribeAction
        className="hidden-xs"
        disabled={disabled}
        disablePriority
        group={group}
        onClick={handleClick(onToggleSubscribe)}
        icon={group.isSubscribed ? <IconSubscribed /> : <IconUnsubscribed />}
        size="sm"
      />
      <div className="hidden-xs">
        <EnvironmentPageFilter alignDropdown="right" size="sm" />
      </div>
      <Feature
        hookName="feature-disabled:open-in-discover"
        features={['discover-basic']}
        organization={organization}
      >
        <ActionButton
          className="hidden-xs"
          disabled={disabled}
          to={disabled ? '' : getDiscoverUrl()}
          onClick={() => trackIssueAction('open_in_discover')}
          size="sm"
        >
          <GuideAnchor target="open_in_discover">{t('Open in Discover')}</GuideAnchor>
        </ActionButton>
      </Feature>
      {isResolved || isIgnored ? (
        <ActionButton
          priority="primary"
          title={
            isAutoResolved
              ? t(
                  'This event is resolved due to the Auto Resolve configuration for this project'
                )
              : t('Change status to unresolved')
          }
          size="sm"
          icon={
            isResolved ? (
              <IconCheckmark />
            ) : hasEscalatingIssues ? (
              <IconArchive />
            ) : (
              <IconMute />
            )
          }
          disabled={disabled || isAutoResolved}
          onClick={() =>
            onUpdate({status: ResolutionStatus.UNRESOLVED, statusDetails: {}})
          }
        >
          {isIgnored
            ? hasEscalatingIssues
              ? t('Archived')
              : t('Ignored')
            : t('Resolved')}
        </ActionButton>
      ) : (
        <Fragment>
          {hasEscalatingIssues ? (
            <ArchiveActions
              className="hidden-xs"
              size="sm"
              isArchived={isIgnored}
              onUpdate={onUpdate}
              disabled={disabled}
              hideIcon
              disableTooltip
            />
          ) : (
            <IgnoreActions
              className="hidden-xs"
              isIgnored={isIgnored}
              onUpdate={onUpdate}
              disabled={disabled}
              size="sm"
              hideIcon
              disableTooltip
            />
          )}
          <GuideAnchor target="resolve" position="bottom" offset={20}>
            <ResolveActions
              disableTooltip
              disabled={disabled}
              disableDropdown={disabled}
              hasRelease={hasRelease}
              latestRelease={project.latestRelease}
              onUpdate={onUpdate}
              projectSlug={project.slug}
              isResolved={isResolved}
              isAutoResolved={isAutoResolved}
              size="sm"
              hideIcon
              priority="primary"
            />
          </GuideAnchor>
        </Fragment>
      )}
    </ActionWrapper>
  );
}

const ActionWrapper = styled('div')`
  display: flex;
  align-items: center;
  gap: ${space(0.5)};
`;

export default withApi(withOrganization(Actions));<|MERGE_RESOLUTION|>--- conflicted
+++ resolved
@@ -84,7 +84,6 @@
   const bookmarkKey = isBookmarked ? 'unbookmark' : 'bookmark';
   const bookmarkTitle = isBookmarked ? t('Remove bookmark') : t('Bookmark');
   const hasRelease = !!project.features?.includes('releases');
-
   const isResolved = status === 'resolved';
   const isAutoResolved =
     group.status === 'resolved' ? group.statusDetails.autoResolved : undefined;
@@ -94,10 +93,6 @@
   const hasDeleteAccess = organization.access.includes('event:admin');
   const disabledMarkReviewed = organization.features.includes('remove-mark-reviewed');
 
-<<<<<<< HEAD
-  getDiscoverUrl() {
-    const {group, project, organization, event} = this.props;
-=======
   const {
     delete: deleteCap,
     deleteAndDiscard: deleteDiscardCap,
@@ -105,7 +100,6 @@
   } = getConfigForIssueType(group).actions;
 
   const getDiscoverUrl = () => {
->>>>>>> b1c33277
     const {title, type, shortId} = group;
 
     const groupIsOccurrenceBacked =
