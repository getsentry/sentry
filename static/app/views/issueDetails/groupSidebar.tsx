--- conflicted
+++ resolved
@@ -25,21 +25,6 @@
 import {t, tn} from 'sentry/locale';
 import ConfigStore from 'sentry/stores/configStore';
 import IssueListCacheStore from 'sentry/stores/IssueListCacheStore';
-<<<<<<< HEAD
-import type {
-  AvatarUser,
-  CurrentRelease,
-  Group,
-  Organization,
-  OrganizationSummary,
-  Project,
-  TeamParticipant,
-  UserParticipant,
-} from 'sentry/types';
-import {IssueType} from 'sentry/types';
-=======
-import {space} from 'sentry/styles/space';
->>>>>>> 4e1db534
 import type {Event} from 'sentry/types/event';
 import type {Group, TeamParticipant, UserParticipant} from 'sentry/types/group';
 import {IssueType} from 'sentry/types/group';
