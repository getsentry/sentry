import {Fragment} from 'react';
import styled from '@emotion/styled';
import * as Sentry from '@sentry/react';

import ProjectBadge from 'sentry/components/idBadge/projectBadge';
import Link from 'sentry/components/links/link';
import Placeholder from 'sentry/components/placeholder';
import {space} from 'sentry/styles/space';
import {trackAnalytics} from 'sentry/utils/analytics';
import useOrganization from 'sentry/utils/useOrganization';
import useProjectFromSlug from 'sentry/utils/useProjectFromSlug';

<<<<<<< HEAD
import type {TimelineEvent, TimelineIssuePlatformEvent} from './useTraceTimelineEvents';
=======
import type {TimelineEvent} from './useTraceTimelineEvents';
>>>>>>> 1775bb30

interface TraceIssueEventProps {
  event: TimelineEvent;
}

export function TraceIssueEvent({event}: TraceIssueEventProps) {
  const organization = useOrganization();
  const project = useProjectFromSlug({organization, projectSlug: event['project.name']});
  const issueId = event['issue.id'];
  const {title, subtitle, message} = getTitleSubtitleMessage(event);
  const avatarSize = parseInt(space(4), 10);

  const referrer = 'issue_details.related_trace_issue';

  return (
    <Fragment>
      <TraceIssueLinkContainer
        to={{
          pathname: `/organizations/${organization.slug}/issues/${issueId}/events/${event.id}/`,
          query: {
            referrer: referrer,
          },
        }}
        onClick={() => {
          trackAnalytics(`${referrer}.trace_issue_clicked`, {
            organization,
            group_id: issueId,
          });
        }}
      >
        <TraceIssueProjectBadge>
          {project ? (
            <ProjectBadge
              project={project}
              avatarSize={avatarSize}
              hideName
              disableLink
            />
          ) : (
            <Placeholder
              shape="rect"
              width={`${projectBadgeSize}px`}
              height={`${projectBadgeSize}px`}
            />
          )}
        </TraceIssueProjectBadge>
        <TraceIssueDetailsContainer>
          <NoOverflowDiv>
            <TraceIssueEventTitle>{title}</TraceIssueEventTitle>
            <TraceIssueEventSubtitle data-test-id="subtitle-span">
              {subtitle}
            </TraceIssueEventSubtitle>
          </NoOverflowDiv>
          <NoOverflowDiv>{message}</NoOverflowDiv>
        </TraceIssueDetailsContainer>
      </TraceIssueLinkContainer>
    </Fragment>
  );
}

// This function tries to imitate what getTitle() from utils.events does.
// In that module, the data comes from the issues endpoint while in here
// we grab the data from the events endpoint. A larger effort is
// required in order to use that function directly since the data between
// the two endpoint is slightly different.
// For instance, the events endpoint could include a _metadata dict with
// the title, subtitle and message.
// We could also make another call to the issues endpoint  to fetch the metadata,
// however, we currently don't support it and it is extremely slow
export function getTitleSubtitleMessage(event: TimelineEvent) {
  let title = event.title.trimEnd();
  let subtitle = event.culprit;
<<<<<<< HEAD
  let message;
=======
  let message = event.message;
>>>>>>> 1775bb30
  try {
    if (event['event.type'] === 'error') {
      if (title[title.length - 1] !== ':') {
        title = event.title.split(':')[0];
      }
      // It uses metadata.value which could differ depending on what error.value is used in the event manager
      // TODO: Add support for chained exceptions since we grab the value from the first stack trace
      // https://github.com/getsentry/sentry/blob/a221f399d2b4190f2631fcca311bdb5b3748838b/src/sentry/eventtypes/error.py#L115-L134
      message = event['error.value'].at(-1);
    } else if (event['event.type'] === 'default') {
      // See getTitle() and getMessage() in sentry/utils/events.tsx
      subtitle = '';
      message = event.culprit;
    } else {
      const issuePlatformEvent = event as TimelineIssuePlatformEvent;
      // It is suspected that this value is calculated somewhere in Relay
      // and we deconstruct it here to match what the Issue details page shows
      message = issuePlatformEvent.message
        .replace(event.culprit, '')
        .replace(title, '')
        .trimStart();
    }
  } catch (error) {
    // If we fail, report it so we can figure it out
    Sentry.captureException(error);
  }
  return {title, subtitle, message};
}

const TraceIssueLinkContainer = styled(Link)`
  display: flex;
  gap: ${space(2)};
  color: ${p => p.theme.textColor};
  padding: ${space(2)} ${space(2)} ${space(2)} ${space(2)};
  margin: ${space(1)} 0 ${space(1)} 0;
  border: 1px solid ${p => p.theme.border};
  border-radius: ${p => p.theme.borderRadius};
  font-size: ${p => p.theme.fontSizeMedium};

  &:hover {
    background-color: ${p => p.theme.backgroundTertiary};
    color: ${p => p.theme.textColor};
  }
`;

// This size helps line up the contents of Suspect Commit
// with the project avatar
const projectBadgeSize = 36;

const TraceIssueProjectBadge = styled('div')`
  height: ${projectBadgeSize}px;
  width: ${projectBadgeSize}px;
  min-width: ${projectBadgeSize}px;
  display: flex;
  align-self: center;
  justify-content: center;
`;

const TraceIssueDetailsContainer = styled('div')`
  ${p => p.theme.overflowEllipsis};
`;

const NoOverflowDiv = styled('div')`
  ${p => p.theme.overflowEllipsis};
`;

const TraceIssueEventTitle = styled('span')`
  font-weight: 600;
  margin-right: ${space(1)};
`;

const TraceIssueEventSubtitle = styled('span')`
  color: ${p => p.theme.subText};
`;<|MERGE_RESOLUTION|>--- conflicted
+++ resolved
@@ -10,11 +10,7 @@
 import useOrganization from 'sentry/utils/useOrganization';
 import useProjectFromSlug from 'sentry/utils/useProjectFromSlug';
 
-<<<<<<< HEAD
-import type {TimelineEvent, TimelineIssuePlatformEvent} from './useTraceTimelineEvents';
-=======
 import type {TimelineEvent} from './useTraceTimelineEvents';
->>>>>>> 1775bb30
 
 interface TraceIssueEventProps {
   event: TimelineEvent;
@@ -87,11 +83,7 @@
 export function getTitleSubtitleMessage(event: TimelineEvent) {
   let title = event.title.trimEnd();
   let subtitle = event.culprit;
-<<<<<<< HEAD
-  let message;
-=======
-  let message = event.message;
->>>>>>> 1775bb30
+  let message = '';
   try {
     if (event['event.type'] === 'error') {
       if (title[title.length - 1] !== ':') {
