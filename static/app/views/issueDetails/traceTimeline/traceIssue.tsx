import {Fragment} from 'react';
import styled from '@emotion/styled';
import * as Sentry from '@sentry/react';

import ProjectBadge from 'sentry/components/idBadge/projectBadge';
import Link from 'sentry/components/links/link';
import Placeholder from 'sentry/components/placeholder';
import {space} from 'sentry/styles/space';
import {trackAnalytics} from 'sentry/utils/analytics';
import useOrganization from 'sentry/utils/useOrganization';
import useProjectFromSlug from 'sentry/utils/useProjectFromSlug';

import type {TimelineEvent} from './useTraceTimelineEvents';

interface TraceIssueEventProps {
  event: TimelineEvent;
}

export function TraceIssueEvent({event}: TraceIssueEventProps) {
  const organization = useOrganization();
  const project = useProjectFromSlug({organization, projectSlug: event['project.name']});
  const issueId = event['issue.id'];
  const {title, subtitle, message} = getTitleSubtitleMessage(event);
  const avatarSize = parseInt(space(4), 10);

  const referrer = 'issue_details.related_trace_issue';

  return (
    <Fragment>
      <TraceIssueLinkContainer
        to={{
          pathname: `/organizations/${organization.slug}/issues/${issueId}/events/${event.id}/`,
          query: {
            referrer: referrer,
          },
        }}
        onClick={() => {
          trackAnalytics(`${referrer}.trace_issue_clicked`, {
            organization,
            group_id: issueId,
          });
        }}
      >
        <TraceIssueProjectBadge>
          {project ? (
            <ProjectBadge
              project={project}
              avatarSize={avatarSize}
              hideName
              disableLink
            />
          ) : (
            <Placeholder
              shape="rect"
              width={`${projectBadgeSize}px`}
              height={`${projectBadgeSize}px`}
            />
          )}
        </TraceIssueProjectBadge>
        <TraceIssueDetailsContainer>
          <NoOverflowDiv>
            <TraceIssueEventTitle>{title}</TraceIssueEventTitle>
            <TraceIssueEventSubtitle data-test-id="subtitle-span">
              {subtitle}
            </TraceIssueEventSubtitle>
          </NoOverflowDiv>
          <NoOverflowDiv>{message}</NoOverflowDiv>
        </TraceIssueDetailsContainer>
      </TraceIssueLinkContainer>
    </Fragment>
  );
}

// This function tries to imitate what getTitle() from utils.events does.
// In that module, the data comes from the issues endpoint while in here
// we grab the data from the events endpoint. A larger effort is
// required in order to use that function directly since the data between
// the two endpoint is slightly different.
// For instance, the events endpoint could include a _metadata dict with
// the title, subtitle and message.
// We could also make another call to the issues endpoint  to fetch the metadata,
// however, we currently don't support it and it is extremely slow
function getTitleSubtitleMessage(event: TimelineEvent) {
<<<<<<< HEAD
  let title;
  // This is closer to what getTitle() does
  let subtitle = event.culprit || '';
=======
  let title = event.title.trimEnd();
  // XXX: This is not fully correct but it will make following PRs easier to review
  let subtitle = event.transaction;
>>>>>>> dc0e9354
  let message = event.message;
  try {
    if (event['event.type'] === 'error') {
      if (title[title.length - 1] !== ':') {
        title = event.title.split(':')[0];
      }
      // https://github.com/getsentry/sentry/blob/f08644a004f9980d48f93dec2d7cfc9eeecd9a9e/static/app/utils/events.tsx#L48-L50
      // It uses metadata.value which could differ depending on what error.value is used in the event manager
      message = event['error.value'][event['error.value'].length - 1];
    } else if (event['event.type'] === 'default') {
      // See getTitle() and getMessage() in sentry/utils/events.tsx
      subtitle = '';
<<<<<<< HEAD
      // https://github.com/getsentry/sentry/blob/f08644a004f9980d48f93dec2d7cfc9eeecd9a9e/static/app/utils/events.tsx#L59-L60
      message = event.culprit || '';
=======
      const errorEvent = event as TimelineDiscoverEvent;
      message = errorEvent.culprit;
>>>>>>> dc0e9354
    } else {
      // It is suspected that this value is calculated somewhere in Relay
      // and we deconstruct it here to match what the Issue details page shows
      message = event.message.replace(event.transaction, '').replace(title, '');
    }
  } catch (error) {
    // If we fail, report it so we can figure it out
    Sentry.captureException(error);
  }
  return {title, subtitle, message};
}

const TraceIssueLinkContainer = styled(Link)`
  display: flex;
  gap: ${space(2)};
  color: ${p => p.theme.textColor};
  padding: ${space(2)} ${space(2)} ${space(2)} ${space(2)};
  margin: ${space(1)} 0 ${space(1)} 0;
  border: 1px solid ${p => p.theme.border};
  border-radius: ${p => p.theme.borderRadius};
  font-size: ${p => p.theme.fontSizeMedium};

  &:hover {
    background-color: ${p => p.theme.backgroundTertiary};
    color: ${p => p.theme.textColor};
  }
`;

// This size helps line up the contents of Suspect Commit
// with the project avatar
const projectBadgeSize = 36;

const TraceIssueProjectBadge = styled('div')`
  height: ${projectBadgeSize}px;
  width: ${projectBadgeSize}px;
  min-width: ${projectBadgeSize}px;
  display: flex;
  align-self: center;
  justify-content: center;
`;

const TraceIssueDetailsContainer = styled('div')`
  ${p => p.theme.overflowEllipsis};
`;

const NoOverflowDiv = styled('div')`
  ${p => p.theme.overflowEllipsis};
`;

const TraceIssueEventTitle = styled('span')`
  font-weight: 600;
  margin-right: ${space(1)};
`;

const TraceIssueEventSubtitle = styled('span')`
  color: ${p => p.theme.subText};
`;<|MERGE_RESOLUTION|>--- conflicted
+++ resolved
@@ -81,15 +81,8 @@
 // We could also make another call to the issues endpoint  to fetch the metadata,
 // however, we currently don't support it and it is extremely slow
 function getTitleSubtitleMessage(event: TimelineEvent) {
-<<<<<<< HEAD
-  let title;
-  // This is closer to what getTitle() does
-  let subtitle = event.culprit || '';
-=======
   let title = event.title.trimEnd();
-  // XXX: This is not fully correct but it will make following PRs easier to review
-  let subtitle = event.transaction;
->>>>>>> dc0e9354
+  let subtitle = event.culprit;
   let message = event.message;
   try {
     if (event['event.type'] === 'error') {
@@ -102,13 +95,7 @@
     } else if (event['event.type'] === 'default') {
       // See getTitle() and getMessage() in sentry/utils/events.tsx
       subtitle = '';
-<<<<<<< HEAD
-      // https://github.com/getsentry/sentry/blob/f08644a004f9980d48f93dec2d7cfc9eeecd9a9e/static/app/utils/events.tsx#L59-L60
-      message = event.culprit || '';
-=======
-      const errorEvent = event as TimelineDiscoverEvent;
-      message = errorEvent.culprit;
->>>>>>> dc0e9354
+      message = event.culprit;
     } else {
       // It is suspected that this value is calculated somewhere in Relay
       // and we deconstruct it here to match what the Issue details page shows
