--- conflicted
+++ resolved
@@ -17,13 +17,9 @@
   transaction: string;
 }
 
-<<<<<<< HEAD
-export interface TimelineDiscoverEvent extends BaseEvent {
-  culprit: string; // Used for default events
-=======
 interface TimelineIssuePlatformEvent extends BaseEvent {}
 interface TimelineDiscoverEvent extends BaseEvent {
->>>>>>> d6d76246
+  culprit: string; // Used for default events
   'event.type': string;
   'stack.function': string[];
 }
