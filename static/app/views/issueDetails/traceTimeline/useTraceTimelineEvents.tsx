--- conflicted
+++ resolved
@@ -18,21 +18,12 @@
   transaction: string;
 }
 
-<<<<<<< HEAD
+interface TimelineIssuePlatformEvent extends BaseEvent {}
 interface TimelineDiscoverEvent extends BaseEvent {
   'error.value': string[]; // Used for message for error events
   'event.type': string;
   'stack.function': string[];
 }
-interface TimelineIssuePlatformEvent extends BaseEvent {}
-=======
-interface TimelineIssuePlatformEvent extends BaseEvent {}
-interface TimelineDiscoverEvent extends BaseEvent {
-  culprit: string; // Used for default events
-  'event.type': string;
-  'stack.function': string[];
-}
->>>>>>> a60638e8
 
 export type TimelineEvent = TimelineDiscoverEvent | TimelineIssuePlatformEvent;
 
