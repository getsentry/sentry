--- conflicted
+++ resolved
@@ -103,7 +103,6 @@
         {t('Details')}
       </TabList.Item>
       <TabList.Item
-<<<<<<< HEAD
         key={Tab.ACTIVITY}
         textValue={t('Activity')}
         disabled={disabledTabs.includes(Tab.ACTIVITY)}
@@ -114,25 +113,6 @@
           {group.numComments}
           <IconChat size="xs" />
         </IconBadge>
-      </TabList.Item>
-      <TabList.Item
-        key={Tab.EVENTS}
-        hidden={!issueTypeConfig.events.enabled}
-        disabled={disabledTabs.includes(Tab.EVENTS)}
-        to={eventRoute}
-      >
-        {group.issueCategory === IssueCategory.ERROR
-          ? t('All Events')
-          : t('Sampled Events')}
-=======
-        key={Tab.USER_FEEDBACK}
-        textValue={t('User Feedback')}
-        hidden={!issueTypeConfig.userFeedback.enabled}
-        disabled={disabledTabs.includes(Tab.USER_FEEDBACK)}
-        to={{pathname: `${baseUrl}feedback/`, query: queryParams}}
-      >
-        {t('User Feedback')} <Badge text={group.userReportCount} />
->>>>>>> e54d0efd
       </TabList.Item>
       <TabList.Item
         key={Tab.REPLAYS}
