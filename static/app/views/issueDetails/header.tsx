import {Fragment, useEffect} from 'react';
import styled from '@emotion/styled';
import type {LocationDescriptor} from 'history';
import omit from 'lodash/omit';

import GuideAnchor from 'sentry/components/assistant/guideAnchor';
import Badge from 'sentry/components/badge/badge';
import FeatureBadge from 'sentry/components/badge/featureBadge';
import {Breadcrumbs} from 'sentry/components/breadcrumbs';
import Count from 'sentry/components/count';
import EventOrGroupTitle from 'sentry/components/eventOrGroupTitle';
import EventMessage from 'sentry/components/events/eventMessage';
import {GroupStatusBadge} from 'sentry/components/group/inboxBadges/statusBadge';
import * as Layout from 'sentry/components/layouts/thirds';
import Link from 'sentry/components/links/link';
import {EnvironmentPageFilter} from 'sentry/components/organizations/environmentPageFilter';
import ReplayCountBadge from 'sentry/components/replays/replayCountBadge';
import {TabList} from 'sentry/components/tabs';
import {IconChat} from 'sentry/icons';
import {t} from 'sentry/locale';
import {space} from 'sentry/styles/space';
import type {Event} from 'sentry/types/event';
import type {Group} from 'sentry/types/group';
import {IssueCategory, IssueType} from 'sentry/types/group';
import type {Organization} from 'sentry/types/organization';
import type {Project} from 'sentry/types/project';
import {trackAnalytics} from 'sentry/utils/analytics';
import {getConfigForIssueType} from 'sentry/utils/issueTypeConfig';
import useReplayCountForIssues from 'sentry/utils/replayCount/useReplayCountForIssues';
import {projectCanLinkToReplay} from 'sentry/utils/replays/projectSupportsReplay';
import useRouteAnalyticsParams from 'sentry/utils/routeAnalytics/useRouteAnalyticsParams';
import {useLocation} from 'sentry/utils/useLocation';
import useOrganization from 'sentry/utils/useOrganization';
import GroupPriority from 'sentry/views/issueDetails/groupPriority';
import {useIssueDetailsHeader} from 'sentry/views/issueDetails/useIssueDetailsHeader';

import GroupActions from './actions';
import {Tab} from './types';
import type {ReprocessingStatus} from './utils';

type Props = {
  baseUrl: string;
  group: Group;
  groupReprocessingStatus: ReprocessingStatus;
  organization: Organization;
  project: Project;
  event?: Event;
};

interface GroupHeaderTabsProps extends Pick<Props, 'baseUrl' | 'group' | 'project'> {
  disabledTabs: Tab[];
  eventRoute: LocationDescriptor;
}

export function GroupHeaderTabs({
  baseUrl,
  disabledTabs,
  eventRoute,
  group,
  project,
}: GroupHeaderTabsProps) {
  const organization = useOrganization();
  const location = useLocation();

  const {getReplayCountForIssue} = useReplayCountForIssues({
    statsPeriod: '90d',
  });
  const replaysCount = getReplayCountForIssue(group.id, group.issueCategory);

  // omit `sort` param from the URLs because it persists from the issues list,
  // which can cause the tab content rendering to break
  const queryParams = omit(location.query, ['sort']);

  const projectFeatures = new Set(project ? project.features : []);
  const organizationFeatures = new Set(organization ? organization.features : []);

  const hasSimilarView = projectFeatures.has('similarity-view');
  const hasEventAttachments = organizationFeatures.has('event-attachments');
  const hasReplaySupport =
    organizationFeatures.has('session-replay') &&
    projectCanLinkToReplay(organization, project);

  const issueTypeConfig = getConfigForIssueType(group, project);

  useRouteAnalyticsParams({
    group_has_replay: (replaysCount ?? 0) > 0,
  });

  useEffect(() => {
    if (group.issueType === IssueType.REPLAY_HYDRATION_ERROR) {
      trackAnalytics('replay.hydration-error.issue-details-opened', {organization});
    }
  }, [group.issueType, organization]);

<<<<<<< HEAD
  return hasStreamlinedUI ? (
    <StyledTabList hideBorder>
      <TabList.Item
        key={Tab.DETAILS}
        disabled={disabledTabs.includes(Tab.DETAILS)}
        to={`${baseUrl}${location.search}`}
      >
        {t('Details')}
      </TabList.Item>
      <TabList.Item
        key={Tab.ACTIVITY}
        textValue={t('Activity')}
        disabled={disabledTabs.includes(Tab.ACTIVITY)}
        to={{pathname: `${baseUrl}activity/`, query: queryParams}}
      >
        {t('Activity')}
        <IconBadge>
          {group.numComments}
          <IconChat size="xs" />
        </IconBadge>
      </TabList.Item>
      <TabList.Item
        key={Tab.REPLAYS}
        textValue={t('Replays')}
        hidden={!hasReplaySupport || !issueTypeConfig.replays.enabled}
        to={{pathname: `${baseUrl}replays/`, query: queryParams}}
      >
        {t('Replays')}
        <ReplayCountBadge count={replaysCount} />
      </TabList.Item>
    </StyledTabList>
  ) : (
=======
  return (
>>>>>>> e716e79c
    <StyledTabList hideBorder>
      <TabList.Item
        key={Tab.DETAILS}
        disabled={disabledTabs.includes(Tab.DETAILS)}
        to={`${baseUrl}${location.search}`}
      >
        {t('Details')}
      </TabList.Item>
      <TabList.Item
        key={Tab.ACTIVITY}
        textValue={t('Activity')}
        disabled={disabledTabs.includes(Tab.ACTIVITY)}
        to={{pathname: `${baseUrl}activity/`, query: queryParams}}
      >
        {t('Activity')}
        <IconBadge>
          {group.numComments}
          <IconChat size="xs" />
        </IconBadge>
      </TabList.Item>
      <TabList.Item
        key={Tab.USER_FEEDBACK}
        textValue={t('User Feedback')}
        hidden={!issueTypeConfig.userFeedback.enabled}
        disabled={disabledTabs.includes(Tab.USER_FEEDBACK)}
        to={{pathname: `${baseUrl}feedback/`, query: queryParams}}
      >
        {t('User Feedback')} <Badge text={group.userReportCount} />
      </TabList.Item>
      <TabList.Item
        key={Tab.ATTACHMENTS}
        hidden={!hasEventAttachments || !issueTypeConfig.attachments.enabled}
        disabled={disabledTabs.includes(Tab.ATTACHMENTS)}
        to={{pathname: `${baseUrl}attachments/`, query: queryParams}}
      >
        {t('Attachments')}
      </TabList.Item>
      <TabList.Item
        key={Tab.TAGS}
        hidden={!issueTypeConfig.tags.enabled}
        disabled={disabledTabs.includes(Tab.TAGS)}
        to={{pathname: `${baseUrl}tags/`, query: queryParams}}
      >
        {t('Tags')}
      </TabList.Item>
      <TabList.Item
        key={Tab.EVENTS}
        hidden={!issueTypeConfig.events.enabled}
        disabled={disabledTabs.includes(Tab.EVENTS)}
        to={eventRoute}
      >
        {group.issueCategory === IssueCategory.ERROR
          ? t('All Events')
          : t('Sampled Events')}
      </TabList.Item>
      <TabList.Item
        key={Tab.MERGED}
        hidden={!issueTypeConfig.mergedIssues.enabled}
        disabled={disabledTabs.includes(Tab.MERGED)}
        to={{pathname: `${baseUrl}merged/`, query: queryParams}}
      >
        {t('Merged Issues')}
      </TabList.Item>
      <TabList.Item
        key={Tab.SIMILAR_ISSUES}
        hidden={!hasSimilarView || !issueTypeConfig.similarIssues.enabled}
        disabled={disabledTabs.includes(Tab.SIMILAR_ISSUES)}
        to={{pathname: `${baseUrl}similar/`, query: queryParams}}
      >
        {t('Similar Issues')}
      </TabList.Item>
      <TabList.Item
        key={Tab.REPLAYS}
        textValue={t('Replays')}
        hidden={!hasReplaySupport || !issueTypeConfig.replays.enabled}
        to={{pathname: `${baseUrl}replays/`, query: queryParams}}
      >
        {t('Replays')}
        <ReplayCountBadge count={replaysCount} />
      </TabList.Item>
    </StyledTabList>
  );
}

function GroupHeader({
  baseUrl,
  group,
  groupReprocessingStatus,
  organization,
  event,
  project,
}: Props) {
  const location = useLocation();

  const {
    disabledTabs,
    message,
    eventRoute,
    disableActions,
    shortIdBreadcrumb,
    className,
  } = useIssueDetailsHeader({
    group,
    groupReprocessingStatus,
    baseUrl,
    project,
  });

  const {userCount} = group;

  const issueTypeConfig = getConfigForIssueType(group, project);

  const NEW_ISSUE_TYPES = [IssueType.REPLAY_HYDRATION_ERROR]; // adds a "new" banner next to the title

  return (
    <Layout.Header>
      <div className={className}>
        <BreadcrumbActionWrapper>
          <Breadcrumbs
            crumbs={[
              {
                label: 'Issues',
                to: {
                  pathname: `/organizations/${organization.slug}/issues/`,
                  // Sanitize sort queries from query
                  query: omit(location.query, 'sort'),
                },
              },
              {label: shortIdBreadcrumb},
            ]}
          />
          <GroupActions
            group={group}
            project={project}
            disabled={disableActions}
            event={event}
            query={location.query}
          />
        </BreadcrumbActionWrapper>
        <HeaderRow>
          <TitleWrapper>
            <TitleHeading>
              {NEW_ISSUE_TYPES.includes(group.issueType) && (
                <StyledFeatureBadge type="new" />
              )}
              <h3>
                <StyledEventOrGroupTitle data={group} />
              </h3>
              <GroupStatusBadge
                status={group.status}
                substatus={group.substatus}
                fontSize="md"
              />
            </TitleHeading>
            <EventMessage
              message={message}
              level={group.level}
              levelIndicatorSize="11px"
              type={group.type}
              showUnhandled={group.isUnhandled}
            />
          </TitleWrapper>
          <StatsWrapper>
            {issueTypeConfig.stats.enabled && (
              <Fragment>
                <GuideAnchor target="issue_header_stats">
                  <div className="count">
                    <h6 className="nav-header">{t('Events')}</h6>
                    <Link disabled={disableActions} to={eventRoute}>
                      <Count className="count" value={group.count} />
                    </Link>
                  </div>
                </GuideAnchor>
                <div className="count">
                  <h6 className="nav-header">{t('Users')}</h6>
                  {userCount !== 0 ? (
                    <Link
                      disabled={disableActions}
                      to={`${baseUrl}tags/user/${location.search}`}
                    >
                      <Count className="count" value={userCount} />
                    </Link>
                  ) : (
                    <span>0</span>
                  )}
                </div>
              </Fragment>
            )}
            <PriorityContainer>
              <h6 className="nav-header">{t('Priority')}</h6>
              <GroupPriority group={group} />
            </PriorityContainer>
          </StatsWrapper>
        </HeaderRow>
        {/* Environment picker for mobile */}
        <HeaderRow className="hidden-sm hidden-md hidden-lg">
          <EnvironmentPageFilter position="bottom-end" />
        </HeaderRow>
        <GroupHeaderTabs {...{baseUrl, disabledTabs, eventRoute, group, project}} />
      </div>
    </Layout.Header>
  );
}

export default GroupHeader;

const BreadcrumbActionWrapper = styled('div')`
  display: flex;
  flex-direction: row;
  justify-content: space-between;
  gap: ${space(1)};
  align-items: center;
`;

const HeaderRow = styled('div')`
  display: flex;
  gap: ${space(2)};
  justify-content: space-between;
  margin-top: ${space(2)};

  @media (max-width: ${p => p.theme.breakpoints.small}) {
    flex-direction: column;
  }
`;

const TitleWrapper = styled('div')`
  @media (min-width: ${p => p.theme.breakpoints.small}) {
    max-width: 65%;
  }
`;

const TitleHeading = styled('div')`
  display: flex;
  line-height: 2;
  gap: ${space(1)};
`;

const StyledEventOrGroupTitle = styled(EventOrGroupTitle)`
  font-size: inherit;
`;

const StatsWrapper = styled('div')`
  display: flex;
  gap: calc(${space(3)} + ${space(3)});

  @media (min-width: ${p => p.theme.breakpoints.small}) {
    justify-content: flex-end;
  }
`;

const IconBadge = styled(Badge)`
  display: flex;
  align-items: center;
  gap: ${space(0.5)};
`;

const StyledTabList = styled(TabList)`
  margin-top: ${space(2)};
`;

const PriorityContainer = styled('div')`
  /* Ensures that the layout doesn't shift when changing priority */
  min-width: 80px;
`;

const StyledFeatureBadge = styled(FeatureBadge)`
  align-items: flex-start;
`;<|MERGE_RESOLUTION|>--- conflicted
+++ resolved
@@ -92,42 +92,7 @@
     }
   }, [group.issueType, organization]);
 
-<<<<<<< HEAD
-  return hasStreamlinedUI ? (
-    <StyledTabList hideBorder>
-      <TabList.Item
-        key={Tab.DETAILS}
-        disabled={disabledTabs.includes(Tab.DETAILS)}
-        to={`${baseUrl}${location.search}`}
-      >
-        {t('Details')}
-      </TabList.Item>
-      <TabList.Item
-        key={Tab.ACTIVITY}
-        textValue={t('Activity')}
-        disabled={disabledTabs.includes(Tab.ACTIVITY)}
-        to={{pathname: `${baseUrl}activity/`, query: queryParams}}
-      >
-        {t('Activity')}
-        <IconBadge>
-          {group.numComments}
-          <IconChat size="xs" />
-        </IconBadge>
-      </TabList.Item>
-      <TabList.Item
-        key={Tab.REPLAYS}
-        textValue={t('Replays')}
-        hidden={!hasReplaySupport || !issueTypeConfig.replays.enabled}
-        to={{pathname: `${baseUrl}replays/`, query: queryParams}}
-      >
-        {t('Replays')}
-        <ReplayCountBadge count={replaysCount} />
-      </TabList.Item>
-    </StyledTabList>
-  ) : (
-=======
   return (
->>>>>>> e716e79c
     <StyledTabList hideBorder>
       <TabList.Item
         key={Tab.DETAILS}
