<<<<<<< HEAD
import {Fragment, useEffect, useMemo} from 'react';
=======
import {Fragment, useEffect} from 'react';
>>>>>>> 9806407b
import {css} from '@emotion/react';
import styled from '@emotion/styled';
import type {Location} from 'history';

import {Button} from 'sentry/components/core/button';
import * as Layout from 'sentry/components/layouts/thirds';
import Placeholder from 'sentry/components/placeholder';
import {Provider as ReplayContextProvider} from 'sentry/components/replays/replayContext';
import {replayMobilePlatforms} from 'sentry/data/platformCategories';
import {IconPlay, IconUser} from 'sentry/icons';
import {t, tn} from 'sentry/locale';
import {space} from 'sentry/styles/space';
import type {Group} from 'sentry/types/group';
import {trackAnalytics} from 'sentry/utils/analytics';
import type EventView from 'sentry/utils/discover/eventView';
import useReplayCountForIssues from 'sentry/utils/replayCount/useReplayCountForIssues';
import useLoadReplayReader from 'sentry/utils/replays/hooks/useLoadReplayReader';
import useReplayList from 'sentry/utils/replays/hooks/useReplayList';
import useCleanQueryParamsOnRouteLeave from 'sentry/utils/useCleanQueryParamsOnRouteLeave';
import {useLocation} from 'sentry/utils/useLocation';
import useOrganization from 'sentry/utils/useOrganization';
import {useParams} from 'sentry/utils/useParams';
import GroupReplaysPlayer from 'sentry/views/issueDetails/groupReplays/groupReplaysPlayer';
import {
  SelectedReplayIndexProvider,
  useSelectedReplayIndex,
} from 'sentry/views/issueDetails/groupReplays/selectedReplayIndexContext';
import useSelectReplayIndex from 'sentry/views/issueDetails/groupReplays/useSelectReplayIndex';
import {useHasStreamlinedUI} from 'sentry/views/issueDetails/utils';
import useAllMobileProj from 'sentry/views/replays/detail/useAllMobileProj';
import ReplayTable from 'sentry/views/replays/replayTable';
import {ReplayColumn} from 'sentry/views/replays/replayTable/types';
import type {ReplayListLocationQuery, ReplayListRecord} from 'sentry/views/replays/types';

import useReplaysFromIssue from './useReplaysFromIssue';

type Props = {
  group: Group;
};

const VISIBLE_COLUMNS = [
  ReplayColumn.REPLAY,
  ReplayColumn.OS,
  ReplayColumn.BROWSER,
  ReplayColumn.DURATION,
  ReplayColumn.COUNT_ERRORS,
  ReplayColumn.ACTIVITY,
];

const VISIBLE_COLUMNS_MOBILE = [
  ReplayColumn.REPLAY,
  ReplayColumn.OS,
  ReplayColumn.DURATION,
  ReplayColumn.COUNT_ERRORS,
  ReplayColumn.ACTIVITY,
];

function ReplayFilterMessage() {
  return (
    <ReplayFilterText>
      {t('The replays shown below are not subject to search filters.')}
      <StyledBreak />
    </ReplayFilterText>
  );
}

export default function GroupReplays({group}: Props) {
  const organization = useOrganization();
  const location = useLocation<ReplayListLocationQuery>();
  const hasStreamlinedUI = useHasStreamlinedUI();

  const {eventView, fetchError, isFetching} = useReplaysFromIssue({
    group,
    location,
    organization,
  });

  const isMobilePlatform = replayMobilePlatforms.includes(
    group.project.platform ?? 'other'
  );

  useEffect(() => {
    trackAnalytics('replay.render-issues-group-list', {
      project_id: group.project.id,
      platform: group.project.platform,
      organization,
    });
    // we only want to fire this event once
    // eslint-disable-next-line react-hooks/exhaustive-deps
  }, []);

  const {getReplayCountForIssue} = useReplayCountForIssues({
    statsPeriod: '90d',
  });

  if (!eventView) {
    // Shown on load and no replay data available
    return (
      <StyledLayoutPage withPadding hasStreamlinedUI={hasStreamlinedUI}>
        <ReplayHeader>
          {hasStreamlinedUI ? <ReplayFilterMessage /> : null}
          <ReplayCountHeader>
            <IconUser size="sm" />
            {isFetching ? (
              <Placeholder height="18px" width="400px" />
            ) : (
              t('No replay data available.')
            )}
          </ReplayCountHeader>
        </ReplayHeader>
        <ReplayTable
          fetchError={fetchError}
          isFetching={isFetching}
          replays={[]}
          sort={undefined}
          visibleColumns={isMobilePlatform ? VISIBLE_COLUMNS_MOBILE : VISIBLE_COLUMNS}
          showDropdownFilters={false}
        />
      </StyledLayoutPage>
    );
  }

  const replayCount = getReplayCountForIssue(group.id, group.issueCategory) ?? 0;

  return (
    <SelectedReplayIndexProvider>
<<<<<<< HEAD
      <StyledLayoutPage withPadding hasStreamlinedUI={hasStreamlinedUI}>
        <ReplayHeader>
          {hasStreamlinedUI ? <ReplayFilterMessage /> : null}
          <ReplayCountHeader>
            <IconUser size="sm" />
            {replayCount > 50
              ? tn(
                  'There are 50+ replays for this issue across %s event',
                  'There are 50+ replays for this issue across %s events',
                  group.count
                )
              : t(
                  'There %s for this issue across %s.',
                  tn('is %s replay', 'are %s replays', replayCount),
                  tn('%s event', '%s events', group.count)
                )}
          </ReplayCountHeader>
        </ReplayHeader>

        <GroupReplaysTable
          eventView={eventView}
          group={group}
          replayCount={replayCount}
        />
      </StyledLayoutPage>
=======
      <GroupReplaysTable
        eventView={eventView}
        organization={organization}
        group={group}
      />
>>>>>>> 9806407b
    </SelectedReplayIndexProvider>
  );
}

function SelectedReplayWrapper({
  children,
  group,
  replaySlug,
  overlayContent,
  replays,
}: {
  children: React.ReactNode;
  group: Group;
  overlayContent: React.ReactNode;
  replaySlug: string;
  replays: ReplayListRecord[] | undefined;
<<<<<<< HEAD
=======
  overlayContent?: React.ReactNode;
>>>>>>> 9806407b
}) {
  const organization = useOrganization();
  const readerResult = useLoadReplayReader({
    orgSlug: organization.slug,
    replaySlug,
    group,
  });
  const {status, replay} = readerResult;

  const selectedReplayIndex = useSelectedReplayIndex();
  const {select: setSelectedReplayIndex} = useSelectReplayIndex();

  return (
    <ReplayContextProvider
      analyticsContext="replay_tab"
      isFetching={status === 'pending'}
      replay={replay}
      autoStart
    >
      <GroupReplaysPlayer
        replayReaderResult={readerResult}
        overlayContent={overlayContent}
        handleForwardClick={
          replays && selectedReplayIndex + 1 < replays.length
            ? () => setSelectedReplayIndex(selectedReplayIndex + 1)
            : undefined
        }
        handleBackClick={
          selectedReplayIndex > 0
            ? () => setSelectedReplayIndex(selectedReplayIndex - 1)
            : undefined
        }
        analyticsContext="replay_tab"
      />
      {children}
    </ReplayContextProvider>
  );
}

function GroupReplaysTable({
  eventView,
  group,
  replayCount,
}: {
  eventView: EventView;
  group: Group;
  replayCount: number;
}) {
<<<<<<< HEAD
  const organization = useOrganization();
  const {allMobileProj} = useAllMobileProj({});
  const selectedReplayIndex = useSelectedReplayIndex();
  const {select: setSelectedReplayIndex} = useSelectReplayIndex();

  const {groupId} = useParams<{groupId: string}>();
  useCleanQueryParamsOnRouteLeave({
    fieldsToClean: ['selected_replay_index'],
    shouldClean: newLocation => newLocation.pathname.includes(`/issues/${groupId}/`),
=======
  const params = useParams<{groupId: string}>();
  const {getReplayCountForIssue} = useReplayCountForIssues({
    statsPeriod: '90d',
>>>>>>> 9806407b
  });

  const replayListData = useReplayList({
    eventView,
    location: useMemo(() => ({query: {}}) as Location<ReplayListLocationQuery>, []),
    organization,
    queryReferrer: 'issueReplays',
  });
  const {replays} = replayListData;
<<<<<<< HEAD
=======
  const {allMobileProj} = useAllMobileProj({});

  const selectedReplayIndex = useSelectedReplayIndex();

  useCleanQueryParamsOnRouteLeave({
    fieldsToClean: ['selected_replay_index'],
    shouldClean: newLocation =>
      newLocation.pathname.includes(`/issues/${params.groupId}/`),
  });

  const {select: setSelectedReplayIndex} = useSelectReplayIndex();

>>>>>>> 9806407b
  const selectedReplay = replays?.[selectedReplayIndex];

  const replayTable = (
    <ReplayTable
      sort={undefined}
      visibleColumns={[
        ...(selectedReplay ? [ReplayColumn.PLAY_PAUSE] : []),
        ...(allMobileProj ? VISIBLE_COLUMNS_MOBILE : VISIBLE_COLUMNS),
      ]}
      showDropdownFilters={false}
      onClickRow={setSelectedReplayIndex}
      fetchError={replayListData.fetchError}
      isFetching={replayListData.isFetching}
      replays={replays}
    />
  );

<<<<<<< HEAD
  if (selectedReplay) {
    return (
      <SelectedReplayWrapper
        // Use key to force unmount/remount of component to reset the context and replay iframe
        key={selectedReplay.id}
        overlayContent={
          <ReplayOverlay
            replayCount={replayCount}
            replays={replays}
            selectedReplayIndex={selectedReplayIndex}
          />
        }
        group={group}
        replaySlug={selectedReplay.id}
        replays={replays}
      >
        {replayTable}
      </SelectedReplayWrapper>
    );
  }
  return replayTable;
}

function ReplayOverlay({
  replayCount,
  replays,
  selectedReplayIndex,
}: {
  replayCount: number;
  replays: ReplayListRecord[];
  selectedReplayIndex: number;
}) {
  const {select: setSelectedReplayIndex} = useSelectReplayIndex();

  const nextReplay = replays?.[selectedReplayIndex + 1];
  const nextReplayText = nextReplay?.id
    ? `${nextReplay.user.display_name || t('Anonymous User')}`
    : undefined;

  if (!nextReplayText || !replayCount) {
    return null;
  }
=======
  const inner = selectedReplay ? (
    <GroupReplaysTableInner
      // Use key to force unmount/remount of component to reset the context and replay iframe
      key={selectedReplay.id}
      overlayContent={overlayContent}
      organization={organization}
      group={group}
      replaySlug={selectedReplay.id}
      replays={replays}
    >
      {replayTable}
    </GroupReplaysTableInner>
  ) : (
    replayTable
  );
>>>>>>> 9806407b

  return (
    <Fragment>
      <UpNext>{t('Up Next')}</UpNext>
      <OverlayText>{nextReplayText}</OverlayText>
      <Button
        onClick={() => setSelectedReplayIndex(selectedReplayIndex + 1)}
        icon={<IconPlay size="md" />}
        analyticsEventKey="issue_details.replay_tab.play_next_replay"
        analyticsEventName="Issue Details: Replay Tab Clicked Play Next Replay"
      >
        {t('Play Now')}
      </Button>
    </Fragment>
  );
}

const StyledLayoutPage = styled(Layout.Page)<{hasStreamlinedUI?: boolean}>`
  background-color: ${p => p.theme.background};
  gap: ${space(1.5)};

  ${p =>
    p.hasStreamlinedUI &&
    css`
      border: 1px solid ${p.theme.border};
      border-radius: ${p.theme.borderRadius};
      padding: ${space(1.5)};
    `}
`;

const ReplayCountHeader = styled('div')`
  display: flex;
  align-items: center;
  gap: ${space(1)};
`;

const ReplayHeader = styled('div')`
  display: flex;
  flex-direction: column;
`;

const StyledBreak = styled('hr')`
  margin-top: ${space(1)};
  margin-bottom: ${space(1.5)};
  border-color: ${p => p.theme.border};
`;

const ReplayFilterText = styled('div')`
  color: ${p => p.theme.subText};
`;

const OverlayText = styled('div')`
  font-size: ${p => p.theme.fontSizeExtraLarge};
`;

const UpNext = styled('div')`
  line-height: 0;
`;<|MERGE_RESOLUTION|>--- conflicted
+++ resolved
@@ -1,8 +1,4 @@
-<<<<<<< HEAD
 import {Fragment, useEffect, useMemo} from 'react';
-=======
-import {Fragment, useEffect} from 'react';
->>>>>>> 9806407b
 import {css} from '@emotion/react';
 import styled from '@emotion/styled';
 import type {Location} from 'history';
@@ -129,7 +125,6 @@
 
   return (
     <SelectedReplayIndexProvider>
-<<<<<<< HEAD
       <StyledLayoutPage withPadding hasStreamlinedUI={hasStreamlinedUI}>
         <ReplayHeader>
           {hasStreamlinedUI ? <ReplayFilterMessage /> : null}
@@ -155,13 +150,6 @@
           replayCount={replayCount}
         />
       </StyledLayoutPage>
-=======
-      <GroupReplaysTable
-        eventView={eventView}
-        organization={organization}
-        group={group}
-      />
->>>>>>> 9806407b
     </SelectedReplayIndexProvider>
   );
 }
@@ -178,10 +166,6 @@
   overlayContent: React.ReactNode;
   replaySlug: string;
   replays: ReplayListRecord[] | undefined;
-<<<<<<< HEAD
-=======
-  overlayContent?: React.ReactNode;
->>>>>>> 9806407b
 }) {
   const organization = useOrganization();
   const readerResult = useLoadReplayReader({
@@ -230,7 +214,6 @@
   group: Group;
   replayCount: number;
 }) {
-<<<<<<< HEAD
   const organization = useOrganization();
   const {allMobileProj} = useAllMobileProj({});
   const selectedReplayIndex = useSelectedReplayIndex();
@@ -240,11 +223,6 @@
   useCleanQueryParamsOnRouteLeave({
     fieldsToClean: ['selected_replay_index'],
     shouldClean: newLocation => newLocation.pathname.includes(`/issues/${groupId}/`),
-=======
-  const params = useParams<{groupId: string}>();
-  const {getReplayCountForIssue} = useReplayCountForIssues({
-    statsPeriod: '90d',
->>>>>>> 9806407b
   });
 
   const replayListData = useReplayList({
@@ -254,21 +232,6 @@
     queryReferrer: 'issueReplays',
   });
   const {replays} = replayListData;
-<<<<<<< HEAD
-=======
-  const {allMobileProj} = useAllMobileProj({});
-
-  const selectedReplayIndex = useSelectedReplayIndex();
-
-  useCleanQueryParamsOnRouteLeave({
-    fieldsToClean: ['selected_replay_index'],
-    shouldClean: newLocation =>
-      newLocation.pathname.includes(`/issues/${params.groupId}/`),
-  });
-
-  const {select: setSelectedReplayIndex} = useSelectReplayIndex();
-
->>>>>>> 9806407b
   const selectedReplay = replays?.[selectedReplayIndex];
 
   const replayTable = (
@@ -286,19 +249,12 @@
     />
   );
 
-<<<<<<< HEAD
   if (selectedReplay) {
     return (
       <SelectedReplayWrapper
         // Use key to force unmount/remount of component to reset the context and replay iframe
         key={selectedReplay.id}
-        overlayContent={
-          <ReplayOverlay
-            replayCount={replayCount}
-            replays={replays}
-            selectedReplayIndex={selectedReplayIndex}
-          />
-        }
+        overlayContent={<ReplayOverlay replayCount={replayCount} replays={replays} />}
         group={group}
         replaySlug={selectedReplay.id}
         replays={replays}
@@ -313,12 +269,11 @@
 function ReplayOverlay({
   replayCount,
   replays,
-  selectedReplayIndex,
 }: {
   replayCount: number;
   replays: ReplayListRecord[];
-  selectedReplayIndex: number;
 }) {
+  const selectedReplayIndex = useSelectedReplayIndex();
   const {select: setSelectedReplayIndex} = useSelectReplayIndex();
 
   const nextReplay = replays?.[selectedReplayIndex + 1];
@@ -329,23 +284,6 @@
   if (!nextReplayText || !replayCount) {
     return null;
   }
-=======
-  const inner = selectedReplay ? (
-    <GroupReplaysTableInner
-      // Use key to force unmount/remount of component to reset the context and replay iframe
-      key={selectedReplay.id}
-      overlayContent={overlayContent}
-      organization={organization}
-      group={group}
-      replaySlug={selectedReplay.id}
-      replays={replays}
-    >
-      {replayTable}
-    </GroupReplaysTableInner>
-  ) : (
-    replayTable
-  );
->>>>>>> 9806407b
 
   return (
     <Fragment>
