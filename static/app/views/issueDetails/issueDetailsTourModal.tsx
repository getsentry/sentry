--- conflicted
+++ resolved
@@ -1,20 +1,12 @@
 import {css, ThemeProvider} from '@emotion/react';
 import styled from '@emotion/styled';
 
-<<<<<<< HEAD
-import issueDetailsPreviewLight from 'sentry-images/issue_details/issue-details-preview-light.png';
-=======
 import issueDetailsPreview from 'sentry-images/issue_details/issue-details-preview.png';
->>>>>>> d107dff9
 
 import {TextTourAction, TourAction} from 'sentry/components/tours/components';
 import {t} from 'sentry/locale';
 import {space} from 'sentry/styles/space';
-<<<<<<< HEAD
-import {useInvertedTheme} from 'sentry/utils/theme/theme';
-=======
 import {useInvertedTheme} from 'sentry/utils/theme/useInvertedTheme';
->>>>>>> d107dff9
 
 interface IssueDetailsTourModalProps {
   handleDismissTour: () => void;
@@ -32,11 +24,7 @@
       <TourContainer>
         <ImageContainer
           alt={t('Preview of the issue details experience')}
-<<<<<<< HEAD
-          src={issueDetailsPreviewLight}
-=======
           src={issueDetailsPreview}
->>>>>>> d107dff9
         />
         <TextContainer>
           <Header>{t('Welcome to Issue Details')}</Header>
@@ -50,11 +38,7 @@
               {t('Maybe later')}
             </TextTourAction>
             <TourAction onClick={handleStartTour} autoFocus>
-<<<<<<< HEAD
-              {t('Take tour')}
-=======
               {t('Take a tour')}
->>>>>>> d107dff9
             </TourAction>
           </Footer>
         </TextContainer>
