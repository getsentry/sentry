import {GroupsFixture} from 'sentry-fixture/groups';
import {OrganizationFixture} from 'sentry-fixture/organization';
import {ProjectFixture} from 'sentry-fixture/project';
import {RouterContextFixture} from 'sentry-fixture/routerContextFixture';
import {RouterFixture} from 'sentry-fixture/routerFixture';

import {
  render,
  renderGlobalModal,
  screen,
  userEvent,
  waitFor,
} from 'sentry-test/reactTestingLibrary';

import * as analytics from 'sentry/utils/analytics';
import GroupSimilarIssues from 'sentry/views/issueDetails/groupSimilarIssues';

const MockNavigate = jest.fn();
jest.mock('sentry/utils/useNavigate', () => ({
  useNavigate: () => MockNavigate,
}));

describe('Issues Similar View', function () {
  let mock;

  const project = ProjectFixture({
    features: ['similarity-view'],
  });

  const routerContext = RouterContextFixture([
    {
      router: {
        ...RouterFixture(),
        params: {orgId: 'org-slug', projectId: 'project-slug', groupId: '1000000'},
      },
    },
  ]);

  const scores = [
    {'exception:stacktrace:pairs': 0.375},
    {'exception:stacktrace:pairs': 0.01264},
    {'exception:stacktrace:pairs': 0.875},
    {'exception:stacktrace:pairs': 0.001488},
  ];

  const mockData = {
    similar: GroupsFixture().map((issue, i) => [issue, scores[i]]),
  };

  const router = RouterFixture();

  const analyticsSpy = jest.spyOn(analytics, 'trackAnalytics');

  beforeEach(function () {
    mock = MockApiClient.addMockResponse({
      url: '/organizations/org-slug/issues/1000000/similar/?limit=50',
      body: mockData.similar,
    });
  });

  afterEach(() => {
    MockApiClient.clearMockResponses();
    jest.clearAllMocks();
  });

  const selectNthSimilarItem = async (index: number) => {
    const items = await screen.findAllByTestId('similar-item-row');

    const item = items.at(index);

    expect(item).toBeDefined();

    await userEvent.click(item!);
  };

  it('renders with mocked data', async function () {
    render(
      <GroupSimilarIssues
        project={project}
        params={{orgId: 'org-slug', groupId: '1000000'}}
        location={router.location}
        router={router}
        routeParams={router.params}
        routes={router.routes}
        route={{}}
      />,
      {context: routerContext}
    );

    expect(screen.getByTestId('loading-indicator')).toBeInTheDocument();

    await waitFor(() => expect(mock).toHaveBeenCalled());

    expect(screen.getByText('Show 3 issues below threshold')).toBeInTheDocument();
  });

  it('can merge and redirect to new parent', async function () {
    const merge = MockApiClient.addMockResponse({
      method: 'PUT',
      url: '/projects/org-slug/project-slug/issues/',
      body: {
        merge: {children: ['123'], parent: '321'},
      },
    });

    render(
      <GroupSimilarIssues
        project={project}
        params={{orgId: 'org-slug', groupId: '1000000'}}
        location={router.location}
        router={router}
        routeParams={router.params}
        routes={router.routes}
        route={{}}
      />,
      {context: routerContext}
    );
    renderGlobalModal();

    await selectNthSimilarItem(0);
    await userEvent.click(await screen.findByRole('button', {name: 'Merge (1)'}));
    await userEvent.click(screen.getByRole('button', {name: 'Confirm'}));

    await waitFor(() => {
      expect(merge).toHaveBeenCalledWith(
        '/projects/org-slug/project-slug/issues/',
        expect.objectContaining({
          data: {merge: 1},
        })
      );
    });

    expect(MockNavigate).toHaveBeenCalledWith(
      '/organizations/org-slug/issues/321/similar/'
    );
  });

<<<<<<< HEAD
  it('renders all filtered issues with issues-similarity-embeddings flag', async function () {
    const features = ['issues-similarity-embeddings'];

    render(
      <GroupSimilarIssues
        project={project}
        params={{orgId: 'org-slug', groupId: '1000000'}}
=======
  it('correctly shows merge count', async function () {
    render(
      <GroupSimilarIssues
        project={project}
        params={{orgId: 'org-slug', groupId: 'group-id'}}
>>>>>>> 4325dd68
        location={router.location}
        router={router}
        routeParams={router.params}
        routes={router.routes}
        route={{}}
      />,
<<<<<<< HEAD
      {context: routerContext, organization: OrganizationFixture({features})}
    );

    expect(screen.getByTestId('loading-indicator')).toBeInTheDocument();

    await waitFor(() => expect(mock).toHaveBeenCalled());

    expect(screen.queryByText('Show 3 issues below threshold')).not.toBeInTheDocument();
  });

  it('sends issue similarity embeddings agree analytics', async function () {
    const features = ['issues-similarity-embeddings'];

    render(
      <GroupSimilarIssues
        project={project}
        params={{orgId: 'org-slug', groupId: '1000000'}}
=======
      {context: routerContext}
    );
    renderGlobalModal();

    await userEvent.click(await screen.findByTestId('similar-item-row'));
    expect(screen.getByText('Merge (1)')).toBeInTheDocument();

    // Correctly show "Merge (0)" when the item is un-clicked
    await userEvent.click(await screen.findByTestId('similar-item-row'));
    expect(screen.getByText('Merge (0)')).toBeInTheDocument();
  });

  it('renders all filtered issues with issues-similarity-embeddings flag', async function () {
    const features = ['issues-similarity-embeddings'];
    render(
      <GroupSimilarIssues
        project={project}
        params={{orgId: 'org-slug', groupId: 'group-id'}}
>>>>>>> 4325dd68
        location={router.location}
        router={router}
        routeParams={router.params}
        routes={router.routes}
        route={{}}
      />,
      {context: routerContext, organization: OrganizationFixture({features})}
    );
<<<<<<< HEAD
    renderGlobalModal();

    await selectNthSimilarItem(0);
    await userEvent.click(await screen.findByRole('button', {name: 'Agree (1)'}));
    expect(analyticsSpy).toHaveBeenCalledTimes(1);
    expect(analyticsSpy).toHaveBeenCalledWith(
      'issue_details.similar_issues.similarity_embeddings_feedback_recieved',
      expect.objectContaining({
        parentGroupId: 1000000,
        value: 'Yes',
      })
    );
=======

    expect(screen.getByTestId('loading-indicator')).toBeInTheDocument();

    await waitFor(() => expect(mock).toHaveBeenCalled());

    expect(screen.queryByText('Show 3 issues below threshold')).not.toBeInTheDocument();
>>>>>>> 4325dd68
  });
});<|MERGE_RESOLUTION|>--- conflicted
+++ resolved
@@ -135,7 +135,29 @@
     );
   });
 
-<<<<<<< HEAD
+  it('correctly shows merge count', async function () {
+    render(
+      <GroupSimilarIssues
+        project={project}
+        params={{orgId: 'org-slug', groupId: '1000000'}}
+        location={router.location}
+        router={router}
+        routeParams={router.params}
+        routes={router.routes}
+        route={{}}
+      />,
+      {context: routerContext}
+    );
+    renderGlobalModal();
+
+    await selectNthSimilarItem(0);
+    expect(screen.getByText('Merge (1)')).toBeInTheDocument();
+
+    // Correctly show "Merge (0)" when the item is un-clicked
+    await selectNthSimilarItem(0);
+    expect(screen.getByText('Merge (0)')).toBeInTheDocument();
+  });
+
   it('renders all filtered issues with issues-similarity-embeddings flag', async function () {
     const features = ['issues-similarity-embeddings'];
 
@@ -143,23 +165,15 @@
       <GroupSimilarIssues
         project={project}
         params={{orgId: 'org-slug', groupId: '1000000'}}
-=======
-  it('correctly shows merge count', async function () {
-    render(
-      <GroupSimilarIssues
-        project={project}
-        params={{orgId: 'org-slug', groupId: 'group-id'}}
->>>>>>> 4325dd68
-        location={router.location}
-        router={router}
-        routeParams={router.params}
-        routes={router.routes}
-        route={{}}
-      />,
-<<<<<<< HEAD
+        location={router.location}
+        router={router}
+        routeParams={router.params}
+        routes={router.routes}
+        route={{}}
+      />,
       {context: routerContext, organization: OrganizationFixture({features})}
     );
-
+    
     expect(screen.getByTestId('loading-indicator')).toBeInTheDocument();
 
     await waitFor(() => expect(mock).toHaveBeenCalled());
@@ -174,26 +188,6 @@
       <GroupSimilarIssues
         project={project}
         params={{orgId: 'org-slug', groupId: '1000000'}}
-=======
-      {context: routerContext}
-    );
-    renderGlobalModal();
-
-    await userEvent.click(await screen.findByTestId('similar-item-row'));
-    expect(screen.getByText('Merge (1)')).toBeInTheDocument();
-
-    // Correctly show "Merge (0)" when the item is un-clicked
-    await userEvent.click(await screen.findByTestId('similar-item-row'));
-    expect(screen.getByText('Merge (0)')).toBeInTheDocument();
-  });
-
-  it('renders all filtered issues with issues-similarity-embeddings flag', async function () {
-    const features = ['issues-similarity-embeddings'];
-    render(
-      <GroupSimilarIssues
-        project={project}
-        params={{orgId: 'org-slug', groupId: 'group-id'}}
->>>>>>> 4325dd68
         location={router.location}
         router={router}
         routeParams={router.params}
@@ -202,7 +196,6 @@
       />,
       {context: routerContext, organization: OrganizationFixture({features})}
     );
-<<<<<<< HEAD
     renderGlobalModal();
 
     await selectNthSimilarItem(0);
@@ -215,13 +208,5 @@
         value: 'Yes',
       })
     );
-=======
-
-    expect(screen.getByTestId('loading-indicator')).toBeInTheDocument();
-
-    await waitFor(() => expect(mock).toHaveBeenCalled());
-
-    expect(screen.queryByText('Show 3 issues below threshold')).not.toBeInTheDocument();
->>>>>>> 4325dd68
   });
 });