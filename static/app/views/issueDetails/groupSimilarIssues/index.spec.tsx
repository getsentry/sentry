import {GroupsFixture} from 'sentry-fixture/groups';
import {ProjectFixture} from 'sentry-fixture/project';
import {RouterContextFixture} from 'sentry-fixture/routerContextFixture';
import {RouterFixture} from 'sentry-fixture/routerFixture';

import {
  render,
  renderGlobalModal,
  screen,
  userEvent,
  waitFor,
} from 'sentry-test/reactTestingLibrary';

import * as analytics from 'sentry/utils/analytics';
import GroupSimilarIssues from 'sentry/views/issueDetails/groupSimilarIssues';

const MockNavigate = jest.fn();
jest.mock('sentry/utils/useNavigate', () => ({
  useNavigate: () => MockNavigate,
}));

describe('Issues Similar View', function () {
  let mock;

  const project = ProjectFixture({
    features: ['similarity-view'],
  });

  const routerContext = RouterContextFixture([
    {
      router: {
        ...RouterFixture(),
        params: {orgId: 'org-slug', projectId: 'project-slug', groupId: '1000000'},
      },
    },
  ]);

  const scores = [
    {'exception:stacktrace:pairs': 0.375},
    {'exception:stacktrace:pairs': 0.01264},
    {'exception:stacktrace:pairs': 0.875},
    {'exception:stacktrace:pairs': 0.001488},
  ];

  const mockData = {
    similar: GroupsFixture().map((issue, i) => [issue, scores[i]]),
  };

  const router = RouterFixture();

  const analyticsSpy = jest.spyOn(analytics, 'trackAnalytics');

  beforeEach(function () {
    mock = MockApiClient.addMockResponse({
      url: '/organizations/org-slug/issues/1000000/similar/?limit=50',
      body: mockData.similar,
    });
  });

  afterEach(() => {
    MockApiClient.clearMockResponses();
    jest.clearAllMocks();
  });

  const selectNthSimilarItem = async (index: number) => {
    const items = await screen.findAllByTestId('similar-item-row');

    const item = items.at(index);

    expect(item).toBeDefined();

    await userEvent.click(item!);
  };

  it('renders with mocked data', async function () {
    render(
      <GroupSimilarIssues
        project={project}
        params={{orgId: 'org-slug', groupId: '1000000'}}
        location={router.location}
        router={router}
        routeParams={router.params}
        routes={router.routes}
        route={{}}
      />,
      {context: routerContext}
    );

    expect(screen.getByTestId('loading-indicator')).toBeInTheDocument();

    await waitFor(() => expect(mock).toHaveBeenCalled());

    expect(screen.getByText('Show 3 issues below threshold')).toBeInTheDocument();
  });

  it('can merge and redirect to new parent', async function () {
    const merge = MockApiClient.addMockResponse({
      method: 'PUT',
      url: '/projects/org-slug/project-slug/issues/',
      body: {
        merge: {children: ['123'], parent: '321'},
      },
    });

    render(
      <GroupSimilarIssues
        project={project}
        params={{orgId: 'org-slug', groupId: '1000000'}}
        location={router.location}
        router={router}
        routeParams={router.params}
        routes={router.routes}
        route={{}}
      />,
      {context: routerContext}
    );
    renderGlobalModal();

    await selectNthSimilarItem(0);
    await userEvent.click(await screen.findByRole('button', {name: 'Merge (1)'}));
    await userEvent.click(screen.getByRole('button', {name: 'Confirm'}));

    await waitFor(() => {
      expect(merge).toHaveBeenCalledWith(
        '/projects/org-slug/project-slug/issues/',
        expect.objectContaining({
          data: {merge: 1},
        })
      );
    });

    expect(MockNavigate).toHaveBeenCalledWith(
      '/organizations/org-slug/issues/321/similar/'
    );
  });

  it('correctly shows merge count', async function () {
    render(
      <GroupSimilarIssues
        project={project}
        params={{orgId: 'org-slug', groupId: '1000000'}}
        location={router.location}
        router={router}
        routeParams={router.params}
        routes={router.routes}
        route={{}}
      />,
      {context: routerContext}
    );
    renderGlobalModal();

    await selectNthSimilarItem(0);
    expect(screen.getByText('Merge (1)')).toBeInTheDocument();

    // Correctly show "Merge (0)" when the item is un-clicked
    await selectNthSimilarItem(0);
    expect(screen.getByText('Merge (0)')).toBeInTheDocument();
  });
});

describe('Issues Similar Embeddings View', function () {
  let mock;

  const project = ProjectFixture({
    features: ['similarity-view', 'similarity-embeddings'],
  });

  const routerContext = RouterContextFixture([
    {
      router: {
        ...RouterFixture(),
        params: {orgId: 'org-slug', projectId: 'project-slug', groupId: 'group-id'},
      },
    },
  ]);

  const similarEmbeddingsScores = [
    {exception: 0.9987, message: 0.3748, shouldBeGrouped: 'Yes'},
    {exception: 0.9985, message: 0.3738, shouldBeGrouped: 'Yes'},
    {exception: 0.7384, message: 0.3743, shouldBeGrouped: 'No'},
    {exception: 0.3849, message: 0.4738, shouldBeGrouped: 'No'},
  ];

  const mockData = {
    simlarEmbeddings: GroupsFixture().map((issue, i) => [
      issue,
      similarEmbeddingsScores[i],
    ]),
  };

  const router = RouterFixture();

  beforeEach(function () {
    mock = MockApiClient.addMockResponse({
      url: '/organizations/org-slug/issues/group-id/similar-issues-embeddings/?k=5&threshold=0.99',
      body: mockData.simlarEmbeddings,
    });
  });

<<<<<<< HEAD
  it('renders all filtered issues with issues-similarity-embeddings flag', async function () {
    const features = ['issues-similarity-embeddings'];

=======
  afterEach(() => {
    MockApiClient.clearMockResponses();
    jest.clearAllMocks();
  });

  const selectNthSimilarItem = async (index: number) => {
    const items = await screen.findAllByTestId('similar-item-row');

    const item = items.at(index);

    expect(item).toBeDefined();

    await userEvent.click(item!);
  };

  it('renders with mocked data', async function () {
>>>>>>> 96a147c3
    render(
      <GroupSimilarIssues
        project={project}
        params={{orgId: 'org-slug', groupId: '1000000'}}
        location={router.location}
        router={router}
        routeParams={router.params}
        routes={router.routes}
        route={{}}
      />,
      {context: routerContext}
    );

    expect(screen.getByTestId('loading-indicator')).toBeInTheDocument();

    await waitFor(() => expect(mock).toHaveBeenCalled());

    expect(screen.queryByText('Show 3 issues below threshold')).not.toBeInTheDocument();
    expect(screen.queryByText('Would Group')).toBeInTheDocument();
  });

  it('can merge and redirect to new parent', async function () {
    const merge = MockApiClient.addMockResponse({
      method: 'PUT',
      url: '/projects/org-slug/project-slug/issues/',
      body: {
        merge: {children: ['123'], parent: '321'},
      },
    });

    render(
      <GroupSimilarIssues
        project={project}
        params={{orgId: 'org-slug', groupId: 'group-id'}}
        location={router.location}
        router={router}
        routeParams={router.params}
        routes={router.routes}
        route={{}}
      />,
      {context: routerContext}
    );
    renderGlobalModal();

    await selectNthSimilarItem(0);
    await userEvent.click(await screen.findByRole('button', {name: 'Merge (1)'}));
    await userEvent.click(screen.getByRole('button', {name: 'Confirm'}));

    await waitFor(() => {
      expect(merge).toHaveBeenCalledWith(
        '/projects/org-slug/project-slug/issues/',
        expect.objectContaining({
          data: {merge: 1},
        })
      );
    });

    expect(MockNavigate).toHaveBeenCalledWith(
      '/organizations/org-slug/issues/321/similar/'
    );
  });

  it('correctly shows merge count', async function () {
    render(
      <GroupSimilarIssues
        project={project}
        params={{orgId: 'org-slug', groupId: 'group-id'}}
        location={router.location}
        router={router}
        routeParams={router.params}
        routes={router.routes}
        route={{}}
      />,
      {context: routerContext}
    );
    renderGlobalModal();

    await selectNthSimilarItem(0);
    expect(screen.getByText('Merge (1)')).toBeInTheDocument();

    // Correctly show "Merge (0)" when the item is un-clicked
    await selectNthSimilarItem(0);
    expect(screen.getByText('Merge (0)')).toBeInTheDocument();
  });

  it('sends issue similarity embeddings agree analytics', async function () {
    const features = ['issues-similarity-embeddings'];

    render(
      <GroupSimilarIssues
        project={project}
        params={{orgId: 'org-slug', groupId: '1000000'}}
        location={router.location}
        router={router}
        routeParams={router.params}
        routes={router.routes}
        route={{}}
      />,
      {context: routerContext, organization: OrganizationFixture({features})}
    );
    renderGlobalModal();

    await selectNthSimilarItem(0);
    await userEvent.click(await screen.findByRole('button', {name: 'Agree (1)'}));
    expect(analyticsSpy).toHaveBeenCalledTimes(1);
    expect(analyticsSpy).toHaveBeenCalledWith(
      'issue_details.similar_issues.similarity_embeddings_feedback_recieved',
      expect.objectContaining({
        parentGroupId: 1000000,
        value: 'Yes',
      })
    );
  });
});<|MERGE_RESOLUTION|>--- conflicted
+++ resolved
@@ -197,11 +197,6 @@
     });
   });
 
-<<<<<<< HEAD
-  it('renders all filtered issues with issues-similarity-embeddings flag', async function () {
-    const features = ['issues-similarity-embeddings'];
-
-=======
   afterEach(() => {
     MockApiClient.clearMockResponses();
     jest.clearAllMocks();
@@ -218,7 +213,6 @@
   };
 
   it('renders with mocked data', async function () {
->>>>>>> 96a147c3
     render(
       <GroupSimilarIssues
         project={project}
@@ -305,19 +299,17 @@
   });
 
   it('sends issue similarity embeddings agree analytics', async function () {
-    const features = ['issues-similarity-embeddings'];
-
-    render(
-      <GroupSimilarIssues
-        project={project}
-        params={{orgId: 'org-slug', groupId: '1000000'}}
-        location={router.location}
-        router={router}
-        routeParams={router.params}
-        routes={router.routes}
-        route={{}}
-      />,
-      {context: routerContext, organization: OrganizationFixture({features})}
+    render(
+      <GroupSimilarIssues
+        project={project}
+        params={{orgId: 'org-slug', groupId: '1000000'}}
+        location={router.location}
+        router={router}
+        routeParams={router.params}
+        routes={router.routes}
+        route={{}}
+      />,
+      {context: routerContext}
     );
     renderGlobalModal();
 
