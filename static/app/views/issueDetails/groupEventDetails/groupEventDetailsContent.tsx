--- conflicted
+++ resolved
@@ -213,61 +213,30 @@
   const organization = useOrganization();
 
   return (
-<<<<<<< HEAD
-    <Feature
-      features={['profile-function-regression-exp-visible']}
-      organization={organization}
-      renderDisabled
-    >
-      <TransactionsDeltaProvider event={event} project={project}>
-        <Fragment>
+    <TransactionsDeltaProvider event={event} project={project}>
+      <Fragment>
+        <ErrorBoundary mini>
+          <EventRegressionSummary event={event} group={group} />
+        </ErrorBoundary>
+        <ErrorBoundary mini>
+          <EventFunctionBreakpointChart event={event} />
+        </ErrorBoundary>
+        <Feature
+          features={['profiling-differential-flamegraph']}
+          organization={organization}
+        >
           <ErrorBoundary mini>
-            <EventRegressionSummary event={event} group={group} />
+            <EventDifferenialFlamegraph event={event} />
           </ErrorBoundary>
-          <ErrorBoundary mini>
-            <EventFunctionBreakpointChart event={event} />
-          </ErrorBoundary>
-          <Feature
-            features={['profiling-differential-flamegraph']}
-            organization={organization}
-          >
-            <ErrorBoundary mini>
-              <EventDifferenialFlamegraph event={event} />
-            </ErrorBoundary>
-          </Feature>
-          <ErrorBoundary mini>
-            <EventAffectedTransactions event={event} group={group} project={project} />
-          </ErrorBoundary>
-          <ErrorBoundary mini>
-            <EventFunctionComparisonList event={event} group={group} project={project} />
-          </ErrorBoundary>
-        </Fragment>
-      </TransactionsDeltaProvider>
-    </Feature>
-=======
-    <Fragment>
-      <ErrorBoundary mini>
-        <EventRegressionSummary event={event} group={group} />
-      </ErrorBoundary>
-      <ErrorBoundary mini>
-        <EventFunctionBreakpointChart event={event} />
-      </ErrorBoundary>
-      <Feature
-        features={['profiling-differential-flamegraph']}
-        organization={organization}
-      >
-        <ErrorBoundary mini>
-          <EventDifferenialFlamegraph event={event} />
-        </ErrorBoundary>
-      </Feature>
-      <ErrorBoundary mini>
-        <EventAffectedTransactions event={event} group={group} project={project} />
-      </ErrorBoundary>
-      <ErrorBoundary mini>
-        <EventFunctionComparisonList event={event} group={group} project={project} />
-      </ErrorBoundary>
-    </Fragment>
->>>>>>> 3526e2d6
+        </Feature>
+        <ErrorBoundary mini>
+          <EventAffectedTransactions event={event} group={group} project={project} />
+        </ErrorBoundary>
+        <ErrorBoundary mini>
+          <EventFunctionComparisonList event={event} group={group} project={project} />
+        </ErrorBoundary>
+      </Fragment>
+    </TransactionsDeltaProvider>
   );
 }
 
