import {Fragment, lazy, useRef} from 'react';
import styled from '@emotion/styled';

import {usePrompt} from 'sentry/actionCreators/prompts';
import {Button} from 'sentry/components/button';
import {CommitRow} from 'sentry/components/commitRow';
import ErrorBoundary from 'sentry/components/errorBoundary';
import BreadcrumbsDataSection from 'sentry/components/events/breadcrumbs/breadcrumbsDataSection';
import {EventContexts} from 'sentry/components/events/contexts';
import {EventDevice} from 'sentry/components/events/device';
import {EventAttachments} from 'sentry/components/events/eventAttachments';
import {EventEntry} from 'sentry/components/events/eventEntry';
import {EventEvidence} from 'sentry/components/events/eventEvidence';
import {EventExtraData} from 'sentry/components/events/eventExtraData';
import EventHydrationDiff from 'sentry/components/events/eventHydrationDiff';
import EventReplay from 'sentry/components/events/eventReplay';
import {EventSdk} from 'sentry/components/events/eventSdk';
import AggregateSpanDiff from 'sentry/components/events/eventStatisticalDetector/aggregateSpanDiff';
import EventBreakpointChart from 'sentry/components/events/eventStatisticalDetector/breakpointChart';
import {EventAffectedTransactions} from 'sentry/components/events/eventStatisticalDetector/eventAffectedTransactions';
import EventComparison from 'sentry/components/events/eventStatisticalDetector/eventComparison';
import {EventDifferentialFlamegraph} from 'sentry/components/events/eventStatisticalDetector/eventDifferentialFlamegraph';
import {EventFunctionComparisonList} from 'sentry/components/events/eventStatisticalDetector/eventFunctionComparisonList';
import {EventRegressionSummary} from 'sentry/components/events/eventStatisticalDetector/eventRegressionSummary';
import {EventFunctionBreakpointChart} from 'sentry/components/events/eventStatisticalDetector/functionBreakpointChart';
import {TransactionsDeltaProvider} from 'sentry/components/events/eventStatisticalDetector/transactionsDeltaProvider';
import {EventTagsAndScreenshot} from 'sentry/components/events/eventTagsAndScreenshot';
import {ScreenshotDataSection} from 'sentry/components/events/eventTagsAndScreenshot/screenshot/screenshotDataSection';
import EventTagsDataSection from 'sentry/components/events/eventTagsAndScreenshot/tags';
import {EventViewHierarchy} from 'sentry/components/events/eventViewHierarchy';
import {EventGroupingInfo} from 'sentry/components/events/groupingInfo';
import HighlightsDataSection from 'sentry/components/events/highlights/highlightsDataSection';
import {HighlightsIconSummary} from 'sentry/components/events/highlights/highlightsIconSummary';
import {ActionableItems} from 'sentry/components/events/interfaces/crashContent/exception/actionableItems';
import {actionableItemsEnabled} from 'sentry/components/events/interfaces/crashContent/exception/useActionableItems';
import {CronTimelineSection} from 'sentry/components/events/interfaces/crons/cronTimelineSection';
import {AnrRootCause} from 'sentry/components/events/interfaces/performance/anrRootCause';
import {SpanEvidenceSection} from 'sentry/components/events/interfaces/performance/spanEvidence';
import {UptimeDataSection} from 'sentry/components/events/interfaces/uptime/uptimeDataSection';
import {EventPackageData} from 'sentry/components/events/packageData';
import {EventRRWebIntegration} from 'sentry/components/events/rrwebIntegration';
import {DataSection} from 'sentry/components/events/styles';
import {SuspectCommits} from 'sentry/components/events/suspectCommits';
import {EventUserFeedback} from 'sentry/components/events/userFeedback';
import LazyLoad from 'sentry/components/lazyLoad';
import Placeholder from 'sentry/components/placeholder';
import {useHasNewTimelineUI} from 'sentry/components/timeline/utils';
import {IconChevron} from 'sentry/icons';
import {t} from 'sentry/locale';
import {space} from 'sentry/styles/space';
import type {EntryException, Event, EventTransaction} from 'sentry/types/event';
import {EntryType, EventOrGroupType} from 'sentry/types/event';
import type {Group} from 'sentry/types/group';
import {IssueCategory, IssueType} from 'sentry/types/group';
import type {Project} from 'sentry/types/project';
import {shouldShowCustomErrorResourceConfig} from 'sentry/utils/issueTypeConfig';
import {QuickTraceContext} from 'sentry/utils/performance/quickTrace/quickTraceContext';
import QuickTraceQuery from 'sentry/utils/performance/quickTrace/quickTraceQuery';
import {getReplayIdFromEvent} from 'sentry/utils/replays/getReplayIdFromEvent';
import {useLocation} from 'sentry/utils/useLocation';
import useOrganization from 'sentry/utils/useOrganization';
import {ResourcesAndPossibleSolutions} from 'sentry/views/issueDetails/resourcesAndPossibleSolutions';
import {EventDetails} from 'sentry/views/issueDetails/streamline/eventDetails';
import {FoldSectionKey} from 'sentry/views/issueDetails/streamline/foldSection';
import {InterimSection} from 'sentry/views/issueDetails/streamline/interimSection';
import {TraceDataSection} from 'sentry/views/issueDetails/traceDataSection';
import {useHasStreamlinedUI} from 'sentry/views/issueDetails/utils';

const LLMMonitoringSection = lazy(
  () => import('sentry/components/events/interfaces/llm-monitoring/llmMonitoringSection')
);

export type GroupEventDetailsContentProps = {
  group: Group;
  project: Project;
  event?: Event;
};

type GroupEventEntryProps = {
  entryType: EntryType;
  event: Event;
  group: Group;
  project: Project;
  sectionKey: FoldSectionKey;
};

function GroupEventEntry({
  event,
  entryType,
  group,
  project,
  ...props
}: GroupEventEntryProps) {
  const organization = useOrganization();
  const matchingEntry = event.entries.find(entry => entry.type === entryType);

  if (!matchingEntry) {
    return null;
  }

  return (
    <EventEntry
      projectSlug={project.slug}
      group={group}
      entry={matchingEntry}
      {...{organization, event}}
      {...props}
    />
  );
}

export function DefaultGroupEventDetailsContent({
  group,
  event,
  project,
}: Required<GroupEventDetailsContentProps>) {
  const organization = useOrganization();
  const location = useLocation();
  const hasNewTimelineUI = useHasNewTimelineUI();
  const hasStreamlinedUI = useHasStreamlinedUI();
  const tagsRef = useRef<HTMLDivElement>(null);

  const projectSlug = project.slug;
  const hasReplay = Boolean(getReplayIdFromEvent(event));
  const mechanism = event.tags?.find(({key}) => key === 'mechanism')?.value;
  const isANR = mechanism === 'ANR' || mechanism === 'AppExitInfo';
  const showPossibleSolutionsHigher = shouldShowCustomErrorResourceConfig(group, project);

  const eventEntryProps = {group, event, project};

  const hasActionableItems = actionableItemsEnabled({
    eventId: event.id,
    organization,
    projectSlug,
  });

  const {
    isLoading: promptLoading,
    isError: promptError,
    isPromptDismissed,
    dismissPrompt,
    showPrompt,
  } = usePrompt({
    feature: 'issue_feedback_hidden',
    organization,
    projectId: project.id,
  });

  // default to show on error or isPromptDismissed === undefined
  const showFeedback = !isPromptDismissed || promptError || hasStreamlinedUI;

  return (
    <Fragment>
      {hasStreamlinedUI && <HighlightsIconSummary event={event} />}

      {hasActionableItems && (
        <ActionableItems event={event} project={project} isShare={false} />
      )}
      {hasStreamlinedUI && <TraceDataSection event={event} />}
      <StyledDataSection>
<<<<<<< HEAD
        {!hasStreamlinedUI && (
          <SuspectCommits
            project={project}
            eventId={event.id}
            group={group}
            commitRow={CommitRow}
          />
        )}
        {!hasStreamlinedUI && <TraceTimeLineOrRelatedIssue event={event} />}
=======
        {!hasStreamlinedUI && <TraceDataSection event={event} />}
        <SuspectCommits
          project={project}
          eventId={event.id}
          group={group}
          commitRow={CommitRow}
        />
>>>>>>> 7b1f3c41
      </StyledDataSection>
      {event.userReport && (
        <InterimSection
          title={t('User Feedback')}
          type={FoldSectionKey.USER_FEEDBACK}
          actions={
            hasStreamlinedUI ? null : (
              <ErrorBoundary mini>
                <Button
                  size="xs"
                  icon={<IconChevron direction={showFeedback ? 'up' : 'down'} />}
                  onClick={showFeedback ? dismissPrompt : showPrompt}
                  title={
                    showFeedback
                      ? t('Hide feedback on all issue details')
                      : t('Unhide feedback on all issue details')
                  }
                  disabled={promptError}
                  busy={promptLoading}
                >
                  {showFeedback ? t('Hide') : t('Show')}
                </Button>
              </ErrorBoundary>
            )
          }
        >
          {promptLoading ? (
            <Placeholder />
          ) : showFeedback ? (
            <EventUserFeedback
              report={event.userReport}
              orgSlug={organization.slug}
              issueId={group.id}
              showEventLink={false}
            />
          ) : null}
        </InterimSection>
      )}
      {event.type === EventOrGroupType.ERROR &&
      organization.features.includes('insights-addon-modules') &&
      event?.entries
        ?.filter((x): x is EntryException => x.type === EntryType.EXCEPTION)
        .flatMap(x => x.data.values ?? [])
        .some(({value}) => {
          const lowerText = value?.toLowerCase();
          return (
            lowerText &&
            (lowerText.includes('api key') || lowerText.includes('429')) &&
            (lowerText.includes('openai') ||
              lowerText.includes('anthropic') ||
              lowerText.includes('cohere') ||
              lowerText.includes('langchain'))
          );
        }) ? (
        <LazyLoad
          LazyComponent={LLMMonitoringSection}
          event={event}
          organization={organization}
        />
      ) : null}
      {group.issueCategory === IssueCategory.UPTIME && (
        <UptimeDataSection group={group} />
      )}
      {group.issueCategory === IssueCategory.CRON && (
        <CronTimelineSection
          event={event}
          organization={organization}
          project={project}
        />
      )}
      <HighlightsDataSection event={event} project={project} viewAllRef={tagsRef} />
      {showPossibleSolutionsHigher && (
        <ResourcesAndPossibleSolutionsIssueDetailsContent
          event={event}
          project={project}
          group={group}
        />
      )}
      <EventEvidence event={event} group={group} project={project} />
      <GroupEventEntry
        sectionKey={FoldSectionKey.MESSAGE}
        entryType={EntryType.MESSAGE}
        {...eventEntryProps}
      />
      <GroupEventEntry
        sectionKey={FoldSectionKey.STACKTRACE}
        entryType={EntryType.EXCEPTION}
        {...eventEntryProps}
      />
      <GroupEventEntry
        sectionKey={FoldSectionKey.STACKTRACE}
        entryType={EntryType.STACKTRACE}
        {...eventEntryProps}
      />
      <GroupEventEntry
        sectionKey={FoldSectionKey.STACKTRACE}
        entryType={EntryType.THREADS}
        {...eventEntryProps}
      />
      {isANR && (
        <QuickTraceQuery
          event={event}
          location={location}
          orgSlug={organization.slug}
          type={'spans'}
          skipLight
        >
          {results => {
            return (
              <QuickTraceContext.Provider value={results}>
                <AnrRootCause event={event} organization={organization} />
              </QuickTraceContext.Provider>
            );
          }}
        </QuickTraceQuery>
      )}
      {group.issueCategory === IssueCategory.PERFORMANCE && (
        <SpanEvidenceSection
          event={event as EventTransaction}
          organization={organization}
          projectSlug={project.slug}
        />
      )}
      <EventHydrationDiff event={event} group={group} />
      <EventReplay event={event} group={group} projectSlug={project.slug} />
      <GroupEventEntry
        sectionKey={FoldSectionKey.HPKP}
        entryType={EntryType.HPKP}
        {...eventEntryProps}
      />
      <GroupEventEntry
        sectionKey={FoldSectionKey.CSP}
        entryType={EntryType.CSP}
        {...eventEntryProps}
      />
      <GroupEventEntry
        sectionKey={FoldSectionKey.EXPECTCT}
        entryType={EntryType.EXPECTCT}
        {...eventEntryProps}
      />
      <GroupEventEntry
        sectionKey={FoldSectionKey.EXPECTCT}
        entryType={EntryType.EXPECTSTAPLE}
        {...eventEntryProps}
      />
      <GroupEventEntry
        sectionKey={FoldSectionKey.TEMPLATE}
        entryType={EntryType.TEMPLATE}
        {...eventEntryProps}
      />
      {hasNewTimelineUI ? (
        <BreadcrumbsDataSection event={event} group={group} project={project} />
      ) : (
        <GroupEventEntry
          sectionKey={FoldSectionKey.BREADCRUMBS}
          entryType={EntryType.BREADCRUMBS}
          {...eventEntryProps}
        />
      )}
      {!showPossibleSolutionsHigher && (
        <ResourcesAndPossibleSolutionsIssueDetailsContent
          event={event}
          project={project}
          group={group}
        />
      )}
      <GroupEventEntry
        sectionKey={FoldSectionKey.DEBUGMETA}
        entryType={EntryType.DEBUGMETA}
        {...eventEntryProps}
      />
      <GroupEventEntry
        sectionKey={FoldSectionKey.REQUEST}
        entryType={EntryType.REQUEST}
        {...eventEntryProps}
      />
      {hasStreamlinedUI ? (
        <EventTagsDataSection event={event} projectSlug={project.slug} ref={tagsRef} />
      ) : (
        <div ref={tagsRef}>
          <EventTagsAndScreenshot event={event} projectSlug={project.slug} />
        </div>
      )}
      <EventContexts group={group} event={event} />
      <EventExtraData event={event} />
      <EventPackageData event={event} />
      <EventDevice event={event} />
      <EventViewHierarchy event={event} project={project} />
      {hasStreamlinedUI && (
        <ScreenshotDataSection event={event} projectSlug={project.slug} />
      )}
      <EventAttachments event={event} projectSlug={project.slug} />
      <EventSdk sdk={event.sdk} meta={event._meta?.sdk} />
      {event.groupID && (
        <EventGroupingInfo
          projectSlug={project.slug}
          event={event}
          showGroupingConfig={
            organization.features.includes('set-grouping-config') &&
            'groupingConfig' in event
          }
          group={group}
        />
      )}
      {!hasReplay && (
        <EventRRWebIntegration
          event={event}
          orgId={organization.slug}
          projectSlug={project.slug}
        />
      )}
    </Fragment>
  );
}

function ResourcesAndPossibleSolutionsIssueDetailsContent({
  event,
  project,
  group,
}: Required<GroupEventDetailsContentProps>) {
  return (
    <ErrorBoundary mini>
      <ResourcesAndPossibleSolutions event={event} project={project} group={group} />
    </ErrorBoundary>
  );
}

function PerformanceDurationRegressionIssueDetailsContent({
  group,
  event,
  project,
}: Required<GroupEventDetailsContentProps>) {
  return (
    <Fragment>
      <ErrorBoundary mini>
        <EventRegressionSummary event={event} group={group} />
      </ErrorBoundary>
      <ErrorBoundary mini>
        <EventBreakpointChart event={event} />
      </ErrorBoundary>
      <ErrorBoundary mini>
        <AggregateSpanDiff event={event} project={project} />
      </ErrorBoundary>
      <ErrorBoundary mini>
        <EventComparison event={event} project={project} />
      </ErrorBoundary>
    </Fragment>
  );
}

function ProfilingDurationRegressionIssueDetailsContent({
  group,
  event,
  project,
}: Required<GroupEventDetailsContentProps>) {
  const organization = useOrganization();
  return (
    <TransactionsDeltaProvider event={event} project={project}>
      <Fragment>
        <ErrorBoundary mini>
          <EventRegressionSummary event={event} group={group} />
        </ErrorBoundary>
        <ErrorBoundary mini>
          <EventFunctionBreakpointChart event={event} />
        </ErrorBoundary>
        {!organization.features.includes('continuous-profiling-compat') && (
          <ErrorBoundary mini>
            <EventAffectedTransactions event={event} group={group} project={project} />
          </ErrorBoundary>
        )}
        <ErrorBoundary mini>
          <DataSection>
            <b>{t('Largest Changes in Call Stack Frequency')}</b>
            <p>
              {t(`See which functions changed the most before and after the regression. The
              frame with the largest increase in call stack population likely
              contributed to the cause for the duration regression.`)}
            </p>

            <EventDifferentialFlamegraph event={event} />
          </DataSection>
        </ErrorBoundary>
        <ErrorBoundary mini>
          <EventFunctionComparisonList event={event} group={group} project={project} />
        </ErrorBoundary>
      </Fragment>
    </TransactionsDeltaProvider>
  );
}

export default function GroupEventDetailsContent({
  group,
  event,
  project,
}: GroupEventDetailsContentProps) {
  const hasStreamlinedUI = useHasStreamlinedUI();

  if (!event) {
    return (
      <NotFoundMessage>
        <h3>{t('Latest event not available')}</h3>
      </NotFoundMessage>
    );
  }

  switch (group.issueType) {
    case IssueType.PERFORMANCE_DURATION_REGRESSION:
    case IssueType.PERFORMANCE_ENDPOINT_REGRESSION: {
      return (
        <PerformanceDurationRegressionIssueDetailsContent
          group={group}
          event={event}
          project={project}
        />
      );
    }
    case IssueType.PROFILE_FUNCTION_REGRESSION_EXPERIMENTAL:
    case IssueType.PROFILE_FUNCTION_REGRESSION: {
      return (
        <ProfilingDurationRegressionIssueDetailsContent
          group={group}
          event={event}
          project={project}
        />
      );
    }
    default: {
      return hasStreamlinedUI ? (
        <EventDetails event={event} group={group} project={project} />
      ) : (
        <DefaultGroupEventDetailsContent group={group} event={event} project={project} />
      );
    }
  }
}

const NotFoundMessage = styled('div')`
  padding: ${space(2)} ${space(4)};
`;

const StyledDataSection = styled(DataSection)`
  padding: ${space(0.5)} ${space(2)};

  @media (min-width: ${p => p.theme.breakpoints.medium}) {
    padding: ${space(1)} ${space(4)};
  }

  &:empty {
    display: none;
  }
`;<|MERGE_RESOLUTION|>--- conflicted
+++ resolved
@@ -158,8 +158,8 @@
       )}
       {hasStreamlinedUI && <TraceDataSection event={event} />}
       <StyledDataSection>
-<<<<<<< HEAD
-        {!hasStreamlinedUI && (
+        {!hasStreamlinedUI && <TraceDataSection event={event} />}
+         {!hasStreamlinedUI && (
           <SuspectCommits
             project={project}
             eventId={event.id}
@@ -167,16 +167,6 @@
             commitRow={CommitRow}
           />
         )}
-        {!hasStreamlinedUI && <TraceTimeLineOrRelatedIssue event={event} />}
-=======
-        {!hasStreamlinedUI && <TraceDataSection event={event} />}
-        <SuspectCommits
-          project={project}
-          eventId={event.id}
-          group={group}
-          commitRow={CommitRow}
-        />
->>>>>>> 7b1f3c41
       </StyledDataSection>
       {event.userReport && (
         <InterimSection
