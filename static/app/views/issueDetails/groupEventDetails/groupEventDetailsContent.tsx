--- conflicted
+++ resolved
@@ -98,12 +98,8 @@
         <Fragment>
           <RegressionMessage event={event} />
           <EventBreakpointChart event={event} />
-<<<<<<< HEAD
           <EventSpanOpBreakdown event={event} />
-          <EventComparison event={event} project={project} />
-=======
           <EventComparison event={event} group={group} project={project} />
->>>>>>> 422c16db
         </Fragment>
       </Feature>
     );
