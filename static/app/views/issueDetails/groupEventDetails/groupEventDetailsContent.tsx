--- conflicted
+++ resolved
@@ -98,11 +98,7 @@
   project,
 }: Required<GroupEventDetailsContentProps>) {
   const organization = useOrganization();
-<<<<<<< HEAD
-=======
-  const hasNewTagsUI = useHasNewTagsUI();
   const location = useLocation();
->>>>>>> 358ea57d
   const tagsRef = useRef<HTMLDivElement>(null);
 
   const projectSlug = project.slug;
