import {Fragment} from 'react';
import styled from '@emotion/styled';

import Feature from 'sentry/components/acl/feature';
import {CommitRow} from 'sentry/components/commitRow';
import {EventContexts} from 'sentry/components/events/contexts';
import {EventDevice} from 'sentry/components/events/device';
import {EventAttachments} from 'sentry/components/events/eventAttachments';
import {EventCause} from 'sentry/components/events/eventCause';
import {EventDataSection} from 'sentry/components/events/eventDataSection';
import {EventEntry} from 'sentry/components/events/eventEntry';
import {EventErrors} from 'sentry/components/events/eventErrors';
import {EventEvidence} from 'sentry/components/events/eventEvidence';
import {EventExtraData} from 'sentry/components/events/eventExtraData';
import EventReplay from 'sentry/components/events/eventReplay';
import {EventSdk} from 'sentry/components/events/eventSdk';
import RegressionMessage from 'sentry/components/events/eventStatisticalDetector/regressionMessage';
import {EventTagsAndScreenshot} from 'sentry/components/events/eventTagsAndScreenshot';
import {EventViewHierarchy} from 'sentry/components/events/eventViewHierarchy';
import {EventGroupingInfo} from 'sentry/components/events/groupingInfo';
import {ActionableItem} from 'sentry/components/events/interfaces/crashContent/exception/actionableItems';
import {actionableItemsEnabled} from 'sentry/components/events/interfaces/crashContent/exception/useActionableItems';
import {CronTimelineSection} from 'sentry/components/events/interfaces/crons/cronTimelineSection';
import {AnrRootCause} from 'sentry/components/events/interfaces/performance/anrRootCause';
import {SpanEvidenceSection} from 'sentry/components/events/interfaces/performance/spanEvidence';
import {EventPackageData} from 'sentry/components/events/packageData';
import {EventRRWebIntegration} from 'sentry/components/events/rrwebIntegration';
import {EventUserFeedback} from 'sentry/components/events/userFeedback';
import {t} from 'sentry/locale';
import {space} from 'sentry/styles/space';
import {Event, Group, IssueCategory, IssueType, Project} from 'sentry/types';
import {EntryType, EventTransaction} from 'sentry/types/event';
import {useLocation} from 'sentry/utils/useLocation';
import useOrganization from 'sentry/utils/useOrganization';
import {ResourcesAndMaybeSolutions} from 'sentry/views/issueDetails/resourcesAndMaybeSolutions';

type GroupEventDetailsContentProps = {
  group: Group;
  project: Project;
  event?: Event;
};

type GroupEventEntryProps = {
  entryType: EntryType;
  event: Event;
  group: Group;
  project: Project;
};

function GroupEventEntry({event, entryType, group, project}: GroupEventEntryProps) {
  const organization = useOrganization();
  const matchingEntry = event.entries.find(entry => entry.type === entryType);

  if (!matchingEntry) {
    return null;
  }

  return (
    <EventEntry
      projectSlug={project.slug}
      group={group}
      entry={matchingEntry}
      {...{organization, event}}
    />
  );
}

function GroupEventDetailsContent({
  group,
  event,
  project,
}: GroupEventDetailsContentProps) {
  const organization = useOrganization();
  const location = useLocation();
  const projectSlug = project.slug;
  const hasReplay = Boolean(event?.tags?.find(({key}) => key === 'replayId')?.value);
  const mechanism = event?.tags?.find(({key}) => key === 'mechanism')?.value;
  const isANR = mechanism === 'ANR' || mechanism === 'AppExitInfo';
  const hasAnrImprovementsFeature = organization.features.includes('anr-improvements');

  if (!event) {
    return (
      <NotFoundMessage>
        <h3>{t('Latest event not available')}</h3>
      </NotFoundMessage>
    );
  }

  const eventEntryProps = {group, event, project};

<<<<<<< HEAD
  const hasActionableItems = actionableItemsEnabled({
    eventId: event.id,
    organization,
    projectSlug,
  });
=======
  if (group.issueType === IssueType.PERFORMANCE_P95_TRANSACTION_DURATION_REGRESSION) {
    return (
      // TODO: Swap this feature flag with the statistical detector flag
      <Feature features={['performance-trends-issues']}>
        <RegressionMessage event={event} />
      </Feature>
    );
  }
>>>>>>> b4840bb3

  return (
    <Fragment>
      <EventErrors event={event} project={project} isShare={false} />
      {hasActionableItems && <ActionableItem event={event} projectSlug={projectSlug} />}
      <EventCause
        project={project}
        eventId={event.id}
        group={group}
        commitRow={CommitRow}
      />
      {event.userReport && (
        <EventDataSection title="User Feedback" type="user-feedback">
          <EventUserFeedback
            report={event.userReport}
            orgSlug={organization.slug}
            issueId={group.id}
          />
        </EventDataSection>
      )}
      {group.issueCategory === IssueCategory.CRON && (
        <CronTimelineSection event={event} organization={organization} />
      )}
      <EventTagsAndScreenshot
        event={event}
        organization={organization}
        projectSlug={project.slug}
        location={location}
      />
      <EventEvidence event={event} group={group} projectSlug={project.slug} />
      <GroupEventEntry entryType={EntryType.MESSAGE} {...eventEntryProps} />
      <GroupEventEntry entryType={EntryType.EXCEPTION} {...eventEntryProps} />
      <GroupEventEntry entryType={EntryType.STACKTRACE} {...eventEntryProps} />
      <GroupEventEntry entryType={EntryType.THREADS} {...eventEntryProps} />
      {hasAnrImprovementsFeature && isANR && (
        <AnrRootCause event={event} organization={organization} />
      )}
      {group.issueCategory === IssueCategory.PERFORMANCE && (
        <SpanEvidenceSection
          event={event as EventTransaction}
          organization={organization}
          projectSlug={project.slug}
        />
      )}
      <EventReplay event={event} group={group} projectSlug={project.slug} />
      <GroupEventEntry entryType={EntryType.HPKP} {...eventEntryProps} />
      <GroupEventEntry entryType={EntryType.CSP} {...eventEntryProps} />
      <GroupEventEntry entryType={EntryType.EXPECTCT} {...eventEntryProps} />
      <GroupEventEntry entryType={EntryType.EXPECTSTAPLE} {...eventEntryProps} />
      <GroupEventEntry entryType={EntryType.TEMPLATE} {...eventEntryProps} />
      <GroupEventEntry entryType={EntryType.BREADCRUMBS} {...eventEntryProps} />
      <ResourcesAndMaybeSolutions
        event={event}
        projectSlug={project.slug}
        group={group}
      />
      <GroupEventEntry entryType={EntryType.DEBUGMETA} {...eventEntryProps} />
      <GroupEventEntry entryType={EntryType.REQUEST} {...eventEntryProps} />
      <EventContexts group={group} event={event} />
      <EventExtraData event={event} />
      <EventPackageData event={event} />
      <EventDevice event={event} />
      <EventViewHierarchy event={event} project={project} />
      <EventAttachments event={event} projectSlug={project.slug} />
      <EventSdk sdk={event.sdk} meta={event._meta?.sdk} />
      {event.groupID && (
        <EventGroupingInfo
          projectSlug={project.slug}
          event={event}
          showGroupingConfig={
            organization.features.includes('set-grouping-config') &&
            'groupingConfig' in event
          }
          group={group}
        />
      )}

      {!hasReplay && (
        <EventRRWebIntegration
          event={event}
          orgId={organization.slug}
          projectSlug={project.slug}
        />
      )}
    </Fragment>
  );
}

const NotFoundMessage = styled('div')`
  padding: ${space(2)} ${space(4)};
`;

export default GroupEventDetailsContent;<|MERGE_RESOLUTION|>--- conflicted
+++ resolved
@@ -88,13 +88,12 @@
 
   const eventEntryProps = {group, event, project};
 
-<<<<<<< HEAD
   const hasActionableItems = actionableItemsEnabled({
     eventId: event.id,
     organization,
     projectSlug,
   });
-=======
+
   if (group.issueType === IssueType.PERFORMANCE_P95_TRANSACTION_DURATION_REGRESSION) {
     return (
       // TODO: Swap this feature flag with the statistical detector flag
@@ -103,7 +102,6 @@
       </Feature>
     );
   }
->>>>>>> b4840bb3
 
   return (
     <Fragment>
