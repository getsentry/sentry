--- conflicted
+++ resolved
@@ -156,8 +156,6 @@
       )}
       {hasStreamlinedUI && <TraceDataSection event={event} />}
       <StyledDataSection>
-<<<<<<< HEAD
-        <TraceTimeLineOrRelatedIssue event={event} />
         {!hasStreamlinedUI && (
           <SuspectCommits
             project={project}
@@ -166,15 +164,7 @@
             commitRow={CommitRow}
           />
         )}
-=======
         {!hasStreamlinedUI && <TraceTimeLineOrRelatedIssue event={event} />}
-        <SuspectCommits
-          project={project}
-          eventId={event.id}
-          group={group}
-          commitRow={CommitRow}
-        />
->>>>>>> 9f35bbf1
       </StyledDataSection>
       {event.userReport && (
         <InterimSection
@@ -503,29 +493,7 @@
     }
     default: {
       return hasStreamlinedUI ? (
-<<<<<<< HEAD
-        <Fragment>
-          <SuspectCommits
-            project={project}
-            eventId={event.id}
-            group={group}
-            commitRow={CommitRow}
-          />
-          <EventFilter />
-          <GroupContent navHeight={navRef?.current?.offsetHeight}>
-            <FloatingEventNavigation event={event} group={group} ref={navRef} />
-            <GroupContentPadding>
-              <DefaultGroupEventDetailsContent
-                group={group}
-                event={event}
-                project={project}
-              />
-            </GroupContentPadding>
-          </GroupContent>
-        </Fragment>
-=======
         <EventDetails event={event} group={group} project={project} />
->>>>>>> 9f35bbf1
       ) : (
         <DefaultGroupEventDetailsContent group={group} event={event} project={project} />
       );
