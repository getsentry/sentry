--- conflicted
+++ resolved
@@ -140,11 +140,7 @@
   return (
     <Fragment>
       {hasStreamlinedUI && <HighlightsIconSummary event={event} />}
-<<<<<<< HEAD
       {hasActionableItems && (
-=======
-      {hasActionableItems && !hasStreamlinedUI && (
->>>>>>> 3af467d6
         <ActionableItems event={event} project={project} isShare={false} />
       )}
       {hasStreamlinedUI && <TraceDataSection event={event} />}
