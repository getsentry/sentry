--- conflicted
+++ resolved
@@ -75,8 +75,6 @@
   const prevEvent = usePrevious(event);
   const hasStreamlinedUI = useHasStreamlinedUI();
 
-  const hasStreamlinedUI = useHasStreamlinedUI();
-
   // load the data
   useSentryAppComponentsData({projectId});
 
@@ -187,11 +185,7 @@
             />
           ) : (
             <Fragment>
-<<<<<<< HEAD
-              <StyledLayoutMain>
-=======
               <MainLayoutComponent>
->>>>>>> dd612668
                 {!hasStreamlinedUI && renderGroupStatusBanner()}
                 <EscalatingIssuesFeedback organization={organization} group={group} />
                 {eventWithMeta && issueTypeConfig.stats.enabled && (
