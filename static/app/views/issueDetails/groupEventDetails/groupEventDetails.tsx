--- conflicted
+++ resolved
@@ -32,8 +32,8 @@
 import {VisuallyCompleteWithData} from 'sentry/utils/performanceForSentry';
 import {normalizeUrl} from 'sentry/utils/withDomainRequired';
 import GroupEventDetailsContent from 'sentry/views/issueDetails/groupEventDetails/groupEventDetailsContent';
-
-import GroupEventHeader from '../groupEventHeader';
+import GroupEventHeader from 'sentry/views/issueDetails/groupEventHeader';
+
 import ReprocessingProgress from '../reprocessingProgress';
 import {
   getEventEnvironment,
@@ -227,59 +227,13 @@
     const hasReprocessingV2Feature = organization.features?.includes('reprocessing-v2');
     const {activity: activities} = group;
     const mostRecentActivity = getGroupMostRecentActivity(activities);
+
     return (
       <TransactionProfileIdProvider
         projectId={event?.projectID}
         transactionId={event?.type === 'transaction' ? event.id : undefined}
         timestamp={event?.dateReceived}
       >
-<<<<<<< HEAD
-        <StyledLayoutBody data-test-id="group-event-details">
-          {hasReprocessingV2Feature &&
-          groupReprocessingStatus === ReprocessingStatus.REPROCESSING ? (
-            <ReprocessingProgress
-              totalEvents={(mostRecentActivity as GroupActivityReprocess).data.eventCount}
-              pendingEvents={
-                (group.statusDetails as BaseGroupStatusReprocessing['statusDetails'])
-                  .pendingEvents
-              }
-            />
-          ) : (
-            <Fragment>
-              <QuickTraceQuery
-                event={eventWithMeta}
-                location={location}
-                orgSlug={organization.slug}
-              >
-                {results => {
-                  return (
-                    <StyledLayoutMain>
-                      {this.renderGroupStatusBanner()}
-                      <QuickTraceContext.Provider value={results}>
-                        {eventWithMeta && (
-                          <GroupEventHeader
-                            group={group}
-                            event={eventWithMeta}
-                            project={project}
-                          />
-                        )}
-                        {this.renderReprocessedBox(
-                          groupReprocessingStatus,
-                          mostRecentActivity as GroupActivityReprocess
-                        )}
-                        {this.renderContent(eventWithMeta)}
-                      </QuickTraceContext.Provider>
-                    </StyledLayoutMain>
-                  );
-                }}
-              </QuickTraceQuery>
-
-              <StyledLayoutSide>
-                <GroupSidebar
-                  organization={organization}
-                  project={project}
-                  group={group}
-=======
         <VisuallyCompleteWithData
           id="IssueDetails-EventBody"
           hasData={!loadingEvent && !eventError && defined(eventWithMeta)}
@@ -299,7 +253,6 @@
             ) : (
               <Fragment>
                 <QuickTraceQuery
->>>>>>> 27768c82
                   event={eventWithMeta}
                   location={location}
                   orgSlug={organization.slug}
@@ -310,13 +263,10 @@
                         {this.renderGroupStatusBanner()}
                         <QuickTraceContext.Provider value={results}>
                           {eventWithMeta && (
-                            <GroupEventToolbar
+                            <GroupEventHeader
                               group={group}
                               event={eventWithMeta}
-                              organization={organization}
-                              location={location}
                               project={project}
-                              hasReplay={hasReplay}
                             />
                           )}
                           {this.renderReprocessedBox(
