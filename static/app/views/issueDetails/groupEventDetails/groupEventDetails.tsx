--- conflicted
+++ resolved
@@ -187,13 +187,8 @@
             />
           ) : (
             <Fragment>
-<<<<<<< HEAD
-              <StyledLayoutMain>
+              <MainLayoutComponent>
                 {!hasStreamlinedUI && renderGroupStatusBanner()}
-=======
-              <MainLayoutComponent>
-                {renderGroupStatusBanner()}
->>>>>>> 337054da
                 <EscalatingIssuesFeedback organization={organization} group={group} />
                 {eventWithMeta && issueTypeConfig.stats.enabled && (
                   <GroupEventHeader
