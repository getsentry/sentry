import {Fragment, useMemo, useState} from 'react';
import styled from '@emotion/styled';

import {useAnalyticsArea} from 'sentry/components/analyticsArea';
import {LinkButton} from 'sentry/components/core/button';
import {DateTime} from 'sentry/components/dateTime';
import {DropdownMenu} from 'sentry/components/dropdownMenu';
import EmptyStateWarning from 'sentry/components/emptyStateWarning';
import LoadingError from 'sentry/components/loadingError';
import LoadingIndicator from 'sentry/components/loadingIndicator';
import Pagination from 'sentry/components/pagination';
import {IconArrow, IconEllipsis} from 'sentry/icons';
import {t} from 'sentry/locale';
import {space} from 'sentry/styles/space';
import {trackAnalytics} from 'sentry/utils/analytics';
import useCopyToClipboard from 'sentry/utils/useCopyToClipboard';
import {useLocation} from 'sentry/utils/useLocation';
import {useNavigate} from 'sentry/utils/useNavigate';
import useOrganization from 'sentry/utils/useOrganization';
import {useParams} from 'sentry/utils/useParams';
import {DrawerTab} from 'sentry/views/issueDetails/groupDistributionsDrawer';
import {
  getFlagActionLabel,
  type RawFlag,
} from 'sentry/views/issueDetails/streamline/featureFlagUtils';
import {useOrganizationFlagLog} from 'sentry/views/issueDetails/streamline/hooks/featureFlags/useOrganizationFlagLog';
import {Tab, TabPaths} from 'sentry/views/issueDetails/types';
import {useGroupDetailsRoute} from 'sentry/views/issueDetails/useGroupDetailsRoute';

export function FlagDetailsDrawerContent() {
  const navigate = useNavigate();
  const organization = useOrganization();
  const {tagKey} = useParams<{tagKey: string}>();
  const {baseUrl} = useGroupDetailsRoute();
  const location = useLocation();

  const sortArrow = <IconArrow color="gray300" size="xs" direction="down" />;

  const flagQuery = useMemo(() => {
    return {
      flag: tagKey,
      per_page: 50,
      queryReferrer: 'featureFlagDetailsDrawer',
      statsPeriod: '90d',
      sort: '-created_at',
      cursor: location.query.flagDrawerCursor,
    };
  }, [tagKey, location.query.flagDrawerCursor]);

  const {
    data: flagLog,
    isPending,
    isError,
    getResponseHeader,
  } = useOrganizationFlagLog({
    organization,
    query: flagQuery,
  });
  const pageLinks = getResponseHeader?.('Link') ?? null;

  const analyticsArea = useAnalyticsArea();

  if (isPending) {
    return <LoadingIndicator />;
  }

  if (isError) {
    return (
      <LoadingError message={t('There was an error loading feature flag details.')} />
    );
  }

  if (!flagLog.data.length) {
    return (
      <EmptyStateContainer>
        <StyledEmptyStateWarning withIcon={false} small>
          {t('No audit logs were found for this feature flag.')}
        </StyledEmptyStateWarning>
        <LinkButton
          size="sm"
          to={{
            pathname: `${baseUrl}${TabPaths[Tab.DISTRIBUTIONS]}`,
            query: {...location.query, tab: DrawerTab.FEATURE_FLAGS},
          }}
        >
          {t('See all flags')}
        </LinkButton>
      </EmptyStateContainer>
    );
  }

  return (
    <Fragment>
      <Table>
        <Header>
          <ColumnTitle>{t('Provider')}</ColumnTitle>
          <ColumnTitle>{t('Flag Name')}</ColumnTitle>
          <ColumnTitle>{t('Action')}</ColumnTitle>
          <ColumnTitle>
            {sortArrow}
            {t('Date')}
          </ColumnTitle>
        </Header>
        <Body>
          {flagLog.data.map((fv, i) => (
            <FlagDetailsRow key={`${fv.id}-${i}`} flagValue={fv} />
          ))}
        </Body>
      </Table>
      <Pagination
        pageLinks={pageLinks}
        onCursor={(cursor, path, query) => {
          trackAnalytics('flags.logs-paginated', {
            direction: cursor?.endsWith(':1') ? 'prev' : 'next',
            organization,
<<<<<<< HEAD
            area: analyticsArea,
=======
            surface: analyticsArea,
>>>>>>> 91e6c6ec
          });
          navigate({
            pathname: path,
            query: {
              ...query,
              flagDrawerCursor: cursor,
            },
          });
        }}
        size="xs"
      />
    </Fragment>
  );
}

function FlagDetailsRow({flagValue}: {flagValue: RawFlag}) {
  return (
    <Row>
      <LeftAlignedValue>{flagValue.provider}</LeftAlignedValue>
      <LeftAlignedValue>
        <code>{flagValue.flag}</code>
      </LeftAlignedValue>
      {getFlagActionLabel(flagValue.action)}
      <DateTime date={flagValue.createdAt} year timeZone />
      <FlagValueActionsMenu flagValue={flagValue} />
    </Row>
  );
}

function FlagValueActionsMenu({flagValue}: {flagValue: RawFlag}) {
  const organization = useOrganization();
  const {onClick: handleCopy} = useCopyToClipboard({
    text: flagValue.flag,
  });
  const key = flagValue.flag;
  const [isVisible, setIsVisible] = useState(false);

  return (
    <DropdownMenu
      size="xs"
      className={isVisible ? '' : 'invisible'}
      onOpenChange={isOpen => setIsVisible(isOpen)}
      triggerProps={{
        'aria-label': t('Flag Audit Log Actions Menu'),
        icon: <IconEllipsis />,
        showChevron: false,
        size: 'xs',
      }}
      items={[
        {
          key: 'view-issues-true',
          label: t('Search issues where this flag value is TRUE'),
          to: {
            pathname: `/organizations/${organization.slug}/issues/`,
            query: {query: `flags["${key}"]:"true"`},
          },
        },
        {
          key: 'view-issues-false',
          label: t('Search issues where this flag value is FALSE'),
          to: {
            pathname: `/organizations/${organization.slug}/issues/`,
            query: {query: `flags["${key}"]:"false"`},
          },
        },
        {
          key: 'copy-value',
          label: t('Copy flag value to clipboard'),
          onAction: handleCopy,
        },
      ]}
    />
  );
}

const Table = styled('div')`
  display: grid;
  grid-template-columns: 0.4fr 0.7fr 0.3fr 0.5fr min-content;
  column-gap: ${space(1)};
  row-gap: ${space(0.5)};
  margin: 0 -${space(1)};

  @media (min-width: ${p => p.theme.breakpoints.xlarge}) {
    column-gap: ${space(2)};
  }
`;

const ColumnTitle = styled('div')`
  white-space: nowrap;
  color: ${p => p.theme.subText};
  font-weight: ${p => p.theme.fontWeightBold};
`;

const Body = styled('div')`
  display: grid;
  grid-column: 1 / -1;
  grid-template-columns: subgrid;
`;

const Header = styled(Body)`
  border-bottom: 1px solid ${p => p.theme.border};
  margin: 0 ${space(1)};
`;

const Row = styled(Body)`
  &:nth-child(even) {
    background: ${p => p.theme.backgroundSecondary};
  }
  align-items: center;
  border-radius: 4px;
  padding: ${space(0.25)} ${space(1)};

  .invisible {
    visibility: hidden;
  }
  &:hover,
  &:active {
    .invisible {
      visibility: visible;
    }
  }
`;

const LeftAlignedValue = styled('div')`
  text-align: left;
`;

const EmptyStateContainer = styled('div')`
  display: flex;
  flex-direction: column;
  align-items: center;
`;

const StyledEmptyStateWarning = styled(EmptyStateWarning)`
  padding: ${space(3)};
`;<|MERGE_RESOLUTION|>--- conflicted
+++ resolved
@@ -113,11 +113,7 @@
           trackAnalytics('flags.logs-paginated', {
             direction: cursor?.endsWith(':1') ? 'prev' : 'next',
             organization,
-<<<<<<< HEAD
-            area: analyticsArea,
-=======
             surface: analyticsArea,
->>>>>>> 91e6c6ec
           });
           navigate({
             pathname: path,
