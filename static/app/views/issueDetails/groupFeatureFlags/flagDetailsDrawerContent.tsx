--- conflicted
+++ resolved
@@ -1,8 +1,4 @@
-<<<<<<< HEAD
-import {Fragment, useEffect, useMemo, useState} from 'react';
-=======
-import {Fragment, useState} from 'react';
->>>>>>> f1b057ef
+import {Fragment, useEffect, useState} from 'react';
 import styled from '@emotion/styled';
 
 import {useAnalyticsArea} from 'sentry/components/analyticsArea';
