--- conflicted
+++ resolved
@@ -92,28 +92,6 @@
   project: Project;
 }
 
-<<<<<<< HEAD
-=======
-function getGroupQuery({environments}: {environments: string[]}) {
-  const query: Record<string, string | string[]> = {
-    ...(!isEmpty(environments) ? {environment: environments} : {}),
-    expand: ['inbox', 'owners'],
-    collapse: ['release', 'tags'],
-  };
-
-  return query;
-}
-
-function getEventQuery({environments}: {environments: string[]}) {
-  const query = {
-    ...(!isEmpty(environments) ? {environment: environments} : {}),
-    collapse: ['fullRelease'],
-  };
-
-  return query;
-}
-
->>>>>>> 88e48cee
 function getFetchDataRequestErrorType(status?: number | null): Error {
   if (!status) {
     return null;
