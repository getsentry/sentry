--- conflicted
+++ resolved
@@ -665,14 +665,9 @@
       return;
     }
 
-<<<<<<< HEAD
-    if (currentTab === Tab.TAGS) {
+    if (currentTab === Tab.DISTRIBUTIONS) {
       // Tag and feature flag distributions.
       openDistributionsDrawer();
-=======
-    if (currentTab === Tab.DISTRIBUTIONS) {
-      openTagsDrawer();
->>>>>>> 43b085f1
     } else if (currentTab === Tab.SIMILAR_ISSUES) {
       openSimilarIssuesDrawer();
     } else if (currentTab === Tab.MERGED) {
