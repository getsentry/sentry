import {
  cloneElement,
  Fragment,
  isValidElement,
  useCallback,
  useEffect,
  useRef,
  useState,
} from 'react';
import {browserHistory, RouteComponentProps} from 'react-router';
import styled from '@emotion/styled';
import * as Sentry from '@sentry/react';
import omit from 'lodash/omit';
import pick from 'lodash/pick';
import * as qs from 'query-string';

import LoadingError from 'sentry/components/loadingError';
import LoadingIndicator from 'sentry/components/loadingIndicator';
import PageFiltersContainer from 'sentry/components/organizations/pageFilters/container';
import MissingProjectMembership from 'sentry/components/projects/missingProjectMembership';
import SentryDocumentTitle from 'sentry/components/sentryDocumentTitle';
import {TabPanels, Tabs} from 'sentry/components/tabs';
import {t} from 'sentry/locale';
import ConfigStore from 'sentry/stores/configStore';
import GroupStore from 'sentry/stores/groupStore';
import {useLegacyStore} from 'sentry/stores/useLegacyStore';
import {space} from 'sentry/styles/space';
import {
  Group,
  GroupStatus,
  IssueCategory,
  IssueType,
  Organization,
  Project,
} from 'sentry/types';
import {Event} from 'sentry/types/event';
import {defined} from 'sentry/utils';
import {trackAnalytics} from 'sentry/utils/analytics';
import {getUtcDateString} from 'sentry/utils/dates';
import {
  getAnalyticsDataForEvent,
  getAnalyticsDataForGroup,
  getMessage,
  getTitle,
} from 'sentry/utils/events';
import {getAnalyicsDataForProject} from 'sentry/utils/projects';
import {
  ApiQueryKey,
  setApiQueryData,
  useApiQuery,
  useQueryClient,
} from 'sentry/utils/queryClient';
import recreateRoute from 'sentry/utils/recreateRoute';
import RequestError from 'sentry/utils/requestError/requestError';
import useDisableRouteAnalytics from 'sentry/utils/routeAnalytics/useDisableRouteAnalytics';
import useRouteAnalyticsEventNames from 'sentry/utils/routeAnalytics/useRouteAnalyticsEventNames';
import useRouteAnalyticsParams from 'sentry/utils/routeAnalytics/useRouteAnalyticsParams';
import useApi from 'sentry/utils/useApi';
import {useLocation} from 'sentry/utils/useLocation';
import useOrganization from 'sentry/utils/useOrganization';
import {useParams} from 'sentry/utils/useParams';
import useProjects from 'sentry/utils/useProjects';
import useRouter from 'sentry/utils/useRouter';
import {normalizeUrl} from 'sentry/utils/withDomainRequired';

import {ERROR_TYPES} from './constants';
import GroupHeader from './header';
import SampleEventAlert from './sampleEventAlert';
import {Tab, TabPaths} from './types';
import {
  getGroupDetailsQueryData,
  getGroupEventDetailsQueryData,
  getGroupReprocessingStatus,
  markEventSeen,
  ReprocessingStatus,
  useDefaultIssueEvent,
  useEnvironmentsFromUrl,
  useFetchIssueTagsForDetailsPage,
} from './utils';

type Error = (typeof ERROR_TYPES)[keyof typeof ERROR_TYPES] | null;

type RouterParams = {groupId: string; eventId?: string};
type RouteProps = RouteComponentProps<RouterParams, {}>;

interface GroupDetailsProps extends RouteComponentProps<{groupId: string}, {}> {
  children: React.ReactNode;
}

type FetchGroupDetailsState = {
  error: boolean;
  errorType: Error;
  event: Event | null;
  eventError: boolean;
  group: Group | null;
  loadingEvent: boolean;
  loadingGroup: boolean;
  refetchData: () => void;
  refetchGroup: () => void;
};

interface GroupDetailsContentProps extends GroupDetailsProps, FetchGroupDetailsState {
  group: Group;
  project: Project;
}

function getFetchDataRequestErrorType(status?: number | null): Error {
  if (!status) {
    return null;
  }

  if (status === 404) {
    return ERROR_TYPES.GROUP_NOT_FOUND;
  }

  if (status === 403) {
    return ERROR_TYPES.MISSING_MEMBERSHIP;
  }

  return null;
}

function getCurrentTab({router}: {router: RouteProps['router']}) {
  const currentRoute = router.routes[router.routes.length - 1];

  // If we're in the tag details page ("/tags/:tagKey/")
  if (router.params.tagKey) {
    return Tab.TAGS;
  }
  return (
    Object.values(Tab).find(tab => currentRoute.path === TabPaths[tab]) ?? Tab.DETAILS
  );
}

function getCurrentRouteInfo({
  group,
  event,
  organization,
  router,
}: {
  event: Event | null;
  group: Group;
  organization: Organization;
  router: RouteProps['router'];
}): {
  baseUrl: string;
  currentTab: Tab;
} {
  const currentTab = getCurrentTab({router});

  const baseUrl = normalizeUrl(
    `/organizations/${organization.slug}/issues/${group.id}/${
      router.params.eventId && event ? `events/${event.id}/` : ''
    }`
  );

  return {baseUrl, currentTab};
}

function getReprocessingNewRoute({
  group,
  event,
  organization,
  router,
}: {
  event: Event | null;
  group: Group;
  organization: Organization;
  router: RouteProps['router'];
}) {
  const {routes, params, location} = router;
  const {groupId} = params;
  const {currentTab, baseUrl} = getCurrentRouteInfo({group, event, organization, router});
  const hasReprocessingV2Feature = organization.features?.includes('reprocessing-v2');

  const {id: nextGroupId} = group;

  const reprocessingStatus = getGroupReprocessingStatus(group);

  if (groupId !== nextGroupId) {
    if (hasReprocessingV2Feature) {
      // Redirects to the Activities tab
      if (
        reprocessingStatus === ReprocessingStatus.REPROCESSED_AND_HASNT_EVENT &&
        currentTab !== Tab.ACTIVITY
      ) {
        return {
          pathname: `${baseUrl}${Tab.ACTIVITY}/`,
          query: {...params, groupId: nextGroupId},
        };
      }
    }

    return recreateRoute('', {
      routes,
      location,
      params: {...params, groupId: nextGroupId},
    });
  }

  if (hasReprocessingV2Feature) {
    if (
      reprocessingStatus === ReprocessingStatus.REPROCESSING &&
      currentTab !== Tab.DETAILS
    ) {
      return {
        pathname: baseUrl,
        query: params,
      };
    }

    if (
      reprocessingStatus === ReprocessingStatus.REPROCESSED_AND_HASNT_EVENT &&
      currentTab !== Tab.ACTIVITY &&
      currentTab !== Tab.USER_FEEDBACK
    ) {
      return {
        pathname: `${baseUrl}${Tab.ACTIVITY}/`,
        query: params,
      };
    }
  }
  return undefined;
}

function useRefetchGroupForReprocessing({
  refetchGroup,
}: Pick<FetchGroupDetailsState, 'refetchGroup'>) {
  const organization = useOrganization();
  const hasReprocessingV2Feature = organization.features?.includes('reprocessing-v2');

  useEffect(() => {
    let refetchInterval: number;

    if (hasReprocessingV2Feature) {
      refetchInterval = window.setInterval(refetchGroup, 30000);
    }

    return () => {
      window.clearInterval(refetchInterval);
    };
  }, [hasReprocessingV2Feature, refetchGroup]);
}

function useEventApiQuery({
  groupId,
  eventId,
  environments,
}: {
  environments: string[];
  groupId: string;
  eventId?: string;
}) {
  const organization = useOrganization();
  const location = useLocation<{query?: string}>();
  const router = useRouter();
  const defaultIssueEvent = useDefaultIssueEvent();
  const eventIdUrl = eventId ?? defaultIssueEvent;
  const recommendedEventQuery =
    typeof location.query.query === 'string' ? location.query.query : undefined;

  const queryKey: ApiQueryKey = [
    `/organizations/${organization.slug}/issues/${groupId}/events/${eventIdUrl}/`,
    {
      query: getGroupEventDetailsQueryData({
        environments,
        query: recommendedEventQuery,
      }),
    },
  ];

  const tab = getCurrentTab({router});
  const isOnDetailsTab = tab === Tab.DETAILS;

  const isLatestOrRecommendedEvent =
    eventIdUrl === 'latest' || eventIdUrl === 'recommended';
  const latestOrRecommendedEvent = useApiQuery<Event>(queryKey, {
    // Latest/recommended event will change over time, so only cache for 30 seconds
    staleTime: 30000,
    cacheTime: 30000,
    enabled: isOnDetailsTab && isLatestOrRecommendedEvent,
    retry: false,
  });
  const otherEventQuery = useApiQuery<Event>(queryKey, {
    // Oldest/specific events will never change
    staleTime: Infinity,
    enabled: isOnDetailsTab && !isLatestOrRecommendedEvent,
    retry: false,
  });

  useEffect(() => {
    if (latestOrRecommendedEvent.isError) {
      // If we get an error from the helpful event endpoint, it probably means
      // the query failed validation. We should remove the query to try again.
      browserHistory.replace({
        ...window.location,
        query: omit(qs.parse(window.location.search), 'query'),
      });

      // 404s are expected if all events have exceeded retention
      if (latestOrRecommendedEvent.error.status === 404) {
        return;
      }

      const scope = new Sentry.Scope();
      scope.setExtras({
        groupId,
        query: recommendedEventQuery,
        ...pick(latestOrRecommendedEvent.error, ['message', 'status', 'responseJSON']),
      });
      scope.setFingerprint(['issue-details-helpful-event-request-failed']);
      Sentry.captureException(
        new Error('Issue Details: Helpful event request failed'),
        scope
      );
    }
  }, [
    latestOrRecommendedEvent.isError,
    latestOrRecommendedEvent.error,
    groupId,
    recommendedEventQuery,
  ]);

  return isLatestOrRecommendedEvent ? latestOrRecommendedEvent : otherEventQuery;
}

type FetchGroupQueryParameters = {
  environments: string[];
  groupId: string;
  organizationSlug: string;
};

function makeFetchGroupQueryKey({
  groupId,
  organizationSlug,
  environments,
}: FetchGroupQueryParameters): ApiQueryKey {
  return [
    `/organizations/${organizationSlug}/issues/${groupId}/`,
    {query: getGroupDetailsQueryData({environments})},
  ];
}

/**
 * This is a temporary measure to ensure that the GroupStore and query cache
 * are both up to date while we are still using both in the issue details page.
 * Once we remove all references to GroupStore in the issue details page we
 * should remove this.
 */
function useSyncGroupStore(incomingEnvs: string[]) {
  const queryClient = useQueryClient();
  const organization = useOrganization();

  const environmentsRef = useRef<string[]>(incomingEnvs);
  environmentsRef.current = incomingEnvs;

  const unlisten = useRef<Function>();
  if (unlisten.current === undefined) {
    unlisten.current = GroupStore.listen(() => {
      const [storeGroup] = GroupStore.getState();
      const environments = environmentsRef.current;
      if (defined(storeGroup)) {
        setApiQueryData(
          queryClient,
          makeFetchGroupQueryKey({
            groupId: storeGroup.id,
            organizationSlug: organization.slug,
            environments,
          }),
          storeGroup
        );
      }
    }, undefined);
  }

  useEffect(() => {
    return () => unlisten.current?.();
  }, []);
}

function useFetchGroupDetails(): FetchGroupDetailsState {
  const api = useApi();
  const organization = useOrganization();
  const router = useRouter();
  const params = router.params;

  const [error, setError] = useState<boolean>(false);
  const [errorType, setErrorType] = useState<Error | null>(null);
  const [event, setEvent] = useState<Event | null>(null);
  const [allProjectChanged, setAllProjectChanged] = useState<boolean>(false);

  const environments = useEnvironmentsFromUrl();

  const groupId = params.groupId;

  const {
    data: eventData,
    isLoading: loadingEvent,
    isError,
    refetch: refetchEvent,
  } = useEventApiQuery({
    groupId,
    eventId: params.eventId,
    environments,
  });

  const {
    data: groupData,
    isLoading: loadingGroup,
    isError: isGroupError,
    error: groupError,
    refetch: refetchGroupCall,
  } = useApiQuery<Group>(
    makeFetchGroupQueryKey({organizationSlug: organization.slug, groupId, environments}),
    {
      staleTime: 30000,
      cacheTime: 30000,
      retry: false,
    }
  );

  const group = groupData ?? null;

  useEffect(() => {
    if (defined(group)) {
      GroupStore.loadInitialData([group]);
    }
  }, [groupId, group]);

  useSyncGroupStore(environments);

  useEffect(() => {
    if (eventData) {
      setEvent(eventData);
    }
  }, [eventData]);

  useEffect(() => {
    if (group && event) {
      const reprocessingNewRoute = getReprocessingNewRoute({
        group,
        event,
        router,
        organization,
      });

      if (reprocessingNewRoute) {
        browserHistory.push(reprocessingNewRoute);
        return;
      }
    }
  }, [group, event, router, organization]);

  useEffect(() => {
    const matchingProjectSlug = group?.project?.slug;

    if (!matchingProjectSlug) {
      return;
    }

    if (!group.hasSeen) {
      markEventSeen(api, organization.slug, matchingProjectSlug, params.groupId);
    }
  }, [
    api,
    group?.hasSeen,
    group?.project?.id,
    group?.project?.slug,
    organization.slug,
    params.groupId,
  ]);

  const allProjectsFlag = router.location.query._allp;

  useEffect(() => {
    const locationQuery = qs.parse(window.location.search) || {};

    // We use _allp as a temporary measure to know they came from the
    // issue list page with no project selected (all projects included in
    // filter).
    //
    // If it is not defined, we add the locked project id to the URL
    // (this is because if someone navigates directly to an issue on
    // single-project priveleges, then goes back - they were getting
    // assigned to the first project).
    //
    // If it is defined, we do not so that our back button will bring us
    // to the issue list page with no project selected instead of the
    // locked project.
    if (
      locationQuery.project === undefined &&
      !allProjectsFlag &&
      !allProjectChanged &&
      group?.project.id
    ) {
      locationQuery.project = group?.project.id;
      browserHistory.replace({...window.location, query: locationQuery});
    }

    if (allProjectsFlag && !allProjectChanged) {
      delete locationQuery.project;
      // We delete _allp from the URL to keep the hack a bit cleaner, but
      // this is not an ideal solution and will ultimately be replaced with
      // something smarter.
      delete locationQuery._allp;
      browserHistory.replace({...window.location, query: locationQuery});
      setAllProjectChanged(true);
    }
  }, [allProjectsFlag, group?.project.id, allProjectChanged]);

  const handleError = useCallback((e: RequestError) => {
    Sentry.captureException(e);

    setErrorType(getFetchDataRequestErrorType(e?.status));
    setError(true);
  }, []);

  useEffect(() => {
    if (isGroupError) {
      handleError(groupError);
    }
  }, [isGroupError, groupError, handleError]);

  const refetchGroup = useCallback(() => {
    if (group?.status !== GroupStatus.REPROCESSING || loadingGroup || loadingEvent) {
      return;
    }

    refetchGroupCall();
  }, [group, loadingGroup, loadingEvent, refetchGroupCall]);

  const refetchData = useCallback(() => {
    // Set initial state
    setError(false);
    setErrorType(null);

    refetchEvent();
    refetchGroup();
  }, [refetchGroup, refetchEvent]);

  // Refetch when group is stale
  useEffect(() => {
    if (group) {
      if ((group as Group & {stale?: boolean}).stale) {
        refetchGroup();
        return;
      }
    }
  }, [refetchGroup, group]);

  useRefetchGroupForReprocessing({refetchGroup});

  useEffect(() => {
    return () => {
      GroupStore.reset();
    };
  }, []);

  return {
    loadingGroup,
    loadingEvent,
    group,
    event,
    errorType,
    error,
    eventError: isError,
    refetchData,
    refetchGroup,
  };
}

function useLoadedEventType() {
  const params = useParams<{eventId?: string}>();
  const defaultIssueEvent = useDefaultIssueEvent();

  switch (params.eventId) {
    case undefined:
      return defaultIssueEvent;
    case 'latest':
    case 'oldest':
      return params.eventId;
    default:
      return 'event_id';
  }
}

function useTrackView({
  group,
  event,
  project,
  tab,
}: {
  event: Event | null;
  group: Group | null;
  tab: Tab;
  project?: Project;
}) {
  const organization = useOrganization();
  const location = useLocation();
  const {alert_date, alert_rule_id, alert_type, ref_fallback, stream_index, query} =
    location.query;
  const groupEventType = useLoadedEventType();
  const {user} = useLegacyStore(ConfigStore);

  useRouteAnalyticsEventNames('issue_details.viewed', 'Issue Details: Viewed');
  useRouteAnalyticsParams({
    ...getAnalyticsDataForGroup(group),
    ...getAnalyticsDataForEvent(event),
    ...getAnalyicsDataForProject(project),
    tab,
    stream_index: typeof stream_index === 'string' ? Number(stream_index) : undefined,
    query: typeof query === 'string' ? query : undefined,
    // Alert properties track if the user came from email/slack alerts
    alert_date:
      typeof alert_date === 'string' ? getUtcDateString(Number(alert_date)) : undefined,
    alert_rule_id: typeof alert_rule_id === 'string' ? alert_rule_id : undefined,
    alert_type: typeof alert_type === 'string' ? alert_type : undefined,
    ref_fallback,
    group_event_type: groupEventType,
<<<<<<< HEAD
    new_issue_experience: user?.options?.issueDetailsNewExperienceQ42023 ?? false,
=======
    has_hierarchical_grouping:
      !!organization.features?.includes('grouping-stacktrace-ui') &&
      !!(event?.metadata?.current_tree_label || event?.metadata?.finest_tree_label),
>>>>>>> 7ac2b741
  });
  // Set default values for properties that may be updated in subcomponents.
  // Must be separate from the above values, otherwise the actual values filled in
  // by subcomponents may be overwritten when the above values change.
  useRouteAnalyticsParams({
    // Will be updated by StacktraceLink if there is a stacktrace link
    stacktrace_link_viewed: false,
    // Will be updated by IssueQuickTrace if there is a trace
    trace_status: 'none',
    // Will be updated in GroupDetailsHeader if there are replays
    group_has_replay: false,
    // Will be updated in ReplayPreview if there is a replay
    event_replay_status: 'none',
    // Will be updated in SuspectCommits if there are suspect commits
    num_suspect_commits: 0,
    suspect_commit_calculation: 'no suspect commit',
  });
  useDisableRouteAnalytics(!group || !event || !project);
}

const trackTabChanged = ({
  organization,
  project,
  group,
  event,
  tab,
}: {
  event: Event | null;
  group: Group;
  organization: Organization;
  project: Project;
  tab: Tab;
}) => {
  if (!project || !group) {
    return;
  }

  trackAnalytics('issue_details.tab_changed', {
    organization,
    project_id: parseInt(project.id, 10),
    tab,
    ...getAnalyticsDataForGroup(group),
  });

  if (group.issueCategory !== IssueCategory.ERROR) {
    return;
  }

  const analyticsData = event
    ? event.tags
        .filter(({key}) => ['device', 'os', 'browser'].includes(key))
        .reduce((acc, {key, value}) => {
          acc[key] = value;
          return acc;
        }, {})
    : {};

  trackAnalytics('issue_group_details.tab.clicked', {
    organization,
    tab,
    platform: project.platform,
    ...analyticsData,
  });
};

function GroupDetailsContentError({
  errorType,
  onRetry,
}: {
  errorType: Error;
  onRetry: () => void;
}) {
  const organization = useOrganization();
  const location = useLocation();
  const projectId = location.query.project;

  const {projects} = useProjects();
  const project = projects.find(proj => proj.id === projectId);

  switch (errorType) {
    case ERROR_TYPES.GROUP_NOT_FOUND:
      return (
        <StyledLoadingError
          message={t('The issue you were looking for was not found.')}
        />
      );

    case ERROR_TYPES.MISSING_MEMBERSHIP:
      return <MissingProjectMembership organization={organization} project={project} />;
    default:
      return <StyledLoadingError onRetry={onRetry} />;
  }
}

function GroupDetailsContent({
  children,
  group,
  project,
  loadingEvent,
  eventError,
  event,
  refetchData,
}: GroupDetailsContentProps) {
  const organization = useOrganization();
  const router = useRouter();

  const {currentTab, baseUrl} = getCurrentRouteInfo({group, event, router, organization});
  const groupReprocessingStatus = getGroupReprocessingStatus(group);

  const environments = useEnvironmentsFromUrl();

  useTrackView({group, event, project, tab: currentTab});

  const childProps = {
    environments,
    group,
    project,
    event,
    loadingEvent,
    eventError,
    groupReprocessingStatus,
    onRetry: refetchData,
    baseUrl,
  };

  return (
    <Tabs
      value={currentTab}
      onChange={tab => trackTabChanged({tab, group, project, event, organization})}
    >
      <GroupHeader
        organization={organization}
        groupReprocessingStatus={groupReprocessingStatus}
        event={event ?? undefined}
        group={group}
        baseUrl={baseUrl}
        project={project as Project}
      />
      <GroupTabPanels>
        <TabPanels.Item key={currentTab}>
          {isValidElement(children) ? cloneElement(children, childProps) : children}
        </TabPanels.Item>
      </GroupTabPanels>
    </Tabs>
  );
}

function GroupDetailsPageContent(props: GroupDetailsProps & FetchGroupDetailsState) {
  const projectSlug = props.group?.project?.slug;
  const api = useApi();
  const organization = useOrganization();
  const [injectedEvent, setInjectedEvent] = useState(null);
  const {
    projects,
    initiallyLoaded: projectsLoaded,
    fetchError: errorFetchingProjects,
  } = useProjects({slugs: projectSlug ? [projectSlug] : []});

  const project = projects.find(({slug}) => slug === projectSlug);
  const projectWithFallback = project ?? projects[0];

  const isRegressionIssue =
    props.group?.issueType === IssueType.PERFORMANCE_DURATION_REGRESSION ||
    props.group?.issueType === IssueType.PERFORMANCE_ENDPOINT_REGRESSION;

  useEffect(() => {
    if (props.group && projectsLoaded && !project) {
      Sentry.withScope(scope => {
        const projectIds = projects.map(item => item.id);
        scope.setContext('missingProject', {
          projectId: props.group?.project.id,
          availableProjects: projectIds,
        });
        scope.setFingerprint(['group-details-project-not-found']);
        Sentry.captureException(new Error('Project not found'));
      });
    }
  }, [props.group, project, projects, projectsLoaded]);

  useEffect(() => {
    const fetchLatestEvent = async () => {
      const event = await api.requestPromise(
        `/organizations/${organization.slug}/issues/${props.group?.id}/events/latest/`
      );
      setInjectedEvent(event);
    };
    if (isRegressionIssue && !defined(props.event)) {
      fetchLatestEvent();
    }
  }, [
    api,
    organization.slug,
    props.event,
    props.group,
    props.group?.id,
    isRegressionIssue,
  ]);

  if (props.error) {
    return (
      <GroupDetailsContentError errorType={props.errorType} onRetry={props.refetchData} />
    );
  }

  if (errorFetchingProjects) {
    return <StyledLoadingError message={t('Error loading the specified project')} />;
  }

  if (projectSlug && !errorFetchingProjects && projectsLoaded && !projectWithFallback) {
    return (
      <StyledLoadingError message={t('The project %s does not exist', projectSlug)} />
    );
  }

  const regressionIssueLoaded = defined(injectedEvent ?? props.event);
  if (
    !projectsLoaded ||
    !projectWithFallback ||
    !props.group ||
    (isRegressionIssue && !regressionIssueLoaded)
  ) {
    return <LoadingIndicator />;
  }

  return (
    <GroupDetailsContent
      {...props}
      project={projectWithFallback}
      group={props.group}
      event={props.event ?? injectedEvent}
    />
  );
}

function GroupDetails(props: GroupDetailsProps) {
  const organization = useOrganization();
  const router = useRouter();

  const {group, ...fetchGroupDetailsProps} = useFetchGroupDetails();

  const environments = useEnvironmentsFromUrl();

  const {data} = useFetchIssueTagsForDetailsPage(
    {
      groupId: router.params.groupId,
      orgSlug: organization.slug,
      environment: environments,
    },
    // Don't want this query to take precedence over the main requests
    {enabled: defined(group)}
  );
  const isSampleError = data?.some(tag => tag.key === 'sample_event') ?? false;

  const getGroupDetailsTitle = () => {
    const defaultTitle = 'Sentry';

    if (!group) {
      return defaultTitle;
    }

    const {title} = getTitle(group, organization?.features);
    const message = getMessage(group);

    const eventDetails = `${organization.slug} — ${group.project.slug}`;

    if (title && message) {
      return `${title}: ${message} — ${eventDetails}`;
    }

    return `${title || message || defaultTitle} — ${eventDetails}`;
  };

  return (
    <Fragment>
      {isSampleError && group && (
        <SampleEventAlert project={group.project} organization={organization} />
      )}
      <SentryDocumentTitle noSuffix title={getGroupDetailsTitle()}>
        <PageFiltersContainer
          skipLoadLastUsed
          forceProject={group?.project}
          shouldForceProject
        >
          <GroupDetailsPageContent
            {...props}
            {...{
              group,
              ...fetchGroupDetailsProps,
            }}
          />
        </PageFiltersContainer>
      </SentryDocumentTitle>
    </Fragment>
  );
}

export default Sentry.withProfiler(GroupDetails);

const StyledLoadingError = styled(LoadingError)`
  margin: ${space(2)};
`;

const GroupTabPanels = styled(TabPanels)`
  flex-grow: 1;
  display: flex;
  flex-direction: column;
  justify-content: stretch;
`;<|MERGE_RESOLUTION|>--- conflicted
+++ resolved
@@ -617,13 +617,10 @@
     alert_type: typeof alert_type === 'string' ? alert_type : undefined,
     ref_fallback,
     group_event_type: groupEventType,
-<<<<<<< HEAD
-    new_issue_experience: user?.options?.issueDetailsNewExperienceQ42023 ?? false,
-=======
     has_hierarchical_grouping:
       !!organization.features?.includes('grouping-stacktrace-ui') &&
       !!(event?.metadata?.current_tree_label || event?.metadata?.finest_tree_label),
->>>>>>> 7ac2b741
+    new_issue_experience: user?.options?.issueDetailsNewExperienceQ42023 ?? false,
   });
   // Set default values for properties that may be updated in subcomponents.
   // Must be separate from the above values, otherwise the actual values filled in
