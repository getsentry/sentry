--- conflicted
+++ resolved
@@ -88,8 +88,6 @@
     });
   };
 
-<<<<<<< HEAD
-=======
   const copyLink = () => {
     copyToClipboard(
       window.location.origin + normalizeUrl(`${baseEventsPath}${event.id}/`)
@@ -101,9 +99,6 @@
     });
   };
 
-  const quickTrace = useContext(QuickTraceContext);
-
->>>>>>> 7bc89af7
   return (
     <CarouselAndButtonsWrapper>
       <StyledButtonBar merged>
