import {browserHistory} from 'react-router';
import {useTheme} from '@emotion/react';
import styled from '@emotion/styled';
import omit from 'lodash/omit';
import moment from 'moment-timezone';

import {Button, ButtonProps} from 'sentry/components/button';
import {CompactSelect} from 'sentry/components/compactSelect';
import DateTime from 'sentry/components/dateTime';
import {DropdownMenu} from 'sentry/components/dropdownMenu';
import FeatureBadge from 'sentry/components/featureBadge';
import TimeSince from 'sentry/components/timeSince';
import {Tooltip} from 'sentry/components/tooltip';
import {
  IconChevron,
  IconCopy,
  IconEllipsis,
  IconLink,
  IconNext,
  IconPrevious,
  IconWarning,
} from 'sentry/icons';
import {t} from 'sentry/locale';
import {space} from 'sentry/styles/space';
import {Event, Group, Organization} from 'sentry/types';
import {defined, formatBytesBase2} from 'sentry/utils';
import {trackAnalytics} from 'sentry/utils/analytics';
import {eventDetailsRoute, generateEventSlug} from 'sentry/utils/discover/urls';
import {
  getAnalyticsDataForEvent,
  getAnalyticsDataForGroup,
  getShortEventId,
} from 'sentry/utils/events';
import getDynamicText from 'sentry/utils/getDynamicText';
import useCopyToClipboard from 'sentry/utils/useCopyToClipboard';
import {useLocation} from 'sentry/utils/useLocation';
import useMedia from 'sentry/utils/useMedia';
import useOrganization from 'sentry/utils/useOrganization';
import {useParams} from 'sentry/utils/useParams';
import {normalizeUrl} from 'sentry/utils/withDomainRequired';
import EventCreatedTooltip from 'sentry/views/issueDetails/eventCreatedTooltip';

import QuickTrace from './quickTrace';

type GroupEventCarouselProps = {
  event: Event;
  group: Group;
  projectSlug: string;
};

type GroupEventNavigationProps = {
  group: Group;
  relativeTime: string;
};

type EventNavigationButtonProps = {
  disabled: boolean;
  group: Group;
  icon: ButtonProps['icon'];
  referrer: string;
  title: string;
  eventId?: string | null;
};

enum EventNavDropdownOption {
  RECOMMENDED = 'recommended',
  LATEST = 'latest',
  OLDEST = 'oldest',
  CUSTOM = 'custom',
  ALL = 'all',
}

const BUTTON_SIZE = 'sm';
const BUTTON_ICON_SIZE = 'sm';

<<<<<<< HEAD
const copyToClipboard = (value: string) => {
  navigator.clipboard
    .writeText(value)
    .then(() => {
      addSuccessMessage(t('Copied to clipboard'));
    })
    .catch(() => {
      t('Error copying to clipboard');
    });
};
=======
const EVENT_NAV_DROPDOWN_OPTIONS = [
  {value: EventNavDropdownOption.RECOMMENDED, label: 'Recommended Event'},
  {value: EventNavDropdownOption.LATEST, label: 'Latest Event'},
  {value: EventNavDropdownOption.OLDEST, label: 'Oldest Event'},
  {options: [{value: EventNavDropdownOption.ALL, label: 'View All Events'}]},
];
>>>>>>> e2710b81

const makeBaseEventsPath = ({
  organization,
  group,
}: {
  group: Group;
  organization: Organization;
}) => `/organizations/${organization.slug}/issues/${group.id}/events/`;

function EventNavigationButton({
  disabled,
  eventId,
  group,
  icon,
  title,
  referrer,
}: EventNavigationButtonProps) {
  const organization = useOrganization();
  const location = useLocation();
  const baseEventsPath = makeBaseEventsPath({organization, group});

  // Need to wrap with Tooltip because our version of React Router doesn't allow access
  // to the anchor ref which is needed by Tooltip to position correctly.
  return (
    <Tooltip title={title} disabled={disabled} skipWrapper>
      <div>
        <StyledNavButton
          size={BUTTON_SIZE}
          icon={icon}
          aria-label={title}
          to={{
            pathname: `${baseEventsPath}${eventId}/`,
            query: {...location.query, referrer},
          }}
          disabled={disabled}
        />
      </div>
    </Tooltip>
  );
}

function EventNavigationDropdown({group, relativeTime}: GroupEventNavigationProps) {
  const location = useLocation();
  const params = useParams<{eventId?: string}>();
  const theme = useTheme();
  const organization = useOrganization();
  const largeViewport = useMedia(`(min-width: ${theme.breakpoints.large})`);

  const isHelpfulEventUiEnabled =
    organization.features.includes('issue-details-most-helpful-event') &&
    organization.features.includes('issue-details-most-helpful-event-ui');

  if (!isHelpfulEventUiEnabled || !largeViewport) {
    return null;
  }

  const getSelectedOption = () => {
    switch (params.eventId) {
      case EventNavDropdownOption.RECOMMENDED:
      case EventNavDropdownOption.LATEST:
      case EventNavDropdownOption.OLDEST:
        return params.eventId;
      case undefined:
        return EventNavDropdownOption.RECOMMENDED;
      default:
        return undefined;
    }
  };

  const selectedValue = getSelectedOption();
  const EVENT_NAV_DROPDOWN_OPTIONS = [
    {
      value: EventNavDropdownOption.RECOMMENDED,
      label: (
        <div>
          {t('Recommended')}
          <FeatureBadge type="new" />
        </div>
      ),
      details: t('Event with the most context'),
    },
    {
      value: EventNavDropdownOption.LATEST,
      label: t('Latest'),
      details: t('Last seen event in this issue'),
    },
    {
      value: EventNavDropdownOption.OLDEST,
      label: t('Oldest'),
      details: t('First seen event in this issue'),
    },
    ...(!selectedValue
      ? [
          {
            value: EventNavDropdownOption.CUSTOM,
            label: t('Custom Selection'),
          },
        ]
      : []),
    {
      options: [{value: EventNavDropdownOption.ALL, label: 'View All Events'}],
    },
  ];

  return (
    <CompactSelect
      size="sm"
      options={EVENT_NAV_DROPDOWN_OPTIONS}
      value={!selectedValue ? EventNavDropdownOption.CUSTOM : selectedValue}
      triggerLabel={
        !selectedValue ? (
          <TimeSince date={relativeTime} />
        ) : selectedValue === EventNavDropdownOption.RECOMMENDED ? (
          t('Recommended')
        ) : undefined
      }
      menuWidth={232}
      onChange={selectedOption => {
        switch (selectedOption.value) {
          case EventNavDropdownOption.RECOMMENDED:
          case EventNavDropdownOption.LATEST:
          case EventNavDropdownOption.OLDEST:
            browserHistory.push({
              pathname: normalizeUrl(
                makeBaseEventsPath({organization, group}) + selectedOption.value + '/'
              ),
              query: {...location.query, referrer: `${selectedOption.value}-event`},
            });
            break;
          case EventNavDropdownOption.ALL:
            const searchTermWithoutQuery = omit(location.query, 'query');
            browserHistory.push({
              pathname: normalizeUrl(
                `/organizations/${organization.slug}/issues/${group.id}/events/`
              ),
              query: searchTermWithoutQuery,
            });
            break;
          default:
            break;
        }
      }}
    />
  );
}

export function GroupEventCarousel({event, group, projectSlug}: GroupEventCarouselProps) {
  const theme = useTheme();
  const organization = useOrganization();
  const location = useLocation();
  const xlargeViewport = useMedia(`(min-width: ${theme.breakpoints.xlarge})`);

  const hasReplay = Boolean(event?.tags?.find(({key}) => key === 'replayId')?.value);
  const isReplayEnabled = organization.features.includes('session-replay');
  const latencyThreshold = 30 * 60 * 1000; // 30 minutes
  const isOverLatencyThreshold =
    event.dateReceived &&
    event.dateCreated &&
    Math.abs(+moment(event.dateReceived) - +moment(event.dateCreated)) > latencyThreshold;

  const hasPreviousEvent = defined(event.previousEventID);
  const hasNextEvent = defined(event.nextEventID);

  const downloadJson = () => {
    const jsonUrl = `/api/0/projects/${organization.slug}/${projectSlug}/events/${event.id}/json/`;
    window.open(jsonUrl);
    trackAnalytics('issue_details.event_json_clicked', {
      organization,
      group_id: parseInt(`${event.groupID}`, 10),
    });
  };

  const {onClick: copyLink} = useCopyToClipboard({
    successMessage: t('Event URL copied to clipboard'),
    text:
      window.location.origin +
      normalizeUrl(`${makeBaseEventsPath({organization, group})}${event.id}/`),
    onCopy: () =>
      trackAnalytics('issue_details.copy_event_link_clicked', {
        organization,
        ...getAnalyticsDataForGroup(group),
        ...getAnalyticsDataForEvent(event),
      }),
  });

  const {onClick: copyEventId} = useCopyToClipboard({
    successMessage: t('Event ID copied to clipboard'),
    text: event.id,
  });

  const isHelpfulEventUiEnabled =
    organization.features.includes('issue-details-most-helpful-event') &&
    organization.features.includes('issue-details-most-helpful-event-ui');

  return (
    <CarouselAndButtonsWrapper>
      <div>
        <EventHeading>
          <EventIdAndTimeContainer>
            <EventIdContainer>
              <strong>Event ID:</strong>
              <Button
                aria-label={t('Copy')}
                borderless
                onClick={copyEventId}
                size="zero"
                title={event.id}
                tooltipProps={{overlayStyle: {maxWidth: 'max-content'}}}
                translucentBorder
              >
                <EventId>
                  {getShortEventId(event.id)}
                  <CopyIconContainer>
                    <IconCopy size="xs" />
                  </CopyIconContainer>
                </EventId>
              </Button>
            </EventIdContainer>
            {(event.dateCreated ?? event.dateReceived) && (
              <EventTimeLabel>
                {getDynamicText({
                  fixed: 'Jan 1, 12:00 AM',
                  value: (
                    <Tooltip
                      isHoverable
                      showUnderline
                      title={<EventCreatedTooltip event={event} />}
                      overlayStyle={{maxWidth: 300}}
                    >
                      <DateTime date={event.dateCreated ?? event.dateReceived} />
                    </Tooltip>
                  ),
                })}
                {isOverLatencyThreshold && (
                  <Tooltip title="High latency">
                    <StyledIconWarning size="xs" color="warningText" />
                  </Tooltip>
                )}
              </EventTimeLabel>
            )}
          </EventIdAndTimeContainer>
        </EventHeading>
        <QuickTrace event={event} organization={organization} location={location} />
      </div>
      <ActionsWrapper>
        <DropdownMenu
          position="bottom-end"
          triggerProps={{
            'aria-label': t('Event Actions Menu'),
            icon: <IconEllipsis size="xs" />,
            showChevron: false,
            size: BUTTON_SIZE,
          }}
          items={[
            {
              key: 'copy-event-id',
              label: t('Copy Event ID'),
              onAction: copyEventId,
            },
            {
              key: 'copy-event-url',
              label: t('Copy Event Link'),
              hidden: xlargeViewport,
              onAction: copyLink,
            },
            {
              key: 'json',
              label: `JSON (${formatBytesBase2(event.size)})`,
              onAction: downloadJson,
              hidden: xlargeViewport,
            },
            {
              key: 'full-event-discover',
              label: t('Full Event Details'),
              hidden: !organization.features.includes('discover-basic'),
              to: eventDetailsRoute({
                eventSlug: generateEventSlug({project: projectSlug, id: event.id}),
                orgSlug: organization.slug,
              }),
              onAction: () => {
                trackAnalytics('issue_details.event_details_clicked', {
                  organization,
                  ...getAnalyticsDataForGroup(group),
                  ...getAnalyticsDataForEvent(event),
                });
              },
            },
            {
              key: 'replay',
              label: t('View Replay'),
              hidden: !hasReplay || !isReplayEnabled,
              onAction: () => {
                const breadcrumbsHeader = document.getElementById('breadcrumbs');
                if (breadcrumbsHeader) {
                  breadcrumbsHeader.scrollIntoView({behavior: 'smooth'});
                }
                trackAnalytics('issue_details.header_view_replay_clicked', {
                  organization,
                  ...getAnalyticsDataForGroup(group),
                  ...getAnalyticsDataForEvent(event),
                });
              },
            },
          ]}
        />
        {xlargeViewport && (
          <Tooltip title={t('Copy link to this issue event')}>
            <Button
              size={BUTTON_SIZE}
              icon={<IconLink />}
              onClick={copyLink}
              aria-label={t('Copy Link')}
            />
          </Tooltip>
        )}
        {xlargeViewport && (
          <Tooltip title={t('View JSON')}>
            <Button size={BUTTON_SIZE} onClick={downloadJson} aria-label={t('View JSON')}>
              {'{ }'}
            </Button>
          </Tooltip>
        )}
        <EventNavigationDropdown
          group={group}
          relativeTime={event.dateCreated ?? event.dateReceived}
        />
        <NavButtons>
          {!isHelpfulEventUiEnabled && (
            <EventNavigationButton
              group={group}
              icon={<IconPrevious size={BUTTON_ICON_SIZE} />}
              disabled={!hasPreviousEvent}
              title={t('First Event')}
              eventId="oldest"
              referrer="oldest-event"
            />
          )}
          <EventNavigationButton
            group={group}
            icon={<IconChevron direction="left" size={BUTTON_ICON_SIZE} />}
            disabled={!hasPreviousEvent}
            title={t('Previous Event')}
            eventId={event.previousEventID}
            referrer="previous-event"
          />
          <EventNavigationButton
            group={group}
            icon={<IconChevron direction="right" size={BUTTON_ICON_SIZE} />}
            disabled={!hasNextEvent}
            title={t('Next Event')}
            eventId={event.nextEventID}
            referrer="next-event"
          />
          {!isHelpfulEventUiEnabled && (
            <EventNavigationButton
              group={group}
              icon={<IconNext size={BUTTON_ICON_SIZE} />}
              disabled={!hasNextEvent}
              title={t('Latest Event')}
              eventId="latest"
              referrer="latest-event"
            />
          )}
        </NavButtons>
      </ActionsWrapper>
    </CarouselAndButtonsWrapper>
  );
}

const CarouselAndButtonsWrapper = styled('div')`
  display: flex;
  justify-content: space-between;
  align-items: flex-start;
  gap: ${space(1)};
  margin-bottom: ${space(0.5)};
`;

const EventHeading = styled('div')`
  display: flex;
  align-items: center;
  flex-wrap: wrap;
  gap: ${space(1)};
  font-size: ${p => p.theme.fontSizeLarge};

  @media (max-width: 600px) {
    font-size: ${p => p.theme.fontSizeMedium};
  }
`;

const ActionsWrapper = styled('div')`
  display: flex;
  align-items: center;
  gap: ${space(0.5)};
`;

const StyledNavButton = styled(Button)`
  border-radius: 0;
`;

const NavButtons = styled('div')`
  display: flex;

  > * {
    &:not(:last-child) {
      ${StyledNavButton} {
        border-right: none;
      }
    }

    &:first-child {
      ${StyledNavButton} {
        border-radius: ${p => p.theme.borderRadius} 0 0 ${p => p.theme.borderRadius};
      }
    }

    &:last-child {
      ${StyledNavButton} {
        border-radius: 0 ${p => p.theme.borderRadius} ${p => p.theme.borderRadius} 0;
      }
    }
  }
`;

const EventIdAndTimeContainer = styled('div')`
  display: flex;
  align-items: center;
  column-gap: ${space(0.75)};
  row-gap: 0;
  flex-wrap: wrap;
`;

const EventIdContainer = styled('div')`
  display: flex;
  align-items: center;
  column-gap: ${space(0.25)};
`;

const EventTimeLabel = styled('span')`
  color: ${p => p.theme.subText};
`;

const StyledIconWarning = styled(IconWarning)`
  margin-left: ${space(0.25)};
  position: relative;
  top: 1px;
`;

const EventId = styled('span')`
  position: relative;
  font-weight: normal;
  font-size: ${p => p.theme.fontSizeLarge};
  &:hover {
    > span {
      display: flex;
    }
  }
  @media (max-width: 600px) {
    font-size: ${p => p.theme.fontSizeMedium};
  }
`;

const CopyIconContainer = styled('span')`
  display: none;
  align-items: center;
  padding: ${space(0.25)};
  background: ${p => p.theme.background};
  position: absolute;
  right: 0;
  top: 50%;
  transform: translateY(-50%);
`;<|MERGE_RESOLUTION|>--- conflicted
+++ resolved
@@ -72,26 +72,6 @@
 
 const BUTTON_SIZE = 'sm';
 const BUTTON_ICON_SIZE = 'sm';
-
-<<<<<<< HEAD
-const copyToClipboard = (value: string) => {
-  navigator.clipboard
-    .writeText(value)
-    .then(() => {
-      addSuccessMessage(t('Copied to clipboard'));
-    })
-    .catch(() => {
-      t('Error copying to clipboard');
-    });
-};
-=======
-const EVENT_NAV_DROPDOWN_OPTIONS = [
-  {value: EventNavDropdownOption.RECOMMENDED, label: 'Recommended Event'},
-  {value: EventNavDropdownOption.LATEST, label: 'Latest Event'},
-  {value: EventNavDropdownOption.OLDEST, label: 'Oldest Event'},
-  {options: [{value: EventNavDropdownOption.ALL, label: 'View All Events'}]},
-];
->>>>>>> e2710b81
 
 const makeBaseEventsPath = ({
   organization,
