<<<<<<< HEAD
// note: we only support github for now
export type PreventAIProvider = 'github' | 'bitbucket' | 'gitlab';
=======
// Add any new providers here e.g., 'github' | 'bitbucket' | 'gitlab'
type PreventAIProvider = 'github';
>>>>>>> 83365ecf

interface PreventAIRepo {
  fullName: string;
  id: string;
  name: string;
  url: string;
}

export interface PreventAIOrg {
  id: string;
  name: string;
  provider: PreventAIProvider;
  repos: PreventAIRepo[];
}

type Trigger = 'on_command_phrase' | 'on_ready_for_review';

export interface PreventAIConfig {
  features: {
    bug_prediction: {
      enabled: boolean;
      triggers: Record<Trigger, boolean>;
    };
    test_generation: {
      enabled: boolean;
    };
    vanilla: {
      enabled: boolean;
    };
  };
}<|MERGE_RESOLUTION|>--- conflicted
+++ resolved
@@ -1,10 +1,5 @@
-<<<<<<< HEAD
-// note: we only support github for now
-export type PreventAIProvider = 'github' | 'bitbucket' | 'gitlab';
-=======
 // Add any new providers here e.g., 'github' | 'bitbucket' | 'gitlab'
 type PreventAIProvider = 'github';
->>>>>>> 83365ecf
 
 interface PreventAIRepo {
   fullName: string;
