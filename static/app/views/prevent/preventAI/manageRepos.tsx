--- conflicted
+++ resolved
@@ -1,8 +1,4 @@
-<<<<<<< HEAD
-import {useMemo, useState} from 'react';
-=======
 import {useCallback, useMemo, useState} from 'react';
->>>>>>> cf503b7f
 import {useTheme} from '@emotion/react';
 import styled from '@emotion/styled';
 
@@ -31,30 +27,8 @@
   );
   const [selectedRepoName, setSelectedRepoName] = useState(
     () => installedOrgs[0]?.repos?.[0]?.name ?? ''
-<<<<<<< HEAD
   );
 
-  let selectedOrgData = useMemo(
-    () => installedOrgs.find(org => org.name === selectedOrgName),
-    [installedOrgs, selectedOrgName]
-=======
->>>>>>> cf503b7f
-  );
-  if (!selectedOrgData) {
-    setSelectedOrgName(installedOrgs[0]?.name ?? '');
-    selectedOrgData = installedOrgs[0];
-  }
-
-<<<<<<< HEAD
-  let selectedRepoData = useMemo(
-    () => selectedOrgData?.repos?.find(repo => repo.name === selectedRepoName),
-    [selectedOrgData, selectedRepoName]
-  );
-  if (!selectedRepoData) {
-    setSelectedRepoName(selectedOrgData?.repos?.[0]?.name ?? '');
-    selectedRepoData = selectedOrgData?.repos?.[0];
-  }
-=======
   // If the selected org is not present in the list of orgs, use the first org
   const selectedOrg = useMemo(() => {
     const found = installedOrgs.find(org => org.name === selectedOrgName);
@@ -82,7 +56,6 @@
     },
     [installedOrgs, selectedRepoName]
   );
->>>>>>> cf503b7f
 
   const isOrgSelected = !!selectedOrg;
   const isRepoSelected = !!selectedRepo;
@@ -94,11 +67,7 @@
           installedOrgs={installedOrgs}
           selectedOrg={selectedOrgName}
           selectedRepo={selectedRepoName}
-<<<<<<< HEAD
-          onOrgChange={setSelectedOrgName}
-=======
           onOrgChange={setSelectedOrgNameWithCascadeRepoName}
->>>>>>> cf503b7f
           onRepoChange={setSelectedRepoName}
         />
         <Flex style={{transform: 'translateY(-70px)'}}>
