import {Alert} from 'sentry/components/core/alert';
import {Button} from 'sentry/components/core/button';
import {Flex} from 'sentry/components/core/layout';
import {ExternalLink} from 'sentry/components/core/link';
import {Switch} from 'sentry/components/core/switch';
import {Heading, Text} from 'sentry/components/core/text';
import FieldGroup from 'sentry/components/forms/fieldGroup';
import SlideOverPanel from 'sentry/components/slideOverPanel';
import {IconClose} from 'sentry/icons';
import {t, tct} from 'sentry/locale';
import {type PreventAIOrgConfig} from 'sentry/types/prevent';
import type {PreventAIFeatureConfigsByName} from 'sentry/types/prevent';
import useOrganization from 'sentry/utils/useOrganization';
import {useUpdatePreventAIFeature} from 'sentry/views/prevent/preventAI/hooks/useUpdatePreventAIFeature';

interface ManageReposPanelProps {
  collapsed: boolean;
  onClose: () => void;
  orgName: string;
  repoName: string;
}

function ManageReposPanel({
  collapsed,
  onClose,
  orgName,
  repoName,
}: ManageReposPanelProps) {
  const organization = useOrganization();
  const {enableFeature, isLoading, error: updateError} = useUpdatePreventAIFeature();

  const canEditSettings =
    organization.access.includes('org:write') ||
    organization.access.includes('org:admin');

  if (!organization.preventAiConfigGithub) {
    return (
      <Alert type="error">
        {t(
          'There was an error loading the AI Code Review settings. Please reload the page to try again.'
        )}
      </Alert>
    );
  }

  const orgConfig =
    organization.preventAiConfigGithub.github_organizations[orgName] ??
    organization.preventAiConfigGithub.default_org_config;

  const {doesUseOrgDefaults, repoConfig} = getRepoConfig(orgConfig, repoName);

  return (
    <SlideOverPanel
      collapsed={collapsed}
      slidePosition="right"
      ariaLabel="Settings Panel"
    >
      <Flex direction="column">
        <Flex
          align="center"
          justify="between"
          padding="xl 2xl"
          borderBottom="muted"
          background="secondary"
        >
          <Flex direction="column" gap="xs">
            <Heading as="h3">{t('AI Code Review Settings')}</Heading>
            <Text variant="muted" size="sm">
              {tct(
                'These settings apply to the selected [repoLink] repository. To switch, use the repository selector in the page header.',
                {
                  repoLink: (
                    <ExternalLink href={`https://github.com/${orgName}/${repoName}`}>
                      {repoName}
                    </ExternalLink>
                  ),
                }
              )}
            </Text>
          </Flex>
          <Button
            priority="transparent"
            size="zero"
            borderless
            aria-label="Close Settings"
            icon={<IconClose />}
            onClick={onClose}
          >
            Close
          </Button>
        </Flex>
        {updateError && (
          <Alert type="error">{'Could not update settings. Please try again.'}</Alert>
        )}
        {doesUseOrgDefaults && (
          <Flex direction="column" padding="xl xl 0 xl">
            <Alert type="info">
              {t("This repository is using the organization's defaults")}
            </Alert>
          </Flex>
        )}
        <Flex direction="column" gap="xl" padding="2xl">
          {/* PR Review Feature */}
          <Flex direction="column">
            <Flex
              border="muted"
              radius="md"
              background="secondary"
              padding="lg xl"
              align="center"
              justify="between"
            >
              <Flex direction="column" gap="sm">
                <Text size="md">Enable PR Review</Text>
                <Text variant="muted" size="sm">
                  Run when @sentry review is commented on a PR.
                </Text>
              </Flex>
              <Switch
                size="lg"
<<<<<<< HEAD
                checked={repoConfig?.vanilla?.enabled}
                disabled={isLoading || !canEditSettings}
                onChange={async () => {
                  const newValue = !repoConfig?.vanilla?.enabled;
=======
                checked={repoConfig.vanilla.enabled}
                disabled={isLoading || !canEditSettings}
                onChange={async () => {
                  const newValue = !repoConfig.vanilla.enabled;
>>>>>>> 94457bb3
                  await enableFeature({
                    feature: 'vanilla',
                    enabled: newValue,
                    orgName,
                    repoName,
                  });
                }}
                aria-label="Enable PR Review"
              />
            </Flex>
          </Flex>

          {/* Test Generation Feature */}
          <Flex direction="column">
            <Flex
              border="muted"
              radius="md"
              background="secondary"
              padding="lg xl"
              align="center"
              justify="between"
            >
              <Flex direction="column" gap="sm">
                <Text size="md">Enable Test Generation</Text>
                <Text variant="muted" size="sm">
                  Run when @sentry generate-test is commented on a PR.
                </Text>
              </Flex>
              <Switch
                size="lg"
                checked={repoConfig.test_generation.enabled}
                disabled={isLoading || !canEditSettings}
                onChange={async () => {
                  const newValue = !repoConfig.test_generation.enabled;
                  await enableFeature({
                    feature: 'test_generation',
                    enabled: newValue,
                    orgName,
                    repoName,
                  });
                }}
                aria-label="Enable Test Generation"
              />
            </Flex>
          </Flex>

          {/* Error Prediction Feature with SubItems */}
          <Flex direction="column">
            <Flex
              border="muted"
              radius="md"
              background="secondary"
              padding="lg xl"
              align="center"
              justify="between"
            >
              <Flex direction="column" gap="sm">
                <Text size="md">Enable Error Prediction</Text>
                <Text variant="muted" size="sm">
                  Allow organization members to review potential bugs.
                </Text>
              </Flex>
              <Switch
                size="lg"
                checked={repoConfig.bug_prediction.enabled}
                disabled={isLoading || !canEditSettings}
                onChange={async () => {
                  const newValue = !repoConfig.bug_prediction.enabled;
                  // Enable/disable the main bug prediction feature
                  await enableFeature({
                    feature: 'bug_prediction',
                    enabled: newValue,
                    orgName,
                    repoName,
                  });
                }}
                aria-label="Enable Error Prediction"
              />
            </Flex>
            {repoConfig.bug_prediction.enabled && (
              // width 150% because FieldGroup > FieldDescription has fixed width 50%
              <Flex paddingLeft="xl" width="150%">
                <Flex
                  direction="column"
                  borderLeft="muted"
                  radius="md"
                  paddingLeft="md"
                  width="100%"
                >
                  <FieldGroup
                    label={<Text size="md">{t('Auto Run on Opened Pull Requests')}</Text>}
                    help={
                      <Text size="xs" variant="muted">
                        {t('Run when a PR is published, ignoring new pushes.')}
                      </Text>
                    }
                    inline
                    flexibleControlStateSize
                  >
                    <Switch
                      size="lg"
                      checked={repoConfig.bug_prediction.triggers.on_ready_for_review}
                      disabled={isLoading || !canEditSettings}
                      onChange={async () => {
                        const newValue =
                          !repoConfig.bug_prediction.triggers.on_ready_for_review;
                        await enableFeature({
                          feature: 'bug_prediction',
                          trigger: {on_ready_for_review: newValue},
                          enabled: true,
                          orgName,
                          repoName,
                        });
                      }}
                      aria-label="Auto Run on Opened Pull Requests"
                    />
                  </FieldGroup>
                  <FieldGroup
                    label={<Text size="md">{t('Run When Mentioned')}</Text>}
                    help={
                      <Text size="xs" variant="muted">
                        {t('Run when @sentry review is commented on a PR')}
                      </Text>
                    }
                    inline
                    flexibleControlStateSize
                  >
                    <Switch
                      size="lg"
                      checked={repoConfig.bug_prediction.triggers.on_command_phrase}
                      disabled={isLoading || !canEditSettings}
                      onChange={async () => {
                        const newValue =
                          !repoConfig.bug_prediction.triggers.on_command_phrase;
                        await enableFeature({
                          feature: 'bug_prediction',
                          trigger: {on_command_phrase: newValue},
                          enabled: true,
                          orgName,
                          repoName,
                        });
                      }}
                      aria-label="Run When Mentioned"
                    />
                  </FieldGroup>
                </Flex>
              </Flex>
            )}
          </Flex>
        </Flex>
      </Flex>
    </SlideOverPanel>
  );
}

interface GetRepoConfigResult {
  doesUseOrgDefaults: boolean;
  repoConfig: PreventAIFeatureConfigsByName;
}

export function getRepoConfig(
  orgConfig: PreventAIOrgConfig,
  repoName: string
): GetRepoConfigResult {
  const repoConfig = orgConfig.repo_overrides[repoName];
  if (repoConfig) {
    return {
      doesUseOrgDefaults: false,
      repoConfig,
    };
  }

  return {
    doesUseOrgDefaults: true,
    repoConfig: orgConfig.org_defaults,
  };
}

export default ManageReposPanel;<|MERGE_RESOLUTION|>--- conflicted
+++ resolved
@@ -118,17 +118,10 @@
               </Flex>
               <Switch
                 size="lg"
-<<<<<<< HEAD
-                checked={repoConfig?.vanilla?.enabled}
-                disabled={isLoading || !canEditSettings}
-                onChange={async () => {
-                  const newValue = !repoConfig?.vanilla?.enabled;
-=======
                 checked={repoConfig.vanilla.enabled}
                 disabled={isLoading || !canEditSettings}
                 onChange={async () => {
                   const newValue = !repoConfig.vanilla.enabled;
->>>>>>> 94457bb3
                   await enableFeature({
                     feature: 'vanilla',
                     enabled: newValue,
