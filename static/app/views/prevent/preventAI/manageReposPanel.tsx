--- conflicted
+++ resolved
@@ -21,19 +21,15 @@
 import useOrganization from 'sentry/utils/useOrganization';
 import {useUpdatePreventAIFeature} from 'sentry/views/prevent/preventAI/hooks/useUpdatePreventAIFeature';
 
-interface ManageReposPanelProps {
+export type ManageReposPanelProps = {
   collapsed: boolean;
   isEditingOrgDefaults: boolean;
   onClose: () => void;
-<<<<<<< HEAD
   org: PreventAIOrg;
-  repo: PreventAIRepo;
-=======
-  orgName: string;
-  repoName: string;
   allRepos?: Array<{id: string; name: string}>;
->>>>>>> fa1b8825
-}
+  onFocusRepoSelector?: () => void;
+  repo?: PreventAIRepo | null;
+};
 
 interface SensitivityOption {
   details: string;
@@ -64,18 +60,14 @@
   },
 ];
 
-<<<<<<< HEAD
-function ManageReposPanel({collapsed, onClose, org, repo}: ManageReposPanelProps) {
-=======
 function ManageReposPanel({
   collapsed,
   onClose,
-  orgName,
-  repoName,
+  org,
+  repo,
   allRepos = [],
   isEditingOrgDefaults,
 }: ManageReposPanelProps) {
->>>>>>> fa1b8825
   const organization = useOrganization();
   const {enableFeature, isLoading, error: updateError} = useUpdatePreventAIFeature();
 
@@ -97,11 +89,13 @@
     organization.preventAiConfigGithub.github_organizations[org.githubOrganizationId] ??
     organization.preventAiConfigGithub.default_org_config;
 
-  const {doesUseOrgDefaults, repoConfig} = getRepoConfig(orgConfig, repo.id);
-
-  const repoNamesWithOverrides = Object.keys(orgConfig.repo_overrides || {}).filter(
-    repoKey => allRepos.some(repo => repo.name === repoKey)
-  );
+  const {doesUseOrgDefaults, repoConfig} = isEditingOrgDefaults
+    ? {doesUseOrgDefaults: true, repoConfig: orgConfig.org_defaults}
+    : getRepoConfig(orgConfig, repo?.id ?? '');
+
+  const repoNamesWithOverrides = allRepos
+    .filter(r => orgConfig.repo_overrides?.hasOwnProperty(r.id))
+    .map(r => r.name);
 
   return (
     <SlideOverPanel
@@ -119,21 +113,6 @@
           background="secondary"
         >
           <Flex direction="column" gap="xs">
-<<<<<<< HEAD
-            <Heading as="h3">{t('AI Code Review Settings')}</Heading>
-            <Text variant="muted" size="sm">
-              {tct(
-                'These settings apply to the selected [repoLink] repository. To switch, use the repository selector in the page header.',
-                {
-                  repoLink: (
-                    <ExternalLink href={`https://github.com/${org.name}/${repo.name}`}>
-                      {repo.name}
-                    </ExternalLink>
-                  ),
-                }
-              )}
-            </Text>
-=======
             {isEditingOrgDefaults ? (
               <Fragment>
                 <Heading as="h3">{t('AI Code Review Default Settings')}</Heading>
@@ -160,8 +139,10 @@
                     'These settings apply to the selected [repoLink] repository. To switch, use the repository selector in the page header.',
                     {
                       repoLink: (
-                        <ExternalLink href={`https://github.com/${orgName}/${repoName}`}>
-                          {repoName}
+                        <ExternalLink
+                          href={`https://github.com/${org.name}/${repo?.name}`}
+                        >
+                          {repo?.name}
                         </ExternalLink>
                       ),
                     }
@@ -169,7 +150,6 @@
                 </Text>
               </Fragment>
             )}
->>>>>>> fa1b8825
           </Flex>
           <Button
             priority="transparent"
@@ -209,17 +189,10 @@
                 disabled={isLoading || !canEditSettings}
                 onChange={async () => {
                   await enableFeature({
-<<<<<<< HEAD
-                    feature: 'vanilla',
-                    enabled: newValue,
+                    feature: 'use_org_defaults',
                     orgId: org.githubOrganizationId,
-                    repoId: repo.id,
-=======
-                    feature: 'use_org_defaults',
-                    orgName,
-                    repoName,
+                    repoId: repo?.id,
                     enabled: !doesUseOrgDefaults,
->>>>>>> fa1b8825
                   });
                 }}
                 aria-label="Override Organization Defaults"
@@ -252,42 +225,17 @@
                       !canEditSettings ||
                       (!isEditingOrgDefaults && doesUseOrgDefaults)
                     }
-<<<<<<< HEAD
-                    alignRight
-                    flexibleControlStateSize
-                  >
-                    <CompactSelect
-                      value={repoConfig.vanilla.sensitivity ?? 'medium'}
-                      options={sensitivityOptions}
-                      disabled={isLoading || !canEditSettings}
-                      onChange={async option =>
-                        await enableFeature({
-                          feature: 'vanilla',
-                          enabled: true,
-                          orgId: org.githubOrganizationId,
-                          repoId: repo.id,
-                          sensitivity: option.value,
-                        })
-                      }
-                      aria-label="PR Review Sensitivity"
-                      menuWidth={350}
-                      maxMenuWidth={500}
-                      data-test-id="pr-review-sensitivity-dropdown"
-                    />
-                  </FieldGroup>
-=======
                     onChange={async () => {
                       const newValue = !repoConfig.vanilla.enabled;
                       await enableFeature({
                         feature: 'vanilla',
                         enabled: newValue,
-                        orgName,
-                        repoName,
+                        orgId: org.githubOrganizationId,
+                        repoId: repo?.id,
                       });
                     }}
                     aria-label="Enable PR Review"
                   />
->>>>>>> fa1b8825
                 </Flex>
                 {repoConfig.vanilla.enabled && (
                   <Flex paddingLeft="xl" direction="column">
@@ -314,8 +262,8 @@
                             await enableFeature({
                               feature: 'vanilla',
                               enabled: true,
-                              orgName,
-                              repoName,
+                              orgId: org.githubOrganizationId,
+                              repoId: repo?.id,
                               sensitivity: option.value,
                             })
                           }
@@ -359,154 +307,14 @@
                       await enableFeature({
                         feature: 'test_generation',
                         enabled: newValue,
-                        orgName,
-                        repoName,
+                        orgId: org.githubOrganizationId,
+                        repoId: repo?.id,
                       });
                     }}
                     aria-label="Enable Test Generation"
                   />
                 </Flex>
               </Flex>
-<<<<<<< HEAD
-              <Switch
-                size="lg"
-                checked={repoConfig.test_generation.enabled}
-                disabled={isLoading || !canEditSettings}
-                onChange={async () => {
-                  const newValue = !repoConfig.test_generation.enabled;
-                  await enableFeature({
-                    feature: 'test_generation',
-                    enabled: newValue,
-                    orgId: org.githubOrganizationId,
-                    repoId: repo.id,
-                  });
-                }}
-                aria-label="Enable Test Generation"
-              />
-            </Flex>
-          </Flex>
-
-          {/* Error Prediction Feature with SubItems */}
-          <Flex direction="column">
-            <Flex
-              border="muted"
-              radius="md"
-              background="secondary"
-              padding="lg xl"
-              align="center"
-              justify="between"
-            >
-              <Flex direction="column" gap="sm">
-                <Text size="md">{t('Enable Error Prediction')}</Text>
-                <Text variant="muted" size="sm">
-                  {t('Allow organization members to review potential bugs.')}
-                </Text>
-              </Flex>
-              <Switch
-                size="lg"
-                checked={repoConfig.bug_prediction.enabled}
-                disabled={isLoading || !canEditSettings}
-                onChange={async () => {
-                  const newValue = !repoConfig.bug_prediction.enabled;
-                  await enableFeature({
-                    feature: 'bug_prediction',
-                    enabled: newValue,
-                    orgId: org.githubOrganizationId,
-                    repoId: repo.id,
-                  });
-                }}
-                aria-label="Enable Error Prediction"
-              />
-            </Flex>
-            {repoConfig.bug_prediction.enabled && (
-              <Flex paddingLeft="xl" direction="column">
-                <Flex direction="column" borderLeft="muted" paddingLeft="md">
-                  <FieldGroup
-                    label={<Text size="md">{t('Sensitivity')}</Text>}
-                    help={
-                      <Text size="xs" variant="muted">
-                        {t('Set the sensitivity level for error prediction.')}
-                      </Text>
-                    }
-                    alignRight
-                    flexibleControlStateSize
-                  >
-                    <CompactSelect
-                      value={repoConfig.bug_prediction.sensitivity ?? 'medium'}
-                      options={sensitivityOptions}
-                      disabled={isLoading || !canEditSettings}
-                      onChange={async option =>
-                        await enableFeature({
-                          feature: 'bug_prediction',
-                          enabled: true,
-                          orgId: org.githubOrganizationId,
-                          repoId: repo.id,
-                          sensitivity: option.value,
-                        })
-                      }
-                      aria-label="Error Prediction Sensitivity"
-                      menuWidth={350}
-                      maxMenuWidth={500}
-                      data-test-id="error-prediction-sensitivity-dropdown"
-                    />
-                  </FieldGroup>
-                  <FieldGroup
-                    label={<Text size="md">{t('Auto Run on Opened Pull Requests')}</Text>}
-                    help={
-                      <Text size="xs" variant="muted">
-                        {t('Run when a PR is published, ignoring new pushes.')}
-                      </Text>
-                    }
-                    alignRight
-                    flexibleControlStateSize
-                  >
-                    <Switch
-                      size="lg"
-                      checked={repoConfig.bug_prediction.triggers.on_ready_for_review}
-                      disabled={isLoading || !canEditSettings}
-                      onChange={async () => {
-                        const newValue =
-                          !repoConfig.bug_prediction.triggers.on_ready_for_review;
-                        await enableFeature({
-                          feature: 'bug_prediction',
-                          trigger: {on_ready_for_review: newValue},
-                          enabled: true,
-                          orgId: org.githubOrganizationId,
-                          repoId: repo.id,
-                        });
-                      }}
-                      aria-label="Auto Run on Opened Pull Requests"
-                    />
-                  </FieldGroup>
-                  <FieldGroup
-                    label={<Text size="md">{t('Run When Mentioned')}</Text>}
-                    help={
-                      <Text size="xs" variant="muted">
-                        {t('Run when @sentry review is commented on a PR.')}
-                      </Text>
-                    }
-                    alignRight
-                    flexibleControlStateSize
-                  >
-                    <Switch
-                      size="lg"
-                      checked={repoConfig.bug_prediction.triggers.on_command_phrase}
-                      disabled={isLoading || !canEditSettings}
-                      onChange={async () => {
-                        const newValue =
-                          !repoConfig.bug_prediction.triggers.on_command_phrase;
-                        await enableFeature({
-                          feature: 'bug_prediction',
-                          trigger: {on_command_phrase: newValue},
-                          enabled: true,
-                          orgId: org.githubOrganizationId,
-                          repoId: repo.id,
-                        });
-                      }}
-                      aria-label="Run When Mentioned"
-                    />
-                  </FieldGroup>
-=======
 
               {/* Error Prediction Feature with SubItems */}
               <Flex direction="column">
@@ -537,13 +345,12 @@
                       await enableFeature({
                         feature: 'bug_prediction',
                         enabled: newValue,
-                        orgName,
-                        repoName,
+                        orgId: org.githubOrganizationId,
+                        repoId: repo?.id,
                       });
                     }}
                     aria-label="Enable Error Prediction"
                   />
->>>>>>> fa1b8825
                 </Flex>
                 {repoConfig.bug_prediction.enabled && (
                   <Flex paddingLeft="xl" direction="column">
@@ -570,8 +377,8 @@
                             await enableFeature({
                               feature: 'bug_prediction',
                               enabled: true,
-                              orgName,
-                              repoName,
+                              orgId: org.githubOrganizationId,
+                              repoId: repo?.id,
                               sensitivity: option.value,
                             })
                           }
@@ -608,8 +415,8 @@
                               feature: 'bug_prediction',
                               trigger: {on_ready_for_review: newValue},
                               enabled: true,
-                              orgName,
-                              repoName,
+                              orgId: org.githubOrganizationId,
+                              repoId: repo?.id,
                             });
                           }}
                           aria-label="Auto Run on Opened Pull Requests"
@@ -640,8 +447,8 @@
                               feature: 'bug_prediction',
                               trigger: {on_command_phrase: newValue},
                               enabled: true,
-                              orgName,
-                              repoName,
+                              orgId: org.githubOrganizationId,
+                              repoId: repo?.id,
                             });
                           }}
                           aria-label="Run When Mentioned"
