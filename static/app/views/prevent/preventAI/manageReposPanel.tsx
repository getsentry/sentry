import {Alert} from 'sentry/components/core/alert';
import {Button} from 'sentry/components/core/button';
import {CompactSelect} from 'sentry/components/core/compactSelect';
import {Flex} from 'sentry/components/core/layout';
import {ExternalLink} from 'sentry/components/core/link';
import {Switch} from 'sentry/components/core/switch';
import {Heading, Text} from 'sentry/components/core/text';
import FieldGroup from 'sentry/components/forms/fieldGroup';
import SlideOverPanel from 'sentry/components/slideOverPanel';
import {IconClose} from 'sentry/icons';
import {t, tct} from 'sentry/locale';
import {type PreventAIOrgConfig} from 'sentry/types/prevent';
<<<<<<< HEAD
import type {PreventAIFeatureConfigsByName, Sensitivity} from 'sentry/types/prevent';
=======
import type {PreventAIFeatureConfigsByName} from 'sentry/types/prevent';
>>>>>>> cf503b7f
import useOrganization from 'sentry/utils/useOrganization';
import {useUpdatePreventAIFeature} from 'sentry/views/prevent/preventAI/hooks/useUpdatePreventAIFeature';

interface ManageReposPanelProps {
  collapsed: boolean;
  onClose: () => void;
  orgName: string;
  repoName: string;
}

interface SensitivityOption {
  details: string;
  label: string;
  value: Sensitivity;
}

const sensitivityOptions: SensitivityOption[] = [
  {value: 'low', label: 'Low', details: 'Post all potential issues for maximum breadth.'},
  {
    value: 'medium',
    label: 'Medium',
    details: 'Post likely issues for a balance of thoroughness and noise.',
  },
  {
    value: 'high',
    label: 'High',
    details: 'Post only major issues to highlight most impactful findings.',
  },
  {
    value: 'critical',
    label: 'Critical',
    details: 'Post only high-impact, high-sensitivity issues for maximum focus.',
  },
];

function ManageReposPanel({
  collapsed,
  onClose,
  orgName,
  repoName,
}: ManageReposPanelProps) {
  const organization = useOrganization();
  const {enableFeature, isLoading, error: updateError} = useUpdatePreventAIFeature();

  const canEditSettings =
    organization.access.includes('org:write') ||
    organization.access.includes('org:admin');

  if (!organization.preventAiConfigGithub) {
    return (
      <Alert type="error">
        {t(
          'There was an error loading the AI Code Review settings. Please reload the page to try again.'
        )}
      </Alert>
    );
  }

  const orgConfig =
    organization.preventAiConfigGithub.github_organizations[orgName] ??
    organization.preventAiConfigGithub.default_org_config;

  const {doesUseOrgDefaults, repoConfig} = getRepoConfig(orgConfig, repoName);

  return (
    <SlideOverPanel
      collapsed={collapsed}
      slidePosition="right"
      ariaLabel="Settings Panel"
    >
      <Flex direction="column">
        <Flex
          align="center"
          justify="between"
          padding="xl 2xl"
          borderBottom="muted"
          background="secondary"
        >
          <Flex direction="column" gap="xs">
            <Heading as="h3">{t('AI Code Review Settings')}</Heading>
            <Text variant="muted" size="sm">
              {tct(
                'These settings apply to the selected [repoLink] repository. To switch, use the repository selector in the page header.',
                {
                  repoLink: (
                    <ExternalLink href={`https://github.com/${orgName}/${repoName}`}>
                      {repoName}
                    </ExternalLink>
                  ),
                }
              )}
            </Text>
          </Flex>
          <Button
            priority="transparent"
            size="zero"
            borderless
            aria-label="Close Settings"
            icon={<IconClose />}
            onClick={onClose}
          >
            Close
          </Button>
        </Flex>
        {updateError && (
          <Alert type="error">{'Could not update settings. Please try again.'}</Alert>
        )}
        {doesUseOrgDefaults && (
          <Flex direction="column" padding="xl xl 0 xl">
            <Alert type="info">
              {t("This repository is using the organization's defaults")}
            </Alert>
          </Flex>
        )}
        <Flex direction="column" gap="xl" padding="2xl">
          {/* PR Review Feature */}
          <Flex direction="column">
            <Flex
              border="muted"
              radius="md"
              background="secondary"
              padding="lg xl"
              align="center"
              justify="between"
            >
              <Flex direction="column" gap="sm">
                <Text size="md">{t('Enable PR Review')}</Text>
                <Text variant="muted" size="sm">
                  {t('Run when @sentry review is commented on a PR.')}
                </Text>
              </Flex>
              <Switch
                size="lg"
<<<<<<< HEAD
                checked={repoConfig?.vanilla?.enabled}
                disabled={isLoading || !canEditSettings}
                onChange={async () => {
                  const newValue = !repoConfig?.vanilla?.enabled;
=======
                checked={repoConfig.vanilla.enabled}
                disabled={isLoading || !canEditSettings}
                onChange={async () => {
                  const newValue = !repoConfig.vanilla.enabled;
>>>>>>> cf503b7f
                  await enableFeature({
                    feature: 'vanilla',
                    enabled: newValue,
                    orgName,
                    repoName,
                  });
                }}
                aria-label="Enable PR Review"
              />
            </Flex>
            {repoConfig.vanilla.enabled && (
              <Flex paddingLeft="xl" direction="column">
                <Flex direction="column" borderLeft="muted" paddingLeft="md">
                  <FieldGroup
                    label={<Text size="md">{t('Sensitivity')}</Text>}
                    help={
                      <Text size="xs" variant="muted">
                        {t('Set the sensitivity level for PR review analysis.')}
                      </Text>
                    }
                    alignRight
                    flexibleControlStateSize
                  >
                    <CompactSelect
                      value={repoConfig.vanilla.sensitivity ?? 'medium'}
                      options={sensitivityOptions}
                      onChange={async option =>
                        await enableFeature({
                          feature: 'vanilla',
                          enabled: true,
                          orgName,
                          repoName,
                          sensitivity: option.value,
                        })
                      }
                      aria-label="PR Review Sensitivity"
                      menuWidth={350}
                      maxMenuWidth={500}
                      data-test-id="pr-review-sensitivity-dropdown"
                    />
                  </FieldGroup>
                </Flex>
              </Flex>
            )}
          </Flex>

          {/* Test Generation Feature */}
          <Flex direction="column">
            <Flex
              border="muted"
              radius="md"
              background="secondary"
              padding="lg xl"
              align="center"
              justify="between"
            >
              <Flex direction="column" gap="sm">
                <Text size="md">{t('Enable Test Generation')}</Text>
                <Text variant="muted" size="sm">
                  {t('Run when @sentry generate-test is commented on a PR.')}
                </Text>
              </Flex>
              <Switch
                size="lg"
                checked={repoConfig.test_generation.enabled}
                disabled={isLoading || !canEditSettings}
                onChange={async () => {
                  const newValue = !repoConfig.test_generation.enabled;
                  await enableFeature({
                    feature: 'test_generation',
                    enabled: newValue,
                    orgName,
                    repoName,
                  });
                }}
                aria-label="Enable Test Generation"
              />
            </Flex>
          </Flex>

          {/* Error Prediction Feature with SubItems */}
          <Flex direction="column">
            <Flex
              border="muted"
              radius="md"
              background="secondary"
              padding="lg xl"
              align="center"
              justify="between"
            >
              <Flex direction="column" gap="sm">
                <Text size="md">{t('Enable Error Prediction')}</Text>
                <Text variant="muted" size="sm">
                  {t('Allow organization members to review potential bugs.')}
                </Text>
              </Flex>
              <Switch
                size="lg"
                checked={repoConfig.bug_prediction.enabled}
                disabled={isLoading || !canEditSettings}
                onChange={async () => {
                  const newValue = !repoConfig.bug_prediction.enabled;
<<<<<<< HEAD
=======
                  // Enable/disable the main bug prediction feature
>>>>>>> cf503b7f
                  await enableFeature({
                    feature: 'bug_prediction',
                    enabled: newValue,
                    orgName,
                    repoName,
                  });
                }}
                aria-label="Enable Error Prediction"
              />
            </Flex>
            {repoConfig.bug_prediction.enabled && (
<<<<<<< HEAD
              <Flex paddingLeft="xl" direction="column">
                <Flex direction="column" borderLeft="muted" paddingLeft="md">
                  <FieldGroup
                    label={<Text size="md">{t('Sensitivity')}</Text>}
                    help={
                      <Text size="xs" variant="muted">
                        {t('Set the sensitivity level for error prediction.')}
                      </Text>
                    }
                    alignRight
                    flexibleControlStateSize
                  >
                    <CompactSelect
                      value={repoConfig.bug_prediction.sensitivity ?? 'medium'}
                      options={sensitivityOptions}
                      onChange={async option =>
                        await enableFeature({
                          feature: 'bug_prediction',
                          enabled: true,
                          orgName,
                          repoName,
                          sensitivity: option.value,
                        })
                      }
                      aria-label="Error Prediction Sensitivity"
                      menuWidth={350}
                      maxMenuWidth={500}
                      data-test-id="error-prediction-sensitivity-dropdown"
                    />
                  </FieldGroup>
=======
              // width 150% because FieldGroup > FieldDescription has fixed width 50%
              <Flex paddingLeft="xl" width="150%">
                <Flex
                  direction="column"
                  borderLeft="muted"
                  radius="md"
                  paddingLeft="md"
                  width="100%"
                >
>>>>>>> cf503b7f
                  <FieldGroup
                    label={<Text size="md">{t('Auto Run on Opened Pull Requests')}</Text>}
                    help={
                      <Text size="xs" variant="muted">
                        {t('Run when a PR is published, ignoring new pushes.')}
                      </Text>
                    }
                    alignRight
                    flexibleControlStateSize
                  >
                    <Switch
                      size="lg"
                      checked={repoConfig.bug_prediction.triggers.on_ready_for_review}
                      disabled={isLoading || !canEditSettings}
                      onChange={async () => {
                        const newValue =
                          !repoConfig.bug_prediction.triggers.on_ready_for_review;
                        await enableFeature({
                          feature: 'bug_prediction',
                          trigger: {on_ready_for_review: newValue},
                          enabled: true,
                          orgName,
                          repoName,
                        });
                      }}
                      aria-label="Auto Run on Opened Pull Requests"
                    />
                  </FieldGroup>
                  <FieldGroup
                    label={<Text size="md">{t('Run When Mentioned')}</Text>}
                    help={
                      <Text size="xs" variant="muted">
                        {t('Run when @sentry review is commented on a PR.')}
                      </Text>
                    }
                    alignRight
                    flexibleControlStateSize
                  >
                    <Switch
                      size="lg"
                      checked={repoConfig.bug_prediction.triggers.on_command_phrase}
                      disabled={isLoading || !canEditSettings}
                      onChange={async () => {
                        const newValue =
                          !repoConfig.bug_prediction.triggers.on_command_phrase;
                        await enableFeature({
                          feature: 'bug_prediction',
                          trigger: {on_command_phrase: newValue},
                          enabled: true,
                          orgName,
                          repoName,
                        });
                      }}
                      aria-label="Run When Mentioned"
                    />
                  </FieldGroup>
                </Flex>
              </Flex>
            )}
          </Flex>
        </Flex>
      </Flex>
    </SlideOverPanel>
  );
}

interface GetRepoConfigResult {
  doesUseOrgDefaults: boolean;
  repoConfig: PreventAIFeatureConfigsByName;
}

export function getRepoConfig(
  orgConfig: PreventAIOrgConfig,
  repoName: string
): GetRepoConfigResult {
  const repoConfig = orgConfig.repo_overrides[repoName];
  if (repoConfig) {
    return {
      doesUseOrgDefaults: false,
      repoConfig,
    };
  }

  return {
    doesUseOrgDefaults: true,
    repoConfig: orgConfig.org_defaults,
  };
}

export default ManageReposPanel;<|MERGE_RESOLUTION|>--- conflicted
+++ resolved
@@ -10,11 +10,7 @@
 import {IconClose} from 'sentry/icons';
 import {t, tct} from 'sentry/locale';
 import {type PreventAIOrgConfig} from 'sentry/types/prevent';
-<<<<<<< HEAD
 import type {PreventAIFeatureConfigsByName, Sensitivity} from 'sentry/types/prevent';
-=======
-import type {PreventAIFeatureConfigsByName} from 'sentry/types/prevent';
->>>>>>> cf503b7f
 import useOrganization from 'sentry/utils/useOrganization';
 import {useUpdatePreventAIFeature} from 'sentry/views/prevent/preventAI/hooks/useUpdatePreventAIFeature';
 
@@ -148,17 +144,10 @@
               </Flex>
               <Switch
                 size="lg"
-<<<<<<< HEAD
-                checked={repoConfig?.vanilla?.enabled}
-                disabled={isLoading || !canEditSettings}
-                onChange={async () => {
-                  const newValue = !repoConfig?.vanilla?.enabled;
-=======
                 checked={repoConfig.vanilla.enabled}
                 disabled={isLoading || !canEditSettings}
                 onChange={async () => {
                   const newValue = !repoConfig.vanilla.enabled;
->>>>>>> cf503b7f
                   await enableFeature({
                     feature: 'vanilla',
                     enabled: newValue,
@@ -185,6 +174,7 @@
                     <CompactSelect
                       value={repoConfig.vanilla.sensitivity ?? 'medium'}
                       options={sensitivityOptions}
+                      disabled={isLoading || !canEditSettings}
                       onChange={async option =>
                         await enableFeature({
                           feature: 'vanilla',
@@ -261,10 +251,7 @@
                 disabled={isLoading || !canEditSettings}
                 onChange={async () => {
                   const newValue = !repoConfig.bug_prediction.enabled;
-<<<<<<< HEAD
-=======
                   // Enable/disable the main bug prediction feature
->>>>>>> cf503b7f
                   await enableFeature({
                     feature: 'bug_prediction',
                     enabled: newValue,
@@ -276,7 +263,6 @@
               />
             </Flex>
             {repoConfig.bug_prediction.enabled && (
-<<<<<<< HEAD
               <Flex paddingLeft="xl" direction="column">
                 <Flex direction="column" borderLeft="muted" paddingLeft="md">
                   <FieldGroup
@@ -292,6 +278,7 @@
                     <CompactSelect
                       value={repoConfig.bug_prediction.sensitivity ?? 'medium'}
                       options={sensitivityOptions}
+                      disabled={isLoading || !canEditSettings}
                       onChange={async option =>
                         await enableFeature({
                           feature: 'bug_prediction',
@@ -307,17 +294,6 @@
                       data-test-id="error-prediction-sensitivity-dropdown"
                     />
                   </FieldGroup>
-=======
-              // width 150% because FieldGroup > FieldDescription has fixed width 50%
-              <Flex paddingLeft="xl" width="150%">
-                <Flex
-                  direction="column"
-                  borderLeft="muted"
-                  radius="md"
-                  paddingLeft="md"
-                  width="100%"
-                >
->>>>>>> cf503b7f
                   <FieldGroup
                     label={<Text size="md">{t('Auto Run on Opened Pull Requests')}</Text>}
                     help={
