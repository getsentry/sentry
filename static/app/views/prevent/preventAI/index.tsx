--- conflicted
+++ resolved
@@ -2,7 +2,7 @@
 import LoadingError from 'sentry/components/loadingError';
 import LoadingIndicator from 'sentry/components/loadingIndicator';
 import {t} from 'sentry/locale';
-import ManageReposPage from 'sentry/views/prevent/preventAI/manageRepos';
+import PreventAIManageRepos from 'sentry/views/prevent/preventAI/manageRepos';
 import PreventAIOnboarding from 'sentry/views/prevent/preventAI/onboarding';
 
 import {usePreventAIOrgRepos} from './hooks/usePreventAIOrgRepos';
@@ -22,13 +22,8 @@
       />
     );
   }
-<<<<<<< HEAD
-  if (hasOrgs) {
-    return <ManageReposPage installedOrgs={data.orgRepos} />;
-=======
   if (orgRepos.length > 0) {
     return <PreventAIManageRepos installedOrgs={orgRepos} />;
->>>>>>> 83365ecf
   }
   return <PreventAIOnboarding />;
 }
