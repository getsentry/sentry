--- conflicted
+++ resolved
@@ -85,36 +85,7 @@
     });
 
     await waitFor(() => {
-<<<<<<< HEAD
-      expect(mockResponse).toHaveBeenCalledWith(
-        `/organizations/${mockOrg.slug}/`,
-        expect.objectContaining({
-          method: 'PUT',
-          data: expect.objectContaining({
-            preventAiConfigGithub: expect.objectContaining({
-              github_organizations: expect.objectContaining({
-                'org-1': expect.objectContaining({
-                  repo_overrides: expect.objectContaining({
-                    'repo-1': expect.objectContaining({
-                      vanilla: expect.objectContaining({
-                        enabled: true,
-                        triggers: expect.objectContaining({
-                          on_command_phrase: true,
-                          on_ready_for_review: false,
-                        }),
-                        sensitivity: 'medium',
-                      }),
-                    }),
-                  }),
-                }),
-              }),
-            }),
-          }),
-        })
-      );
-=======
       expect(mockResponse).toHaveBeenCalled();
->>>>>>> 94457bb3
     });
     expect(result.current.isLoading).toBe(false);
     expect(result.current.error).toBeUndefined();
