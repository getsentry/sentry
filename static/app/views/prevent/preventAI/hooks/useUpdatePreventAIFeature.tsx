--- conflicted
+++ resolved
@@ -1,17 +1,11 @@
 import {updateOrganization} from 'sentry/actionCreators/organizations';
-<<<<<<< HEAD
+import type {Organization} from 'sentry/types/organization';
 import type {
   PreventAIConfig,
   PreventAIFeatureTriggers,
   Sensitivity,
 } from 'sentry/types/prevent';
-import {useMutation} from 'sentry/utils/queryClient';
-import useApi from 'sentry/utils/useApi';
-=======
-import type {Organization} from 'sentry/types/organization';
-import type {PreventAIConfig, PreventAIFeatureTriggers} from 'sentry/types/prevent';
 import {fetchMutation, useMutation} from 'sentry/utils/queryClient';
->>>>>>> cf503b7f
 import useOrganization from 'sentry/utils/useOrganization';
 
 interface UpdatePreventAIFeatureParams {
@@ -20,18 +14,11 @@
   orgName: string;
   // if repoName is provided, edit repo_overrides for that repo, otherwise edit org_defaults
   repoName?: string;
-<<<<<<< HEAD
   sensitivity?: Sensitivity;
-=======
->>>>>>> cf503b7f
   trigger?: Partial<PreventAIFeatureTriggers>;
 }
 
 export function useUpdatePreventAIFeature() {
-<<<<<<< HEAD
-  const api = useApi();
-=======
->>>>>>> cf503b7f
   const organization = useOrganization();
   const {mutateAsync, isPending, error} = useMutation({
     mutationFn: async (params: UpdatePreventAIFeatureParams) => {
@@ -40,14 +27,9 @@
       }
       const newConfig = makePreventAIConfig(organization.preventAiConfigGithub, params);
 
-<<<<<<< HEAD
-      return api.requestPromise(`/organizations/${organization.slug}/`, {
-        method: 'PUT',
-=======
       return fetchMutation<Partial<Organization>>({
         method: 'PUT',
         url: `/organizations/${organization.slug}/`,
->>>>>>> cf503b7f
         data: {preventAiConfigGithub: newConfig},
       });
     },
@@ -61,8 +43,6 @@
   };
 }
 
-<<<<<<< HEAD
-=======
 /**
  * Makes a new PreventAIConfig object with feature settings applied for the specified org and/or repo
  * 1. Deep clones the original config to prevent mutation
@@ -74,59 +54,31 @@
  * @param params Parameters to update
  * @returns New (copy of) PreventAIConfig object with updates applied
  */
->>>>>>> cf503b7f
 export function makePreventAIConfig(
   originalConfig: PreventAIConfig,
   params: UpdatePreventAIFeatureParams
 ) {
-<<<<<<< HEAD
-  // Deep clone the config so we don't mutate the original
   const updatedConfig = structuredClone(originalConfig);
 
-  // Get or create the org config for the specified orgName
-=======
-  const updatedConfig = structuredClone(originalConfig);
-
->>>>>>> cf503b7f
   const orgConfig =
     updatedConfig.github_organizations[params.orgName] ??
     structuredClone(updatedConfig.default_org_config);
   updatedConfig.github_organizations[params.orgName] = orgConfig;
 
-<<<<<<< HEAD
-  // Determine which feature config to update: org_defaults or repo_overrides
   let featureConfig = orgConfig.org_defaults;
   if (params.repoName) {
-    // Get or create repo overrides for the specified repoName
-=======
-  let featureConfig = orgConfig.org_defaults;
-  if (params.repoName) {
->>>>>>> cf503b7f
     let repoOverride = orgConfig.repo_overrides[params.repoName];
     if (!repoOverride) {
       repoOverride = structuredClone(orgConfig.org_defaults);
       orgConfig.repo_overrides[params.repoName] = repoOverride;
     }
-<<<<<<< HEAD
-    featureConfig = orgConfig.repo_overrides[params.repoName]!;
-  }
-
-  // Update the relevant feature config
-  featureConfig[params.feature] = {
-    enabled: params.enabled,
-    // Merge triggers, allowing partial updates
-    triggers: {...featureConfig[params.feature].triggers, ...params.trigger},
-    // Preserve the existing sensitivity setting
-    sensitivity: params.sensitivity ?? featureConfig[params.feature].sensitivity,
-=======
     featureConfig = repoOverride;
   }
 
   featureConfig[params.feature] = {
     enabled: params.enabled,
     triggers: {...featureConfig[params.feature].triggers, ...params.trigger},
-    sensitivity: featureConfig[params.feature].sensitivity,
->>>>>>> cf503b7f
+    sensitivity: params.sensitivity ?? featureConfig[params.feature].sensitivity,
   };
 
   return updatedConfig;
