import {updateOrganization} from 'sentry/actionCreators/organizations';
import type {Organization} from 'sentry/types/organization';
import type {
  PreventAIConfig,
  PreventAIFeatureTriggers,
  Sensitivity,
} from 'sentry/types/prevent';
import {fetchMutation, useMutation} from 'sentry/utils/queryClient';
import useOrganization from 'sentry/utils/useOrganization';

interface UpdatePreventAIFeatureParams {
  enabled: boolean;
<<<<<<< HEAD
  feature: 'vanilla' | 'test_generation' | 'bug_prediction';
  orgId: string;
  // if repoId is provided, edit repo_overrides for that repo, otherwise edit org_defaults
  repoId?: string;
=======
  // 'use_org_defaults' is a special case that will remove the entire repo override
  feature: 'vanilla' | 'test_generation' | 'bug_prediction' | 'use_org_defaults';
  orgName: string;
  // if repoName is provided, edit repo_overrides for that repo, otherwise edit org_defaults
  repoName?: string | null;
>>>>>>> fa1b8825
  sensitivity?: Sensitivity;
  trigger?: Partial<PreventAIFeatureTriggers>;
}

export function useUpdatePreventAIFeature() {
  const organization = useOrganization();
  const {mutateAsync, isPending, error} = useMutation({
    mutationFn: async (params: UpdatePreventAIFeatureParams) => {
      if (!organization.preventAiConfigGithub) {
        throw new Error('Organization has no AI Code Review config');
      }
      const newConfig = makePreventAIConfig(organization.preventAiConfigGithub, params);

      return fetchMutation<Partial<Organization>>({
        method: 'PUT',
        url: `/organizations/${organization.slug}/`,
        data: {preventAiConfigGithub: newConfig},
      });
    },
    onSuccess: updateOrganization,
  });

  return {
    enableFeature: mutateAsync,
    isLoading: isPending,
    error: error?.message,
  };
}

/**
 * Makes a new PreventAIConfig object with feature settings applied for the specified org and/or repo
 * 1. Deep clones the original config to prevent mutation
 * 2. Get the org config for the specified org or create it from default_org_config template if not exists
 * 3. If editing repo, get the repo override for the specified repo or create it from org_defaults template if not exists
 * 4. Modifies the specified feature's settings, preserves any unspecified settings.
 * 5. Special case: 'use_org_defaults' feature type will remove the entire repo override
 *
 * @param originalConfig Original PreventAIConfig object (will not be mutated)
 * @param params Parameters to update
 * @returns New (copy of) PreventAIConfig object with updates applied
 */
export function makePreventAIConfig(
  originalConfig: PreventAIConfig,
  params: UpdatePreventAIFeatureParams
) {
  const updatedConfig = structuredClone(originalConfig);

  const orgConfig =
    updatedConfig.github_organizations[params.orgId] ??
    structuredClone(updatedConfig.default_org_config);
  updatedConfig.github_organizations[params.orgId] = orgConfig;

  if (params.feature === 'use_org_defaults') {
    if (!params.repoName) {
      throw new Error('Repo name is required when feature is use_org_defaults');
    }
    if (params.enabled) {
      delete orgConfig.repo_overrides[params.repoName];
    } else {
      orgConfig.repo_overrides[params.repoName] = structuredClone(orgConfig.org_defaults);
    }
    return updatedConfig;
  }

  let featureConfig = orgConfig.org_defaults;
  if (params.repoId) {
    let repoOverride = orgConfig.repo_overrides[params.repoId];
    if (!repoOverride) {
      repoOverride = structuredClone(orgConfig.org_defaults);
      orgConfig.repo_overrides[params.repoId] = repoOverride;
    }
    featureConfig = repoOverride;
  }

  featureConfig[params.feature] = {
    enabled: params.enabled,
    triggers: {...featureConfig[params.feature].triggers, ...params.trigger},
    sensitivity: params.sensitivity ?? featureConfig[params.feature].sensitivity,
  };

  return updatedConfig;
}<|MERGE_RESOLUTION|>--- conflicted
+++ resolved
@@ -10,18 +10,11 @@
 
 interface UpdatePreventAIFeatureParams {
   enabled: boolean;
-<<<<<<< HEAD
-  feature: 'vanilla' | 'test_generation' | 'bug_prediction';
-  orgId: string;
-  // if repoId is provided, edit repo_overrides for that repo, otherwise edit org_defaults
-  repoId?: string;
-=======
   // 'use_org_defaults' is a special case that will remove the entire repo override
   feature: 'vanilla' | 'test_generation' | 'bug_prediction' | 'use_org_defaults';
-  orgName: string;
-  // if repoName is provided, edit repo_overrides for that repo, otherwise edit org_defaults
-  repoName?: string | null;
->>>>>>> fa1b8825
+  orgId: string;
+  // if repo is provided, edit repo_overrides for that repo, otherwise edit org_defaults
+  repoId?: string;
   sensitivity?: Sensitivity;
   trigger?: Partial<PreventAIFeatureTriggers>;
 }
@@ -75,13 +68,13 @@
   updatedConfig.github_organizations[params.orgId] = orgConfig;
 
   if (params.feature === 'use_org_defaults') {
-    if (!params.repoName) {
+    if (!params.repoId) {
       throw new Error('Repo name is required when feature is use_org_defaults');
     }
     if (params.enabled) {
-      delete orgConfig.repo_overrides[params.repoName];
+      delete orgConfig.repo_overrides[params.repoId];
     } else {
-      orgConfig.repo_overrides[params.repoName] = structuredClone(orgConfig.org_defaults);
+      orgConfig.repo_overrides[params.repoId] = structuredClone(orgConfig.org_defaults);
     }
     return updatedConfig;
   }
