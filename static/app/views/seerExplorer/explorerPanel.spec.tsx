--- conflicted
+++ resolved
@@ -147,11 +147,8 @@
         runId: null,
         setRunId: jest.fn(),
         respondToUserInput: jest.fn(),
-<<<<<<< HEAD
         switchToRun: jest.fn(),
-=======
         createPR: jest.fn(),
->>>>>>> 46c3eb23
       });
 
       render(<ExplorerPanel isVisible />, {organization});
