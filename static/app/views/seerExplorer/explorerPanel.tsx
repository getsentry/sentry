--- conflicted
+++ resolved
@@ -54,7 +54,6 @@
     createPR,
   } = useSeerExplorer();
 
-<<<<<<< HEAD
   // Handle external open events (from openSeerExplorer() calls)
   const {isWaitingForSessionData} = useExternalOpen({
     isVisible,
@@ -64,13 +63,12 @@
     sessionRunId: sessionData?.run_id,
     sessionBlocks: sessionData?.blocks,
   });
-=======
+  
   // Extract repo_pr_states from session
   const repoPRStates = useMemo(
     () => sessionData?.repo_pr_states ?? {},
     [sessionData?.repo_pr_states]
   );
->>>>>>> 46c3eb23
 
   // Get blocks from session data or empty array
   const blocks = useMemo(() => sessionData?.blocks || [], [sessionData]);
@@ -237,24 +235,6 @@
 
   const openFeedbackForm = useFeedbackForm();
 
-<<<<<<< HEAD
-  const {menu, isMenuOpen, menuMode, closeMenu, openSessionHistory} = useExplorerMenu({
-    clearInput: () => setInputValue(''),
-    inputValue,
-    focusInput,
-    textAreaRef: textareaRef,
-    panelSize,
-    panelVisible: isVisible,
-    slashCommandHandlers: {
-      onMaxSize: handleMaxSize,
-      onMedSize: handleMedSize,
-      onNew: startNewSession,
-    },
-    onChangeSession: switchToRun,
-    menuAnchorRef: sessionHistoryButtonRef,
-    inputAnchorRef: textareaRef,
-  });
-=======
   const {menu, isMenuOpen, menuMode, closeMenu, openSessionHistory, openPRWidget} =
     useExplorerMenu({
       clearInput: () => setInputValue(''),
@@ -268,14 +248,13 @@
         onMedSize: handleMedSize,
         onNew: startNewSession,
       },
-      onChangeSession: setRunId,
+      onChangeSession: switchToRun,
       menuAnchorRef: sessionHistoryButtonRef,
       inputAnchorRef: textareaRef,
       prWidgetAnchorRef: prWidgetButtonRef,
       prWidgetItems,
       prWidgetFooter,
     });
->>>>>>> 46c3eb23
 
   const handlePanelBackgroundClick = useCallback(() => {
     setIsMinimized(false);
