--- conflicted
+++ resolved
@@ -79,13 +79,8 @@
     <Page
       orgId={orgId}
       crumbs={replay?.getRawCrumbs()}
-<<<<<<< HEAD
-      duration={duration}
+      durationMS={durationMS}
       replayRecord={replay?.getReplay()}
-=======
-      durationMS={durationMS}
-      event={replay?.getEvent()}
->>>>>>> 076d29a5
     >
       <Layout
         layout={
