--- conflicted
+++ resolved
@@ -38,7 +38,7 @@
     orgId,
   });
 
-  const {ref: fullscreenRef, toggle: toggleFullscreen} = useFullscreen();
+  const {ref: fullscreenRef, isFullscreen, toggle: toggleFullscreen} = useFullscreen();
 
   if (fetching) {
     return (
@@ -76,49 +76,7 @@
             </React.Fragment>
           }
         />
-<<<<<<< HEAD
       </DetailLayout>
-=======
-      );
-    }
-
-    return (
-      <React.Fragment>
-        <ReplayContextProvider events={rrwebEvents}>
-          <FullscreenWrapper isFullscreen={isFullscreen} ref={fullscreenRef}>
-            {/* In fullscreen we need to consider the max-height that the player is able
-            to full up, on a page that scrolls we only consider the max-width. */}
-            <ReplayPlayer fixedHeight={isFullscreen} />
-            <ReplayController toggleFullscreen={toggleFullscreen} />
-          </FullscreenWrapper>
-        </ReplayContextProvider>
-
-        {breadcrumbEntry && (
-          <EventEntry
-            projectSlug={getProjectSlug(event)}
-            // group={group}
-            organization={props.organization}
-            event={event}
-            entry={breadcrumbEntry}
-            route={props.route}
-            router={props.router}
-          />
-        )}
-
-        {mergedReplayEvent && (
-          <EventEntry
-            key={`${mergedReplayEvent.id}`}
-            projectSlug={getProjectSlug(mergedReplayEvent)}
-            // group={group}
-            organization={props.organization}
-            event={mergedReplayEvent}
-            entry={mergedReplayEvent.entries[0]}
-            route={props.route}
-            router={props.router}
-          />
-        )}
-      </React.Fragment>
->>>>>>> a6cae135
     );
   }
 
@@ -127,7 +85,9 @@
       <ReplayContextProvider events={rrwebEvents}>
         <Layout.Body>
           <ReplayLayout ref={fullscreenRef}>
-            <ReplayPlayer />
+            {/* In fullscreen we need to consider the max-height that the player is able
+            to full up, on a page that scrolls we only consider the max-width. */}
+            <ReplayPlayer fixedHeight={isFullscreen} />
             <ReplayController toggleFullscreen={toggleFullscreen} />
           </ReplayLayout>
           <Layout.Side>
