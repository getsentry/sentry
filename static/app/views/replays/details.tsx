import React from 'react';
import styled from '@emotion/styled';

import DetailedError from 'sentry/components/errors/detailedError';
import NotFound from 'sentry/components/errors/notFound';
import * as Layout from 'sentry/components/layouts/thirds';
import LoadingIndicator from 'sentry/components/loadingIndicator';
import {Panel, PanelBody, PanelHeader as _PanelHeader} from 'sentry/components/panels';
import ReplayBreadcrumbOverview from 'sentry/components/replays/breadcrumbs/replayBreadcrumbOverview';
import Scrobber from 'sentry/components/replays/player/scrobber';
import {Provider as ReplayContextProvider} from 'sentry/components/replays/replayContext';
import ReplayController from 'sentry/components/replays/replayController';
import ReplayPlayer from 'sentry/components/replays/replayPlayer';
import useFullscreen from 'sentry/components/replays/useFullscreen';
import {t} from 'sentry/locale';
import {PageContent} from 'sentry/styles/organization';
import {EntryType} from 'sentry/types/event';
import useReplayData from 'sentry/utils/replays/useReplayData';
import {useRouteContext} from 'sentry/utils/useRouteContext';

import DetailLayout from './detail/detailLayout';
import FocusArea from './detail/focusArea';
import UserActionsNavigator from './detail/userActionsNavigator';

function ReplayDetails() {
  const {
    location,
    params: {eventSlug, orgId},
  } = useRouteContext();

  const {
    t: initialTimeOffset, // Time, in seconds, where the video should start
  } = location.query;

<<<<<<< HEAD
  const {
    breadcrumbEntry,
    consoleMessages,
    event,
    mergedReplayEvent,
    memorySpans,
    fetchError,
    fetching,
    onRetry,
    rrwebEvents,
  } = useReplayEvent({
=======
  const {fetchError, fetching, onRetry, replay} = useReplayData({
>>>>>>> 7a4cb357
    eventSlug,
    orgId,
  });

  const {ref: fullscreenRef, isFullscreen, toggle: toggleFullscreen} = useFullscreen();

  if (fetching) {
    return (
      <DetailLayout orgId={orgId}>
        <LoadingIndicator />
      </DetailLayout>
    );
  }
  if (!replay) {
    // TODO(replay): Give the user more details when errors happen
    console.log({fetching, fetchError}); // eslint-disable-line no-console
    return (
      <DetailLayout orgId={orgId}>
        <PageContent>
          <NotFound />
        </PageContent>
      </DetailLayout>
    );
  }
  if (replay.getRRWebEvents().length < 2) {
    return (
      <DetailLayout event={replay.getEvent()} orgId={orgId}>
        <DetailedError
          onRetry={onRetry}
          hideSupportLinks
          heading={t('Expected two or more replay events')}
          message={
            <React.Fragment>
              <p>{t('This Replay may not have captured any user actions.')}</p>
              <p>
                {t(
                  'Or there may be an issue loading the actions from the server, click to try loading the Replay again.'
                )}
              </p>
            </React.Fragment>
          }
        />
      </DetailLayout>
    );
  }

  return (
    <ReplayContextProvider
      events={replay.getRRWebEvents()}
      initialTimeOffset={initialTimeOffset}
    >
      <DetailLayout
        event={replay.getEvent()}
        orgId={orgId}
        crumbs={replay.getEntryType(EntryType.BREADCRUMBS)?.data.values || []}
      >
        <Layout.Body>
          <ReplayLayout ref={fullscreenRef}>
            <Panel>
              <PanelHeader disablePadding>
                <ManualResize isFullscreen={isFullscreen}>
                  <ReplayPlayer />
                </ManualResize>
              </PanelHeader>
              <Scrobber />
              <PanelBody withPadding>
                <ReplayController toggleFullscreen={toggleFullscreen} />
              </PanelBody>
            </Panel>
          </ReplayLayout>
          <Layout.Side>
            <UserActionsNavigator
              event={replay.getEvent()}
              entry={replay.getEntryType(EntryType.BREADCRUMBS)}
            />
          </Layout.Side>
          <Layout.Main fullWidth>
<<<<<<< HEAD
            <BreadcrumbTimeline crumbs={breadcrumbEntry?.data.values || []} />
            <FocusArea
              event={event}
              consoleMessages={consoleMessages}
              eventWithSpans={mergedReplayEvent}
              memorySpans={memorySpans}
            />
=======
            <Panel>
              <BreadcrumbTimeline
                crumbs={replay.getEntryType(EntryType.BREADCRUMBS)?.data.values || []}
              />
            </Panel>
            <FocusArea replay={replay} />
>>>>>>> 7a4cb357
          </Layout.Main>
        </Layout.Body>
      </DetailLayout>
    </ReplayContextProvider>
  );
}

const PanelHeader = styled(_PanelHeader)`
  display: block;
  padding: 0;
`;

const ManualResize = styled('div')<{isFullscreen: boolean}>`
  resize: vertical;
  overflow: auto;
  max-width: 100%;

  ${p =>
    p.isFullscreen
      ? `resize: none;
      width: auto !important;
      height: auto !important;
      `
      : ''}
`;

const ReplayLayout = styled(Layout.Main)`
  :fullscreen {
    display: grid;
    grid-template-rows: auto max-content;
    background: ${p => p.theme.gray500};
  }
`;

const BreadcrumbTimeline = styled(ReplayBreadcrumbOverview)`
  max-height: 5em;
`;

export default ReplayDetails;<|MERGE_RESOLUTION|>--- conflicted
+++ resolved
@@ -32,21 +32,7 @@
     t: initialTimeOffset, // Time, in seconds, where the video should start
   } = location.query;
 
-<<<<<<< HEAD
-  const {
-    breadcrumbEntry,
-    consoleMessages,
-    event,
-    mergedReplayEvent,
-    memorySpans,
-    fetchError,
-    fetching,
-    onRetry,
-    rrwebEvents,
-  } = useReplayEvent({
-=======
   const {fetchError, fetching, onRetry, replay} = useReplayData({
->>>>>>> 7a4cb357
     eventSlug,
     orgId,
   });
@@ -124,22 +110,12 @@
             />
           </Layout.Side>
           <Layout.Main fullWidth>
-<<<<<<< HEAD
-            <BreadcrumbTimeline crumbs={breadcrumbEntry?.data.values || []} />
-            <FocusArea
-              event={event}
-              consoleMessages={consoleMessages}
-              eventWithSpans={mergedReplayEvent}
-              memorySpans={memorySpans}
-            />
-=======
             <Panel>
               <BreadcrumbTimeline
                 crumbs={replay.getEntryType(EntryType.BREADCRUMBS)?.data.values || []}
               />
             </Panel>
             <FocusArea replay={replay} />
->>>>>>> 7a4cb357
           </Layout.Main>
         </Layout.Body>
       </DetailLayout>
