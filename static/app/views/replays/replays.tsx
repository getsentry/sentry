--- conflicted
+++ resolved
@@ -3,11 +3,6 @@
 import {useTheme} from '@emotion/react';
 import styled from '@emotion/styled';
 
-<<<<<<< HEAD
-=======
-import DetailedError from 'sentry/components/errors/detailedError';
-import List from 'sentry/components/list';
->>>>>>> d01d2bc4
 import PageFiltersContainer from 'sentry/components/organizations/pageFilters/container';
 import PageHeading from 'sentry/components/pageHeading';
 import Pagination from 'sentry/components/pagination';
@@ -57,33 +52,6 @@
     eventView,
   });
 
-<<<<<<< HEAD
-=======
-  if (fetchError && !isFetching) {
-    const reasons = [
-      t('The search parameters you selected are invalid in some way'),
-      t('There is an internal systems error or active issue'),
-    ];
-
-    return (
-      <DetailedError
-        hideSupportLinks
-        heading={t('Sorry, the list of replays could not be found.')}
-        message={
-          <div>
-            <p>{t('This could be due to a handful of reasons:')}</p>
-            <List symbol="bullet">
-              {reasons.map((reason, i) => (
-                <li key={i}>{reason}</li>
-              ))}
-            </List>
-          </div>
-        }
-      />
-    );
-  }
-
->>>>>>> d01d2bc4
   return (
     <Fragment>
       <StyledPageHeader>
