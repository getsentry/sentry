--- conflicted
+++ resolved
@@ -19,12 +19,8 @@
 import DiscoverQuery from 'sentry/utils/discover/discoverQuery';
 import EventView from 'sentry/utils/discover/eventView';
 import {generateEventSlug} from 'sentry/utils/discover/urls';
-<<<<<<< HEAD
 import {useLocation} from 'sentry/utils/useLocation';
 import useOrganization from 'sentry/utils/useOrganization';
-=======
-import Projects from 'sentry/utils/projects';
->>>>>>> 27d85ec0
 import withOrganization from 'sentry/utils/withOrganization';
 import withPageFilters from 'sentry/utils/withPageFilters';
 import AsyncView from 'sentry/views/asyncView';
@@ -39,7 +35,6 @@
     statsPeriod?: string | undefined; // revisit i'm sure i'm doing statsperiod wrong
   };
 
-<<<<<<< HEAD
 const sanitizeLocationQuery = query => {
   if (!query || Array.isArray(query)) {
     return '';
@@ -60,13 +55,6 @@
 
   const getEventView = () => {
     const {selection} = props;
-=======
-class Replays extends React.Component<Props> {
-  getEventView() {
-    const {location, selection} = this.props;
-    const {query} = location;
-
->>>>>>> 27d85ec0
     const eventQueryParams: NewQuery = {
       id: '',
       name: '',
@@ -138,7 +126,6 @@
         </div>
       </React.Fragment>
     ));
-<<<<<<< HEAD
   };
 
   return (
@@ -181,88 +168,6 @@
       </PageFiltersContainer>
     </React.Fragment>
   );
-=======
-  }
-
-  render() {
-    const {organization, location} = this.props;
-    const {query} = location;
-    const {cursor: _cursor, page: _page, ...currentQuery} = query;
-
-    const sort: {
-      field: string;
-    } = {
-      field: query.sort || '-timestamp',
-    };
-
-    const arrowDirection = sort.field.startsWith('-') ? 'down' : 'up';
-    const sortArrow = <IconArrow color="gray300" size="xs" direction={arrowDirection} />;
-
-    return (
-      <React.Fragment>
-        <StyledPageHeader>
-          <HeaderTitle>
-            <div>
-              {t('Replays')} <FeatureBadge type="alpha" />
-            </div>
-          </HeaderTitle>
-        </StyledPageHeader>
-        <PageFiltersContainer hideGlobalHeader resetParamsOnChange={['cursor']}>
-          <StyledPageContent>
-            <DiscoverQuery
-              eventView={this.getEventView()}
-              location={this.props.location}
-              orgSlug={organization.slug}
-            >
-              {data => {
-                return (
-                  <React.Fragment>
-                    <ReplaysFilters />
-                    <PanelTable
-                      isLoading={data.isLoading}
-                      isEmpty={data.tableData?.data.length === 0}
-                      headers={[
-                        t('Session'),
-                        t('Project'),
-                        <SortLink
-                          key="timestamp"
-                          role="columnheader"
-                          aria-sort={
-                            !sort.field.endsWith('timestamp')
-                              ? 'none'
-                              : sort.field === '-timestamp'
-                              ? 'descending'
-                              : 'ascending'
-                          }
-                          to={{
-                            pathname: location.pathname,
-                            query: {
-                              ...currentQuery,
-                              // sort by timestamp should start by ascending on first click
-                              sort:
-                                sort.field === '-timestamp' ? 'timestamp' : '-timestamp',
-                            },
-                          }}
-                        >
-                          {t('Timestamp')} {sort.field.endsWith('timestamp') && sortArrow}
-                        </SortLink>,
-                      ]}
-                    >
-                      {data.tableData
-                        ? this.renderTable(data.tableData.data as Replay[])
-                        : null}
-                    </PanelTable>
-                    <Pagination pageLinks={data.pageLinks} />
-                  </React.Fragment>
-                );
-              }}
-            </DiscoverQuery>
-          </StyledPageContent>
-        </PageFiltersContainer>
-      </React.Fragment>
-    );
-  }
->>>>>>> 27d85ec0
 }
 
 const StyledPageHeader = styled(PageHeader)`
