--- conflicted
+++ resolved
@@ -363,33 +363,6 @@
     );
   }
 
-<<<<<<< HEAD
-  invariant(
-    replay.started_at,
-    'For TypeScript: replay.started_at is implied because replay.is_archived is false'
-  );
-
-  const subText = (
-    <Cols>
-      <Row gap={1}>
-        <Row gap={0.5}>
-          {/* Avatar is used instead of ProjectBadge because using ProjectBadge increases spacing, which doesn't look as good */}
-          {project ? <ProjectAvatar size={12} project={project} /> : null}
-          {project ? project.slug : null}
-          <Link to={detailsTab()} onClick={trackNavigationEvent}>
-            {getShortEventId(replay.id)}
-          </Link>
-          <Row gap={0.5}>
-            <IconCalendar color="gray300" size="xs" />
-            <TimeSince date={replay.started_at} />
-          </Row>
-        </Row>
-      </Row>
-    </Cols>
-  );
-
-=======
->>>>>>> 68139c23
   return (
     <Item isWidget={isWidget} isReplayCell className={className}>
       <Row gap={1}>
