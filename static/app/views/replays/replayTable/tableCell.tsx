import {browserHistory} from 'react-router';
import {useTheme} from '@emotion/react';
import styled from '@emotion/styled';
import type {Location} from 'history';

import Avatar from 'sentry/components/avatar';
import {Button} from 'sentry/components/button';
import {DropdownMenu} from 'sentry/components/dropdownMenu';
import UserBadge from 'sentry/components/idBadge/userBadge';
import Link from 'sentry/components/links/link';
import ContextIcon from 'sentry/components/replays/contextIcon';
import {formatTime} from 'sentry/components/replays/utils';
import ScoreBar from 'sentry/components/scoreBar';
import TimeSince from 'sentry/components/timeSince';
import {Tooltip} from 'sentry/components/tooltip';
import {CHART_PALETTE} from 'sentry/constants/chartPalette';
import {
  IconCalendar,
  IconCursorArrow,
  IconDelete,
  IconEllipsis,
  IconFire,
} from 'sentry/icons';
import {t, tct} from 'sentry/locale';
import {space, ValidSize} from 'sentry/styles/space';
import type {Organization} from 'sentry/types';
import {trackAnalytics} from 'sentry/utils/analytics';
import EventView from 'sentry/utils/discover/eventView';
import {spanOperationRelativeBreakdownRenderer} from 'sentry/utils/discover/fieldRenderers';
import {getShortEventId} from 'sentry/utils/events';
import {decodeScalar} from 'sentry/utils/queryString';
import {TabKey} from 'sentry/utils/replays/hooks/useActiveReplayTab';
import {MutableSearch} from 'sentry/utils/tokenizeSearch';
import {useLocation} from 'sentry/utils/useLocation';
import useMedia from 'sentry/utils/useMedia';
import useProjects from 'sentry/utils/useProjects';
import {normalizeUrl} from 'sentry/utils/withDomainRequired';
import type {ReplayListRecordWithTx} from 'sentry/views/performance/transactionSummary/transactionReplays/useReplaysWithTxData';
import type {ReplayListLocationQuery, ReplayListRecord} from 'sentry/views/replays/types';

type Props = {
  replay: ReplayListRecord | ReplayListRecordWithTx;
  showDropdownFilters?: boolean;
};

export type ReferrerTableType = 'main' | 'selector-widget';

type EditType = 'set' | 'remove';

function generateAction({
  key,
  value,
  edit,
  location,
}: {
  edit: EditType;
  key: string;
  location: Location<ReplayListLocationQuery>;
  value: string;
}) {
  const search = new MutableSearch(decodeScalar(location.query.query) || '');

  const modifiedQuery =
    edit === 'set' ? search.setFilterValues(key, [value]) : search.removeFilter(key);

  const onAction = () => {
    browserHistory.push({
      pathname: location.pathname,
      query: {
        ...location.query,
        query: modifiedQuery.formatString(),
      },
    });
  };

  return onAction;
}

function OSBrowserDropdownFilter({
  type,
  name,
  version,
}: {
  name: string | null;
  type: string;
  version: string | null;
}) {
  const location = useLocation<ReplayListLocationQuery>();
  return (
    <DropdownMenu
      items={[
        ...(name
          ? [
              {
                key: 'name',
                label: tct('[type] name: [name]', {
                  type: <b>{type}</b>,
                  name: <b>{name}</b>,
                }),
                children: [
                  {
                    key: 'name_add',
                    label: t('Add to filter'),
                    onAction: generateAction({
                      key: `${type}.name`,
                      value: name ?? '',
                      edit: 'set',
                      location,
                    }),
                  },
                  {
                    key: 'name_exclude',
                    label: t('Exclude from filter'),
                    onAction: generateAction({
                      key: `${type}.name`,
                      value: name ?? '',
                      edit: 'remove',
                      location,
                    }),
                  },
                ],
              },
            ]
          : []),
        ...(version
          ? [
              {
                key: 'version',
                label: tct('[type] version: [version]', {
                  type: <b>{type}</b>,
                  version: <b>{version}</b>,
                }),
                children: [
                  {
                    key: 'version_add',
                    label: t('Add to filter'),
                    onAction: generateAction({
                      key: `${type}.version`,
                      value: version ?? '',
                      edit: 'set',
                      location,
                    }),
                  },
                  {
                    key: 'version_exclude',
                    label: t('Exclude from filter'),
                    onAction: generateAction({
                      key: `${type}.version`,
                      value: version ?? '',
                      edit: 'remove',
                      location,
                    }),
                  },
                ],
              },
            ]
          : []),
      ]}
      usePortal
      size="xs"
      offset={4}
      position="bottom"
      preventOverflowOptions={{padding: 4}}
      flipOptions={{
        fallbackPlacements: ['top', 'right-start', 'right-end', 'left-start', 'left-end'],
      }}
      trigger={triggerProps => (
        <ActionMenuTrigger
          {...triggerProps}
          translucentBorder
          aria-label={t('Actions')}
          icon={<IconEllipsis size="xs" />}
          size="zero"
        />
      )}
    />
  );
}

function NumericDropdownFilter({
  type,
  val,
  triggerOverlay,
}: {
  type: string;
  val: number;
  triggerOverlay?: boolean;
}) {
  const location = useLocation<ReplayListLocationQuery>();
  return (
    <DropdownMenu
      items={[
        {
          key: 'add',
          label: 'Add to filter',
          onAction: generateAction({
            key: type,
            value: val.toString(),
            edit: 'set',
            location,
          }),
        },
        {
          key: 'greater',
          label: 'Show values greater than',
          onAction: generateAction({
            key: type,
            value: '>' + val.toString(),
            edit: 'set',
            location,
          }),
        },
        {
          key: 'less',
          label: 'Show values less than',
          onAction: generateAction({
            key: type,
            value: '<' + val.toString(),
            edit: 'set',
            location,
          }),
        },
        {
          key: 'exclude',
          label: t('Exclude from filter'),
          onAction: generateAction({
            key: type,
            value: val.toString(),
            edit: 'remove',
            location,
          }),
        },
      ]}
      usePortal
      size="xs"
      offset={4}
      position="bottom"
      preventOverflowOptions={{padding: 4}}
      flipOptions={{
        fallbackPlacements: ['top', 'right-start', 'right-end', 'left-start', 'left-end'],
      }}
      trigger={triggerProps =>
        triggerOverlay ? (
          <OverlayActionMenuTrigger
            {...triggerProps}
            translucentBorder
            aria-label={t('Actions')}
            icon={<IconEllipsis size="xs" />}
            size="zero"
          />
        ) : (
          <NumericActionMenuTrigger
            {...triggerProps}
            translucentBorder
            aria-label={t('Actions')}
            icon={<IconEllipsis size="xs" />}
            size="zero"
          />
        )
      }
    />
  );
}

function getUserBadgeUser(replay: Props['replay']) {
  return replay.is_archived
    ? {
        username: '',
        email: '',
        id: '',
        ip_address: '',
        name: '',
      }
    : {
        username: replay.user?.display_name || '',
        email: replay.user?.email || '',
        id: replay.user?.id || '',
        ip_address: replay.user?.ip || '',
        name: replay.user?.username || '',
      };
}

export function ReplayCell({
  eventView,
  organization,
  referrer,
  replay,
  referrer_table,
  isWidget,
}: Props & {
  eventView: EventView;
  organization: Organization;
  referrer: string;
  referrer_table: ReferrerTableType;
  isWidget?: boolean;
}) {
  const {projects} = useProjects();
  const project = projects.find(p => p.id === replay.project_id);

  const replayDetails = {
    pathname: normalizeUrl(`/organizations/${organization.slug}/replays/${replay.id}/`),
    query: {
      referrer,
      ...eventView.generateQueryStringObject(),
    },
  };

<<<<<<< HEAD
=======
  const replayDetailsErrorTab = {
    pathname: normalizeUrl(`/organizations/${organization.slug}/replays/${replay.id}/`),
    query: {
      referrer,
      ...eventView.generateQueryStringObject(),
      t_main: TabKey.ERRORS,
    },
  };

>>>>>>> 328ac4fd
  const replayDetailsDeadRage = {
    pathname: normalizeUrl(`/organizations/${organization.slug}/replays/${replay.id}/`),
    query: {
      referrer,
      ...eventView.generateQueryStringObject(),
      f_b_type: 'rageOrDead',
    },
  };

  const detailsTab = () => {
    switch (referrer_table) {
      case 'selector-widget':
        return replayDetailsDeadRage;
      default:
        return replayDetails;
    }
  };

  const trackNavigationEvent = () =>
    trackAnalytics('replay.list-navigate-to-details', {
      project_id: project?.id,
      platform: project?.platform,
      organization,
      referrer,
      referrer_table,
    });

  if (replay.is_archived) {
    return (
      <Item isArchived={replay.is_archived} isReplayCell>
        <Row gap={1}>
          <StyledIconDelete color="gray500" size="md" />
          <div>
            <Row gap={0.5}>{t('Deleted Replay')}</Row>
            <Row gap={0.5}>
              {project ? <Avatar size={12} project={project} /> : null}
              <ArchivedId>{getShortEventId(replay.id)}</ArchivedId>
            </Row>
          </div>
        </Row>
      </Item>
    );
  }

  const subText = (
    <Cols>
      <Row gap={1}>
        <Row gap={0.5}>
          {/* Avatar is used instead of ProjectBadge because using ProjectBadge increases spacing, which doesn't look as good */}
          {project ? <Avatar size={12} project={project} /> : null}
          {project ? project.slug : null}
          <Link to={detailsTab} onClick={trackNavigationEvent}>
            {getShortEventId(replay.id)}
          </Link>
          <Row gap={0.5}>
            <IconCalendar color="gray300" size="xs" />
            <TimeSince date={replay.started_at} />
          </Row>
        </Row>
      </Row>
    </Cols>
  );

  return (
    <Item isWidget={isWidget} isReplayCell>
      <UserBadge
        avatarSize={24}
        displayName={
          replay.is_archived ? (
            replay.user.display_name || t('Anonymous User')
          ) : (
            <MainLink to={detailsTab} onClick={trackNavigationEvent}>
              {replay.user.display_name || t('Anonymous User')}
            </MainLink>
          )
        }
        user={getUserBadgeUser(replay)}
        // this is the subheading for the avatar, so displayEmail in this case is a misnomer
        displayEmail={subText}
      />
    </Item>
  );
}

const ArchivedId = styled('div')`
  font-size: ${p => p.theme.fontSizeSmall};
`;

const StyledIconDelete = styled(IconDelete)`
  margin: ${space(0.25)};
`;

const Cols = styled('div')`
  display: flex;
  flex-direction: column;
  gap: ${space(0.5)};
  width: 100%;
`;

const Row = styled('div')<{gap: ValidSize; minWidth?: number}>`
  display: flex;
  gap: ${p => space(p.gap)};
  align-items: center;
  ${p => (p.minWidth ? `min-width: ${p.minWidth}px;` : '')}
`;

const MainLink = styled(Link)`
  font-size: ${p => p.theme.fontSizeLarge};
`;

export function TransactionCell({
  organization,
  replay,
}: Props & {organization: Organization}) {
  const location = useLocation();

  if (replay.is_archived) {
    return <Item isArchived />;
  }
  const hasTxEvent = 'txEvent' in replay;
  const txDuration = hasTxEvent ? replay.txEvent?.['transaction.duration'] : undefined;
  return hasTxEvent ? (
    <Item>
      <SpanOperationBreakdown>
        {txDuration ? <div>{txDuration}ms</div> : null}
        {spanOperationRelativeBreakdownRenderer(
          replay.txEvent,
          {organization, location},
          {enableOnClick: false}
        )}
      </SpanOperationBreakdown>
    </Item>
  ) : null;
}

export function OSCell({replay, showDropdownFilters}: Props) {
  const {name, version} = replay.os ?? {};
  const theme = useTheme();
  const hasRoomForColumns = useMedia(`(min-width: ${theme.breakpoints.large})`);

  if (replay.is_archived) {
    return <Item isArchived />;
  }
  return (
    <Item>
      <Container>
        <Tooltip title={`${name ?? ''} ${version ?? ''}`}>
          <ContextIcon
            name={name ?? ''}
            version={version && hasRoomForColumns ? version : undefined}
            showVersion={false}
            showTooltip={false}
          />
          {showDropdownFilters ? (
            <OSBrowserDropdownFilter type="os" name={name} version={version} />
          ) : null}
        </Tooltip>
      </Container>
    </Item>
  );
}

export function BrowserCell({replay, showDropdownFilters}: Props) {
  const {name, version} = replay.browser ?? {};
  const theme = useTheme();
  const hasRoomForColumns = useMedia(`(min-width: ${theme.breakpoints.large})`);

  if (replay.is_archived) {
    return <Item isArchived />;
  }
  return (
    <Item>
      <Container>
        <Tooltip title={`${name} ${version}`}>
          <ContextIcon
            name={name ?? ''}
            version={version && hasRoomForColumns ? version : undefined}
            showVersion={false}
            showTooltip={false}
          />
          {showDropdownFilters ? (
            <OSBrowserDropdownFilter type="browser" name={name} version={version} />
          ) : null}
        </Tooltip>
      </Container>
    </Item>
  );
}

export function DurationCell({replay, showDropdownFilters}: Props) {
  if (replay.is_archived) {
    return <Item isArchived />;
  }
  return (
    <Item>
      <Container>
        <Time>{formatTime(replay.duration.asMilliseconds())}</Time>
        {showDropdownFilters ? (
          <NumericDropdownFilter type="duration" val={replay.duration.asSeconds()} />
        ) : null}
      </Container>
    </Item>
  );
}

export function RageClickCountCell({replay, showDropdownFilters}: Props) {
  if (replay.is_archived) {
    return <Item isArchived />;
  }
  return (
    <Item data-test-id="replay-table-count-rage-clicks">
      <Container>
        {replay.count_rage_clicks ? (
          <RageClickCount>
            <IconCursorArrow size="sm" color="red300" />
            {replay.count_rage_clicks}
          </RageClickCount>
        ) : (
          <Count>0</Count>
        )}
        {showDropdownFilters ? (
          <NumericDropdownFilter
            type="count_rage_clicks"
            val={replay.count_rage_clicks ?? 0}
          />
        ) : null}
      </Container>
    </Item>
  );
}

export function DeadClickCountCell({replay, showDropdownFilters}: Props) {
  if (replay.is_archived) {
    return <Item isArchived />;
  }
  return (
    <Item data-test-id="replay-table-count-dead-clicks">
      <Container>
        {replay.count_dead_clicks ? (
          <DeadClickCount>
            <IconCursorArrow size="sm" color="yellow300" />
            {replay.count_dead_clicks}
          </DeadClickCount>
        ) : (
          <Count>0</Count>
        )}
        {showDropdownFilters ? (
          <NumericDropdownFilter
            type="count_dead_clicks"
            val={replay.count_dead_clicks ?? 0}
          />
        ) : null}
      </Container>
    </Item>
  );
}

export function ErrorCountCell({replay, showDropdownFilters}: Props) {
  if (replay.is_archived) {
    return <Item isArchived />;
  }
  return (
    <Item data-test-id="replay-table-count-errors">
      <Container>
        {replay.count_errors ? (
          <ErrorCount>
            <IconFire color="red300" />
            {replay.count_errors}
          </ErrorCount>
        ) : (
          <Count>0</Count>
        )}
        {showDropdownFilters ? (
          <NumericDropdownFilter type="count_errors" val={replay.count_errors ?? 0} />
        ) : null}
      </Container>
    </Item>
  );
}

export function ActivityCell({replay, showDropdownFilters}: Props) {
  if (replay.is_archived) {
    return <Item isArchived />;
  }
  const scoreBarPalette = new Array(10).fill([CHART_PALETTE[0][0]]);
  return (
    <Item>
      <Container>
        <ScoreBar
          size={20}
          score={replay?.activity ?? 1}
          palette={scoreBarPalette}
          radius={0}
        />
        {showDropdownFilters ? (
          <NumericDropdownFilter
            type="activity"
            val={replay?.activity ?? 0}
            triggerOverlay
          />
        ) : null}
      </Container>
    </Item>
  );
}

const Item = styled('div')<{
  isArchived?: boolean;
  isReplayCell?: boolean;
  isWidget?: boolean;
}>`
  display: flex;
  align-items: center;
  gap: ${space(1)};
  ${p =>
    p.isWidget
      ? `padding: ${space(0.75)} ${space(1.5)} ${space(1.5)} ${space(1.5)};`
      : `padding: ${space(1.5)};`};
  ${p => (p.isArchived ? 'opacity: 0.5;' : '')};
  ${p => (p.isReplayCell ? 'overflow: auto;' : '')};
`;

const Count = styled('span')`
  font-variant-numeric: tabular-nums;
`;

const DeadClickCount = styled(Count)`
  display: flex;
  width: 40px;
  gap: ${space(0.5)};
`;

const RageClickCount = styled(Count)`
  display: flex;
  width: 40px;
  gap: ${space(0.5)};
`;

const ErrorCount = styled(Count)`
  display: flex;
  align-items: center;
  gap: ${space(0.5)};
`;

const Time = styled('span')`
  font-variant-numeric: tabular-nums;
`;

const SpanOperationBreakdown = styled('div')`
  width: 100%;
  display: flex;
  flex-direction: column;
  gap: ${space(0.5)};
  color: ${p => p.theme.gray500};
  font-size: ${p => p.theme.fontSizeMedium};
  text-align: right;
`;

const Container = styled('div')`
  position: relative;
  display: flex;
  flex-direction: column;
  justify-content: center;
`;

const ActionMenuTrigger = styled(Button)`
  position: absolute;
  top: 50%;
  transform: translateY(-50%);
  padding: ${space(0.75)};
  left: -${space(0.75)};
  display: flex;
  align-items: center;
  opacity: 0;
  transition: opacity 0.1s;
  &.focus-visible,
  &[aria-expanded='true'],
  ${Container}:hover & {
    opacity: 1;
  }
`;

const NumericActionMenuTrigger = styled(ActionMenuTrigger)`
  left: 100%;
  margin-left: ${space(0.75)};
  z-index: 1;
`;

const OverlayActionMenuTrigger = styled(NumericActionMenuTrigger)`
  right: 0%;
  left: unset;
`;<|MERGE_RESOLUTION|>--- conflicted
+++ resolved
@@ -29,7 +29,6 @@
 import {spanOperationRelativeBreakdownRenderer} from 'sentry/utils/discover/fieldRenderers';
 import {getShortEventId} from 'sentry/utils/events';
 import {decodeScalar} from 'sentry/utils/queryString';
-import {TabKey} from 'sentry/utils/replays/hooks/useActiveReplayTab';
 import {MutableSearch} from 'sentry/utils/tokenizeSearch';
 import {useLocation} from 'sentry/utils/useLocation';
 import useMedia from 'sentry/utils/useMedia';
@@ -305,18 +304,6 @@
     },
   };
 
-<<<<<<< HEAD
-=======
-  const replayDetailsErrorTab = {
-    pathname: normalizeUrl(`/organizations/${organization.slug}/replays/${replay.id}/`),
-    query: {
-      referrer,
-      ...eventView.generateQueryStringObject(),
-      t_main: TabKey.ERRORS,
-    },
-  };
-
->>>>>>> 328ac4fd
   const replayDetailsDeadRage = {
     pathname: normalizeUrl(`/organizations/${organization.slug}/replays/${replay.id}/`),
     query: {
