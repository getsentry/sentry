import {ComponentProps, Fragment, ReactNode, useEffect, useMemo} from 'react';
import styled from '@emotion/styled';
import {Location} from 'history';

import {LinkButton} from 'sentry/components/button';
import {IconClose, IconSearch} from 'sentry/icons';
import {t} from 'sentry/locale';
import {space} from 'sentry/styles/space';
import {Organization} from 'sentry/types';
import {trackAnalytics} from 'sentry/utils/analytics';
import EventView from 'sentry/utils/discover/eventView';
import useReplayList from 'sentry/utils/replays/hooks/useReplayList';
import {useLocation} from 'sentry/utils/useLocation';
import useOrganization from 'sentry/utils/useOrganization';
import ReplayTable from 'sentry/views/replays/replayTable';
import {ReplayColumn} from 'sentry/views/replays/replayTable/types';
import {ReplayListLocationQuery} from 'sentry/views/replays/types';

function ReplaysErroneousDeadRageCards() {
  const organization = useOrganization();
  const location = useLocation<ReplayListLocationQuery>();

  const {project, environment, start, statsPeriod, utc, end} = location.query;
  const searchLocation = useMemo(() => {
    return {
      pathname: '',
      search: '',
      hash: '',
      state: '',
      action: 'PUSH' as const,
      key: '',
      query: {project, environment, start, statsPeriod, utc, end},
    };
<<<<<<< HEAD
  }, [project, environment, start, statsPeriod, utc, end]);
=======
  }, [
    location.query.project,
    location.query.environment,
    location.query.start,
    location.query.statsPeriod,
    location.query.utc,
    location.query.end,
  ]);

  const eventViewDead = useMemo(() => {
    return EventView.fromNewQueryWithLocation(
      {
        id: '',
        name: '',
        version: 2,
        fields: [
          'activity',
          'duration',
          'count_dead_clicks',
          'id',
          'project_id',
          'user',
          'finished_at',
          'is_archived',
          'started_at',
        ],
        projects: [],
        query: 'count_dead_clicks:>0',
        orderby: '-count_dead_clicks',
      },
      newLocation
    );
  }, [newLocation]);

  const eventViewRage = useMemo(() => {
    return EventView.fromNewQueryWithLocation(
      {
        id: '',
        name: '',
        version: 2,
        fields: [
          'activity',
          'duration',
          'count_rage_clicks',
          'id',
          'project_id',
          'user',
          'finished_at',
          'is_archived',
          'started_at',
        ],
        projects: [],
        query: 'count_rage_clicks:>0',
        orderby: '-count_rage_clicks',
      },
      newLocation
    );
  }, [newLocation]);

  const deadCols = [
    ReplayColumn.MOST_DEAD_CLICKS,
    ReplayColumn.COUNT_DEAD_CLICKS_NO_HEADER,
  ];

  const rageCols = [
    ReplayColumn.MOST_RAGE_CLICKS,
    ReplayColumn.COUNT_RAGE_CLICKS_NO_HEADER,
  ];
>>>>>>> 9ecf3381

  return (
    <SplitCardContainer>
      <DeadClickTable organization={organization} searchLocation={searchLocation} />
      <RageClickTable organization={organization} searchLocation={searchLocation} />
    </SplitCardContainer>
  );
}

function DeadClickTable({
  organization,
  searchLocation,
}: {
  organization: Organization;
  searchLocation: Location;
}) {
  const eventView = useMemo(
    () =>
      EventView.fromNewQueryWithLocation(
        {
          id: '',
          name: '',
          version: 2,
          fields: [
            'activity',
            'duration',
            'count_dead_clicks',
            'id',
            'project_id',
            'user',
            'finished_at',
            'is_archived',
            'started_at',
          ],
          projects: [],
          query: 'count_dead_clicks:>0',
          orderby: '-count_dead_clicks',
        },
        searchLocation
      ),
    [searchLocation]
  );

  useEffect(() => {
    trackAnalytics('replay.dead-click-card.rendered', {organization});
  }, []); // eslint-disable-line react-hooks/exhaustive-deps

  return (
    <CardTable
      eventView={eventView}
      location={searchLocation}
      visibleColumns={[
        ReplayColumn.MOST_DEAD_CLICKS,
        ReplayColumn.COUNT_DEAD_CLICKS_NO_HEADER,
      ]}
    >
      <SearchButton
        analyticsEventKey="replay.dead-click-card.click_search"
        analyticsEventName="Replay Dead Click Card Search Click"
        analyticsParams={{}}
        eventView={eventView}
        label={t('Show all replays with dead clicks')}
      />
    </CardTable>
  );
}
function RageClickTable({
  organization,
  searchLocation,
}: {
  organization: Organization;
  searchLocation: Location;
}) {
  const eventView = useMemo(
    () =>
      EventView.fromNewQueryWithLocation(
        {
          id: '',
          name: '',
          version: 2,
          fields: [
            'activity',
            'duration',
            'count_rage_clicks',
            'id',
            'project_id',
            'user',
            'finished_at',
            'is_archived',
            'started_at',
          ],
          projects: [],
          query: 'count_rage_clicks:>0',
          orderby: '-count_rage_clicks',
        },
        searchLocation
      ),
    [searchLocation]
  );

  useEffect(() => {
    trackAnalytics('replay.rage-click-card.rendered', {organization});
  }, []); // eslint-disable-line react-hooks/exhaustive-deps

  return (
    <CardTable
      eventView={eventView}
      location={searchLocation}
      visibleColumns={[
        ReplayColumn.MOST_RAGE_CLICKS,
        ReplayColumn.COUNT_RAGE_CLICKS_NO_HEADER,
      ]}
    >
      <SearchButton
        analyticsEventKey="replay.rage-click-card.click_search"
        analyticsEventName="Replay Rage Click Card Search Click"
        analyticsParams={{}}
        eventView={eventView}
        label={t('Show all replays with rage clicks')}
      />
<<<<<<< HEAD
    </CardTable>
=======
    </SplitCardContainer>
>>>>>>> 9ecf3381
  );
}

function CardTable({
  children,
  eventView,
  location,
  visibleColumns,
}: {
  children: ReactNode;
  eventView: EventView;
  location: Location;
  visibleColumns: ReplayColumn[];
}) {
  const organization = useOrganization();
  const {replays, isFetching, fetchError} = useReplayList({
    eventView,
    location,
    organization,
    perPage: 3,
  });

  const length = replays?.length ?? 0;
  const rows = length > 0 ? 3 : 1;

  return (
    <Fragment>
      <ReplayTable
        fetchError={fetchError}
        isFetching={isFetching}
        replays={replays}
        sort={undefined}
        visibleColumns={visibleColumns}
        saveLocation
        gridRows={`auto repeat(${rows}, 1fr)`}
        showDropdownFilters={false}
      />
      {children}
    </Fragment>
  );
}

function SearchButton({
  eventView,
  label,
  ...props
}: {
  eventView: EventView;
  label: ReactNode;
} & Omit<ComponentProps<typeof LinkButton>, 'size' | 'to' | 'icon'>) {
  const location = useLocation();
  const isActive = location.query.query === eventView.query;

  return (
    <StyledButton
      {...props}
      size="sm"
      to={{
        pathname: location.pathname,
        query: {
          ...location.query,
          cursor: undefined,
          query: isActive ? '' : eventView.query,
          sort: isActive ? '' : eventView.sorts[0].field,
        },
      }}
      icon={isActive ? <IconClose size="xs" /> : <IconSearch size="xs" />}
    >
      {isActive ? t('Clear filter') : label}
    </StyledButton>
  );
}

const SplitCardContainer = styled('div')`
  display: grid;
  grid-template-columns: 1fr 1fr;
  grid-template-rows: max-content max-content;
  grid-auto-flow: column;
  gap: 0 ${space(2)};
  align-items: stretch;
`;

const StyledButton = styled(LinkButton)`
  width: 100%;
  border-top: none;
  border-radius: ${p => p.theme.borderRadiusBottom};
  padding: ${space(3)};
`;

export default ReplaysErroneousDeadRageCards;<|MERGE_RESOLUTION|>--- conflicted
+++ resolved
@@ -6,7 +6,6 @@
 import {IconClose, IconSearch} from 'sentry/icons';
 import {t} from 'sentry/locale';
 import {space} from 'sentry/styles/space';
-import {Organization} from 'sentry/types';
 import {trackAnalytics} from 'sentry/utils/analytics';
 import EventView from 'sentry/utils/discover/eventView';
 import useReplayList from 'sentry/utils/replays/hooks/useReplayList';
@@ -17,7 +16,6 @@
 import {ReplayListLocationQuery} from 'sentry/views/replays/types';
 
 function ReplaysErroneousDeadRageCards() {
-  const organization = useOrganization();
   const location = useLocation<ReplayListLocationQuery>();
 
   const {project, environment, start, statsPeriod, utc, end} = location.query;
@@ -31,94 +29,18 @@
       key: '',
       query: {project, environment, start, statsPeriod, utc, end},
     };
-<<<<<<< HEAD
   }, [project, environment, start, statsPeriod, utc, end]);
-=======
-  }, [
-    location.query.project,
-    location.query.environment,
-    location.query.start,
-    location.query.statsPeriod,
-    location.query.utc,
-    location.query.end,
-  ]);
-
-  const eventViewDead = useMemo(() => {
-    return EventView.fromNewQueryWithLocation(
-      {
-        id: '',
-        name: '',
-        version: 2,
-        fields: [
-          'activity',
-          'duration',
-          'count_dead_clicks',
-          'id',
-          'project_id',
-          'user',
-          'finished_at',
-          'is_archived',
-          'started_at',
-        ],
-        projects: [],
-        query: 'count_dead_clicks:>0',
-        orderby: '-count_dead_clicks',
-      },
-      newLocation
-    );
-  }, [newLocation]);
-
-  const eventViewRage = useMemo(() => {
-    return EventView.fromNewQueryWithLocation(
-      {
-        id: '',
-        name: '',
-        version: 2,
-        fields: [
-          'activity',
-          'duration',
-          'count_rage_clicks',
-          'id',
-          'project_id',
-          'user',
-          'finished_at',
-          'is_archived',
-          'started_at',
-        ],
-        projects: [],
-        query: 'count_rage_clicks:>0',
-        orderby: '-count_rage_clicks',
-      },
-      newLocation
-    );
-  }, [newLocation]);
-
-  const deadCols = [
-    ReplayColumn.MOST_DEAD_CLICKS,
-    ReplayColumn.COUNT_DEAD_CLICKS_NO_HEADER,
-  ];
-
-  const rageCols = [
-    ReplayColumn.MOST_RAGE_CLICKS,
-    ReplayColumn.COUNT_RAGE_CLICKS_NO_HEADER,
-  ];
->>>>>>> 9ecf3381
 
   return (
     <SplitCardContainer>
-      <DeadClickTable organization={organization} searchLocation={searchLocation} />
-      <RageClickTable organization={organization} searchLocation={searchLocation} />
+      <DeadClickTable searchLocation={searchLocation} />
+      <RageClickTable searchLocation={searchLocation} />
     </SplitCardContainer>
   );
 }
 
-function DeadClickTable({
-  organization,
-  searchLocation,
-}: {
-  organization: Organization;
-  searchLocation: Location;
-}) {
+function DeadClickTable({searchLocation}: {searchLocation: Location}) {
+  const organization = useOrganization();
   const eventView = useMemo(
     () =>
       EventView.fromNewQueryWithLocation(
@@ -169,13 +91,8 @@
     </CardTable>
   );
 }
-function RageClickTable({
-  organization,
-  searchLocation,
-}: {
-  organization: Organization;
-  searchLocation: Location;
-}) {
+function RageClickTable({searchLocation}: {searchLocation: Location}) {
+  const organization = useOrganization();
   const eventView = useMemo(
     () =>
       EventView.fromNewQueryWithLocation(
@@ -223,11 +140,7 @@
         eventView={eventView}
         label={t('Show all replays with rage clicks')}
       />
-<<<<<<< HEAD
     </CardTable>
-=======
-    </SplitCardContainer>
->>>>>>> 9ecf3381
   );
 }
 
