import {Fragment, useState} from 'react';
import styled from '@emotion/styled';

import emptyStateImg from 'sentry-images/spot/replays-empty-state.svg';

import {Button} from 'sentry/components/button';
import ButtonBar from 'sentry/components/buttonBar';
import HookOrDefault from 'sentry/components/hookOrDefault';
import ExternalLink from 'sentry/components/links/externalLink';
import {canCreateProject} from 'sentry/components/projects/canCreateProject';
import QuestionTooltip from 'sentry/components/questionTooltip';
import Accordion from 'sentry/components/replays/accordion';
import ReplayUnsupportedAlert from 'sentry/components/replays/alerts/replayUnsupportedAlert';
import {Tooltip} from 'sentry/components/tooltip';
import {replayPlatforms} from 'sentry/data/platformCategories';
import {t, tct} from 'sentry/locale';
import PreferencesStore from 'sentry/stores/preferencesStore';
import {useLegacyStore} from 'sentry/stores/useLegacyStore';
import {space} from 'sentry/styles/space';
import {useReplayOnboardingSidebarPanel} from 'sentry/utils/replays/hooks/useReplayOnboarding';
import useOrganization from 'sentry/utils/useOrganization';
import usePageFilters from 'sentry/utils/usePageFilters';
import useProjects from 'sentry/utils/useProjects';
import {HeaderContainer, WidgetContainer} from 'sentry/views/profiling/landing/styles';
import useAllMobileProj from 'sentry/views/replays/detail/useAllMobileProj';
import ReplayPanel from 'sentry/views/replays/list/replayPanel';

type Breakpoints = {
  large: string;
  medium: string;
  small: string;
  xlarge: string;
};

const OnboardingCTAHook = HookOrDefault({
  hookName: 'component:replay-onboarding-cta',
  defaultComponent: ({children}) => <Fragment>{children}</Fragment>,
});

const OnboardingAlertHook = HookOrDefault({
  hookName: 'component:replay-onboarding-alert',
  defaultComponent: ({children}) => <Fragment>{children}</Fragment>,
});

export default function ReplayOnboardingPanel() {
  const preferences = useLegacyStore(PreferencesStore);
  const pageFilters = usePageFilters();
  const projects = useProjects();
  const organization = useOrganization();
<<<<<<< HEAD
  const canUserCreateProject = canCreateProject(organization);
  const hasMobileReplays = organization.features.includes('session-replay-mobile-player');
=======
  const {canCreateProject} = useProjectCreationAccess({organization});
>>>>>>> 3bb779cf

  const supportedPlatforms = replayPlatforms;

  const selectedProjects = projects.projects.filter(p =>
    pageFilters.selection.projects.includes(Number(p.id))
  );

  const hasSelectedProjects = selectedProjects.length > 0;

  const allProjectsUnsupported = projects.projects.every(
    p => !supportedPlatforms.includes(p.platform!)
  );

  const allSelectedProjectsUnsupported = selectedProjects.every(
    p => !supportedPlatforms.includes(p.platform!)
  );

  // if all projects are unsupported we should prompt the user to create a project
  // else we prompt to setup
  const primaryAction = allProjectsUnsupported ? 'create' : 'setup';
  // disable "create" if the user has insufficient permissions
  // disable "setup" if the current selected pageFilters are not supported
  const primaryActionDisabled =
    primaryAction === 'create'
      ? !canUserCreateProject
      : allSelectedProjectsUnsupported && hasSelectedProjects;

  const breakpoints = preferences.collapsed
    ? {
        small: '800px',
        medium: '992px',
        large: '1210px',
        xlarge: '1450px',
      }
    : {
        small: '800px',
        medium: '1175px',
        large: '1375px',
        xlarge: '1450px',
      };

  return (
    <Fragment>
      <OnboardingAlertHook>
        {hasSelectedProjects && allSelectedProjectsUnsupported && (
          <ReplayUnsupportedAlert projectSlug={selectedProjects[0].slug} />
        )}
      </OnboardingAlertHook>
      <ReplayPanel image={<HeroImage src={emptyStateImg} breakpoints={breakpoints} />}>
        <OnboardingCTAHook organization={organization}>
          <SetupReplaysCTA
            orgSlug={organization.slug}
            primaryAction={primaryAction}
            disabled={primaryActionDisabled}
          />
        </OnboardingCTAHook>
      </ReplayPanel>
    </Fragment>
  );
}

interface SetupReplaysCTAProps {
  orgSlug: string;
  primaryAction: 'setup' | 'create';
  disabled?: boolean;
}

export function SetupReplaysCTA({
  disabled,
  primaryAction = 'setup',
  orgSlug,
}: SetupReplaysCTAProps) {
  const {activateSidebar} = useReplayOnboardingSidebarPanel();
  const [expanded, setExpanded] = useState(-1);
  const {allMobileProj} = useAllMobileProj();

  const FAQ = [
    {
      header: (
        <QuestionContent>{t('Can I use Session Replay with my app?')}</QuestionContent>
      ),
      content: (
        <AnswerContent>
          <div>
            {t(
              'Session Replay supports all browser-based applications and certain native mobile platforms, such as Android, iOS, and React Native. Our mobile SDKs are currently in beta. Features are still in progress and may have some bugs. We recognize the irony.'
            )}
          </div>
          <div>
            {t(
              'For browser-based applications, this includes static websites, single-page applications, and also server-side rendered applications. The only prerequisite is that your application uses Sentry JavaScript SDK (version 7.2.0 or greater) either with NPM/Yarn or with our JS Loader script.'
            )}
          </div>
          <div>
            {tct(
              'To learn more about which SDKs we support, please visit [link:our docs].',
              {
                link: (
                  <ExternalLink href="https://docs.sentry.io/product/session-replay/getting-started/" />
                ),
              }
            )}
          </div>
        </AnswerContent>
      ),
    },
    {
      header: <QuestionContent>{t('What’s the performance overhead?')}</QuestionContent>,
      content: (
        <AnswerContent>
          <div>
            {t(
              'Session Replay adds a small amount of performance overhead to your web or mobile application. For most applications, the performance overhead of our client SDK will be imperceptible to end-users. For example, the Sentry site has Replay enabled and we have not seen any significant slowdowns.'
            )}
          </div>
          <div>
            {t(
              'For web, the performance overhead generally scales linearly with the DOM complexity of your application. The more DOM state changes that occur in the application lifecycle, the more events that are captured, transmitted, etc.'
            )}
          </div>
          <div>
            {tct(
              'With early customers of Mobile Replay, the overhead was not noticeable by end-users, but depending on your application complexity, you may discover the recording overhead may negatively impact your mobile application performance. If you do, please let us know on GitHub: [android:Android], [ios:iOS], and [rn:React Native].',
              {
                android: (
                  <ExternalLink href="https://github.com/getsentry/sentry-java/issues/new/choose" />
                ),
                ios: (
                  <ExternalLink href="https://github.com/getsentry/sentry-cocoa/issues/new/choose" />
                ),
                rn: (
                  <ExternalLink href="https://github.com/getsentry/sentry-react-native/issues/new/choose" />
                ),
              }
            )}
          </div>
          <div>
            {tct(
              'To learn more about how we’ve optimized our SDK, please visit [link:our docs].',
              {
                link: (
                  <ExternalLink href="https://docs.sentry.io/product/explore/session-replay/performance-overhead/" />
                ),
              }
            )}
          </div>
        </AnswerContent>
      ),
    },
    {
      header: <QuestionContent>{t('How do you protect user data?')}</QuestionContent>,
      content: (
        <AnswerContent>
          <div>
            {t(
              'We offer a range of privacy controls to let developers ensure that no sensitive user information leaves the browser. By default, our privacy configuration is very aggressive and masks all text and images, but you can choose to just mask user input text, for example.'
            )}
          </div>
          <div>
            {tct(
              'To learn more about how we protect user privacy, please visit [link:our docs].',
              {
                link: (
                  <ExternalLink href="https://docs.sentry.io/product/session-replay/protecting-user-privacy/" />
                ),
              }
            )}
          </div>
        </AnswerContent>
      ),
    },
  ];

  function renderCTA() {
    if (primaryAction === 'setup') {
      return (
        <Tooltip
          title={
            <span data-test-id="setup-replays-tooltip">
              {t('Select a supported project from the projects dropdown.')}
            </span>
          }
          disabled={!disabled} // we only want to show the tooltip when the button is disabled
        >
          <Button
            data-test-id="setup-replays-btn"
            onClick={activateSidebar}
            priority="primary"
            disabled={disabled}
          >
            {t('Set Up Replays')}
          </Button>
        </Tooltip>
      );
    }

    return (
      <Tooltip
        title={
          <span data-test-id="create-project-tooltip">
            {t('You do not have permission to create a project.')}
          </span>
        }
        disabled={!disabled}
      >
        <Button
          data-test-id="create-project-btn"
          to={`/organizations/${orgSlug}/projects/new/`}
          priority="primary"
          disabled={disabled}
        >
          {t('Create Project')}
        </Button>
      </Tooltip>
    );
  }

  return (
    <CenteredContent>
      <h3>{t('Get to the root cause faster')}</h3>
      <p>
        {t(
          'See a video-like reproduction of your user sessions so you can see what happened before, during, and after an error or latency issue occurred.'
        )}
      </p>
      <ButtonList gap={1}>
        {renderCTA()}
        <Button
          href={
            allMobileProj
              ? 'https://docs.sentry.io/product/explore/session-replay/mobile/'
              : 'https://docs.sentry.io/product/explore/session-replay/'
          }
          external
        >
          {t('Read Docs')}
        </Button>
      </ButtonList>
      <StyledWidgetContainer>
        <StyledHeaderContainer>
          {t('FAQ')}
          <QuestionTooltip
            size="xs"
            isHoverable
            title={tct('See a [link:full list of FAQs].', {
              link: (
                <ExternalLink href="https://sentry.zendesk.com/hc/en-us/articles/23699186513947-Session-Replay-FAQ" />
              ),
            })}
          />
        </StyledHeaderContainer>
        <Accordion items={FAQ} expandedIndex={expanded} setExpandedIndex={setExpanded} />
      </StyledWidgetContainer>
    </CenteredContent>
  );
}

const HeroImage = styled('img')<{breakpoints: Breakpoints}>`
  @media (min-width: ${p => p.breakpoints.small}) {
    user-select: none;
    position: absolute;
    top: 0;
    bottom: 0;
    width: 220px;
    margin-top: auto;
    margin-bottom: auto;
    transform: translateX(-50%);
    left: 50%;
  }

  @media (min-width: ${p => p.breakpoints.medium}) {
    transform: translateX(-55%);
    width: 300px;
    min-width: 300px;
  }

  @media (min-width: ${p => p.breakpoints.large}) {
    transform: translateX(-60%);
    width: 380px;
    min-width: 380px;
  }

  @media (min-width: ${p => p.breakpoints.xlarge}) {
    transform: translateX(-65%);
    width: 420px;
    min-width: 420px;
  }
`;

const ButtonList = styled(ButtonBar)`
  grid-template-columns: repeat(auto-fit, minmax(130px, max-content));
`;

const StyledWidgetContainer = styled(WidgetContainer)`
  margin: ${space(4)} 0 ${space(1)} 0;
`;

const CenteredContent = styled('div')`
  padding: ${space(3)};
`;

const AnswerContent = styled('div')`
  display: grid;
  gap: ${space(2)};
  padding: ${space(2)};
`;

const QuestionContent = styled('div')`
  font-weight: ${p => p.theme.fontWeightBold};
  cursor: pointer;
`;

const StyledHeaderContainer = styled(HeaderContainer)`
  font-weight: ${p => p.theme.fontWeightBold};
  font-size: ${p => p.theme.fontSizeLarge};
  color: ${p => p.theme.gray300};
  display: flex;
  gap: ${space(0.5)};
  align-items: center;
`;<|MERGE_RESOLUTION|>--- conflicted
+++ resolved
@@ -47,12 +47,7 @@
   const pageFilters = usePageFilters();
   const projects = useProjects();
   const organization = useOrganization();
-<<<<<<< HEAD
   const canUserCreateProject = canCreateProject(organization);
-  const hasMobileReplays = organization.features.includes('session-replay-mobile-player');
-=======
-  const {canCreateProject} = useProjectCreationAccess({organization});
->>>>>>> 3bb779cf
 
   const supportedPlatforms = replayPlatforms;
 
