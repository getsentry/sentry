--- conflicted
+++ resolved
@@ -219,17 +219,6 @@
   grid-template-columns: 30px auto;
 `;
 
-<<<<<<< HEAD
-function LeftAlignedContentContainer(props: FlexProps) {
-  return <Flex flex="1 1 auto" direction="column" justify="start" {...props} />;
-}
-
-function CenteredContentContainer(props: FlexProps) {
-  return <Flex flex="1 1 auto" direction="column" justify="center" {...props} />;
-}
-
-=======
->>>>>>> 7371948f
 const StyledAccordionHeader = styled('div')`
   display: grid;
   grid-template-columns: 1fr max-content;
@@ -271,14 +260,9 @@
   padding-right: ${space(1)};
 `;
 
-<<<<<<< HEAD
-const LoadingContainer = styled(LeftAlignedContentContainer)`
-  gap: ${space(0.25)};
-=======
 const LoadingContainer = styled((props: FlexProps) => (
   <Flex gap="2xs" flex="1 1 auto" direction="column" justify="start" {...props} />
 ))`
->>>>>>> 7371948f
   padding: ${space(1)} ${space(0.5)} 3px ${space(0.5)};
 `;
 
