import {Fragment} from 'react';
import {useTheme} from '@emotion/react';
import styled from '@emotion/styled';

import Alert from 'sentry/components/alert';
import Duration from 'sentry/components/duration';
import ProjectBadge from 'sentry/components/idBadge/projectBadge';
import UserBadge from 'sentry/components/idBadge/userBadge';
import Link from 'sentry/components/links/link';
import {PanelTable} from 'sentry/components/panels';
import ReplayHighlight from 'sentry/components/replays/replayHighlight';
import {StringWalker} from 'sentry/components/replays/walker/urlWalker';
import TimeSince from 'sentry/components/timeSince';
import {IconArrow, IconCalendar} from 'sentry/icons';
import {t} from 'sentry/locale';
import space from 'sentry/styles/space';
import type {Organization} from 'sentry/types';
import type {Sort} from 'sentry/utils/discover/fields';
import getRouteStringFromRoutes from 'sentry/utils/getRouteStringFromRoutes';
import {useLocation} from 'sentry/utils/useLocation';
import useMedia from 'sentry/utils/useMedia';
import useOrganization from 'sentry/utils/useOrganization';
import useProjects from 'sentry/utils/useProjects';
import {useRoutes} from 'sentry/utils/useRoutes';
import type {ReplayListLocationQuery, ReplayListRecord} from 'sentry/views/replays/types';

type Props = {
  isFetching: boolean;
  replays: undefined | ReplayListRecord[];
  showProjectColumn: boolean;
  sort: Sort;
  fetchError?: Error;
};

type RowProps = {
  minWidthIsSmall: boolean;
  organization: Organization;
  referrer: string;
  replay: ReplayListRecord;
  showProjectColumn: boolean;
};

function SortableHeader({
  fieldName,
  label,
  sort,
}: {
  fieldName: string;
  label: string;
  sort: Sort;
}) {
  const location = useLocation<ReplayListLocationQuery>();

  const arrowDirection = sort.kind === 'asc' ? 'up' : 'down';
  const sortArrow = <IconArrow color="gray300" size="xs" direction={arrowDirection} />;

  return (
    <SortLink
      role="columnheader"
      aria-sort={
        sort.field.endsWith(fieldName)
          ? sort.kind === 'asc'
            ? 'ascending'
            : 'descending'
          : 'none'
      }
      to={{
        pathname: location.pathname,
        query: {
          ...location.query,
          sort: sort.kind === 'desc' ? fieldName : '-' + fieldName,
        },
      }}
    >
      {label} {sort.field === fieldName && sortArrow}
    </SortLink>
  );
}

<<<<<<< HEAD
function ReplayTable({isFetching, replays, showProjectColumn, sort, fetchError}: Props) {
=======
function ReplayTable({isFetching, replays, showProjectColumn, sort}: Props) {
  const routes = useRoutes();
  const referrer = encodeURIComponent(getRouteStringFromRoutes(routes));

>>>>>>> d01d2bc4
  const organization = useOrganization();
  const theme = useTheme();
  const minWidthIsSmall = useMedia(`(min-width: ${theme.breakpoints.small})`);

  const tableHeaders = [
    t('Session'),
    showProjectColumn && minWidthIsSmall ? (
      <SortableHeader
        key="projectId"
        sort={sort}
        fieldName="projectId"
        label={t('Project')}
      />
    ) : null,
    <SortableHeader
      key="startedAt"
      sort={sort}
      fieldName="startedAt"
      label={t('Start Time')}
    />,
    <SortableHeader
      key="duration"
      sort={sort}
      fieldName="duration"
      label={t('Duration')}
    />,
    <SortableHeader
      key="countErrors"
      sort={sort}
      fieldName="countErrors"
      label={t('Errors')}
    />,
    t('Activity'),
  ].filter(Boolean);

  if (fetchError && !isFetching) {
    return (
      <StyledPanelTable
        headers={tableHeaders}
        showProjectColumn={showProjectColumn}
        isLoading={false}
      >
        <StyledAlert type="error" showIcon>
          {t(
            'Sorry, the list of replays could not be loaded. This could be due to invalid search parameters or an internal systems error.'
          )}
        </StyledAlert>
      </StyledPanelTable>
    );
  }

  return (
    <StyledPanelTable
      isLoading={isFetching}
      isEmpty={replays?.length === 0}
      showProjectColumn={showProjectColumn}
      headers={tableHeaders}
    >
      {replays?.map(replay => (
        <ReplayTableRow
          key={replay.id}
          minWidthIsSmall={minWidthIsSmall}
          organization={organization}
          referrer={referrer}
          replay={replay}
          showProjectColumn={showProjectColumn}
        />
      ))}
    </StyledPanelTable>
  );
}

function ReplayTableRow({
  minWidthIsSmall,
  organization,
  referrer,
  replay,
  showProjectColumn,
}: RowProps) {
  const {projects} = useProjects();
  const project = projects.find(p => p.id === replay.projectId);
  return (
    <Fragment>
      <UserBadge
        avatarSize={32}
        displayName={
          <Link
            to={`/organizations/${organization.slug}/replays/${project?.slug}:${replay.id}/?referrer=${referrer}`}
          >
            {replay.user.displayName || ''}
          </Link>
        }
        user={{
          username: replay.user.displayName || '',
          email: replay.user.email || '',
          id: replay.user.id || '',
          ip_address: replay.user.ip_address || '',
          name: replay.user.name || '',
        }}
        // this is the subheading for the avatar, so displayEmail in this case is a misnomer
        displayEmail={<StringWalker urls={replay.urls} />}
      />
      {showProjectColumn && minWidthIsSmall && (
        <Item>{project ? <ProjectBadge project={project} avatarSize={16} /> : null}</Item>
      )}
      <Item>
        <TimeSinceWrapper>
          {minWidthIsSmall && <StyledIconCalendarWrapper color="gray500" size="sm" />}
          <TimeSince date={replay.startedAt} />
        </TimeSinceWrapper>
      </Item>
      <Item>
        <Duration seconds={Math.floor(replay.duration)} exact abbreviation />
      </Item>
      <Item>{replay.countErrors || 0}</Item>
      <Item>
        <ReplayHighlight replay={replay} />
      </Item>
    </Fragment>
  );
}

const StyledPanelTable = styled(PanelTable)<{showProjectColumn: boolean}>`
  ${p =>
    p.showProjectColumn
      ? `grid-template-columns: minmax(0, 1fr) repeat(5, max-content);`
      : `grid-template-columns: minmax(0, 1fr) repeat(4, max-content);`}

  @media (max-width: ${p => p.theme.breakpoints.small}) {
    grid-template-columns: minmax(0, 1fr) repeat(4, max-content);
  }
`;

const SortLink = styled(Link)`
  color: inherit;

  :hover {
    color: inherit;
  }

  svg {
    vertical-align: top;
  }
`;

const Item = styled('div')`
  display: flex;
  align-items: center;
`;

const TimeSinceWrapper = styled('div')`
  display: grid;
  grid-template-columns: repeat(2, minmax(auto, max-content));
  align-items: center;
  gap: ${space(1)};
`;

const StyledIconCalendarWrapper = styled(IconCalendar)`
  position: relative;
  top: -1px;
`;

const StyledAlert = styled(Alert)`
  position: relative;
  bottom: 0.5px;
  grid-column-start: span 99;
  margin-bottom: 0;
`;

export default ReplayTable;<|MERGE_RESOLUTION|>--- conflicted
+++ resolved
@@ -77,14 +77,10 @@
   );
 }
 
-<<<<<<< HEAD
 function ReplayTable({isFetching, replays, showProjectColumn, sort, fetchError}: Props) {
-=======
-function ReplayTable({isFetching, replays, showProjectColumn, sort}: Props) {
   const routes = useRoutes();
   const referrer = encodeURIComponent(getRouteStringFromRoutes(routes));
 
->>>>>>> d01d2bc4
   const organization = useOrganization();
   const theme = useTheme();
   const minWidthIsSmall = useMedia(`(min-width: ${theme.breakpoints.small})`);
