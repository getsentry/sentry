--- conflicted
+++ resolved
@@ -12,11 +12,10 @@
   'user.username': string;
 };
 
-<<<<<<< HEAD
 export enum ReplayTabs {
   CONSOLE = 'console',
   PERFORMANCE = 'performance',
-  ERRORS = 'errors',
+  ISSUES = 'issues',
   TAGS = 'tags',
   MEMORY = 'memory',
 }
@@ -24,9 +23,6 @@
 export function isReplayTab(tab: string): tab is ReplayTabs {
   return tab.toUpperCase() in ReplayTabs;
 }
-=======
-export type TabBarId = 'console' | 'performance' | 'issues' | 'tags' | 'memory';
->>>>>>> 65919d2c
 
 /**
  * Highlight Replay Plugin types
