--- conflicted
+++ resolved
@@ -45,11 +45,8 @@
   const organization = useOrganization();
   const {currentTime, currentHoverTime} = useReplayContext();
 
-<<<<<<< HEAD
   const [scrollToRow, setScrollToRow] = useState<undefined | number>(undefined);
-=======
   const {dismiss, isDismissed} = useDismissAlert({key: 'replay-network-bodies'});
->>>>>>> a12090c9
 
   const initialRequestDetailsHeight = useMemo(
     () => Math.max(150, window.innerHeight * 0.25),
