import {useCallback, useMemo, useRef, useState} from 'react';
import {AutoSizer, CellMeasurer, GridCellProps, MultiGrid} from 'react-virtualized';
import styled from '@emotion/styled';

import Feature from 'sentry/components/acl/feature';
import Placeholder from 'sentry/components/placeholder';
import {useReplayContext} from 'sentry/components/replays/replayContext';
import {t} from 'sentry/locale';
import useCrumbHandlers from 'sentry/utils/replays/hooks/useCrumbHandlers';
import useOrganization from 'sentry/utils/useOrganization';
import {useResizableDrawer} from 'sentry/utils/useResizableDrawer';
import useUrlParams from 'sentry/utils/useUrlParams';
import FluidHeight from 'sentry/views/replays/detail/layout/fluidHeight';
import NetworkDetails from 'sentry/views/replays/detail/network/details';
import {ReqRespBodiesAlert} from 'sentry/views/replays/detail/network/details/onboarding';
import NetworkFilters from 'sentry/views/replays/detail/network/networkFilters';
import NetworkHeaderCell, {
  COLUMN_COUNT,
} from 'sentry/views/replays/detail/network/networkHeaderCell';
import NetworkTableCell from 'sentry/views/replays/detail/network/networkTableCell';
import useNetworkFilters from 'sentry/views/replays/detail/network/useNetworkFilters';
import useSortNetwork from 'sentry/views/replays/detail/network/useSortNetwork';
import NoRowRenderer from 'sentry/views/replays/detail/noRowRenderer';
import useVirtualizedGrid from 'sentry/views/replays/detail/useVirtualizedGrid';
import type {NetworkSpan} from 'sentry/views/replays/types';

const HEADER_HEIGHT = 25;
const BODY_HEIGHT = 28;

const RESIZEABLE_HANDLE_HEIGHT = 90;

type Props = {
  isNetworkDetailsSetup: boolean;
  networkSpans: undefined | NetworkSpan[];
  projectId: undefined | string;
  startTimestampMs: number;
};

const cellMeasurer = {
  defaultHeight: BODY_HEIGHT,
  defaultWidth: 100,
  fixedHeight: true,
};

function NetworkList({
  isNetworkDetailsSetup,
  networkSpans,
  projectId,
  startTimestampMs,
}: Props) {
  const organization = useOrganization();
  const {currentTime, currentHoverTime} = useReplayContext();

  const [scrollToRow, setScrollToRow] = useState<undefined | number>(undefined);

  const filterProps = useNetworkFilters({networkSpans: networkSpans || []});
  const {items: filteredItems, searchTerm, setSearchTerm} = filterProps;
  const clearSearchTerm = () => setSearchTerm('');
  const {handleSort, items, sortConfig} = useSortNetwork({items: filteredItems});

  const {handleMouseEnter, handleMouseLeave, handleClick} =
    useCrumbHandlers(startTimestampMs);

  const containerRef = useRef<HTMLDivElement>(null);
  const gridRef = useRef<MultiGrid>(null);
  const deps = useMemo(() => [items, searchTerm], [items, searchTerm]);
  const {cache, getColumnWidth, onScrollbarPresenceChange, onWrapperResize} =
    useVirtualizedGrid({
      cellMeasurer,
      gridRef,
      columnCount: COLUMN_COUNT,
      dynamicColumnIndex: 2,
      deps,
    });

  // `initialSize` cannot depend on containerRef because the ref starts as
  // `undefined` which then gets set into the hook and doesn't update.
  const initialSize = Math.max(150, window.innerHeight * 0.4);

  const {size: containerSize, ...resizableDrawerProps} = useResizableDrawer({
    direction: 'up',
    initialSize,
    min: 0,
    onResize: () => {},
  });
  const {getParamValue: getDetailRow, setParamValue: setDetailRow} = useUrlParams(
    'n_detail_row',
    ''
  );
  const detailDataIndex = getDetailRow();
  const detailRowIndex = Number(detailDataIndex) + 1;

  const maxContainerHeight =
    (containerRef.current?.clientHeight || window.innerHeight) - RESIZEABLE_HANDLE_HEIGHT;
  const splitSize =
    networkSpans && detailDataIndex
      ? Math.min(maxContainerHeight, containerSize)
      : undefined;

  const onClickCell = useCallback(
    ({dataIndex, rowIndex}: {dataIndex: number; rowIndex: number}) => {
      setDetailRow(String(dataIndex));
      setScrollToRow(rowIndex);
    },
    [setDetailRow]
  );

  const cellRenderer = ({columnIndex, rowIndex, key, style, parent}: GridCellProps) => {
    const network = items[rowIndex - 1];

    return (
      <CellMeasurer
        cache={cache}
        columnIndex={columnIndex}
        key={key}
        parent={parent}
        rowIndex={rowIndex}
      >
        {({
          measure: _,
          registerChild,
        }: {
          measure: () => void;
          registerChild?: (element?: Element) => void;
        }) =>
          rowIndex === 0 ? (
            <NetworkHeaderCell
              ref={e => e && registerChild?.(e)}
              handleSort={handleSort}
              index={columnIndex}
              sortConfig={sortConfig}
              style={{...style, height: HEADER_HEIGHT}}
            />
          ) : (
            <NetworkTableCell
              columnIndex={columnIndex}
              currentHoverTime={currentHoverTime}
              currentTime={currentTime}
              handleMouseEnter={handleMouseEnter}
              handleMouseLeave={handleMouseLeave}
              onClickTimestamp={handleClick}
              onClickCell={onClickCell}
              ref={e => e && registerChild?.(e)}
              rowIndex={rowIndex}
              sortConfig={sortConfig}
              span={network}
              startTimestampMs={startTimestampMs}
              style={{...style, height: BODY_HEIGHT}}
            />
          )
        }
      </CellMeasurer>
    );
  };

  return (
    <FluidHeight>
      <NetworkFilters networkSpans={networkSpans} {...filterProps} />
      <Feature
        features={['session-replay-network-details']}
        organization={organization}
        renderDisabled={false}
      >
<<<<<<< HEAD
        <ReqRespBodiesAlert isNetworkDetailsSetup={isNetworkDetailsSetup} />
=======
        {isDismissed ? null : (
          <StyledAlert
            icon={<IconInfo />}
            opaque={false}
            showIcon
            type="info"
            trailingItems={
              <StyledButton priority="link" size="sm" onClick={dismiss}>
                <IconClose color="gray500" size="sm" />
              </StyledButton>
            }
          >
            {tct('Start collecting the body of requests and responses. [link]', {
              link: (
                <ExternalLink
                  href="https://docs.sentry.io/platforms/javascript/session-replay/configuration/#network-details"
                  onClick={dismiss}
                >
                  {t('Learn More')}
                </ExternalLink>
              ),
            })}
          </StyledAlert>
        )}
>>>>>>> 355419dd
      </Feature>
      <NetworkTable ref={containerRef}>
        <SplitPanel
          style={{
            gridTemplateRows: splitSize !== undefined ? `1fr auto ${splitSize}px` : '1fr',
          }}
        >
          {networkSpans ? (
            <OverflowHidden>
              <AutoSizer onResize={onWrapperResize}>
                {({height, width}) => (
                  <MultiGrid
                    ref={gridRef}
                    cellRenderer={cellRenderer}
                    columnCount={COLUMN_COUNT}
                    columnWidth={getColumnWidth(width)}
                    deferredMeasurementCache={cache}
                    estimatedColumnSize={100}
                    estimatedRowSize={BODY_HEIGHT}
                    fixedRowCount={1}
                    height={height}
                    noContentRenderer={() => (
                      <NoRowRenderer
                        unfilteredItems={networkSpans}
                        clearSearchTerm={clearSearchTerm}
                      >
                        {t('No network requests recorded')}
                      </NoRowRenderer>
                    )}
                    onScrollbarPresenceChange={onScrollbarPresenceChange}
                    onScroll={() => {
                      if (scrollToRow !== undefined) {
                        setScrollToRow(undefined);
                      }
                    }}
                    scrollToRow={scrollToRow}
                    overscanColumnCount={COLUMN_COUNT}
                    overscanRowCount={5}
                    rowCount={items.length + 1}
                    rowHeight={({index}) => (index === 0 ? HEADER_HEIGHT : BODY_HEIGHT)}
                    width={width}
                  />
                )}
              </AutoSizer>
            </OverflowHidden>
          ) : (
            <Placeholder height="100%" />
          )}
          <Feature
            features={['session-replay-network-details']}
            organization={organization}
            renderDisabled={false}
          >
            <NetworkDetails
              {...resizableDrawerProps}
              isSetup={isNetworkDetailsSetup}
              item={detailDataIndex ? (items[detailDataIndex] as NetworkSpan) : null}
              onClose={() => setDetailRow('')}
              onScrollToRow={() => setScrollToRow(Number(detailRowIndex))}
              projectId={projectId}
              startTimestampMs={startTimestampMs}
            />
          </Feature>
        </SplitPanel>
      </NetworkTable>
    </FluidHeight>
  );
}

const SplitPanel = styled('div')`
  width: 100%;
  height: 100%;

  position: relative;
  display: grid;
  overflow: auto;
`;

const OverflowHidden = styled('div')`
  position: relative;
  height: 100%;
  overflow: hidden;
`;

const NetworkTable = styled(FluidHeight)`
  border: 1px solid ${p => p.theme.border};
  border-radius: ${p => p.theme.borderRadius};

  .beforeHoverTime + .afterHoverTime:before {
    border-top: 1px solid ${p => p.theme.purple200};
    content: '';
    left: 0;
    position: absolute;
    top: 0;
    width: 999999999%;
  }

  .beforeHoverTime:last-child:before {
    border-bottom: 1px solid ${p => p.theme.purple200};
    content: '';
    right: 0;
    position: absolute;
    bottom: 0;
    width: 999999999%;
  }

  .beforeCurrentTime + .afterCurrentTime:before {
    border-top: 1px solid ${p => p.theme.purple300};
    content: '';
    left: 0;
    position: absolute;
    top: 0;
    width: 999999999%;
  }

  .beforeCurrentTime:last-child:before {
    border-bottom: 1px solid ${p => p.theme.purple300};
    content: '';
    right: 0;
    position: absolute;
    bottom: 0;
    width: 999999999%;
  }
`;

export default NetworkList;<|MERGE_RESOLUTION|>--- conflicted
+++ resolved
@@ -161,34 +161,7 @@
         organization={organization}
         renderDisabled={false}
       >
-<<<<<<< HEAD
         <ReqRespBodiesAlert isNetworkDetailsSetup={isNetworkDetailsSetup} />
-=======
-        {isDismissed ? null : (
-          <StyledAlert
-            icon={<IconInfo />}
-            opaque={false}
-            showIcon
-            type="info"
-            trailingItems={
-              <StyledButton priority="link" size="sm" onClick={dismiss}>
-                <IconClose color="gray500" size="sm" />
-              </StyledButton>
-            }
-          >
-            {tct('Start collecting the body of requests and responses. [link]', {
-              link: (
-                <ExternalLink
-                  href="https://docs.sentry.io/platforms/javascript/session-replay/configuration/#network-details"
-                  onClick={dismiss}
-                >
-                  {t('Learn More')}
-                </ExternalLink>
-              ),
-            })}
-          </StyledAlert>
-        )}
->>>>>>> 355419dd
       </Feature>
       <NetworkTable ref={containerRef}>
         <SplitPanel
