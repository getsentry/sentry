--- conflicted
+++ resolved
@@ -119,11 +119,7 @@
       label: 'resource.fetch',
       qs: 'f_n_type' as const,
     };
-<<<<<<< HEAD
-    const STATUS_OPTION = {
-=======
     const STATUS_OPTION: NetworkSelectOption = {
->>>>>>> d5010d3a
       value: '200',
       label: '200',
       qs: 'f_n_status' as const,
