--- conflicted
+++ resolved
@@ -17,9 +17,9 @@
 import type {NetworkSpan} from 'sentry/views/replays/types';
 
 type Props = {
-<<<<<<< HEAD
   item: null | NetworkSpan;
   onClose: () => void;
+  onScrollToRow: () => void;
   startTimestampMs: number;
 } & Omit<ReturnType<typeof useResizableDrawer>, 'size'>;
 
@@ -29,26 +29,13 @@
   onClose,
   onDoubleClick,
   onMouseDown,
-  startTimestampMs,
-}: Props) {
-=======
-  initialHeight: number;
-  items: NetworkSpan[];
-  scrollToRow: (row: number) => void;
-  startTimestampMs: number;
-};
-
-function NetworkRequestDetails({
-  initialHeight,
-  items,
-  scrollToRow,
+  onScrollToRow,
   startTimestampMs,
 }: Props) {
   const {getParamValue: getDetailRow, setParamValue: setDetailRow} = useUrlParams(
     'n_detail_row',
     ''
   );
->>>>>>> f43d58f2
   const {getParamValue: getDetailTab} = useUrlParams('n_detail_tab', 'details');
 
   if (!item) {
@@ -57,18 +44,6 @@
 
   const visibleTab = getDetailTab() as TabKey;
 
-<<<<<<< HEAD
-=======
-  const tab = item ? (
-    <NetworkDetailsContent
-      visibleTab={visibleTab}
-      item={item}
-      onScrollToRow={() => scrollToRow(Number(itemIndex))}
-      startTimestampMs={startTimestampMs}
-    />
-  ) : null;
-
->>>>>>> f43d58f2
   return (
     <Fragment>
       <StyledStacked>
@@ -96,6 +71,7 @@
         <NetworkDetailsContent
           visibleTab={visibleTab}
           item={item}
+          onScrollToRow={onScrollToRow}
           startTimestampMs={startTimestampMs}
         />
       </FluidHeight>
