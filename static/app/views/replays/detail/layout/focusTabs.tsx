--- conflicted
+++ resolved
@@ -29,18 +29,8 @@
         {t('Errors')} <FeatureBadge type="new" />
       </Fragment>
     ),
-<<<<<<< HEAD
     [TabKey.TRACE]: hasTraceTable ? null : t('Trace'),
     [TabKey.PERF]: null,
-    [TabKey.DOM]: null,
-=======
-    [TabKey.TRACE]: t('Trace'),
-    [TabKey.PERF]: hasPerfTab ? (
-      <Fragment>
-        {t('Perf')} <FeatureBadge type="alpha" />
-      </Fragment>
-    ) : null,
->>>>>>> 351524ec
     [TabKey.A11Y]: hasA11yTab ? (
       <Fragment>
         <Tooltip
