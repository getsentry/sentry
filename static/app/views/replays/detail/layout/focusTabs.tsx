import {Fragment, ReactNode} from 'react';
import queryString from 'query-string';

import FeatureBadge from 'sentry/components/featureBadge';
import ExternalLink from 'sentry/components/links/externalLink';
import ListLink from 'sentry/components/links/listLink';
import ScrollableTabs from 'sentry/components/replays/scrollableTabs';
import {Tooltip} from 'sentry/components/tooltip';
import {t} from 'sentry/locale';
import type {Organization} from 'sentry/types';
import {trackAnalytics} from 'sentry/utils/analytics';
import useActiveReplayTab, {TabKey} from 'sentry/utils/replays/hooks/useActiveReplayTab';
import {useLocation} from 'sentry/utils/useLocation';
import useOrganization from 'sentry/utils/useOrganization';

function getReplayTabs(organization: Organization): Record<TabKey, ReactNode> {
  // The new Accessibility tab:
  const hasA11yTab = organization.features.includes('session-replay-a11y-tab');

  // The new trace table inside Breadcrumb items:
  const hasTraceTable = organization.features.includes('session-replay-trace-table');

  return {
    [TabKey.BREADCRUMBS]: t('Breadcrumbs'),
    [TabKey.CONSOLE]: t('Console'),
    [TabKey.NETWORK]: t('Network'),
<<<<<<< HEAD
    [TabKey.ERRORS]: t('Errors'),
    [TabKey.TRACE]: t('Trace'),
    [TabKey.PERF]: hasPerfTab ? (
      <Fragment>
        {t('Perf')} <FeatureBadge type="alpha" />
      </Fragment>
    ) : null,
=======
    [TabKey.ERRORS]: (
      <Fragment>
        {t('Errors')} <FeatureBadge type="new" />
      </Fragment>
    ),
    [TabKey.TRACE]: hasTraceTable ? null : t('Trace'),
    [TabKey.PERF]: null,
>>>>>>> 945e6373
    [TabKey.A11Y]: hasA11yTab ? (
      <Fragment>
        <Tooltip
          isHoverable
          title={
            <ExternalLink href="https://developer.mozilla.org/en-US/docs/Learn/Accessibility/What_is_accessibility">
              {t('What is accessibility?')}
            </ExternalLink>
          }
        >
          {t('a11y')}
        </Tooltip>
        <FeatureBadge type="alpha" />
      </Fragment>
    ) : null,
    [TabKey.MEMORY]: t('Memory'),
    [TabKey.TAGS]: t('Tags'),
  };
}

type Props = {
  className?: string;
};

function FocusTabs({className}: Props) {
  const organization = useOrganization();
  const {pathname, query} = useLocation();
  const {getActiveTab, setActiveTab} = useActiveReplayTab();
  const activeTab = getActiveTab();

  return (
    <ScrollableTabs className={className} underlined>
      {Object.entries(getReplayTabs(organization)).map(([tab, label]) =>
        label ? (
          <ListLink
            data-test-id={`replay-details-${tab}-btn`}
            key={tab}
            isActive={() => tab === activeTab}
            to={`${pathname}?${queryString.stringify({...query, t_main: tab})}`}
            onClick={e => {
              e.preventDefault();
              setActiveTab(tab);

              trackAnalytics('replay.details-tab-changed', {
                tab,
                organization,
              });
            }}
          >
            {label}
          </ListLink>
        ) : null
      )}
    </ScrollableTabs>
  );
}

export default FocusTabs;<|MERGE_RESOLUTION|>--- conflicted
+++ resolved
@@ -24,23 +24,9 @@
     [TabKey.BREADCRUMBS]: t('Breadcrumbs'),
     [TabKey.CONSOLE]: t('Console'),
     [TabKey.NETWORK]: t('Network'),
-<<<<<<< HEAD
     [TabKey.ERRORS]: t('Errors'),
-    [TabKey.TRACE]: t('Trace'),
-    [TabKey.PERF]: hasPerfTab ? (
-      <Fragment>
-        {t('Perf')} <FeatureBadge type="alpha" />
-      </Fragment>
-    ) : null,
-=======
-    [TabKey.ERRORS]: (
-      <Fragment>
-        {t('Errors')} <FeatureBadge type="new" />
-      </Fragment>
-    ),
     [TabKey.TRACE]: hasTraceTable ? null : t('Trace'),
     [TabKey.PERF]: null,
->>>>>>> 945e6373
     [TabKey.A11Y]: hasA11yTab ? (
       <Fragment>
         <Tooltip
