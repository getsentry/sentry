import React from 'react';

import EventEntry from 'sentry/components/events/eventEntry';
<<<<<<< HEAD
import type {MemorySpanType} from 'sentry/components/events/interfaces/spans/types';
import TagsTable from 'sentry/components/tagsTable';
import type {BreadcrumbTypeConsole} from 'sentry/types/breadcrumbs';
import type {Event} from 'sentry/types/event';
=======
import TagsTable from 'sentry/components/tagsTable';
import type {Event} from 'sentry/types/event';
import {EntryType} from 'sentry/types/event';
import ReplayReader from 'sentry/utils/replays/replayReader';
>>>>>>> 7a4cb357
import {useLocation} from 'sentry/utils/useLocation';
import useOrganization from 'sentry/utils/useOrganization';
import {useRouteContext} from 'sentry/utils/useRouteContext';

import {isReplayTab, ReplayTabs} from '../types';

import Console from './console';
import FocusTabs from './focusTabs';
import IssueList from './issueList';
import MemoryChart from './memoryChart';

type Props = {
<<<<<<< HEAD
  consoleMessages: BreadcrumbTypeConsole[] | undefined;
  event: Event;
  eventWithSpans: Event | undefined;
  memorySpans: MemorySpanType[] | undefined;
};

const TABS = new Set(['console', 'performance', 'errors', 'tags', 'memory']);

function isTabBarId(tab: string): tab is TabBarId {
  return TABS.has(tab);
}
=======
  replay: ReplayReader;
};

const DEFAULT_TAB = ReplayTabs.PERFORMANCE;
>>>>>>> 7a4cb357

function FocusArea(props: Props) {
  const location = useLocation();
  const hash = location.hash.replace(/^#/, '');
<<<<<<< HEAD
  const tabFromHash = isTabBarId(hash) ? hash : 'performance';

  const [active, setActive] = useState<TabBarId>(tabFromHash);
=======
  const tabFromHash = isReplayTab(hash) ? hash : DEFAULT_TAB;
>>>>>>> 7a4cb357

  return (
    <React.Fragment>
      <FocusTabs active={tabFromHash} />
      <ActiveTab active={tabFromHash} {...props} />
    </React.Fragment>
  );
}

<<<<<<< HEAD
function ActiveTab({
  active,
  consoleMessages,
  event,
  eventWithSpans,
  memorySpans,
}: Props & {active: TabBarId}) {
=======
function ActiveTab({active, replay}: Props & {active: ReplayTabs}) {
>>>>>>> 7a4cb357
  const {routes, router} = useRouteContext();
  const organization = useOrganization();

  const event = replay.getEvent();
  const spansEntry = replay.getEntryType(EntryType.SPANS);

  switch (active) {
<<<<<<< HEAD
    case 'console':
      return (
        <div id="console">
          <Console consoleMessages={consoleMessages ?? []} />
        </div>
      );
    case 'performance':
      return eventWithSpans ? (
=======
    case 'performance': {
      if (!spansEntry) {
        return null;
      }
      const nonMemorySpans = {
        ...spansEntry,
        data: spansEntry.data.filter(replay.isNotMemorySpan),
      };
      const performanceEvent = {
        ...event,
        entries: [nonMemorySpans],
      } as Event;
      return (
>>>>>>> 7a4cb357
        <div id="performance">
          <EventEntry
            projectSlug={getProjectSlug(performanceEvent)}
            // group={group}
            organization={organization}
            event={performanceEvent}
            entry={nonMemorySpans}
            route={routes[routes.length - 1]}
            router={router}
          />
        </div>
      );
    }
    case 'issues':
      return (
        <div id="issues">
          <IssueList replayId={event.id} projectId={event.projectID} />
        </div>
      );
    case 'tags':
      return (
        <div id="tags">
          <TagsTable generateUrl={() => ''} event={event} query="" />
        </div>
      );
    case 'memory':
      return (
        <MemoryChart
          memorySpans={spansEntry?.data.filter(replay.isMemorySpan)}
          startTimestamp={event.startTimestamp}
        />
      );
    default:
      return null;
  }
}

function getProjectSlug(event: Event) {
  return event.projectSlug || event['project.name']; // seems janky
}

export default FocusArea;<|MERGE_RESOLUTION|>--- conflicted
+++ resolved
@@ -1,17 +1,10 @@
 import React from 'react';
 
 import EventEntry from 'sentry/components/events/eventEntry';
-<<<<<<< HEAD
-import type {MemorySpanType} from 'sentry/components/events/interfaces/spans/types';
 import TagsTable from 'sentry/components/tagsTable';
-import type {BreadcrumbTypeConsole} from 'sentry/types/breadcrumbs';
-import type {Event} from 'sentry/types/event';
-=======
-import TagsTable from 'sentry/components/tagsTable';
-import type {Event} from 'sentry/types/event';
+import type {Entry, Event} from 'sentry/types/event';
 import {EntryType} from 'sentry/types/event';
 import ReplayReader from 'sentry/utils/replays/replayReader';
->>>>>>> 7a4cb357
 import {useLocation} from 'sentry/utils/useLocation';
 import useOrganization from 'sentry/utils/useOrganization';
 import {useRouteContext} from 'sentry/utils/useRouteContext';
@@ -24,35 +17,21 @@
 import MemoryChart from './memoryChart';
 
 type Props = {
-<<<<<<< HEAD
-  consoleMessages: BreadcrumbTypeConsole[] | undefined;
-  event: Event;
-  eventWithSpans: Event | undefined;
-  memorySpans: MemorySpanType[] | undefined;
-};
-
-const TABS = new Set(['console', 'performance', 'errors', 'tags', 'memory']);
-
-function isTabBarId(tab: string): tab is TabBarId {
-  return TABS.has(tab);
-}
-=======
   replay: ReplayReader;
 };
 
 const DEFAULT_TAB = ReplayTabs.PERFORMANCE;
->>>>>>> 7a4cb357
+
+function getBreadcrumbsByCategory(breadcrumbEntry: Entry, categories: string[]) {
+  return breadcrumbEntry.data.values.filter(breadcrumb =>
+    categories.includes(breadcrumb.category)
+  );
+}
 
 function FocusArea(props: Props) {
   const location = useLocation();
   const hash = location.hash.replace(/^#/, '');
-<<<<<<< HEAD
-  const tabFromHash = isTabBarId(hash) ? hash : 'performance';
-
-  const [active, setActive] = useState<TabBarId>(tabFromHash);
-=======
   const tabFromHash = isReplayTab(hash) ? hash : DEFAULT_TAB;
->>>>>>> 7a4cb357
 
   return (
     <React.Fragment>
@@ -62,17 +41,7 @@
   );
 }
 
-<<<<<<< HEAD
-function ActiveTab({
-  active,
-  consoleMessages,
-  event,
-  eventWithSpans,
-  memorySpans,
-}: Props & {active: TabBarId}) {
-=======
 function ActiveTab({active, replay}: Props & {active: ReplayTabs}) {
->>>>>>> 7a4cb357
   const {routes, router} = useRouteContext();
   const organization = useOrganization();
 
@@ -80,16 +49,17 @@
   const spansEntry = replay.getEntryType(EntryType.SPANS);
 
   switch (active) {
-<<<<<<< HEAD
     case 'console':
+      const breadcrumbEntry = replay.getEntryType(EntryType.BREADCRUMBS);
+      const consoleMessages = getBreadcrumbsByCategory(breadcrumbEntry, [
+        'console',
+        'error',
+      ]);
       return (
         <div id="console">
           <Console consoleMessages={consoleMessages ?? []} />
         </div>
       );
-    case 'performance':
-      return eventWithSpans ? (
-=======
     case 'performance': {
       if (!spansEntry) {
         return null;
@@ -103,7 +73,6 @@
         entries: [nonMemorySpans],
       } as Event;
       return (
->>>>>>> 7a4cb357
         <div id="performance">
           <EventEntry
             projectSlug={getProjectSlug(performanceEvent)}
