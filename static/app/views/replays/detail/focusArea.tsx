import {useMemo} from 'react';

import EventEntry from 'sentry/components/events/eventEntry';
import Placeholder from 'sentry/components/placeholder';
import {useReplayContext} from 'sentry/components/replays/replayContext';
import TagsTable from 'sentry/components/tagsTable';
import type {Entry, Event} from 'sentry/types/event';
import {EntryType} from 'sentry/types/event';
import ReplayReader from 'sentry/utils/replays/replayReader';
import useOrganization from 'sentry/utils/useOrganization';
import {useRouteContext} from 'sentry/utils/useRouteContext';

import Console from './console';
import IssueList from './issueList';
import MemoryChart from './memoryChart';
import Trace from './trace';
import useActiveTabFromLocation from './useActiveTabFromLocation';

type Props = {
  replay: ReplayReader | null;
};

function getBreadcrumbsByCategory(breadcrumbEntry: Entry, categories: string[]) {
  return breadcrumbEntry.data.values.filter(breadcrumb =>
    categories.includes(breadcrumb.category)
  );
}

function FocusArea({replay}: Props) {
  const active = useActiveTabFromLocation();
  const {routes, router} = useRouteContext();
  const {currentTime, currentHoverTime, setCurrentTime, setCurrentHoverTime} =
    useReplayContext();
  const organization = useOrganization();

  // Memoize this because re-renders will interfere with the mouse state of the
  // chart (e.g. on mouse over and out)
  const memorySpans = useMemo(() => {
    return replay?.getRawSpans().filter(replay.isMemorySpan);
  }, [replay]);

  if (!replay || !memorySpans) {
    return <Placeholder height="150px" />;
  }

  const event = replay.getEvent();
  const spansEntry = replay.getEntryType(EntryType.SPANS);

  switch (active) {
    case 'console':
      const breadcrumbEntry = replay?.getEntryType(EntryType.BREADCRUMBS);
      const consoleMessages = getBreadcrumbsByCategory(breadcrumbEntry, [
        'console',
        'error',
      ]);
<<<<<<< HEAD
      return <Console breadcrumbs={consoleMessages ?? []} orgSlug={organization.slug} />;
=======
      return (
        <div id="console">
          <Console breadcrumbs={consoleMessages ?? []} />
        </div>
      );
>>>>>>> c223be82
    case 'performance': {
      const nonMemorySpansEntry = {
        ...spansEntry,
        data: spansEntry.data.filter(replay.isNotMemorySpan),
      };
      const performanceEvent = {
        ...event,
        entries: [nonMemorySpansEntry],
      } as Event;
      return (
        <EventEntry
          projectSlug={getProjectSlug(performanceEvent)}
          // group={group}
          organization={organization}
          event={performanceEvent}
          entry={nonMemorySpansEntry}
          route={routes[routes.length - 1]}
          router={router}
        />
      );
    }
    case 'trace':
      return <Trace organization={organization} event={event} />;
    case 'issues':
      return <IssueList replayId={event.id} projectId={event.projectID} />;
    case 'tags':
      return <TagsTable generateUrl={() => ''} event={event} query="" />;
    case 'memory':
      return (
        <MemoryChart
          currentTime={currentTime}
          currentHoverTime={currentHoverTime}
          memorySpans={memorySpans}
          setCurrentTime={setCurrentTime}
          setCurrentHoverTime={setCurrentHoverTime}
          startTimestamp={event?.startTimestamp}
        />
      );
    default:
      return null;
  }
}

function getProjectSlug(event: Event) {
  return event.projectSlug || event['project.name']; // seems janky
}

export default FocusArea;<|MERGE_RESOLUTION|>--- conflicted
+++ resolved
@@ -53,15 +53,7 @@
         'console',
         'error',
       ]);
-<<<<<<< HEAD
-      return <Console breadcrumbs={consoleMessages ?? []} orgSlug={organization.slug} />;
-=======
-      return (
-        <div id="console">
-          <Console breadcrumbs={consoleMessages ?? []} />
-        </div>
-      );
->>>>>>> c223be82
+      return <Console breadcrumbs={consoleMessages ?? []} />;
     case 'performance': {
       const nonMemorySpansEntry = {
         ...spansEntry,
