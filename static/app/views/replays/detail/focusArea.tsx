import React from 'react';

import EventEntry from 'sentry/components/events/eventEntry';
<<<<<<< HEAD
import TagsTable from 'sentry/components/tagsTable';
import {EntryType, Event} from 'sentry/types/event';
import ReplayReader from 'sentry/utils/replays/replayReader';
=======
import type {MemorySpanType} from 'sentry/components/events/interfaces/spans/types';
import TagsTable from 'sentry/components/tagsTable';
import type {Event} from 'sentry/types/event';
import {useLocation} from 'sentry/utils/useLocation';
>>>>>>> e490946f
import useOrganization from 'sentry/utils/useOrganization';
import {useRouteContext} from 'sentry/utils/useRouteContext';

import {isReplayTab, ReplayTabs} from '../types';

import FocusTabs from './focusTabs';
import IssueList from './issueList';
import MemoryChart from './memoryChart';

type Props = {
  replay: ReplayReader;
};

const DEFAULT_TAB = ReplayTabs.PERFORMANCE;

function FocusArea(props: Props) {
  const location = useLocation();
  const hash = location.hash.replace(/^#/, '');
  const tabFromHash = isReplayTab(hash) ? hash : DEFAULT_TAB;

  return (
    <React.Fragment>
      <FocusTabs active={tabFromHash} />
      <ActiveTab active={tabFromHash} {...props} />
    </React.Fragment>
  );
}

<<<<<<< HEAD
function ActiveTab({active, replay}: Props & {active: TabBarId}) {
=======
function ActiveTab({
  active,
  event,
  eventWithSpans,
  memorySpans,
}: Props & {active: ReplayTabs}) {
>>>>>>> e490946f
  const {routes, router} = useRouteContext();
  const organization = useOrganization();

  const event = replay.getEvent();
  const spansEntry = replay.getEntryType(EntryType.SPANS);

  switch (active) {
<<<<<<< HEAD
    case 'console':
      return <div id="console">TODO: Add a console view</div>;
    case 'performance': {
      if (!spansEntry) {
        return null;
      }
      const nonMemorySpans = {
        ...spansEntry,
        data: spansEntry.data.filter(replay.isNotMemorySpan),
      };
      const performanceEvent = {
        ...event,
        entries: [nonMemorySpans],
      } as Event;
      return (
=======
    case 'performance':
      return eventWithSpans ? (
>>>>>>> e490946f
        <div id="performance">
          <EventEntry
            projectSlug={getProjectSlug(performanceEvent)}
            // group={group}
            organization={organization}
            event={performanceEvent}
            entry={nonMemorySpans}
            route={routes[routes.length - 1]}
            router={router}
          />
        </div>
<<<<<<< HEAD
      );
    }
    case 'errors':
      return <div id="errors">TODO: Add an errors view</div>;
=======
      ) : null;
    case 'issues':
      return (
        <div id="issues">
          <IssueList replayId={event.id} projectId={event.projectID} />
        </div>
      );
>>>>>>> e490946f
    case 'tags':
      return (
        <div id="tags">
          <TagsTable generateUrl={() => ''} event={event} query="" />
        </div>
      );
    case 'memory':
      return (
        <MemoryChart
          memorySpans={spansEntry?.data.filter(replay.isMemorySpan)}
          startTimestamp={event.startTimestamp}
        />
      );
    default:
      return null;
  }
}

function getProjectSlug(event: Event) {
  return event.projectSlug || event['project.name']; // seems janky
}

export default FocusArea;<|MERGE_RESOLUTION|>--- conflicted
+++ resolved
@@ -1,16 +1,11 @@
 import React from 'react';
 
 import EventEntry from 'sentry/components/events/eventEntry';
-<<<<<<< HEAD
-import TagsTable from 'sentry/components/tagsTable';
-import {EntryType, Event} from 'sentry/types/event';
-import ReplayReader from 'sentry/utils/replays/replayReader';
-=======
-import type {MemorySpanType} from 'sentry/components/events/interfaces/spans/types';
 import TagsTable from 'sentry/components/tagsTable';
 import type {Event} from 'sentry/types/event';
+import {EntryType} from 'sentry/types/event';
+import ReplayReader from 'sentry/utils/replays/replayReader';
 import {useLocation} from 'sentry/utils/useLocation';
->>>>>>> e490946f
 import useOrganization from 'sentry/utils/useOrganization';
 import {useRouteContext} from 'sentry/utils/useRouteContext';
 
@@ -39,16 +34,7 @@
   );
 }
 
-<<<<<<< HEAD
-function ActiveTab({active, replay}: Props & {active: TabBarId}) {
-=======
-function ActiveTab({
-  active,
-  event,
-  eventWithSpans,
-  memorySpans,
-}: Props & {active: ReplayTabs}) {
->>>>>>> e490946f
+function ActiveTab({active, replay}: Props & {active: ReplayTabs}) {
   const {routes, router} = useRouteContext();
   const organization = useOrganization();
 
@@ -56,9 +42,6 @@
   const spansEntry = replay.getEntryType(EntryType.SPANS);
 
   switch (active) {
-<<<<<<< HEAD
-    case 'console':
-      return <div id="console">TODO: Add a console view</div>;
     case 'performance': {
       if (!spansEntry) {
         return null;
@@ -72,10 +55,6 @@
         entries: [nonMemorySpans],
       } as Event;
       return (
-=======
-    case 'performance':
-      return eventWithSpans ? (
->>>>>>> e490946f
         <div id="performance">
           <EventEntry
             projectSlug={getProjectSlug(performanceEvent)}
@@ -87,20 +66,14 @@
             router={router}
           />
         </div>
-<<<<<<< HEAD
       );
     }
-    case 'errors':
-      return <div id="errors">TODO: Add an errors view</div>;
-=======
-      ) : null;
     case 'issues':
       return (
         <div id="issues">
           <IssueList replayId={event.id} projectId={event.projectID} />
         </div>
       );
->>>>>>> e490946f
     case 'tags':
       return (
         <div id="tags">
