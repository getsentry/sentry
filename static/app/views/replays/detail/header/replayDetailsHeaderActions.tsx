import styled from '@emotion/styled';

import FeedbackWidgetButton from 'sentry/components/feedback/widget/feedbackWidgetButton';
import * as Layout from 'sentry/components/layouts/thirds';
import Placeholder from 'sentry/components/placeholder';
<<<<<<< HEAD
import ConfigureReplayCard from 'sentry/components/replays/configureReplayCard';
import ConfigureMobileReplayCard from 'sentry/components/replays/header/configureMobileReplayCard';
=======
import ConfigureReplayCard from 'sentry/components/replays/header/configureReplayCard';
>>>>>>> f5dce958
import FeedbackButton from 'sentry/components/replays/header/feedbackButton';
import ReplayLoadingState from 'sentry/components/replays/player/replayLoadingState';
import {space} from 'sentry/styles/space';
import type useLoadReplayReader from 'sentry/utils/replays/hooks/useLoadReplayReader';
import ReplayItemDropdown from 'sentry/views/replays/detail/header/replayItemDropdown';

interface Props {
  readerResult: ReturnType<typeof useLoadReplayReader>;
}

export default function ReplayDetailsHeaderActions({readerResult}: Props) {
  return (
    <ReplayLoadingState
      readerResult={readerResult}
      renderArchived={() => null}
      renderError={() => null}
      renderLoading={() => <Placeholder height="33px" width="203px" />}
      renderMissing={() => null}
      renderProcessingError={({replayRecord, projectSlug}) => (
        <ButtonActionsWrapper>
          <FeedbackButton />
<<<<<<< HEAD
          <ConfigureReplayCard />
          <ReplayItemDropdown
            projectSlug={projectSlug}
            replay={undefined}
            replayRecord={replayRecord}
          />
=======
          <ConfigureReplayCard isMobile={false} replayRecord={replayRecord} />
          <ReplayItemDropdown replayRecord={replayRecord} projectSlug={projectSlug} />
>>>>>>> f5dce958
        </ButtonActionsWrapper>
      )}
    >
      {({replay}) => (
        <ButtonActionsWrapper>
          {replay.isVideoReplay() ? <FeedbackWidgetButton /> : <FeedbackButton />}
          <ConfigureReplayCard
            isMobile={replay.isVideoReplay()}
            replayRecord={replay.getReplay()}
          />
          <ReplayItemDropdown
            projectSlug={readerResult.projectSlug}
            replay={replay}
            replayRecord={replay.getReplay()}
          />
        </ButtonActionsWrapper>
      )}
    </ReplayLoadingState>
  );
}

// TODO(replay); This could make a lot of sense to put inside HeaderActions by default
const ButtonActionsWrapper = styled(Layout.HeaderActions)`
  flex-direction: row;
  justify-content: flex-end;
  gap: ${space(1)};
  @media (max-width: ${p => p.theme.breakpoints.medium}) {
    margin-bottom: 0;
  }
`;<|MERGE_RESOLUTION|>--- conflicted
+++ resolved
@@ -3,12 +3,7 @@
 import FeedbackWidgetButton from 'sentry/components/feedback/widget/feedbackWidgetButton';
 import * as Layout from 'sentry/components/layouts/thirds';
 import Placeholder from 'sentry/components/placeholder';
-<<<<<<< HEAD
-import ConfigureReplayCard from 'sentry/components/replays/configureReplayCard';
-import ConfigureMobileReplayCard from 'sentry/components/replays/header/configureMobileReplayCard';
-=======
 import ConfigureReplayCard from 'sentry/components/replays/header/configureReplayCard';
->>>>>>> f5dce958
 import FeedbackButton from 'sentry/components/replays/header/feedbackButton';
 import ReplayLoadingState from 'sentry/components/replays/player/replayLoadingState';
 import {space} from 'sentry/styles/space';
@@ -30,17 +25,12 @@
       renderProcessingError={({replayRecord, projectSlug}) => (
         <ButtonActionsWrapper>
           <FeedbackButton />
-<<<<<<< HEAD
-          <ConfigureReplayCard />
+          <ConfigureReplayCard isMobile={false} replayRecord={replayRecord} />
           <ReplayItemDropdown
             projectSlug={projectSlug}
             replay={undefined}
             replayRecord={replayRecord}
           />
-=======
-          <ConfigureReplayCard isMobile={false} replayRecord={replayRecord} />
-          <ReplayItemDropdown replayRecord={replayRecord} projectSlug={projectSlug} />
->>>>>>> f5dce958
         </ButtonActionsWrapper>
       )}
     >
