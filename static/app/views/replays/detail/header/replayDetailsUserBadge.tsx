--- conflicted
+++ resolved
@@ -202,15 +202,9 @@
 function Live() {
   return (
     <Flex align="center">
-<<<<<<< HEAD
       <Text bold variant="success">
         {t('LIVE')}
       </Text>
-=======
-      <LiveText bold data-test-id="live-badge">
-        {t('LIVE')}
-      </LiveText>
->>>>>>> df5b3454
       <LiveIndicator />
     </Flex>
   );
@@ -228,14 +222,6 @@
   }
 `;
 
-<<<<<<< HEAD
-=======
-// HACK: For some reason, <Text> component with variant='success' doesn't use the success color
-const LiveText = styled(Text)`
-  color: ${p => p.theme.success};
-`;
-
->>>>>>> df5b3454
 const LiveIndicator = styled('div')`
   background: ${p => p.theme.successText};
   height: 8px;
