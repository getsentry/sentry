import {useCallback, useEffect, useState} from 'react';
import {keyframes} from '@emotion/react';
import styled from '@emotion/styled';

import {Flex} from 'sentry/components/core/layout';
import {Link} from 'sentry/components/core/link';
import {Text} from 'sentry/components/core/text';
import {Tooltip} from 'sentry/components/core/tooltip';
import UserBadge from 'sentry/components/idBadge/userBadge';
import * as Layout from 'sentry/components/layouts/thirds';
import Placeholder from 'sentry/components/placeholder';
import ReplayLoadingState from 'sentry/components/replays/player/replayLoadingState';
import TimeSince from 'sentry/components/timeSince';
import {IconCalendar} from 'sentry/icons';
import {t} from 'sentry/locale';
import {space} from 'sentry/styles/space';
import type useLoadReplayReader from 'sentry/utils/replays/hooks/useLoadReplayReader';
import useOrganization from 'sentry/utils/useOrganization';
import {makeReplaysPathname} from 'sentry/views/replays/pathnames';

interface Props {
  readerResult: ReturnType<typeof useLoadReplayReader>;
}

export default function ReplayDetailsUserBadge({readerResult}: Props) {
  const organization = useOrganization();
  const replayRecord = readerResult.replayRecord;
  const replay = readerResult.replay;

  const [isLive, setIsLive] = useState(replay?.getIsLive());

  const computeIsLive = useCallback(() => replay?.getIsLive(), [replay]);

  useEffect(() => {
    // Immediately update if props change
    setIsLive(computeIsLive());

    let tickerRef: number | undefined = undefined;

    // If the replay is live, start the ticker
    if (computeIsLive()) {
      const ONE_MINUTE_INTERVAL = 60 * 1000;
      tickerRef = window.setInterval(() => {
        setIsLive(computeIsLive());

        if (!computeIsLive()) {
          window.clearInterval(tickerRef);
        }
      }, ONE_MINUTE_INTERVAL);
    }

    return () => window.clearInterval(tickerRef);
  }, [computeIsLive]);

  // Generate search query based on available user data
  const getUserSearchQuery = () => {
    if (!replayRecord?.user) {
      return null;
    }

    const user = replayRecord.user;
    // Prefer email over id for search query
    if (user.email) {
      return `user.email:"${user.email}"`;
    }
    if (user.id) {
      return `user.id:"${user.id}"`;
    }
    return null;
  };

  const searchQuery = getUserSearchQuery();
  const userDisplayName = replayRecord?.user.display_name || t('Anonymous User');

  const badge = replayRecord ? (
    <UserBadge
      avatarSize={24}
      displayName={
        <DisplayHeader>
          <Layout.Title>
            {searchQuery ? (
              <Link
                to={{
                  pathname: makeReplaysPathname({
                    path: '/',
                    organization,
                  }),
                  query: {
                    query: searchQuery,
                  },
                }}
              >
                {userDisplayName}
              </Link>
            ) : (
              userDisplayName
            )}
          </Layout.Title>
          {replayRecord.started_at ? (
            <TimeContainer>
              <IconCalendar color="gray300" size="xs" />
              <TimeSince
                date={replayRecord.started_at}
                isTooltipHoverable
                unitStyle="regular"
              />
<<<<<<< HEAD
              {isLive ? <Live /> : null}
=======
              {replay?.getIsLive() ? (
                <Tooltip
                  showUnderline
                  underlineColor="success"
                  title={t(
                    'This replay is still in progress. Refresh for the latest activity.'
                  )}
                >
                  <Live />
                </Tooltip>
              ) : null}
>>>>>>> ed304be5
            </TimeContainer>
          ) : null}
        </DisplayHeader>
      }
      user={{
        name: replayRecord.user.display_name || '',
        email: replayRecord.user.email || '',
        username: replayRecord.user.username || '',
        ip_address: replayRecord.user.ip || '',
        id: replayRecord.user.id || '',
      }}
      hideEmail
    />
  ) : null;

  return (
    <ReplayLoadingState
      readerResult={readerResult}
      renderArchived={() => null}
      renderError={() => null}
      renderThrottled={() => null}
      renderLoading={() =>
        replayRecord ? badge : <Placeholder width="30%" height="45px" />
      }
      renderMissing={() => null}
      renderProcessingError={() => badge}
    >
      {() => badge}
    </ReplayLoadingState>
  );
}

const TimeContainer = styled('div')`
  display: flex;
  gap: ${space(1)};
  align-items: center;
  color: ${p => p.theme.subText};
  font-size: ${p => p.theme.fontSize.md};
  line-height: 1.4;
`;

const DisplayHeader = styled('div')`
  display: flex;
  flex-direction: column;
`;

function Live() {
  return (
    <Flex align="center">
      <LiveText bold>{t('LIVE')}</LiveText>
      <LiveIndicator />
    </Flex>
  );
}

const pulse = keyframes`
  0% {
    transform: scale(0.1);
    opacity: 1
  }

  40%, 100% {
    transform: scale(1);
    opacity: 0;
  }
`;

const LiveText = styled(Text)`
  color: ${p => p.theme.success};
`;

const LiveIndicator = styled('div')`
  background: ${p => p.theme.success};
  height: 8px;
  width: 8px;
  position: relative;
  border-radius: 50%;
  margin-left: 6px;

  &:before {
    content: '';
    animation: ${pulse} 3s ease-out infinite;
    border: 6px solid ${p => p.theme.success};
    position: absolute;
    border-radius: 50%;
    height: 20px;
    width: 20px;
    top: -6px;
    left: -6px;
  }
`;<|MERGE_RESOLUTION|>--- conflicted
+++ resolved
@@ -104,10 +104,7 @@
                 isTooltipHoverable
                 unitStyle="regular"
               />
-<<<<<<< HEAD
-              {isLive ? <Live /> : null}
-=======
-              {replay?.getIsLive() ? (
+              {isLive ? (
                 <Tooltip
                   showUnderline
                   underlineColor="success"
@@ -118,7 +115,6 @@
                   <Live />
                 </Tooltip>
               ) : null}
->>>>>>> ed304be5
             </TimeContainer>
           ) : null}
         </DisplayHeader>
