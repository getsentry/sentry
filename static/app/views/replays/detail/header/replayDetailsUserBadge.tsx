<<<<<<< HEAD
import {useState} from 'react';
=======
>>>>>>> acf4870a
import {keyframes} from '@emotion/react';
import styled from '@emotion/styled';

import {Button} from 'sentry/components/core/button';
import {Flex} from 'sentry/components/core/layout';
import {Link} from 'sentry/components/core/link';
import {Text} from 'sentry/components/core/text';
import {Tooltip} from 'sentry/components/core/tooltip';
import UserBadge from 'sentry/components/idBadge/userBadge';
import * as Layout from 'sentry/components/layouts/thirds';
import Placeholder from 'sentry/components/placeholder';
import ReplayLoadingState from 'sentry/components/replays/player/replayLoadingState';
import TimeSince from 'sentry/components/timeSince';
import {IconCalendar, IconRefresh} from 'sentry/icons';
import {t} from 'sentry/locale';
import {space} from 'sentry/styles/space';
<<<<<<< HEAD
import {useQueryClient} from 'sentry/utils/queryClient';
=======
>>>>>>> acf4870a
import useIsLive from 'sentry/utils/replays/hooks/useIsLive';
import type useLoadReplayReader from 'sentry/utils/replays/hooks/useLoadReplayReader';
import usePollReplayRecord from 'sentry/utils/replays/hooks/usePollReplayRecord';
import useOrganization from 'sentry/utils/useOrganization';
import {makeReplaysPathname} from 'sentry/views/replays/pathnames';

interface Props {
  readerResult: ReturnType<typeof useLoadReplayReader>;
}

export default function ReplayDetailsUserBadge({readerResult}: Props) {
  const organization = useOrganization();
  const replayRecord = readerResult.replayRecord;
  const replayReader = readerResult.replay;

  const {slug: orgSlug} = organization;
  const replayId = readerResult.replayId;
  const isLive = useIsLive({replayReader});
<<<<<<< HEAD

  const queryClient = useQueryClient();

  const [showRefreshButton, setShowRefreshButton] = useState(false);

  const countSegments = usePollReplayRecord({
    enabled: isLive && !showRefreshButton,
=======
  const replayUpdated = usePollReplayRecord({
    isLive,
>>>>>>> acf4870a
    replayId,
    orgSlug,
    replayReader,
  });
<<<<<<< HEAD

  if (
    countSegments !== undefined &&
    replayRecord !== undefined &&
    countSegments !== replayRecord.count_segments &&
    !showRefreshButton
  ) {
    setShowRefreshButton(true);
  }

=======
>>>>>>> acf4870a
  // Generate search query based on available user data
  const getUserSearchQuery = () => {
    if (!replayRecord?.user) {
      return null;
    }

    const user = replayRecord.user;
    // Prefer email over id for search query
    if (user.email) {
      return `user.email:"${user.email}"`;
    }
    if (user.id) {
      return `user.id:"${user.id}"`;
    }
    return null;
  };

  const searchQuery = getUserSearchQuery();
  const userDisplayName = replayRecord?.user.display_name || t('Anonymous User');

  const handleRefresh = () => {
<<<<<<< HEAD
    setShowRefreshButton(false);
    queryClient.refetchQueries({
      queryKey: [`/organizations/${orgSlug}/replays/${replayId}/`],
      exact: true,
      type: 'all',
    });
=======
    window.location.reload();
>>>>>>> acf4870a
  };

  const badge = replayRecord ? (
    <UserBadge
      avatarSize={24}
      displayName={
        <DisplayHeader>
          <Layout.Title>
            {searchQuery ? (
              <Link
                to={{
                  pathname: makeReplaysPathname({
                    path: '/',
                    organization,
                  }),
                  query: {
                    query: searchQuery,
                  },
                }}
              >
                {userDisplayName}
              </Link>
            ) : (
              userDisplayName
            )}
          </Layout.Title>
          {replayRecord.started_at ? (
            <TimeContainer>
              <IconCalendar color="gray300" size="xs" />
              <TimeSince
                date={replayRecord.started_at}
                isTooltipHoverable
                unitStyle="regular"
              />
              {isLive ? (
                <Tooltip
                  showUnderline
                  underlineColor="success"
                  title={t('This replay is still in progress.')}
                >
                  <Live />
                </Tooltip>
              ) : null}
<<<<<<< HEAD
              {showRefreshButton ? (
=======
              {replayUpdated ? (
>>>>>>> acf4870a
                <RefreshButton
                  title={t('Replay is outdated. Refresh for latest activity.')}
                  size="xs"
                  onClick={handleRefresh}
                >
                  <IconRefresh />
                </RefreshButton>
              ) : null}
            </TimeContainer>
          ) : null}
        </DisplayHeader>
      }
      user={{
        name: replayRecord.user.display_name || '',
        email: replayRecord.user.email || '',
        username: replayRecord.user.username || '',
        ip_address: replayRecord.user.ip || '',
        id: replayRecord.user.id || '',
      }}
      hideEmail
    />
  ) : null;

  return (
    <ReplayLoadingState
      readerResult={readerResult}
      renderArchived={() => null}
      renderError={() => null}
      renderThrottled={() => null}
      renderLoading={() =>
        replayRecord ? badge : <Placeholder width="30%" height="45px" />
      }
      renderMissing={() => null}
      renderProcessingError={() => badge}
    >
      {() => badge}
    </ReplayLoadingState>
  );
}

const TimeContainer = styled('div')`
  display: flex;
  gap: ${space(1)};
  align-items: center;
  color: ${p => p.theme.subText};
  font-size: ${p => p.theme.fontSize.md};
  line-height: 1.4;
`;

const DisplayHeader = styled('div')`
  display: flex;
  flex-direction: column;
`;

function Live() {
  return (
    <Flex align="center">
      <LiveText bold>{t('LIVE')}</LiveText>
      <LiveIndicator />
    </Flex>
  );
}

const pulse = keyframes`
  0% {
    transform: scale(0.1);
    opacity: 1
  }

  40%, 100% {
    transform: scale(1);
    opacity: 0;
  }
`;

const LiveText = styled(Text)`
  color: ${p => p.theme.success};
`;

const LiveIndicator = styled('div')`
  background: ${p => p.theme.success};
  height: 8px;
  width: 8px;
  position: relative;
  border-radius: 50%;
  margin-left: 6px;

  @media (prefers-reduced-motion: reduce) {
    &:before {
      display: none;
    }
  }

  &:before {
    content: '';
    animation: ${pulse} 3s ease-out infinite;
    border: 6px solid ${p => p.theme.success};
    position: absolute;
    border-radius: 50%;
    height: 20px;
    width: 20px;
    top: -6px;
    left: -6px;
  }
`;

const RefreshButton = styled(Button)`
  margin-left: ${p => p.theme.space.md};
`;<|MERGE_RESOLUTION|>--- conflicted
+++ resolved
@@ -1,11 +1,8 @@
-<<<<<<< HEAD
 import {useState} from 'react';
-=======
->>>>>>> acf4870a
 import {keyframes} from '@emotion/react';
 import styled from '@emotion/styled';
 
-import {Button} from 'sentry/components/core/button';
+import {Button, Button} from 'sentry/components/core/button';
 import {Flex} from 'sentry/components/core/layout';
 import {Link} from 'sentry/components/core/link';
 import {Text} from 'sentry/components/core/text';
@@ -15,15 +12,13 @@
 import Placeholder from 'sentry/components/placeholder';
 import ReplayLoadingState from 'sentry/components/replays/player/replayLoadingState';
 import TimeSince from 'sentry/components/timeSince';
-import {IconCalendar, IconRefresh} from 'sentry/icons';
+import {IconCalendar, IconCalendar, IconRefresh, IconRefresh} from 'sentry/icons';
 import {t} from 'sentry/locale';
 import {space} from 'sentry/styles/space';
-<<<<<<< HEAD
 import {useQueryClient} from 'sentry/utils/queryClient';
-=======
->>>>>>> acf4870a
 import useIsLive from 'sentry/utils/replays/hooks/useIsLive';
 import type useLoadReplayReader from 'sentry/utils/replays/hooks/useLoadReplayReader';
+import usePollReplayRecord from 'sentry/utils/replays/hooks/usePollReplayRecord';
 import usePollReplayRecord from 'sentry/utils/replays/hooks/usePollReplayRecord';
 import useOrganization from 'sentry/utils/useOrganization';
 import {makeReplaysPathname} from 'sentry/views/replays/pathnames';
@@ -36,11 +31,11 @@
   const organization = useOrganization();
   const replayRecord = readerResult.replayRecord;
   const replayReader = readerResult.replay;
+  const replayReader = readerResult.replay;
 
   const {slug: orgSlug} = organization;
   const replayId = readerResult.replayId;
   const isLive = useIsLive({replayReader});
-<<<<<<< HEAD
 
   const queryClient = useQueryClient();
 
@@ -48,15 +43,10 @@
 
   const countSegments = usePollReplayRecord({
     enabled: isLive && !showRefreshButton,
-=======
-  const replayUpdated = usePollReplayRecord({
-    isLive,
->>>>>>> acf4870a
     replayId,
     orgSlug,
     replayReader,
   });
-<<<<<<< HEAD
 
   if (
     countSegments !== undefined &&
@@ -67,8 +57,6 @@
     setShowRefreshButton(true);
   }
 
-=======
->>>>>>> acf4870a
   // Generate search query based on available user data
   const getUserSearchQuery = () => {
     if (!replayRecord?.user) {
@@ -90,16 +78,12 @@
   const userDisplayName = replayRecord?.user.display_name || t('Anonymous User');
 
   const handleRefresh = () => {
-<<<<<<< HEAD
     setShowRefreshButton(false);
     queryClient.refetchQueries({
       queryKey: [`/organizations/${orgSlug}/replays/${replayId}/`],
       exact: true,
       type: 'all',
     });
-=======
-    window.location.reload();
->>>>>>> acf4870a
   };
 
   const badge = replayRecord ? (
@@ -143,11 +127,7 @@
                   <Live />
                 </Tooltip>
               ) : null}
-<<<<<<< HEAD
               {showRefreshButton ? (
-=======
-              {replayUpdated ? (
->>>>>>> acf4870a
                 <RefreshButton
                   title={t('Replay is outdated. Refresh for latest activity.')}
                   size="xs"
@@ -256,4 +236,8 @@
 
 const RefreshButton = styled(Button)`
   margin-left: ${p => p.theme.space.md};
+`;
+
+const RefreshButton = styled(Button)`
+  margin-left: ${p => p.theme.space.md};
 `;