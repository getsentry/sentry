--- conflicted
+++ resolved
@@ -97,14 +97,10 @@
 
   const showRefreshButton = polledCountSegments > prevSegments;
 
-<<<<<<< HEAD
-=======
-  const FIVE_MINUTE_MS = 300_000;
-  const showIsLive =
-    Date.now() < polledFinishedAt + FIVE_MINUTE_MS &&
+  const showLiveIndicator =
+    replayRecord &&
+    liveDuration(replayRecord?.finished_at) > 0 &&
     Date.now() < REPLAY_EXPIRY_TIMESTAMP;
-
->>>>>>> c0de8e1f
   const badge = replayRecord ? (
     <UserBadge
       avatarSize={24}
@@ -137,9 +133,7 @@
                 isTooltipHoverable
                 unitStyle="regular"
               />
-              {liveDuration(replayRecord.finished_at) > 0 ? (
-                <ReplayLiveIndicator />
-              ) : null}
+              {showLiveIndicator ? <ReplayLiveIndicator /> : null}
               <Button
                 title={t('Replay is outdated. Refresh for latest activity.')}
                 data-test-id="refresh-button"
