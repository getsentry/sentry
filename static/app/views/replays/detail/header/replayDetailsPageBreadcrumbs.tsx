--- conflicted
+++ resolved
@@ -15,11 +15,7 @@
 import EventView from 'sentry/utils/discover/eventView';
 import {getShortEventId} from 'sentry/utils/events';
 import type useLoadReplayReader from 'sentry/utils/replays/hooks/useLoadReplayReader';
-<<<<<<< HEAD
-import useReplayPlaylist from 'sentry/utils/replays/hooks/useReplayPlaylist';
-=======
 import {useReplayPlaylist} from 'sentry/utils/replays/playback/providers/replayPlaylistProvider';
->>>>>>> ab5c5d2e
 import useCopyToClipboard from 'sentry/utils/useCopyToClipboard';
 import {useLocation} from 'sentry/utils/useLocation';
 import useOrganization from 'sentry/utils/useOrganization';
@@ -39,38 +35,22 @@
   const [isHovered, setIsHovered] = useState(false);
   const {currentTime} = useReplayContext();
 
-<<<<<<< HEAD
-  const replays = useReplayPlaylist({organization});
-
-  const currentReplayIndex = useMemo(
-    () => replays.findIndex(r => r.id === replayRecord?.id),
-=======
   const replays = useReplayPlaylist();
 
   const currentReplayIndex = useMemo(
     () => replays?.findIndex(r => r.id === replayRecord?.id) ?? -1,
->>>>>>> ab5c5d2e
     [replays, replayRecord]
   );
 
   const nextReplay = useMemo(
     () =>
-<<<<<<< HEAD
-      currentReplayIndex >= 0 && currentReplayIndex < replays.length - 1
-        ? replays[currentReplayIndex + 1]
-=======
       currentReplayIndex >= 0 && currentReplayIndex < (replays?.length ?? 0) - 1
         ? replays?.[currentReplayIndex + 1]
->>>>>>> ab5c5d2e
         : undefined,
     [replays, currentReplayIndex]
   );
   const previousReplay = useMemo(
-<<<<<<< HEAD
-    () => (currentReplayIndex > 0 ? replays[currentReplayIndex - 1] : undefined),
-=======
     () => (currentReplayIndex > 0 ? replays?.[currentReplayIndex - 1] : undefined),
->>>>>>> ab5c5d2e
     [replays, currentReplayIndex]
   );
   // Create URL with current timestamp for copying
