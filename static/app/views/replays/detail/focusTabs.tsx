--- conflicted
+++ resolved
@@ -11,44 +11,16 @@
   active: ReplayTabs;
 };
 
-const TABS = [t('Console'), t('Performance'), t('Errors'), t('Tags'), t('Memory')];
+const TABS = [t('Console'), t('Performance'), t('Issues'), t('Tags'), t('Memory')];
 
 function FocusTabs({active}: Props) {
   return (
     <FullBleedNavTabs underlined>
-<<<<<<< HEAD
       {TABS.map(tab => (
         <li key={tab} className={active === tab.toLowerCase() ? 'active' : ''}>
           <a href={`#${tab.toLowerCase()}`}>{tab}</a>
         </li>
       ))}
-=======
-      <li className={active === 'console' ? 'active' : ''}>
-        <a href="#console" onClick={select('console')}>
-          {t('Console')}
-        </a>
-      </li>
-      <li className={active === 'performance' ? 'active' : ''}>
-        <a href="#performance" onClick={select('performance')}>
-          {t('Performance')}
-        </a>
-      </li>
-      <li className={active === 'issues' ? 'active' : ''}>
-        <a href="#issues" onClick={select('issues')}>
-          {t('Issues')}
-        </a>
-      </li>
-      <li className={active === 'tags' ? 'active' : ''}>
-        <a href="#tags" onClick={select('tags')}>
-          {t('Tags')}
-        </a>
-      </li>
-      <li className={active === 'memory' ? 'active' : ''}>
-        <a href="#memory" onClick={select('memory')}>
-          {t('Memory')}
-        </a>
-      </li>
->>>>>>> 65919d2c
     </FullBleedNavTabs>
   );
 }
