import {Fragment, useMemo, useState} from 'react';
import styled from '@emotion/styled';
import debounce from 'lodash/debounce';

import {Panel} from 'sentry/components/panels';
<<<<<<< HEAD
import {showPlayerTime} from 'sentry/components/replays/utils';
=======
import SearchBar from 'sentry/components/searchBar';
import {t} from 'sentry/locale';
import space from 'sentry/styles/space';
>>>>>>> e2ce8a73
import {BreadcrumbTypeDefault} from 'sentry/types/breadcrumbs';
import EmptyMessage from 'sentry/views/settings/components/emptyMessage';

import ConsoleMessage from './consoleMessage';

interface Props {
  breadcrumbs: BreadcrumbTypeDefault[];
  startTimestamp: number;
}

<<<<<<< HEAD
function Console({breadcrumbs, startTimestamp = 0}: Props) {
  return (
    <ConsoleTable>
      {breadcrumbs.map((breadcrumb, i) => (
        <ConsoleMessage
          relativeTimestamp={showPlayerTime(breadcrumb.timestamp || '', startTimestamp)}
          key={i}
          isLast={i === breadcrumbs.length - 1}
          breadcrumb={breadcrumb}
        />
      ))}
    </ConsoleTable>
=======
function Console({breadcrumbs}: Props) {
  const [searchTerm, setSearchTerm] = useState('');
  const handleSearch = debounce(query => setSearchTerm(query), 150);
  const filteredBreadcrumbs = useMemo(
    () =>
      !searchTerm
        ? breadcrumbs
        : breadcrumbs.filter(breadcrumb =>
            breadcrumb.message?.toLowerCase().includes(searchTerm)
          ),
    [searchTerm, breadcrumbs]
  );
  return (
    <Fragment>
      <ConsoleSearch onChange={handleSearch} />
      {filteredBreadcrumbs.length > 0 ? (
        <ConsoleTable>
          {filteredBreadcrumbs.map((breadcrumb, i) => (
            <ConsoleMessage
              key={i}
              isLast={i === breadcrumbs.length - 1}
              breadcrumb={breadcrumb}
            />
          ))}
        </ConsoleTable>
      ) : (
        <StyledEmptyMessage title={t('No results found.')} />
      )}
    </Fragment>
>>>>>>> e2ce8a73
  );
}

const StyledEmptyMessage = styled(EmptyMessage)`
  align-items: center;
`;

const ConsoleTable = styled(Panel)`
  display: grid;
  grid-template-columns: max-content auto auto;
  width: 100%;
  font-family: ${p => p.theme.text.familyMono};
  font-size: 0.8em;
`;

const ConsoleSearch = styled(SearchBar)`
  margin-bottom: ${space(1)};
  margin-top: 28px;
`;

export default Console;<|MERGE_RESOLUTION|>--- conflicted
+++ resolved
@@ -3,13 +3,10 @@
 import debounce from 'lodash/debounce';
 
 import {Panel} from 'sentry/components/panels';
-<<<<<<< HEAD
 import {showPlayerTime} from 'sentry/components/replays/utils';
-=======
 import SearchBar from 'sentry/components/searchBar';
 import {t} from 'sentry/locale';
 import space from 'sentry/styles/space';
->>>>>>> e2ce8a73
 import {BreadcrumbTypeDefault} from 'sentry/types/breadcrumbs';
 import EmptyMessage from 'sentry/views/settings/components/emptyMessage';
 
@@ -20,21 +17,7 @@
   startTimestamp: number;
 }
 
-<<<<<<< HEAD
 function Console({breadcrumbs, startTimestamp = 0}: Props) {
-  return (
-    <ConsoleTable>
-      {breadcrumbs.map((breadcrumb, i) => (
-        <ConsoleMessage
-          relativeTimestamp={showPlayerTime(breadcrumb.timestamp || '', startTimestamp)}
-          key={i}
-          isLast={i === breadcrumbs.length - 1}
-          breadcrumb={breadcrumb}
-        />
-      ))}
-    </ConsoleTable>
-=======
-function Console({breadcrumbs}: Props) {
   const [searchTerm, setSearchTerm] = useState('');
   const handleSearch = debounce(query => setSearchTerm(query), 150);
   const filteredBreadcrumbs = useMemo(
@@ -53,6 +36,7 @@
         <ConsoleTable>
           {filteredBreadcrumbs.map((breadcrumb, i) => (
             <ConsoleMessage
+              relativeTimestamp={showPlayerTime(breadcrumb.timestamp || '', startTimestamp)}
               key={i}
               isLast={i === breadcrumbs.length - 1}
               breadcrumb={breadcrumb}
@@ -63,7 +47,6 @@
         <StyledEmptyMessage title={t('No results found.')} />
       )}
     </Fragment>
->>>>>>> e2ce8a73
   );
 }
 
