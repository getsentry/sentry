--- conflicted
+++ resolved
@@ -4,16 +4,11 @@
 
 import CompactSelect from 'sentry/components/forms/compactSelect';
 import {Panel} from 'sentry/components/panels';
-<<<<<<< HEAD
-import {t} from 'sentry/locale';
 import {BreadcrumbLevelType, BreadcrumbTypeDefault} from 'sentry/types/breadcrumbs';
-=======
 import SearchBar from 'sentry/components/searchBar';
 import {t} from 'sentry/locale';
 import space from 'sentry/styles/space';
-import {BreadcrumbTypeDefault} from 'sentry/types/breadcrumbs';
 import EmptyMessage from 'sentry/views/settings/components/emptyMessage';
->>>>>>> 04d398aa
 
 import ConsoleMessage from './consoleMessage';
 
@@ -25,20 +20,21 @@
   Array.from(new Set(breadcrumbs.map(breadcrumb => breadcrumb.level)));
 
 function Console({breadcrumbs}: Props) {
-<<<<<<< HEAD
+  const [searchTerm, setSearchTerm] = useState('');
   const [logLevel, setLogLevel] = useState<BreadcrumbLevelType[]>([]);
-
+  const handleSearch = debounce(query => setSearchTerm(query), 150);
   const filteredBreadcrumbs = useMemo(
     () =>
-      logLevel.length === 0
+      !searchTerm
         ? breadcrumbs
-        : breadcrumbs.filter(breadcrumb => logLevel.includes(breadcrumb.level)),
-    [logLevel, breadcrumbs]
+        : breadcrumbs.filter(breadcrumb =>
+            breadcrumb.message?.toLowerCase().includes(searchTerm) && logLevel.includes(breadcrumb.level)
+          ),
+    [logLevel, searchTerm, breadcrumbs]
   );
-
   return (
     <Fragment>
-      <CompactSelect
+       <CompactSelect
         triggerProps={{
           size: 'small',
           prefix: t('Log Level'),
@@ -50,29 +46,6 @@
         }))}
         onChange={selections => setLogLevel(selections.map(selection => selection.value))}
       />
-      <ConsoleTable>
-        {filteredBreadcrumbs.map((breadcrumb, i) => (
-          <ConsoleMessage
-            key={i}
-            isLast={i === breadcrumbs.length - 1}
-            breadcrumb={breadcrumb}
-          />
-        ))}
-      </ConsoleTable>
-=======
-  const [searchTerm, setSearchTerm] = useState('');
-  const handleSearch = debounce(query => setSearchTerm(query), 150);
-  const filteredBreadcrumbs = useMemo(
-    () =>
-      !searchTerm
-        ? breadcrumbs
-        : breadcrumbs.filter(breadcrumb =>
-            breadcrumb.message?.toLowerCase().includes(searchTerm)
-          ),
-    [searchTerm, breadcrumbs]
-  );
-  return (
-    <Fragment>
       <ConsoleSearch onChange={handleSearch} />
       {filteredBreadcrumbs.length > 0 ? (
         <ConsoleTable>
@@ -87,7 +60,6 @@
       ) : (
         <StyledEmptyMessage title={t('No results found.')} />
       )}
->>>>>>> 04d398aa
     </Fragment>
   );
 }
