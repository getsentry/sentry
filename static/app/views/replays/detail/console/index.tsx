--- conflicted
+++ resolved
@@ -18,14 +18,10 @@
   startTimestamp: number;
 }
 
-<<<<<<< HEAD
 const getDistinctLogLevels = breadcrumbs =>
   Array.from(new Set<string>(breadcrumbs.map(breadcrumb => breadcrumb.level)));
 
-function Console({breadcrumbs}: Props) {
-=======
 function Console({breadcrumbs, startTimestamp = 0}: Props) {
->>>>>>> 86a004f3
   const [searchTerm, setSearchTerm] = useState('');
   const [logLevel, setLogLevel] = useState<BreadcrumbLevelType[]>([]);
   const handleSearch = debounce(query => setSearchTerm(query), 150);
