--- conflicted
+++ resolved
@@ -1,13 +1,6 @@
-<<<<<<< HEAD
-import type {Crumb} from 'sentry/types/breadcrumbs';
-
-export const getLogLevels = (breadcrumbs: Crumb[]) =>
-  Array.from(new Set<string>(breadcrumbs.map(breadcrumb => breadcrumb.level)));
-=======
 import type {BreadcrumbLevelType, Crumb} from 'sentry/types/breadcrumbs';
 
 export const getLogLevels = (breadcrumbs: Crumb[]) =>
   Array.from(
     new Set<BreadcrumbLevelType>(breadcrumbs.map(breadcrumb => breadcrumb.level))
-  );
->>>>>>> fcc19775
+  );