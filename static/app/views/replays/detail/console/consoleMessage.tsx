import {Fragment} from 'react';
import styled from '@emotion/styled';
import {sprintf, vsprintf} from 'sprintf-js';

import DateTime from 'sentry/components/dateTime';
import AnnotatedText from 'sentry/components/events/meta/annotatedText';
import {getMeta} from 'sentry/components/events/meta/metaProxy';
import {Hovercard} from 'sentry/components/hovercard';
import {IconClose, IconWarning} from 'sentry/icons';
import {t} from 'sentry/locale';
import space from 'sentry/styles/space';
import {BreadcrumbTypeDefault} from 'sentry/types/breadcrumbs';

interface MessageFormatterProps {
  breadcrumb: BreadcrumbTypeDefault;
}

/**
 * Attempt to stringify
 */
function renderString(arg: string | number | boolean | Object) {
  if (typeof arg !== 'object') {
    return arg;
  }

  try {
    return JSON.stringify(arg);
  } catch {
    return arg.toString();
  }
}

/**
 * Attempt to emulate the browser console as much as possible
 */
function MessageFormatter({breadcrumb}: MessageFormatterProps) {
  // Browser's console formatter only works on the first arg
  const [message, ...args] = breadcrumb.data?.arguments;

  const isMessageString = typeof message === 'string';

  // Assumption here is that Array types are == placeholders, which means that's the number of arguments we need
  const placeholders = isMessageString
    ? sprintf.parse(message).filter(parsed => Array.isArray(parsed))
    : [];

  // Retrieve message formatting args
  const messageArgs = args.slice(0, placeholders.length);

  // Attempt to stringify the rest of the args
  const restArgs = args.slice(placeholders.length).map(renderString);

  const formattedMessage = isMessageString
    ? vsprintf(message, messageArgs)
    : renderString(message);

  // TODO(replays): Add better support for AnnotatedText (e.g. we use message
  // args from breadcrumb.data.arguments and not breadcrumb.message directly)
  return (
    <AnnotatedText
      meta={getMeta(breadcrumb, 'message')}
      value={[formattedMessage, ...restArgs].join(' ')}
    />
  );
}

interface ConsoleMessageProps extends MessageFormatterProps {
  isLast: boolean;
  onClick: () => void;
  onMouseOut: () => void;
  onMouseOver: () => void;
  relativeTimestamp: string;
}
function ConsoleMessage({
  breadcrumb,
  isLast,
  relativeTimestamp = '',
  onClick,
  onMouseOver,
  onMouseOut,
}: ConsoleMessageProps) {
  const ICONS = {
    error: <IconClose isCircled size="xs" />,
    warning: <IconWarning size="xs" />,
  };

  return (
    <Fragment>
      <Icon isLast={isLast} level={breadcrumb.level}>
        {ICONS[breadcrumb.level]}
      </Icon>
      <Message isLast={isLast} level={breadcrumb.level}>
        <MessageFormatter breadcrumb={breadcrumb} />
      </Message>
      <ConsoleTimestamp isLast={isLast} level={breadcrumb.level}>
        <Hovercard body={`${t('Relative Time')}: ${relativeTimestamp}`}>
<<<<<<< HEAD
          <DateTime
            date={breadcrumb.timestamp}
            onClick={onClick}
            onMouseOver={onMouseOver}
            onMouseOut={onMouseOut}
          />
=======
          <DateTime date={breadcrumb.timestamp} timeOnly />
>>>>>>> 3a4134ab
        </Hovercard>
      </ConsoleTimestamp>
    </Fragment>
  );
}

const Common = styled('div')<{isLast: boolean; level: string}>`
  background-color: ${p =>
    ['warning', 'error'].includes(p.level)
      ? p.theme.alert[p.level].backgroundLight
      : 'inherit'};
  color: ${p =>
    ['warning', 'error'].includes(p.level)
      ? p.theme.alert[p.level].iconHoverColor
      : 'inherit'};
  ${p => (!p.isLast ? `border-bottom: 1px solid ${p.theme.innerBorder}` : '')};
`;

const ConsoleTimestamp = styled(Common)<{isLast: boolean; level: string}>`
  padding: ${space(1)};
  border-left: 1px solid ${p => p.theme.innerBorder};
  cursor: pointer;
`;

const Icon = styled(Common)`
  padding: ${space(0.5)} ${space(1)};
`;
const Message = styled(Common)`
  padding: ${space(0.25)} 0;
  white-space: pre-wrap;
  word-break: break-word;
`;

export default ConsoleMessage;<|MERGE_RESOLUTION|>--- conflicted
+++ resolved
@@ -94,16 +94,13 @@
       </Message>
       <ConsoleTimestamp isLast={isLast} level={breadcrumb.level}>
         <Hovercard body={`${t('Relative Time')}: ${relativeTimestamp}`}>
-<<<<<<< HEAD
           <DateTime
+            timeOnly
             date={breadcrumb.timestamp}
             onClick={onClick}
             onMouseOver={onMouseOver}
             onMouseOut={onMouseOut}
           />
-=======
-          <DateTime date={breadcrumb.timestamp} timeOnly />
->>>>>>> 3a4134ab
         </Hovercard>
       </ConsoleTimestamp>
     </Fragment>
