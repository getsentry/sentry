import {Fragment} from 'react';
import styled from '@emotion/styled';
import {sprintf, vsprintf} from 'sprintf-js';

import DateTime from 'sentry/components/dateTime';
import AnnotatedText from 'sentry/components/events/meta/annotatedText';
import {getMeta} from 'sentry/components/events/meta/metaProxy';
import {Hovercard} from 'sentry/components/hovercard';
import {useReplayContext} from 'sentry/components/replays/replayContext';
import {relativeTimeInMs, showPlayerTime} from 'sentry/components/replays/utils';
import {IconClose, IconWarning} from 'sentry/icons';
import space from 'sentry/styles/space';
import {BreadcrumbTypeDefault} from 'sentry/types/breadcrumbs';

interface MessageFormatterProps {
  breadcrumb: BreadcrumbTypeDefault;
}

/**
 * Attempt to stringify
 */
function renderString(arg: string | number | boolean | Object) {
  if (typeof arg !== 'object') {
    return arg;
  }

  try {
    return JSON.stringify(arg);
  } catch {
    return arg.toString();
  }
}

/**
 * Attempt to emulate the browser console as much as possible
 */
function MessageFormatter({breadcrumb}: MessageFormatterProps) {
  // Browser's console formatter only works on the first arg
  const [message, ...args] = breadcrumb.data?.arguments;

  const isMessageString = typeof message === 'string';

  // Assumption here is that Array types are == placeholders, which means that's the number of arguments we need
  const placeholders = isMessageString
    ? sprintf.parse(message).filter(parsed => Array.isArray(parsed))
    : [];

  // Retrieve message formatting args
  const messageArgs = args.slice(0, placeholders.length);

  // Attempt to stringify the rest of the args
  const restArgs = args.slice(placeholders.length).map(renderString);

  const formattedMessage = isMessageString
    ? vsprintf(message, messageArgs)
    : renderString(message);

  // TODO(replays): Add better support for AnnotatedText (e.g. we use message
  // args from breadcrumb.data.arguments and not breadcrumb.message directly)
  return (
    <AnnotatedText
      meta={getMeta(breadcrumb, 'message')}
      value={[formattedMessage, ...restArgs].join(' ')}
    />
  );
}

interface ConsoleMessageProps extends MessageFormatterProps {
  isLast: boolean;
  startTimestamp: number;
}
function ConsoleMessage({breadcrumb, isLast, startTimestamp = 0}: ConsoleMessageProps) {
  const ICONS = {
    error: <IconClose isCircled size="xs" />,
    warning: <IconWarning size="xs" />,
  };

  const {setCurrentTime, setCurrentHoverTime} = useReplayContext();

  const diff = relativeTimeInMs(breadcrumb.timestamp || '', startTimestamp);
  const handleOnClick = () => setCurrentTime(diff);
  const handleOnMouseOver = () => setCurrentHoverTime(diff);
  const handleOnMouseOut = () => setCurrentHoverTime(undefined);

  return (
    <Fragment>
      <Icon isLast={isLast} level={breadcrumb.level}>
        {ICONS[breadcrumb.level]}
      </Icon>
      <Message isLast={isLast} level={breadcrumb.level}>
        <MessageFormatter breadcrumb={breadcrumb} />
      </Message>
      <ConsoleTimestamp isLast={isLast} level={breadcrumb.level}>
<<<<<<< HEAD
        <Hovercard body={<DateTime date={breadcrumb.timestamp} timeOnly />}>
          {relativeTimestamp}
=======
        <Hovercard
          body={`${t('Relative Time')}: ${showPlayerTime(
            breadcrumb.timestamp || '',
            startTimestamp
          )}`}
        >
          <DateTime
            timeOnly
            date={breadcrumb.timestamp}
            onClick={handleOnClick}
            onMouseOver={handleOnMouseOver}
            onMouseOut={handleOnMouseOut}
          />
>>>>>>> e1a7d527
        </Hovercard>
      </ConsoleTimestamp>
    </Fragment>
  );
}

const Common = styled('div')<{isLast: boolean; level: string}>`
  background-color: ${p =>
    ['warning', 'error'].includes(p.level)
      ? p.theme.alert[p.level].backgroundLight
      : 'inherit'};
  color: ${p =>
    ['warning', 'error'].includes(p.level)
      ? p.theme.alert[p.level].iconHoverColor
      : 'inherit'};
  ${p => (!p.isLast ? `border-bottom: 1px solid ${p.theme.innerBorder}` : '')};
`;

const ConsoleTimestamp = styled(Common)<{isLast: boolean; level: string}>`
  padding: ${space(1)};
  border-left: 1px solid ${p => p.theme.innerBorder};
  cursor: pointer;
`;

const Icon = styled(Common)`
  padding: ${space(0.5)} ${space(1)};
`;
const Message = styled(Common)`
  padding: ${space(0.25)} 0;
  white-space: pre-wrap;
  word-break: break-word;
`;

export default ConsoleMessage;<|MERGE_RESOLUTION|>--- conflicted
+++ resolved
@@ -91,24 +91,14 @@
         <MessageFormatter breadcrumb={breadcrumb} />
       </Message>
       <ConsoleTimestamp isLast={isLast} level={breadcrumb.level}>
-<<<<<<< HEAD
         <Hovercard body={<DateTime date={breadcrumb.timestamp} timeOnly />}>
-          {relativeTimestamp}
-=======
-        <Hovercard
-          body={`${t('Relative Time')}: ${showPlayerTime(
-            breadcrumb.timestamp || '',
-            startTimestamp
-          )}`}
-        >
-          <DateTime
-            timeOnly
-            date={breadcrumb.timestamp}
+          <div
             onClick={handleOnClick}
             onMouseOver={handleOnMouseOver}
             onMouseOut={handleOnMouseOut}
-          />
->>>>>>> e1a7d527
+          >
+            {relativeTimestamp}
+          </div>
         </Hovercard>
       </ConsoleTimestamp>
     </Fragment>
