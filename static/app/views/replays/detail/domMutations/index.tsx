import {useEffect} from 'react';
import {
  AutoSizer,
  CellMeasurer,
  CellMeasurerCache,
  List as ReactVirtualizedList,
  ListRowProps,
} from 'react-virtualized';
import styled from '@emotion/styled';

import EmptyStateWarning from 'sentry/components/emptyStateWarning';
import BreadcrumbIcon from 'sentry/components/events/interfaces/breadcrumbs/breadcrumb/type/icon';
import CompactSelect from 'sentry/components/forms/compactSelect';
import HTMLCode from 'sentry/components/htmlCode';
import Placeholder from 'sentry/components/placeholder';
import {getDetails} from 'sentry/components/replays/breadcrumbs/utils';
import PlayerRelativeTime from 'sentry/components/replays/playerRelativeTime';
import SearchBar from 'sentry/components/searchBar';
import {SVGIconProps} from 'sentry/icons/svgIcon';
import {t} from 'sentry/locale';
import space from 'sentry/styles/space';
import useCrumbHandlers from 'sentry/utils/replays/hooks/useCrumbHandlers';
import useExtractedCrumbHtml from 'sentry/utils/replays/hooks/useExtractedCrumbHtml';
import type ReplayReader from 'sentry/utils/replays/replayReader';
import useDomFilters from 'sentry/views/replays/detail/domMutations/useDomFilters';
import {getDomMutationsTypes} from 'sentry/views/replays/detail/domMutations/utils';
import FluidHeight from 'sentry/views/replays/detail/layout/fluidHeight';

type Props = {
  replay: ReplayReader;
};

// The cache is used to measure the height of each row
const cache = new CellMeasurerCache({
  fixedWidth: true,
  minHeight: 82,
});

function DomMutations({replay}: Props) {
  const {isLoading, actions} = useExtractedCrumbHtml({replay});
  let listRef: ReactVirtualizedList | null = null;

  const {
    items,
    type: filteredTypes,
    searchTerm,
    setType,
    setSearchTerm,
  } = useDomFilters({actions});

  const startTimestampMs = replay.getReplay().startedAt.getTime();

  const {handleMouseEnter, handleMouseLeave, handleClick} =
    useCrumbHandlers(startTimestampMs);

  useEffect(() => {
    // Restart cache when items changes
    if (listRef) {
      cache.clearAll();
      listRef?.forceUpdateGrid();
    }
  }, [items, listRef]);

  const renderRow = ({index, key, style, parent}: ListRowProps) => {
    const mutation = items[index];
    const {html, crumb} = mutation;
    const {title} = getDetails(crumb);

    return (
      <CellMeasurer
        cache={cache}
        columnIndex={0}
        key={key}
        parent={parent}
        rowIndex={index}
      >
        <MutationListItem
          onMouseEnter={() => handleMouseEnter(crumb)}
          onMouseLeave={() => handleMouseLeave(crumb)}
          style={style}
        >
<<<<<<< HEAD
          {index < items.length - 1 && <StepConnector />}
=======
>>>>>>> 4ec1f627
          <IconWrapper color={crumb.color}>
            <BreadcrumbIcon type={crumb.type} />
          </IconWrapper>
          <MutationContent>
            <MutationDetailsContainer>
              <div>
                <TitleContainer>
                  <Title>{title}</Title>
                </TitleContainer>
                <MutationMessage>{crumb.message}</MutationMessage>
              </div>
              <UnstyledButton onClick={() => handleClick(crumb)}>
                <PlayerRelativeTime
                  relativeTimeMs={startTimestampMs}
                  timestamp={crumb.timestamp}
                />
              </UnstyledButton>
            </MutationDetailsContainer>
            <CodeContainer>
              <HTMLCode code={html} />
            </CodeContainer>
          </MutationContent>
        </MutationListItem>
      </CellMeasurer>
    );
  };

  return (
    <MutationContainer>
      <MutationFilters>
        <CompactSelect
          triggerProps={{prefix: t('Event Type')}}
          triggerLabel={filteredTypes.length === 0 ? t('Any') : null}
          multiple
          options={getDomMutationsTypes(actions).map(value => ({value, label: value}))}
          size="sm"
          onChange={selected => setType(selected.map(_ => _.value))}
          value={filteredTypes}
        />
        <SearchBar
          size="sm"
          onChange={setSearchTerm}
          placeholder={t('Search DOM')}
          query={searchTerm}
        />
      </MutationFilters>
      {isLoading ? (
        <Placeholder height="200px" />
      ) : (
        <MutationList>
          <AutoSizer>
            {({width, height}) => (
              <ReactVirtualizedList
                ref={(el: ReactVirtualizedList | null) => {
                  listRef = el;
                }}
                deferredMeasurementCache={cache}
                height={height}
                overscanRowCount={5}
                rowCount={items.length}
                noRowsRenderer={() => (
                  <EmptyStateWarning withIcon={false} small>
                    {t('No related DOM Events recorded')}
                  </EmptyStateWarning>
                )}
                rowHeight={cache.rowHeight}
                rowRenderer={renderRow}
                width={width}
              />
            )}
          </AutoSizer>
        </MutationList>
      )}
    </MutationContainer>
  );
}

const MutationFilters = styled('div')`
  display: grid;
  gap: ${space(1)};
  grid-template-columns: max-content 1fr;
  margin-bottom: ${space(1)};
  @media (max-width: ${p => p.theme.breakpoints.small}) {
    margin-top: ${space(1)};
  }
`;

const MutationContainer = styled(FluidHeight)`
  height: 100%;
`;

const MutationList = styled('ul')`
  list-style: none;
  position: relative;
  height: 100%;
  overflow: hidden;
  border: 1px solid ${p => p.theme.border};
  border-radius: ${p => p.theme.borderRadius};
  padding-left: 0;
  margin-bottom: 0;
`;

const MutationListItem = styled('li')`
  display: flex;
  gap: ${space(1)};
  flex-grow: 1;
  padding: ${space(1)} ${space(1.5)};
  position: relative;
  &:hover {
    background-color: ${p => p.theme.backgroundSecondary};
  }

  /* Draw a vertical line behind the breadcrumb icon. The line connects each row together, but is truncated for the first and last items */
  &::after {
    content: '';
    position: absolute;
    left: 23.5px;
    top: 0;
    width: 1px;
    background: ${p => p.theme.gray200};
    height: 100%;
  }

  &:first-of-type::after {
    top: ${space(1)};
    bottom: 0;
  }

  &:last-of-type::after {
    top: 0;
    height: ${space(1)};
  }

  &:only-of-type::after {
    height: 0;
  }
`;

const MutationContent = styled('div')`
  overflow: hidden;
  width: 100%;

  display: flex;
  flex-direction: column;
  gap: ${space(1)};
`;

const MutationDetailsContainer = styled('div')`
  display: flex;
  justify-content: space-between;
  align-items: flex-start;
  flex-grow: 1;
`;

/**
 * Taken `from events/interfaces/.../breadcrumbs/types`
 */
const IconWrapper = styled('div')<Required<Pick<SVGIconProps, 'color'>>>`
  display: flex;
  align-items: center;
  justify-content: center;
  width: 24px;
  min-width: 24px;
  height: 24px;
  border-radius: 50%;
  color: ${p => p.theme.white};
  background: ${p => p.theme[p.color] ?? p.color};
  box-shadow: ${p => p.theme.dropShadowLightest};
  z-index: 2;
`;

const TitleContainer = styled('div')`
  display: flex;
  justify-content: space-between;
`;

const Title = styled('span')`
  ${p => p.theme.overflowEllipsis};
  text-transform: capitalize;
  color: ${p => p.theme.gray400};
  font-weight: bold;
  line-height: ${p => p.theme.text.lineHeightBody};
`;

const UnstyledButton = styled('button')`
  background: none;
  border: none;
  padding: 0;
  line-height: 0.75;
`;

const MutationMessage = styled('p')`
  color: ${p => p.theme.gray300};
  font-size: ${p => p.theme.fontSizeSmall};
  margin-bottom: 0;
`;

const CodeContainer = styled('div')`
  max-height: 400px;
`;

export default DomMutations;<|MERGE_RESOLUTION|>--- conflicted
+++ resolved
@@ -79,10 +79,6 @@
           onMouseLeave={() => handleMouseLeave(crumb)}
           style={style}
         >
-<<<<<<< HEAD
-          {index < items.length - 1 && <StepConnector />}
-=======
->>>>>>> 4ec1f627
           <IconWrapper color={crumb.color}>
             <BreadcrumbIcon type={crumb.type} />
           </IconWrapper>
