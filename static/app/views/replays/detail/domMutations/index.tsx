--- conflicted
+++ resolved
@@ -22,13 +22,8 @@
 import type ReplayReader from 'sentry/utils/replays/replayReader';
 import DomFilters from 'sentry/views/replays/detail/domMutations/domFilters';
 import useDomFilters from 'sentry/views/replays/detail/domMutations/useDomFilters';
-<<<<<<< HEAD
 import FluidHeight from 'sentry/views/replays/detail/layout/fluidHeight';
 import NoRowRenderer from 'sentry/views/replays/detail/noRowRenderer';
-=======
-import FiltersGrid from 'sentry/views/replays/detail/filtersGrid';
-import FluidHeight from 'sentry/views/replays/detail/layout/fluidHeight';
->>>>>>> 58ec8f66
 import TimestampButton from 'sentry/views/replays/detail/timestampButton';
 import useVirtualizedList from 'sentry/views/replays/detail/useVirtualizedList';
 
@@ -41,20 +36,9 @@
   const {currentTime} = useReplayContext();
   const {isLoading, actions} = useExtractedCrumbHtml({replay});
 
-<<<<<<< HEAD
   const filterProps = useDomFilters({actions: actions || []});
   const {items, setSearchTerm} = filterProps;
   const clearSearchTerm = () => setSearchTerm('');
-=======
-  const {
-    getMutationsTypes,
-    items,
-    type: filteredTypes,
-    searchTerm,
-    setType,
-    setSearchTerm,
-  } = useDomFilters({actions});
->>>>>>> 58ec8f66
 
   const currentDomMutation = getPrevReplayEvent({
     items: items.map(mutation => mutation.crumb),
@@ -110,10 +94,6 @@
                 <MutationMessage>{crumb.message}</MutationMessage>
               </div>
               <TimestampButton
-<<<<<<< HEAD
-                format="mm:ss"
-=======
->>>>>>> 58ec8f66
                 onClick={() => handleClick(crumb)}
                 startTimestampMs={startTimestampMs}
                 timestampMs={crumb.timestamp || ''}
@@ -130,29 +110,7 @@
 
   return (
     <MutationContainer>
-<<<<<<< HEAD
       <DomFilters actions={actions} {...filterProps} />
-=======
-      <FiltersGrid>
-        <CompactSelect
-          triggerProps={{prefix: t('Event Type')}}
-          triggerLabel={filteredTypes.length === 0 ? t('Any') : null}
-          multiple
-          options={getMutationsTypes()}
-          size="sm"
-          onChange={selected => setType(selected.map(_ => _.value))}
-          value={filteredTypes}
-          isDisabled={!replay || !actions.length}
-        />
-        <SearchBar
-          size="sm"
-          onChange={setSearchTerm}
-          placeholder={t('Search DOM Events')}
-          query={searchTerm}
-          disabled={!replay || !actions.length}
-        />
-      </FiltersGrid>
->>>>>>> 58ec8f66
       <MutationList>
         {isLoading || !actions ? (
           <Placeholder height="100%" />
@@ -185,18 +143,6 @@
   );
 }
 
-<<<<<<< HEAD
-=======
-const StyledEmptyStateWarning = styled(EmptyStateWarning)`
-  height: 100%;
-  width: 100%;
-  display: flex;
-  flex-direction: column;
-  align-items: center;
-  justify-content: center;
-`;
-
->>>>>>> 58ec8f66
 const MutationContainer = styled(FluidHeight)`
   height: 100%;
 `;
