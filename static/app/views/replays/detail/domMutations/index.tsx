import {useRef} from 'react';
import {
  AutoSizer,
  CellMeasurer,
  List as ReactVirtualizedList,
  ListRowProps,
} from 'react-virtualized';
import styled from '@emotion/styled';

import Button from 'sentry/components/button';
import CompactSelect from 'sentry/components/compactSelect';
import EmptyStateWarning from 'sentry/components/emptyStateWarning';
import BreadcrumbIcon from 'sentry/components/events/interfaces/breadcrumbs/breadcrumb/type/icon';
import HTMLCode from 'sentry/components/htmlCode';
import Placeholder from 'sentry/components/placeholder';
import {getDetails} from 'sentry/components/replays/breadcrumbs/utils';
import {useReplayContext} from 'sentry/components/replays/replayContext';
import {relativeTimeInMs} from 'sentry/components/replays/utils';
import SearchBar from 'sentry/components/searchBar';
import {IconClose} from 'sentry/icons';
import {SVGIconProps} from 'sentry/icons/svgIcon';
import {t} from 'sentry/locale';
import space from 'sentry/styles/space';
import {getPrevReplayEvent} from 'sentry/utils/replays/getReplayEvent';
import useCrumbHandlers from 'sentry/utils/replays/hooks/useCrumbHandlers';
import useExtractedCrumbHtml from 'sentry/utils/replays/hooks/useExtractedCrumbHtml';
import type ReplayReader from 'sentry/utils/replays/replayReader';
import useDomFilters from 'sentry/views/replays/detail/domMutations/useDomFilters';
import {getDomMutationsTypes} from 'sentry/views/replays/detail/domMutations/utils';
import FiltersGrid from 'sentry/views/replays/detail/filtersGrid';
import FluidHeight from 'sentry/views/replays/detail/layout/fluidHeight';
import TimestampButton from 'sentry/views/replays/detail/timestampButton';
import useVirtualizedList from 'sentry/views/replays/detail/useVirtualizedList';

type Props = {
  replay: null | ReplayReader;
};

function DomMutations({replay}: Props) {
  const startTimestampMs = replay?.getReplay()?.startedAt?.getTime() || 0;
  const {currentTime} = useReplayContext();
  const {isLoading, actions} = useExtractedCrumbHtml({replay});

  const {
    items,
    type: filteredTypes,
    searchTerm,
    setType,
    setSearchTerm,
  } = useDomFilters({actions});

  const currentDomMutation = getPrevReplayEvent({
    items: items.map(mutation => mutation.crumb),
    targetTimestampMs: startTimestampMs + currentTime,
    allowEqual: true,
    allowExact: true,
  });

  const {handleMouseEnter, handleMouseLeave, handleClick} =
    useCrumbHandlers(startTimestampMs);

  const listRef = useRef<ReactVirtualizedList>(null);
  const {cache} = useVirtualizedList({
    cellMeasurer: {
      fixedWidth: true,
      minHeight: 82,
    },
    ref: listRef,
    deps: [items],
  });

  const renderRow = ({index, key, style, parent}: ListRowProps) => {
    const mutation = items[index];
    const {html, crumb} = mutation;
    const {title} = getDetails(crumb);

    const hasOccurred =
      currentTime >= relativeTimeInMs(crumb.timestamp || '', startTimestampMs);

    return (
      <CellMeasurer
        cache={cache}
        columnIndex={0}
        key={key}
        parent={parent}
        rowIndex={index}
      >
        <MutationListItem
          onMouseEnter={() => handleMouseEnter(crumb)}
          onMouseLeave={() => handleMouseLeave(crumb)}
          style={style}
          isCurrent={crumb.id === currentDomMutation?.id}
        >
          <IconWrapper color={crumb.color} hasOccurred={hasOccurred}>
            <BreadcrumbIcon type={crumb.type} />
          </IconWrapper>
          <MutationContent>
            <MutationDetailsContainer>
              <div>
                <TitleContainer>
                  <Title hasOccurred={hasOccurred}>{title}</Title>
                </TitleContainer>
                <MutationMessage>{crumb.message}</MutationMessage>
              </div>
              <TimestampButton
<<<<<<< HEAD
                format="mm:ss"
=======
>>>>>>> d91e1936
                onClick={() => handleClick(crumb)}
                startTimestampMs={startTimestampMs}
                timestampMs={crumb.timestamp || ''}
              />
            </MutationDetailsContainer>
            <CodeContainer>
              <HTMLCode code={html} />
            </CodeContainer>
          </MutationContent>
        </MutationListItem>
      </CellMeasurer>
    );
  };

  return (
    <MutationContainer>
      <FiltersGrid>
        <CompactSelect
          triggerProps={{prefix: t('Event Type')}}
          triggerLabel={filteredTypes.length === 0 ? t('Any') : null}
          multiple
          options={getDomMutationsTypes(actions).map(value => ({value, label: value}))}
          size="sm"
          onChange={selected => setType(selected.map(_ => _.value))}
          value={filteredTypes}
          isDisabled={!replay || !actions.length}
        />
        <SearchBar
          size="sm"
          onChange={setSearchTerm}
          placeholder={t('Search DOM Events')}
          query={searchTerm}
          disabled={!replay || !actions.length}
        />
      </FiltersGrid>
      <MutationList>
        {isLoading ? (
          <Placeholder height="100%" />
        ) : (
          <AutoSizer>
            {({width, height}) => (
              <ReactVirtualizedList
                ref={listRef}
                deferredMeasurementCache={cache}
                height={height}
                overscanRowCount={5}
                rowCount={items.length}
                noRowsRenderer={() =>
                  actions.length === 0 ? (
                    <StyledEmptyStateWarning>
                      <p>{t('No DOM events recorded')}</p>
                    </StyledEmptyStateWarning>
                  ) : (
                    <StyledEmptyStateWarning>
                      <p>{t('No results found')}</p>
                      <Button
                        icon={<IconClose color="gray500" size="sm" isCircled />}
                        onClick={() => setSearchTerm('')}
                        size="md"
                      >
                        {t('Clear filters')}
                      </Button>
                    </StyledEmptyStateWarning>
                  )
                }
                rowHeight={cache.rowHeight}
                rowRenderer={renderRow}
                width={width}
              />
            )}
          </AutoSizer>
        )}
      </MutationList>
    </MutationContainer>
  );
}

const StyledEmptyStateWarning = styled(EmptyStateWarning)`
  height: 100%;
  width: 100%;
  display: flex;
  flex-direction: column;
  align-items: center;
  justify-content: center;
`;

const MutationContainer = styled(FluidHeight)`
  height: 100%;
`;

const MutationList = styled('ul')`
  list-style: none;
  position: relative;
  height: 100%;
  overflow: hidden;
  border: 1px solid ${p => p.theme.border};
  border-radius: ${p => p.theme.borderRadius};
  padding-left: 0;
  margin-bottom: 0;
`;

const MutationContent = styled('div')`
  overflow: hidden;
  width: 100%;

  display: flex;
  flex-direction: column;
  gap: ${space(1)};
`;

const MutationDetailsContainer = styled('div')`
  display: flex;
  justify-content: space-between;
  align-items: flex-start;
  flex-grow: 1;
`;

/**
 * Taken `from events/interfaces/.../breadcrumbs/types`
 */
const IconWrapper = styled('div')<
  {hasOccurred?: boolean} & Required<Pick<SVGIconProps, 'color'>>
>`
  display: flex;
  align-items: center;
  justify-content: center;
  width: 24px;
  min-width: 24px;
  height: 24px;
  border-radius: 50%;
  color: ${p => p.theme.white};
  background: ${p => (p.hasOccurred ? p.theme[p.color] ?? p.color : p.theme.purple200)};
  box-shadow: ${p => p.theme.dropShadowLightest};
  z-index: 2;
`;

const MutationListItem = styled('li')<{isCurrent?: boolean}>`
  display: flex;
  gap: ${space(1)};
  flex-grow: 1;
  padding: ${space(1)} ${space(1.5)};
  position: relative;
  border-bottom: 1px solid ${p => (p.isCurrent ? p.theme.purple300 : 'transparent')};
  &:hover {
    background-color: ${p => p.theme.backgroundSecondary};
  }

  /* Draw a vertical line behind the breadcrumb icon. The line connects each row together, but is truncated for the first and last items */
  &::after {
    content: '';
    position: absolute;
    left: 23.5px;
    top: 0;
    width: 1px;
    background: ${p => p.theme.gray200};
    height: 100%;
  }

  &:first-of-type::after {
    top: ${space(1)};
    bottom: 0;
  }

  &:last-of-type::after {
    top: 0;
    height: ${space(1)};
  }

  &:only-of-type::after {
    height: 0;
  }
`;

const TitleContainer = styled('div')`
  display: flex;
  justify-content: space-between;
`;

const Title = styled('span')<{hasOccurred?: boolean}>`
  ${p => p.theme.overflowEllipsis};
  text-transform: capitalize;
  color: ${p => (p.hasOccurred ? p.theme.gray400 : p.theme.gray300)};
  font-weight: bold;
  line-height: ${p => p.theme.text.lineHeightBody};
`;

const MutationMessage = styled('p')`
  color: ${p => p.theme.gray300};
  font-size: ${p => p.theme.fontSizeSmall};
  margin-bottom: 0;
`;

const CodeContainer = styled('div')`
  max-height: 400px;
  max-width: 100%;
  overflow: auto;
`;

export default DomMutations;<|MERGE_RESOLUTION|>--- conflicted
+++ resolved
@@ -103,10 +103,6 @@
                 <MutationMessage>{crumb.message}</MutationMessage>
               </div>
               <TimestampButton
-<<<<<<< HEAD
-                format="mm:ss"
-=======
->>>>>>> d91e1936
                 onClick={() => handleClick(crumb)}
                 startTimestampMs={startTimestampMs}
                 timestampMs={crumb.timestamp || ''}
