import {useCallback, useMemo, useState} from 'react';
import styled from '@emotion/styled';
import debounce from 'lodash/debounce';
import isEmpty from 'lodash/isEmpty';

import EmptyStateWarning from 'sentry/components/emptyStateWarning';
import BreadcrumbIcon from 'sentry/components/events/interfaces/breadcrumbs/breadcrumb/type/icon';
import CompactSelect from 'sentry/components/forms/compactSelect';
import HTMLCode from 'sentry/components/htmlCode';
import Placeholder from 'sentry/components/placeholder';
import {getDetails} from 'sentry/components/replays/breadcrumbs/utils';
import PlayerRelativeTime from 'sentry/components/replays/playerRelativeTime';
import SearchBar from 'sentry/components/searchBar';
import {SVGIconProps} from 'sentry/icons/svgIcon';
import {t} from 'sentry/locale';
import space from 'sentry/styles/space';
import useCrumbHandlers from 'sentry/utils/replays/hooks/useCrumbHandlers';
import useExtractedCrumbHtml, {
  Extraction,
} from 'sentry/utils/replays/hooks/useExtractedCrumbHtml';
import type ReplayReader from 'sentry/utils/replays/replayReader';
import {getDomMutationsTypes} from 'sentry/views/replays/detail/domMutations/utils';
import FluidHeight from 'sentry/views/replays/detail/layout/fluidHeight';
import {Filters, getFilteredItems} from 'sentry/views/replays/detail/utils';

type Props = {
  replay: ReplayReader;
};

function DomMutations({replay}: Props) {
  const {isLoading, actions} = useExtractedCrumbHtml({replay});
  const [searchTerm, setSearchTerm] = useState('');
  const [filters, setFilters] = useState<Filters<Extraction>>({});

  const filteredDomMutations = useMemo(
    () =>
      getFilteredItems({
        items: actions,
        filters,
        searchTerm,
        searchProp: 'html',
      }),
    [actions, filters, searchTerm]
  );

  const handleSearch = useMemo(() => debounce(query => setSearchTerm(query), 150), []);

  const startTimestampMs = replay.getReplay().startedAt.getTime();

  const {handleMouseEnter, handleMouseLeave, handleClick} =
    useCrumbHandlers(startTimestampMs);

  const handleFilters = useCallback(
    (
      selectedValues: (string | number)[],
      key: string,
      filter: (mutation: Extraction) => boolean
    ) => {
      const filtersCopy = {...filters};

      if (selectedValues.length === 0) {
        delete filtersCopy[key];
        setFilters(filtersCopy);
        return;
      }

      setFilters({
        ...filters,
        [key]: filter,
      });
    },
    [filters]
  );

  if (actions.length === 0 && !isLoading) {
    return (
      <EmptyStateWarning withIcon={false} small>
        {t('No DOM Events recorded')}
      </EmptyStateWarning>
    );
  }

  return (
    <MutationContainer>
      <MutationFilters>
        <CompactSelect
          triggerProps={{
            prefix: t('Event Type'),
          }}
          triggerLabel={isEmpty(filters) ? t('Any') : null}
          multiple
          options={getDomMutationsTypes(actions).map(mutationEventType => ({
            value: mutationEventType,
            label: mutationEventType,
          }))}
          size="sm"
          onChange={selections => {
            const selectedValues = selections.map(selection => selection.value);

            handleFilters(selectedValues, 'eventType', (mutation: Extraction) => {
              return selectedValues.includes(mutation.crumb.type);
            });
          }}
        />

        <SearchBar size="sm" onChange={handleSearch} placeholder={t('Search DOM')} />
      </MutationFilters>
<<<<<<< HEAD
      {isLoading ? (
        <Placeholder height="200px" />
      ) : (
        <MutationList>
          {filteredDomMutations.map((mutation, i) => (
            <MutationListItem
              key={i}
              onMouseEnter={() => handleMouseEnter(mutation.crumb)}
              onMouseLeave={() => handleMouseLeave(mutation.crumb)}
            >
              {i < actions.length - 1 && <StepConnector />}
              <IconWrapper color={mutation.crumb.color}>
                <BreadcrumbIcon type={mutation.crumb.type} />
              </IconWrapper>
              <MutationContent>
                <MutationDetailsContainer>
                  <div>
                    <TitleContainer>
                      <Title>{getDetails(mutation.crumb).title}</Title>
                    </TitleContainer>
                    <MutationMessage>{mutation.crumb.message}</MutationMessage>
                  </div>
                  <UnstyledButton onClick={() => handleClick(mutation.crumb)}>
                    <PlayerRelativeTime
                      relativeTimeMs={startTimestampMs}
                      timestamp={mutation.crumb.timestamp}
                    />
                  </UnstyledButton>
                </MutationDetailsContainer>
                <CodeContainer>
                  <HTMLCode code={mutation.html} />
                </CodeContainer>
              </MutationContent>
            </MutationListItem>
          ))}
        </MutationList>
      )}
=======
      <MutationList>
        {filteredDomMutations.map((mutation, i) => (
          <MutationListItem
            key={i}
            onMouseEnter={() => handleMouseEnter(mutation.crumb)}
            onMouseLeave={() => handleMouseLeave(mutation.crumb)}
          >
            {i < filteredDomMutations.length - 1 && <StepConnector />}
            <IconWrapper color={mutation.crumb.color}>
              <BreadcrumbIcon type={mutation.crumb.type} />
            </IconWrapper>
            <MutationContent>
              <MutationDetailsContainer>
                <div>
                  <TitleContainer>
                    <Title>{getDetails(mutation.crumb).title}</Title>
                  </TitleContainer>
                  <MutationMessage>{mutation.crumb.message}</MutationMessage>
                </div>
                <UnstyledButton onClick={() => handleClick(mutation.crumb)}>
                  <PlayerRelativeTime
                    relativeTimeMs={startTimestampMs}
                    timestamp={mutation.crumb.timestamp}
                  />
                </UnstyledButton>
              </MutationDetailsContainer>
              <CodeContainer>
                <HTMLCode code={mutation.html} />
              </CodeContainer>
            </MutationContent>
          </MutationListItem>
        ))}
      </MutationList>
>>>>>>> d01d2bc4
    </MutationContainer>
  );
}

const MutationContainer = styled(FluidHeight)`
  height: 100%;
`;

const MutationFilters = styled('div')`
  display: grid;
  gap: ${space(1)};
  grid-template-columns: max-content 1fr;
  margin-bottom: ${space(1)};
  @media (max-width: ${p => p.theme.breakpoints.small}) {
    margin-top: ${space(1)};
  }
`;

const MutationList = styled('ul')`
  list-style: none;
  position: relative;
  height: 100%;
  overflow-y: auto;
  border: 1px solid ${p => p.theme.border};
  border-radius: ${p => p.theme.borderRadius};
  padding-left: 0;
  margin-bottom: 0;
`;

const MutationListItem = styled('li')`
  display: flex;
  flex-grow: 1;
  padding: ${space(2)};
  position: relative;
  &:hover {
    background-color: ${p => p.theme.backgroundSecondary};
  }
`;

const MutationContent = styled('div')`
  overflow: hidden;
  width: 100%;
  margin-left: ${space(1.5)};
  margin-right: ${space(1.5)};
`;

const MutationDetailsContainer = styled('div')`
  display: flex;
  justify-content: space-between;
  align-items: flex-start;
  flex-grow: 1;
`;

/**
 * Taken `from events/interfaces/.../breadcrumbs/types`
 */
const IconWrapper = styled('div')<Required<Pick<SVGIconProps, 'color'>>>`
  display: flex;
  align-items: center;
  justify-content: center;
  width: 28px;
  min-width: 28px;
  height: 28px;
  border-radius: 50%;
  color: ${p => p.theme.white};
  background: ${p => p.theme[p.color] ?? p.color};
  box-shadow: ${p => p.theme.dropShadowLightest};
  z-index: 2;
`;

const UnstyledButton = styled('button')`
  background: none;
  border: none;
  padding: 0;
  line-height: 0.75;
`;

const TitleContainer = styled('div')`
  display: flex;
  justify-content: space-between;
  gap: ${space(1)};
`;

const Title = styled('span')`
  ${p => p.theme.overflowEllipsis};
  text-transform: capitalize;
  color: ${p => p.theme.gray400};
  font-weight: bold;
  line-height: ${p => p.theme.text.lineHeightBody};
`;

const MutationMessage = styled('p')`
  color: ${p => p.theme.blue300};
  margin-bottom: ${space(1.5)};
  font-size: ${p => p.theme.fontSizeSmall};
`;

const CodeContainer = styled('div')`
  overflow: auto;
  max-height: 400px;
  max-width: 100%;
`;

const StepConnector = styled('div')`
  position: absolute;
  height: 100%;
  top: 28px;
  left: 29px;
  border-right: 1px ${p => p.theme.border} solid;
  z-index: 1;
`;

export default DomMutations;<|MERGE_RESOLUTION|>--- conflicted
+++ resolved
@@ -105,45 +105,6 @@
 
         <SearchBar size="sm" onChange={handleSearch} placeholder={t('Search DOM')} />
       </MutationFilters>
-<<<<<<< HEAD
-      {isLoading ? (
-        <Placeholder height="200px" />
-      ) : (
-        <MutationList>
-          {filteredDomMutations.map((mutation, i) => (
-            <MutationListItem
-              key={i}
-              onMouseEnter={() => handleMouseEnter(mutation.crumb)}
-              onMouseLeave={() => handleMouseLeave(mutation.crumb)}
-            >
-              {i < actions.length - 1 && <StepConnector />}
-              <IconWrapper color={mutation.crumb.color}>
-                <BreadcrumbIcon type={mutation.crumb.type} />
-              </IconWrapper>
-              <MutationContent>
-                <MutationDetailsContainer>
-                  <div>
-                    <TitleContainer>
-                      <Title>{getDetails(mutation.crumb).title}</Title>
-                    </TitleContainer>
-                    <MutationMessage>{mutation.crumb.message}</MutationMessage>
-                  </div>
-                  <UnstyledButton onClick={() => handleClick(mutation.crumb)}>
-                    <PlayerRelativeTime
-                      relativeTimeMs={startTimestampMs}
-                      timestamp={mutation.crumb.timestamp}
-                    />
-                  </UnstyledButton>
-                </MutationDetailsContainer>
-                <CodeContainer>
-                  <HTMLCode code={mutation.html} />
-                </CodeContainer>
-              </MutationContent>
-            </MutationListItem>
-          ))}
-        </MutationList>
-      )}
-=======
       <MutationList>
         {filteredDomMutations.map((mutation, i) => (
           <MutationListItem
@@ -177,7 +138,6 @@
           </MutationListItem>
         ))}
       </MutationList>
->>>>>>> d01d2bc4
     </MutationContainer>
   );
 }
