--- conflicted
+++ resolved
@@ -30,10 +30,7 @@
 import FiltersGrid from 'sentry/views/replays/detail/filtersGrid';
 import FluidHeight from 'sentry/views/replays/detail/layout/fluidHeight';
 import TimestampButton from 'sentry/views/replays/detail/timestampButton';
-<<<<<<< HEAD
 import useVirtualizedList from 'sentry/views/replays/detail/useVirtualizedList';
-=======
->>>>>>> 4a2b5724
 
 type Props = {
   replay: null | ReplayReader;
@@ -106,10 +103,6 @@
                 <MutationMessage>{crumb.message}</MutationMessage>
               </div>
               <TimestampButton
-<<<<<<< HEAD
-                format="mm:ss"
-=======
->>>>>>> 4a2b5724
                 onClick={() => handleClick(crumb)}
                 startTimestampMs={startTimestampMs}
                 timestampMs={crumb.timestamp || ''}
