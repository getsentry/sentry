import {useRef} from 'react';
import {
  AutoSizer,
  CellMeasurer,
  List as ReactVirtualizedList,
  ListRowProps,
} from 'react-virtualized';
import styled from '@emotion/styled';

import Button from 'sentry/components/button';
import CompactSelect from 'sentry/components/compactSelect';
import EmptyStateWarning from 'sentry/components/emptyStateWarning';
import BreadcrumbIcon from 'sentry/components/events/interfaces/breadcrumbs/breadcrumb/type/icon';
import HTMLCode from 'sentry/components/htmlCode';
import Placeholder from 'sentry/components/placeholder';
import {getDetails} from 'sentry/components/replays/breadcrumbs/utils';
import {useReplayContext} from 'sentry/components/replays/replayContext';
import {relativeTimeInMs} from 'sentry/components/replays/utils';
import SearchBar from 'sentry/components/searchBar';
import {IconClose} from 'sentry/icons';
import {SVGIconProps} from 'sentry/icons/svgIcon';
import {t} from 'sentry/locale';
import space from 'sentry/styles/space';
import {getPrevReplayEvent} from 'sentry/utils/replays/getReplayEvent';
import useCrumbHandlers from 'sentry/utils/replays/hooks/useCrumbHandlers';
import useExtractedCrumbHtml from 'sentry/utils/replays/hooks/useExtractedCrumbHtml';
import type ReplayReader from 'sentry/utils/replays/replayReader';
import useDomFilters from 'sentry/views/replays/detail/domMutations/useDomFilters';
<<<<<<< HEAD
=======
import {getDomMutationsTypes} from 'sentry/views/replays/detail/domMutations/utils';
>>>>>>> 76ef7890
import FiltersGrid from 'sentry/views/replays/detail/filtersGrid';
import FluidHeight from 'sentry/views/replays/detail/layout/fluidHeight';
import TimestampButton from 'sentry/views/replays/detail/timestampButton';
import useVirtualizedList from 'sentry/views/replays/detail/useVirtualizedList';

type Props = {
  replay: null | ReplayReader;
};

function DomMutations({replay}: Props) {
  const startTimestampMs = replay?.getReplay()?.startedAt?.getTime() || 0;
  const {currentTime} = useReplayContext();
  const {isLoading, actions} = useExtractedCrumbHtml({replay});

  const {
    getMutationsTypes,
    items,
    type: filteredTypes,
    searchTerm,
    setType,
    setSearchTerm,
  } = useDomFilters({actions});

  const currentDomMutation = getPrevReplayEvent({
    items: items.map(mutation => mutation.crumb),
    targetTimestampMs: startTimestampMs + currentTime,
    allowEqual: true,
    allowExact: true,
  });

  const {handleMouseEnter, handleMouseLeave, handleClick} =
    useCrumbHandlers(startTimestampMs);

  const listRef = useRef<ReactVirtualizedList>(null);
  const {cache} = useVirtualizedList({
    cellMeasurer: {
      fixedWidth: true,
      minHeight: 82,
    },
    ref: listRef,
    deps: [items],
  });

  const renderRow = ({index, key, style, parent}: ListRowProps) => {
    const mutation = items[index];
    const {html, crumb} = mutation;
    const {title} = getDetails(crumb);

    const hasOccurred =
      currentTime >= relativeTimeInMs(crumb.timestamp || '', startTimestampMs);

    return (
      <CellMeasurer
        cache={cache}
        columnIndex={0}
        key={key}
        parent={parent}
        rowIndex={index}
      >
        <MutationListItem
          onMouseEnter={() => handleMouseEnter(crumb)}
          onMouseLeave={() => handleMouseLeave(crumb)}
          style={style}
          isCurrent={crumb.id === currentDomMutation?.id}
        >
          <IconWrapper color={crumb.color} hasOccurred={hasOccurred}>
            <BreadcrumbIcon type={crumb.type} />
          </IconWrapper>
          <MutationContent>
            <MutationDetailsContainer>
              <div>
                <TitleContainer>
                  <Title hasOccurred={hasOccurred}>{title}</Title>
                </TitleContainer>
                <MutationMessage>{crumb.message}</MutationMessage>
              </div>
              <TimestampButton
<<<<<<< HEAD
                format="mm:ss"
=======
>>>>>>> 76ef7890
                onClick={() => handleClick(crumb)}
                startTimestampMs={startTimestampMs}
                timestampMs={crumb.timestamp || ''}
              />
            </MutationDetailsContainer>
            <CodeContainer>
              <HTMLCode code={html} />
            </CodeContainer>
          </MutationContent>
        </MutationListItem>
      </CellMeasurer>
    );
  };

  return (
    <MutationContainer>
      <FiltersGrid>
        <CompactSelect
          triggerProps={{prefix: t('Event Type')}}
          triggerLabel={filteredTypes.length === 0 ? t('Any') : null}
          multiple
          options={getMutationsTypes()}
          size="sm"
          onChange={selected => setType(selected.map(_ => _.value))}
          value={filteredTypes}
          isDisabled={!replay || !actions.length}
        />
        <SearchBar
          size="sm"
          onChange={setSearchTerm}
          placeholder={t('Search DOM Events')}
          query={searchTerm}
          disabled={!replay || !actions.length}
        />
      </FiltersGrid>
      <MutationList>
        {isLoading ? (
          <Placeholder height="100%" />
        ) : (
          <AutoSizer>
            {({width, height}) => (
              <ReactVirtualizedList
                ref={listRef}
                deferredMeasurementCache={cache}
                height={height}
                overscanRowCount={5}
                rowCount={items.length}
                noRowsRenderer={() =>
                  actions.length === 0 ? (
                    <StyledEmptyStateWarning>
                      <p>{t('No DOM events recorded')}</p>
                    </StyledEmptyStateWarning>
                  ) : (
                    <StyledEmptyStateWarning>
                      <p>{t('No results found')}</p>
                      <Button
                        icon={<IconClose color="gray500" size="sm" isCircled />}
                        onClick={() => setSearchTerm('')}
                        size="md"
                      >
                        {t('Clear filters')}
                      </Button>
                    </StyledEmptyStateWarning>
                  )
                }
                rowHeight={cache.rowHeight}
                rowRenderer={renderRow}
                width={width}
              />
            )}
          </AutoSizer>
        )}
      </MutationList>
    </MutationContainer>
  );
}

const StyledEmptyStateWarning = styled(EmptyStateWarning)`
  height: 100%;
  width: 100%;
  display: flex;
  flex-direction: column;
  align-items: center;
  justify-content: center;
`;

const MutationContainer = styled(FluidHeight)`
  height: 100%;
`;

const MutationList = styled('ul')`
  list-style: none;
  position: relative;
  height: 100%;
  overflow: hidden;
  border: 1px solid ${p => p.theme.border};
  border-radius: ${p => p.theme.borderRadius};
  padding-left: 0;
  margin-bottom: 0;
`;

const MutationContent = styled('div')`
  overflow: hidden;
  width: 100%;

  display: flex;
  flex-direction: column;
  gap: ${space(1)};
`;

const MutationDetailsContainer = styled('div')`
  display: flex;
  justify-content: space-between;
  align-items: flex-start;
  flex-grow: 1;
`;

/**
 * Taken `from events/interfaces/.../breadcrumbs/types`
 */
const IconWrapper = styled('div')<
  {hasOccurred?: boolean} & Required<Pick<SVGIconProps, 'color'>>
>`
  display: flex;
  align-items: center;
  justify-content: center;
  width: 24px;
  min-width: 24px;
  height: 24px;
  border-radius: 50%;
  color: ${p => p.theme.white};
  background: ${p => (p.hasOccurred ? p.theme[p.color] ?? p.color : p.theme.purple200)};
  box-shadow: ${p => p.theme.dropShadowLightest};
  z-index: 2;
`;

const MutationListItem = styled('li')<{isCurrent?: boolean}>`
  display: flex;
  gap: ${space(1)};
  flex-grow: 1;
  padding: ${space(1)} ${space(1.5)};
  position: relative;
  border-bottom: 1px solid ${p => (p.isCurrent ? p.theme.purple300 : 'transparent')};
  &:hover {
    background-color: ${p => p.theme.backgroundSecondary};
  }

  /* Draw a vertical line behind the breadcrumb icon. The line connects each row together, but is truncated for the first and last items */
  &::after {
    content: '';
    position: absolute;
    left: 23.5px;
    top: 0;
    width: 1px;
    background: ${p => p.theme.gray200};
    height: 100%;
  }

  &:first-of-type::after {
    top: ${space(1)};
    bottom: 0;
  }

  &:last-of-type::after {
    top: 0;
    height: ${space(1)};
  }

  &:only-of-type::after {
    height: 0;
  }
`;

const TitleContainer = styled('div')`
  display: flex;
  justify-content: space-between;
`;

const Title = styled('span')<{hasOccurred?: boolean}>`
  ${p => p.theme.overflowEllipsis};
  text-transform: capitalize;
  color: ${p => (p.hasOccurred ? p.theme.gray400 : p.theme.gray300)};
  font-weight: bold;
  line-height: ${p => p.theme.text.lineHeightBody};
`;

const MutationMessage = styled('p')`
  color: ${p => p.theme.gray300};
  font-size: ${p => p.theme.fontSizeSmall};
  margin-bottom: 0;
`;

const CodeContainer = styled('div')`
  max-height: 400px;
  max-width: 100%;
  overflow: auto;
`;

export default DomMutations;<|MERGE_RESOLUTION|>--- conflicted
+++ resolved
@@ -26,10 +26,6 @@
 import useExtractedCrumbHtml from 'sentry/utils/replays/hooks/useExtractedCrumbHtml';
 import type ReplayReader from 'sentry/utils/replays/replayReader';
 import useDomFilters from 'sentry/views/replays/detail/domMutations/useDomFilters';
-<<<<<<< HEAD
-=======
-import {getDomMutationsTypes} from 'sentry/views/replays/detail/domMutations/utils';
->>>>>>> 76ef7890
 import FiltersGrid from 'sentry/views/replays/detail/filtersGrid';
 import FluidHeight from 'sentry/views/replays/detail/layout/fluidHeight';
 import TimestampButton from 'sentry/views/replays/detail/timestampButton';
@@ -107,10 +103,6 @@
                 <MutationMessage>{crumb.message}</MutationMessage>
               </div>
               <TimestampButton
-<<<<<<< HEAD
-                format="mm:ss"
-=======
->>>>>>> 76ef7890
                 onClick={() => handleClick(crumb)}
                 startTimestampMs={startTimestampMs}
                 timestampMs={crumb.timestamp || ''}
