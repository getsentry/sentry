--- conflicted
+++ resolved
@@ -86,9 +86,6 @@
     [filters]
   );
 
-<<<<<<< HEAD
-  if (actions.length === 0 && !isLoading) {
-=======
   // Restart cache when filteredDomMutations changes
   useEffect(() => {
     if (listRef) {
@@ -106,7 +103,6 @@
     const {html, crumb} = mutation;
     const {title} = getDetails(crumb);
 
->>>>>>> 76ea6401
     return (
       <CellMeasurer
         cache={cache}
@@ -173,45 +169,6 @@
 
         <SearchBar size="sm" onChange={handleSearch} placeholder={t('Search DOM')} />
       </MutationFilters>
-<<<<<<< HEAD
-      {isLoading ? (
-        <Placeholder height="200px" />
-      ) : (
-        <MutationList>
-          {filteredDomMutations.map((mutation, i) => (
-            <MutationListItem
-              key={i}
-              onMouseEnter={() => handleMouseEnter(mutation.crumb)}
-              onMouseLeave={() => handleMouseLeave(mutation.crumb)}
-            >
-              {i < filteredDomMutations.length - 1 && <StepConnector />}
-              <IconWrapper color={mutation.crumb.color}>
-                <BreadcrumbIcon type={mutation.crumb.type} />
-              </IconWrapper>
-              <MutationContent>
-                <MutationDetailsContainer>
-                  <div>
-                    <TitleContainer>
-                      <Title>{getDetails(mutation.crumb).title}</Title>
-                    </TitleContainer>
-                    <MutationMessage>{mutation.crumb.message}</MutationMessage>
-                  </div>
-                  <UnstyledButton onClick={() => handleClick(mutation.crumb)}>
-                    <PlayerRelativeTime
-                      relativeTimeMs={startTimestampMs}
-                      timestamp={mutation.crumb.timestamp}
-                    />
-                  </UnstyledButton>
-                </MutationDetailsContainer>
-                <CodeContainer>
-                  <HTMLCode code={mutation.html} />
-                </CodeContainer>
-              </MutationContent>
-            </MutationListItem>
-          ))}
-        </MutationList>
-      )}
-=======
 
       <MutationList>
         <AutoSizer>
@@ -236,7 +193,6 @@
           )}
         </AutoSizer>
       </MutationList>
->>>>>>> 76ea6401
     </MutationContainer>
   );
 }
