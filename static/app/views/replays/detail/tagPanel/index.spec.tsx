import {render, screen, waitFor} from 'sentry-test/reactTestingLibrary';

import {Provider as ReplayContextProvider} from 'sentry/components/replays/replayContext';
import ReplayReader from 'sentry/utils/replays/replayReader';
import TagPanel from 'sentry/views/replays/detail/tagPanel';

// Get replay data with the mocked replay reader params
<<<<<<< HEAD
const mockReplay = ReplayReader.factory({
  replayRecord: TestStubs.ReplayRecord({
    browser: {
      name: 'Chrome',
      version: '110.0.0',
=======
const replayReaderParams = TestStubs.ReplayReaderParams({
  replayRecord: {
    tags: {
      'browser.name': ['Chrome'],
      'sdk.version': ['7.13.0', '7.13.2'],
      foo: ['bar'],
      'my custom tag': ['a wordy value'],
>>>>>>> 21c4425a
    },
  }),
  errors: [],
  attachments: [],
});

const renderComponent = (replay: ReplayReader | null) => {
  return render(
    <ReplayContextProvider isFetching={false} replay={replay}>
      <TagPanel />
    </ReplayContextProvider>
  );
};

describe('TagPanel', () => {
  it("should show a placeholder if there's no replay record", () => {
    renderComponent(null);

    expect(screen.getByTestId('replay-tags-loading-placeholder')).toBeInTheDocument();
  });

  it('should snapshot empty state', async () => {
    const {container} = renderComponent(null);

    await waitFor(() => {
      expect(container).toSnapshot();
    });
  });

  it('should show the tags correctly inside ReplayTagsTableRow component with single item array', () => {
    renderComponent(mockReplay);

    expect(screen.getByText('browser.name')).toBeInTheDocument();
    expect(screen.getByText('Chrome')).toBeInTheDocument();
  });

  it('should show the tags correctly inside ReplayTagsTableRow component with multiple items array', () => {
    renderComponent(mockReplay);

    expect(screen.getByText('releases')).toBeInTheDocument();
    expect(screen.getByText('1.0.0')).toBeInTheDocument();
    expect(screen.getByText('2.0.0')).toBeInTheDocument();
  });

  it('should link known tags to their proper field names', () => {
    renderComponent(mockReplay);

    expect(screen.getByText('bar').closest('a')).toHaveAttribute(
      'href',
      '/organizations/org-slug/replays/?query=tags%5B%22foo%22%5D%3A%22bar%22'
    );
  });

  it('should link user-submitted tags with the tags[] syntax', () => {
    renderComponent(mockReplay);

    expect(screen.getByText('a wordy value').closest('a')).toHaveAttribute(
      'href',
      '/organizations/org-slug/replays/?query=tags%5B%22my%20custom%20tag%22%5D%3A%22a%20wordy%20value%22'
    );
  });

  it('should snapshot state with tags', async () => {
    const {container} = renderComponent(mockReplay);

    await waitFor(() => {
      expect(container).toSnapshot();
    });
  });

  it('should show not found message when no tags are found', () => {
    mockReplay!.getReplay = jest.fn().mockReturnValue({tags: {}});

    renderComponent(mockReplay);

    expect(screen.getByText('No tags for this replay were found.')).toBeInTheDocument();
  });
});<|MERGE_RESOLUTION|>--- conflicted
+++ resolved
@@ -4,22 +4,11 @@
 import ReplayReader from 'sentry/utils/replays/replayReader';
 import TagPanel from 'sentry/views/replays/detail/tagPanel';
 
-// Get replay data with the mocked replay reader params
-<<<<<<< HEAD
 const mockReplay = ReplayReader.factory({
   replayRecord: TestStubs.ReplayRecord({
     browser: {
       name: 'Chrome',
       version: '110.0.0',
-=======
-const replayReaderParams = TestStubs.ReplayReaderParams({
-  replayRecord: {
-    tags: {
-      'browser.name': ['Chrome'],
-      'sdk.version': ['7.13.0', '7.13.2'],
-      foo: ['bar'],
-      'my custom tag': ['a wordy value'],
->>>>>>> 21c4425a
     },
   }),
   errors: [],
