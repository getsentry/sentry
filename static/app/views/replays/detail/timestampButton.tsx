import styled from '@emotion/styled';

import DateTime from 'sentry/components/dateTime';
import {showPlayerTime} from 'sentry/components/replays/utils';
import Tooltip from 'sentry/components/tooltip';
import {IconPlay} from 'sentry/icons';
import space from 'sentry/styles/space';

type Props = {
<<<<<<< HEAD
  format: 'mm:ss' | 'mm:ss.SSS';
  onClick: () => void;
  startTimestampMs: number;
  timestampMs: string | number | Date;
  className?: string;
=======
  startTimestampMs: number;
  timestampMs: string | number | Date;
  className?: string;
  format?: 'mm:ss' | 'mm:ss.SSS';
  onClick?: () => void;
>>>>>>> 068a6fcc
};

function TimestampButton({
  className,
<<<<<<< HEAD
  format,
=======
  format = 'mm:ss',
>>>>>>> 068a6fcc
  onClick,
  startTimestampMs,
  timestampMs,
}: Props) {
  return (
    <Tooltip title={<DateTime date={timestampMs} />}>
      <StyledButton onClick={onClick} className={className}>
        <IconPlay size="xs" />
        {showPlayerTime(timestampMs, startTimestampMs, format === 'mm:ss.SSS')}
      </StyledButton>
    </Tooltip>
  );
}

const StyledButton = styled('button')`
  background: transparent;
  border: none;
  color: 'inherit';
  font-size: ${p => p.theme.fontSizeSmall};
  font-variant-numeric: tabular-nums;

  display: flex;
  align-items: center;
  gap: ${space(0.25)};
  padding: 0;

  & > svg {
    visibility: hidden;
  }
  &:hover svg {
    visibility: visible;
  }
`;

export default TimestampButton;<|MERGE_RESOLUTION|>--- conflicted
+++ resolved
@@ -7,28 +7,16 @@
 import space from 'sentry/styles/space';
 
 type Props = {
-<<<<<<< HEAD
-  format: 'mm:ss' | 'mm:ss.SSS';
-  onClick: () => void;
-  startTimestampMs: number;
-  timestampMs: string | number | Date;
-  className?: string;
-=======
   startTimestampMs: number;
   timestampMs: string | number | Date;
   className?: string;
   format?: 'mm:ss' | 'mm:ss.SSS';
   onClick?: () => void;
->>>>>>> 068a6fcc
 };
 
 function TimestampButton({
   className,
-<<<<<<< HEAD
-  format,
-=======
   format = 'mm:ss',
->>>>>>> 068a6fcc
   onClick,
   startTimestampMs,
   timestampMs,
