--- conflicted
+++ resolved
@@ -291,11 +291,5 @@
   display: flex;
   flex-direction: column;
   height: 100%;
-<<<<<<< HEAD
   padding-top: ${space(0.5)};
-`;
-
-export default Trace;
-=======
-`;
->>>>>>> 3bc6094d
+`;