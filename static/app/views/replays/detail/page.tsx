--- conflicted
+++ resolved
@@ -1,24 +1,6 @@
 import {Flex} from 'sentry/components/container/flex';
 import NotFound from 'sentry/components/errors/notFound';
 import * as Layout from 'sentry/components/layouts/thirds';
-<<<<<<< HEAD
-import Placeholder from 'sentry/components/placeholder';
-import ConfigureMobileReplayCard from 'sentry/components/replays/configureMobileReplayCard';
-import ConfigureReplayCard from 'sentry/components/replays/configureReplayCard';
-import DownloadMobileReplayCard from 'sentry/components/replays/downloadMobileReplayCard';
-import DetailsPageBreadcrumbs from 'sentry/components/replays/header/detailsPageBreadcrumbs';
-import FeedbackButton from 'sentry/components/replays/header/feedbackButton';
-import ReplayMetaData from 'sentry/components/replays/header/replayMetaData';
-import SentryDocumentTitle from 'sentry/components/sentryDocumentTitle';
-import TimeSince from 'sentry/components/timeSince';
-import {IconCalendar, IconDelete, IconEllipsis, IconUpload} from 'sentry/icons';
-import {t} from 'sentry/locale';
-import {space} from 'sentry/styles/space';
-import {defined} from 'sentry/utils';
-import useDeleteReplay from 'sentry/utils/replays/hooks/useDeleteReplay';
-import useShareReplayAtTimestamp from 'sentry/utils/replays/hooks/useShareReplayAtTimestamp';
-import type {ReplayError, ReplayRecord} from 'sentry/views/replays/types';
-=======
 import ArchivedReplayAlert from 'sentry/components/replays/alerts/archivedReplayAlert';
 import ReplayLoadingState from 'sentry/components/replays/player/replayLoadingState';
 import ReplayProcessingError from 'sentry/components/replays/replayProcessingError';
@@ -26,135 +8,12 @@
 import ReplayDetailsProviders from 'sentry/views/replays/detail/body/replayDetailsProviders';
 import ReplaysLayout from 'sentry/views/replays/detail/layout';
 import ReplayDetailsError from 'sentry/views/replays/detail/replayDetailsError';
->>>>>>> 9559d5f2
 
 type Props = {
   readerResult: ReturnType<typeof useLoadReplayReader>;
 };
 
-<<<<<<< HEAD
-export default function Page({
-  children,
-  orgSlug,
-  replayRecord,
-  projectSlug,
-  replayErrors,
-  isVideoReplay,
-  isLoading,
-}: Props) {
-  const title = replayRecord
-    ? `${replayRecord.user.display_name ?? t('Anonymous User')} — Session Replay — ${orgSlug}`
-    : `Session Replay — ${orgSlug}`;
-
-  const onShareReplay = useShareReplayAtTimestamp();
-  const onDeleteReplay = useDeleteReplay({replayId: replayRecord?.id, projectSlug});
-
-  const dropdownItems: MenuItemProps[] = [
-    {
-      key: 'share',
-      label: (
-        <ItemSpacer>
-          <IconUpload size="sm" />
-          {t('Share')}
-        </ItemSpacer>
-      ),
-      onAction: onShareReplay,
-    },
-    replayRecord?.id && projectSlug
-      ? {
-          key: 'delete',
-          label: (
-            <ItemSpacer>
-              <IconDelete size="sm" />
-              {t('Delete')}
-            </ItemSpacer>
-          ),
-          onAction: onDeleteReplay,
-        }
-      : null,
-  ].filter(defined);
-
-  const header = replayRecord?.is_archived ? (
-    <Header>
-      <DetailsPageBreadcrumbs replayRecord={replayRecord} />
-    </Header>
-  ) : (
-    <Header>
-      <DetailsPageBreadcrumbs replayRecord={replayRecord} />
-
-      <ButtonActionsWrapper>
-        {isLoading ? (
-          <Placeholder height="33px" width="203px" />
-        ) : (
-          <Fragment>
-            {isVideoReplay ? <FeedbackWidgetButton /> : <FeedbackButton />}
-            {isVideoReplay ? (
-              <Fragment>
-                <ConfigureMobileReplayCard replayRecord={replayRecord} />
-                <DownloadMobileReplayCard replayRecord={replayRecord} />
-              </Fragment>
-            ) : (
-              <ConfigureReplayCard />
-            )}
-          </Fragment>
-        )}
-
-        <DropdownMenu
-          position="bottom-end"
-          triggerProps={{
-            showChevron: false,
-            icon: <IconEllipsis color="subText" />,
-          }}
-          size="sm"
-          items={dropdownItems}
-        />
-      </ButtonActionsWrapper>
-
-      {replayRecord ? (
-        <UserBadge
-          avatarSize={24}
-          displayName={
-            <DisplayHeader>
-              <Layout.Title>
-                {replayRecord.user.display_name || t('Anonymous User')}
-              </Layout.Title>
-              {replayRecord && (
-                <TimeContainer>
-                  <IconCalendar color="gray300" size="xs" />
-                  <TimeSince
-                    date={replayRecord.started_at}
-                    isTooltipHoverable
-                    unitStyle="regular"
-                  />
-                </TimeContainer>
-              )}
-            </DisplayHeader>
-          }
-          user={{
-            name: replayRecord.user.display_name || '',
-            email: replayRecord.user.email || '',
-            username: replayRecord.user.username || '',
-            ip_address: replayRecord.user.ip || '',
-            id: replayRecord.user.id || '',
-          }}
-          hideEmail
-        />
-      ) : (
-        <Placeholder width="30%" height="45px" />
-      )}
-
-      <ReplayMetaData
-        replayRecord={replayRecord}
-        replayErrors={replayErrors}
-        showDeadRageClicks={!isVideoReplay}
-        isLoading={isLoading}
-      />
-    </Header>
-  );
-
-=======
 export default function ReplayDetailsPage({readerResult}: Props) {
->>>>>>> 9559d5f2
   return (
     <ReplayLoadingState
       readerResult={readerResult}
