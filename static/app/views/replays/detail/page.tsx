import {Flex} from 'sentry/components/container/flex';
import NotFound from 'sentry/components/errors/notFound';
import * as Layout from 'sentry/components/layouts/thirds';
import ArchivedReplayAlert from 'sentry/components/replays/alerts/archivedReplayAlert';
import ReplayLoadingState from 'sentry/components/replays/player/replayLoadingState';
import ReplayProcessingError from 'sentry/components/replays/replayProcessingError';
import type useLoadReplayReader from 'sentry/utils/replays/hooks/useLoadReplayReader';
import ReplayDetailsProviders from 'sentry/views/replays/detail/body/replayDetailsProviders';
import ReplaysLayout from 'sentry/views/replays/detail/layout';
import ReplayDetailsError from 'sentry/views/replays/detail/replayDetailsError';

type Props = {
  readerResult: ReturnType<typeof useLoadReplayReader>;
};

<<<<<<< HEAD
export default function Page({
  children,
  orgSlug,
  replayRecord,
  projectSlug,
  replayErrors,
  isVideoReplay,
  isLoading,
}: Props) {
  const title = replayRecord
    ? `${replayRecord.user.display_name ?? t('Anonymous User')} — Session Replay — ${orgSlug}`
    : `Session Replay — ${orgSlug}`;

  const onShareReplay = useShareReplayAtTimestamp();
  const onDeleteReplay = useDeleteReplay({
    replayId: replayRecord?.id,
    projectSlug,
  });

  const dropdownItems: MenuItemProps[] = [
    {
      key: 'share',
      label: (
        <ItemSpacer>
          <IconUpload size="sm" />
          {t('Share')}
        </ItemSpacer>
      ),
      onAction: onShareReplay,
    },
    replayRecord?.id && projectSlug
      ? {
          key: 'delete',
          label: (
            <ItemSpacer>
              <IconDelete size="sm" />
              {t('Delete')}
            </ItemSpacer>
          ),
          onAction: onDeleteReplay,
        }
      : null,
  ].filter(defined);

  const header = replayRecord?.is_archived ? (
    <Header>
      <DetailsPageBreadcrumbs replayRecord={replayRecord} />
    </Header>
  ) : (
    <Header>
      <DetailsPageBreadcrumbs replayRecord={replayRecord} />

      <ButtonActionsWrapper>
        {isLoading ? (
          <Placeholder height="33px" width="203px" />
        ) : (
          <Fragment>
            {isVideoReplay ? <FeedbackWidgetButton /> : <FeedbackButton />}
            {isVideoReplay ? (
              <ConfigureMobileReplayCard replayRecord={replayRecord} />
            ) : (
              <ConfigureReplayCard />
            )}
          </Fragment>
        )}

        <DropdownMenu
          position="bottom-end"
          triggerProps={{
            showChevron: false,
            icon: <IconEllipsis color="subText" />,
          }}
          size="sm"
          items={dropdownItems}
        />
      </ButtonActionsWrapper>

      {replayRecord ? (
        <UserBadge
          avatarSize={24}
          displayName={
            <DisplayHeader>
              <Layout.Title>
                {replayRecord.user.display_name || t('Anonymous User')}
              </Layout.Title>
              {replayRecord && (
                <TimeContainer>
                  <IconCalendar color="gray300" size="xs" />
                  <TimeSince
                    date={replayRecord.started_at}
                    isTooltipHoverable
                    unitStyle="regular"
                  />
                </TimeContainer>
              )}
            </DisplayHeader>
          }
          user={{
            name: replayRecord.user.display_name || '',
            email: replayRecord.user.email || '',
            username: replayRecord.user.username || '',
            ip_address: replayRecord.user.ip || '',
            id: replayRecord.user.id || '',
          }}
          hideEmail
        />
      ) : (
        <Placeholder width="30%" height="45px" />
      )}

      <ReplayMetaData
        replayRecord={replayRecord}
        replayErrors={replayErrors}
        showDeadRageClicks={!isVideoReplay}
        isLoading={isLoading}
      />
    </Header>
  );

=======
export default function ReplayDetailsPage({readerResult}: Props) {
>>>>>>> bc8eb4bc
  return (
    <ReplayLoadingState
      readerResult={readerResult}
      renderArchived={() => (
        <Layout.Page withPadding>
          <ArchivedReplayAlert />
        </Layout.Page>
      )}
      renderError={({fetchError, onRetry}) => (
        <Layout.Page withPadding>
          <ReplayDetailsError fetchError={fetchError} onRetry={onRetry} />
        </Layout.Page>
      )}
      renderThrottled={({fetchError, onRetry}) => (
        <Layout.Page withPadding>
          <ReplayDetailsError fetchError={fetchError} onRetry={onRetry} />
        </Layout.Page>
      )}
      renderLoading={({replayRecord}) => (
        <ReplaysLayout isVideoReplay={false} replayRecord={replayRecord} isLoading />
      )}
      renderMissing={() => (
        <Layout.Page withPadding>
          <NotFound />
        </Layout.Page>
      )}
      renderProcessingError={({replay}) => (
        <Layout.Page withPadding>
          <Flex column>
            <ReplayProcessingError processingErrors={replay!.processingErrors()} />
          </Flex>
        </Layout.Page>
      )}
    >
      {({replay}) => (
        <ReplayDetailsProviders replay={replay} projectSlug={readerResult.projectSlug}>
          <ReplaysLayout
            isVideoReplay={replay.isVideoReplay()}
            replayRecord={replay.getReplay()}
            isLoading={false}
          />
        </ReplayDetailsProviders>
      )}
    </ReplayLoadingState>
  );
}<|MERGE_RESOLUTION|>--- conflicted
+++ resolved
@@ -13,129 +13,7 @@
   readerResult: ReturnType<typeof useLoadReplayReader>;
 };
 
-<<<<<<< HEAD
-export default function Page({
-  children,
-  orgSlug,
-  replayRecord,
-  projectSlug,
-  replayErrors,
-  isVideoReplay,
-  isLoading,
-}: Props) {
-  const title = replayRecord
-    ? `${replayRecord.user.display_name ?? t('Anonymous User')} — Session Replay — ${orgSlug}`
-    : `Session Replay — ${orgSlug}`;
-
-  const onShareReplay = useShareReplayAtTimestamp();
-  const onDeleteReplay = useDeleteReplay({
-    replayId: replayRecord?.id,
-    projectSlug,
-  });
-
-  const dropdownItems: MenuItemProps[] = [
-    {
-      key: 'share',
-      label: (
-        <ItemSpacer>
-          <IconUpload size="sm" />
-          {t('Share')}
-        </ItemSpacer>
-      ),
-      onAction: onShareReplay,
-    },
-    replayRecord?.id && projectSlug
-      ? {
-          key: 'delete',
-          label: (
-            <ItemSpacer>
-              <IconDelete size="sm" />
-              {t('Delete')}
-            </ItemSpacer>
-          ),
-          onAction: onDeleteReplay,
-        }
-      : null,
-  ].filter(defined);
-
-  const header = replayRecord?.is_archived ? (
-    <Header>
-      <DetailsPageBreadcrumbs replayRecord={replayRecord} />
-    </Header>
-  ) : (
-    <Header>
-      <DetailsPageBreadcrumbs replayRecord={replayRecord} />
-
-      <ButtonActionsWrapper>
-        {isLoading ? (
-          <Placeholder height="33px" width="203px" />
-        ) : (
-          <Fragment>
-            {isVideoReplay ? <FeedbackWidgetButton /> : <FeedbackButton />}
-            {isVideoReplay ? (
-              <ConfigureMobileReplayCard replayRecord={replayRecord} />
-            ) : (
-              <ConfigureReplayCard />
-            )}
-          </Fragment>
-        )}
-
-        <DropdownMenu
-          position="bottom-end"
-          triggerProps={{
-            showChevron: false,
-            icon: <IconEllipsis color="subText" />,
-          }}
-          size="sm"
-          items={dropdownItems}
-        />
-      </ButtonActionsWrapper>
-
-      {replayRecord ? (
-        <UserBadge
-          avatarSize={24}
-          displayName={
-            <DisplayHeader>
-              <Layout.Title>
-                {replayRecord.user.display_name || t('Anonymous User')}
-              </Layout.Title>
-              {replayRecord && (
-                <TimeContainer>
-                  <IconCalendar color="gray300" size="xs" />
-                  <TimeSince
-                    date={replayRecord.started_at}
-                    isTooltipHoverable
-                    unitStyle="regular"
-                  />
-                </TimeContainer>
-              )}
-            </DisplayHeader>
-          }
-          user={{
-            name: replayRecord.user.display_name || '',
-            email: replayRecord.user.email || '',
-            username: replayRecord.user.username || '',
-            ip_address: replayRecord.user.ip || '',
-            id: replayRecord.user.id || '',
-          }}
-          hideEmail
-        />
-      ) : (
-        <Placeholder width="30%" height="45px" />
-      )}
-
-      <ReplayMetaData
-        replayRecord={replayRecord}
-        replayErrors={replayErrors}
-        showDeadRageClicks={!isVideoReplay}
-        isLoading={isLoading}
-      />
-    </Header>
-  );
-
-=======
 export default function ReplayDetailsPage({readerResult}: Props) {
->>>>>>> bc8eb4bc
   return (
     <ReplayLoadingState
       readerResult={readerResult}
