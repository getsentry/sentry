--- conflicted
+++ resolved
@@ -24,13 +24,8 @@
 
 function Page({children, crumbs, durationMs, orgSlug, replayRecord}: Props) {
   const title = replayRecord
-<<<<<<< HEAD
-    ? `${replayRecord.id} - Replays - ${orgId}`
-    : `Replays - ${orgId}`;
-=======
-    ? `${replayRecord.replayId} - Replays - ${orgSlug}`
+    ? `${replayRecord.id} - Replays - ${orgSlug}`
     : `Replays - ${orgSlug}`;
->>>>>>> 6e5caf1b
 
   const header = (
     <Header>
