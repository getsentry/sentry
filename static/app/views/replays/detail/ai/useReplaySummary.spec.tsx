--- conflicted
+++ resolved
@@ -67,13 +67,8 @@
       expect(mockRequest).toHaveBeenCalledTimes(1);
     });
 
-<<<<<<< HEAD
-    it('should handle GET errors gracefully', async () => {
-      MockApiClient.addMockResponse({
-=======
     it('should handle GET error gracefully, and keep pending/polling', async () => {
       const mockGet = MockApiClient.addMockResponse({
->>>>>>> 810d4f3b
         url: `/projects/${mockOrganization.slug}/${mockProject.slug}/replays/replay-123/summarize/`,
         statusCode: 500,
         body: {detail: 'Internal server error'},
