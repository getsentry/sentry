--- conflicted
+++ resolved
@@ -48,13 +48,8 @@
     return (
       <Wrapper data-test-id="replay-details-ai-summary-tab">
         <EmptySummaryContainer>
-<<<<<<< HEAD
           <Alert type="warning">
             {t('AI features are not available for this organization.')}
-=======
-          <Alert type="info" showIcon={false}>
-            {t('Replay AI summary is not available for this organization.')}
->>>>>>> 0bdd7708
           </Alert>
         </EmptySummaryContainer>
       </Wrapper>
@@ -91,13 +86,8 @@
     return (
       <Wrapper data-test-id="replay-details-ai-summary-tab">
         <EmptySummaryContainer>
-<<<<<<< HEAD
           <Alert type="error">
             {t('Project not found. Unable to load replay summary.')}
-=======
-          <Alert type="error" showIcon={false}>
-            {t('Project not found. Unable to load AI summary.')}
->>>>>>> 0bdd7708
           </Alert>
         </EmptySummaryContainer>
       </Wrapper>
@@ -118,13 +108,7 @@
     return (
       <Wrapper data-test-id="replay-details-ai-summary-tab">
         <EmptySummaryContainer>
-<<<<<<< HEAD
           <Alert type="error">{t('Failed to load replay summary')}</Alert>
-=======
-          <Alert type="error" showIcon={false}>
-            {t('Failed to load AI summary')}
-          </Alert>
->>>>>>> 0bdd7708
         </EmptySummaryContainer>
       </Wrapper>
     );
