--- conflicted
+++ resolved
@@ -122,40 +122,20 @@
   }
 
   return (
-<<<<<<< HEAD
-    <ErrorBoundary mini>
-      <SplitContainer>
-        <Summary>
-          <SummaryLeft>
-            <SummaryLeftTitle>
-              <Flex align="center" gap="xs">
-                {t('Replay Summary')}
-                <IconSeer />
-              </Flex>
-              <Badge type="internal">{t('Internal')}</Badge>
-            </SummaryLeftTitle>
-            <SummaryText>{summaryData.data.summary}</SummaryText>
-          </SummaryLeft>
-          <SummaryRight>
-            <Flex gap="xs">
-              {feedbackButton({type: 'positive'})}
-              {feedbackButton({type: 'negative'})}
-=======
     <Wrapper data-test-id="replay-details-ai-summary-tab">
       <Summary>
         <SummaryLeft>
           <SummaryLeftTitle>
-            <Flex align="center" gap={space(0.5)}>
+            <Flex align="center" gap="xs">
               {t('Replay Summary')}
               <IconSeer />
->>>>>>> 49802f04
             </Flex>
             <Badge type="internal">{t('Internal')}</Badge>
           </SummaryLeftTitle>
           <SummaryText>{summaryData.data.summary}</SummaryText>
         </SummaryLeft>
         <SummaryRight>
-          <Flex gap={space(0.5)}>
+          <Flex gap="xs">
             {feedbackButton({type: 'positive'})}
             {feedbackButton({type: 'negative'})}
           </Flex>
