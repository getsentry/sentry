import styled from '@emotion/styled';

import {Alert} from 'sentry/components/core/alert';
import {Badge} from 'sentry/components/core/badge';
import {Button} from 'sentry/components/core/button';
import {Flex} from 'sentry/components/core/layout';
import LoadingIndicator from 'sentry/components/loadingIndicator';
import {useReplayContext} from 'sentry/components/replays/replayContext';
import {IconSeer, IconSync, IconThumb} from 'sentry/icons';
import {t} from 'sentry/locale';
import {space} from 'sentry/styles/space';
import {trackAnalytics} from 'sentry/utils/analytics';
import {useFeedbackForm} from 'sentry/utils/useFeedbackForm';
import useOrganization from 'sentry/utils/useOrganization';
import useProjectFromId from 'sentry/utils/useProjectFromId';
import {ChapterList} from 'sentry/views/replays/detail/ai/chapterList';
import TabItemContainer from 'sentry/views/replays/detail/tabItemContainer';

import {useFetchReplaySummary} from './useFetchReplaySummary';

export default function Ai() {
  const organization = useOrganization();
  const {replay} = useReplayContext();
  const replayRecord = replay?.getReplay();
  const project = useProjectFromId({project_id: replayRecord?.project_id});
  const {
    data: summaryData,
    isPending,
    isError,
    isRefetching,
    refetch,
  } = useFetchReplaySummary({
    staleTime: 0,
    enabled: Boolean(
      replayRecord?.id &&
        project?.slug &&
        organization.features.includes('replay-ai-summaries') &&
        organization.features.includes('gen-ai-features')
    ),
    retry: false,
  });

  const openForm = useFeedbackForm();

  const feedbackButton = ({type}: {type: 'positive' | 'negative'}) => {
    return openForm ? (
      <Button
        aria-label={t('Give feedback on the AI summary section')}
        icon={<IconThumb direction={type === 'positive' ? 'up' : 'down'} />}
        title={type === 'positive' ? t('I like this') : t(`I don't like this`)}
        size={'xs'}
        onClick={() =>
          openForm({
            messagePlaceholder:
              type === 'positive'
                ? t('What did you like about the AI summary and chapters?')
                : t('How can we make the AI summary and chapters work better for you?'),
            tags: {
              ['feedback.source']: 'replay_ai_summary',
              ['feedback.owner']: 'replay',
              ['feedback.type']: type,
            },
          })
        }
      />
    ) : null;
  };

  if (
    !organization.features.includes('replay-ai-summaries') ||
    !organization.features.includes('gen-ai-features')
  ) {
    return (
      <Wrapper data-test-id="replay-details-ai-summary-tab">
        <EmptySummaryContainer>
          <Alert type="info">
            {t('Replay AI summary is not available for this organization.')}
          </Alert>
        </EmptySummaryContainer>
      </Wrapper>
    );
  }

  if (replayRecord?.project_id && !project) {
    return (
      <Wrapper data-test-id="replay-details-ai-summary-tab">
        <EmptySummaryContainer>
          <Alert type="error">{t('Project not found. Unable to load AI summary.')}</Alert>
        </EmptySummaryContainer>
      </Wrapper>
    );
  }

  if (isPending || isRefetching) {
    return (
      <Wrapper data-test-id="replay-details-ai-summary-tab">
        <LoadingContainer>
          <LoadingIndicator />
        </LoadingContainer>
      </Wrapper>
    );
  }

  if (isError) {
    return (
      <Wrapper data-test-id="replay-details-ai-summary-tab">
        <EmptySummaryContainer>
          <Alert type="error">{t('Failed to load AI summary')}</Alert>
        </EmptySummaryContainer>
      </Wrapper>
    );
  }

  if (!summaryData) {
    return (
      <Wrapper data-test-id="replay-details-ai-summary-tab">
        <EmptySummaryContainer>
          <Alert type="info">{t('No summary available for this replay.')}</Alert>
        </EmptySummaryContainer>
      </Wrapper>
    );
  }

  return (
    <Wrapper data-test-id="replay-details-ai-summary-tab">
      <Summary>
        <SummaryLeft>
          <SummaryLeftTitle>
            <Flex align="center" gap={space(0.5)}>
              {t('Replay Summary')}
              <IconSeer />
            </Flex>
<<<<<<< HEAD
            <Badge type="internal">{t('Internal')}</Badge>
          </SummaryLeftTitle>
          <SummaryText>{summaryData.data.summary}</SummaryText>
        </SummaryLeft>
        <SummaryRight>
          <Flex gap={space(0.5)}>
            {feedbackButton({type: 'positive'})}
            {feedbackButton({type: 'negative'})}
          </Flex>
          <Button
            priority="default"
            type="button"
            size="xs"
            onClick={() => refetch()}
            icon={<IconSync size="xs" />}
          >
            {t('Regenerate')}
          </Button>
        </SummaryRight>
      </Summary>
      <StyledTabItemContainer>
        <OverflowBody>
          <ChapterList summaryData={summaryData} />
        </OverflowBody>
      </StyledTabItemContainer>
    </Wrapper>
=======
            <Button
              priority="default"
              type="button"
              size="xs"
              onClick={() => {
                refetch();
                trackAnalytics('replay.ai-summary.regenerate-requested', {
                  organization,
                });
              }}
              icon={<IconSync size="xs" />}
            >
              {t('Regenerate')}
            </Button>
          </SummaryRight>
        </Summary>
        <ChapterList summaryData={summaryData} />
      </SplitContainer>
    </ErrorBoundary>
>>>>>>> e984842a
  );
}

const Wrapper = styled('div')`
  display: flex;
  flex-direction: column;
  flex-wrap: nowrap;
  min-height: 0;
  border: 1px solid ${p => p.theme.border};
  border-radius: ${p => p.theme.borderRadius};
`;

const EmptySummaryContainer = styled('div')`
  padding: ${space(2)};
  overflow: auto;
`;

const LoadingContainer = styled('div')`
  display: flex;
  justify-content: center;
  padding: ${space(4)};
`;

const Summary = styled('div')`
  display: flex;
  align-items: center;
  padding: ${space(1)} ${space(1.5)};
  border-bottom: 1px solid ${p => p.theme.border};
  gap: ${space(4)};
`;

const SummaryLeft = styled('div')`
  display: flex;
  flex-direction: column;
  gap: ${space(0.5)};
  justify-content: space-between;
  font-size: ${p => p.theme.fontSize.lg};
  font-weight: ${p => p.theme.fontWeight.bold};
`;

const SummaryRight = styled('div')`
  display: flex;
  flex-direction: column;
  gap: ${space(1)};
  align-items: flex-end;
`;

const SummaryLeftTitle = styled('div')`
  display: flex;
  align-items: center;
  gap: ${space(1)};
`;

const SummaryText = styled('p')`
  line-height: 1.6;
  white-space: pre-wrap;
  margin: 0;
  font-size: ${p => p.theme.fontSize.md};
  color: ${p => p.theme.subText};
  font-weight: ${p => p.theme.fontWeight.normal};
`;

const StyledTabItemContainer = styled(TabItemContainer)`
  border: none;

  .beforeHoverTime:last-child {
    border-bottom-color: transparent;
  }
  .beforeCurrentTime:last-child {
    border-bottom-color: transparent;
  }
  details.beforeHoverTime + details.afterHoverTime,
  details.beforeCurrentTime + details.afterCurrentTime {
    border-top-color: transparent;
  }
`;

const OverflowBody = styled('section')`
  flex: 1 1 auto;
  overflow: auto;
`;<|MERGE_RESOLUTION|>--- conflicted
+++ resolved
@@ -130,7 +130,6 @@
               {t('Replay Summary')}
               <IconSeer />
             </Flex>
-<<<<<<< HEAD
             <Badge type="internal">{t('Internal')}</Badge>
           </SummaryLeftTitle>
           <SummaryText>{summaryData.data.summary}</SummaryText>
@@ -144,7 +143,12 @@
             priority="default"
             type="button"
             size="xs"
-            onClick={() => refetch()}
+            onClick={() => {
+              refetch();
+              trackAnalytics('replay.ai-summary.regenerate-requested', {
+                organization,
+              });
+            }}
             icon={<IconSync size="xs" />}
           >
             {t('Regenerate')}
@@ -157,27 +161,6 @@
         </OverflowBody>
       </StyledTabItemContainer>
     </Wrapper>
-=======
-            <Button
-              priority="default"
-              type="button"
-              size="xs"
-              onClick={() => {
-                refetch();
-                trackAnalytics('replay.ai-summary.regenerate-requested', {
-                  organization,
-                });
-              }}
-              icon={<IconSync size="xs" />}
-            >
-              {t('Regenerate')}
-            </Button>
-          </SummaryRight>
-        </Summary>
-        <ChapterList summaryData={summaryData} />
-      </SplitContainer>
-    </ErrorBoundary>
->>>>>>> e984842a
   );
 }
 
