import styled from '@emotion/styled';

import {Alert} from 'sentry/components/core/alert';
import {Badge} from 'sentry/components/core/badge';
import {Button} from 'sentry/components/core/button';
import {Flex} from 'sentry/components/core/layout';
import LoadingIndicator from 'sentry/components/loadingIndicator';
import {useReplayContext} from 'sentry/components/replays/replayContext';
import {IconSeer, IconSync, IconThumb} from 'sentry/icons';
import {t} from 'sentry/locale';
import {space} from 'sentry/styles/space';
import {trackAnalytics} from 'sentry/utils/analytics';
import {useFeedbackForm} from 'sentry/utils/useFeedbackForm';
import useOrganization from 'sentry/utils/useOrganization';
import useProjectFromId from 'sentry/utils/useProjectFromId';
import {ChapterList} from 'sentry/views/replays/detail/ai/chapterList';
import TabItemContainer from 'sentry/views/replays/detail/tabItemContainer';

import {useFetchReplaySummary} from './useFetchReplaySummary';

export default function Ai() {
  const organization = useOrganization();
  const {replay} = useReplayContext();
  const replayRecord = replay?.getReplay();
  const project = useProjectFromId({project_id: replayRecord?.project_id});
  const {
    data: summaryData,
    isPending,
    isError,
    isRefetching,
    refetch,
  } = useFetchReplaySummary({
    staleTime: 0,
    enabled: Boolean(
      replayRecord?.id &&
        project?.slug &&
        organization.features.includes('replay-ai-summaries') &&
        organization.features.includes('gen-ai-features')
    ),
    retry: false,
  });

  const openForm = useFeedbackForm();

  const feedbackButton = ({type}: {type: 'positive' | 'negative'}) => {
    return openForm ? (
      <Button
        aria-label={t('Give feedback on the AI summary section')}
        icon={<IconThumb direction={type === 'positive' ? 'up' : 'down'} />}
        title={type === 'positive' ? t('I like this') : t(`I don't like this`)}
        size={'xs'}
        onClick={() =>
          openForm({
            messagePlaceholder:
              type === 'positive'
                ? t('What did you like about the AI summary and chapters?')
                : t('How can we make the AI summary and chapters work better for you?'),
            tags: {
              ['feedback.source']: 'replay_ai_summary',
              ['feedback.owner']: 'replay',
              ['feedback.type']: type,
            },
          })
        }
      />
    ) : null;
  };

  if (
    !organization.features.includes('replay-ai-summaries') ||
    !organization.features.includes('gen-ai-features')
  ) {
    return (
<<<<<<< HEAD
      <SummaryContainer>
        <Alert type="info" showIcon={false}>
          {t('Replay AI summary is not available for this organization.')}
        </Alert>
      </SummaryContainer>
=======
      <Wrapper data-test-id="replay-details-ai-summary-tab">
        <EmptySummaryContainer>
          <Alert type="info">
            {t('Replay AI summary is not available for this organization.')}
          </Alert>
        </EmptySummaryContainer>
      </Wrapper>
>>>>>>> 220f0301
    );
  }

  if (replayRecord?.project_id && !project) {
    return (
<<<<<<< HEAD
      <SummaryContainer>
        <Alert type="error" showIcon={false}>
          {t('Project not found. Unable to load AI summary.')}
        </Alert>
      </SummaryContainer>
=======
      <Wrapper data-test-id="replay-details-ai-summary-tab">
        <EmptySummaryContainer>
          <Alert type="error">{t('Project not found. Unable to load AI summary.')}</Alert>
        </EmptySummaryContainer>
      </Wrapper>
>>>>>>> 220f0301
    );
  }

  if (isPending || isRefetching) {
    return (
      <Wrapper data-test-id="replay-details-ai-summary-tab">
        <LoadingContainer>
          <LoadingIndicator />
        </LoadingContainer>
      </Wrapper>
    );
  }

  if (isError) {
    return (
<<<<<<< HEAD
      <SummaryContainer>
        <Alert type="error" showIcon={false}>
          {t('Failed to load AI summary')}
        </Alert>
      </SummaryContainer>
=======
      <Wrapper data-test-id="replay-details-ai-summary-tab">
        <EmptySummaryContainer>
          <Alert type="error">{t('Failed to load AI summary')}</Alert>
        </EmptySummaryContainer>
      </Wrapper>
>>>>>>> 220f0301
    );
  }

  if (!summaryData) {
    return (
<<<<<<< HEAD
      <SummaryContainer>
        <Alert type="info" showIcon={false}>
          {t('No summary available for this replay.')}
        </Alert>
      </SummaryContainer>
=======
      <Wrapper data-test-id="replay-details-ai-summary-tab">
        <EmptySummaryContainer>
          <Alert type="info">{t('No summary available for this replay.')}</Alert>
        </EmptySummaryContainer>
      </Wrapper>
>>>>>>> 220f0301
    );
  }

  return (
    <Wrapper data-test-id="replay-details-ai-summary-tab">
      <Summary>
        <SummaryLeft>
          <SummaryLeftTitle>
            <Flex align="center" gap={space(0.5)}>
              {t('Replay Summary')}
              <IconSeer />
            </Flex>
            <Badge type="internal">{t('Internal')}</Badge>
          </SummaryLeftTitle>
          <SummaryText>{summaryData.data.summary}</SummaryText>
        </SummaryLeft>
        <SummaryRight>
          <Flex gap={space(0.5)}>
            {feedbackButton({type: 'positive'})}
            {feedbackButton({type: 'negative'})}
          </Flex>
          <Button
            priority="default"
            type="button"
            size="xs"
            onClick={() => {
              refetch();
              trackAnalytics('replay.ai-summary.regenerate-requested', {
                organization,
              });
            }}
            icon={<IconSync size="xs" />}
          >
            {t('Regenerate')}
          </Button>
        </SummaryRight>
      </Summary>
      <StyledTabItemContainer>
        <OverflowBody>
          <ChapterList summaryData={summaryData} />
        </OverflowBody>
      </StyledTabItemContainer>
    </Wrapper>
  );
}

const Wrapper = styled('div')`
  display: flex;
  flex-direction: column;
  flex-wrap: nowrap;
  min-height: 0;
  border: 1px solid ${p => p.theme.border};
  border-radius: ${p => p.theme.borderRadius};
`;

const EmptySummaryContainer = styled('div')`
  padding: ${space(2)};
  overflow: auto;
`;

const LoadingContainer = styled('div')`
  display: flex;
  justify-content: center;
  padding: ${space(4)};
`;

const Summary = styled('div')`
  display: flex;
  align-items: center;
  padding: ${space(1)} ${space(1.5)};
  border-bottom: 1px solid ${p => p.theme.border};
  gap: ${space(4)};
`;

const SummaryLeft = styled('div')`
  display: flex;
  flex-direction: column;
  gap: ${space(0.5)};
  justify-content: space-between;
  font-size: ${p => p.theme.fontSize.lg};
  font-weight: ${p => p.theme.fontWeight.bold};
`;

const SummaryRight = styled('div')`
  display: flex;
  flex-direction: column;
  gap: ${space(1)};
  align-items: flex-end;
`;

const SummaryLeftTitle = styled('div')`
  display: flex;
  align-items: center;
  gap: ${space(1)};
`;

const SummaryText = styled('p')`
  line-height: 1.6;
  white-space: pre-wrap;
  margin: 0;
  font-size: ${p => p.theme.fontSize.md};
  color: ${p => p.theme.subText};
  font-weight: ${p => p.theme.fontWeight.normal};
`;

const StyledTabItemContainer = styled(TabItemContainer)`
  border: none;

  .beforeHoverTime:last-child {
    border-bottom-color: transparent;
  }
  .beforeCurrentTime:last-child {
    border-bottom-color: transparent;
  }
  details.beforeHoverTime + details.afterHoverTime,
  details.beforeCurrentTime + details.afterCurrentTime {
    border-top-color: transparent;
  }
`;

const OverflowBody = styled('section')`
  flex: 1 1 auto;
  overflow: auto;
`;<|MERGE_RESOLUTION|>--- conflicted
+++ resolved
@@ -71,39 +71,25 @@
     !organization.features.includes('gen-ai-features')
   ) {
     return (
-<<<<<<< HEAD
-      <SummaryContainer>
-        <Alert type="info" showIcon={false}>
-          {t('Replay AI summary is not available for this organization.')}
-        </Alert>
-      </SummaryContainer>
-=======
-      <Wrapper data-test-id="replay-details-ai-summary-tab">
-        <EmptySummaryContainer>
-          <Alert type="info">
+      <Wrapper data-test-id="replay-details-ai-summary-tab">
+        <EmptySummaryContainer>
+          <Alert type="info" showIcon={false}>
             {t('Replay AI summary is not available for this organization.')}
           </Alert>
         </EmptySummaryContainer>
       </Wrapper>
->>>>>>> 220f0301
     );
   }
 
   if (replayRecord?.project_id && !project) {
     return (
-<<<<<<< HEAD
-      <SummaryContainer>
-        <Alert type="error" showIcon={false}>
-          {t('Project not found. Unable to load AI summary.')}
-        </Alert>
-      </SummaryContainer>
-=======
-      <Wrapper data-test-id="replay-details-ai-summary-tab">
-        <EmptySummaryContainer>
-          <Alert type="error">{t('Project not found. Unable to load AI summary.')}</Alert>
-        </EmptySummaryContainer>
-      </Wrapper>
->>>>>>> 220f0301
+      <Wrapper data-test-id="replay-details-ai-summary-tab">
+        <EmptySummaryContainer>
+          <Alert type="error" showIcon={false}>
+            {t('Project not found. Unable to load AI summary.')}
+          </Alert>
+        </EmptySummaryContainer>
+      </Wrapper>
     );
   }
 
@@ -119,37 +105,25 @@
 
   if (isError) {
     return (
-<<<<<<< HEAD
-      <SummaryContainer>
-        <Alert type="error" showIcon={false}>
-          {t('Failed to load AI summary')}
-        </Alert>
-      </SummaryContainer>
-=======
-      <Wrapper data-test-id="replay-details-ai-summary-tab">
-        <EmptySummaryContainer>
-          <Alert type="error">{t('Failed to load AI summary')}</Alert>
-        </EmptySummaryContainer>
-      </Wrapper>
->>>>>>> 220f0301
+      <Wrapper data-test-id="replay-details-ai-summary-tab">
+        <EmptySummaryContainer>
+          <Alert type="error" showIcon={false}>
+            {t('Failed to load AI summary')}
+          </Alert>
+        </EmptySummaryContainer>
+      </Wrapper>
     );
   }
 
   if (!summaryData) {
     return (
-<<<<<<< HEAD
-      <SummaryContainer>
-        <Alert type="info" showIcon={false}>
-          {t('No summary available for this replay.')}
-        </Alert>
-      </SummaryContainer>
-=======
-      <Wrapper data-test-id="replay-details-ai-summary-tab">
-        <EmptySummaryContainer>
-          <Alert type="info">{t('No summary available for this replay.')}</Alert>
-        </EmptySummaryContainer>
-      </Wrapper>
->>>>>>> 220f0301
+      <Wrapper data-test-id="replay-details-ai-summary-tab">
+        <EmptySummaryContainer>
+          <Alert type="info" showIcon={false}>
+            {t('No summary available for this replay.')}
+          </Alert>
+        </EmptySummaryContainer>
+      </Wrapper>
     );
   }
 
