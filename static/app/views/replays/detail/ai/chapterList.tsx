import {useCallback, useMemo, useState} from 'react';
import styled from '@emotion/styled';
import classNames from 'classnames';

import {Alert} from 'sentry/components/core/alert';
import EmptyMessage from 'sentry/components/emptyMessage';
import {useReplayContext} from 'sentry/components/replays/replayContext';
import {IconChevron, IconFire, IconMegaphone} from 'sentry/icons';
import {t} from 'sentry/locale';
import {space} from 'sentry/styles/space';
import {trackAnalytics} from 'sentry/utils/analytics';
import useCrumbHandlers from 'sentry/utils/replays/hooks/useCrumbHandlers';
import useCurrentHoverTime from 'sentry/utils/replays/playback/providers/useCurrentHoverTime';
import type {ReplayFrame} from 'sentry/utils/replays/types';
import useOrganization from 'sentry/utils/useOrganization';
import BreadcrumbRow from 'sentry/views/replays/detail/breadcrumbs/breadcrumbRow';
import TimestampButton from 'sentry/views/replays/detail/timestampButton';

import type {SummaryResponse} from './useFetchReplaySummary';

interface Props {
  summaryData: SummaryResponse;
}

export function ChapterList({summaryData}: Props) {
  const {replay, setCurrentTime} = useReplayContext();
  const onClickChapterTimestamp = useCallback(
    (event: React.MouseEvent<Element>, start: number) => {
      event.stopPropagation();
      setCurrentTime(start - (replay?.getStartTimestampMs() ?? 0));
    },
    [replay, setCurrentTime]
  );

  const chapterData = useMemo(
    () =>
      summaryData?.data.time_ranges
        .map(({period_title, period_start, period_end, error, feedback}) => ({
          title: period_title,
          start: period_start,
          end: period_end,
          error,
          feedback,
          breadcrumbs:
            replay
              ?.getChapterFrames()
              .filter(
                breadcrumb =>
                  breadcrumb.timestampMs >= period_start &&
                  breadcrumb.timestampMs <= period_end
              ) ?? [],
        }))
        .sort((a, b) => a.start - b.start),
    [summaryData, replay]
  );

  if (!chapterData.length) {
    return (
      <EmptyContainer>
        <Alert type="info">{t('No chapters available for this replay.')}</Alert>
      </EmptyContainer>
    );
  }

  return (
    <ChaptersList>
      {chapterData.map(({title, start, end, breadcrumbs, error, feedback}, i) => (
        <ChapterRow
          key={i}
          title={title}
          start={start}
          end={end}
          breadcrumbs={breadcrumbs}
          onClickChapterTimestamp={onClickChapterTimestamp}
          error={error}
          feedback={feedback}
        />
      ))}
    </ChaptersList>
  );
}

function ChapterRow({
  title,
  start,
  end,
  breadcrumbs,
  onClickChapterTimestamp,
  className,
  error,
  feedback,
}: {
  breadcrumbs: ReplayFrame[];
  end: number;
  error: boolean;
  feedback: boolean;
  onClickChapterTimestamp: (event: React.MouseEvent<Element>, start: number) => void;
  start: number;
  title: string;
  className?: string;
}) {
  const {replay, currentTime} = useReplayContext();
  const {onClickTimestamp} = useCrumbHandlers();
  const [currentHoverTime] = useCurrentHoverTime();
  const [isHovered, setIsHovered] = useState(false);
  const [isOpen, setIsOpen] = useState(false);

  const startOffset = Math.max(start - (replay?.getStartTimestampMs() ?? 0), 0);
  const endOffset = Math.max(end - (replay?.getStartTimestampMs() ?? 0), 0);
  const hasOccurred = currentTime >= startOffset;
  const isBeforeHover = currentHoverTime === undefined || currentHoverTime >= startOffset;

  const organization = useOrganization();

  return (
    <ChapterWrapper
      data-has-error={Boolean(error)}
      data-has-feedback={Boolean(feedback)}
      className={classNames(className, {
        beforeCurrentTime: hasOccurred,
        afterCurrentTime: !hasOccurred,
        activeChapter: currentTime >= startOffset && currentTime <= endOffset,
        beforeHoverTime: currentHoverTime === undefined ? undefined : isBeforeHover,
        afterHoverTime: currentHoverTime === undefined ? undefined : !isBeforeHover,
      })}
      onMouseEnter={() => setIsHovered(true)}
      onMouseLeave={() => setIsHovered(false)}
      onToggle={e => setIsOpen(e.currentTarget.open)}
    >
<<<<<<< HEAD
      <Chapter>
=======
      <Chapter
        error={error}
        feedback={feedback}
        onClick={() =>
          trackAnalytics('replay.ai-summary.chapter-clicked', {
            chapter_type: error ? 'error' : feedback ? 'feedback' : undefined,
            organization,
          })
        }
      >
>>>>>>> b2458bf3
        <ChapterIconWrapper>
          {error ? (
            isOpen || isHovered ? (
              <ChapterIconArrow direction="right" size="xs" color="red300" />
            ) : (
              <IconFire size="xs" color="red300" />
            )
          ) : feedback ? (
            isOpen || isHovered ? (
              <ChapterIconArrow direction="right" size="xs" color="pink300" />
            ) : (
              <IconMegaphone size="xs" color="pink300" />
            )
          ) : (
            <ChapterIconArrow direction="right" size="xs" />
          )}
        </ChapterIconWrapper>
        <ChapterTitle>
          <span>{title}</span>

          <ReplayTimestamp>
            <TimestampButton
              startTimestampMs={replay?.getStartTimestampMs() ?? 0}
              timestampMs={start}
              onClick={event => {
                onClickChapterTimestamp(event, start);
              }}
            />
          </ReplayTimestamp>
        </ChapterTitle>
      </Chapter>
      <div>
        {!breadcrumbs.length && (
          <EmptyMessage>{t('No breadcrumbs for this chapter')}</EmptyMessage>
        )}
        {breadcrumbs.map((breadcrumb, j) => (
          <ChapterBreadcrumbRow
            frame={breadcrumb}
            index={j}
            onClick={onClickTimestamp}
            onInspectorExpanded={() => {}}
            onShowSnippet={() => {}}
            showSnippet={false}
            allowShowSnippet={false}
            startTimestampMs={replay?.getStartTimestampMs() ?? 0}
            key={`breadcrumb-${j}`}
            style={{}}
          />
        ))}
      </div>
    </ChapterWrapper>
  );
}

const ChapterIconWrapper = styled('div')`
  display: flex;
  align-items: center;
  justify-content: center;
  padding: ${space(0.5)};
  margin-right: ${space(1)};
  background-color: ${p => p.theme.background};
  border-radius: 50%;
  z-index: 2; /* needs to be above "ChapterWrapper summary::after" */
`;

const ChapterIconArrow = styled(IconChevron)`
  details[open] & {
    transform: rotate(180deg);
  }
`;

const ChaptersList = styled('div')`
  flex: 1;
  overflow: auto;
`;

const ChapterWrapper = styled('details')`
  width: 100%;
  position: relative;
  margin: 0;

  /* vertical line connecting items */
  summary::after {
    content: '';
    position: absolute;
    left: 16.5px;
    width: 1px;
    top: 1px;
    bottom: -9px;
    background: ${p => p.theme.innerBorder};
  }

  &:first-child summary::after {
    top: 12px;
  }

  &:last-child summary::after {
    bottom: 0;
    display: none; /* hide the vertical line for the last chapter */
  }

  &.activeChapter .beforeCurrentTime:last-child {
    border-bottom-color: ${p => p.theme.purple300};
  }

  /* the border-top is used to eliminate some of the top gap */

  &:hover {
    border-top: 1px solid ${p => p.theme.backgroundSecondary};
  }

  [data-has-feedback='true'] {
    &:hover {
      border-top: 1px solid ${p => p.theme.pink100};
    }
  }

  [data-has-error='true'] {
    &:hover {
      border-top: 1px solid ${p => p.theme.red100};
    }
  }
`;

const ChapterBreadcrumbRow = styled(BreadcrumbRow)`
  padding: ${space(0.5)} ${space(0.75)};

  &::before {
    display: none;
  }

  &:hover {
    background-color: ${p => p.theme.backgroundSecondary};
  }
`;

const Chapter = styled('summary')`
  cursor: pointer;
  display: flex;
  align-items: center;
  font-size: ${p => p.theme.fontSize.lg};
  padding: 0 ${space(0.75)};
  color: ${p => p.theme.textColor};

  &:hover {
    background-color: ${p => p.theme.backgroundSecondary};
  }

  /* sorry */
  &:focus-visible {
    outline: none;
  }

  list-style-type: none;
  &::-webkit-details-marker {
    display: none;
  }

  [data-has-feedback='true'] & {
    color: ${p => p.theme.pink300};

    &:hover {
      background-color: ${p => p.theme.pink100};
    }
  }

  [data-has-error='true'] & {
    color: ${p => p.theme.red300};

    &:hover {
      background-color: ${p => p.theme.red100};
    }
  }
`;

const ChapterTitle = styled('div')`
  display: flex;
  flex: 1;
  align-items: center;
  gap: ${space(1)};
  justify-content: space-between;
  font-size: ${p => p.theme.fontSize.md};
  padding: ${space(1)} 0;

  .activeChapter & {
    font-weight: ${p => p.theme.fontWeight.bold};
  }

  border-bottom: 1px solid ${p => p.theme.innerBorder};
  margin-bottom: -1px; /* Compensate for border to fully eliminate gap */

  details:last-child:not([open]) & {
    border-bottom: none;
  }
`;

// Copied from breadcrumbItem
const ReplayTimestamp = styled('div')`
  color: ${p => p.theme.textColor};
  font-size: ${p => p.theme.fontSize.sm};
  font-weight: ${p => p.theme.fontWeight.normal};
`;

const EmptyContainer = styled('div')`
  padding: ${space(2)};
`;<|MERGE_RESOLUTION|>--- conflicted
+++ resolved
@@ -127,12 +127,7 @@
       onMouseLeave={() => setIsHovered(false)}
       onToggle={e => setIsOpen(e.currentTarget.open)}
     >
-<<<<<<< HEAD
-      <Chapter>
-=======
       <Chapter
-        error={error}
-        feedback={feedback}
         onClick={() =>
           trackAnalytics('replay.ai-summary.chapter-clicked', {
             chapter_type: error ? 'error' : feedback ? 'feedback' : undefined,
@@ -140,7 +135,6 @@
           })
         }
       >
->>>>>>> b2458bf3
         <ChapterIconWrapper>
           {error ? (
             isOpen || isHovered ? (
