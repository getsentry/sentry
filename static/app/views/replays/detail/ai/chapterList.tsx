--- conflicted
+++ resolved
@@ -357,11 +357,7 @@
 
 const ChapterTitle = styled('div')`
   display: grid;
-<<<<<<< HEAD
-  grid-template-columns: 4fr 2fr;
-=======
   grid-template-columns: auto auto;
->>>>>>> a6792643
   gap: ${space(1)};
   grid-template-areas: 'title timestamp';
   flex: 1;
