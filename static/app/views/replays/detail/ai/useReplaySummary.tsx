import {useCallback, useEffect, useRef, useState} from 'react';

import type {ApiQueryKey, UseApiQueryOptions} from 'sentry/utils/queryClient';
import {useApiQuery, useMutation, useQueryClient} from 'sentry/utils/queryClient';
import type ReplayReader from 'sentry/utils/replays/replayReader';
import useApi from 'sentry/utils/useApi';
import useOrganization from 'sentry/utils/useOrganization';
import useProjectFromId from 'sentry/utils/useProjectFromId';
import useTimeout from 'sentry/utils/useTimeout';
import {
  ReplaySummaryStatus,
  ReplaySummaryTemp,
  type SummaryResponse,
} from 'sentry/views/replays/detail/ai/utils';

const POLL_INTERVAL_MS = 500;
<<<<<<< HEAD
const START_TIMEOUT_MS = 15e3; // Max time to wait for processing to start after a start request.
const TOTAL_TIMEOUT_MS = 100e3; // Max time to wait for results after a start request. Task timeout in Seer (90s) + 10s buffer.
=======
const ERROR_POLL_INTERVAL_MS = 5000;
const START_TIMEOUT_MS = 15_000; // Max time to wait for processing to start after a start request.
const TOTAL_TIMEOUT_MS = 100_000; // Max time to wait for results after a start request. Task timeout in Seer (90s) + 10s buffer.
>>>>>>> 810d4f3b

export interface UseReplaySummaryResult {
  /**
   * Whether there was an error with the initial query or summary generation,
   * or the summary data status is errored.
   */
  isError: boolean;
  /**
   * Whether the summary is still processing after the last start request. Does not account for timeouts.
   */
  isPending: boolean;
  /**
   * Whether the summary processing timed out. Not the same as isError.
   */
  isTimedOut: boolean;
  /** Function to trigger a new summary generation request. */
  startSummaryRequest: () => void;
  /** The summary data response from the API. */
  summaryData: SummaryResponse | undefined;
}

const shouldPoll = (
  summaryData: SummaryResponse | undefined,
  lastFetchFailed: boolean,
  startRequestFailed: boolean,
  didTimeout: boolean
) => {
  if (lastFetchFailed || startRequestFailed || didTimeout) {
    return false;
  }

  if (!summaryData) {
    return true;
  }

  switch (summaryData.status) {
    case ReplaySummaryStatus.NOT_STARTED:
    case ReplaySummaryStatus.PROCESSING:
      return true;

    // Final states
    case ReplaySummaryStatus.COMPLETED:
    case ReplaySummaryStatus.ERROR:
    default:
      return false;
  }
};

function createAISummaryQueryKey(
  orgSlug: string,
  projectSlug: string | undefined,
  replayId: string
): ApiQueryKey {
  return [`/projects/${orgSlug}/${projectSlug}/replays/${replayId}/summarize/`];
}

export function useReplaySummary(
  replay: ReplayReader,
  options?: UseApiQueryOptions<SummaryResponse>
): UseReplaySummaryResult {
  const organization = useOrganization();
  const replayRecord = replay.getReplay();
  const project = useProjectFromId({project_id: replayRecord?.project_id});
  const segmentCount = replayRecord?.count_segments ?? 0;
  const api = useApi();
  const queryClient = useQueryClient();
  // Use this to track when the start summary request was made to compare to when the last time
  // the summary data query was made. This hook will be considered in a pending state if the summary
  // data query was made before the start summary request.

  // Otherwise, when start request query is finished, in the same render loop, we 1) invalidate the
  // summary data query and 2) we have the stale version of the summary data. The consuming
  // component will briefly show a completed state before the summary data query updates.
  const startSummaryRequestTime = useRef<number>(0);
  const hasMadeStartRequest = useRef<boolean>(false);

  const [didTimeout, setDidTimeout] = useState(false);
  const {start: startTotalTimeout, cancel: cancelTotalTimeout} = useTimeout({
    timeMs: TOTAL_TIMEOUT_MS,
<<<<<<< HEAD
    onTimeout: () => {
      setDidTimeout(true);
    },
  });

  const {start: startStartTimeout, cancel: cancelStartTimeout} = useTimeout({
    timeMs: START_TIMEOUT_MS,
=======
>>>>>>> 810d4f3b
    onTimeout: () => {
      setDidTimeout(true);
      cancelTotalTimeout();
    },
  });

  const {start: startStartTimeout, cancel: cancelStartTimeout} = useTimeout({
    timeMs: START_TIMEOUT_MS,
    onTimeout: () => {
      setDidTimeout(true);
      cancelTotalTimeout();
    },
  });

  // Start initial timeouts in case auto-start request is not made.
  // The callbacks are stable so this should only run on mount.
  useEffect(() => {
    startStartTimeout();
    startTotalTimeout();

    return () => {
      cancelTotalTimeout();
      cancelStartTimeout();
    };
  }, [startStartTimeout, startTotalTimeout, cancelStartTimeout, cancelTotalTimeout]);

  const {
    mutate: startSummaryRequestMutate,
    isError: isStartSummaryRequestError,
    isPending: isStartSummaryRequestPending,
  } = useMutation({
    mutationFn: () => {
      return api.requestPromise(
        `/projects/${organization.slug}/${project?.slug}/replays/${replayRecord?.id}/summarize/`,
        {
          method: 'POST',
          headers: {
            'Content-Type': 'application/json',
          },
          data: {
            num_segments: segmentCount,
            temperature: ReplaySummaryTemp.MED,
          },
        }
      );
    },
    onSuccess: () => {
      // invalidate the query when a summary task is requested
      // so the cached data is marked as stale.
      queryClient.invalidateQueries({
        queryKey: createAISummaryQueryKey(
          organization.slug,
          project?.slug,
          replayRecord?.id ?? ''
        ),
      });
      startSummaryRequestTime.current = Date.now();
    },
  });

  const startSummaryRequest = useCallback(() => {
    if (options?.enabled === false) {
      return;
    }
    startSummaryRequestMutate();
    hasMadeStartRequest.current = true;

    // Start new timeouts.
    setDidTimeout(false);
    startTotalTimeout();
    startStartTimeout();
  }, [options?.enabled, startSummaryRequestMutate, startTotalTimeout, startStartTimeout]);

<<<<<<< HEAD
  const {
    data: summaryData,
    isError: isFetchError,
    dataUpdatedAt: lastFetchTime,
  } = useApiQuery<SummaryResponse>(
=======
  const {data: summaryData, dataUpdatedAt: lastFetchTime} = useApiQuery<SummaryResponse>(
>>>>>>> 810d4f3b
    createAISummaryQueryKey(organization.slug, project?.slug, replayRecord?.id ?? ''),
    {
      staleTime: 0,
      retry: false,
      refetchInterval: query => {
<<<<<<< HEAD
        if (
          shouldPoll(
            query.state.data?.[0],
            query.state.status === 'error',
            isStartSummaryRequestError,
            didTimeout
          )
        ) {
          return POLL_INTERVAL_MS;
=======
        if (shouldPoll(query.state.data?.[0], isStartSummaryRequestError, didTimeout)) {
          return query.state.status === 'error'
            ? ERROR_POLL_INTERVAL_MS
            : POLL_INTERVAL_MS;
>>>>>>> 810d4f3b
        }
        return false;
      },
      refetchOnWindowFocus: 'always',
      ...options,
    }
  );

  // Auto-start logic. Triggered at most once per page load.
  const segmentsIncreased =
    summaryData?.num_segments !== null &&
    summaryData?.num_segments !== undefined &&
    segmentCount > summaryData.num_segments;

  useEffect(() => {
    if (
      !hasMadeStartRequest.current &&
      (segmentsIncreased || summaryData?.status === ReplaySummaryStatus.NOT_STARTED)
    ) {
      startSummaryRequest();
    }
  }, [segmentsIncreased, startSummaryRequest, summaryData?.status]);

  const isErrorState =
<<<<<<< HEAD
    isFetchError ||
    isStartSummaryRequestError ||
    summaryData?.status === ReplaySummaryStatus.ERROR;

  const isFinishedState =
    isErrorState ||
    (lastFetchTime >= startSummaryRequestTime.current &&
      !isStartSummaryRequestPending &&
      summaryData?.status === ReplaySummaryStatus.COMPLETED);

  // Cancel timeouts when we get a finished state.
  useEffect(() => {
    if (isFinishedState) {
      cancelTotalTimeout();
      cancelStartTimeout();
    }
  }, [cancelTotalTimeout, cancelStartTimeout, isFinishedState]);

  // Cancel the start timeout when status passes NOT_STARTED.
  useEffect(() => {
    if (
      summaryData &&
      summaryData.status !== ReplaySummaryStatus.NOT_STARTED &&
      new Date(summaryData.created_at!).getTime() > startSummaryRequestTime.current
=======
    isStartSummaryRequestError || summaryData?.status === ReplaySummaryStatus.ERROR;

  const isFinishedState =
    isErrorState ||
    (lastFetchTime >= startSummaryRequestTime.current &&
      !isStartSummaryRequestPending &&
      summaryData?.status === ReplaySummaryStatus.COMPLETED);

  // Cancel timeouts when we get a finished state.
  useEffect(() => {
    if (isFinishedState) {
      cancelTotalTimeout();
      cancelStartTimeout();
    }
  }, [cancelTotalTimeout, cancelStartTimeout, isFinishedState]);

  // Cancel the start timeout when status passes NOT_STARTED.
  useEffect(() => {
    if (
      summaryData &&
      summaryData.status !== ReplaySummaryStatus.NOT_STARTED &&
      (!summaryData.created_at || // note created_at should exist for started statuses
        new Date(summaryData.created_at).getTime() > startSummaryRequestTime.current)
>>>>>>> 810d4f3b
    ) {
      cancelStartTimeout();
    }
  }, [cancelStartTimeout, summaryData]);

  return {
    summaryData,
    isPending: !isFinishedState,
    isError: isErrorState,
    isTimedOut: didTimeout,
    startSummaryRequest,
  };
}<|MERGE_RESOLUTION|>--- conflicted
+++ resolved
@@ -14,14 +14,9 @@
 } from 'sentry/views/replays/detail/ai/utils';
 
 const POLL_INTERVAL_MS = 500;
-<<<<<<< HEAD
-const START_TIMEOUT_MS = 15e3; // Max time to wait for processing to start after a start request.
-const TOTAL_TIMEOUT_MS = 100e3; // Max time to wait for results after a start request. Task timeout in Seer (90s) + 10s buffer.
-=======
 const ERROR_POLL_INTERVAL_MS = 5000;
 const START_TIMEOUT_MS = 15_000; // Max time to wait for processing to start after a start request.
 const TOTAL_TIMEOUT_MS = 100_000; // Max time to wait for results after a start request. Task timeout in Seer (90s) + 10s buffer.
->>>>>>> 810d4f3b
 
 export interface UseReplaySummaryResult {
   /**
@@ -101,16 +96,6 @@
   const [didTimeout, setDidTimeout] = useState(false);
   const {start: startTotalTimeout, cancel: cancelTotalTimeout} = useTimeout({
     timeMs: TOTAL_TIMEOUT_MS,
-<<<<<<< HEAD
-    onTimeout: () => {
-      setDidTimeout(true);
-    },
-  });
-
-  const {start: startStartTimeout, cancel: cancelStartTimeout} = useTimeout({
-    timeMs: START_TIMEOUT_MS,
-=======
->>>>>>> 810d4f3b
     onTimeout: () => {
       setDidTimeout(true);
       cancelTotalTimeout();
@@ -184,36 +169,16 @@
     startStartTimeout();
   }, [options?.enabled, startSummaryRequestMutate, startTotalTimeout, startStartTimeout]);
 
-<<<<<<< HEAD
-  const {
-    data: summaryData,
-    isError: isFetchError,
-    dataUpdatedAt: lastFetchTime,
-  } = useApiQuery<SummaryResponse>(
-=======
   const {data: summaryData, dataUpdatedAt: lastFetchTime} = useApiQuery<SummaryResponse>(
->>>>>>> 810d4f3b
     createAISummaryQueryKey(organization.slug, project?.slug, replayRecord?.id ?? ''),
     {
       staleTime: 0,
       retry: false,
       refetchInterval: query => {
-<<<<<<< HEAD
-        if (
-          shouldPoll(
-            query.state.data?.[0],
-            query.state.status === 'error',
-            isStartSummaryRequestError,
-            didTimeout
-          )
-        ) {
-          return POLL_INTERVAL_MS;
-=======
         if (shouldPoll(query.state.data?.[0], isStartSummaryRequestError, didTimeout)) {
           return query.state.status === 'error'
             ? ERROR_POLL_INTERVAL_MS
             : POLL_INTERVAL_MS;
->>>>>>> 810d4f3b
         }
         return false;
       },
@@ -238,10 +203,7 @@
   }, [segmentsIncreased, startSummaryRequest, summaryData?.status]);
 
   const isErrorState =
-<<<<<<< HEAD
-    isFetchError ||
-    isStartSummaryRequestError ||
-    summaryData?.status === ReplaySummaryStatus.ERROR;
+    isStartSummaryRequestError || summaryData?.status === ReplaySummaryStatus.ERROR;
 
   const isFinishedState =
     isErrorState ||
@@ -262,32 +224,8 @@
     if (
       summaryData &&
       summaryData.status !== ReplaySummaryStatus.NOT_STARTED &&
-      new Date(summaryData.created_at!).getTime() > startSummaryRequestTime.current
-=======
-    isStartSummaryRequestError || summaryData?.status === ReplaySummaryStatus.ERROR;
-
-  const isFinishedState =
-    isErrorState ||
-    (lastFetchTime >= startSummaryRequestTime.current &&
-      !isStartSummaryRequestPending &&
-      summaryData?.status === ReplaySummaryStatus.COMPLETED);
-
-  // Cancel timeouts when we get a finished state.
-  useEffect(() => {
-    if (isFinishedState) {
-      cancelTotalTimeout();
-      cancelStartTimeout();
-    }
-  }, [cancelTotalTimeout, cancelStartTimeout, isFinishedState]);
-
-  // Cancel the start timeout when status passes NOT_STARTED.
-  useEffect(() => {
-    if (
-      summaryData &&
-      summaryData.status !== ReplaySummaryStatus.NOT_STARTED &&
       (!summaryData.created_at || // note created_at should exist for started statuses
         new Date(summaryData.created_at).getTime() > startSummaryRequestTime.current)
->>>>>>> 810d4f3b
     ) {
       cancelStartTimeout();
     }
