--- conflicted
+++ resolved
@@ -174,13 +174,9 @@
 
     // Start new timeouts.
     setDidTimeout(false);
-<<<<<<< HEAD
     startTotalTimeout();
     startStartTimeout();
   }, [options?.enabled, startSummaryRequestMutate, startTotalTimeout, startStartTimeout]);
-=======
-    startPollingTimeout();
-  }, [options?.enabled, startSummaryRequestMutate, startPollingTimeout]);
 
   const {data: summaryData, dataUpdatedAt: lastFetchTime} = useApiQuery<SummaryResponse>(
     createAISummaryQueryKey(organization.slug, project?.slug, replayRecord?.id ?? ''),
@@ -199,7 +195,6 @@
       ...options,
     }
   );
->>>>>>> a3dee9d7
 
   // Auto-start logic. Triggered at most once per page load.
   const segmentsIncreased =
@@ -223,7 +218,6 @@
     ![ReplaySummaryStatus.COMPLETED, ReplaySummaryStatus.ERROR].includes(
       summaryData.status
     );
-<<<<<<< HEAD
 
   // Clears the start timeout when status != NOT_STARTED.
   useEffect(() => {
@@ -235,8 +229,6 @@
       cancelStartTimeout();
     }
   }, [summaryData?.status, summaryData?.created_at, cancelStartTimeout]);
-=======
->>>>>>> a3dee9d7
 
   // Clears all timeouts when we get valid summary results.
   useEffect(() => {
