<<<<<<< HEAD
import {useCallback, useEffect, useRef} from 'react';

import type {ApiQueryKey, UseApiQueryOptions} from 'sentry/utils/queryClient';
import {useApiQuery, useMutation, useQueryClient} from 'sentry/utils/queryClient';
import type ReplayReader from 'sentry/utils/replays/replayReader';
=======
import {useCallback, useRef} from 'react';

import type {ApiQueryKey, UseApiQueryOptions} from 'sentry/utils/queryClient';
import {useApiQuery, useMutation, useQueryClient} from 'sentry/utils/queryClient';
import {useReplayReader} from 'sentry/utils/replays/playback/providers/replayReaderProvider';
>>>>>>> a6792643
import useApi from 'sentry/utils/useApi';
import useOrganization from 'sentry/utils/useOrganization';
import useProjectFromId from 'sentry/utils/useProjectFromId';
import {
  ReplaySummaryStatus,
  type SummaryResponse,
} from 'sentry/views/replays/detail/ai/utils';

<<<<<<< HEAD
export interface UseFetchReplaySummaryResult {
=======
interface UseFetchReplaySummaryResult {
>>>>>>> a6792643
  /**
   * Whether there was an error with the initial query or summary generation,
   * or the summary data status is errored.
   */
  isError: boolean;
  /**
   * Whether the initial query is pending, the summary is being processed,
   * or the summary data status is processing.
   */
  isPending: boolean;
  /**
   * Whether the hook is currently polling for updates.
   * Polling will stop when the summary is completed or errored.
   */
  isPolling: boolean;
  /**
   * Whether a summary generation request is currently pending.
   * If pending and the summary is not completed or errored,
   * then polling will continue.
   */
  isStartSummaryRequestPending: boolean;
  /** Function to trigger a new summary generation request. */
  startSummaryRequest: () => void;
  /** The summary data response from the API. */
  summaryData: SummaryResponse | undefined;
}

const POLL_INTERVAL_MS = 500;

<<<<<<< HEAD
const isPolling = (
  summaryData: SummaryResponse | undefined,
  isStartSummaryRequestPending: boolean
) => {
  if (!summaryData) {
    // No data yet - poll if we've started a request
    return isStartSummaryRequestPending;
  }

  switch (summaryData.status) {
    case ReplaySummaryStatus.NOT_STARTED:
      // Not started - poll if we've initiated a run
      return isStartSummaryRequestPending;

    case ReplaySummaryStatus.PROCESSING:
      // Currently processing - always poll
      return true;

    case ReplaySummaryStatus.COMPLETED:
    case ReplaySummaryStatus.ERROR:
      // Final states - no need to poll
      return false;

    default:
      // Unknown status - don't poll
      return false;
  }
};

=======
>>>>>>> a6792643
function createAISummaryQueryKey(
  orgSlug: string,
  projectSlug: string | undefined,
  replayId: string
): ApiQueryKey {
  return [`/projects/${orgSlug}/${projectSlug}/replays/${replayId}/summarize/`];
}

export function useFetchReplaySummary(
<<<<<<< HEAD
  replay: ReplayReader,
=======
>>>>>>> a6792643
  options?: UseApiQueryOptions<SummaryResponse>
): UseFetchReplaySummaryResult {
  const organization = useOrganization();
  const replayRecord = replay?.getReplay();
  const project = useProjectFromId({project_id: replayRecord?.project_id});
  const api = useApi();
  const queryClient = useQueryClient();
  // Use this to track when the start summary request was made to compare to when the last time
  // the summary data query was made. This hook will be considered in a pending state if the summary
  // data query was made before the start summary request.

  // Otherwise, when start request query is finished, in the same render loop, we 1) invalidate the
  // summary data query and 2) we have the stale version of the summary data. The consuming
  // component will briefly show a completed state before the summary data query updates.
  const startSummaryRequestTime = useRef<number>(0);

  const segmentCount = replayRecord?.count_segments ?? 0;

  const {
    mutate: startSummaryRequestMutate,
    isError: isStartSummaryRequestError,
    isPending: isStartSummaryRequestPending,
  } = useMutation({
    mutationFn: () =>
      api.requestPromise(
        `/projects/${organization.slug}/${project?.slug}/replays/${replayRecord?.id}/summarize/`,
        {
          method: 'POST',
          headers: {
            'Content-Type': 'application/json',
          },
          data: {
            num_segments: segmentCount,
          },
        }
      ),
    onSuccess: () => {
      // invalidate the query when a summary task is requested
      // so the cached data is marked as stale.
      queryClient.invalidateQueries({
        queryKey: createAISummaryQueryKey(
          organization.slug,
          project?.slug,
          replayRecord?.id ?? ''
        ),
      });
      startSummaryRequestTime.current = Date.now();
    },
  });

  const {
    data: summaryData,
    isPending,
    isError,
    dataUpdatedAt,
  } = useApiQuery<SummaryResponse>(
    createAISummaryQueryKey(organization.slug, project?.slug, replayRecord?.id ?? ''),
    {
      staleTime: 0,
      retry: false,
      refetchInterval: query => {
        if (isPolling(query.state.data?.[0], isStartSummaryRequestPending)) {
          return POLL_INTERVAL_MS;
        }
        return false;
      },
      refetchOnWindowFocus: 'always',
      ...options,
    }
  );

  const startSummaryRequest = useCallback(() => {
    // Don't trigger if the feature is disabled
    if (options?.enabled === false) {
      return;
    }

    startSummaryRequestMutate();
  }, [options?.enabled, startSummaryRequestMutate]);

<<<<<<< HEAD
  const isPollingRet = isPolling(summaryData, isStartSummaryRequestPending);
  const isPendingRet =
    dataUpdatedAt < startSummaryRequestTime.current ||
    isPending ||
    summaryData?.status === ReplaySummaryStatus.PROCESSING ||
    isStartSummaryRequestPending;
  const isErrorRet =
    isError ||
    summaryData?.status === ReplaySummaryStatus.ERROR ||
    isStartSummaryRequestError;

  // Auto-start logic.
  const segmentsIncreased =
    summaryData?.num_segments !== null &&
    summaryData?.num_segments !== undefined &&
    segmentCount <= 100 &&
    segmentCount > summaryData.num_segments;
  const needsInitialGeneration = summaryData?.status === ReplaySummaryStatus.NOT_STARTED;

  useEffect(() => {
    if (
      (segmentsIncreased || needsInitialGeneration) &&
      !isPendingRet &&
      !isPollingRet &&
      !isErrorRet
    ) {
      startSummaryRequest();
    }
  }, [
    segmentsIncreased,
    needsInitialGeneration,
    isPendingRet,
    isPollingRet,
    startSummaryRequest,
    isErrorRet,
  ]);

  return {
    summaryData,
    isPolling: isPollingRet,
    isPending: isPendingRet,
    isError: isErrorRet,
    startSummaryRequest,
    isStartSummaryRequestPending,
  };
}
=======
  return {
    summaryData,
    isPolling: isPolling(summaryData, isStartSummaryRequestPending),
    isPending:
      dataUpdatedAt < startSummaryRequestTime.current ||
      isPending ||
      summaryData?.status === ReplaySummaryStatus.PROCESSING ||
      isStartSummaryRequestPending,
    isError:
      isError ||
      summaryData?.status === ReplaySummaryStatus.ERROR ||
      isStartSummaryRequestError,
    startSummaryRequest,
    isStartSummaryRequestPending,
  };
}

const isPolling = (
  summaryData: SummaryResponse | undefined,
  isStartSummaryRequestPending: boolean
) => {
  if (!summaryData) {
    // No data yet - poll if we've started a request
    return isStartSummaryRequestPending;
  }

  switch (summaryData.status) {
    case ReplaySummaryStatus.NOT_STARTED:
      // Not started - poll if we've started a request
      return isStartSummaryRequestPending;

    case ReplaySummaryStatus.PROCESSING:
      // Currently processing - always poll
      return true;

    case ReplaySummaryStatus.COMPLETED:
    case ReplaySummaryStatus.ERROR:
      // Final states - no need to poll
      return false;

    default:
      // Unknown status - don't poll
      return false;
  }
};
>>>>>>> a6792643
<|MERGE_RESOLUTION|>--- conflicted
+++ resolved
@@ -1,16 +1,8 @@
-<<<<<<< HEAD
 import {useCallback, useEffect, useRef} from 'react';
 
 import type {ApiQueryKey, UseApiQueryOptions} from 'sentry/utils/queryClient';
 import {useApiQuery, useMutation, useQueryClient} from 'sentry/utils/queryClient';
 import type ReplayReader from 'sentry/utils/replays/replayReader';
-=======
-import {useCallback, useRef} from 'react';
-
-import type {ApiQueryKey, UseApiQueryOptions} from 'sentry/utils/queryClient';
-import {useApiQuery, useMutation, useQueryClient} from 'sentry/utils/queryClient';
-import {useReplayReader} from 'sentry/utils/replays/playback/providers/replayReaderProvider';
->>>>>>> a6792643
 import useApi from 'sentry/utils/useApi';
 import useOrganization from 'sentry/utils/useOrganization';
 import useProjectFromId from 'sentry/utils/useProjectFromId';
@@ -19,11 +11,7 @@
   type SummaryResponse,
 } from 'sentry/views/replays/detail/ai/utils';
 
-<<<<<<< HEAD
 export interface UseFetchReplaySummaryResult {
-=======
-interface UseFetchReplaySummaryResult {
->>>>>>> a6792643
   /**
    * Whether there was an error with the initial query or summary generation,
    * or the summary data status is errored.
@@ -53,7 +41,6 @@
 
 const POLL_INTERVAL_MS = 500;
 
-<<<<<<< HEAD
 const isPolling = (
   summaryData: SummaryResponse | undefined,
   isStartSummaryRequestPending: boolean
@@ -65,7 +52,7 @@
 
   switch (summaryData.status) {
     case ReplaySummaryStatus.NOT_STARTED:
-      // Not started - poll if we've initiated a run
+      // Not started - poll if we've started a request
       return isStartSummaryRequestPending;
 
     case ReplaySummaryStatus.PROCESSING:
@@ -83,8 +70,6 @@
   }
 };
 
-=======
->>>>>>> a6792643
 function createAISummaryQueryKey(
   orgSlug: string,
   projectSlug: string | undefined,
@@ -94,10 +79,7 @@
 }
 
 export function useFetchReplaySummary(
-<<<<<<< HEAD
   replay: ReplayReader,
-=======
->>>>>>> a6792643
   options?: UseApiQueryOptions<SummaryResponse>
 ): UseFetchReplaySummaryResult {
   const organization = useOrganization();
@@ -178,7 +160,6 @@
     startSummaryRequestMutate();
   }, [options?.enabled, startSummaryRequestMutate]);
 
-<<<<<<< HEAD
   const isPollingRet = isPolling(summaryData, isStartSummaryRequestPending);
   const isPendingRet =
     dataUpdatedAt < startSummaryRequestTime.current ||
@@ -191,6 +172,8 @@
     isStartSummaryRequestError;
 
   // Auto-start logic.
+  // TODO: remove the condition segmentCount <= 100
+  // when BE is able to process more than 100 segments. Without this, generation will loop.
   const segmentsIncreased =
     summaryData?.num_segments !== null &&
     summaryData?.num_segments !== undefined &&
@@ -224,51 +207,4 @@
     startSummaryRequest,
     isStartSummaryRequestPending,
   };
-}
-=======
-  return {
-    summaryData,
-    isPolling: isPolling(summaryData, isStartSummaryRequestPending),
-    isPending:
-      dataUpdatedAt < startSummaryRequestTime.current ||
-      isPending ||
-      summaryData?.status === ReplaySummaryStatus.PROCESSING ||
-      isStartSummaryRequestPending,
-    isError:
-      isError ||
-      summaryData?.status === ReplaySummaryStatus.ERROR ||
-      isStartSummaryRequestError,
-    startSummaryRequest,
-    isStartSummaryRequestPending,
-  };
-}
-
-const isPolling = (
-  summaryData: SummaryResponse | undefined,
-  isStartSummaryRequestPending: boolean
-) => {
-  if (!summaryData) {
-    // No data yet - poll if we've started a request
-    return isStartSummaryRequestPending;
-  }
-
-  switch (summaryData.status) {
-    case ReplaySummaryStatus.NOT_STARTED:
-      // Not started - poll if we've started a request
-      return isStartSummaryRequestPending;
-
-    case ReplaySummaryStatus.PROCESSING:
-      // Currently processing - always poll
-      return true;
-
-    case ReplaySummaryStatus.COMPLETED:
-    case ReplaySummaryStatus.ERROR:
-      // Final states - no need to poll
-      return false;
-
-    default:
-      // Unknown status - don't poll
-      return false;
-  }
-};
->>>>>>> a6792643
+}