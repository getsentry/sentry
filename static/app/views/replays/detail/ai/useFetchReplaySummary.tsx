--- conflicted
+++ resolved
@@ -101,9 +101,6 @@
   // summary data query and 2) we have the stale version of the summary data. The consuming
   // component will briefly show a completed state before the summary data query updates.
   const startSummaryRequestTime = useRef<number>(0);
-<<<<<<< HEAD
-  const segmentCount = replayRecord?.count_segments ?? 0;
-=======
 
   const pollingTimeoutRef = useRef<number | null>(null);
   const clearPollingTimeout = () => {
@@ -120,7 +117,6 @@
       clearPollingTimeout();
     };
   }, []);
->>>>>>> b34d5061
 
   const {
     mutate: startSummaryRequestMutate,
@@ -157,10 +153,12 @@
   });
 
   const startSummaryRequest = useCallback(() => {
+    // Don't trigger if the feature is disabled
     if (options?.enabled === false) {
       return;
     }
     startSummaryRequestMutate();
+    hasMadeInitialStartRequest.current = true;
 
     // Clear timeout, if any, and start a new one.
     setDidTimeout(false);
@@ -192,86 +190,44 @@
     }
   );
 
-<<<<<<< HEAD
+  // Auto-start logic. Only one start summary request should be made per page load.
   const hasMadeInitialStartRequest = useRef<boolean>(false);
 
-  const startSummaryRequest = useCallback(() => {
-    // Don't trigger if the feature is disabled
-    if (options?.enabled === false) {
-      return;
-    }
-    startSummaryRequestMutate();
-    hasMadeInitialStartRequest.current = true;
-  }, [options?.enabled, startSummaryRequestMutate]);
-
-  // Auto-start logic. Only one start summary request should be made per page load.
-=======
+  const segmentsIncreased =
+    summaryData?.num_segments !== null &&
+    summaryData?.num_segments !== undefined &&
+    segmentCount > summaryData.num_segments;
+
+  useEffect(() => {
+    if (
+      !hasMadeInitialStartRequest.current &&
+      (segmentsIncreased || summaryData?.status === ReplaySummaryStatus.NOT_STARTED)
+    ) {
+      startSummaryRequest();
+    }
+  }, [segmentsIncreased, startSummaryRequest, summaryData?.status]);
+
   const isPendingRet =
     dataUpdatedAt < startSummaryRequestTime.current ||
     isStartSummaryRequestPending ||
     isPending ||
     summaryData?.status === ReplaySummaryStatus.PROCESSING;
-  const isErrorRet =
-    isStartSummaryRequestError ||
-    isError ||
-    summaryData?.status === ReplaySummaryStatus.ERROR;
-
+
+  // Clears the polling timeout when we get valid summary results.
   useEffect(() => {
-    // Clears the polling timeout when we get valid summary results.
     if (!isPendingRet) {
       clearPollingTimeout();
     }
   }, [isPendingRet]);
-
-  // Auto-start logic.
-  // TODO: remove the condition segmentCount <= 100
-  // when BE is able to process more than 100 segments. Without this, generation will loop.
->>>>>>> b34d5061
-  const segmentsIncreased =
-    summaryData?.num_segments !== null &&
-    summaryData?.num_segments !== undefined &&
-    segmentCount > summaryData.num_segments;
-
-  useEffect(() => {
-<<<<<<< HEAD
-    if (
-      !hasMadeInitialStartRequest.current &&
-      (segmentsIncreased || summaryData?.status === ReplaySummaryStatus.NOT_STARTED)
-    ) {
-      startSummaryRequest();
-    }
-  }, [segmentsIncreased, startSummaryRequest, summaryData?.status]);
-
-  return {
-    summaryData,
-    isPolling: isPolling(summaryData, isStartSummaryRequestPending),
-    isPending:
-      dataUpdatedAt < startSummaryRequestTime.current ||
-      isPending ||
-      summaryData?.status === ReplaySummaryStatus.PROCESSING ||
-      isStartSummaryRequestPending,
-    isError:
-      isError ||
-      summaryData?.status === ReplaySummaryStatus.ERROR ||
-      isStartSummaryRequestError,
-=======
-    if ((segmentsIncreased || needsInitialGeneration) && !isPendingRet && !isErrorRet) {
-      startSummaryRequest();
-    }
-  }, [
-    segmentsIncreased,
-    needsInitialGeneration,
-    isPendingRet,
-    startSummaryRequest,
-    isErrorRet,
-  ]);
 
   return {
     summaryData,
     isPending: isPendingRet,
-    isError: isErrorRet,
+    isError:
+      isStartSummaryRequestError ||
+      isError ||
+      summaryData?.status === ReplaySummaryStatus.ERROR,
     isTimedOut: didTimeout,
->>>>>>> b34d5061
     startSummaryRequest,
     isStartSummaryRequestPending,
   };
