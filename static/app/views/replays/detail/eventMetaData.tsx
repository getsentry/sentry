--- conflicted
+++ resolved
@@ -14,19 +14,11 @@
 
 type Props = {
   crumbs: Crumb[] | undefined;
-<<<<<<< HEAD
-  duration: number | undefined;
+  durationMS: number | undefined;
   replayRecord: ReplayRecord | undefined;
 };
 
-function EventMetaData({crumbs, duration, replayRecord}: Props) {
-=======
-  durationMS: number | undefined;
-  event: EventTransaction | undefined;
-};
-
-function EventMetaData({crumbs, durationMS, event}: Props) {
->>>>>>> 076d29a5
+function EventMetaData({crumbs, durationMS, replayRecord}: Props) {
   const {projects} = useProjects();
   const errors = crumbs?.filter(crumb => crumb.type === 'error').length;
 
