import {Fragment, useCallback} from 'react';
import styled from '@emotion/styled';

import Type from 'sentry/components/events/interfaces/breadcrumbs/breadcrumb/type';
import {
  Panel as BasePanel,
  PanelBody as BasePanelBody,
  PanelHeader as BasePanelHeader,
  PanelItem,
} from 'sentry/components/panels';
import Placeholder from 'sentry/components/placeholder';
import ActionCategory from 'sentry/components/replays/actionCategory';
import PlayerRelativeTime from 'sentry/components/replays/playerRelativeTime';
import {useReplayContext} from 'sentry/components/replays/replayContext';
import {relativeTimeInMs} from 'sentry/components/replays/utils';
import {t} from 'sentry/locale';
import space from 'sentry/styles/space';
import {BreadcrumbType, Crumb} from 'sentry/types/breadcrumbs';
import {EventTransaction} from 'sentry/types/event';
import {getPrevUserAction} from 'sentry/utils/replays/getPrevUserAction';

function CrumbPlaceholder({number}: {number: number}) {
  return (
    <Fragment>
      {[...Array(number)].map((_, i) => (
        <PlaceholderMargin key={i} height="40px" />
      ))}
    </Fragment>
  );
}

type Props = {
  /**
   * Raw breadcrumbs, `undefined` means it is still loading
   */
  crumbs: Crumb[] | undefined;
  /**
   * Root replay event, `undefined` means it is still loading
   */
  event: EventTransaction | undefined;
};

type ContainerProps = {
  isHovered: boolean;
  isSelected: boolean;
};

const USER_ACTIONS = [
  BreadcrumbType.ERROR,
  BreadcrumbType.INIT,
  BreadcrumbType.NAVIGATION,
  BreadcrumbType.UI,
  BreadcrumbType.USER,
];

function UserActionsNavigator({event, crumbs}: Props) {
  const {setCurrentTime, setCurrentHoverTime, currentHoverTime, currentTime} =
    useReplayContext();

  const {startTimestamp} = event || {};
<<<<<<< HEAD
  const userActionCrumbs = crumbs?.filter(crumb => USER_ACTIONS.includes(crumb.type));

  const isLoaded = userActionCrumbs && startTimestamp;
=======
  const userActionCrumbs = transformCrumbs(crumbs || []).filter(crumb =>
    USER_ACTIONS.includes(crumb.type)
  );
  const isLoaded = startTimestamp;
>>>>>>> 1092b3dd

  const currentUserAction = getPrevUserAction(
    userActionCrumbs,
    startTimestamp,
    currentTime
  );

  const closestUserAction = getPrevUserAction(
    userActionCrumbs,
    startTimestamp,
    currentHoverTime ?? 0
  );

  const onMouseEnter = useCallback(
    (item: Crumb) => {
      if (startTimestamp) {
        setCurrentHoverTime(relativeTimeInMs(item.timestamp ?? '', startTimestamp));
      }
    },
    [setCurrentHoverTime, startTimestamp]
  );

  const onMouseLeave = useCallback(() => {
    setCurrentHoverTime(undefined);
  }, [setCurrentHoverTime]);

  return (
    <Panel>
      <PanelHeader>{t('Event Chapters')}</PanelHeader>

      <PanelBody>
        {!isLoaded && <CrumbPlaceholder number={4} />}
        {isLoaded &&
          userActionCrumbs.map(item => (
            <PanelItemCenter
              key={item.id}
              onMouseEnter={() => onMouseEnter(item)}
              onMouseLeave={() => onMouseLeave()}
            >
              <Container
                isHovered={closestUserAction?.id === item.id}
                isSelected={currentUserAction?.id === item.id}
                onClick={() =>
                  item.timestamp !== undefined
                    ? setCurrentTime(relativeTimeInMs(item.timestamp, startTimestamp))
                    : null
                }
              >
                <Wrapper>
                  <Type
                    type={item.type}
                    color={item.color}
                    description={item.description}
                  />
                  <ActionCategory action={item} />
                </Wrapper>
                <PlayerRelativeTime
                  relativeTime={startTimestamp}
                  timestamp={item.timestamp}
                />
              </Container>
            </PanelItemCenter>
          ))}
      </PanelBody>
    </Panel>
  );
}

// FYI: Since the Replay Player has dynamic height based
// on the width of the window,
// height: 0; will helps us to reset the height
// min-height: 100%; will helps us to grow at the same height of Player
const Panel = styled(BasePanel)`
  width: 100%;
  display: grid;
  grid-template-rows: auto 1fr;
  height: 0;
  min-height: 100%;
  @media only screen and (max-width: ${p => p.theme.breakpoints[2]}) {
    height: fit-content;
    max-height: 400px;
    margin-top: ${space(2)};
  }
`;

const PanelHeader = styled(BasePanelHeader)`
  background-color: ${p => p.theme.white};
  border-bottom: none;
  font-size: ${p => p.theme.fontSizeSmall};
  color: ${p => p.theme.gray300};
  text-transform: capitalize;
  padding: ${space(1.5)} ${space(2)} ${space(0.5)};
`;

const PanelBody = styled(BasePanelBody)`
  overflow-y: auto;
`;

const PanelItemCenter = styled(PanelItem)`
  display: block;
  padding: ${space(0)};
  cursor: pointer;
`;

const Container = styled('button')<ContainerProps>`
  display: inline-flex;
  width: 100%;
  border: none;
  background: transparent;
  justify-content: space-between;
  align-items: center;
  border-left: 4px solid transparent;
  padding: ${space(1)} ${space(1.5)};
  ${p => p.isHovered && `background: ${p.theme.surface400};`}
  ${p => p.isSelected && `border-left: 4px solid ${p.theme.purple300};`}
`;

const Wrapper = styled('div')`
  display: flex;
  align-items: center;
  gap: ${space(1)};
  font-size: ${p => p.theme.fontSizeMedium};
  color: ${p => p.theme.gray500};
`;

const PlaceholderMargin = styled(Placeholder)`
  margin: ${space(1)} ${space(1.5)};
  width: auto;
`;

export default UserActionsNavigator;<|MERGE_RESOLUTION|>--- conflicted
+++ resolved
@@ -58,16 +58,9 @@
     useReplayContext();
 
   const {startTimestamp} = event || {};
-<<<<<<< HEAD
   const userActionCrumbs = crumbs?.filter(crumb => USER_ACTIONS.includes(crumb.type));
 
-  const isLoaded = userActionCrumbs && startTimestamp;
-=======
-  const userActionCrumbs = transformCrumbs(crumbs || []).filter(crumb =>
-    USER_ACTIONS.includes(crumb.type)
-  );
   const isLoaded = startTimestamp;
->>>>>>> 1092b3dd
 
   const currentUserAction = getPrevUserAction(
     userActionCrumbs,
