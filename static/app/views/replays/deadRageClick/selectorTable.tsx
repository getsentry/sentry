--- conflicted
+++ resolved
@@ -235,7 +235,6 @@
   display: inherit;
 `;
 
-<<<<<<< HEAD
 const Subtitle = styled('div')`
   font-size: ${p => p.theme.fontSizeMedium};
 `;
@@ -249,7 +248,8 @@
   grid-auto-flow: row;
   gap: ${space(1)};
   justify-items: center;
-=======
+`;
+
 const WidgetProjectContainer = styled('div')`
   display: flex;
   flex-direction: row;
@@ -259,5 +259,4 @@
 
 const IndexProjectContainer = styled(WidgetProjectContainer)`
   padding-right: ${space(1)};
->>>>>>> 10b83c55
 `;