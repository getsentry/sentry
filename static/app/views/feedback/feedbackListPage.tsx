--- conflicted
+++ resolved
@@ -57,41 +57,14 @@
               </Layout.HeaderContent>
               <Layout.HeaderActions>
                 <OldFeedbackButton />
-<<<<<<< HEAD
-              </Tooltip>
-            </Layout.HeaderActions>
-          </Layout.Header>
-          <PageFiltersContainer>
-            <ErrorBoundary>
-              <LayoutGrid data-banner={showWhatsNewBanner}>
-                {showWhatsNewBanner ? (
-                  <FeedbackWhatsNewBanner style={{gridArea: 'banner'}} />
-                ) : null}
-                <FeedbackFilters style={{gridArea: 'filters'}} />
-                {hasSetupOneFeedback || hasSlug ? (
-                  <Fragment>
-                    <Container style={{gridArea: 'list'}}>
-                      <FeedbackList />
-                    </Container>
-                    <FeedbackSearch style={{gridArea: 'search'}} />
-                    <Container style={{gridArea: 'details'}}>
-                      <FeedbackItemLoader />
-                    </Container>
-                  </Fragment>
-                ) : (
-                  <SetupContainer>
-                    <FeedbackSetupPanel />
-                  </SetupContainer>
-                )}
-              </LayoutGrid>
-            </ErrorBoundary>
-          </PageFiltersContainer>
-=======
               </Layout.HeaderActions>
             </Layout.Header>
             <PageFiltersContainer>
               <ErrorBoundary>
-                <LayoutGrid>
+                <LayoutGrid data-banner={showWhatsNewBanner}>
+                  {showWhatsNewBanner ? (
+                    <FeedbackWhatsNewBanner style={{gridArea: 'banner'}} />
+                  ) : null}
                   <FeedbackFilters style={{gridArea: 'filters'}} />
                   {hasSetupOneFeedback || hasSlug ? (
                     <Fragment>
@@ -112,7 +85,6 @@
               </ErrorBoundary>
             </PageFiltersContainer>
           </ReplayCountForFeedbacks>
->>>>>>> 1abf6e90
         </FeedbackQueryKeys>
       </FullViewport>
     </SentryDocumentTitle>
@@ -134,15 +106,13 @@
     'filters search'
     'list details';
 
-<<<<<<< HEAD
   &[data-banner='true'] {
-    grid-template-columns: minmax(390px, 1fr) 2fr;
-    grid-template-rows: max-content max-content 1fr;
     grid-template-areas:
       'banner banner'
       'filters search'
       'list details';
-=======
+  }
+
   @media (max-width: ${p => p.theme.breakpoints.medium}) {
     padding: ${space(2)};
     grid-template-columns: 1fr;
@@ -151,6 +121,16 @@
       'search'
       'list'
       'details';
+
+    &[data-banner='true'] {
+      grid-template-rows: max-content max-content 1fr;
+      grid-template-areas:
+        'banner'
+        'filters'
+        'search'
+        'list'
+        'details';
+    }
   }
 
   @media (min-width: ${p => p.theme.breakpoints.medium}) {
@@ -164,7 +144,6 @@
   }
   @media (min-width: ${p => p.theme.breakpoints.large}) {
     grid-template-columns: minmax(390px, 1fr) 2fr;
->>>>>>> 1abf6e90
   }
 `;
 
