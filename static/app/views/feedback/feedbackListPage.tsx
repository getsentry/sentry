--- conflicted
+++ resolved
@@ -41,46 +41,6 @@
     <SentryDocumentTitle title={t('User Feedback')} orgSlug={organization.slug}>
       <FullViewport>
         <FeedbackQueryKeys organization={organization}>
-<<<<<<< HEAD
-          <ReplayCountForFeedbacks>
-            <Layout.Header>
-              <Layout.HeaderContent>
-                <Layout.Title>
-                  {t('User Feedback')}
-                  <PageHeadingQuestionTooltip
-                    title={t(
-                      'The User Feedback Widget allows users to submit feedback quickly and easily any time they encounter something that isn’t working as expected.'
-                    )}
-                    docsUrl="https://docs.sentry.io/product/user-feedback/"
-                  />
-                </Layout.Title>
-              </Layout.HeaderContent>
-              <Layout.HeaderActions>
-                <OldFeedbackButton />
-              </Layout.HeaderActions>
-            </Layout.Header>
-            <PageFiltersContainer>
-              <ErrorBoundary>
-                <LayoutGrid data-banner={showWhatsNewBanner}>
-                  {showWhatsNewBanner ? (
-                    <FeedbackWhatsNewBanner style={{gridArea: 'banner'}} />
-                  ) : null}
-                  <FeedbackFilters style={{gridArea: 'filters'}} />
-                  {hasSetupOneFeedback || hasSlug ? (
-                    <Fragment>
-                      <Container style={{gridArea: 'list'}}>
-                        <FeedbackList />
-                      </Container>
-                      <FeedbackSearch style={{gridArea: 'search'}} />
-                      <Container style={{gridArea: 'details'}}>
-                        <FeedbackItemLoader />
-                      </Container>
-                    </Fragment>
-                  ) : (
-                    <SetupContainer>
-                      <FeedbackSetupPanel />
-                    </SetupContainer>
-=======
           <Layout.Header>
             <Layout.HeaderContent>
               <Layout.Title>
@@ -88,7 +48,6 @@
                 <PageHeadingQuestionTooltip
                   title={t(
                     'The User Feedback Widget allows users to submit feedback quickly and easily any time they encounter something that isn’t working as expected.'
->>>>>>> 031f6c92
                   )}
                   docsUrl="https://docs.sentry.io/product/user-feedback/"
                 />
@@ -100,7 +59,10 @@
           </Layout.Header>
           <PageFiltersContainer>
             <ErrorBoundary>
-              <LayoutGrid>
+              <LayoutGrid data-banner={showWhatsNewBanner}>
+                {showWhatsNewBanner ? (
+                  <FeedbackWhatsNewBanner style={{gridArea: 'banner'}} />
+                ) : null}
                 <FeedbackFilters style={{gridArea: 'filters'}} />
                 {hasSetupOneFeedback || hasSlug ? (
                   <Fragment>
