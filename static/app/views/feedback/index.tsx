--- conflicted
+++ resolved
@@ -22,32 +22,8 @@
   }
 
   return (
-<<<<<<< HEAD
-    <Feature
-      features="user-feedback-ui"
-      organization={organization}
-      renderDisabled={NoAccess}
-    >
-      <AnalyticsArea name="feedback">
-        <NoProjectMessage organization={organization}>{children}</NoProjectMessage>
-      </AnalyticsArea>
-    </Feature>
-  );
-}
-
-function NoAccess() {
-  return (
-    <Layout.Page withPadding>
-      <Alert.Container>
-        <Alert type="warning" showIcon={false}>
-          {t("You don't have access to this feature")}
-        </Alert>
-      </Alert.Container>
-    </Layout.Page>
-=======
     <AnalyticsArea name="feedback">
       <NoProjectMessage organization={organization}>{children}</NoProjectMessage>
     </AnalyticsArea>
->>>>>>> 741fff02
   );
 }