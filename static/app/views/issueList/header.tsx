import {ReactNode} from 'react';
import {InjectedRouter} from 'react-router';
import styled from '@emotion/styled';

import Badge from 'sentry/components/badge';
import Button from 'sentry/components/button';
import ButtonBar from 'sentry/components/buttonBar';
import GlobalEventProcessingAlert from 'sentry/components/globalEventProcessingAlert';
import * as Layout from 'sentry/components/layouts/thirds';
import ExternalLink from 'sentry/components/links/externalLink';
import {PageHeadingQuestionTooltip} from 'sentry/components/pageHeadingQuestionTooltip';
import QueryCount from 'sentry/components/queryCount';
import {Item, TabList, Tabs} from 'sentry/components/tabs';
import Tooltip from 'sentry/components/tooltip';
import {SLOW_TOOLTIP_DELAY} from 'sentry/constants';
import {IconPause, IconPlay, IconStar} from 'sentry/icons';
import {t, tct} from 'sentry/locale';
import space from 'sentry/styles/space';
import {Organization, SavedSearch} from 'sentry/types';
import {trackAnalyticsEvent} from 'sentry/utils/analytics';
import trackAdvancedAnalyticsEvent from 'sentry/utils/analytics/trackAdvancedAnalyticsEvent';
import useProjects from 'sentry/utils/useProjects';
import {useSyncedLocalStorageState} from 'sentry/utils/useSyncedLocalStorageState';
import {normalizeUrl} from 'sentry/utils/withDomainRequired';
import IssueListSetAsDefault from 'sentry/views/issueList/issueListSetAsDefault';

<<<<<<< HEAD
import SavedSearchTab from './savedSearchTab';
import {
  getTabs,
  IssueSortOptions,
  Query,
  QueryCounts,
  SAVED_SEARCHES_SIDEBAR_OPEN_LOCALSTORAGE_KEY,
  TAB_MAX_COUNT,
} from './utils';
=======
import {getTabs, IssueSortOptions, Query, QueryCounts, TAB_MAX_COUNT} from './utils';
>>>>>>> 5cf00f20

type IssueListHeaderProps = {
  displayReprocessingTab: boolean;
  onRealtimeChange: (realtime: boolean) => void;
  organization: Organization;
  query: string;
  queryCounts: QueryCounts;
  realtimeActive: boolean;
  router: InjectedRouter;
  savedSearch: SavedSearch | null;
  selectedProjectIds: number[];
  sort: string;
  queryCount?: number;
};

type IssueListHeaderTabProps = {
  name: string;
  query: string;
  count?: number;
  hasMore?: boolean;
  tooltipHoverable?: boolean;
  tooltipTitle?: ReactNode;
};

const EXTRA_TAB_KEY = 'extra-tab-key';

function IssueListHeaderTabContent({
  count = 0,
  hasMore = false,
  name,
  query,
  tooltipHoverable,
  tooltipTitle,
}: IssueListHeaderTabProps) {
  return (
    <Tooltip
      title={tooltipTitle}
      position="bottom"
      isHoverable={tooltipHoverable}
      delay={SLOW_TOOLTIP_DELAY}
    >
      {name}{' '}
      {count > 0 && (
        <Badge type={query === Query.FOR_REVIEW && count > 0 ? 'review' : 'default'}>
          <QueryCount hideParens count={count} max={hasMore ? TAB_MAX_COUNT : 1000} />
        </Badge>
      )}
    </Tooltip>
  );
}

function IssueListHeader({
  organization,
  query,
  sort,
  queryCount,
  queryCounts,
  realtimeActive,
  onRealtimeChange,
  savedSearch,
<<<<<<< HEAD
  savedSearchList,
=======
  onToggleSavedSearches,
  isSavedSearchesOpen,
>>>>>>> 5cf00f20
  router,
  displayReprocessingTab,
  selectedProjectIds,
}: IssueListHeaderProps) {
  const [isSavedSearchesOpen, setIsSavedSearchesOpen] = useSyncedLocalStorageState(
    SAVED_SEARCHES_SIDEBAR_OPEN_LOCALSTORAGE_KEY,
    false
  );
  const {projects} = useProjects();
  const tabs = getTabs(organization);
  const visibleTabs = displayReprocessingTab
    ? tabs
    : tabs.filter(([tab]) => tab !== Query.REPROCESSING);
  const savedSearchTabActive = !visibleTabs.some(([tabQuery]) => tabQuery === query);
  // Remove cursor and page when switching tabs
  const {cursor: _, page: __, ...queryParms} = router?.location?.query ?? {};
  const sortParam =
    queryParms.sort === IssueSortOptions.INBOX ? undefined : queryParms.sort;

  function onSavedSearchesToggleClicked() {
    const newOpenState = !isSavedSearchesOpen;
    trackAdvancedAnalyticsEvent('search.saved_search_sidebar_toggle_clicked', {
      organization,
      open: newOpenState,
    });
    setIsSavedSearchesOpen(newOpenState);
  }

  function trackTabClick(tabQuery: string) {
    // Clicking on inbox tab and currently another tab is active
    if (tabQuery === Query.FOR_REVIEW && query !== Query.FOR_REVIEW) {
      trackAnalyticsEvent({
        eventKey: 'inbox_tab.clicked',
        eventName: 'Clicked Inbox Tab',
        organization_id: organization.id,
      });
    }
  }

  const selectedProjects = projects.filter(({id}) =>
    selectedProjectIds.includes(Number(id))
  );

  const realtimeTitle = realtimeActive
    ? t('Pause real-time updates')
    : t('Enable real-time updates');

  return (
    <Layout.Header>
      <Layout.HeaderContent>
        <StyledLayoutTitle>
          {t('Issues')}
          <PageHeadingQuestionTooltip
            title={tct(
              'Detailed views of errors and performance problems in your application grouped by events with a similar set of characteristics. [link: Read the docs].',
              {link: <ExternalLink href="https://docs.sentry.io/product/issues/" />}
            )}
          />
        </StyledLayoutTitle>
      </Layout.HeaderContent>
      <Layout.HeaderActions>
        <ButtonBar gap={1}>
          <IssueListSetAsDefault {...{sort, query, savedSearch, organization}} />
<<<<<<< HEAD
          {organization.features.includes('issue-list-saved-searches-v2') && (
            <Button
              size="sm"
              icon={<IconStar size="sm" isSolid={isSavedSearchesOpen} />}
              onClick={onSavedSearchesToggleClicked}
            >
              {isSavedSearchesOpen ? t('Hide Searches') : t('Saved Searches')}
            </Button>
          )}
=======
          <Button
            size="sm"
            icon={<IconStar size="sm" isSolid={isSavedSearchesOpen} />}
            onClick={() => onToggleSavedSearches(!isSavedSearchesOpen)}
          >
            {isSavedSearchesOpen ? t('Hide Searches') : t('Saved Searches')}
          </Button>
>>>>>>> 5cf00f20
          <Button
            size="sm"
            data-test-id="real-time"
            title={realtimeTitle}
            aria-label={realtimeTitle}
            icon={realtimeActive ? <IconPause size="xs" /> : <IconPlay size="xs" />}
            onClick={() => onRealtimeChange(!realtimeActive)}
          />
        </ButtonBar>
      </Layout.HeaderActions>
      <StyledGlobalEventProcessingAlert projects={selectedProjects} />
      <StyledTabs
        onSelectionChange={key =>
          trackTabClick(key === EXTRA_TAB_KEY ? query : key.toString())
        }
        selectedKey={savedSearchTabActive ? EXTRA_TAB_KEY : query}
      >
        <TabList hideBorder>
          {[
            ...visibleTabs.map(
              ([tabQuery, {name: queryName, tooltipTitle, tooltipHoverable}]) => {
                const to = normalizeUrl({
                  query: {
                    ...queryParms,
                    query: tabQuery,
                    sort:
                      tabQuery === Query.FOR_REVIEW ? IssueSortOptions.INBOX : sortParam,
                  },
                  pathname: `/organizations/${organization.slug}/issues/`,
                });

                return (
                  <Item key={tabQuery} to={to} textValue={queryName}>
                    <IssueListHeaderTabContent
                      tooltipTitle={tooltipTitle}
                      tooltipHoverable={tooltipHoverable}
                      name={queryName}
                      count={queryCounts[tabQuery]?.count}
                      hasMore={queryCounts[tabQuery]?.hasMore}
                      query={tabQuery}
                    />
                  </Item>
                );
              }
            ),
            <Item
              hidden={!savedSearchTabActive}
              key={EXTRA_TAB_KEY}
              to={{query: queryParms, pathname: location.pathname}}
              textValue={savedSearch?.name ?? t('Custom Search')}
            >
              <IssueListHeaderTabContent
                name={savedSearch?.name ?? t('Custom Search')}
                count={queryCount}
                query={query}
              />
            </Item>,
          ]}
        </TabList>
      </StyledTabs>
    </Layout.Header>
  );
}

export default IssueListHeader;

const StyledLayoutTitle = styled(Layout.Title)`
  margin-top: ${space(0.5)};
`;

const StyledGlobalEventProcessingAlert = styled(GlobalEventProcessingAlert)`
  grid-column: 1/-1;
  margin-top: ${space(1)};
  margin-bottom: ${space(1)};

  @media (min-width: ${p => p.theme.breakpoints.medium}) {
    margin-top: ${space(2)};
    margin-bottom: 0;
  }
`;

const StyledTabs = styled(Tabs)`
  grid-column: 1/-1;
`;<|MERGE_RESOLUTION|>--- conflicted
+++ resolved
@@ -24,8 +24,6 @@
 import {normalizeUrl} from 'sentry/utils/withDomainRequired';
 import IssueListSetAsDefault from 'sentry/views/issueList/issueListSetAsDefault';
 
-<<<<<<< HEAD
-import SavedSearchTab from './savedSearchTab';
 import {
   getTabs,
   IssueSortOptions,
@@ -34,9 +32,6 @@
   SAVED_SEARCHES_SIDEBAR_OPEN_LOCALSTORAGE_KEY,
   TAB_MAX_COUNT,
 } from './utils';
-=======
-import {getTabs, IssueSortOptions, Query, QueryCounts, TAB_MAX_COUNT} from './utils';
->>>>>>> 5cf00f20
 
 type IssueListHeaderProps = {
   displayReprocessingTab: boolean;
@@ -97,12 +92,6 @@
   realtimeActive,
   onRealtimeChange,
   savedSearch,
-<<<<<<< HEAD
-  savedSearchList,
-=======
-  onToggleSavedSearches,
-  isSavedSearchesOpen,
->>>>>>> 5cf00f20
   router,
   displayReprocessingTab,
   selectedProjectIds,
@@ -166,25 +155,13 @@
       <Layout.HeaderActions>
         <ButtonBar gap={1}>
           <IssueListSetAsDefault {...{sort, query, savedSearch, organization}} />
-<<<<<<< HEAD
-          {organization.features.includes('issue-list-saved-searches-v2') && (
-            <Button
-              size="sm"
-              icon={<IconStar size="sm" isSolid={isSavedSearchesOpen} />}
-              onClick={onSavedSearchesToggleClicked}
-            >
-              {isSavedSearchesOpen ? t('Hide Searches') : t('Saved Searches')}
-            </Button>
-          )}
-=======
           <Button
             size="sm"
             icon={<IconStar size="sm" isSolid={isSavedSearchesOpen} />}
-            onClick={() => onToggleSavedSearches(!isSavedSearchesOpen)}
+            onClick={onSavedSearchesToggleClicked}
           >
             {isSavedSearchesOpen ? t('Hide Searches') : t('Saved Searches')}
           </Button>
->>>>>>> 5cf00f20
           <Button
             size="sm"
             data-test-id="real-time"
