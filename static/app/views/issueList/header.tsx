import {ReactNode} from 'react';
import {InjectedRouter} from 'react-router';
import styled from '@emotion/styled';

import Badge from 'sentry/components/badge';
import Button from 'sentry/components/button';
import ButtonBar from 'sentry/components/buttonBar';
import GlobalEventProcessingAlert from 'sentry/components/globalEventProcessingAlert';
import * as Layout from 'sentry/components/layouts/thirds';
import ExternalLink from 'sentry/components/links/externalLink';
import {PageHeadingQuestionTooltip} from 'sentry/components/pageHeadingQuestionTooltip';
import QueryCount from 'sentry/components/queryCount';
import {Item, TabList, Tabs} from 'sentry/components/tabs';
import Tooltip from 'sentry/components/tooltip';
import {SLOW_TOOLTIP_DELAY} from 'sentry/constants';
import {IconPause, IconPlay, IconStar} from 'sentry/icons';
import {t, tct} from 'sentry/locale';
import space from 'sentry/styles/space';
import {Organization, SavedSearch} from 'sentry/types';
import {trackAnalyticsEvent} from 'sentry/utils/analytics';
import useProjects from 'sentry/utils/useProjects';
import {normalizeUrl} from 'sentry/utils/withDomainRequired';
import IssueListSetAsDefault from 'sentry/views/issueList/issueListSetAsDefault';

import {getTabs, IssueSortOptions, Query, QueryCounts, TAB_MAX_COUNT} from './utils';

type IssueListHeaderProps = {
  displayReprocessingTab: boolean;
  isSavedSearchesOpen: boolean;
  onRealtimeChange: (realtime: boolean) => void;
  onToggleSavedSearches: (isOpen: boolean) => void;
  organization: Organization;
  query: string;
  queryCounts: QueryCounts;
  realtimeActive: boolean;
  router: InjectedRouter;
  savedSearch: SavedSearch | null;
  selectedProjectIds: number[];
  sort: string;
  queryCount?: number;
};

type IssueListHeaderTabProps = {
  name: string;
  query: string;
  count?: number;
  hasMore?: boolean;
  tooltipHoverable?: boolean;
  tooltipTitle?: ReactNode;
};

const EXTRA_TAB_KEY = 'extra-tab-key';

function IssueListHeaderTabContent({
  count = 0,
  hasMore = false,
  name,
  query,
  tooltipHoverable,
  tooltipTitle,
}: IssueListHeaderTabProps) {
  return (
    <Tooltip
      title={tooltipTitle}
      position="bottom"
      isHoverable={tooltipHoverable}
      delay={SLOW_TOOLTIP_DELAY}
    >
      {name}{' '}
      {count > 0 && (
        <Badge type={query === Query.FOR_REVIEW && count > 0 ? 'review' : 'default'}>
          <QueryCount hideParens count={count} max={hasMore ? TAB_MAX_COUNT : 1000} />
        </Badge>
      )}
    </Tooltip>
  );
}

function IssueListHeader({
  organization,
  query,
  sort,
  queryCount,
  queryCounts,
  realtimeActive,
  onRealtimeChange,
  savedSearch,
  onToggleSavedSearches,
  isSavedSearchesOpen,
  router,
  displayReprocessingTab,
  selectedProjectIds,
}: IssueListHeaderProps) {
  const {projects} = useProjects();
  const tabs = getTabs(organization);
  const visibleTabs = displayReprocessingTab
    ? tabs
    : tabs.filter(([tab]) => tab !== Query.REPROCESSING);
  const savedSearchTabActive = !visibleTabs.some(([tabQuery]) => tabQuery === query);
  // Remove cursor and page when switching tabs
  const {cursor: _, page: __, ...queryParms} = router?.location?.query ?? {};
  const sortParam =
    queryParms.sort === IssueSortOptions.INBOX ? undefined : queryParms.sort;

  function trackTabClick(tabQuery: string) {
    // Clicking on inbox tab and currently another tab is active
    if (tabQuery === Query.FOR_REVIEW && query !== Query.FOR_REVIEW) {
      trackAnalyticsEvent({
        eventKey: 'inbox_tab.clicked',
        eventName: 'Clicked Inbox Tab',
        organization_id: organization.id,
      });
    }
  }

  const selectedProjects = projects.filter(({id}) =>
    selectedProjectIds.includes(Number(id))
  );

  const realtimeTitle = realtimeActive
    ? t('Pause real-time updates')
    : t('Enable real-time updates');

  return (
    <Layout.Header>
      <Layout.HeaderContent>
        <StyledLayoutTitle>
          {t('Issues')}
          <PageHeadingQuestionTooltip
            title={tct(
              'Detailed views of errors and performance problems in your application grouped by events with a similar set of characteristics. [link: Read the docs].',
              {link: <ExternalLink href="https://docs.sentry.io/product/issues/" />}
            )}
          />
        </StyledLayoutTitle>
      </Layout.HeaderContent>
      <Layout.HeaderActions>
        <ButtonBar gap={1}>
<<<<<<< HEAD
          <IssueListSetAsDefault {...{sort, query, organization}} />
          {organization.features.includes('issue-list-saved-searches-v2') && (
            <Button
              size="sm"
              icon={<IconStar size="sm" isSolid={isSavedSearchesOpen} />}
              onClick={() => onToggleSavedSearches(!isSavedSearchesOpen)}
            >
              {isSavedSearchesOpen ? t('Hide Searches') : t('Saved Searches')}
            </Button>
          )}
=======
          <IssueListSetAsDefault {...{sort, query, savedSearch, organization}} />
          <Button
            size="sm"
            icon={<IconStar size="sm" isSolid={isSavedSearchesOpen} />}
            onClick={() => onToggleSavedSearches(!isSavedSearchesOpen)}
          >
            {isSavedSearchesOpen ? t('Hide Searches') : t('Saved Searches')}
          </Button>
>>>>>>> 63660061
          <Button
            size="sm"
            data-test-id="real-time"
            title={realtimeTitle}
            aria-label={realtimeTitle}
            icon={realtimeActive ? <IconPause size="xs" /> : <IconPlay size="xs" />}
            onClick={() => onRealtimeChange(!realtimeActive)}
          />
        </ButtonBar>
      </Layout.HeaderActions>
      <StyledGlobalEventProcessingAlert projects={selectedProjects} />
      <StyledTabs
        onSelectionChange={key =>
          trackTabClick(key === EXTRA_TAB_KEY ? query : key.toString())
        }
        selectedKey={savedSearchTabActive ? EXTRA_TAB_KEY : query}
      >
        <TabList hideBorder>
          {[
            ...visibleTabs.map(
              ([tabQuery, {name: queryName, tooltipTitle, tooltipHoverable}]) => {
                const to = normalizeUrl({
                  query: {
                    ...queryParms,
                    query: tabQuery,
                    sort:
                      tabQuery === Query.FOR_REVIEW ? IssueSortOptions.INBOX : sortParam,
                  },
                  pathname: `/organizations/${organization.slug}/issues/`,
                });

                return (
                  <Item key={tabQuery} to={to} textValue={queryName}>
                    <IssueListHeaderTabContent
                      tooltipTitle={tooltipTitle}
                      tooltipHoverable={tooltipHoverable}
                      name={queryName}
                      count={queryCounts[tabQuery]?.count}
                      hasMore={queryCounts[tabQuery]?.hasMore}
                      query={tabQuery}
                    />
                  </Item>
                );
              }
            ),
            <Item
              hidden={!savedSearchTabActive}
              key={EXTRA_TAB_KEY}
              to={{query: queryParms, pathname: location.pathname}}
              textValue={savedSearch?.name ?? t('Custom Search')}
            >
              <IssueListHeaderTabContent
                name={savedSearch?.name ?? t('Custom Search')}
                count={queryCount}
                query={query}
              />
            </Item>,
          ]}
        </TabList>
      </StyledTabs>
    </Layout.Header>
  );
}

export default IssueListHeader;

const StyledLayoutTitle = styled(Layout.Title)`
  margin-top: ${space(0.5)};
`;

const StyledGlobalEventProcessingAlert = styled(GlobalEventProcessingAlert)`
  grid-column: 1/-1;
  margin-top: ${space(1)};
  margin-bottom: ${space(1)};

  @media (min-width: ${p => p.theme.breakpoints.medium}) {
    margin-top: ${space(2)};
    margin-bottom: 0;
  }
`;

const StyledTabs = styled(Tabs)`
  grid-column: 1/-1;
`;<|MERGE_RESOLUTION|>--- conflicted
+++ resolved
@@ -136,19 +136,7 @@
       </Layout.HeaderContent>
       <Layout.HeaderActions>
         <ButtonBar gap={1}>
-<<<<<<< HEAD
           <IssueListSetAsDefault {...{sort, query, organization}} />
-          {organization.features.includes('issue-list-saved-searches-v2') && (
-            <Button
-              size="sm"
-              icon={<IconStar size="sm" isSolid={isSavedSearchesOpen} />}
-              onClick={() => onToggleSavedSearches(!isSavedSearchesOpen)}
-            >
-              {isSavedSearchesOpen ? t('Hide Searches') : t('Saved Searches')}
-            </Button>
-          )}
-=======
-          <IssueListSetAsDefault {...{sort, query, savedSearch, organization}} />
           <Button
             size="sm"
             icon={<IconStar size="sm" isSolid={isSavedSearchesOpen} />}
@@ -156,7 +144,6 @@
           >
             {isSavedSearchesOpen ? t('Hide Searches') : t('Saved Searches')}
           </Button>
->>>>>>> 63660061
           <Button
             size="sm"
             data-test-id="real-time"
