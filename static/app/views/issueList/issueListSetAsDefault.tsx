import {browserHistory} from 'react-router';

import Button from 'sentry/components/button';
import {removeSpace} from 'sentry/components/smartSearchBar/utils';
import {IconBookmark} from 'sentry/icons';
import {t} from 'sentry/locale';
import {Organization, SavedSearchType} from 'sentry/types';
import trackAdvancedAnalyticsEvent from 'sentry/utils/analytics/trackAdvancedAnalyticsEvent';
import {useLocation} from 'sentry/utils/useLocation';
import useOrganization from 'sentry/utils/useOrganization';
import {usePinSearch} from 'sentry/views/issueList/mutations/usePinSearch';
import {useUnpinSearch} from 'sentry/views/issueList/mutations/useUnpinSearch';
import {useFetchSavedSearchesForOrg} from 'sentry/views/issueList/queries/useFetchSavedSearchesForOrg';
import {isDefaultIssueStreamSearch} from 'sentry/views/issueList/utils';
import {useSelectedSavedSearch} from 'sentry/views/issueList/utils/useSelectedSavedSearch';

interface IssueListSetAsDefaultProps {
  organization: Organization;
  query: string;
  sort: string;
}

const usePinnedSearch = () => {
  const organization = useOrganization();
  const {data: savedSearches} = useFetchSavedSearchesForOrg(
    {orgSlug: organization.slug},
    {
      notifyOnChangeProps: ['data'],
      enabled: organization.features.includes('issue-list-saved-searches-v2'),
    }
  );

  return savedSearches?.find(savedSearch => savedSearch.isPinned) ?? null;
};

const IssueListSetAsDefault = ({
  organization,
  sort,
  query,
}: IssueListSetAsDefaultProps) => {
  const location = useLocation();

  const selectedSavedSearch = useSelectedSavedSearch();
  const pinnedSearch = usePinnedSearch();
  const pinnedSearchActive = selectedSavedSearch
    ? pinnedSearch?.id === selectedSavedSearch?.id
    : false;

  const {mutate: pinSearch, isLoading: isPinning} = usePinSearch({
    onSuccess: response => {
      const {cursor: _cursor, page: _page, ...currentQuery} = location.query;
      browserHistory.push({
        ...location,
        pathname: `/organizations/${organization.slug}/issues/searches/${response.id}/`,
        query: {referrer: 'search-bar', ...currentQuery},
      });
    },
  });
  const {mutate: unpinSearch, isLoading: isUnpinning} = useUnpinSearch({
    onSuccess: () => {
      const {cursor: _cursor, page: _page, ...currentQuery} = location.query;
      browserHistory.push({
        ...location,
        pathname: `/organizations/${organization.slug}/issues/`,
        query: {
          referrer: 'search-bar',
          ...currentQuery,
        },
      });
    },
  });

  const onTogglePinnedSearch = () => {
    trackAdvancedAnalyticsEvent('search.pin', {
      organization,
      action: pinnedSearch ? 'unpin' : 'pin',
      search_type: 'issues',
      query: pinnedSearch?.query ?? query,
    });

    if (pinnedSearchActive) {
      unpinSearch({orgSlug: organization.slug, type: SavedSearchType.ISSUE});
    } else {
      pinSearch({
        orgSlug: organization.slug,
        type: SavedSearchType.ISSUE,
        query: removeSpace(query),
        sort,
      });
    }
  };

<<<<<<< HEAD
  if (!organization.features.includes('issue-list-saved-searches-v2')) {
    return null;
  }

  // Hide if we are already on the default search,
  // except when the user has a different search pinned.
  if (
    isDefaultIssueStreamSearch({query, sort}) &&
    (!pinnedSearch || isDefaultIssueStreamSearch(pinnedSearch))
  ) {
    return null;
  }

=======
>>>>>>> 63660061
  return (
    <Button
      onClick={onTogglePinnedSearch}
      size="sm"
      icon={<IconBookmark isSolid={pinnedSearchActive} />}
      disabled={isPinning || isUnpinning}
    >
      {pinnedSearchActive ? t('Remove Default') : t('Set as Default')}
    </Button>
  );
};

export default IssueListSetAsDefault;<|MERGE_RESOLUTION|>--- conflicted
+++ resolved
@@ -24,10 +24,7 @@
   const organization = useOrganization();
   const {data: savedSearches} = useFetchSavedSearchesForOrg(
     {orgSlug: organization.slug},
-    {
-      notifyOnChangeProps: ['data'],
-      enabled: organization.features.includes('issue-list-saved-searches-v2'),
-    }
+    {notifyOnChangeProps: ['data']}
   );
 
   return savedSearches?.find(savedSearch => savedSearch.isPinned) ?? null;
@@ -90,11 +87,6 @@
     }
   };
 
-<<<<<<< HEAD
-  if (!organization.features.includes('issue-list-saved-searches-v2')) {
-    return null;
-  }
-
   // Hide if we are already on the default search,
   // except when the user has a different search pinned.
   if (
@@ -104,8 +96,6 @@
     return null;
   }
 
-=======
->>>>>>> 63660061
   return (
     <Button
       onClick={onTogglePinnedSearch}
