import type {Location, LocationDescriptorObject} from 'history';

import ExternalLink from 'sentry/components/links/externalLink';
import {DEFAULT_QUERY} from 'sentry/constants';
import {t, tct} from 'sentry/locale';
import type {Event} from 'sentry/types/event';
import type {Group, GroupTombstoneHelper} from 'sentry/types/group';
import type {Organization} from 'sentry/types/organization';

export enum Query {
  FOR_REVIEW = 'is:unresolved is:for_review assigned_or_suggested:[me, my_teams, none]',
  // biome-ignore lint/style/useLiteralEnumMembers: Disable for maintenance cost.
  PRIORITIZED = DEFAULT_QUERY, // eslint-disable-line @typescript-eslint/prefer-literal-enum-member
  UNRESOLVED = 'is:unresolved',
  IGNORED = 'is:ignored',
  NEW = 'is:new',
  ARCHIVED = 'is:archived',
  ESCALATING = 'is:escalating',
  REGRESSED = 'is:regressed',
  REPROCESSING = 'is:reprocessing',
}

export const CUSTOM_TAB_VALUE = '__custom__';

type OverviewTab = {
  /**
   * Emitted analytics event tab name
   */
  analyticsName: string;
  /**
   * Will fetch a count to display on this tab
   */
  count: boolean;
  /**
   * Tabs can be disabled via flag
   */
  enabled: boolean;
  name: string;
  hidden?: boolean;
  /**
   * Tooltip text to be hoverable when text has links
   */
  tooltipHoverable?: boolean;
  /**
   * Tooltip text for each tab
   */
  tooltipTitle?: React.ReactNode;
};

/**
 * Get a list of currently active tabs
 */
export function getTabs() {
  const tabs: Array<[string, OverviewTab]> = [
    [
      Query.PRIORITIZED,
      {
        name: t('Prioritized'),
        analyticsName: 'prioritized',
        count: true,
        enabled: true,
      },
    ],
    [
      Query.FOR_REVIEW,
      {
        name: t('For Review'),
        analyticsName: 'needs_review',
        count: true,
        enabled: true,
        tooltipTitle: t(
          'Issues are marked for review if they are new or escalating, and have not been resolved or archived. Issues are automatically marked reviewed in 7 days.'
        ),
      },
    ],
    [
      Query.REGRESSED,
      {
        name: t('Regressed'),
        analyticsName: 'regressed',
        count: true,
        enabled: true,
      },
    ],
    [
      Query.ESCALATING,
      {
        name: t('Escalating'),
        analyticsName: 'escalating',
        count: true,
        enabled: true,
      },
    ],
    [
      Query.ARCHIVED,
      {
        name: t('Archived'),
        analyticsName: 'archived',
        count: true,
        enabled: true,
      },
    ],
    [
      Query.IGNORED,
      {
        name: t('Ignored'),
        analyticsName: 'ignored',
        count: true,
        enabled: false,
        tooltipTitle: t(`Ignored issues don’t trigger alerts. When their ignore
        conditions are met they become Unresolved and are flagged for review.`),
      },
    ],
    [
      Query.REPROCESSING,
      {
        name: t('Reprocessing'),
        analyticsName: 'reprocessing',
        count: true,
        enabled: true,
        tooltipTitle: tct(
          `These [link:reprocessing issues] will take some time to complete.
        Any new issues that are created during reprocessing will be flagged for review.`,
          {
            link: (
              <ExternalLink href="https://docs.sentry.io/product/error-monitoring/reprocessing/" />
            ),
          }
        ),
        tooltipHoverable: true,
      },
    ],
    [
      // Hidden tab to account for custom queries that don't match any of the queries
      // above. It's necessary because if Tabs's value doesn't match that of any tab item
      // then Tabs will fall back to a default value, causing unexpected behaviors.
      CUSTOM_TAB_VALUE,
      {
        name: t('Custom'),
        analyticsName: 'custom',
        hidden: true,
        count: false,
        enabled: true,
      },
    ],
  ];

  return tabs.filter(([_query, tab]) => tab.enabled);
}

/**
 * @returns queries that should have counts fetched
 */
export function getTabsWithCounts() {
  const tabs = getTabs();
  return tabs.filter(([_query, tab]) => tab.count).map(([query]) => query);
}

export function isForReviewQuery(query: string | undefined) {
  return !!query && /\bis:for_review\b/.test(query);
}

// the tab counts will look like 99+
export const TAB_MAX_COUNT = 99;

export type QueryCount = {
  count: number;
  hasMore: boolean;
};

export type QueryCounts = Partial<Record<Query, QueryCount>>;

export enum IssueSortOptions {
  DATE = 'date',
  NEW = 'new',
  TRENDS = 'trends',
  FREQ = 'freq',
  USER = 'user',
  INBOX = 'inbox',
}

export const DEFAULT_ISSUE_STREAM_SORT = IssueSortOptions.DATE;

export function isDefaultIssueStreamSearch({query, sort}: {query: string; sort: string}) {
  return query === DEFAULT_QUERY && sort === DEFAULT_ISSUE_STREAM_SORT;
}

export function getSortLabel(key: string, organization: Organization) {
  switch (key) {
    case IssueSortOptions.NEW:
      return organization.features.includes('issue-stream-table-layout')
        ? t('Age')
        : t('First Seen');
    case IssueSortOptions.TRENDS:
      return t('Trends');
    case IssueSortOptions.FREQ:
      return t('Events');
    case IssueSortOptions.USER:
      return t('Users');
    case IssueSortOptions.INBOX:
      return t('Date Added');
    case IssueSortOptions.DATE:
    default:
      return t('Last Seen');
  }
}

export const DISCOVER_EXCLUSION_FIELDS: string[] = [
  'query',
  'status',
  'bookmarked_by',
  'assigned',
  'assigned_to',
  'unassigned',
  'subscribed_by',
  'active_at',
  'first_release',
  'first_seen',
  'is',
  '__text',
  'issue.priority',
  'issue.category',
  'issue.type',
];

export const FOR_REVIEW_QUERIES: string[] = [Query.FOR_REVIEW];

export const SAVED_SEARCHES_SIDEBAR_OPEN_LOCALSTORAGE_KEY =
  'issue-stream-saved-searches-sidebar-open';

export enum IssueGroup {
  ALL = 'all',
  ERROR_OUTAGE = 'error_outage',
  TREND = 'trend',
  CRAFTSMANSHIP = 'craftsmanship',
  SECURITY = 'security',
}

const IssueGroupFilter: Record<IssueGroup, string> = {
  [IssueGroup.ALL]: '',
  [IssueGroup.ERROR_OUTAGE]: 'issue.category:[error,cron,uptime]',
  [IssueGroup.TREND]:
    'issue.type:[profile_function_regression,performance_p95_endpoint_regression,performance_n_plus_one_db_queries]',
  [IssueGroup.CRAFTSMANSHIP]:
    'issue.category:replay issue.type:[performance_n_plus_one_db_queries,performance_n_plus_one_api_calls,performance_consecutive_db_queries,performance_render_blocking_asset_span,performance_uncompressed_assets,profile_file_io_main_thread,profile_image_decode_main_thread,profile_json_decode_main_thread,profile_regex_main_thread]',
  [IssueGroup.SECURITY]: 'event.type:[nel,csp]',
};

function getIssueGroupFilter(group: IssueGroup): string {
  if (!Object.hasOwn(IssueGroupFilter, group)) {
    throw new Error(`Unknown issue group "${group}"`);
  }
  return IssueGroupFilter[group];
}

/** Generate a properly encoded `?query=` string for a given issue group */
export function getSearchForIssueGroup(group: IssueGroup): string {
  return `?${new URLSearchParams(`query=is:unresolved+${getIssueGroupFilter(group)}`)}`;
}

export function createIssueLink({
  organization,
  data,
  eventId,
  referrer,
  streamIndex,
  location,
  query,
}: {
  data: Event | Group | GroupTombstoneHelper;
  location: Location;
  organization: Organization;
  eventId?: string;
  query?: string;
  referrer?: string;
  streamIndex?: number;
}): LocationDescriptorObject {
  const {id, project} = data as Group;
  const {eventID: latestEventId, groupID} = data as Event;

  // If we have passed in a custom event ID, use it; otherwise use default
  const finalEventId = eventId ?? latestEventId;

  return {
    pathname: `/organizations/${organization.slug}/issues/${
      latestEventId ? groupID : id
    }/${finalEventId ? `events/${finalEventId}/` : ''}`,
    query: {
      referrer: referrer || 'event-or-group-header',
      stream_index: streamIndex,
      query,
      // Add environment to the query if it was selected
      ...(location.query.environment !== undefined
        ? {environment: location.query.environment}
        : {}),
      // This adds sort to the query if one was selected from the
      // issues list page
      ...(location.query.sort === undefined ? {} : {sort: location.query.sort}),
      // This appends _allp to the URL parameters if they have no
      // project selected ("all" projects included in results). This is
      // so that when we enter the issue details page and lock them to
      // a project, we can properly take them back to the issue list
      // page with no project selected (and not the locked project
      // selected)
<<<<<<< HEAD
      ...(location.query.project !== undefined ? {} : {_allp: 1}),
      ...(project ? {project: project.id} : {}),
=======
      ...(location.query.project === undefined ? {_allp: 1} : {}),
>>>>>>> fb983298
    },
  };
}<|MERGE_RESOLUTION|>--- conflicted
+++ resolved
@@ -290,9 +290,9 @@
       stream_index: streamIndex,
       query,
       // Add environment to the query if it was selected
-      ...(location.query.environment !== undefined
-        ? {environment: location.query.environment}
-        : {}),
+      ...(location.query.environment === undefined
+        ? {}
+        : {environment: location.query.environment}),
       // This adds sort to the query if one was selected from the
       // issues list page
       ...(location.query.sort === undefined ? {} : {sort: location.query.sort}),
@@ -302,12 +302,8 @@
       // a project, we can properly take them back to the issue list
       // page with no project selected (and not the locked project
       // selected)
-<<<<<<< HEAD
-      ...(location.query.project !== undefined ? {} : {_allp: 1}),
+      ...(location.query.project === undefined ? {_allp: 1} : {}),
       ...(project ? {project: project.id} : {}),
-=======
-      ...(location.query.project === undefined ? {_allp: 1} : {}),
->>>>>>> fb983298
     },
   };
 }