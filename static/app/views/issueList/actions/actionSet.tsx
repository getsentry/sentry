import {useTheme} from '@emotion/react';
import styled from '@emotion/styled';

import ActionLink from 'sentry/components/actions/actionLink';
import IgnoreActions from 'sentry/components/actions/ignore';
import {openConfirmModal} from 'sentry/components/confirm';
import DropdownMenuControl from 'sentry/components/dropdownMenuControl';
import {MenuItemProps} from 'sentry/components/dropdownMenuItem';
import {IconEllipsis} from 'sentry/icons';
import {t} from 'sentry/locale';
import GroupStore from 'sentry/stores/groupStore';
import space from 'sentry/styles/space';
<<<<<<< HEAD
import {IssueCategory, Organization, Project, ResolutionStatus} from 'sentry/types';
=======
import {
  BaseGroup,
  IssueCategoryCapabilities,
  Organization,
  Project,
  ResolutionStatus,
} from 'sentry/types';
import {issueSupports} from 'sentry/utils/groupCapabilities';
>>>>>>> a429bced
import Projects from 'sentry/utils/projects';
import useMedia from 'sentry/utils/useMedia';

import ResolveActions from './resolveActions';
import ReviewAction from './reviewAction';
import IssueListSortOptions from './sortOptions';
import {ConfirmAction, getConfirm, getLabel} from './utils';

type Props = {
  allInQuerySelected: boolean;
  anySelected: boolean;
  issues: Set<string>;
  multiSelected: boolean;
  onDelete: () => void;
  onMerge: () => void;
  onShouldConfirm: (action: ConfirmAction) => boolean;
  onSortChange: (sort: string) => void;
  onUpdate: (data?: any) => void;
  orgSlug: Organization['slug'];
  query: string;
  queryCount: number;
  sort: string;
  selectedProjectSlug?: string;
};

function ActionSet({
  orgSlug,
  queryCount,
  query,
  allInQuerySelected,
  anySelected,
  multiSelected,
  issues,
  onUpdate,
  onShouldConfirm,
  onDelete,
  onMerge,
  selectedProjectSlug,
  sort,
  onSortChange,
}: Props) {
  const numIssues = issues.size;
  const confirm = getConfirm(numIssues, allInQuerySelected, query, queryCount);
  const label = getLabel(numIssues, allInQuerySelected);

  const selectedIssues = [...issues]
    .map(issueId => GroupStore.get(issueId))
    .filter(issue => issue) as BaseGroup[];

  // Merges require multiple issues of a single project type
  const multipleIssueProjectsSelected = multiSelected && !selectedProjectSlug;
  const {enabled: mergeSupported, disabledReason: mergeDisabledReason} =
    isActionSupported(selectedIssues, 'merge');
  const {enabled: deleteSupported, disabledReason: deleteDisabledReason} =
    isActionSupported(selectedIssues, 'delete');
  const {enabled: ignoreSupported} = isActionSupported(selectedIssues, 'ignore');
  const mergeDisabled =
    !multiSelected || multipleIssueProjectsSelected || !mergeSupported;
  const ignoreDisabled = !anySelected || !ignoreSupported;

  const canMarkReviewed =
    anySelected && (allInQuerySelected || selectedIssues.some(issue => !!issue?.inbox));

  // determine which ... dropdown options to show based on issue(s) selected
  const canAddBookmark =
    allInQuerySelected || selectedIssues.some(issue => !issue.isBookmarked);
  const canRemoveBookmark =
    allInQuerySelected || selectedIssues.some(issue => issue.isBookmarked);
  const canSetUnresolved =
    allInQuerySelected || selectedIssues.some(issue => issue.status === 'resolved');

  const makeMergeTooltip = () => {
    if (mergeDisabledReason) {
      return mergeDisabledReason;
    }

    if (multipleIssueProjectsSelected) {
      return t('Cannot merge issues from different projects');
    }

    return '';
  };

  // Determine whether to nest "Merge" and "Mark as Reviewed" buttons inside
  // the dropdown menu based on the current screen size
  const theme = useTheme();
  const nestMergeAndReview = useMedia(`(max-width: ${theme.breakpoints.xlarge})`);

  // If at least one Performance Issue is selected, some of the ignore dropdown options must be disabled.
  const issueCategory: IssueCategory = selectedIssues.some(
    issue => issue?.issueCategory === IssueCategory.PERFORMANCE
  )
    ? IssueCategory.PERFORMANCE
    : IssueCategory.ERROR;

  const menuItems: MenuItemProps[] = [
    {
      key: 'merge',
      label: t('Merge'),
      hidden: !nestMergeAndReview,
      disabled: mergeDisabled,
      tooltip: makeMergeTooltip(),
      onAction: () => {
        openConfirmModal({
          bypass: !onShouldConfirm(ConfirmAction.MERGE),
          onConfirm: onMerge,
          message: confirm(ConfirmAction.MERGE, false),
          confirmText: label('merge'),
        });
      },
    },
    {
      key: 'mark-reviewed',
      label: t('Mark Reviewed'),
      hidden: !nestMergeAndReview,
      disabled: !canMarkReviewed,
      onAction: () => onUpdate({inbox: false}),
    },
    {
      key: 'bookmark',
      label: t('Add to Bookmarks'),
      hidden: !canAddBookmark,
      onAction: () => {
        openConfirmModal({
          bypass: !onShouldConfirm(ConfirmAction.BOOKMARK),
          onConfirm: () => onUpdate({isBookmarked: true}),
          message: confirm(ConfirmAction.BOOKMARK, false),
          confirmText: label('bookmark'),
        });
      },
    },
    {
      key: 'remove-bookmark',
      label: t('Remove from Bookmarks'),
      hidden: !canRemoveBookmark,
      onAction: () => {
        openConfirmModal({
          bypass: !onShouldConfirm(ConfirmAction.UNBOOKMARK),
          onConfirm: () => onUpdate({isBookmarked: false}),
          message: confirm('remove', false, ' from your bookmarks'),
          confirmText: label('remove', ' from your bookmarks'),
        });
      },
    },
    {
      key: 'unresolve',
      label: t('Set status to: Unresolved'),
      hidden: !canSetUnresolved,
      onAction: () => {
        openConfirmModal({
          bypass: !onShouldConfirm(ConfirmAction.UNRESOLVE),
          onConfirm: () => onUpdate({status: ResolutionStatus.UNRESOLVED}),
          message: confirm(ConfirmAction.UNRESOLVE, true),
          confirmText: label('unresolve'),
        });
      },
    },
    {
      key: 'delete',
      label: t('Delete'),
      priority: 'danger',
      disabled: !deleteSupported,
      tooltip: deleteDisabledReason,
      onAction: () => {
        openConfirmModal({
          bypass: !onShouldConfirm(ConfirmAction.DELETE),
          onConfirm: onDelete,
          priority: 'danger',
          message: confirm(ConfirmAction.DELETE, false),
          confirmText: label('delete'),
        });
      },
    },
  ];

  return (
    <Wrapper>
      {selectedProjectSlug ? (
        <Projects orgId={orgSlug} slugs={[selectedProjectSlug]}>
          {({projects, initiallyLoaded, fetchError}) => {
            const selectedProject = projects[0];
            return (
              <ResolveActions
                onShouldConfirm={onShouldConfirm}
                onUpdate={onUpdate}
                anySelected={anySelected}
                orgSlug={orgSlug}
                params={{
                  hasReleases: selectedProject.hasOwnProperty('features')
                    ? (selectedProject as Project).features.includes('releases')
                    : false,
                  latestRelease: selectedProject.hasOwnProperty('latestRelease')
                    ? (selectedProject as Project).latestRelease
                    : undefined,
                  projectId: selectedProject.slug,
                  confirm,
                  label,
                  loadingProjects: !initiallyLoaded,
                  projectFetchError: !!fetchError,
                }}
              />
            );
          }}
        </Projects>
      ) : (
        <ResolveActions
          onShouldConfirm={onShouldConfirm}
          onUpdate={onUpdate}
          anySelected={anySelected}
          orgSlug={orgSlug}
          params={{
            hasReleases: false,
            latestRelease: null,
            projectId: null,
            confirm,
            label,
          }}
        />
      )}

      <IgnoreActions
        onUpdate={onUpdate}
        shouldConfirm={onShouldConfirm(ConfirmAction.IGNORE)}
        confirmMessage={confirm(ConfirmAction.IGNORE, true)}
        confirmLabel={label('ignore')}
<<<<<<< HEAD
        disabled={!anySelected}
        issueCategory={issueCategory}
=======
        disabled={ignoreDisabled}
>>>>>>> a429bced
      />
      {!nestMergeAndReview && (
        <ReviewAction disabled={!canMarkReviewed} onUpdate={onUpdate} />
      )}
      {!nestMergeAndReview && (
        <ActionLink
          aria-label={t('Merge Selected Issues')}
          type="button"
          disabled={mergeDisabled}
          onAction={onMerge}
          shouldConfirm={onShouldConfirm(ConfirmAction.MERGE)}
          message={confirm(ConfirmAction.MERGE, false)}
          confirmLabel={label('merge')}
          title={makeMergeTooltip()}
        >
          {t('Merge')}
        </ActionLink>
      )}
      <DropdownMenuControl
        size="sm"
        items={menuItems}
        triggerProps={{
          'aria-label': t('More issue actions'),
          icon: <IconEllipsis size="xs" />,
          showChevron: false,
          size: 'xs',
        }}
        disabledKeys={menuItems.filter(item => item.disabled).map(item => item.key)}
        isDisabled={!anySelected}
      />
      <IssueListSortOptions sort={sort} query={query} onSelect={onSortChange} />
    </Wrapper>
  );
}

function isActionSupported(
  selectedIssues: BaseGroup[],
  capability: keyof IssueCategoryCapabilities
) {
  for (const issue of selectedIssues) {
    const info = issueSupports(issue.issueCategory, capability);

    if (!info.enabled) {
      return info;
    }
  }

  return {enabled: true};
}

export default ActionSet;

const Wrapper = styled('div')`
  @media (min-width: ${p => p.theme.breakpoints.small}) {
    width: 66.66%;
  }
  @media (min-width: ${p => p.theme.breakpoints.large}) {
    width: 50%;
  }
  flex: 1;
  margin: 0 ${space(1)};
  display: grid;
  gap: ${space(0.5)};
  grid-auto-flow: column;
  justify-content: flex-start;
  white-space: nowrap;
`;<|MERGE_RESOLUTION|>--- conflicted
+++ resolved
@@ -10,18 +10,8 @@
 import {t} from 'sentry/locale';
 import GroupStore from 'sentry/stores/groupStore';
 import space from 'sentry/styles/space';
-<<<<<<< HEAD
 import {IssueCategory, Organization, Project, ResolutionStatus} from 'sentry/types';
-=======
-import {
-  BaseGroup,
-  IssueCategoryCapabilities,
-  Organization,
-  Project,
-  ResolutionStatus,
-} from 'sentry/types';
 import {issueSupports} from 'sentry/utils/groupCapabilities';
->>>>>>> a429bced
 import Projects from 'sentry/utils/projects';
 import useMedia from 'sentry/utils/useMedia';
 
@@ -247,12 +237,8 @@
         shouldConfirm={onShouldConfirm(ConfirmAction.IGNORE)}
         confirmMessage={confirm(ConfirmAction.IGNORE, true)}
         confirmLabel={label('ignore')}
-<<<<<<< HEAD
-        disabled={!anySelected}
         issueCategory={issueCategory}
-=======
         disabled={ignoreDisabled}
->>>>>>> a429bced
       />
       {!nestMergeAndReview && (
         <ReviewAction disabled={!canMarkReviewed} onUpdate={onUpdate} />
