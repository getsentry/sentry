--- conflicted
+++ resolved
@@ -111,23 +111,11 @@
         confirmLabel={label('ignore')}
         disabled={!anySelected}
       />
-
-<<<<<<< HEAD
       <GuideAnchor target="inbox_guide_review" position="bottom">
         <div className="hidden-sm hidden-xs">
-          <ReviewAction disabled={!anySelected} onUpdate={onUpdate} />
+          <ReviewAction disabled={!canMarkReviewed} onUpdate={onUpdate} />
         </div>
       </GuideAnchor>
-=======
-      {hasInbox && (
-        <GuideAnchor target="inbox_guide_review" position="bottom">
-          <div className="hidden-sm hidden-xs">
-            <ReviewAction disabled={!canMarkReviewed} onUpdate={onUpdate} />
-          </div>
-        </GuideAnchor>
-      )}
->>>>>>> 20e901b5
-
       <div className="hidden-md hidden-sm hidden-xs">
         <ActionLink
           type="button"
@@ -162,29 +150,14 @@
         >
           {t('Merge')}
         </MenuItemActionLink>
-<<<<<<< HEAD
-
         <MenuItemActionLink
           className="hidden-md hidden-lg hidden-xl"
-          disabled={!anySelected}
+          disabled={!canMarkReviewed}
           onAction={() => onUpdate({inbox: false})}
           title={t('Mark Reviewed')}
         >
           {t('Mark Reviewed')}
         </MenuItemActionLink>
-
-=======
-        {hasInbox && (
-          <MenuItemActionLink
-            className="hidden-md hidden-lg hidden-xl"
-            disabled={!canMarkReviewed}
-            onAction={() => onUpdate({inbox: false})}
-            title={t('Mark Reviewed')}
-          >
-            {t('Mark Reviewed')}
-          </MenuItemActionLink>
-        )}
->>>>>>> 20e901b5
         <MenuItemActionLink
           disabled={!anySelected}
           onAction={() => onUpdate({isBookmarked: true})}
