--- conflicted
+++ resolved
@@ -373,13 +373,8 @@
         onSelectStatsPeriod={onSelectStatsPeriod}
       />
       {!allResultsVisible && pageSelected && (
-<<<<<<< HEAD
-        <Alert system type="warning">
+        <Alert system type="warning" showIcon={false}>
           <Flex justify="center" wrap="wrap" gap="md">
-=======
-        <Alert system type="warning" showIcon={false}>
-          <Flex justify="center" wrap="wrap" gap={space(1)}>
->>>>>>> e6e282f8
             {allInQuerySelected ? (
               queryCount >= BULK_LIMIT ? (
                 tct(
