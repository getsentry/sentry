--- conflicted
+++ resolved
@@ -4,6 +4,7 @@
 
 import Feature from 'app/components/acl/feature';
 import GuideAnchor from 'app/components/assistant/guideAnchor';
+import ButtonBar from 'app/components/buttonBar';
 import space from 'app/styles/space';
 import {Organization, SavedSearch} from 'app/types';
 
@@ -56,7 +57,6 @@
     const hasIssuePercent = organization.features.includes('issue-percent-display');
 
     return (
-<<<<<<< HEAD
       <SearchContainer hasIssuePercent={hasIssuePercent}>
         <ClassNames>
           {({css}) => (
@@ -78,57 +78,23 @@
                 tagValueLoader={tagValueLoader}
                 savedSearch={savedSearch}
                 onSidebarToggle={onSidebarToggle}
-=======
-      <PageHeader>
-        <SearchContainer>
-          <ClassNames>
-            {({css}) => (
-              <GuideAnchor
-                target="assigned_or_suggested_query"
-                disabled={!isAssignedQuery}
-                containerClassName={css`
-                  width: 100%;
-                `}
-              >
-                <IssueListSearchBar
-                  organization={organization}
-                  query={query || ''}
-                  sort={sort}
-                  onSearch={onSearch}
-                  disabled={isSearchDisabled}
-                  excludeEnvironment
-                  supportedTags={tags}
-                  tagValueLoader={tagValueLoader}
-                  savedSearch={savedSearch}
-                  onSidebarToggle={onSidebarToggle}
-                />
-              </GuideAnchor>
-            )}
-          </ClassNames>
-          <ButtonBar gap={1}>
-            <Feature features={['issue-percent-display']} organization={organization}>
-              <IssueListDisplayOptions
-                onDisplayChange={onDisplayChange}
-                display={display}
-                hasSessions={hasSessions}
-                hasMultipleProjectsSelected={
-                  selectedProjects.length !== 1 || selectedProjects[0] === -1
-                }
->>>>>>> 81687905
               />
             </GuideAnchor>
           )}
         </ClassNames>
-
-        <Feature features={['issue-percent-display']} organization={organization}>
-          <IssueListDisplayOptions
-            onDisplayChange={onDisplayChange}
-            display={display}
-            hasSessions={hasSessions}
-            hasMultipleProjectsSelected={selectedProjects.length !== 1}
-          />
-        </Feature>
-        <IssueListSortOptions sort={sort} query={query} onSelect={onSortChange} />
+        <ButtonBar gap={1}>
+          <Feature features={['issue-percent-display']} organization={organization}>
+            <IssueListDisplayOptions
+              onDisplayChange={onDisplayChange}
+              display={display}
+              hasSessions={hasSessions}
+              hasMultipleProjectsSelected={
+                selectedProjects.length !== 1 || selectedProjects[0] === -1
+              }
+            />
+          </Feature>
+          <IssueListSortOptions sort={sort} query={query} onSelect={onSortChange} />
+        </ButtonBar>
       </SearchContainer>
     );
   }
