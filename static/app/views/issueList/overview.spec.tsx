--- conflicted
+++ resolved
@@ -129,22 +129,11 @@
       body: [project],
     });
 
-<<<<<<< HEAD
-    PageFiltersStore.onInitializeUrlState(
-      {
-        projects: [parseInt(project.id, 10)],
-        environments: [],
-        datetime: {period: '14d', start: null, end: null, utc: null},
-      },
-      new Set()
-    );
-=======
     PageFiltersStore.onInitializeUrlState({
-      projects: [parseInt(projects[0]!.id, 10)],
+      projects: [parseInt(project.id, 10)],
       environments: [],
       datetime: {period: '14d', start: null, end: null, utc: null},
     });
->>>>>>> 52162ca1
 
     TagStore.init?.();
   });
