--- conflicted
+++ resolved
@@ -50,14 +50,6 @@
     query: 'age:-4h',
   });
 
-  const pinnedSearch = TestStubs.Search({
-    id: 'pinned-search',
-    isGlobal: false,
-    isPinned: true,
-    name: 'Last 4 Hours',
-    query: 'age:-4h',
-  });
-
   const defaultProps: ComponentProps<typeof SavedIssueSearches> = {
     isOpen: true,
     organization,
@@ -74,11 +66,7 @@
   it('displays saved searches with correct text and in correct sections', async function () {
     MockApiClient.addMockResponse({
       url: '/organizations/org-slug/searches/',
-<<<<<<< HEAD
-      body: [recommendedSearch, orgSearch, pinnedSearch],
-=======
       body: [userSearch, recommendedSearch, orgSearch, pinnedSearch],
->>>>>>> 8efb699b
     });
 
     const {container} = render(<SavedIssueSearches {...defaultProps} />);
@@ -131,15 +119,9 @@
     });
 
     render(<SavedIssueSearches {...defaultProps} />);
-<<<<<<< HEAD
-
-    await waitForElementToBeRemoved(() => screen.getByTestId('loading-indicator'));
-
-=======
-
-    await waitForElementToBeRemoved(() => screen.getByTestId('loading-indicator'));
-
->>>>>>> 8efb699b
+
+    await waitForElementToBeRemoved(() => screen.getByTestId('loading-indicator'));
+
     expect(screen.getByText("You don't have any saved searches.")).toBeInTheDocument();
   });
 
