--- conflicted
+++ resolved
@@ -1,18 +1,6 @@
 import styled from '@emotion/styled';
 
-<<<<<<< HEAD
-import InteractionStateLayer from 'sentry/components/interactionStateLayer';
-import Link from 'sentry/components/links/link';
-import LoadingError from 'sentry/components/loadingError';
-import {PanelTable} from 'sentry/components/panels/panelTable';
-import {ProvidedFormattedQuery} from 'sentry/components/searchQueryBuilder/formattedQuery';
-import {getAbsoluteSummary} from 'sentry/components/timeRangeSelector/utils';
-import TimeSince from 'sentry/components/timeSince';
-import {Tooltip} from 'sentry/components/tooltip';
-import {IconLock, IconStar, IconUser} from 'sentry/icons';
-=======
 import {SavedEntityTable} from 'sentry/components/savedEntityTable';
->>>>>>> 9319a768
 import {t} from 'sentry/locale';
 import useOrganization from 'sentry/utils/useOrganization';
 import type {GroupSearchView} from 'sentry/views/issueList/types';
@@ -81,30 +69,6 @@
               to={`/organizations/${organization.slug}/issues/views/${view.id}/`}
             >
               {view.name}
-<<<<<<< HEAD
-            </RowLink>
-          </Cell>
-          <Cell>
-            <ProjectsCellContent projects={view.projects} />
-          </Cell>
-          <Cell>
-            <ProvidedFormattedQuery query={view.query} />
-          </Cell>
-          <Cell>
-            <EnvironmentsCellContent environments={view.environments} />
-          </Cell>
-          <Cell>
-            <TimeCellContent timeFilters={view.timeFilters} />
-          </Cell>
-          <Cell>{getSortLabel(view.querySort)}</Cell>
-          <Cell>
-            <SharingCellContent visibility={view.visibility} />
-          </Cell>
-          <Cell>
-            <LastVisitedCellContent lastVisited={view.lastVisited} />
-          </Cell>
-        </Row>
-=======
             </SavedEntityTable.CellName>
           </SavedEntityTable.Cell>
           <SavedEntityTable.Cell>
@@ -120,7 +84,6 @@
             <SavedEntityTable.CellTimeSince date={view.lastVisited} />
           </SavedEntityTable.Cell>
         </SavedEntityTable.Row>
->>>>>>> 9319a768
       ))}
     </SavedEntityTableWithColumns>
   );
