--- conflicted
+++ resolved
@@ -239,18 +239,11 @@
           disabled:
             this.otherActiveDisplayModes.includes(DisplayModes.FOREGROUND_ANR_RATE) ||
             !hasSessions,
-<<<<<<< HEAD
-          tooltip: !hasSessions ? noHealthTooltip : undefined,
+          tooltip: hasSessions ? undefined : noHealthTooltip,
         });
       }
 
       return [...anrRateOptions, ...options];
-=======
-          tooltip: hasSessions ? undefined : noHealthTooltip,
-        },
-        ...options,
-      ];
->>>>>>> a9479ba2
     }
 
     return options;
