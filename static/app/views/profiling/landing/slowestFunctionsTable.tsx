--- conflicted
+++ resolved
@@ -1,7 +1,6 @@
 import {Fragment, useCallback, useMemo, useState} from 'react';
 import styled from '@emotion/styled';
 import clamp from 'lodash/clamp';
-import moment from 'moment-timezone';
 
 import {Button, LinkButton} from 'sentry/components/button';
 import ButtonBar from 'sentry/components/buttonBar';
@@ -17,7 +16,7 @@
 import type {Series} from 'sentry/types/echarts';
 import type {Organization} from 'sentry/types/organization';
 import type {Project} from 'sentry/types/project';
-import {formatAbbreviatedNumber} from 'sentry/utils/formatters';
+import {axisLabelFormatter, tooltipFormatter} from 'sentry/utils/discover/charts';
 import {useAggregateFlamegraphQuery} from 'sentry/utils/profiling/hooks/useAggregateFlamegraphQuery';
 import {useProfilingFunctionMetrics} from 'sentry/utils/profiling/hooks/useProfilingFunctionMetrics';
 import {generateProfileRouteFromProfileReference} from 'sentry/utils/profiling/routes';
@@ -35,11 +34,6 @@
 } from 'sentry/views/explore/components/table';
 import {getPerformanceDuration} from 'sentry/views/performance/utils/getPerformanceDuration';
 
-<<<<<<< HEAD
-=======
-import {ContentContainer} from './styles';
-
->>>>>>> f8f0c33f
 function sortFunctions(a: Profiling.FunctionMetric, b: Profiling.FunctionMetric) {
   return b.sum - a.sum;
 }
@@ -127,11 +121,9 @@
     {label: t('Project'), value: 'project'},
     {label: t('Function'), value: 'function'},
     {label: t('Package'), value: 'package'},
-    {label: t('Count()'), value: 'count', width: 'min-content' as const},
     {label: t('p75()'), value: 'p75', width: 'min-content' as const},
     {label: t('p95()'), value: 'p95', width: 'min-content' as const},
     {label: t('p99()'), value: 'p99', width: 'min-content' as const},
-    {label: t('Sum()'), value: 'sum', width: 'min-content' as const},
     {label: '', value: '', width: 'min-content' as const},
   ];
 
@@ -139,7 +131,6 @@
 
   return (
     <Fragment>
-<<<<<<< HEAD
       <Table style={tableStyles}>
         <TableHead>
           <TableRow>
@@ -183,56 +174,6 @@
             })}
         </TableBody>
       </Table>
-=======
-      <SlowestWidgetContainer>
-        <ContentContainer>
-          <Fragment>
-            <SlowestFunctionsContainer>
-              <SlowestFunctionHeader>
-                <SlowestFunctionCell>{t('Slowest functions')}</SlowestFunctionCell>
-                <SlowestFunctionCell>{t('Package')}</SlowestFunctionCell>
-                <SlowestFunctionCell>{t('Project')}</SlowestFunctionCell>
-                <SlowestFunctionCell>{t('Count()')}</SlowestFunctionCell>
-                <SlowestFunctionCell>{t('p75()')}</SlowestFunctionCell>
-                <SlowestFunctionCell>{t('p95()')}</SlowestFunctionCell>
-                <SlowestFunctionCell>{t('p99()')}</SlowestFunctionCell>
-                <SlowestFunctionCell />
-              </SlowestFunctionHeader>
-              {query.isLoading && (
-                <TableStatusContainer>
-                  <LoadingIndicator size={36} />
-                </TableStatusContainer>
-              )}
-              {query.isError && (
-                <TableStatusContainer>
-                  <IconWarning data-test-id="error-indicator" color="gray300" size="lg" />
-                </TableStatusContainer>
-              )}
-              {!query.isError && !query.isLoading && !hasFunctions && (
-                <TableStatusContainer>
-                  <EmptyStateWarning>
-                    <p>{t('No functions found')}</p>
-                  </EmptyStateWarning>
-                </TableStatusContainer>
-              )}
-              {hasFunctions &&
-                query.isFetched &&
-                sortedMetrics.slice(pagination.start, pagination.end).map((f, i) => {
-                  return (
-                    <SlowestFunction
-                      key={i}
-                      function={f}
-                      projectsLookupTable={projectsLookupTable}
-                      expanded={f.fingerprint === expandedFingerprint}
-                      onExpandClick={setExpandedFingerprint}
-                    />
-                  );
-                })}
-            </SlowestFunctionsContainer>
-          </Fragment>
-        </ContentContainer>
-      </SlowestWidgetContainer>
->>>>>>> f8f0c33f
       <SlowestFunctionsPaginationContainer>
         <ButtonBar merged>
           <Button
@@ -293,16 +234,10 @@
         <Tooltip title={props.function.package || t('<unknown package>')}>
           {props.function.package}
         </Tooltip>
-<<<<<<< HEAD
       </TableBodyCell>
-      <TableBodyCell>{formatAbbreviatedNumber(props.function.count)}</TableBodyCell>
       <TableBodyCell>{getPerformanceDuration(props.function.p75 / 1e6)}</TableBodyCell>
       <TableBodyCell>{getPerformanceDuration(props.function.p95 / 1e6)}</TableBodyCell>
       <TableBodyCell>{getPerformanceDuration(props.function.p99 / 1e6)}</TableBodyCell>
-      <TableBodyCell>
-        {/* @TODO remove sum before relasing */}
-        {getPerformanceDuration(props.function.sum / 1e6)}
-      </TableBodyCell>
       <TableBodyCell>
         <div>
           <Button
@@ -313,46 +248,13 @@
           />
         </div>
       </TableBodyCell>
-      {props.expanded ? <SlowestFunctionTimeSeries function={props.function} /> : null}
-    </TableRow>
-=======
-      </SlowestFunctionCell>
-      <SlowestFunctionCell>
-        <SlowestFunctionsProjectBadge
-          examples={props.function.examples}
-          projectsLookupTable={props.projectsLookupTable}
-        />{' '}
-      </SlowestFunctionCell>
-      <SlowestFunctionCell>
-        {formatAbbreviatedNumber(props.function.count)}
-      </SlowestFunctionCell>
-      <SlowestFunctionCell>
-        {getPerformanceDuration(props.function.p75 / 1e6)}
-      </SlowestFunctionCell>
-      <SlowestFunctionCell>
-        {getPerformanceDuration(props.function.p95 / 1e6)}
-      </SlowestFunctionCell>
-      <SlowestFunctionCell>
-        {getPerformanceDuration(props.function.p99 / 1e6)}
-      </SlowestFunctionCell>
-      <SlowestFunctionCell>
-        <Button
-          icon={<IconChevron direction={props.expanded ? 'up' : 'down'} />}
-          aria-label={t('View Function Metrics')}
-          onClick={() =>
-            props.onExpandClick(props.expanded ? null : props.function.fingerprint)
-          }
-          size="xs"
-        />
-      </SlowestFunctionCell>
       {props.expanded ? (
         <SlowestFunctionTimeSeries
           function={props.function}
           projectsLookupTable={props.projectsLookupTable}
         />
       ) : null}
-    </SlowestFunctionContainer>
->>>>>>> f8f0c33f
+    </TableRow>
   );
 }
 
@@ -382,16 +284,18 @@
 
 const METRICS_CHART_OPTIONS: Partial<LineChartProps> = {
   tooltip: {
-    valueFormatter: (value: number) => {
-      return formatAbbreviatedNumber(value);
-    },
-    formatAxisLabel: (value: number) => {
-      return moment(value * 1e3).format('YYYY-MM-DDTHH:mm:ss.SSS');
-    },
+    valueFormatter: (value: number) => tooltipFormatter(value, 'number'),
   },
   xAxis: {
     show: true,
-    type: 'time',
+    type: 'time' as const,
+  },
+  yAxis: {
+    axisLabel: {
+      formatter(value: number) {
+        return axisLabelFormatter(value, 'integer');
+      },
+    },
   },
 };
 
@@ -429,7 +333,7 @@
       data:
         metrics.data?.data?.map?.(entry => {
           return {
-            name: entry[0],
+            name: entry[0] * 1000,
             value: entry[1][0].count,
           };
         }) ?? [],
@@ -493,7 +397,12 @@
           </TableStatusContainer>
         )}
         {metrics.isFetched && series.length > 0 ? (
-          <LineChart {...METRICS_CHART_OPTIONS} series={series} />
+          <LineChart
+            {...METRICS_CHART_OPTIONS}
+            isGroupedByDate
+            showTimeInTooltip
+            series={series}
+          />
         ) : null}
       </SlowestFunctionsChartContainer>
       <SlowestFunctionsRowSpacer>
@@ -538,10 +447,10 @@
   white-space: nowrap;
 
   &:first-child {
-    grid-column: 1 / 3;
+    grid-column: 1 / 2;
   }
   &:last-child {
-    grid-column: 3 / -1;
+    grid-column: 2 / -1;
   }
 `;
 
@@ -565,13 +474,13 @@
 `;
 
 const SlowestFunctionsChartContainer = styled('div')`
-  grid-column: 3/-1;
+  grid-column: 2 / -1;
   padding: ${space(3)} ${space(2)} ${space(1)} ${space(2)};
   height: 214px;
 `;
 
 const SlowestFunctionsExamplesContainer = styled('div')`
-  grid-column: 1/3;
+  grid-column: 1 / 2;
   border-right: 1px solid ${p => p.theme.border};
 `;
 
@@ -592,69 +501,4 @@
   display: flex;
   justify-content: flex-end;
   margin-bottom: ${space(2)};
-<<<<<<< HEAD
-=======
-`;
-
-const SlowestWidgetContainer = styled(Panel)`
-  display: flex;
-  flex-direction: column;
-  overflow: hidden;
-`;
-
-const SlowestFunctionHeader = styled('div')`
-  display: grid;
-  grid-template-columns: subgrid;
-  grid-column: 1 / -1;
-
-  background-color: ${p => p.theme.backgroundSecondary};
-  border-bottom: 1px solid ${p => p.theme.border};
-  color: ${p => p.theme.subText};
-  text-transform: uppercase;
-  font-size: ${p => p.theme.fontSizeSmall};
-  font-weight: 600;
-
-  > div:nth-child(n + 4) {
-    text-align: right;
-  }
-`;
-
-const SlowestFunctionsContainer = styled('div')`
-  display: grid;
-  grid-template-columns:
-    minmax(90px, auto) minmax(90px, auto) minmax(40px, 140px) min-content min-content
-    min-content min-content min-content min-content;
-  border-collapse: collapse;
-`;
-
-const SlowestFunctionCell = styled('div')`
-  padding: ${space(1)} ${space(2)};
-  display: flex;
-  align-items: center;
-  min-width: 0;
-  overflow: hidden;
-  text-overflow: ellipsis;
-  white-space: nowrap;
-
-  > span {
-    overflow: hidden;
-    text-overflow: ellipsis;
-  }
-`;
-
-const SlowestFunctionContainer = styled('div')`
-  display: grid;
-  grid-template-columns: subgrid;
-  grid-column: 1 / -1;
-  font-size: ${p => p.theme.fontSizeSmall};
-
-  border-bottom: 1px solid ${p => p.theme.border};
-  &:last-child {
-    border-bottom: 0;
-  }
-
-  > div:nth-child(n + 4) {
-    text-align: right;
-  }
->>>>>>> f8f0c33f
 `;