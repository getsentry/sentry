import {createContext, useContext, useLayoutEffect, useState} from 'react';
import * as Sentry from '@sentry/react';

import type {Client} from 'sentry/api';
import {ProfileHeader} from 'sentry/components/profiling/profileHeader';
import {t} from 'sentry/locale';
import type {RequestState} from 'sentry/types/core';
import type {EventTransaction} from 'sentry/types/event';
import type {Organization} from 'sentry/types/organization';
import type {Project} from 'sentry/types/project';
import {isSchema, isSentrySampledProfile} from 'sentry/utils/profiling/guards/profile';
import {useSentryEvent} from 'sentry/utils/profiling/hooks/useSentryEvent';
import useApi from 'sentry/utils/useApi';
import useOrganization from 'sentry/utils/useOrganization';
import {useParams} from 'sentry/utils/useParams';

function fetchFlamegraphs(
  api: Client,
  eventId: string,
  projectSlug: Project['slug'],
  orgSlug: Organization['slug']
): Promise<Profiling.ProfileInput> {
  return api
    .requestPromise(
      `/projects/${orgSlug}/${projectSlug}/profiling/profiles/${eventId}/`,
      {
        method: 'GET',
        includeAllArgs: true,
      }
    )
    .then(([data]) => data);
}

function getTransactionId(input: Profiling.ProfileInput): string | null {
  if (isSchema(input)) {
    return input.metadata.transactionID;
  }
  if (isSentrySampledProfile(input)) {
    return input.transaction.id;
  }
  return null;
}

interface FlamegraphViewProps {
  children: React.ReactNode;
}

type ProfileProviderValue = RequestState<Profiling.ProfileInput>;
type SetProfileProviderValue = React.Dispatch<
  React.SetStateAction<RequestState<Profiling.ProfileInput>>
>;
export const ProfileContext = createContext<ProfileProviderValue | null>(null);
const SetProfileProvider = createContext<SetProfileProviderValue | null>(null);

export function useProfiles() {
  const context = useContext(ProfileContext);
  if (!context) {
    throw new Error('useProfiles was called outside of ProfileProvider');
  }
  return context;
}

export function useSetProfiles() {
  const context = useContext(SetProfileProvider);
  if (!context) {
    throw new Error('useSetProfiles was called outside of SetProfileProvider');
  }
  return context;
}

export const ProfileTransactionContext =
  createContext<RequestState<EventTransaction | null> | null>(null);

export function useProfileTransaction() {
  const context = useContext(ProfileTransactionContext);
  if (!context) {
    throw new Error(
      'useProfileTransaction was called outside of ProfileTransactionContext'
    );
  }
  return context;
}

function ProfilesAndTransactionProvider(props: FlamegraphViewProps): React.ReactElement {
  const organization = useOrganization();
  const params = useParams();

  const projectSlug = params.projectId!;

  const [profiles, setProfiles] = useState<RequestState<Profiling.ProfileInput>>({
    type: 'initial',
  });

  const profileTransaction = useSentryEvent<EventTransaction>(
    organization.slug,
    projectSlug!,
    profiles.type === 'resolved' ? getTransactionId(profiles.data) : null
  );

  return (
    <ProfilesProvider
      onUpdateProfiles={setProfiles}
      orgSlug={organization.slug}
      profileId={params.eventId!}
      projectSlug={projectSlug}
    >
      <SetProfileProvider.Provider value={setProfiles}>
        <ProfileTransactionContext.Provider value={profileTransaction}>
          <ProfileHeader
            eventId={params.eventId!}
            projectId={projectSlug}
            transaction={
              profileTransaction.type === 'resolved' ? profileTransaction.data : null
            }
          />
          {props.children}
        </ProfileTransactionContext.Provider>
      </SetProfileProvider.Provider>
    </ProfilesProvider>
  );
}

interface ProfilesProviderProps {
  children: React.ReactNode;
  orgSlug: Organization['slug'];
  profileId: string;
  projectSlug: Project['slug'];
<<<<<<< HEAD
  // @ts-expect-error TS(7051): Parameter has a name but no type. Did you mean 'ar... Remove this comment to see the full error message
  onUpdateProfiles?: (any) => void;
=======
  onUpdateProfiles?: (profiles: RequestState<Profiling.ProfileInput>) => void;
>>>>>>> 6fb10f98
}

export function ProfilesProvider({
  children,
  onUpdateProfiles,
  orgSlug,
  projectSlug,
  profileId,
}: ProfilesProviderProps) {
  const api = useApi();

  const [profiles, setProfiles] = useState<RequestState<Profiling.ProfileInput>>({
    type: 'initial',
  });

  useLayoutEffect(() => {
    if (!profileId || !projectSlug || !orgSlug) {
      return undefined;
    }

    setProfiles({type: 'loading'});

    fetchFlamegraphs(api, profileId, projectSlug, orgSlug)
      .then(p => {
        setProfiles({type: 'resolved', data: p});
        onUpdateProfiles?.({type: 'resolved', data: p});
      })
      .catch(err => {
        // XXX: our API client mock implementation does not mimick the real
        // implementation, so we need to check for an empty object here. #sad
        const isEmptyObject = err.toString() === '[object Object]';
        const message = isEmptyObject
          ? t('Error: Unable to load profiles')
          : err.toString();

        setProfiles({type: 'errored', error: message});
        onUpdateProfiles?.({type: 'errored', error: message});
        Sentry.captureException(err);
      });

    return () => {
      api.clear();
    };
  }, [api, onUpdateProfiles, orgSlug, projectSlug, profileId]);

  return <ProfileContext.Provider value={profiles}>{children}</ProfileContext.Provider>;
}

export default ProfilesAndTransactionProvider;<|MERGE_RESOLUTION|>--- conflicted
+++ resolved
@@ -125,12 +125,7 @@
   orgSlug: Organization['slug'];
   profileId: string;
   projectSlug: Project['slug'];
-<<<<<<< HEAD
-  // @ts-expect-error TS(7051): Parameter has a name but no type. Did you mean 'ar... Remove this comment to see the full error message
-  onUpdateProfiles?: (any) => void;
-=======
   onUpdateProfiles?: (profiles: RequestState<Profiling.ProfileInput>) => void;
->>>>>>> 6fb10f98
 }
 
 export function ProfilesProvider({
