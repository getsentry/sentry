--- conflicted
+++ resolved
@@ -108,22 +108,8 @@
       profile={profile}
       setProfile={setProfile}
     >
-<<<<<<< HEAD
-      <ProfileTransactionContext.Provider value={profileTransaction}>
-        <ProfileHeader
-          eventId={params.eventId!}
-          projectId={projectSlug}
-          transaction={
-            profileTransaction.type === 'resolved' ? profileTransaction.data : null
-          }
-        />
-        {props.children}
-      </ProfileTransactionContext.Provider>
-    </ProfilesProvider>
-=======
       {children}
     </TransactionProfileProvider>
->>>>>>> cff6e78a
   );
 }
 
