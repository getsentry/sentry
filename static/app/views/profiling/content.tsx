--- conflicted
+++ resolved
@@ -1,10 +1,5 @@
-<<<<<<< HEAD
 import {Fragment, useCallback, useEffect, useMemo} from 'react';
-import {browserHistory} from 'react-router';
-=======
-import {useCallback, useEffect} from 'react';
 import {browserHistory, InjectedRouter} from 'react-router';
->>>>>>> d6d9acef
 import styled from '@emotion/styled';
 import {Location} from 'history';
 
@@ -37,8 +32,7 @@
 import usePageFilters from 'sentry/utils/usePageFilters';
 import useProjects from 'sentry/utils/useProjects';
 
-<<<<<<< HEAD
-import {ProfilingScatterChart} from './landing/profilingScatterChart';
+import {ProfileCharts} from './landing/profileCharts';
 import {ProfilingOnboardingPanel} from './profilingOnboardingPanel';
 
 function hasSetupProfilingForAtLeastOneProject(
@@ -65,9 +59,6 @@
 
   return projectWithProfiles !== undefined;
 }
-=======
-import {ProfileCharts} from './landing/profileCharts';
->>>>>>> d6d9acef
 
 interface ProfilingContentProps {
   location: Location;
@@ -111,11 +102,11 @@
   }, []);
 
   const shouldShowProfilingOnboardingPanel = useMemo((): boolean => {
-    if (profiles.type === 'resolved' && profiles.data.traces.length > 0) {
+    if (transactions.type === 'resolved' && transactions.data.transactions.length > 0) {
       return false;
     }
     return !hasSetupProfilingForAtLeastOneProject(selection.projects, projects);
-  }, [selection.projects, projects, profiles]);
+  }, [selection.projects, projects, transactions]);
 
   return (
     <SentryDocumentTitle title={t('Profiling')} orgSlug={organization.slug}>
@@ -146,7 +137,6 @@
                     maxQueryLength={MAX_QUERY_LENGTH}
                   />
                 </ActionBar>
-<<<<<<< HEAD
                 {shouldShowProfilingOnboardingPanel ? (
                   <ProfilingOnboardingPanel>
                     <Button href="https://docs.sentry.io/" external>
@@ -158,23 +148,7 @@
                   </ProfilingOnboardingPanel>
                 ) : (
                   <Fragment>
-                    {profiles.type === 'errored' && (
-                      <Alert type="error" showIcon>
-                        {t('Unable to load profiles')}
-                      </Alert>
-                    )}
-                    <ProfilingScatterChart
-                      datetime={
-                        selection?.datetime ?? {
-                          start: null,
-                          end: null,
-                          period: null,
-                          utc: null,
-                        }
-                      }
-                      traces={profiles.type === 'resolved' ? profiles.data.traces : []}
-                      isLoading={profiles.type === 'loading'}
-                    />
+                    <ProfileCharts router={router} query={query} selection={selection} />
                     <ProfileTransactionsTable
                       error={
                         transactions.type === 'errored'
@@ -197,23 +171,6 @@
                     />
                   </Fragment>
                 )}
-=======
-                <ProfileCharts router={router} query={query} selection={selection} />
-                <ProfileTransactionsTable
-                  error={
-                    transactions.type === 'errored' ? t('Unable to load profiles') : null
-                  }
-                  isLoading={transactions.type === 'loading'}
-                  transactions={
-                    transactions.type === 'resolved' ? transactions.data.transactions : []
-                  }
-                />
-                <Pagination
-                  pageLinks={
-                    transactions.type === 'resolved' ? transactions.data.pageLinks : null
-                  }
-                />
->>>>>>> d6d9acef
               </Layout.Main>
             </Layout.Body>
           </StyledPageContent>
