--- conflicted
+++ resolved
@@ -130,12 +130,6 @@
     );
   }, [selection.projects, projects]);
 
-<<<<<<< HEAD
-=======
-  const isNewProfilingDashboardEnabled = organization.features.includes(
-    'profiling-dashboard-redesign'
-  );
-
   const eventView = useMemo(() => {
     const _eventView = EventView.fromNewQueryWithLocation(
       {
@@ -152,7 +146,6 @@
     return _eventView;
   }, [location, query, selection.projects]);
 
->>>>>>> 71f76eff
   return (
     <SentryDocumentTitle title={t('Profiling')} orgSlug={organization.slug}>
       <PageFiltersContainer
