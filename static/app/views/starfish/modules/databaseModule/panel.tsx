import {CSSProperties, useState} from 'react';
import {useTheme} from '@emotion/react';
import styled from '@emotion/styled';
import {useQuery} from '@tanstack/react-query';
import keyBy from 'lodash/keyBy';
import moment from 'moment';
import * as qs from 'query-string';

import Badge from 'sentry/components/badge';
import {Button} from 'sentry/components/button';
import ButtonBar from 'sentry/components/buttonBar';
import GridEditable, {GridColumnHeader} from 'sentry/components/gridEditable';
import Link from 'sentry/components/links/link';
import {IconArrow, IconChevron} from 'sentry/icons';
import {t} from 'sentry/locale';
import {space} from 'sentry/styles/space';
import {Series} from 'sentry/types/echarts';
import {useLocation} from 'sentry/utils/useLocation';
import usePageFilters from 'sentry/utils/usePageFilters';
import Chart from 'sentry/views/starfish/components/chart';
import Detail from 'sentry/views/starfish/components/detailPanel';
import {
  getPanelEventCount,
  getPanelGraphQuery,
  getPanelTableQuery,
  useQueryTransactionByTPM,
} from 'sentry/views/starfish/modules/databaseModule/queries';
import {getDateFilters} from 'sentry/views/starfish/utils/dates';
import {zeroFillSeries} from 'sentry/views/starfish/utils/zeroFillSeries';

import {DataRow} from './databaseTableView';

const INTERVAL = 12;
const HOST = 'http://localhost:8080';

type EndpointDetailBodyProps = {
  isDataLoading: boolean;
  onRowChange: (row: DataRow | undefined) => void;
  row: DataRow;
  nextRow?: DataRow;
  prevRow?: DataRow;
};

type TransactionListDataRow = {
  count: number;
  frequency: number;
  group_id: string;
  p75: number;
  transaction: string;
  uniqueEvents: number;
};

type Keys = 'transaction' | 'p75' | 'count' | 'frequency' | 'uniqueEvents';

type TableColumnHeader = GridColumnHeader<Keys>;

const COLUMN_ORDER: TableColumnHeader[] = [
  {
    key: 'transaction',
    name: 'Transaction',
    width: 400,
  },
  {
    key: 'p75',
    name: 'p75',
  },
  {
    key: 'count',
    name: 'Count',
  },
  {
    key: 'frequency',
    name: 'Frequency',
  },
  {
    key: 'uniqueEvents',
    name: 'Total Events',
  },
];

export default function QueryDetail({
  row,
  nextRow,
  prevRow,
  isDataLoading,
  onClose,
  onRowChange,
}: Partial<EndpointDetailBodyProps> & {
  isDataLoading: boolean;
  onClose: () => void;
  onRowChange: (row: DataRow) => void;
}) {
  return (
    <Detail detailKey={row?.description} onClose={onClose}>
      {row && (
        <QueryDetailBody
          onRowChange={onRowChange}
          isDataLoading={isDataLoading}
          row={row}
          nextRow={nextRow}
          prevRow={prevRow}
        />
      )}
    </Detail>
  );
}

function formatRow(description, queryDetail) {
  let acc = '';
  return description.split('').map((token, i) => {
    acc += token;
    let final: string | React.ReactElement | null = null;
    if (acc === queryDetail.action) {
      final = <Operation key={i}>{queryDetail.action} </Operation>;
    } else if (acc === queryDetail.domain) {
      final = <Domain key={i}>{queryDetail.domain} </Domain>;
    } else if (
      ['FROM', 'INNER', 'JOIN', 'WHERE', 'ON', 'AND', 'NOT', 'NULL', 'IS'].includes(acc)
    ) {
      final = <Keyword key={i}>{acc}</Keyword>;
    } else if (['(', ')'].includes(acc)) {
      final = <Bracket key={i}>{acc}</Bracket>;
    } else if (token === ' ' || token === '\n' || description[i + 1] === ')') {
      final = acc;
    } else if (i === description.length - 1) {
      final = acc;
    }
    if (final) {
      acc = '';
      const result = final;
      final = null;
      return result;
    }
    return null;
  });
}

function QueryDetailBody({
  row,
  nextRow,
  prevRow,
  onRowChange,
  isDataLoading: isRowLoading,
}: EndpointDetailBodyProps) {
  const theme = useTheme();
  const location = useLocation();
  const pageFilter = usePageFilters();
  const {startTime, endTime} = getDateFilters(pageFilter);
  const DATE_FILTERS = `
    greater(start_timestamp, fromUnixTimestamp(${startTime.unix()})) and
    less(start_timestamp, fromUnixTimestamp(${endTime.unix()}))
  `;

  const {isLoading: isP75GraphLoading, data: tpmTransactionGraphData} =
    useQueryTransactionByTPM(row);

  const [sort, setSort] = useState<{
    direction: 'desc' | 'asc' | undefined;
    sortHeader: TableColumnHeader | undefined;
  }>({direction: undefined, sortHeader: undefined});

  const {isLoading, data: graphData} = useQuery({
    queryKey: ['dbQueryDetailsGraph', row.group_id, pageFilter.selection.datetime],
    queryFn: () =>
      fetch(
        `${HOST}/?query=${getPanelGraphQuery(DATE_FILTERS, row, INTERVAL)}&format=sql`
      ).then(res => res.json()),
    retry: false,
    initialData: [],
  });

  const {isLoading: isTableLoading, data: tableData} = useQuery<TransactionListDataRow[]>(
    {
      queryKey: [
        'dbQueryDetailsTable',
        row.group_id,
        pageFilter.selection.datetime,
        sort.sortHeader?.key,
        sort.direction,
      ],
      queryFn: () =>
        fetch(
          `${HOST}/?query=${getPanelTableQuery(
            DATE_FILTERS,
            row,
            sort.sortHeader?.key,
            sort.direction
          )}`
        ).then(res => res.json()),
      retry: true,
      initialData: [],
    }
  );

  const {isLoading: isEventCountLoading, data: eventCountData} = useQuery<
    Partial<TransactionListDataRow>[]
  >({
    queryKey: ['dbQueryDetailsEventCount', row.group_id, pageFilter.selection.datetime],
    queryFn: () =>
      fetch(`${HOST}/?query=${getPanelEventCount(DATE_FILTERS, row)}`).then(res =>
        res.json()
      ),
    retry: true,
    initialData: [],
  });

  const isDataLoading =
<<<<<<< HEAD
    isLoading || isTableLoading || isEventCountLoading || isRowLoading;
=======
    isLoading ||
    isTableLoading ||
    isEventCountLoading ||
    isRowLoading ||
    isP75GraphLoading;
  let avgP75 = 0;
  if (!isDataLoading) {
    avgP75 =
      tableData.reduce((acc, transaction) => acc + transaction.p75, 0) / tableData.length;
  }
>>>>>>> 979f501a

  const eventCountMap = keyBy(eventCountData, 'transaction');

  const mergedTableData: TransactionListDataRow[] = tableData.map(data => {
    const {transaction} = data;
    const eventData = eventCountMap[transaction];
    if (eventData?.uniqueEvents) {
      const frequency = data.count / eventData.uniqueEvents;
      return {...data, frequency, ...eventData};
    }
    return data;
  });

  const minMax = calculateOutlierMinMax(mergedTableData);

  const [countSeries, p75Series] = throughputQueryToChartData(
    graphData,
    startTime,
    endTime
  );

  const tpmTransactionSeries = tpmTransactionQueryToChartData(
    tpmTransactionGraphData,
    startTime,
    endTime
  );

  const onSortClick = (col: TableColumnHeader) => {
    let direction: 'desc' | 'asc' | undefined = undefined;
    if (sort.direction === 'desc') {
      direction = 'asc';
    } else if (!sort.direction) {
      direction = 'desc';
    }
    setSort({direction, sortHeader: col});
  };

  function renderHeadCell(col: TableColumnHeader): React.ReactNode {
    const {key, name} = col;
    const sortableKeys: Keys[] = ['p75', 'count'];
    if (sortableKeys.includes(key)) {
      const isBeingSorted = col.key === sort.sortHeader?.key;
      const direction = isBeingSorted ? sort.direction : undefined;
      return (
        <SortableHeader
          onClick={() => onSortClick(col)}
          direction={direction}
          title={name}
        />
      );
    }
    return <span>{name}</span>;
  }

  const renderBodyCell = (
    column: TableColumnHeader,
    dataRow: TransactionListDataRow
  ): React.ReactNode => {
    const {key} = column;
    const value = dataRow[key];
    const style: CSSProperties = {};
    let rendereredValue = value;

    if (
      minMax[key] &&
      ((value as number) > minMax[key].max || (value as number) < minMax[key].min)
    ) {
      style.color = theme.red400;
    }
    if (key === 'transaction') {
      return (
        <Link
          to={`/starfish/span/${encodeURIComponent(row.group_id)}?${qs.stringify({
            transaction: dataRow.transaction,
          })}`}
        >
          {dataRow[column.key]}
        </Link>
      );
    }
    if (key === 'p75') {
      rendereredValue = `${dataRow[key]?.toFixed(2)}ms`;
    }
    if (key === 'frequency') {
      rendereredValue = dataRow[key]?.toFixed(2);
    }

    return <span style={style}>{rendereredValue}</span>;
  };

  return (
    <div>
      <Paginator>
        <SimplePagination
          disableLeft={!prevRow}
          disableRight={!nextRow}
          onLeftClick={() => onRowChange(prevRow)}
          onRightClick={() => onRowChange(nextRow)}
        />
      </Paginator>
      <h2>{t('Query Detail')}</h2>
      <FlexRowContainer>
        <FlexRowItem>
          <SubHeader>
            {t('First Seen')}
            {row.newish === 1 && <Badge type="new" text="new" />}
          </SubHeader>
          <SubSubHeader>{row.firstSeen}</SubSubHeader>
        </FlexRowItem>
        <FlexRowItem>
          <SubHeader>
            {t('Last Seen')}
            {row.retired === 1 && <Badge type="warning" text="old" />}
          </SubHeader>
          <SubSubHeader>{row.lastSeen}</SubSubHeader>
        </FlexRowItem>
        <FlexRowItem>
          <SubHeader>{t('Total Time')}</SubHeader>
          <SubSubHeader>{row.total_time.toFixed(2)}ms</SubSubHeader>
        </FlexRowItem>
      </FlexRowContainer>
      <SubHeader>{t('Query Description')}</SubHeader>
      <FormattedCode>{formatRow(row.formatted_desc, row)}</FormattedCode>
      <FlexRowContainer>
        <FlexRowItem>
          <SubHeader>{t('Throughput')}</SubHeader>
          <SubSubHeader>{row.epm.toFixed(3)}</SubSubHeader>
          <Chart
            statsPeriod="24h"
            height={140}
            data={[countSeries]}
            start=""
            end=""
            loading={isDataLoading}
            utc={false}
            disableMultiAxis
            stacked
            isLineChart
            disableXAxis
            hideYAxisSplitLine
          />
        </FlexRowItem>
        <FlexRowItem>
          <SubHeader>{t('Duration (P75)')}</SubHeader>
          <SubSubHeader>{row.p75.toFixed(3)}ms</SubSubHeader>
          <Chart
            statsPeriod="24h"
            height={140}
            data={[p75Series]}
            start=""
            end=""
            loading={isDataLoading}
            utc={false}
            chartColors={[theme.charts.getColorPalette(4)[3]]}
            disableMultiAxis
            stacked
            isLineChart
            disableXAxis
            hideYAxisSplitLine
          />
        </FlexRowItem>
      </FlexRowContainer>
      <FlexRowContainer>
        <FlexRowItem>
          <SubHeader>{t('Highest throughput transactions')}</SubHeader>
          <Chart
            statsPeriod="24h"
            height={140}
            data={tpmTransactionSeries}
            start=""
            end=""
            loading={isDataLoading}
            grid={{
              left: '0',
              right: '0',
              top: '16px',
              bottom: '8px',
            }}
            utc={false}
            disableXAxis
            isLineChart
            hideYAxisSplitLine
          />
        </FlexRowItem>
      </FlexRowContainer>
      <GridEditable
        isLoading={isDataLoading}
        data={mergedTableData}
        columnOrder={COLUMN_ORDER}
        columnSortBy={[]}
        grid={{
          renderHeadCell,
          renderBodyCell: (column: TableColumnHeader, dataRow: TransactionListDataRow) =>
            renderBodyCell(column, dataRow),
        }}
        location={location}
      />
    </div>
  );
}

type SimplePaginationProps = {
  disableLeft?: boolean;
  disableRight?: boolean;
  onLeftClick?: () => void;
  onRightClick?: () => void;
};

function SimplePagination(props: SimplePaginationProps) {
  return (
    <ButtonBar merged>
      <Button
        icon={<IconChevron direction="left" size="sm" />}
        aria-label={t('Previous')}
        disabled={props.disableLeft}
        onClick={props.onLeftClick}
      />
      <Button
        icon={<IconChevron direction="right" size="sm" />}
        aria-label={t('Next')}
        onClick={props.onRightClick}
        disabled={props.disableRight}
      />
    </ButtonBar>
  );
}

const HeaderWrapper = styled('div')`
  cursor: pointer;
`;

export function SortableHeader({title, direction, onClick}) {
  const arrow = !direction ? null : (
    <StyledIconArrow size="xs" direction={direction === 'desc' ? 'down' : 'up'} />
  );
  return (
    <HeaderWrapper onClick={onClick}>
      {title} {arrow}
    </HeaderWrapper>
  );
}

const throughputQueryToChartData = (
  data: any,
  startTime: moment.Moment,
  endTime: moment.Moment
): Series[] => {
  const countSeries: Series = {seriesName: 'count()', data: [] as any[]};
  const p75Series: Series = {seriesName: 'p75()', data: [] as any[]};
  data.forEach(({count, p75, interval}: any) => {
    countSeries.data.push({value: count, name: interval});
    p75Series.data.push({value: p75, name: interval});
  });
  return [
    zeroFillSeries(countSeries, moment.duration(INTERVAL, 'hours'), startTime, endTime),
    zeroFillSeries(p75Series, moment.duration(INTERVAL, 'hours'), startTime, endTime),
  ];
};

<<<<<<< HEAD
// Calculates the outlier min max for all number based rows based on the IQR Method
const calculateOutlierMinMax = (
  data: TransactionListDataRow[]
): Record<string, {max: number; min: number}> => {
  const minMax: Record<string, {max: number; min: number}> = {};
  if (data.length > 0) {
    Object.entries(data[0]).forEach(([colKey, value]) => {
      if (typeof value === 'number') {
        minMax[colKey] = findOutlierMinMax(data, colKey);
      }
    });
  }
  return minMax;
};

function findOutlierMinMax(data: any[], property: string): {max: number; min: number} {
  const sortedValues = [...data].sort((a, b) => a[property] - b[property]);

  if (data.length < 4) {
    return {min: data[0][property], max: data[data.length - 1][property]};
  }

  const q1 = sortedValues[Math.floor(sortedValues.length * (1 / 4))][property];
  const q3 = sortedValues[Math.ceil(sortedValues.length * (3 / 4))][property];
  const iqr = q3 - q1;

  return {min: q1 - iqr * 1.5, max: q3 + iqr * 1.5};
}

=======
const tpmTransactionQueryToChartData = (
  data: {count: number; interval: string; transaction: string}[],
  startTime: moment.Moment,
  endTime: moment.Moment
): Series[] => {
  const seriesMap: Record<string, Series> = {};

  data.forEach(row => {
    const dataEntry = {value: row.count, name: row.interval};
    if (!seriesMap[row.transaction]) {
      seriesMap[row.transaction] = {
        seriesName: row.transaction,
        data: [],
      };
    }
    seriesMap[row.transaction].data.push(dataEntry);
  });
  return Object.values(seriesMap).map(series =>
    zeroFillSeries(series, moment.duration(INTERVAL, 'hours'), startTime, endTime)
  );
};
>>>>>>> 979f501a
const StyledIconArrow = styled(IconArrow)`
  vertical-align: top;
`;

const SubHeader = styled('h3')`
  color: ${p => p.theme.gray300};
  font-size: ${p => p.theme.fontSizeLarge};
`;

const SubSubHeader = styled('h4')`
  margin: 0;
  font-weight: normal;
`;

const FlexRowContainer = styled('div')`
  display: flex;
  & > div:last-child {
    padding-right: ${space(1)};
  }
`;

const FlexRowItem = styled('div')`
  padding-right: ${space(4)};
  flex: 1;
`;

const FormattedCode = styled('div')`
  padding: ${space(1)};
  margin-bottom: ${space(3)};
  background: ${p => p.theme.backgroundSecondary};
  border-radius: ${p => p.theme.borderRadius};
  overflow-x: auto;
  white-space: pre;
`;

const Operation = styled('b')`
  color: ${p => p.theme.blue400};
`;

const Domain = styled('b')`
  color: ${p => p.theme.green400};
  margin-right: -${space(0.5)};
`;

const Keyword = styled('b')`
  color: ${p => p.theme.yellow400};
`;

const Bracket = styled('b')`
  color: ${p => p.theme.pink400};
`;

const Paginator = styled('div')`
  width: 33%;
  position: absolute;
  right: 0;
`;<|MERGE_RESOLUTION|>--- conflicted
+++ resolved
@@ -205,20 +205,11 @@
   });
 
   const isDataLoading =
-<<<<<<< HEAD
-    isLoading || isTableLoading || isEventCountLoading || isRowLoading;
-=======
     isLoading ||
     isTableLoading ||
     isEventCountLoading ||
     isRowLoading ||
     isP75GraphLoading;
-  let avgP75 = 0;
-  if (!isDataLoading) {
-    avgP75 =
-      tableData.reduce((acc, transaction) => acc + transaction.p75, 0) / tableData.length;
-  }
->>>>>>> 979f501a
 
   const eventCountMap = keyBy(eventCountData, 'transaction');
 
@@ -478,7 +469,6 @@
   ];
 };
 
-<<<<<<< HEAD
 // Calculates the outlier min max for all number based rows based on the IQR Method
 const calculateOutlierMinMax = (
   data: TransactionListDataRow[]
@@ -508,7 +498,6 @@
   return {min: q1 - iqr * 1.5, max: q3 + iqr * 1.5};
 }
 
-=======
 const tpmTransactionQueryToChartData = (
   data: {count: number; interval: string; transaction: string}[],
   startTime: moment.Moment,
@@ -530,7 +519,6 @@
     zeroFillSeries(series, moment.duration(INTERVAL, 'hours'), startTime, endTime)
   );
 };
->>>>>>> 979f501a
 const StyledIconArrow = styled(IconArrow)`
   vertical-align: top;
 `;
