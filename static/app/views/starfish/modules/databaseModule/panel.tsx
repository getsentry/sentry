import {useTheme} from '@emotion/react';
import styled from '@emotion/styled';
import {useQuery} from '@tanstack/react-query';
import keyBy from 'lodash/keyBy';
import merge from 'lodash/merge';
import values from 'lodash/values';
import moment from 'moment';
import * as qs from 'query-string';

import GridEditable, {GridColumnHeader} from 'sentry/components/gridEditable';
import Link from 'sentry/components/links/link';
import {t} from 'sentry/locale';
import {space} from 'sentry/styles/space';
import {Series} from 'sentry/types/echarts';
import {useLocation} from 'sentry/utils/useLocation';
import usePageFilters from 'sentry/utils/usePageFilters';
import Chart from 'sentry/views/starfish/components/chart';
import Detail from 'sentry/views/starfish/components/detailPanel';
import {
  getPanelEventCount,
  getPanelGraphQuery,
  getPanelTableQuery,
} from 'sentry/views/starfish/modules/databaseModule/queries';
import {getDateFilters} from 'sentry/views/starfish/utils/dates';
import {zeroFillSeries} from 'sentry/views/starfish/utils/zeroFillSeries';

import {DataRow} from './databaseTableView';

const INTERVAL = 12;
const HOST = 'http://localhost:8080';

type EndpointDetailBodyProps = {
  row: DataRow;
};

type TransactionListDataRow = {
  count: number;
  group_id: string;
  p75: number;
  transaction: string;
  uniqueEvents: number;
};

const COLUMN_ORDER = [
  {
    key: 'transaction',
    name: 'Transaction',
    width: 400,
  },
  {
    key: 'p75',
    name: 'p75',
  },
  {
    key: 'count',
    name: 'Count',
  },
  {
    key: 'frequency',
    name: 'Frequency',
  },
  {
    key: 'uniqueEvents',
    name: 'Total Events',
  },
];

export default function QueryDetail({
  row,
  onClose,
}: Partial<EndpointDetailBodyProps> & {onClose: () => void}) {
  return (
    <Detail detailKey={row?.description} onClose={onClose}>
      {row && <QueryDetailBody row={row} />}
    </Detail>
  );
}

function QueryDetailBody({row}: EndpointDetailBodyProps) {
  const theme = useTheme();
  const location = useLocation();
  const pageFilter = usePageFilters();
  const {startTime, endTime} = getDateFilters(pageFilter);
  const DATE_FILTERS = `
    start_timestamp > fromUnixTimestamp(${startTime.unix()}) and
    start_timestamp < fromUnixTimestamp(${endTime.unix()})
  `;

  const {isLoading, data: graphData} = useQuery({
    queryKey: ['dbQueryDetailsGraph', row.group_id, pageFilter.selection.datetime],
    queryFn: () =>
      fetch(
        `${HOST}/?query=${getPanelGraphQuery(DATE_FILTERS, row, INTERVAL)}&format=sql`
      ).then(res => res.json()),
    retry: false,
    initialData: [],
  });

  const {isLoading: isTableLoading, data: tableData} = useQuery<TransactionListDataRow[]>(
    {
      queryKey: ['dbQueryDetailsTable', row.description, pageFilter.selection.datetime],
      queryFn: () =>
        fetch(`${HOST}/?query=${getPanelTableQuery(DATE_FILTERS, row)}`).then(res =>
          res.json()
        ),
      retry: true,
      initialData: [],
    }
  );

  const {isLoading: isEventCountLoading, data: eventCountData} = useQuery({
    queryKey: [
      'dbQueryDetailsEventCount',
      row.description,
      pageFilter.selection.datetime,
    ],
    queryFn: () =>
      fetch(`${HOST}/?query=${getPanelEventCount(DATE_FILTERS, row)}`).then(res =>
        res.json()
      ),
    retry: true,
    initialData: [],
  });

  const isDataLoading = isLoading || isTableLoading || isEventCountLoading;
  let avgP75 = 0;
  if (!isDataLoading) {
    avgP75 =
      tableData.reduce((acc, transaction) => acc + transaction.p75, 0) / tableData.length;
  }

  const mergedTableData = values(
    merge(keyBy(eventCountData, 'transaction'), keyBy(tableData, 'transaction'))
  ).filter((data: Partial<TransactionListDataRow>) => !!data.count && !!data.p75);

<<<<<<< HEAD
  const [countSeries, p75Series] = throughputQueryToChartData(graphData);
=======
  const [countSeries, p75Series] = throughputQueryToChartData(
    graphData,
    startTime,
    endTime
  );
>>>>>>> bf768355

  function renderHeadCell(column: GridColumnHeader): React.ReactNode {
    return <span>{column.name}</span>;
  }

  const renderBodyCell = (
    column: GridColumnHeader,
    dataRow: TransactionListDataRow
  ): React.ReactNode => {
    if (column.key === 'frequency') {
      return <span>{(dataRow.count / dataRow.uniqueEvents).toFixed(2)}</span>;
    }
    const {key} = column;
    const value = dataRow[key];
    if (key === 'transaction') {
      return (
        <Link
          to={`/starfish/span/${encodeURIComponent(row.group_id)}?${qs.stringify({
            transaction: dataRow.transaction,
          })}`}
        >
          {dataRow[column.key]}
        </Link>
      );
    }
    if (key === 'p75') {
      const p75threshold = 1.5 * avgP75;
      return (
        <span style={value > p75threshold ? {color: theme.red400} : {}}>
          {value?.toFixed(2)}ms
        </span>
      );
    }
    return <span>{value}</span>;
  };

  return (
    <div>
      <h2>{t('Query Detail')}</h2>
      <p>
        {t(
          'Detailed summary of db query spans. Detailed summary of db query spans. Detailed summary of db query spans. Detailed summary of db query spans. Detailed summary of db query spans. Detailed summary of db query spans.'
        )}
      </p>
      <SubHeader>{t('Query Description')}</SubHeader>
      <FormattedCode>{row.formatted_desc}</FormattedCode>
      <FlexRowContainer>
        <FlexRowItem>
          <SubHeader>{t('Throughput')}</SubHeader>
          <SubSubHeader>{row.epm.toFixed(3)}</SubSubHeader>
          <Chart
            statsPeriod="24h"
            height={140}
            data={[countSeries]}
            start=""
            end=""
            loading={isDataLoading}
            utc={false}
            disableMultiAxis
            stacked
            isLineChart
            disableXAxis
            hideYAxisSplitLine
          />
        </FlexRowItem>
        <FlexRowItem>
          <SubHeader>{t('Duration (P75)')}</SubHeader>
          <SubSubHeader>{row.p75.toFixed(3)}ms</SubSubHeader>
          <Chart
            statsPeriod="24h"
            height={140}
            data={[p75Series]}
            start=""
            end=""
            loading={isDataLoading}
            utc={false}
            chartColors={[theme.charts.getColorPalette(4)[3]]}
            disableMultiAxis
            stacked
            isLineChart
            disableXAxis
            hideYAxisSplitLine
          />
        </FlexRowItem>
      </FlexRowContainer>
      <GridEditable
        isLoading={isDataLoading}
        data={mergedTableData}
        columnOrder={COLUMN_ORDER}
        columnSortBy={[]}
        grid={{
          renderHeadCell,
          renderBodyCell: (column: GridColumnHeader, dataRow: TransactionListDataRow) =>
            renderBodyCell(column, dataRow),
        }}
        location={location}
      />
    </div>
  );
}

const throughputQueryToChartData = (
  data: any,
  startTime: moment.Moment,
  endTime: moment.Moment
): Series[] => {
  const countSeries: Series = {seriesName: 'count()', data: [] as any[]};
  const p75Series: Series = {seriesName: 'p75()', data: [] as any[]};
  data.forEach(({count, p75, interval}: any) => {
    countSeries.data.push({value: count, name: interval});
    p75Series.data.push({value: p75, name: interval});
  });
  return [
    zeroFillSeries(countSeries, moment.duration(INTERVAL, 'hours'), startTime, endTime),
    zeroFillSeries(p75Series, moment.duration(INTERVAL, 'hours'), startTime, endTime),
  ];
};

const SubHeader = styled('h3')`
  color: ${p => p.theme.gray300};
  font-size: ${p => p.theme.fontSizeLarge};
`;

const SubSubHeader = styled('h4')`
  margin: 0;
  font-weight: normal;
`;

const FlexRowContainer = styled('div')`
  display: flex;
  & > div:last-child {
    padding-right: ${space(1)};
  }
`;

const FlexRowItem = styled('div')`
  padding-right: ${space(4)};
  flex: 1;
`;

const FormattedCode = styled('div')`
  padding: ${space(1)};
  margin-bottom: ${space(3)};
  background: ${p => p.theme.backgroundSecondary};
  border-radius: ${p => p.theme.borderRadius};
  overflow-x: auto;
  white-space: pre;
`;<|MERGE_RESOLUTION|>--- conflicted
+++ resolved
@@ -133,15 +133,11 @@
     merge(keyBy(eventCountData, 'transaction'), keyBy(tableData, 'transaction'))
   ).filter((data: Partial<TransactionListDataRow>) => !!data.count && !!data.p75);
 
-<<<<<<< HEAD
-  const [countSeries, p75Series] = throughputQueryToChartData(graphData);
-=======
   const [countSeries, p75Series] = throughputQueryToChartData(
     graphData,
     startTime,
     endTime
   );
->>>>>>> bf768355
 
   function renderHeadCell(column: GridColumnHeader): React.ReactNode {
     return <span>{column.name}</span>;
