import {useState} from 'react';
import {useTheme} from '@emotion/react';
import styled from '@emotion/styled';
import {useQuery} from '@tanstack/react-query';
import keyBy from 'lodash/keyBy';
import moment from 'moment';
import * as qs from 'query-string';

import {Button} from 'sentry/components/button';
import ButtonBar from 'sentry/components/buttonBar';
import GridEditable, {GridColumnHeader} from 'sentry/components/gridEditable';
import Link from 'sentry/components/links/link';
import {IconArrow, IconChevron} from 'sentry/icons';
import {t} from 'sentry/locale';
import {space} from 'sentry/styles/space';
import {Series} from 'sentry/types/echarts';
import {useLocation} from 'sentry/utils/useLocation';
import usePageFilters from 'sentry/utils/usePageFilters';
import Chart from 'sentry/views/starfish/components/chart';
import Detail from 'sentry/views/starfish/components/detailPanel';
import {
  getPanelEventCount,
  getPanelGraphQuery,
  getPanelTableQuery,
  useTopTransactionByP75Query,
} from 'sentry/views/starfish/modules/databaseModule/queries';
import {getDateFilters} from 'sentry/views/starfish/utils/dates';
import {zeroFillSeries} from 'sentry/views/starfish/utils/zeroFillSeries';

import {DataRow} from './databaseTableView';

const INTERVAL = 12;
const HOST = 'http://localhost:8080';

type EndpointDetailBodyProps = {
  isDataLoading: boolean;
  onRowChange: (row: DataRow | undefined) => void;
  row: DataRow;
  nextRow?: DataRow;
  prevRow?: DataRow;
};

type TransactionListDataRow = {
  count: number;
  group_id: string;
  p75: number;
  transaction: string;
  uniqueEvents: number;
};

type Keys = 'transaction' | 'p75' | 'count' | 'frequency' | 'uniqueEvents';

type TableColumnHeader = GridColumnHeader<Keys>;

const COLUMN_ORDER: TableColumnHeader[] = [
  {
    key: 'transaction',
    name: 'Transaction',
    width: 400,
  },
  {
    key: 'p75',
    name: 'p75',
  },
  {
    key: 'count',
    name: 'Count',
  },
  {
    key: 'frequency',
    name: 'Frequency',
  },
  {
    key: 'uniqueEvents',
    name: 'Total Events',
  },
];

export default function QueryDetail({
  row,
  nextRow,
  prevRow,
  isDataLoading,
  onClose,
  onRowChange,
}: Partial<EndpointDetailBodyProps> & {
  isDataLoading: boolean;
  onClose: () => void;
  onRowChange: (row: DataRow) => void;
}) {
  return (
    <Detail detailKey={row?.description} onClose={onClose}>
      {row && (
        <QueryDetailBody
          onRowChange={onRowChange}
          isDataLoading={isDataLoading}
          row={row}
          nextRow={nextRow}
          prevRow={prevRow}
        />
      )}
    </Detail>
  );
}

function QueryDetailBody({
  row,
  nextRow,
  prevRow,
  onRowChange,
  isDataLoading: isRowLoading,
}: EndpointDetailBodyProps) {
  const theme = useTheme();
  const location = useLocation();
  const pageFilter = usePageFilters();
  const {startTime, endTime} = getDateFilters(pageFilter);
  const DATE_FILTERS = `
    greater(start_timestamp, fromUnixTimestamp(${startTime.unix()})) and
    less(start_timestamp, fromUnixTimestamp(${endTime.unix()}))
  `;

<<<<<<< HEAD
  const {isLoading: isP75GraphLoading, data: p75GraphData} =
    useTopTransactionByP75Query(row);
=======
  const [sort, setSort] = useState<{
    direction: 'desc' | 'asc' | undefined;
    sortHeader: TableColumnHeader | undefined;
  }>({direction: undefined, sortHeader: undefined});
>>>>>>> 0b9b1965

  const {isLoading, data: graphData} = useQuery({
    queryKey: ['dbQueryDetailsGraph', row.group_id, pageFilter.selection.datetime],
    queryFn: () =>
      fetch(
        `${HOST}/?query=${getPanelGraphQuery(DATE_FILTERS, row, INTERVAL)}&format=sql`
      ).then(res => res.json()),
    retry: false,
    initialData: [],
  });

  const {isLoading: isTableLoading, data: tableData} = useQuery<TransactionListDataRow[]>(
    {
      queryKey: [
        'dbQueryDetailsTable',
        row.group_id,
        pageFilter.selection.datetime,
        sort.sortHeader?.key,
        sort.direction,
      ],
      queryFn: () =>
        fetch(
          `${HOST}/?query=${getPanelTableQuery(
            DATE_FILTERS,
            row,
            sort.sortHeader?.key,
            sort.direction
          )}`
        ).then(res => res.json()),
      retry: true,
      initialData: [],
    }
  );

  const {isLoading: isEventCountLoading, data: eventCountData} = useQuery<
    Partial<TransactionListDataRow>[]
  >({
    queryKey: ['dbQueryDetailsEventCount', row.group_id, pageFilter.selection.datetime],
    queryFn: () =>
      fetch(`${HOST}/?query=${getPanelEventCount(DATE_FILTERS, row)}`).then(res =>
        res.json()
      ),
    retry: true,
    initialData: [],
  });

  const isDataLoading =
    isLoading ||
    isTableLoading ||
    isEventCountLoading ||
    isRowLoading ||
    isP75GraphLoading;
  let avgP75 = 0;
  if (!isDataLoading) {
    avgP75 =
      tableData.reduce((acc, transaction) => acc + transaction.p75, 0) / tableData.length;
  }

  const eventCountMap = keyBy(eventCountData, 'transaction');

  const mergedTableData: TransactionListDataRow[] = tableData.map(data => {
    const {transaction} = data;
    const eventData = eventCountMap[transaction];
    if (eventData) {
      return {...data, ...eventData};
    }
    return data;
  });

  const [countSeries, p75Series] = throughputQueryToChartData(
    graphData,
    startTime,
    endTime
  );

<<<<<<< HEAD
  const p75PerTransactionSeries = p75TransactionQueryToChartData(
    p75GraphData,
    startTime,
    endTime
  );

  function renderHeadCell(column: GridColumnHeader): React.ReactNode {
    return <span>{column.name}</span>;
=======
  const onSortClick = (col: TableColumnHeader) => {
    let direction: 'desc' | 'asc' | undefined = undefined;
    if (sort.direction === 'desc') {
      direction = 'asc';
    } else if (!sort.direction) {
      direction = 'desc';
    }
    setSort({direction, sortHeader: col});
  };

  function renderHeadCell(col: TableColumnHeader): React.ReactNode {
    const {key, name} = col;
    const sortableKeys: Keys[] = ['p75', 'count'];
    if (sortableKeys.includes(key)) {
      const isBeingSorted = col.key === sort.sortHeader?.key;
      const direction = isBeingSorted ? sort.direction : undefined;
      return (
        <SortableHeader
          onClick={() => onSortClick(col)}
          direction={direction}
          title={name}
        />
      );
    }
    return <span>{name}</span>;
>>>>>>> 0b9b1965
  }

  const renderBodyCell = (
    column: TableColumnHeader,
    dataRow: TransactionListDataRow
  ): React.ReactNode => {
    const {key} = column;
    const value = dataRow[key];
    if (key === 'frequency') {
      return <span>{(dataRow.count / dataRow.uniqueEvents).toFixed(2)}</span>;
    }
    if (key === 'transaction') {
      return (
        <Link
          to={`/starfish/span/${encodeURIComponent(row.group_id)}?${qs.stringify({
            transaction: dataRow.transaction,
          })}`}
        >
          {dataRow[column.key]}
        </Link>
      );
    }
    if (key === 'p75') {
      const p75threshold = 1.5 * avgP75;
      return (
        <span style={value > p75threshold ? {color: theme.red400} : {}}>
          {value?.toFixed(2)}ms
        </span>
      );
    }
    return <span>{value}</span>;
  };

  return (
    <div>
      <h2>{t('Query Detail')}</h2>
      <SimplePagination
        disableLeft={!prevRow}
        disableRight={!nextRow}
        onLeftClick={() => onRowChange(prevRow)}
        onRightClick={() => onRowChange(nextRow)}
      />
      <p>
        {t(
          'Detailed summary of db query spans. Detailed summary of db query spans. Detailed summary of db query spans. Detailed summary of db query spans. Detailed summary of db query spans. Detailed summary of db query spans.'
        )}
      </p>
      <SubHeader>{t('Query Description')}</SubHeader>
      <FormattedCode>{row.formatted_desc}</FormattedCode>
      <FlexRowContainer>
        <FlexRowItem>
          <SubHeader>{t('Throughput')}</SubHeader>
          <SubSubHeader>{row.epm.toFixed(3)}</SubSubHeader>
          <Chart
            statsPeriod="24h"
            height={140}
            data={[countSeries]}
            start=""
            end=""
            loading={isDataLoading}
            utc={false}
            disableMultiAxis
            stacked
            isLineChart
            disableXAxis
            hideYAxisSplitLine
          />
        </FlexRowItem>
        <FlexRowItem>
          <SubHeader>{t('Duration (P75)')}</SubHeader>
          <SubSubHeader>{row.p75.toFixed(3)}ms</SubSubHeader>
          <Chart
            statsPeriod="24h"
            height={140}
            data={[p75Series]}
            start=""
            end=""
            loading={isDataLoading}
            utc={false}
            chartColors={[theme.charts.getColorPalette(4)[3]]}
            disableMultiAxis
            stacked
            isLineChart
            disableXAxis
            hideYAxisSplitLine
          />
        </FlexRowItem>
      </FlexRowContainer>
      <FlexRowContainer>
        <FlexRowItem>
          <SubHeader>{t('Duration (P75) By Transaction')}</SubHeader>
          <Chart
            statsPeriod="24h"
            height={140}
            data={p75PerTransactionSeries}
            start=""
            end=""
            loading={isDataLoading}
            utc={false}
            chartColors={[theme.charts.getColorPalette(4)[3]]}
            disableMultiAxis
            stacked
            isLineChart
            disableXAxis
            hideYAxisSplitLine
          />
        </FlexRowItem>
      </FlexRowContainer>
      <GridEditable
        isLoading={isDataLoading}
        data={mergedTableData}
        columnOrder={COLUMN_ORDER}
        columnSortBy={[]}
        grid={{
          renderHeadCell,
          renderBodyCell: (column: TableColumnHeader, dataRow: TransactionListDataRow) =>
            renderBodyCell(column, dataRow),
        }}
        location={location}
      />
    </div>
  );
}

type SimplePaginationProps = {
  disableLeft?: boolean;
  disableRight?: boolean;
  onLeftClick?: () => void;
  onRightClick?: () => void;
};

function SimplePagination(props: SimplePaginationProps) {
  return (
    <ButtonBar merged>
      <Button
        icon={<IconChevron direction="left" size="sm" />}
        aria-label={t('Previous')}
        disabled={props.disableLeft}
        onClick={props.onLeftClick}
      />
      <Button
        icon={<IconChevron direction="right" size="sm" />}
        aria-label={t('Next')}
        onClick={props.onRightClick}
        disabled={props.disableRight}
      />
    </ButtonBar>
  );
}

const HeaderWrapper = styled('div')`
  cursor: pointer;
`;

function SortableHeader({title, direction, onClick}) {
  const arrow = !direction ? null : (
    <StyledIconArrow size="xs" direction={direction === 'desc' ? 'down' : 'up'} />
  );
  return (
    <HeaderWrapper onClick={onClick}>
      {title} {arrow}
    </HeaderWrapper>
  );
}

const throughputQueryToChartData = (
  data: any,
  startTime: moment.Moment,
  endTime: moment.Moment
): Series[] => {
  const countSeries: Series = {seriesName: 'count()', data: [] as any[]};
  const p75Series: Series = {seriesName: 'p75()', data: [] as any[]};
  data.forEach(({count, p75, interval}: any) => {
    countSeries.data.push({value: count, name: interval});
    p75Series.data.push({value: p75, name: interval});
  });
  return [
    zeroFillSeries(countSeries, moment.duration(INTERVAL, 'hours'), startTime, endTime),
    zeroFillSeries(p75Series, moment.duration(INTERVAL, 'hours'), startTime, endTime),
  ];
};

<<<<<<< HEAD
const p75TransactionQueryToChartData = (
  data: {interval: string; p75: number; transaction: string}[],
  startTime: moment.Moment,
  endTime: moment.Moment
): Series[] => {
  const seriesMap: Record<string, Series> = {};

  data.forEach(row => {
    const dataEntry = {value: row.p75, name: row.interval};
    if (!seriesMap[row.transaction]) {
      seriesMap[row.transaction] = {
        seriesName: row.transaction,
        data: [],
      };
    }
    seriesMap[row.transaction].data.push(dataEntry);
  });
  return Object.values(seriesMap).map(series =>
    zeroFillSeries(series, moment.duration(INTERVAL, 'hours'), startTime, endTime)
  );
};
=======
const StyledIconArrow = styled(IconArrow)`
  vertical-align: top;
`;
>>>>>>> 0b9b1965

const SubHeader = styled('h3')`
  color: ${p => p.theme.gray300};
  font-size: ${p => p.theme.fontSizeLarge};
`;

const SubSubHeader = styled('h4')`
  margin: 0;
  font-weight: normal;
`;

const FlexRowContainer = styled('div')`
  display: flex;
  & > div:last-child {
    padding-right: ${space(1)};
  }
`;

const FlexRowItem = styled('div')`
  padding-right: ${space(4)};
  flex: 1;
`;

const FormattedCode = styled('div')`
  padding: ${space(1)};
  margin-bottom: ${space(3)};
  background: ${p => p.theme.backgroundSecondary};
  border-radius: ${p => p.theme.borderRadius};
  overflow-x: auto;
  white-space: pre;
`;<|MERGE_RESOLUTION|>--- conflicted
+++ resolved
@@ -119,15 +119,13 @@
     less(start_timestamp, fromUnixTimestamp(${endTime.unix()}))
   `;
 
-<<<<<<< HEAD
   const {isLoading: isP75GraphLoading, data: p75GraphData} =
     useTopTransactionByP75Query(row);
-=======
+
   const [sort, setSort] = useState<{
     direction: 'desc' | 'asc' | undefined;
     sortHeader: TableColumnHeader | undefined;
   }>({direction: undefined, sortHeader: undefined});
->>>>>>> 0b9b1965
 
   const {isLoading, data: graphData} = useQuery({
     queryKey: ['dbQueryDetailsGraph', row.group_id, pageFilter.selection.datetime],
@@ -203,16 +201,12 @@
     endTime
   );
 
-<<<<<<< HEAD
   const p75PerTransactionSeries = p75TransactionQueryToChartData(
     p75GraphData,
     startTime,
     endTime
   );
 
-  function renderHeadCell(column: GridColumnHeader): React.ReactNode {
-    return <span>{column.name}</span>;
-=======
   const onSortClick = (col: TableColumnHeader) => {
     let direction: 'desc' | 'asc' | undefined = undefined;
     if (sort.direction === 'desc') {
@@ -238,7 +232,6 @@
       );
     }
     return <span>{name}</span>;
->>>>>>> 0b9b1965
   }
 
   const renderBodyCell = (
@@ -421,7 +414,6 @@
   ];
 };
 
-<<<<<<< HEAD
 const p75TransactionQueryToChartData = (
   data: {interval: string; p75: number; transaction: string}[],
   startTime: moment.Moment,
@@ -443,11 +435,9 @@
     zeroFillSeries(series, moment.duration(INTERVAL, 'hours'), startTime, endTime)
   );
 };
-=======
 const StyledIconArrow = styled(IconArrow)`
   vertical-align: top;
 `;
->>>>>>> 0b9b1965
 
 const SubHeader = styled('h3')`
   color: ${p => p.theme.gray300};
