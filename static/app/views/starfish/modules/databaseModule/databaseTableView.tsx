import {useQuery} from '@tanstack/react-query';
import {Location} from 'history';

import GridEditable, {GridColumnHeader} from 'sentry/components/gridEditable';
import Link from 'sentry/components/links/link';
import ArrayValue from 'sentry/utils/discover/arrayValue';

const HOST = 'http://localhost:8080';

type Props = {
  location: Location;
  onSelect: (row: DataRow) => void;
  transaction: string;
  action?: string;
  table?: string;
};

export type DataRow = {
  data_keys: Array<string>;
  data_values: Array<string>;
  desc: string;
  epm: number;
  p75: number;
  total_time: number;
  transactions: number;
};

const COLUMN_ORDER = [
  {
    key: 'action',
    name: 'Operation',
  },
  {
    key: 'domain',
    name: 'Table',
    width: 200,
  },
  {
    key: 'conditions',
    name: 'Conditions',
    width: 400,
  },
  {
    key: 'epm',
    name: 'tpm',
  },
  {
    key: 'p75',
    name: 'p75',
  },
  {
    key: 'transactions',
    name: 'transactions',
  },
  {
    key: 'total_time',
    name: 'Total Time',
  },
];

export default function APIModuleView({
  location,
  action,
  transaction,
  onSelect,
  table,
}: Props) {
  const transactionFilter =
    transaction.length > 0 ? `transaction='${transaction}'` : null;
  const tableFilter = table ? `domain = '${table}'` : null;
  const actionFilter = action ? `action = '${action}'` : null;

  const filters = [
    `startsWith(span_operation, 'db')`,
    `span_operation != 'db.redis'`,
    transactionFilter,
    tableFilter,
    actionFilter,
  ].filter(fil => !!fil);
  const TABLE_LIST_QUERY = `select description as desc, (divide(count(), divide(1209600.0, 60)) AS epm), quantile(0.75)(exclusive_time) as p75,
    uniq(transaction) as transactions,
    sum(exclusive_time) as total_time,
    domain,
    action,
    data_keys,
    data_values
    from default.spans_experimental_starfish
<<<<<<< HEAD
    where startsWith(span_operation, 'db') and span_operation != 'db.redis' and action='${action}' and domain='${table}' ${transactionFilter}
    group by action, description, domain, data_keys, data_values
=======
    where
    ${filters.join(' and ')}
    group by description
>>>>>>> 4221d7c7
    order by -pow(10, floor(log10(count()))), -quantile(0.5)(exclusive_time)
    limit 100
  `;

  console;

  const {isLoading: areEndpointsLoading, data: endpointsData} = useQuery({
    queryKey: ['endpoints', action, transaction, table],
    queryFn: () => fetch(`${HOST}/?query=${TABLE_LIST_QUERY}`).then(res => res.json()),
    retry: false,
    initialData: [],
  });

  function renderHeadCell(column: GridColumnHeader): React.ReactNode {
    return <span>{column.name}</span>;
  }

  function renderBodyCell(column: GridColumnHeader, row: DataRow): React.ReactNode {
    if (column.key === 'columns') {
      const value = row.data_values[row.data_keys.indexOf('columns')];
      return value ? <ArrayValue value={value?.split(',')} /> : <span />;
    }
    if (column.key === 'conditions') {
      const value = row.data_values[row.data_keys.indexOf('where')];
      const prefix = value.length > 60 ? '...' : '';
      return value ? (
        <Link onClick={() => onSelect(row)} to="">
          {prefix}
          {value.substring(value.length - 60)}
        </Link>
      ) : (
        <span />
      );
    }
    return <span>{row[column.key]}</span>;
  }

  return (
    <GridEditable
      isLoading={areEndpointsLoading}
      data={endpointsData}
      columnOrder={COLUMN_ORDER}
      columnSortBy={[]}
      grid={{
        renderHeadCell,
        renderBodyCell,
      }}
      location={location}
    />
  );
}<|MERGE_RESOLUTION|>--- conflicted
+++ resolved
@@ -85,14 +85,9 @@
     data_keys,
     data_values
     from default.spans_experimental_starfish
-<<<<<<< HEAD
-    where startsWith(span_operation, 'db') and span_operation != 'db.redis' and action='${action}' and domain='${table}' ${transactionFilter}
-    group by action, description, domain, data_keys, data_values
-=======
     where
     ${filters.join(' and ')}
-    group by description
->>>>>>> 4221d7c7
+    group by action, description, domain, data_keys, data_values
     order by -pow(10, floor(log10(count()))), -quantile(0.5)(exclusive_time)
     limit 100
   `;
