import {CSSProperties} from 'react';
import styled from '@emotion/styled';
import {Location} from 'history';

import Badge from 'sentry/components/badge';
import GridEditable, {GridColumnHeader} from 'sentry/components/gridEditable';
import {Hovercard} from 'sentry/components/hovercard';
import Link from 'sentry/components/links/link';
import {space} from 'sentry/styles/space';
import ArrayValue from 'sentry/utils/discover/arrayValue';

type Props = {
  isDataLoading: boolean;
  location: Location;
<<<<<<< HEAD
  onSelect: (row: DataRow, rowIndex: number) => void;
  data?: DataRow[];
  selectedRow?: DataRow;
=======
  onSelect: (row: DataRow) => void;
  transaction: string;
  action?: string;
  columns?: {
    key: string;
    name: string;
    width: number;
  }[];
  table?: string;
>>>>>>> 3f6b5594
};

export type DataRow = {
  action: string;
  count: number;
  data_keys: Array<string>;
  data_values: Array<string>;
  description: string;
  domain: string;
  epm: number;
  firstSeen: string;
  formatted_desc: string;
  group_id: string;
  lastSeen: string;
  newish: number;
  p75: number;
  retired: number;
  total_time: number;
  transactions: number;
};

const COLUMN_ORDER = [
  {
    key: 'description',
    name: 'Query',
    width: 600,
  },
  {
    key: 'domain',
    name: 'Table',
    width: 200,
  },
  {
    key: 'epm',
    name: 'Tpm',
  },
  {
    key: 'p75',
    name: 'p75',
  },
  {
    key: 'transactions',
    name: 'transactions',
  },
  {
    key: 'total_time',
    name: 'Total Time',
  },
];

export default function APIModuleView({
  location,
  data,
  onSelect,
<<<<<<< HEAD
  selectedRow,
  isDataLoading,
=======
  table,
  columns,
>>>>>>> 3f6b5594
}: Props) {
  function renderHeadCell(column: GridColumnHeader): React.ReactNode {
    return <span>{column.name}</span>;
  }

  function renderBodyCell(
    column: GridColumnHeader,
    row: DataRow,
    rowIndex: number
  ): React.ReactNode {
    const isSelectedRow = selectedRow?.group_id === row.group_id;
    const rowStyle: CSSProperties | undefined = isSelectedRow
      ? {fontWeight: 'bold'}
      : undefined;

    if (column.key === 'columns') {
      const value = row.data_values[row.data_keys.indexOf('columns')];
      return value ? <ArrayValue value={value?.split(',')} /> : <span />;
    }
    if (column.key === 'order') {
      const value = row.data_values[row.data_keys.indexOf('order')];
      return value ? <ArrayValue value={value?.split(',')} /> : <span />;
    }
    if (column.key === 'description') {
      const value = row[column.key];
      let headerExtra = '';
      if (row.newish === 1) {
        headerExtra = `Query (First seen ${row.firstSeen})`;
      } else if (row.retired === 1) {
        headerExtra = `Query (Last seen ${row.lastSeen})`;
      }
      return (
<<<<<<< HEAD
        <Hovercard
          header={`Query ${row.newish === 1 ? `(First seen ${row.firstSeen})` : ''}`}
          body={value}
        >
          <Link style={rowStyle} onClick={() => onSelect(row, rowIndex)} to="">
=======
        <Hovercard header={headerExtra} body={value}>
          <Link onClick={() => onSelect(row)} to="">
>>>>>>> 3f6b5594
            {value.substring(0, 30)}
            {value.length > 30 ? '...' : ''}
            {value.length > 30 ? value.substring(value.length - 30) : ''}
          </Link>
          {row?.newish === 1 && <StyledBadge type="new" text="new" />}
          {row?.retired === 1 && <StyledBadge type="warning" text="old" />}
        </Hovercard>
      );
    }
    if (['p75', 'total_time'].includes(column.key.toString())) {
      return <span style={rowStyle}>{row[column.key].toFixed(2)}ms</span>;
    }
    if (column.key === 'conditions') {
      const value = row.data_values[row.data_keys.indexOf('where')];
      return value ? (
        <Link onClick={() => onSelect(row, rowIndex)} to="">
          {value.length > 60 ? '...' : ''}
          {value.substring(value.length - 60)}
        </Link>
      ) : (
        <span />
      );
    }
    return <span style={rowStyle}>{row[column.key]}</span>;
  }

  return (
    <GridEditable
<<<<<<< HEAD
      isLoading={isDataLoading}
      data={data as any}
      columnOrder={COLUMN_ORDER}
=======
      isLoading={areEndpointsLoading}
      data={endpointsData}
      columnOrder={columns ?? COLUMN_ORDER}
>>>>>>> 3f6b5594
      columnSortBy={[]}
      grid={{
        renderHeadCell,
        renderBodyCell,
      }}
      location={location}
    />
  );
}

const StyledBadge = styled(Badge)`
  margin-left: ${space(0.75)};
`;<|MERGE_RESOLUTION|>--- conflicted
+++ resolved
@@ -12,21 +12,9 @@
 type Props = {
   isDataLoading: boolean;
   location: Location;
-<<<<<<< HEAD
   onSelect: (row: DataRow, rowIndex: number) => void;
   data?: DataRow[];
   selectedRow?: DataRow;
-=======
-  onSelect: (row: DataRow) => void;
-  transaction: string;
-  action?: string;
-  columns?: {
-    key: string;
-    name: string;
-    width: number;
-  }[];
-  table?: string;
->>>>>>> 3f6b5594
 };
 
 export type DataRow = {
@@ -81,13 +69,8 @@
   location,
   data,
   onSelect,
-<<<<<<< HEAD
   selectedRow,
   isDataLoading,
-=======
-  table,
-  columns,
->>>>>>> 3f6b5594
 }: Props) {
   function renderHeadCell(column: GridColumnHeader): React.ReactNode {
     return <span>{column.name}</span>;
@@ -120,16 +103,8 @@
         headerExtra = `Query (Last seen ${row.lastSeen})`;
       }
       return (
-<<<<<<< HEAD
-        <Hovercard
-          header={`Query ${row.newish === 1 ? `(First seen ${row.firstSeen})` : ''}`}
-          body={value}
-        >
-          <Link style={rowStyle} onClick={() => onSelect(row, rowIndex)} to="">
-=======
         <Hovercard header={headerExtra} body={value}>
-          <Link onClick={() => onSelect(row)} to="">
->>>>>>> 3f6b5594
+          <Link onClick={() => onSelect(row, rowIndex)} to="">
             {value.substring(0, 30)}
             {value.length > 30 ? '...' : ''}
             {value.length > 30 ? value.substring(value.length - 30) : ''}
@@ -158,15 +133,9 @@
 
   return (
     <GridEditable
-<<<<<<< HEAD
       isLoading={isDataLoading}
       data={data as any}
       columnOrder={COLUMN_ORDER}
-=======
-      isLoading={areEndpointsLoading}
-      data={endpointsData}
-      columnOrder={columns ?? COLUMN_ORDER}
->>>>>>> 3f6b5594
       columnSortBy={[]}
       grid={{
         renderHeadCell,
