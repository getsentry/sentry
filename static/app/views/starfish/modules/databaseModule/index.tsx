import {Component} from 'react';
import {Location} from 'history';

import {CompactSelect} from 'sentry/components/compactSelect';
import * as Layout from 'sentry/components/layouts/thirds';
import TransactionNameSearchBar from 'sentry/components/performance/searchBar';
import {t} from 'sentry/locale';
import {Organization} from 'sentry/types';
import EventView from 'sentry/utils/discover/eventView';
import {
  PageErrorAlert,
  PageErrorProvider,
} from 'sentry/utils/performance/contexts/pageError';
import {MutableSearch} from 'sentry/utils/tokenizeSearch';
import withOrganization from 'sentry/utils/withOrganization';

import DatabaseChartView from './databaseChartView';
import DatabaseTableView, {DataRow} from './databaseTableView';
import QueryDetail from './panel';

type Props = {
  location: Location;
  organization: Organization;
};

function getOptions() {
  const prefix = <span>{t('Operation')}</span>;

  return [
    'DELETE',
    'INSERT',
    'ROLLBACK',
    'SAVEPOINT',
    'SELECT',
    'UPDATE',
    'connect',
    'delete',
  ].map(action => {
    return {
      value: action,
      prefix,
      label: action,
    };
  });
}

type State = {
  action: string;
  transaction: string;
  selectedRow?: DataRow;
};

class DatabaseModule extends Component<Props, State> {
  state: State = {
    action: 'SELECT',
    transaction: '',
  };

  handleOptionChange(value) {
    this.setState({action: value});
  }

  handleSearch(query) {
    const conditions = new MutableSearch(query);
    const transactionValues = conditions.getFilterValues('transaction');
    if (transactionValues.length) {
      return this.setState({transaction: transactionValues[0]});
    }
    if (conditions.freeText.length > 0) {
      // raw text query will be wrapped in wildcards in generatePerformanceEventView
      // so no need to wrap it here
      return this.setState({transaction: conditions.freeText.join(' ')});
    }
    return this.setState({transaction: ''});
  }

  render() {
    const {location, organization} = this.props;
<<<<<<< HEAD
    const {operation, transaction, selectedRow} = this.state;
=======
    const {action, transaction} = this.state;
>>>>>>> 5b1edbc9
    const eventView = EventView.fromLocation(location);
    const setSelectedRow = (row: DataRow) => this.setState({selectedRow: row});
    const unsetSelectedSpanGroup = () => this.setState({selectedRow: undefined});

    return (
      <Layout.Page>
        <PageErrorProvider>
          <Layout.Header>
            <Layout.HeaderContent>
              <Layout.Title>{t('Database')}</Layout.Title>
            </Layout.HeaderContent>
          </Layout.Header>

          <Layout.Body>
            <Layout.Main fullWidth>
              <PageErrorAlert />
              <DatabaseChartView location={location} />
              <CompactSelect
                value={action}
                options={getOptions()}
                onChange={opt => this.handleOptionChange(opt.value)}
              />
              <TransactionNameSearchBar
                organization={organization}
                eventView={eventView}
                onSearch={(query: string) => this.handleSearch(query)}
                query={transaction}
              />
              <DatabaseTableView
                location={location}
                action={action}
                transaction={transaction}
                onSelect={setSelectedRow}
              />
              <QueryDetail row={selectedRow} onClose={unsetSelectedSpanGroup} />
            </Layout.Main>
          </Layout.Body>
        </PageErrorProvider>
      </Layout.Page>
    );
  }
}

export default withOrganization(DatabaseModule);<|MERGE_RESOLUTION|>--- conflicted
+++ resolved
@@ -76,11 +76,7 @@
 
   render() {
     const {location, organization} = this.props;
-<<<<<<< HEAD
-    const {operation, transaction, selectedRow} = this.state;
-=======
     const {action, transaction} = this.state;
->>>>>>> 5b1edbc9
     const eventView = EventView.fromLocation(location);
     const setSelectedRow = (row: DataRow) => this.setState({selectedRow: row});
     const unsetSelectedSpanGroup = () => this.setState({selectedRow: undefined});
