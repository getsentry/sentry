import {useState} from 'react';
import styled from '@emotion/styled';

import DatePageFilter from 'sentry/components/datePageFilter';
import * as Layout from 'sentry/components/layouts/thirds';
import TransactionNameSearchBar from 'sentry/components/performance/searchBar';
import {t} from 'sentry/locale';
import space from 'sentry/styles/space';
import {Organization} from 'sentry/types';
import EventView from 'sentry/utils/discover/eventView';
import {
  PageErrorAlert,
  PageErrorProvider,
} from 'sentry/utils/performance/contexts/pageError';
<<<<<<< HEAD
import {useQuery} from 'sentry/utils/queryClient';
import {useLocation} from 'sentry/utils/useLocation';
import usePageFilters from 'sentry/utils/usePageFilters';
import {getMainTable} from 'sentry/views/starfish/modules/databaseModule/queries';
import {getDateFilters} from 'sentry/views/starfish/utils/dates';
=======
import {MutableSearch} from 'sentry/utils/tokenizeSearch';
import withOrganization from 'sentry/utils/withOrganization';
>>>>>>> fe015ce5

import DatabaseChartView from './databaseChartView';
import DatabaseTableView, {DataRow} from './databaseTableView';
import QueryDetail from './panel';

<<<<<<< HEAD
const HOST = 'http://localhost:8080';
=======
type Props = {
  location: Location;
  organization: Organization;
};
>>>>>>> fe015ce5

function DatabaseModule() {
  const location = useLocation();
  const [action, setAction] = useState<string>('ALL');
  const [table, setTable] = useState<string>('ALL');
  const [rows, setRows] = useState<{next?: DataRow; prev?: DataRow; selected?: DataRow}>({
    selected: undefined,
    next: undefined,
    prev: undefined,
  });

  const tableFilter = table !== 'ALL' ? `domain = '${table}'` : undefined;
  const actionFilter = action !== 'ALL' ? `action = '${action}'` : undefined;

  const pageFilter = usePageFilters();
  const {startTime, endTime} = getDateFilters(pageFilter);
  const DATE_FILTERS = `
  greater(start_timestamp, fromUnixTimestamp(${startTime.unix()})) and
  less(start_timestamp, fromUnixTimestamp(${endTime.unix()}))
`;

  const {
    isLoading: isTableDataLoading,
    data: tableData,
    isRefetching: isTableRefetching,
  } = useQuery<DataRow[]>({
    queryKey: ['endpoints', action, table, pageFilter.selection.datetime],
    queryFn: () =>
      fetch(
        `${HOST}/?query=${getMainTable(
          startTime,
          DATE_FILTERS,
          endTime,
          '',
          tableFilter,
          actionFilter
        )}&format=sql`
      ).then(res => res.json()),
    retry: false,
    initialData: [],
  });

  const setSelectedRow = (row: DataRow, rowIndex?: number) => {
    rowIndex ??= tableData.findIndex(data => data.group_id === row.group_id);
    const prevRow = rowIndex > 0 ? tableData[rowIndex - 1] : undefined;
    const nextRow = rowIndex < tableData.length - 1 ? tableData[rowIndex + 1] : undefined;
    setRows({selected: row, next: nextRow, prev: prevRow});
  };

<<<<<<< HEAD
  const unsetSelectedSpanGroup = () => setRows({selected: undefined});
=======
  render() {
    const {location, organization} = this.props;
    const {table, action, transaction} = this.state;
    const eventView = EventView.fromLocation(location);
    const setSelectedRow = (row: DataRow) => this.setState({selectedRow: row});
    const unsetSelectedSpanGroup = () => this.setState({selectedRow: undefined});
>>>>>>> fe015ce5

  return (
    <Layout.Page>
      <PageErrorProvider>
        <Layout.Header>
          <Layout.HeaderContent>
            <Layout.Title>{t('Database')}</Layout.Title>
          </Layout.HeaderContent>
        </Layout.Header>

<<<<<<< HEAD
        <Layout.Body>
          <Layout.Main fullWidth>
            <PageErrorAlert />
            <FilterOptionsContainer>
              <DatePageFilter alignDropdown="left" />
            </FilterOptionsContainer>
            <DatabaseChartView
              location={location}
              action={action}
              table={table}
              onChange={(key, val) => {
                if (key === 'action') {
                  setAction(val);
                  setTable('ALL');
                } else {
                  setTable(val);
                }
              }}
            />
            <DatabaseTableView
              location={location}
              data={tableData}
              isDataLoading={isTableDataLoading || isTableRefetching}
              onSelect={setSelectedRow}
              selectedRow={rows.selected}
            />
            <QueryDetail
              isDataLoading={isTableDataLoading || isTableRefetching}
              onRowChange={row => {
                setSelectedRow(row);
              }}
              row={rows.selected}
              nextRow={rows.next}
              prevRow={rows.prev}
              onClose={unsetSelectedSpanGroup}
            />
          </Layout.Main>
        </Layout.Body>
      </PageErrorProvider>
    </Layout.Page>
  );
=======
          <Layout.Body>
            <Layout.Main fullWidth>
              <PageErrorAlert />
              <FilterOptionsContainer>
                <DatePageFilter alignDropdown="left" />
              </FilterOptionsContainer>
              <DatabaseChartView
                location={location}
                action={action}
                table={table}
                onChange={(key, val) => {
                  if (key === 'action') {
                    this.setState({action: val});
                    this.setState({table: 'ALL'});
                  } else {
                    this.setState({table: val});
                  }
                }}
              />
              <TransactionNameSearchBar
                organization={organization}
                eventView={eventView}
                onSearch={(query: string) => this.handleSearch(query)}
                query={transaction}
              />
              <DatabaseTableView
                location={location}
                action={action !== 'ALL' ? action : undefined}
                table={table !== 'ALL' ? table : undefined}
                transaction={transaction}
                onSelect={setSelectedRow}
              />
              <QueryDetail
                row={this.state.selectedRow}
                onClose={unsetSelectedSpanGroup}
              />
            </Layout.Main>
          </Layout.Body>
        </PageErrorProvider>
      </Layout.Page>
    );
  }
>>>>>>> fe015ce5
}

export default withOrganization(DatabaseModule);

const FilterOptionsContainer = styled('div')`
  display: flex;
  flex-direction: row;
  gap: ${space(1)};
  margin-bottom: ${space(2)};
`;<|MERGE_RESOLUTION|>--- conflicted
+++ resolved
@@ -12,34 +12,27 @@
   PageErrorAlert,
   PageErrorProvider,
 } from 'sentry/utils/performance/contexts/pageError';
-<<<<<<< HEAD
 import {useQuery} from 'sentry/utils/queryClient';
+import {MutableSearch} from 'sentry/utils/tokenizeSearch';
 import {useLocation} from 'sentry/utils/useLocation';
+import useOrganization from 'sentry/utils/useOrganization';
 import usePageFilters from 'sentry/utils/usePageFilters';
 import {getMainTable} from 'sentry/views/starfish/modules/databaseModule/queries';
 import {getDateFilters} from 'sentry/views/starfish/utils/dates';
-=======
-import {MutableSearch} from 'sentry/utils/tokenizeSearch';
-import withOrganization from 'sentry/utils/withOrganization';
->>>>>>> fe015ce5
 
 import DatabaseChartView from './databaseChartView';
 import DatabaseTableView, {DataRow} from './databaseTableView';
 import QueryDetail from './panel';
 
-<<<<<<< HEAD
 const HOST = 'http://localhost:8080';
-=======
-type Props = {
-  location: Location;
-  organization: Organization;
-};
->>>>>>> fe015ce5
 
 function DatabaseModule() {
   const location = useLocation();
+  const organization = useOrganization();
+  const eventView = EventView.fromLocation(location);
   const [action, setAction] = useState<string>('ALL');
   const [table, setTable] = useState<string>('ALL');
+  const [transaction, setTransaction] = useState<string>('');
   const [rows, setRows] = useState<{next?: DataRow; prev?: DataRow; selected?: DataRow}>({
     selected: undefined,
     next: undefined,
@@ -55,20 +48,22 @@
   greater(start_timestamp, fromUnixTimestamp(${startTime.unix()})) and
   less(start_timestamp, fromUnixTimestamp(${endTime.unix()}))
 `;
+  const transactionFilter =
+    transaction.length > 0 ? `transaction='${transaction}'` : null;
 
   const {
     isLoading: isTableDataLoading,
     data: tableData,
     isRefetching: isTableRefetching,
   } = useQuery<DataRow[]>({
-    queryKey: ['endpoints', action, table, pageFilter.selection.datetime],
+    queryKey: ['endpoints', action, table, pageFilter.selection.datetime, transaction],
     queryFn: () =>
       fetch(
         `${HOST}/?query=${getMainTable(
           startTime,
           DATE_FILTERS,
           endTime,
-          '',
+          transactionFilter,
           tableFilter,
           actionFilter
         )}&format=sql`
@@ -84,16 +79,22 @@
     setRows({selected: row, next: nextRow, prev: prevRow});
   };
 
-<<<<<<< HEAD
   const unsetSelectedSpanGroup = () => setRows({selected: undefined});
-=======
-  render() {
-    const {location, organization} = this.props;
-    const {table, action, transaction} = this.state;
-    const eventView = EventView.fromLocation(location);
-    const setSelectedRow = (row: DataRow) => this.setState({selectedRow: row});
-    const unsetSelectedSpanGroup = () => this.setState({selectedRow: undefined});
->>>>>>> fe015ce5
+
+  const handleSearch = (query: string) => {
+    const conditions = new MutableSearch(query);
+    const transactionValues = conditions.getFilterValues('transaction');
+    if (transactionValues.length) {
+      setTransaction(transactionValues[0]);
+      return;
+    }
+    if (conditions.freeText.length > 0) {
+      // so no need to wrap it here
+      setTransaction(conditions.freeText.join(' '));
+      return;
+    }
+    setTransaction('');
+  };
 
   return (
     <Layout.Page>
@@ -104,7 +105,6 @@
           </Layout.HeaderContent>
         </Layout.Header>
 
-<<<<<<< HEAD
         <Layout.Body>
           <Layout.Main fullWidth>
             <PageErrorAlert />
@@ -123,6 +123,12 @@
                   setTable(val);
                 }
               }}
+            />
+            <TransactionNameSearchBar
+              organization={organization}
+              eventView={eventView}
+              onSearch={(query: string) => handleSearch(query)}
+              query={transaction}
             />
             <DatabaseTableView
               location={location}
@@ -146,53 +152,9 @@
       </PageErrorProvider>
     </Layout.Page>
   );
-=======
-          <Layout.Body>
-            <Layout.Main fullWidth>
-              <PageErrorAlert />
-              <FilterOptionsContainer>
-                <DatePageFilter alignDropdown="left" />
-              </FilterOptionsContainer>
-              <DatabaseChartView
-                location={location}
-                action={action}
-                table={table}
-                onChange={(key, val) => {
-                  if (key === 'action') {
-                    this.setState({action: val});
-                    this.setState({table: 'ALL'});
-                  } else {
-                    this.setState({table: val});
-                  }
-                }}
-              />
-              <TransactionNameSearchBar
-                organization={organization}
-                eventView={eventView}
-                onSearch={(query: string) => this.handleSearch(query)}
-                query={transaction}
-              />
-              <DatabaseTableView
-                location={location}
-                action={action !== 'ALL' ? action : undefined}
-                table={table !== 'ALL' ? table : undefined}
-                transaction={transaction}
-                onSelect={setSelectedRow}
-              />
-              <QueryDetail
-                row={this.state.selectedRow}
-                onClose={unsetSelectedSpanGroup}
-              />
-            </Layout.Main>
-          </Layout.Body>
-        </PageErrorProvider>
-      </Layout.Page>
-    );
-  }
->>>>>>> fe015ce5
 }
 
-export default withOrganization(DatabaseModule);
+export default DatabaseModule;
 
 const FilterOptionsContainer = styled('div')`
   display: flex;
