import {Component} from 'react';
import styled from '@emotion/styled';
import {Location} from 'history';

import DatePageFilter from 'sentry/components/datePageFilter';
import * as Layout from 'sentry/components/layouts/thirds';
import TransactionNameSearchBar from 'sentry/components/performance/searchBar';
import {t} from 'sentry/locale';
<<<<<<< HEAD
import {Organization} from 'sentry/types';
import EventView from 'sentry/utils/discover/eventView';
=======
import space from 'sentry/styles/space';
>>>>>>> 4e3544c9
import {
  PageErrorAlert,
  PageErrorProvider,
} from 'sentry/utils/performance/contexts/pageError';
import {MutableSearch} from 'sentry/utils/tokenizeSearch';
import withOrganization from 'sentry/utils/withOrganization';

import DatabaseChartView from './databaseChartView';
import DatabaseTableView, {DataRow} from './databaseTableView';
import QueryDetail from './panel';

type Props = {
  location: Location;
  organization: Organization;
};

type State = {
  action: string;
  table: string;
  transaction: string;
  selectedRow?: DataRow;
};

class DatabaseModule extends Component<Props, State> {
  state: State = {
    action: 'ALL',
    transaction: '',
    table: 'ALL',
  };

  handleSearch(query) {
    const conditions = new MutableSearch(query);
    const transactionValues = conditions.getFilterValues('transaction');
    if (transactionValues.length) {
      return this.setState({transaction: transactionValues[0]});
    }
    if (conditions.freeText.length > 0) {
      // so no need to wrap it here
      return this.setState({transaction: conditions.freeText.join(' ')});
    }
    return this.setState({transaction: ''});
  }

  render() {
    const {location, organization} = this.props;
    const {table, action, transaction} = this.state;
    const eventView = EventView.fromLocation(location);
    const setSelectedRow = (row: DataRow) => this.setState({selectedRow: row});
    const unsetSelectedSpanGroup = () => this.setState({selectedRow: undefined});

    return (
      <Layout.Page>
        <PageErrorProvider>
          <Layout.Header>
            <Layout.HeaderContent>
              <Layout.Title>{t('Database')}</Layout.Title>
            </Layout.HeaderContent>
          </Layout.Header>

          <Layout.Body>
            <Layout.Main fullWidth>
              <PageErrorAlert />
              <FilterOptionsContainer>
                <DatePageFilter alignDropdown="left" />
              </FilterOptionsContainer>
              <DatabaseChartView
                location={location}
                action={action}
                table={table}
                onChange={(key, val) => {
                  if (key === 'action') {
                    this.setState({action: val});
                    this.setState({table: 'ALL'});
                  } else {
                    this.setState({table: val});
                  }
                }}
              />
              <TransactionNameSearchBar
                organization={organization}
                eventView={eventView}
                onSearch={(query: string) => this.handleSearch(query)}
                query={transaction}
              />
              <DatabaseTableView
                location={location}
                action={action !== 'ALL' ? action : undefined}
                table={table !== 'ALL' ? table : undefined}
                transaction={transaction}
                onSelect={setSelectedRow}
              />
              <QueryDetail
                row={this.state.selectedRow}
                onClose={unsetSelectedSpanGroup}
              />
            </Layout.Main>
          </Layout.Body>
        </PageErrorProvider>
      </Layout.Page>
    );
  }
}

<<<<<<< HEAD
export default withOrganization(DatabaseModule);
=======
export default DatabaseModule;

const FilterOptionsContainer = styled('div')`
  display: flex;
  flex-direction: row;
  gap: ${space(1)};
  margin-bottom: ${space(2)};
`;
>>>>>>> 4e3544c9
<|MERGE_RESOLUTION|>--- conflicted
+++ resolved
@@ -6,12 +6,9 @@
 import * as Layout from 'sentry/components/layouts/thirds';
 import TransactionNameSearchBar from 'sentry/components/performance/searchBar';
 import {t} from 'sentry/locale';
-<<<<<<< HEAD
+import space from 'sentry/styles/space';
 import {Organization} from 'sentry/types';
 import EventView from 'sentry/utils/discover/eventView';
-=======
-import space from 'sentry/styles/space';
->>>>>>> 4e3544c9
 import {
   PageErrorAlert,
   PageErrorProvider,
@@ -115,15 +112,11 @@
   }
 }
 
-<<<<<<< HEAD
 export default withOrganization(DatabaseModule);
-=======
-export default DatabaseModule;
 
 const FilterOptionsContainer = styled('div')`
   display: flex;
   flex-direction: row;
   gap: ${space(1)};
   margin-bottom: ${space(2)};
-`;
->>>>>>> 4e3544c9
+`;