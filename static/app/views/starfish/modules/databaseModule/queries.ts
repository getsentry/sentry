--- conflicted
+++ resolved
@@ -181,14 +181,6 @@
   });
 };
 
-<<<<<<< HEAD
-type TopTableQuery = {
-  count: number;
-  domain: string;
-  interval: string;
-  p75: number;
-}[];
-=======
 export const useGetTransactionsForTables = (tableNames: string[], interval: number) => {
   const pageFilter = usePageFilters();
   const {startTime, endTime} = getDateFilters(pageFilter);
@@ -224,7 +216,13 @@
     initialData: [],
   });
 };
->>>>>>> 40e6b9d7
+
+type TopTableQuery = {
+  count: number;
+  domain: string;
+  interval: string;
+  p75: number;
+}[];
 
 export const useQueryTopTablesChart = (
   action: string,
