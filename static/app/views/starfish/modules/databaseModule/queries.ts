import {Moment, unix} from 'moment';

import {EventTransaction, NewQuery} from 'sentry/types';
import {
  DiscoverQueryComponentProps,
  DiscoverQueryPropsWithThresholds,
  useDiscoverQuery,
} from 'sentry/utils/discover/discoverQuery';
import EventView from 'sentry/utils/discover/eventView';
import {useGenericDiscoverQuery} from 'sentry/utils/discover/genericDiscoverQuery';
import {DiscoverDatasets} from 'sentry/utils/discover/types';
import {DefinedUseQueryResult, useQuery} from 'sentry/utils/queryClient';
import {useLocation} from 'sentry/utils/useLocation';
import useOrganization from 'sentry/utils/useOrganization';
import usePageFilters from 'sentry/utils/usePageFilters';
import {DataRow} from 'sentry/views/starfish/modules/databaseModule/databaseTableView';
import {TransactionListDataRow} from 'sentry/views/starfish/modules/databaseModule/panel';
import {HOST} from 'sentry/views/starfish/utils/constants';
import {
  datetimeToClickhouseFilterTimestamps,
  getDateFilters,
} from 'sentry/views/starfish/utils/dates';
import {
  UseSpansQueryReturnType,
  useWrappedDiscoverTimeseriesQuery,
} from 'sentry/views/starfish/utils/useSpansQuery';

export const DEFAULT_WHERE = `
  startsWith(span_operation, 'db') and
  span_operation != 'db.redis' and
  module = 'db' and
  action != ''
`;

const ORDERBY = `
  -power(10, floor(log10(count()))), -quantile(0.75)(exclusive_time)
`;

const getActionSubquery = (date_filters: string) => {
  return `
  select action
  from default.spans_experimental_starfish
  where
    ${DEFAULT_WHERE}
    ${date_filters}
  group by action
  order by ${ORDERBY}
  limit 5
  `;
};

const getDomainSubquery = (date_filters: string) => {
  return `
  select domain
  from default.spans_experimental_starfish
  where
    ${DEFAULT_WHERE}
    ${date_filters} and
    domain != ''
   group by domain
   order by ${ORDERBY}
   limit 5
  `;
};

const getTransactionsFromTableSubquery = (tableNames: string[], dateFilters: string) => {
  const tableFilter = `domain IN ('${tableNames.join(`', '`)}')`;

  const filters = [DEFAULT_WHERE, tableFilter];
  return `
  SELECT
    transaction
  FROM default.spans_experimental_starfish
  WHERE
    ${filters.join(' AND ')}
    ${dateFilters}
  GROUP BY transaction
  ORDER BY ${ORDERBY}
  LIMIT 5
`;
};

const SEVEN_DAYS = 7 * 24 * 60 * 60;

const getNewColumn = (duration: number, startTime: Moment, endTime: Moment) => {
  const {start_timestamp, end_timestamp} = datetimeToClickhouseFilterTimestamps({
    start: unix(startTime.unix() + duration / 10).format('YYYY-MM-DD HH:mm:ss'),
    end: unix(endTime.unix() - duration / 10).format('YYYY-MM-DD HH:mm:ss'),
  });

  return duration > SEVEN_DAYS
    ? `(
        greater(min(start_timestamp), '${start_timestamp}') and
        greater(max(start_timestamp), '${end_timestamp}')
      ) as newish`
    : '0 as newish';
};

const getRetiredColumn = (duration: number, startTime: Moment, endTime: Moment) => {
  const {start_timestamp, end_timestamp} = datetimeToClickhouseFilterTimestamps({
    start: unix(startTime.unix() + duration / 10).format('YYYY-MM-DD HH:mm:ss'),
    end: unix(endTime.unix() - duration / 10).format('YYYY-MM-DD HH:mm:ss'),
  });
  return duration > SEVEN_DAYS
    ? `(
        less(max(start_timestamp), '${end_timestamp}') and
        less(min(start_timestamp), '${start_timestamp}')
      ) as retired`
    : '0 as retired';
};

export const useQueryDbTables = (): DefinedUseQueryResult<
  {key: string; value: string}[]
> => {
  const pageFilter = usePageFilters();
  const {startTime, endTime} = getDateFilters(pageFilter);
  const dateFilters = getDateQueryFilter(startTime, endTime);
  const query = `
  select
    domain as key,
    quantile(0.75)(exclusive_time) as value
  from default.spans_experimental_starfish
  where
    ${DEFAULT_WHERE}
    ${dateFilters}
  group by domain
  order by ${ORDERBY}
  `;
  return useQuery({
    queryKey: ['table', pageFilter.selection.datetime],
    queryFn: () => fetch(`${HOST}/?query=${query}`).then(res => res.json()),
    retry: false,
    initialData: [],
  });
};

export const useQueryTopDbOperationsChart = (
  interval: number
): DefinedUseQueryResult<
  {action: string; count: number; interval: string; p75: number}[]
> => {
  const pageFilter = usePageFilters();
  const {startTime, endTime} = getDateFilters(pageFilter);
  const dateFilters = getDateQueryFilter(startTime, endTime);
  const query = `
  select
    floor(quantile(0.75)(exclusive_time), 5) as p75,
    action,
    count() as count,
    toStartOfInterval(start_timestamp, INTERVAL ${interval} hour) as interval
  from default.spans_experimental_starfish
  where
    ${DEFAULT_WHERE}
    ${dateFilters} and
    action in (${getActionSubquery(dateFilters)})
  group by action, interval
  order by action, interval
  `;
  return useQuery({
    queryKey: ['topGraph', pageFilter.selection.datetime],
    queryFn: () => fetch(`${HOST}/?query=${query}`).then(res => res.json()),
    retry: false,
    initialData: [],
  });
};

type TopTransactionData = {
  interval: string;
  transaction: string;
  epm?: number;
  p75?: number;
};

export const useGetTransactionsForTables = (
  tableNames: string[],
  interval: number
): DefinedUseQueryResult<TopTransactionData[]> => {
  const pageFilter = usePageFilters();
  const location = useLocation();
  const {startTime, endTime} = getDateFilters(pageFilter);
  const dateFilters = getDateQueryFilter(startTime, endTime);

  const transactionNameQuery = getTransactionsFromTableSubquery(tableNames, dateFilters);

  const {start, end, period} = pageFilter.selection.datetime;

  const result1 = useQuery<{transaction: string}[]>({
    enabled: !!tableNames?.length,
    queryKey: ['topTransactionNames', tableNames.join(','), start, end],
    queryFn: () =>
      fetch(`${HOST}/?query=${transactionNameQuery}`).then(res => res.json()),
    retry: false,
    initialData: [],
  });

  const query: NewQuery = {
    id: undefined,
    name: 'Db module - epm/p75 for top transactions',
    query: `transaction:[${result1.data?.map(d => d.transaction).join(',')}]`,
    projects: [1],
    fields: ['transaction', 'epm()', 'p75(transaction.duration)'],
    version: 1,
    topEvents: '5',
    start: start?.toString(),
    end: end?.toString(),
    dataset: DiscoverDatasets.METRICS_ENHANCED,
    interval: `${interval}h`,
    yAxis: ['epm()', 'p75(transaction.duration)'],
  };

  const eventView = EventView.fromNewQueryWithLocation(query, location);
  eventView.statsPeriod = period ?? undefined;

  const result2 = useDiscoverEventsStatsQuery({
    eventView,
    referrer: 'api.starfish.database.charts',
    location,
    orgSlug: 'sentry',
    queryExtras: {
      interval: `${interval}h`, // This interval isn't being propogated from eventView
      yAxis: ['epm()', 'p75(transaction.duration)'], // workaround - eventView actually doesn't support multiple yAxis
      excludeOther: '1',
      topEvents: '5',
      per_page: undefined,
    },
  });

  const data: TopTransactionData[] = [];
  if (!result2.isLoading && result2.data) {
    Object.entries(result2.data).forEach(([transactionName, result]: [string, any]) => {
      result['epm()'].data.forEach(entry => {
        data.push({
          transaction: transactionName,
          interval: unix(entry[0]).format('YYYY-MM-DDTHH:mm:ss'),
          epm: entry[1][0].count,
        });
      });
      result['p75(transaction.duration)'].data.forEach(entry => {
        data.push({
          transaction: transactionName,
          interval: unix(entry[0]).format('YYYY-MM-DDTHH:mm:ss'),
          p75: entry[1][0].count,
        });
      });
    });
  }

  return {...result2, data} as DefinedUseQueryResult<TopTransactionData[]>;
};

type TopTableQuery = {
  count: number;
  domain: string;
  interval: string;
  p75: number;
}[];

export const useQueryTopTablesChart = (
  interval: number
): DefinedUseQueryResult<TopTableQuery> => {
  const pageFilter = usePageFilters();
  const {startTime, endTime} = getDateFilters(pageFilter);
  const dateFilters = getDateQueryFilter(startTime, endTime);
  const query = `
  select
    floor(quantile(0.75)(exclusive_time), 5) as p75,
    domain,
    count() as count,
    toStartOfInterval(start_timestamp, INTERVAL ${interval} hour) as interval
  from default.spans_experimental_starfish
  where
    ${DEFAULT_WHERE}
    ${dateFilters} and
    domain in (${getDomainSubquery(dateFilters)})
  group by interval, domain
  order by interval, domain
  `;

  const result1 = useQuery<TopTableQuery>({
    queryKey: ['topTable', pageFilter.selection.datetime],
    queryFn: () => fetch(`${HOST}/?query=${query}`).then(res => res.json()),
    retry: false,
    initialData: [],
  });

  const tables = [...new Set(result1.data.map(d => d.domain))];

  const query2 = `
  select
  floor(quantile(0.75)(exclusive_time), 5) as p75,
  count() as count,
  toStartOfInterval(start_timestamp, INTERVAL ${interval} hour) as interval
  from default.spans_experimental_starfish
  where
    domain not in ('${tables.join(`', '`)}')
    AND ${DEFAULT_WHERE}
    ${dateFilters}
  group by interval
  order by interval
  `;

  const result2 = useQuery<TopTableQuery>({
    enabled: !result1.isLoading && !!result1.data?.length,
    queryKey: ['topTableOther', pageFilter.selection.datetime],
    queryFn: () => fetch(`${HOST}/?query=${query2}`).then(res => res.json()),
    retry: false,
    initialData: [],
  });
  result2.data.forEach(d => (d.domain = 'other'));
  const joinedData = [...result1.data, ...result2.data];

  return {...result2, data: joinedData};
};

export const useQueryPanelTable = (
  row: DataRow,
  sortKey: string | undefined,
  sortDirection: string | undefined,
  transaction: string | undefined
): DefinedUseQueryResult<
  Pick<TransactionListDataRow, 'transaction' | 'count' | 'p75'>[]
> => {
  const pageFilter = usePageFilters();
  const {startTime, endTime} = getDateFilters(pageFilter);
  const dateFilters = getDateQueryFilter(startTime, endTime);
  const orderBy = getOrderByFromKey(sortKey, sortDirection) ?? ORDERBY;
  const transactionFilter = transaction ? `and transaction='${transaction}'` : '';
  const query = `
    SELECT
      transaction,
      count() AS count,
      quantile(0.75)(exclusive_time) as p75
    FROM spans_experimental_starfish
    WHERE
      ${DEFAULT_WHERE}
      ${dateFilters} AND
      group_id = '${row.group_id}'
      ${transactionFilter}
    GROUP BY transaction
    ORDER BY ${orderBy}
    LIMIT 5
  `;
  return useQuery({
    queryKey: [
      'dbQueryDetailsTable',
      row.group_id,
      pageFilter.selection.datetime,
      sortKey,
      sortDirection,
    ],
    queryFn: () => fetch(`${HOST}/?query=${query}`).then(res => res.json()),
    retry: true,
    initialData: [],
  });
};

<<<<<<< HEAD
export const useQueryExampleTransaction = (
  row: DataRow
): DefinedUseQueryResult<{first: string; latest: string}[]> => {
  const pageFilter = usePageFilters();
  const {startTime, endTime} = getDateFilters(pageFilter);
  const dateFilters = getDateQueryFilter(startTime, endTime);
  const query = `
    SELECT
      minIf(transaction_id, equals(timestamp, '${row.lastSeen}')) as latest,
      minIf(transaction_id, equals(timestamp, '${row.firstSeen}')) as first
    FROM spans_experimental_starfish
    WHERE
      ${DEFAULT_WHERE}
      ${dateFilters} AND
      group_id = '${row.group_id}'
    HAVING latest > 0 and first > 0
    LIMIT 10
  `;
  return useQuery({
    queryKey: ['getExampleTransaction', row.group_id],
=======
export const useQueryPanelSparklines = (
  row: DataRow,
  sortKey: string | undefined,
  sortDirection: string | undefined,
  interval: number,
  transaction: string | undefined
): DefinedUseQueryResult<{interval: string; spm: number; transaction: string}[]> => {
  const pageFilter = usePageFilters();
  const {startTime, endTime} = getDateFilters(pageFilter);
  const dateFilters = getDateQueryFilter(startTime, endTime);
  const orderBy = getOrderByFromKey(sortKey, sortDirection) ?? ORDERBY;
  const transactionFilter = transaction ? `and transaction='${transaction}'` : '';
  const query = `
    SELECT
      transaction,
      toStartOfInterval(start_timestamp, INTERVAL ${interval} hour) as interval,
      quantile(0.50)(exclusive_time) AS p50,
      divide(count(), ${(endTime.unix() - startTime.unix()) / 60}) AS spm
    FROM spans_experimental_starfish
    WHERE
      transaction in (
        SELECT
          transaction
        FROM spans_experimental_starfish
        WHERE
          ${DEFAULT_WHERE}
          ${dateFilters} AND
          group_id = '${row.group_id}'
          ${transactionFilter}
        GROUP BY transaction
        ORDER BY ${orderBy}
        LIMIT 5
      ) and
      ${DEFAULT_WHERE}
      ${dateFilters} AND
      group_id = '${row.group_id}'
    GROUP BY transaction, interval
    ORDER BY transaction, interval, ${orderBy}
  `;
  return useQuery({
    queryKey: [
      'dbQueryDetailsSparklines',
      row.group_id,
      pageFilter.selection.datetime,
      sortKey,
      sortDirection,
    ],
>>>>>>> 0c9ab30b
    queryFn: () => fetch(`${HOST}/?query=${query}`).then(res => res.json()),
    retry: true,
    initialData: [],
  });
};

export const useQueryPanelGraph = (row: DataRow, interval: number) => {
  const pageFilter = usePageFilters();
  const {startTime, endTime} = getDateFilters(pageFilter);
  const dateFilters = getDateQueryFilter(startTime, endTime);
  const query = `
    SELECT
      toStartOfInterval(start_timestamp, INTERVAL ${interval} HOUR) as interval,
      quantile(0.75)(exclusive_time) as p75,
      count() as count
    FROM spans_experimental_starfish
    WHERE
      ${DEFAULT_WHERE}
      ${dateFilters} AND
      group_id = '${row.group_id}'
    GROUP BY interval
    ORDER BY interval
  `;
  return useQuery({
    queryKey: ['dbQueryDetailsGraph', row.group_id, pageFilter.selection.datetime],
    queryFn: () => fetch(`${HOST}/?query=${query}&format=sql`).then(res => res.json()),
    retry: false,
    initialData: [],
  });
};

export const useQueryPanelEventCount = (
  row: DataRow
): DefinedUseQueryResult<Pick<TransactionListDataRow, 'uniqueEvents' | 'count'>[]> => {
  const pageFilter = usePageFilters();
  const {startTime, endTime} = getDateFilters(pageFilter);
  const dateFilters = getDateQueryFilter(startTime, endTime);
  const query = `
    SELECT
      transaction,
      count(DISTINCT transaction_id) as uniqueEvents
    FROM spans_experimental_starfish
    WHERE
      ${DEFAULT_WHERE}
      ${dateFilters} AND
      group_id = '${row.group_id}'
    GROUP BY transaction
    ORDER BY ${ORDERBY}
   `;
  return useQuery({
    queryKey: ['dbQueryDetailsEventCount', row.group_id, pageFilter.selection.datetime],
    queryFn: () => fetch(`${HOST}/?query=${query}`).then(res => res.json()),
    retry: true,
    initialData: [],
  });
};

export const useQueryMainTable = (options: {
  action?: string;
  filterNew?: boolean;
  filterOld?: boolean;
  limit?: number;
  sortDirection?: string;
  sortKey?: string;
  table?: string;
  transaction?: string;
}): DefinedUseQueryResult<DataRow[]> => {
  const {
    action,
    filterNew,
    filterOld,
    sortDirection,
    sortKey,
    table,
    transaction,
    limit,
  } = options;
  const pageFilter = usePageFilters();
  const {startTime, endTime} = getDateFilters(pageFilter);
  const dateFilters = getDateQueryFilter(startTime, endTime);
  const transactionFilter = transaction ? `transaction='${transaction}'` : null;
  const tableFilter = table && table !== 'ALL' ? `domain = '${table}'` : undefined;
  const actionFilter = action && action !== 'ALL' ? `action = '${action}'` : undefined;
  const newFilter: string | undefined = filterNew ? 'newish = 1' : undefined;
  const oldFilter: string | undefined = filterOld ? 'retired = 1' : undefined;

  const filters = [DEFAULT_WHERE, transactionFilter, tableFilter, actionFilter].filter(
    fil => !!fil
  );
  const duration = endTime.unix() - startTime.unix();
  const newColumn = getNewColumn(duration, startTime, endTime);
  const retiredColumn = getRetiredColumn(duration, startTime, endTime);
  const havingFilters = [newFilter, oldFilter].filter(fil => !!fil);
  const orderBy = getOrderByFromKey(sortKey, sortDirection) ?? ORDERBY;

  const query = `
  select
    description,
    group_id, count() as count,
    (divide(count, ${(endTime.unix() - startTime.unix()) / 60}) AS epm),
    quantile(0.75)(exclusive_time) as p75,
    uniq(transaction) as transactions,
    sum(exclusive_time) as total_time,
    domain,
    action,
    data_keys,
    data_values,
    min(start_timestamp) as firstSeen,
    max(start_timestamp) as lastSeen,
    ${newColumn},
    ${retiredColumn}
  from default.spans_experimental_starfish
  where
    ${filters.join(' AND ')}
    ${dateFilters}
  group by
    action,
    description,
    group_id,
    domain,
    data_keys,
    data_values
  ${havingFilters.length > 0 ? 'having' : ''}
    ${havingFilters.join(' and ')}
  order by ${orderBy}
  limit ${limit ?? 100}
`;

  return useQuery<DataRow[]>({
    queryKey: [
      'endpoints',
      transaction,
      table,
      pageFilter.selection.datetime,
      sortKey,
      sortDirection,
      newFilter,
      oldFilter,
    ],
    cacheTime: 10000,
    queryFn: () => fetch(`${HOST}/?query=${query}&format=sql`).then(res => res.json()),
    retry: false,
    initialData: [],
  });
};

type QueryTransactionByTPMAndP75ReturnType = {
  count: number;
  interval: string;
  p75: number;
  transaction: string;
}[];
export const useQueryTransactionByTPMAndP75 = (
  transactionNames: string[],
  interval: number
): UseSpansQueryReturnType<QueryTransactionByTPMAndP75ReturnType> => {
  const {
    selection: {datetime},
  } = usePageFilters();
  return useWrappedDiscoverTimeseriesQuery(
    EventView.fromSavedQuery({
      name: '',
      fields: ['transaction', 'epm()', 'p50(transaction.duration)'],
      yAxis: ['epm()', 'p50(transaction.duration)'],
      orderby: '-count',
      query: `transaction:["${transactionNames.join('","')}"]`,
      topEvents: '5',
      start: datetime.start as string,
      end: datetime.end as string,
      range: datetime.period as string,
      dataset: DiscoverDatasets.METRICS,
      interval: `${interval}h`,
      projects: [1],
      version: 2,
    }),
    []
  );
};

export const useQueryGetProfileIds = (transactionNames: string[]) => {
  const location = useLocation();
  const {slug: orgSlug} = useOrganization();
  const eventView = EventView.fromNewQueryWithLocation(
    {
      fields: ['transaction'],
      name: 'Db module - profile',
      query: `transaction:[${transactionNames.join(',')}] has:profile.id`,
      projects: [1],
      version: 1,
      orderby: 'id',
    },
    location
  );
  return useDiscoverQuery({eventView, location, orgSlug, queryExtras: {per_page: '10'}});
};

export const useQueryGetEvent = (
  transactionEventId?: string
): DefinedUseQueryResult<EventTransaction> => {
  const path = `/api/0/projects/sentry/sentry/events/${transactionEventId?.replaceAll(
    '-',
    ''
  )}/`;
  return useQuery({
    enabled: !!transactionEventId,
    queryKey: ['event', transactionEventId],
    queryFn: () => fetch(path).then(res => res.json()),
    retry: false,
    initialData: {},
  });
};

const getOrderByFromKey = (
  sortKey: string | undefined,
  sortDirection: string | undefined
) => {
  if (!sortDirection || !sortKey) {
    return undefined;
  }
  sortDirection ??= '';
  return `${sortKey} ${sortDirection}`;
};

export const getDateQueryFilter = (startTime: Moment, endTime: Moment) => {
  const {start_timestamp, end_timestamp} = datetimeToClickhouseFilterTimestamps({
    start: startTime.format('YYYY-MM-DD HH:mm:ss'),
    end: endTime.format('YYYY-MM-DD HH:mm:ss'),
  });
  return `
  ${start_timestamp ? `AND greaterOrEquals(start_timestamp, '${start_timestamp}')` : ''}
  ${end_timestamp ? `AND lessOrEquals(start_timestamp, '${end_timestamp}')` : ''}
  `;
};

const shouldRefetchData = (
  prevProps: DiscoverQueryPropsWithThresholds,
  nextProps: DiscoverQueryPropsWithThresholds
) => {
  return (
    prevProps.transactionName !== nextProps.transactionName ||
    prevProps.transactionThreshold !== nextProps.transactionThreshold ||
    prevProps.transactionThresholdMetric !== nextProps.transactionThresholdMetric
  );
};

// We should find a way to use this in discover
export function useDiscoverEventsStatsQuery(
  props: Omit<DiscoverQueryComponentProps, 'children'>
) {
  const afterFetch = (data, _) => {
    const {fields, ...otherMeta} = data.meta ?? {};
    return {
      ...data,
      meta: {...fields, ...otherMeta},
    };
  };

  return useGenericDiscoverQuery({
    route: 'events-stats',
    shouldRefetchData,
    afterFetch,
    ...props,
  });
}

export const getDbAggregatesQuery = ({datetime, transaction}) => {
  const {start_timestamp, end_timestamp} = datetimeToClickhouseFilterTimestamps(datetime);
  return `
    SELECT
    description,
    toStartOfInterval(start_timestamp, INTERVAL 12 HOUR) as interval,
    count() AS count,
    quantile(0.75)(exclusive_time) as p75
    FROM spans_experimental_starfish
    WHERE module = 'db'
    ${transaction ? `AND transaction = '${transaction}'` : ''}
    ${start_timestamp ? `AND greaterOrEquals(start_timestamp, '${start_timestamp}')` : ''}
    ${end_timestamp ? `AND lessOrEquals(start_timestamp, '${end_timestamp}')` : ''}
    GROUP BY description, interval
    ORDER BY interval asc
  `;
};<|MERGE_RESOLUTION|>--- conflicted
+++ resolved
@@ -354,7 +354,6 @@
   });
 };
 
-<<<<<<< HEAD
 export const useQueryExampleTransaction = (
   row: DataRow
 ): DefinedUseQueryResult<{first: string; latest: string}[]> => {
@@ -375,7 +374,12 @@
   `;
   return useQuery({
     queryKey: ['getExampleTransaction', row.group_id],
-=======
+    queryFn: () => fetch(`${HOST}/?query=${query}`).then(res => res.json()),
+    retry: true,
+    initialData: [],
+  });
+};
+
 export const useQueryPanelSparklines = (
   row: DataRow,
   sortKey: string | undefined,
@@ -423,7 +427,6 @@
       sortKey,
       sortDirection,
     ],
->>>>>>> 0c9ab30b
     queryFn: () => fetch(`${HOST}/?query=${query}`).then(res => res.json()),
     retry: true,
     initialData: [],
