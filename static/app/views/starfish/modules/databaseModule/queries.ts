--- conflicted
+++ resolved
@@ -613,7 +613,37 @@
   `;
 };
 
-<<<<<<< HEAD
+const shouldRefetchData = (
+  prevProps: DiscoverQueryPropsWithThresholds,
+  nextProps: DiscoverQueryPropsWithThresholds
+) => {
+  return (
+    prevProps.transactionName !== nextProps.transactionName ||
+    prevProps.transactionThreshold !== nextProps.transactionThreshold ||
+    prevProps.transactionThresholdMetric !== nextProps.transactionThresholdMetric
+  );
+};
+
+// We should find a way to use this in discover
+export function useDiscoverEventsStatsQuery(
+  props: Omit<DiscoverQueryComponentProps, 'children'>
+) {
+  const afterFetch = (data, _) => {
+    const {fields, ...otherMeta} = data.meta ?? {};
+    return {
+      ...data,
+      meta: {...fields, ...otherMeta},
+    };
+  };
+
+  return useGenericDiscoverQuery({
+    route: 'events-stats',
+    shouldRefetchData,
+    afterFetch,
+    ...props,
+  });
+}
+
 export const getDbAggregatesQuery = ({datetime, transaction}) => {
   const {start_timestamp, end_timestamp} = datetimeToClickhouseFilterTimestamps(datetime);
   return `
@@ -630,36 +660,4 @@
     GROUP BY description, interval
     ORDER BY interval asc
   `;
-};
-=======
-const shouldRefetchData = (
-  prevProps: DiscoverQueryPropsWithThresholds,
-  nextProps: DiscoverQueryPropsWithThresholds
-) => {
-  return (
-    prevProps.transactionName !== nextProps.transactionName ||
-    prevProps.transactionThreshold !== nextProps.transactionThreshold ||
-    prevProps.transactionThresholdMetric !== nextProps.transactionThresholdMetric
-  );
-};
-
-// We should find a way to use this in discover
-export function useDiscoverEventsStatsQuery(
-  props: Omit<DiscoverQueryComponentProps, 'children'>
-) {
-  const afterFetch = (data, _) => {
-    const {fields, ...otherMeta} = data.meta ?? {};
-    return {
-      ...data,
-      meta: {...fields, ...otherMeta},
-    };
-  };
-
-  return useGenericDiscoverQuery({
-    route: 'events-stats',
-    shouldRefetchData,
-    afterFetch,
-    ...props,
-  });
-}
->>>>>>> bc443f70
+};