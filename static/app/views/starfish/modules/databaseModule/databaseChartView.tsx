import {Fragment} from 'react';
import {useTheme} from '@emotion/react';
import styled from '@emotion/styled';
import {Location} from 'history';
import moment from 'moment';

import {CompactSelect} from 'sentry/components/compactSelect';
import {t} from 'sentry/locale';
import {space} from 'sentry/styles/space';
import {Series} from 'sentry/types/echarts';
import usePageFilters from 'sentry/utils/usePageFilters';
import Chart from 'sentry/views/starfish/components/chart';
import ChartPanel from 'sentry/views/starfish/components/chartPanel';
import {
  useGetTransactionsForTables,
  useQueryDbOperations,
  useQueryDbTables,
  useQueryTopDbOperationsChart,
  useQueryTopTablesChart,
} from 'sentry/views/starfish/modules/databaseModule/queries';
import {queryToSeries} from 'sentry/views/starfish/modules/databaseModule/utils';
import {
  datetimeToClickhouseFilterTimestamps,
  getDateFilters,
} from 'sentry/views/starfish/utils/dates';
import {zeroFillSeries} from 'sentry/views/starfish/utils/zeroFillSeries';

const INTERVAL = 12;

type Props = {
  action: string;
  location: Location;
  onChange: (action: string, value: string) => void;
  table: string;
};

function parseOptions(options, label) {
  const prefix = <span>{t('Operation')}</span>;

  return [
    {
      value: 'ALL',
      prefix,
      label: `ALL`,
    },
    ...options.map(action => {
      return {
        value: action.key,
        prefix,
        label: `${action.key || 'null'} - ${action.value} ${label}`,
      };
    }),
  ];
}

export default function DatabaseChartView({action, table, onChange}: Props) {
  const pageFilter = usePageFilters();
<<<<<<< HEAD
  const theme = useTheme();
=======
  const {startTime, endTime} = getDateFilters(pageFilter);
>>>>>>> 40e6b9d7
  const {start_timestamp, end_timestamp} = datetimeToClickhouseFilterTimestamps(
    pageFilter.selection.datetime
  );

  const {data: operationData} = useQueryDbOperations();
  const {data: tableData} = useQueryDbTables(action);
  const {isLoading: isTopGraphLoading, data: topGraphData} =
    useQueryTopDbOperationsChart(INTERVAL);
  const {isLoading: tableGraphLoading, data: tableGraphData} = useQueryTopTablesChart(
    action,
    INTERVAL
  );

  const seriesByDomain: {[action: string]: Series} = {};
  const tpmByDomain: {[action: string]: Series} = {};
  if (!tableGraphLoading) {
    tableGraphData.forEach(datum => {
      seriesByDomain[datum.domain] = {
        seriesName: datum.domain,
        data: [],
      };
      tpmByDomain[datum.domain] = {
        seriesName: datum.domain,
        data: [],
      };
    });

    tableGraphData.forEach(datum => {
      seriesByDomain[datum.domain].data.push({
        value: datum.p75,
        name: datum.interval,
      });
      tpmByDomain[datum.domain].data.push({
        value: datum.count,
        name: datum.interval,
      });
    });
  }

  const tableNames = [...new Set(tableGraphData.map(d => d.domain))];
  const {isLoading: isTopTransactionDataLoading, data: topTransactionsData} =
    useGetTransactionsForTables(tableNames, INTERVAL);

  const tpmTransactionSeries = queryToSeries(
    topTransactionsData,
    'transaction',
    'count',
    startTime,
    endTime
  );

  const p75TransactionSeries = queryToSeries(
    topTransactionsData,
    'transaction',
    'p75',
    startTime,
    endTime
  );

  const topDomains = Object.values(seriesByDomain).map(series =>
    zeroFillSeries(
      series,
      moment.duration(INTERVAL, 'hours'),
      moment(start_timestamp),
      moment(end_timestamp)
    )
  );
  const tpmDomains = Object.values(tpmByDomain).map(series =>
    zeroFillSeries(
      series,
      moment.duration(INTERVAL, 'hours'),
      moment(start_timestamp),
      moment(end_timestamp)
    )
  );

  const tpmByQuery: {[query: string]: Series} = {};

  const seriesByQuery: {[action: string]: Series} = {};
  if (!isTopGraphLoading) {
    topGraphData.forEach(datum => {
      seriesByQuery[datum.action] = {
        seriesName: datum.action,
        data: [],
      };
      tpmByQuery[datum.action] = {
        seriesName: datum.action,
        data: [],
      };
    });

    topGraphData.forEach(datum => {
      seriesByQuery[datum.action].data.push({
        value: datum.p75,
        name: datum.interval,
      });
      tpmByQuery[datum.action].data.push({
        value: datum.count,
        name: datum.interval,
      });
    });
  }

<<<<<<< HEAD
  const tpmData = Object.values(tpmByQuery).map(series =>
    zeroFillSeries(
      series,
      moment.duration(INTERVAL, 'hours'),
      moment(start_timestamp),
      moment(end_timestamp)
    )
  );
  const topData = Object.values(seriesByQuery).map(series =>
    zeroFillSeries(
      series,
      moment.duration(INTERVAL, 'hours'),
      moment(start_timestamp),
      moment(end_timestamp)
    )
  );

  const chartColors = [...theme.charts.getColorPalette(6).slice(2, 7), theme.gray300];

=======
>>>>>>> 40e6b9d7
  return (
    <Fragment>
      <ChartsContainer>
        <ChartsContainerItem>
          <ChartPanel title={t('Top Transactions P75')}>
            <Chart
              statsPeriod="24h"
              height={180}
              data={p75TransactionSeries}
              start=""
              end=""
              loading={isTopTransactionDataLoading}
              utc={false}
              grid={{
                left: '0',
                right: '0',
                top: '16px',
                bottom: '8px',
              }}
              definedAxisTicks={4}
              isLineChart
              showLegend
            />
          </ChartPanel>
        </ChartsContainerItem>
        <ChartsContainerItem>
          <ChartPanel title={t('Top Transactions Throughput')}>
            <Chart
              statsPeriod="24h"
              height={180}
              data={tpmTransactionSeries}
              start=""
              end=""
              loading={isTopTransactionDataLoading}
              utc={false}
              grid={{
                left: '0',
                right: '0',
                top: '16px',
                bottom: '8px',
              }}
              definedAxisTicks={4}
              showLegend
              isLineChart
            />
          </ChartPanel>
        </ChartsContainerItem>
      </ChartsContainer>
      <Selectors>
        <CompactSelect
          value={action}
          triggerProps={{prefix: t('Operation')}}
          options={parseOptions(operationData, 'query')}
          menuTitle="Operation"
          onChange={opt => onChange('action', opt.value)}
        />
      </Selectors>
      {tableData.length === 1 && tableData[0].key === '' ? (
        <Fragment />
      ) : (
        <Fragment>
          <ChartsContainer>
            <ChartsContainerItem>
              <ChartPanel title={t('Slowest Tables P75')}>
                <Chart
                  statsPeriod="24h"
                  height={180}
                  data={topDomains}
                  start=""
                  end=""
                  chartColors={chartColors}
                  loading={tableGraphLoading}
                  utc={false}
                  grid={{
                    left: '0',
                    right: '0',
                    top: '16px',
                    bottom: '8px',
                  }}
                  definedAxisTicks={4}
                  isLineChart
                  showLegend
                />
              </ChartPanel>
            </ChartsContainerItem>
            <ChartsContainerItem>
              <ChartPanel title={t('Table Throughput')}>
                <Chart
                  statsPeriod="24h"
                  height={180}
                  data={tpmDomains}
                  start=""
                  end=""
                  chartColors={chartColors}
                  loading={isTopGraphLoading}
                  utc={false}
                  grid={{
                    left: '0',
                    right: '0',
                    top: '16px',
                    bottom: '8px',
                  }}
                  definedAxisTicks={4}
                  showLegend
                  isLineChart
                />
              </ChartPanel>
            </ChartsContainerItem>
          </ChartsContainer>
          <Selectors>
            <CompactSelect
              value={table}
              triggerProps={{prefix: t('Table')}}
              options={parseOptions(tableData, 'p75')}
              menuTitle="Table"
              onChange={opt => onChange('table', opt.value)}
            />
          </Selectors>
        </Fragment>
      )}
    </Fragment>
  );
}

const Selectors = styled(`div`)`
  display: flex;
  margin-bottom: ${space(2)};
`;

const ChartsContainer = styled('div')`
  display: flex;
  flex-direction: row;
  flex-wrap: wrap;
  gap: ${space(2)};
`;

const ChartsContainerItem = styled('div')`
  flex: 1;
`;<|MERGE_RESOLUTION|>--- conflicted
+++ resolved
@@ -55,11 +55,8 @@
 
 export default function DatabaseChartView({action, table, onChange}: Props) {
   const pageFilter = usePageFilters();
-<<<<<<< HEAD
   const theme = useTheme();
-=======
   const {startTime, endTime} = getDateFilters(pageFilter);
->>>>>>> 40e6b9d7
   const {start_timestamp, end_timestamp} = datetimeToClickhouseFilterTimestamps(
     pageFilter.selection.datetime
   );
@@ -163,28 +160,8 @@
     });
   }
 
-<<<<<<< HEAD
-  const tpmData = Object.values(tpmByQuery).map(series =>
-    zeroFillSeries(
-      series,
-      moment.duration(INTERVAL, 'hours'),
-      moment(start_timestamp),
-      moment(end_timestamp)
-    )
-  );
-  const topData = Object.values(seriesByQuery).map(series =>
-    zeroFillSeries(
-      series,
-      moment.duration(INTERVAL, 'hours'),
-      moment(start_timestamp),
-      moment(end_timestamp)
-    )
-  );
-
   const chartColors = [...theme.charts.getColorPalette(6).slice(2, 7), theme.gray300];
 
-=======
->>>>>>> 40e6b9d7
   return (
     <Fragment>
       <ChartsContainer>
