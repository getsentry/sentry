--- conflicted
+++ resolved
@@ -118,16 +118,8 @@
  `;
 };
 
-<<<<<<< HEAD
-export const getSpanInTransactionQuery = ({
-  spanDescription,
-  transactionName,
-  datetime,
-}) => {
+export const getSpanInTransactionQuery = ({groupId, transactionName, datetime}) => {
   const {start_timestamp, end_timestamp} = datetimeToClickhouseFilterTimestamps(datetime);
-=======
-export const getSpanInTransactionQuery = (groupId, transactionName) => {
->>>>>>> b046009c
   // TODO - add back `module = <moudle> to filter data
   return `
     SELECT count() AS count, quantile(0.5)(exclusive_time) as p50, span_operation
