--- conflicted
+++ resolved
@@ -134,15 +134,10 @@
   return `
     SELECT count() AS count, quantile(0.5)(exclusive_time) as p50, span_operation
     FROM spans_experimental_starfish
-<<<<<<< HEAD
-    WHERE groupId = '${groupId}'
+    WHERE group_id = '${groupId}'
     ${transactionName ? `AND transaction = '${transactionName}'` : ''}
-=======
-    WHERE group_id = '${groupId}'
-    AND transaction = '${transactionName}'
     ${start_timestamp ? `AND greaterOrEquals(start_timestamp, '${start_timestamp}')` : ''}
     ${end_timestamp ? `AND lessOrEquals(start_timestamp, '${end_timestamp}')` : ''}
->>>>>>> 8b1bb6ab
     GROUP BY span_operation
  `;
 };