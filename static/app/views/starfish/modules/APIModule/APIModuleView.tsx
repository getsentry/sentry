import {Fragment} from 'react';
import {useQuery} from '@tanstack/react-query';
import {Location} from 'history';
import moment from 'moment';

import {Series} from 'sentry/types/echarts';
import Chart from 'sentry/views/starfish/components/chart';
import {zeroFillSeries} from 'sentry/views/starfish/utils/zeroFillSeries';
import {EndpointDataRow} from 'sentry/views/starfish/views/endpointDetails';

import EndpointTable from './endpointTable';
import {ENDPOINT_GRAPH_QUERY} from './queries';

export const HOST = 'http://localhost:8080';

type Props = {
  location: Location;
  onSelect: (row: EndpointDataRow) => void;
};

export type DataRow = {
  count: number;
  description: string;
  domain: string;
};

export default function APIModuleView({location, onSelect}: Props) {
  const {isLoading: isGraphLoading, data: graphData} = useQuery({
    queryKey: ['graph'],
    queryFn: () =>
      fetch(`${HOST}/?query=${ENDPOINT_GRAPH_QUERY}`).then(res => res.json()),
    retry: false,
    initialData: [],
  });

  const quantiles = ['p50', 'p75', 'p95', 'p99'];

  const seriesByQuantile: {[quantile: string]: Series} = {};
  quantiles.forEach(quantile => {
    seriesByQuantile[quantile] = {
      seriesName: quantile,
      data: [],
    };
  });

  graphData.forEach(datum => {
    quantiles.forEach(quantile => {
      seriesByQuantile[quantile].data.push({
        value: datum[quantile],
        name: datum.interval,
      });
    });
  });

  const data = Object.values(seriesByQuantile).map(series =>
    zeroFillSeries(series, moment.duration(12, 'hours'))
  );

  return (
    <Fragment>
      <Chart
        statsPeriod="24h"
        height={180}
        data={data}
        start=""
        end=""
        loading={isGraphLoading}
        utc={false}
        grid={{
          left: '0',
          right: '0',
          top: '16px',
          bottom: '8px',
        }}
        disableMultiAxis
        definedAxisTicks={4}
        stacked
      />

<<<<<<< HEAD
      <GridEditable
        isLoading={areEndpointsLoading}
        data={endpointsData}
        columnOrder={COLUMN_ORDER}
        columnSortBy={[]}
        grid={{
          renderHeadCell,
          renderBodyCell: (column: GridColumnHeader, row: EndpointDataRow) =>
            renderBodyCell(column, row, onSelect),
        }}
        location={location}
      />
    </Fragment>
  );
}

export function renderHeadCell(column: GridColumnHeader): React.ReactNode {
  return <OverflowEllipsisTextContainer>{column.name}</OverflowEllipsisTextContainer>;
}

export function renderBodyCell(
  column: GridColumnHeader,
  row: EndpointDataRow,
  onSelect?: (row: EndpointDataRow) => void
): React.ReactNode {
  if (column.key === 'description' && onSelect) {
    return (
      <Link onClick={() => onSelect(row)} to="">
        {row[column.key]}
      </Link>
    );
  }
  return <OverflowEllipsisTextContainer>{row[column.key]}</OverflowEllipsisTextContainer>;
}

const OverflowEllipsisTextContainer = styled('span')`
  text-overflow: ellipsis;
  overflow: hidden;
  white-space: nowrap;
`;
=======
      <EndpointTable location={location} onSelect={onSelect} />
    </Fragment>
  );
}
>>>>>>> c311d14e
<|MERGE_RESOLUTION|>--- conflicted
+++ resolved
@@ -77,50 +77,7 @@
         stacked
       />
 
-<<<<<<< HEAD
-      <GridEditable
-        isLoading={areEndpointsLoading}
-        data={endpointsData}
-        columnOrder={COLUMN_ORDER}
-        columnSortBy={[]}
-        grid={{
-          renderHeadCell,
-          renderBodyCell: (column: GridColumnHeader, row: EndpointDataRow) =>
-            renderBodyCell(column, row, onSelect),
-        }}
-        location={location}
-      />
-    </Fragment>
-  );
-}
-
-export function renderHeadCell(column: GridColumnHeader): React.ReactNode {
-  return <OverflowEllipsisTextContainer>{column.name}</OverflowEllipsisTextContainer>;
-}
-
-export function renderBodyCell(
-  column: GridColumnHeader,
-  row: EndpointDataRow,
-  onSelect?: (row: EndpointDataRow) => void
-): React.ReactNode {
-  if (column.key === 'description' && onSelect) {
-    return (
-      <Link onClick={() => onSelect(row)} to="">
-        {row[column.key]}
-      </Link>
-    );
-  }
-  return <OverflowEllipsisTextContainer>{row[column.key]}</OverflowEllipsisTextContainer>;
-}
-
-const OverflowEllipsisTextContainer = styled('span')`
-  text-overflow: ellipsis;
-  overflow: hidden;
-  white-space: nowrap;
-`;
-=======
       <EndpointTable location={location} onSelect={onSelect} />
     </Fragment>
   );
-}
->>>>>>> c311d14e
+}