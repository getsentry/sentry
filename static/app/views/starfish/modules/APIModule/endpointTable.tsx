--- conflicted
+++ resolved
@@ -19,15 +19,11 @@
 import {zeroFillSeries} from 'sentry/views/starfish/utils/zeroFillSeries';
 import {EndpointDataRow} from 'sentry/views/starfish/views/endpointDetails';
 
-<<<<<<< HEAD
 import {
+  getEndpointAggregatesQuery,
   getEndpointListEventView,
   getEndpointListQuery,
-  getEndpointsThroughputQuery,
 } from './queries';
-=======
-import {getEndpointAggregatesQuery, getEndpointListQuery} from './queries';
->>>>>>> b037d8ca
 
 type Props = {
   filterOptions: {
@@ -64,16 +60,12 @@
     width: 200,
   },
   {
-<<<<<<< HEAD
-    key: 'p50(span.self_time)',
-=======
     key: 'p50_trend',
     name: 'p50 Trend',
     width: 200,
   },
   {
-    key: 'p50(exclusive_time)',
->>>>>>> b037d8ca
+    key: 'p50(span.self_time)',
     name: 'p50',
     width: COL_WIDTH_UNDEFINED,
   },
