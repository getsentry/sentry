--- conflicted
+++ resolved
@@ -1,7 +1,4 @@
-<<<<<<< HEAD
 import {ReactNode} from 'react';
-=======
->>>>>>> 90244d3e
 import {Theme, useTheme} from '@emotion/react';
 import styled from '@emotion/styled';
 import {useQuery} from '@tanstack/react-query';
@@ -179,11 +176,7 @@
           }),
       }}
       location={location}
-<<<<<<< HEAD
-      height={280}
-=======
       height={400}
->>>>>>> 90244d3e
       scrollable
       stickyHeader
     />
@@ -272,32 +265,20 @@
   return row[column.key];
 }
 
-<<<<<<< HEAD
 export function MeterBar({
-=======
-function MeterBar({
->>>>>>> 90244d3e
   minWidth,
   meterItems,
   row,
   total,
   color,
-<<<<<<< HEAD
   meterText,
-=======
->>>>>>> 90244d3e
 }: {
   color: string;
   meterItems: string[];
   minWidth: number;
-<<<<<<< HEAD
   row: any;
   total: number;
   meterText?: ReactNode;
-=======
-  row: HostTableRow;
-  total: number;
->>>>>>> 90244d3e
 }) {
   const widths = [] as number[];
   meterItems.reduce((acc, item, index) => {
@@ -314,13 +295,9 @@
   }, 0);
   return (
     <span>
-<<<<<<< HEAD
       <MeterText>
         {meterText ?? `${getDuration(row[meterItems[0]] / 1000, 0, true, true)}`}
       </MeterText>
-=======
-      <MeterText>{`${getDuration(row[meterItems[0]] / 1000, 0, true, true)}`}</MeterText>
->>>>>>> 90244d3e
       <MeterContainer width={100}>
         <Meter width={widths[0]} color={color} />
       </MeterContainer>
