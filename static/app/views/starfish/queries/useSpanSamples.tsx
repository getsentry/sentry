--- conflicted
+++ resolved
@@ -59,13 +59,8 @@
 
   const {isLoading: isLoadingSeries, data: spanMetricsSeriesData} = useSpanMetricsSeries(
     groupId,
-<<<<<<< HEAD
     filters,
-    [`p95(${SPAN_SELF_TIME})`],
-=======
-    {transactionName, 'transaction.method': transactionMethod},
     [`avg(${SPAN_SELF_TIME})`],
->>>>>>> 3eaa9711
     'api.starfish.sidebar-span-metrics'
   );
 
