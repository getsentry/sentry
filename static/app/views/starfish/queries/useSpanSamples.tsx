--- conflicted
+++ resolved
@@ -12,6 +12,7 @@
 
 type Options = {
   groupId?: string;
+  transactionMethod?: string;
   transactionName?: string;
 };
 
@@ -24,58 +25,20 @@
   | SpanIndexedFields.ID
 >;
 
-<<<<<<< HEAD
-export function useSpanSamples(
-  groupId?: string,
-  transaction?: string,
-  transactionMethod?: string,
-  limit?: number,
-  orderBy?: string,
-  referrer: string = 'use-span-samples'
-) {
-=======
 export const useSpanSamples = (options: Options) => {
   const url = '/api/0/organizations/sentry/spans-samples/';
   const api = useApi();
   const pageFilter = usePageFilters();
-  const {groupId, transactionName} = options;
->>>>>>> 7af7c1c8
+  const {groupId, transactionName, transactionMethod} = options;
   const location = useLocation();
-  // TODO - add http method when available
+
   const query = new MutableSearch([
     `span.group:${groupId}`,
     `transaction:${transactionName}`,
+    `transaction.method:${transactionMethod}`,
   ]);
 
-<<<<<<< HEAD
-  const eventView = EventView.fromNewQueryWithLocation(
-    {
-      name: 'Span Samples',
-      query: `${groupId ? ` group:${groupId}` : ''}${
-        transaction ? ` transaction:${transaction}` : ''
-      }${transactionMethod ? ` transaction.method:${transactionMethod}` : ''}`,
-      fields: [
-        'span_id',
-        'group',
-        'action',
-        'description',
-        'domain',
-        'module',
-        SpanIndexedFields.SPAN_SELF_TIME,
-        'op',
-        'transaction_id',
-        'timestamp',
-      ],
-      dataset: DiscoverDatasets.SPANS_INDEXED,
-      orderby: orderBy ?? DEFAULT_ORDER_BY,
-      projects: [1],
-      version: 2,
-    },
-    location
-  );
-=======
   const dateCondtions = getDateConditions(pageFilter.selection);
->>>>>>> 7af7c1c8
 
   return useQuery<SpanSample[]>({
     queryKey: [
