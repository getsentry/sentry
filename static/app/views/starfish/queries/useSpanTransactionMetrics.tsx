--- conflicted
+++ resolved
@@ -45,10 +45,6 @@
 
 function getEventView(location: Location, filters: MetricsFilters = {}, sorts?: Sort[]) {
   const search = new MutableSearch('');
-<<<<<<< HEAD
-  search.addFilterValues(SPAN_GROUP, [group]);
-=======
->>>>>>> 64879674
 
   Object.entries(filters).forEach(([key, value]) => {
     if (!defined(value)) {
