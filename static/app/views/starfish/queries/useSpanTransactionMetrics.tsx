import {Location} from 'history';
import moment, {Moment} from 'moment';

import EventView from 'sentry/utils/discover/eventView';
import {DiscoverDatasets} from 'sentry/utils/discover/types';
import {useLocation} from 'sentry/utils/useLocation';
import usePageFilters from 'sentry/utils/usePageFilters';
import type {IndexedSpan} from 'sentry/views/starfish/queries/types';
import {getDateFilters} from 'sentry/views/starfish/utils/dates';
import {getDateQueryFilter} from 'sentry/views/starfish/utils/getDateQueryFilter';
import {useSpansQuery} from 'sentry/views/starfish/utils/useSpansQuery';

export type SpanTransactionMetrics = {
  'p50(span.duration)': number;
  'p95(span.duration)': number;
  'spm()': number;
  'sum(span.self_time)': number;
  'time_spent_percentage()': number;
  transaction: string;
};

export const useSpanTransactionMetrics = (
  span?: Pick<IndexedSpan, 'group'>,
  transactions?: string[],
  _referrer = 'span-transaction-metrics'
) => {
  const location = useLocation();
  const pageFilters = usePageFilters();
  const {startTime, endTime} = getDateFilters(pageFilters);
  const dateFilters = getDateQueryFilter(startTime, endTime);

  const query = span
    ? getQuery(span, startTime, endTime, dateFilters, transactions ?? [])
    : '';
  const eventView = span ? getEventView(span, location, transactions ?? []) : undefined;

  const {isLoading, data} = useSpansQuery<SpanTransactionMetrics[]>({
    eventView,
    queryString: query,
    initialData: [],
    enabled: Boolean(query),
  });

  return {isLoading, data};
};

function getQuery(
  span: {group: string},
  startTime: Moment,
  endTime: Moment,
  dateFilters: string,
  transactions: string[]
) {
  return `
    SELECT
      transaction,
<<<<<<< HEAD
      quantile(0.5)(exclusive_time) as "p50(span.duration)",
      quantile(0.5)(exclusive_time) as "p95(span.duration)",
      sum(exclusive_time) as "sum(span.duration)",
=======
      quantile(0.5)(exclusive_time) as p50,
      quantile(0.95)(exclusive_time) as p95,
      sum(exclusive_time) as "sum(span.self_time)",
      sum(exclusive_time) as total_time,
>>>>>>> b720ed53
      divide(count(), ${
        moment(endTime ?? undefined).unix() - moment(startTime).unix()
      }) as "spm()"
    FROM spans_experimental_starfish
    WHERE group_id = '${span.group}'
    ${dateFilters}
    AND transaction IN ('${transactions.join("','")}')
    GROUP BY transaction
  `;
}

function getEventView(span: {group: string}, location: Location, transactions: string[]) {
  const cleanGroupId = span.group.replaceAll('-', '').slice(-16);

  return EventView.fromNewQueryWithLocation(
    {
      name: '',
      query: `span.group:${cleanGroupId}${
        transactions.length > 0 ? ` transaction:[${transactions.join(',')}]` : ''
      }`,
      fields: [
        'transaction',
        'spm()',
        'sum(span.duration)',
        'p95(span.duration)',
        'time_spent_percentage()',
      ],
      orderby: '-time_spent_percentage()',
      dataset: DiscoverDatasets.SPANS_METRICS,
      projects: [1],
      version: 2,
    },
    location
  );
}<|MERGE_RESOLUTION|>--- conflicted
+++ resolved
@@ -54,16 +54,9 @@
   return `
     SELECT
       transaction,
-<<<<<<< HEAD
       quantile(0.5)(exclusive_time) as "p50(span.duration)",
-      quantile(0.5)(exclusive_time) as "p95(span.duration)",
-      sum(exclusive_time) as "sum(span.duration)",
-=======
-      quantile(0.5)(exclusive_time) as p50,
-      quantile(0.95)(exclusive_time) as p95,
+      quantile(0.95)(exclusive_time) as "p95(span.duration)",
       sum(exclusive_time) as "sum(span.self_time)",
-      sum(exclusive_time) as total_time,
->>>>>>> b720ed53
       divide(count(), ${
         moment(endTime ?? undefined).unix() - moment(startTime).unix()
       }) as "spm()"
