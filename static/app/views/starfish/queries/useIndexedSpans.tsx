--- conflicted
+++ resolved
@@ -3,11 +3,11 @@
 import EventView from 'sentry/utils/discover/eventView';
 import type {Sort} from 'sentry/utils/discover/fields';
 import {DiscoverDatasets} from 'sentry/utils/discover/types';
-<<<<<<< HEAD
-import {EMPTY_OPTION_VALUE, MutableSearch} from 'sentry/utils/tokenizeSearch';
-=======
-import {ALLOWED_WILDCARD_FIELDS, MutableSearch} from 'sentry/utils/tokenizeSearch';
->>>>>>> d2836f6c
+import {
+  ALLOWED_WILDCARD_FIELDS,
+  EMPTY_OPTION_VALUE,
+  MutableSearch,
+} from 'sentry/utils/tokenizeSearch';
 import {useLocation} from 'sentry/utils/useLocation';
 import type {SpanIndexedField, SpanIndexedFieldTypes} from 'sentry/views/starfish/types';
 import {useSpansQuery} from 'sentry/views/starfish/utils/useSpansQuery';
@@ -58,16 +58,10 @@
   for (const filterName in filters) {
     const shouldEscape = !ALLOWED_WILDCARD_FIELDS.includes(filterName);
     const filter = filters[filterName];
-<<<<<<< HEAD
     if (filter === EMPTY_OPTION_VALUE) {
       search.addStringFilter(`!has:${filterName}`);
     } else if (Array.isArray(filter)) {
-      search.addFilterValues(filterName, filter);
-=======
-
-    if (Array.isArray(filter)) {
       search.addFilterValues(filterName, filter, shouldEscape);
->>>>>>> d2836f6c
     } else {
       search.addFilterValue(filterName, filter, shouldEscape);
     }
