import type {PageFilters} from 'sentry/types/core';
import EventView from 'sentry/utils/discover/eventView';
import type {Sort} from 'sentry/utils/discover/fields';
import {DiscoverDatasets} from 'sentry/utils/discover/types';
import type {MutableSearch} from 'sentry/utils/tokenizeSearch';
import usePageFilters from 'sentry/utils/usePageFilters';
import type {
  MetricsProperty,
  MetricsResponse,
  SpanMetricsProperty,
  SpanMetricsResponse,
} from 'sentry/views/starfish/types';
import {useWrappedDiscoverQuery} from 'sentry/views/starfish/utils/useSpansQuery';

interface UseMetricsOptions<Fields> {
  cursor?: string;
  enabled?: boolean;
  fields?: Fields;
  limit?: number;
<<<<<<< HEAD
  referrer?: string;
  search?: MutableSearch | string; // TODO - ideally this probably would be only `Mutable Search`, but it doesn't handle some situations well
=======
  search?: MutableSearch;
>>>>>>> 17dd8610
  sorts?: Sort[];
}

export const useSpanMetrics = <Fields extends SpanMetricsProperty[]>(
  options: UseMetricsOptions<Fields> = {},
  referrer: string
) => {
  return useDiscover<Fields, SpanMetricsResponse>(
    options,
    DiscoverDatasets.SPANS_METRICS,
    referrer
  );
};

export const useMetrics = <Fields extends MetricsProperty[]>(
  options: UseMetricsOptions<Fields> = {},
  referrer: string
) => {
  return useDiscover<Fields, MetricsResponse>(
    options,
    DiscoverDatasets.METRICS,
    referrer
  );
};

const useDiscover = <T extends Extract<keyof ResponseType, string>[], ResponseType>(
  options: UseMetricsOptions<T> = {},
  dataset: DiscoverDatasets,
  referrer: string
) => {
  const {fields = [], search = undefined, sorts = [], limit, cursor} = options;

  const pageFilters = usePageFilters();

  const eventView = getEventView(search, fields, sorts, pageFilters.selection, dataset);

  const result = useWrappedDiscoverQuery({
    eventView,
    initialData: [],
    limit,
    enabled: options.enabled,
    referrer,
    cursor,
  });

  // This type is a little awkward but it explicitly states that the response could be empty. This doesn't enable unchecked access errors, but it at least indicates that it's possible that there's no data
  // eslint-disable-next-line @typescript-eslint/ban-types
  const data = (result?.data ?? []) as Pick<ResponseType, T[number]>[];

  return {
    ...result,
    data,
    isEnabled: options.enabled,
  };
};

function getEventView(
  search: MutableSearch | string | undefined,
  fields: string[] = [],
  sorts: Sort[] = [],
  pageFilters: PageFilters,
  dataset: DiscoverDatasets
) {
  const query = typeof search === 'string' ? search : search?.formatString() ?? '';

  const eventView = EventView.fromNewQueryWithPageFilters(
    {
      name: '',
      query,
      fields,
      dataset,
      version: 2,
    },
    pageFilters
  );

  if (sorts.length > 0) {
    eventView.sorts = sorts;
  }

  return eventView;
}<|MERGE_RESOLUTION|>--- conflicted
+++ resolved
@@ -17,12 +17,8 @@
   enabled?: boolean;
   fields?: Fields;
   limit?: number;
-<<<<<<< HEAD
   referrer?: string;
   search?: MutableSearch | string; // TODO - ideally this probably would be only `Mutable Search`, but it doesn't handle some situations well
-=======
-  search?: MutableSearch;
->>>>>>> 17dd8610
   sorts?: Sort[];
 }
 
