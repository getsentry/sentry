import {NewQuery, Release} from 'sentry/types';
import EventView from 'sentry/utils/discover/eventView';
import {DiscoverDatasets} from 'sentry/utils/discover/types';
import {useApiQuery} from 'sentry/utils/queryClient';
import {decodeScalar} from 'sentry/utils/queryString';
import {useLocation} from 'sentry/utils/useLocation';
import useOrganization from 'sentry/utils/useOrganization';
import usePageFilters from 'sentry/utils/usePageFilters';
import {useTableQuery} from 'sentry/views/starfish/views/screens/screensTable';

export function useReleases(searchTerm?: string) {
  const organization = useOrganization();
  const {selection} = usePageFilters();
  const {environments, projects} = selection;

  const releaseResults = useApiQuery<Release[]>(
    [
      `/organizations/${organization.slug}/releases/`,
      {
        query: {
          project: projects,
          per_page: 100,
          environment: environments,
          query: searchTerm,
          sort: 'date',
        },
      },
    ],
    {staleTime: Infinity}
  );

  const newQuery: NewQuery = {
    name: '',
    fields: ['release', 'count()'],
    query: `transaction.op:ui.load ${searchTerm ? `release:*${searchTerm}*` : ''}`,
    dataset: DiscoverDatasets.METRICS,
    version: 2,
    projects: selection.projects,
  };
  const eventView = EventView.fromNewQueryWithPageFilters(newQuery, selection);
  const {data: metricsResult, isLoading: isMetricsStatsLoading} = useTableQuery({
    eventView,
<<<<<<< HEAD
    limit: 250,
=======
    limit: 100,
    staleTime: Infinity,
>>>>>>> 4fbee666
  });

  const metricsStats: {[version: string]: {count: number}} = {};
  metricsResult?.data?.forEach(release => {
    metricsStats[release.release] = {count: release['count()'] as number};
  });

  const releaseStats: {
    dateCreated: string;
    version: string;
    count?: number;
  }[] =
    releaseResults.data && releaseResults.data.length && !isMetricsStatsLoading
      ? releaseResults.data.flatMap(release => {
          const releaseVersion = release.version;
          const dateCreated = release.dateCreated;
          if (metricsStats[releaseVersion]?.count) {
            return {
              dateCreated,
              version: releaseVersion,
              count: metricsStats[releaseVersion]?.count,
            };
          }
          return [];
        })
      : [];

  return {
    ...releaseResults,
    data: releaseStats,
  };
}

export function useReleaseSelection() {
  const location = useLocation();

  const {data: releases, isLoading} = useReleases();
  const primaryRelease =
    decodeScalar(location.query.primaryRelease) ?? releases?.[0]?.version ?? undefined;

  const secondaryRelease =
    decodeScalar(location.query.secondaryRelease) ??
    (releases && releases.length > 1 ? releases?.[1]?.version : undefined);

  return {primaryRelease, secondaryRelease, isLoading};
}<|MERGE_RESOLUTION|>--- conflicted
+++ resolved
@@ -40,12 +40,8 @@
   const eventView = EventView.fromNewQueryWithPageFilters(newQuery, selection);
   const {data: metricsResult, isLoading: isMetricsStatsLoading} = useTableQuery({
     eventView,
-<<<<<<< HEAD
     limit: 250,
-=======
-    limit: 100,
     staleTime: Infinity,
->>>>>>> 4fbee666
   });
 
   const metricsStats: {[version: string]: {count: number}} = {};
