--- conflicted
+++ resolved
@@ -46,10 +46,6 @@
   const {isLoading, data, pageLinks} = useSpansQuery<SpanMetrics[]>({
     eventView,
     initialData: [],
-<<<<<<< HEAD
-    enabled: Boolean(eventView),
-=======
->>>>>>> 65f5c838
     limit,
     referrer,
   });
