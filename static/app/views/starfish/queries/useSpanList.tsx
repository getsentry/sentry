--- conflicted
+++ resolved
@@ -10,27 +10,8 @@
 import {buildEventViewQuery} from 'sentry/views/starfish/utils/buildEventViewQuery';
 import {useWrappedDiscoverQuery} from 'sentry/views/starfish/utils/useSpansQuery';
 
-<<<<<<< HEAD
-const {SPAN_SELF_TIME} = SpanMetricsFields;
-=======
-const {
-  SPAN_SELF_TIME,
-  SPAN_DESCRIPTION,
-  SPAN_GROUP,
-  SPAN_OP,
-  SPAN_DOMAIN,
-  SPAN_ACTION,
-  SPAN_MODULE,
-} = SpanMetricsFields;
-
-const SPAN_FILTER_KEYS = [
-  SPAN_OP,
-  SPAN_DOMAIN,
-  SPAN_ACTION,
-  `!${SPAN_MODULE}`,
-  '!span.category',
-];
->>>>>>> b06979c4
+const {SPAN_SELF_TIME, SPAN_DESCRIPTION, SPAN_GROUP, SPAN_OP, SPAN_DOMAIN} =
+  SpanMetricsFields;
 
 export type SpanMetrics = {
   'http_error_count()': number;
@@ -134,63 +115,4 @@
   }
 
   return eventView;
-<<<<<<< HEAD
-=======
-}
-
-function buildEventViewQuery(
-  moduleName: ModuleName,
-  location: Location,
-  transaction?: string,
-  method?: string,
-  spanCategory?: string
-) {
-  const {query} = location;
-  const result = Object.keys(query)
-    .filter(key => SPAN_FILTER_KEYS.includes(key))
-    .filter(key => Boolean(query[key]))
-    .map(key => {
-      const value = query[key];
-      const isArray = Array.isArray(value);
-
-      if (key === '!span.category' && isArray && value.includes('db')) {
-        // When omitting database spans, explicitly allow `db.redis` spans, because
-        // we're not including those spans in the database category
-        const categoriesAsideFromDatabase = value.filter(v => v !== 'db');
-        return `(!span.category:db OR ${SPAN_OP}:db.redis) !span.category:[${categoriesAsideFromDatabase.join(
-          ','
-        )}]`;
-      }
-
-      return `${key}:${isArray ? `[${value}]` : value}`;
-    });
-
-  result.push(`has:${SPAN_DESCRIPTION}`);
-
-  if (moduleName !== ModuleName.ALL) {
-    result.push(`${SPAN_MODULE}:${moduleName}`);
-  }
-
-  if (moduleName === ModuleName.DB) {
-    result.push(`!${SPAN_OP}:db.redis`);
-  }
-
-  if (defined(spanCategory)) {
-    if (spanCategory === NULL_SPAN_CATEGORY) {
-      result.push(`!has:span.category`);
-    } else if (spanCategory !== 'Other') {
-      result.push(`span.category:${spanCategory}`);
-    }
-  }
-
-  if (transaction) {
-    result.push(`transaction:${transaction}`);
-  }
-
-  if (method) {
-    result.push(`transaction.method:${method}`);
-  }
-
-  return result;
->>>>>>> b06979c4
 }