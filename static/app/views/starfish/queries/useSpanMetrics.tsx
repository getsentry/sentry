--- conflicted
+++ resolved
@@ -31,11 +31,7 @@
   const {isLoading, data} = useSpansQuery<SpanMetrics[]>({
     eventView,
     initialData: [],
-<<<<<<< HEAD
-    enabled: Boolean(eventView),
-=======
     enabled: Boolean(span),
->>>>>>> 65f5c838
     referrer,
   });
 
