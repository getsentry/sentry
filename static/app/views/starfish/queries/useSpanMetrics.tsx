--- conflicted
+++ resolved
@@ -1,21 +1,16 @@
 import {Location} from 'history';
+import moment, {Moment} from 'moment';
 
 import EventView from 'sentry/utils/discover/eventView';
 import {DiscoverDatasets} from 'sentry/utils/discover/types';
 import {useLocation} from 'sentry/utils/useLocation';
 import usePageFilters from 'sentry/utils/usePageFilters';
 import type {IndexedSpan} from 'sentry/views/starfish/queries/types';
-<<<<<<< HEAD
-=======
-import {HOST} from 'sentry/views/starfish/utils/constants';
->>>>>>> 8ef3e68d
 import {getDateFilters} from 'sentry/views/starfish/utils/dates';
 
 useSpansQuery;
 import {getDateQueryFilter} from 'sentry/views/starfish/utils/getDateQueryFilter';
 import {useSpansQuery} from 'sentry/views/starfish/utils/useSpansQuery';
-
-const INTERVAL = 12;
 
 export type SpanMetrics = {
   'first_seen()': string;
@@ -41,8 +36,9 @@
     filters.push(`transaction = ${queryFilters.transactionName}`);
   }
 
-<<<<<<< HEAD
-  const query = span ? getQuery(span, dateFilters, queryFilters.transactionName) : '';
+  const query = span
+    ? getQuery(span, startTime, endTime, dateFilters, queryFilters.transactionName)
+    : '';
   const eventView = span
     ? getEventView(span, location, queryFilters.transactionName)
     : undefined;
@@ -51,31 +47,6 @@
   const {isLoading, data} = useSpansQuery<SpanMetrics[]>({
     eventView,
     queryString: query,
-=======
-  const query = span
-    ? `
-  SELECT
-  count() as count,
-  min(timestamp) as first_seen,
-  max(timestamp) as last_seen,
-  sum(exclusive_time) as total_time,
-  quantile(0.5)(exclusive_time) as p50,
-  quantile(0.5)(exclusive_time) as p95,
-  divide(count(), ${
-    moment(endTime ?? undefined).unix() - moment(startTime).unix()
-  }) as spans_per_second
-  FROM spans_experimental_starfish
-  WHERE group_id = '${span.group}'
-  ${dateFilters}
-  ${filters.join(' AND ')}`
-    : '';
-
-  const {isLoading, error, data} = useQuery<SpanMetrics[]>({
-    queryKey: ['span-metrics', span?.group, dateFilters],
-    queryFn: () =>
-      fetch(`${HOST}/?query=${query}&referrer=${referrer}`).then(res => res.json()),
-    retry: false,
->>>>>>> 8ef3e68d
     initialData: [],
     enabled: Boolean(query),
   });
@@ -83,7 +54,13 @@
   return {isLoading, data: data[0] ?? {}};
 };
 
-function getQuery(span: {group: string}, dateFilters: string, transaction?: string) {
+function getQuery(
+  span: {group: string},
+  startTime: Moment,
+  endTime: Moment,
+  dateFilters: string,
+  transaction?: string
+) {
   return `
     SELECT
     count() as count,
@@ -91,7 +68,9 @@
     max(timestamp) as "last_seen()",
     quantile(0.5)(exclusive_time) as "p95(span.duration)",
     sum(exclusive_time) as "sum(span.duration)",
-    divide(count, multiply(${INTERVAL}, 60)) as "spm()"
+    divide(count(), ${
+      moment(endTime ?? undefined).unix() - moment(startTime).unix()
+    }) as "spm()"
     FROM spans_experimental_starfish
     WHERE group_id = '${span.group}'
     ${dateFilters}
