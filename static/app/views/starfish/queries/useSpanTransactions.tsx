import {useQuery} from 'sentry/utils/queryClient';
import usePageFilters from 'sentry/utils/usePageFilters';
import type {IndexedSpan} from 'sentry/views/starfish/queries/types';
import {HOST} from 'sentry/views/starfish/utils/constants';
import {getDateFilters} from 'sentry/views/starfish/utils/dates';
import {getDateQueryFilter} from 'sentry/views/starfish/utils/getDateQueryFilter';

type Transaction = {
  count: number;
  transaction: string;
};

export const useSpanTransactions = (
<<<<<<< HEAD
  span?: Pick<Span, 'group_id'>,
=======
  span?: IndexedSpan,
>>>>>>> eb6adeb3
  referrer = 'span-transactions'
) => {
  const pageFilters = usePageFilters();
  const {startTime, endTime} = getDateFilters(pageFilters);
  const dateFilters = getDateQueryFilter(startTime, endTime);

  const query = span
    ? `
  SELECT
    transaction,
    count() AS count
  FROM spans_experimental_starfish
  WHERE
    group_id = '${span.group}'
    ${dateFilters}
  GROUP BY transaction
  ORDER BY -power(10, floor(log10(count()))), -quantile(0.75)(exclusive_time)
  LIMIT 5
`
    : '';

  const {isLoading, error, data} = useQuery<Transaction[]>({
    queryKey: ['span-transactions', span?.group],
    queryFn: () =>
      fetch(`${HOST}/?query=${query}&referrer=${referrer}`).then(res => res.json()),
    retry: false,
    initialData: [],
    enabled: Boolean(span),
  });

  return {isLoading, error, data};
};<|MERGE_RESOLUTION|>--- conflicted
+++ resolved
@@ -11,11 +11,7 @@
 };
 
 export const useSpanTransactions = (
-<<<<<<< HEAD
-  span?: Pick<Span, 'group_id'>,
-=======
-  span?: IndexedSpan,
->>>>>>> eb6adeb3
+  span?: Pick<IndexedSpan, 'group'>,
   referrer = 'span-transactions'
 ) => {
   const pageFilters = usePageFilters();
