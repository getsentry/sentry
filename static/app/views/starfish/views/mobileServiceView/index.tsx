import {Fragment} from 'react';
import styled from '@emotion/styled';

import _EventsRequest from 'sentry/components/charts/eventsRequest';
import {getInterval} from 'sentry/components/charts/utils';
import LoadingContainer from 'sentry/components/loading/loadingContainer';
import {PerformanceLayoutBodyRow} from 'sentry/components/performance/layouts';
import {CHART_PALETTE} from 'sentry/constants/chartPalette';
import {t} from 'sentry/locale';
import {space} from 'sentry/styles/space';
import {Series, SeriesDataUnit} from 'sentry/types/echarts';
import {defined} from 'sentry/utils';
import {tooltipFormatterUsingAggregateOutputType} from 'sentry/utils/discover/charts';
import EventView from 'sentry/utils/discover/eventView';
import {DiscoverDatasets} from 'sentry/utils/discover/types';
import {decodeScalar} from 'sentry/utils/queryString';
import {MutableSearch} from 'sentry/utils/tokenizeSearch';
import {useLocation} from 'sentry/utils/useLocation';
import usePageFilters from 'sentry/utils/usePageFilters';
import Chart, {useSynchronizeCharts} from 'sentry/views/starfish/components/chart';
import MiniChartPanel from 'sentry/views/starfish/components/miniChartPanel';
import {useReleases} from 'sentry/views/starfish/queries/useReleases';
import {STARFISH_CHART_INTERVAL_FIDELITY} from 'sentry/views/starfish/utils/constants';
import {useEventsStatsQuery} from 'sentry/views/starfish/utils/useEventsStatsQuery';
import {ViewsList} from 'sentry/views/starfish/views/mobileServiceView/viewsList';
import {BaseStarfishViewProps} from 'sentry/views/starfish/views/webServiceView/starfishLanding';

const READABLE_YAXIS_LABELS = {
  'avg(measurements.app_start_cold)': 'avg(app_start_cold)',
  'avg(measurements.app_start_warm)': 'avg(app_start_warm)',
  'avg(measurements.time_to_initial_display)': 'avg(time_to_initial_display)',
  'avg(measurements.time_to_full_display)': 'avg(time_to_full_display)',
  'avg(measurements.frames_slow_rate)': 'avg(frames_slow_rate)',
  'avg(measurements.frames_frozen_rate)': 'avg(frames_frozen_rate)',
};

export function MobileStarfishView(props: BaseStarfishViewProps) {
  const {eventView} = props;
  const pageFilter = usePageFilters();
  const location = useLocation();
  const {data: releases, isLoading: isReleasesLoading} = useReleases();

  const release1 =
    decodeScalar(location.query.release1) ?? releases?.[0]?.version ?? undefined;

  const release2 =
    decodeScalar(location.query.release2) ?? releases?.[0]?.version ?? undefined;

  const query = new MutableSearch(['event.type:transaction', 'transaction.op:ui.load']);

  useSynchronizeCharts();
  const {
    isLoading: seriesIsLoading,
    data: firstReleaseSeries,
    isError,
  } = useEventsStatsQuery({
    eventView: EventView.fromNewQueryWithPageFilters(
      {
        name: '',
        fields: [],
        yAxis: [
          'avg(measurements.app_start_cold)',
          'avg(measurements.app_start_warm)',
          'avg(measurements.time_to_initial_display)',
          'avg(measurements.time_to_full_display)',
          'avg(measurements.frames_slow_rate)',
          'avg(measurements.frames_frozen_rate)',
        ],
        query:
          defined(release1) && release1 !== ''
            ? query.copy().addStringFilter(`release:${release1}`).formatString()
            : query.formatString(),
        dataset: DiscoverDatasets.METRICS,
        version: 2,
        interval: getInterval(
          pageFilter.selection.datetime,
          STARFISH_CHART_INTERVAL_FIDELITY
        ),
      },
      pageFilter.selection
    ),
    enabled: !isReleasesLoading,
    referrer: 'api.starfish-web-service.span-category-breakdown-timeseries',
    initialData: {},
  });

  const {data: secondReleaseSeries} = useEventsStatsQuery({
    eventView: EventView.fromNewQueryWithPageFilters(
      {
        name: '',
        fields: [],
        yAxis: [
          'avg(measurements.app_start_cold)',
          'avg(measurements.app_start_warm)',
          'avg(measurements.time_to_initial_display)',
          'avg(measurements.time_to_full_display)',
          'avg(measurements.frames_slow_rate)',
          'avg(measurements.frames_frozen_rate)',
        ],
        query:
          defined(release2) && release2 !== ''
            ? query.copy().addStringFilter(`release:${release2}`).formatString()
            : query.formatString(),
        dataset: DiscoverDatasets.METRICS,
        version: 2,
        interval: getInterval(
          pageFilter.selection.datetime,
          STARFISH_CHART_INTERVAL_FIDELITY
        ),
      },
      pageFilter.selection
    ),
    enabled: !isReleasesLoading && release1 !== release2,
    referrer: 'api.starfish-web-service.span-category-breakdown-timeseries',
    initialData: {},
  });

  if (isReleasesLoading) {
    return <LoadingContainer />;
  }

  function renderCharts() {
    const transformedSeries: {[yAxisName: string]: Series[]} = {
      'avg(measurements.app_start_cold)': [],
      'avg(measurements.app_start_warm)': [],
      'avg(measurements.time_to_initial_display)': [],
      'avg(measurements.time_to_full_display)': [],
      'avg(measurements.frames_slow_rate)': [],
      'avg(measurements.frames_frozen_rate)': [],
    };

<<<<<<< HEAD
          return (
            <Fragment>
              <ChartsContainerItem>
                <MiniChartPanel title={t('App Initialization')}>
                  <Chart
                    height={125}
                    data={[coldStart]}
                    loading={loading}
                    utc={false}
                    grid={{
                      left: '0',
                      right: '0',
                      top: '16px',
                      bottom: '0',
                    }}
                    showLegend
                    definedAxisTicks={2}
                    isLineChart
                    chartColors={[P95_COLOR]}
                    aggregateOutputFormat="duration"
                    tooltipFormatterOptions={{
                      valueFormatter: value =>
                        tooltipFormatterUsingAggregateOutputType(value, 'duration'),
                    }}
                  />
=======
    if (defined(firstReleaseSeries)) {
      Object.keys(firstReleaseSeries).forEach(yAxis => {
        const label = `${release1}`;
        if (yAxis in transformedSeries) {
          transformedSeries[yAxis].push({
            seriesName: label,
            color: CHART_PALETTE[1][0],
            data:
              firstReleaseSeries[yAxis]?.data.map(datum => {
                return {
                  name: datum[0] * 1000,
                  value: datum[1][0].count,
                } as SeriesDataUnit;
              }) ?? [],
          });
        }
      });
    }
>>>>>>> e5371c60

    if (defined(secondReleaseSeries)) {
      Object.keys(secondReleaseSeries).forEach(yAxis => {
        const label = `${release2}`;
        if (yAxis in transformedSeries) {
          transformedSeries[yAxis].push({
            seriesName: label,
            color: CHART_PALETTE[1][1],
            data:
              secondReleaseSeries[yAxis]?.data.map(datum => {
                return {
                  name: datum[0] * 1000,
                  value: datum[1][0].count,
                } as SeriesDataUnit;
              }) ?? [],
          });
        }
      });
    }

<<<<<<< HEAD
                  <Chart
                    height={125}
                    data={[warmStart]}
                    loading={loading}
                    showLegend
                    utc={false}
                    grid={{
                      left: '0',
                      right: '0',
                      top: '16px',
                      bottom: '0',
                    }}
                    aggregateOutputFormat="duration"
                    definedAxisTicks={2}
                    stacked
                    isLineChart
                    chartColors={[THROUGHPUT_COLOR]}
                    tooltipFormatterOptions={{
                      valueFormatter: value =>
                        tooltipFormatterUsingAggregateOutputType(value, 'duration'),
                    }}
                  />
                </MiniChartPanel>
              </ChartsContainerItem>
              <ChartsContainerItem>
                <MiniChartPanel title={t('Perceived Page Load')}>
                  <Chart
                    height={125}
                    data={[initialDisplay]}
                    loading={loading}
                    utc={false}
                    grid={{
                      left: '0',
                      right: '0',
                      top: '16px',
                      bottom: '0',
                    }}
                    showLegend
                    definedAxisTicks={2}
                    isLineChart
                    chartColors={[P95_COLOR]}
                    aggregateOutputFormat="duration"
                    tooltipFormatterOptions={{
                      valueFormatter: value =>
                        tooltipFormatterUsingAggregateOutputType(value, 'duration'),
                    }}
                  />
=======
    return (
      <Fragment>
        <ChartsContainerItem>
          <MiniChartPanel title={t('App Initialization')}>
            <SubTitle>
              {READABLE_YAXIS_LABELS['avg(measurements.app_start_cold)']}
            </SubTitle>
            <Chart
              statsPeriod={eventView.statsPeriod}
              height={125}
              data={transformedSeries['avg(measurements.app_start_cold)']}
              start={eventView.start as string}
              end={eventView.end as string}
              loading={seriesIsLoading}
              utc={false}
              grid={{
                left: '0',
                right: '0',
                top: '16px',
                bottom: '0',
              }}
              showLegend
              definedAxisTicks={2}
              isLineChart
              aggregateOutputFormat="duration"
              tooltipFormatterOptions={{
                valueFormatter: value =>
                  tooltipFormatterUsingAggregateOutputType(value, 'duration'),
              }}
              errored={isError}
            />
>>>>>>> e5371c60

            <Spacer />

<<<<<<< HEAD
                  <Chart
                    height={125}
                    data={[fullDisplay]}
                    loading={loading}
                    showLegend
                    utc={false}
                    grid={{
                      left: '0',
                      right: '0',
                      top: '16px',
                      bottom: '0',
                    }}
                    aggregateOutputFormat="duration"
                    definedAxisTicks={2}
                    stacked
                    isLineChart
                    chartColors={[THROUGHPUT_COLOR]}
                    tooltipFormatterOptions={{
                      valueFormatter: value =>
                        tooltipFormatterUsingAggregateOutputType(value, 'duration'),
                    }}
                  />
                </MiniChartPanel>
              </ChartsContainerItem>
              <ChartsContainerItem>
                <MiniChartPanel title={t('Responsiveness')}>
                  <Chart
                    height={125}
                    data={[slowFrames]}
                    loading={loading}
                    utc={false}
                    grid={{
                      left: '0',
                      right: '0',
                      top: '16px',
                      bottom: '0',
                    }}
                    showLegend
                    definedAxisTicks={2}
                    isLineChart
                    chartColors={[P95_COLOR]}
                    aggregateOutputFormat="percentage"
                    tooltipFormatterOptions={{
                      valueFormatter: value =>
                        tooltipFormatterUsingAggregateOutputType(value, 'percentage'),
                    }}
                  />
=======
            <SubTitle>
              {READABLE_YAXIS_LABELS['avg(measurements.app_start_warm)']}
            </SubTitle>
            <Chart
              statsPeriod={eventView.statsPeriod}
              height={125}
              data={transformedSeries['avg(measurements.app_start_warm)']}
              start=""
              end=""
              loading={seriesIsLoading}
              showLegend
              utc={false}
              grid={{
                left: '0',
                right: '0',
                top: '16px',
                bottom: '0',
              }}
              aggregateOutputFormat="duration"
              definedAxisTicks={2}
              stacked
              isLineChart
              tooltipFormatterOptions={{
                valueFormatter: value =>
                  tooltipFormatterUsingAggregateOutputType(value, 'duration'),
              }}
              errored={isError}
            />
          </MiniChartPanel>
        </ChartsContainerItem>
        <ChartsContainerItem>
          <MiniChartPanel title={t('Perceived Screen Load')}>
            <SubTitle>
              {READABLE_YAXIS_LABELS['avg(measurements.time_to_initial_display)']}
            </SubTitle>
            <Chart
              statsPeriod={eventView.statsPeriod}
              height={125}
              data={transformedSeries['avg(measurements.time_to_initial_display)']}
              start={eventView.start as string}
              end={eventView.end as string}
              loading={seriesIsLoading}
              utc={false}
              grid={{
                left: '0',
                right: '0',
                top: '16px',
                bottom: '0',
              }}
              showLegend
              definedAxisTicks={2}
              isLineChart
              aggregateOutputFormat="duration"
              tooltipFormatterOptions={{
                valueFormatter: value =>
                  tooltipFormatterUsingAggregateOutputType(value, 'duration'),
              }}
              errored={isError}
            />
>>>>>>> e5371c60

            <Spacer />
            <SubTitle>
              {READABLE_YAXIS_LABELS['avg(measurements.time_to_full_display)']}
            </SubTitle>
            <Chart
              statsPeriod={eventView.statsPeriod}
              height={125}
              data={transformedSeries['avg(measurements.time_to_full_display)']}
              start=""
              end=""
              loading={seriesIsLoading}
              showLegend
              utc={false}
              grid={{
                left: '0',
                right: '0',
                top: '16px',
                bottom: '0',
              }}
              aggregateOutputFormat="duration"
              definedAxisTicks={2}
              stacked
              isLineChart
              tooltipFormatterOptions={{
                valueFormatter: value =>
                  tooltipFormatterUsingAggregateOutputType(value, 'duration'),
              }}
              errored={isError}
            />
          </MiniChartPanel>
        </ChartsContainerItem>
        <ChartsContainerItem>
          <MiniChartPanel title={t('Responsiveness')}>
            <SubTitle>
              {READABLE_YAXIS_LABELS['avg(measurements.frames_slow_rate)']}
            </SubTitle>
            <Chart
              statsPeriod={eventView.statsPeriod}
              height={125}
              data={transformedSeries['avg(measurements.frames_slow_rate)']}
              start={eventView.start as string}
              end={eventView.end as string}
              loading={seriesIsLoading}
              utc={false}
              grid={{
                left: '0',
                right: '0',
                top: '16px',
                bottom: '0',
              }}
              showLegend
              definedAxisTicks={2}
              isLineChart
              aggregateOutputFormat="percentage"
              tooltipFormatterOptions={{
                valueFormatter: value =>
                  tooltipFormatterUsingAggregateOutputType(value, 'percentage'),
              }}
              errored={isError}
            />

<<<<<<< HEAD
                  <Chart
                    height={125}
                    data={[frozenFrames]}
                    loading={loading}
                    showLegend
                    utc={false}
                    grid={{
                      left: '0',
                      right: '0',
                      top: '16px',
                      bottom: '0',
                    }}
                    aggregateOutputFormat="percentage"
                    definedAxisTicks={2}
                    stacked
                    isLineChart
                    chartColors={[THROUGHPUT_COLOR]}
                    tooltipFormatterOptions={{
                      valueFormatter: value =>
                        tooltipFormatterUsingAggregateOutputType(value, 'percentage'),
                    }}
                  />
                </MiniChartPanel>
              </ChartsContainerItem>
            </Fragment>
          );
        }}
      </EventsRequest>
=======
            <Spacer />
            <SubTitle>
              {READABLE_YAXIS_LABELS['avg(measurements.frames_frozen_rate)']}
            </SubTitle>
            <Chart
              statsPeriod={eventView.statsPeriod}
              height={125}
              data={transformedSeries['avg(measurements.frames_frozen_rate)']}
              start=""
              end=""
              loading={seriesIsLoading}
              showLegend
              utc={false}
              grid={{
                left: '0',
                right: '0',
                top: '16px',
                bottom: '0',
              }}
              aggregateOutputFormat="percentage"
              definedAxisTicks={2}
              stacked
              isLineChart
              tooltipFormatterOptions={{
                valueFormatter: value =>
                  tooltipFormatterUsingAggregateOutputType(value, 'percentage'),
              }}
              errored={isError}
            />
          </MiniChartPanel>
        </ChartsContainerItem>
      </Fragment>
>>>>>>> e5371c60
    );
  }

  return (
    <div data-test-id="starfish-movile-view">
      <StyledRow minSize={300}>
        <ChartsContainer>{renderCharts()}</ChartsContainer>
      </StyledRow>
      <ViewsList />
    </div>
  );
}

const StyledRow = styled(PerformanceLayoutBodyRow)`
  margin-bottom: ${space(2)};
`;

const ChartsContainer = styled('div')`
  display: flex;
  flex-direction: row;
  flex-wrap: wrap;
  gap: ${space(2)};
`;

const ChartsContainerItem = styled('div')`
  flex: 1;
`;

export const Spacer = styled('div')`
  margin-top: ${space(3)};
`;

const SubTitle = styled('div')`
  margin-bottom: ${space(1.5)};
  font-size: ${p => p.theme.fontSizeSmall};
  font-weight: bold;
`;<|MERGE_RESOLUTION|>--- conflicted
+++ resolved
@@ -34,8 +34,8 @@
   'avg(measurements.frames_frozen_rate)': 'avg(frames_frozen_rate)',
 };
 
+// eslint-disable-next-line @typescript-eslint/no-unused-vars
 export function MobileStarfishView(props: BaseStarfishViewProps) {
-  const {eventView} = props;
   const pageFilter = usePageFilters();
   const location = useLocation();
   const {data: releases, isLoading: isReleasesLoading} = useReleases();
@@ -129,33 +129,6 @@
       'avg(measurements.frames_frozen_rate)': [],
     };
 
-<<<<<<< HEAD
-          return (
-            <Fragment>
-              <ChartsContainerItem>
-                <MiniChartPanel title={t('App Initialization')}>
-                  <Chart
-                    height={125}
-                    data={[coldStart]}
-                    loading={loading}
-                    utc={false}
-                    grid={{
-                      left: '0',
-                      right: '0',
-                      top: '16px',
-                      bottom: '0',
-                    }}
-                    showLegend
-                    definedAxisTicks={2}
-                    isLineChart
-                    chartColors={[P95_COLOR]}
-                    aggregateOutputFormat="duration"
-                    tooltipFormatterOptions={{
-                      valueFormatter: value =>
-                        tooltipFormatterUsingAggregateOutputType(value, 'duration'),
-                    }}
-                  />
-=======
     if (defined(firstReleaseSeries)) {
       Object.keys(firstReleaseSeries).forEach(yAxis => {
         const label = `${release1}`;
@@ -174,7 +147,6 @@
         }
       });
     }
->>>>>>> e5371c60
 
     if (defined(secondReleaseSeries)) {
       Object.keys(secondReleaseSeries).forEach(yAxis => {
@@ -195,55 +167,6 @@
       });
     }
 
-<<<<<<< HEAD
-                  <Chart
-                    height={125}
-                    data={[warmStart]}
-                    loading={loading}
-                    showLegend
-                    utc={false}
-                    grid={{
-                      left: '0',
-                      right: '0',
-                      top: '16px',
-                      bottom: '0',
-                    }}
-                    aggregateOutputFormat="duration"
-                    definedAxisTicks={2}
-                    stacked
-                    isLineChart
-                    chartColors={[THROUGHPUT_COLOR]}
-                    tooltipFormatterOptions={{
-                      valueFormatter: value =>
-                        tooltipFormatterUsingAggregateOutputType(value, 'duration'),
-                    }}
-                  />
-                </MiniChartPanel>
-              </ChartsContainerItem>
-              <ChartsContainerItem>
-                <MiniChartPanel title={t('Perceived Page Load')}>
-                  <Chart
-                    height={125}
-                    data={[initialDisplay]}
-                    loading={loading}
-                    utc={false}
-                    grid={{
-                      left: '0',
-                      right: '0',
-                      top: '16px',
-                      bottom: '0',
-                    }}
-                    showLegend
-                    definedAxisTicks={2}
-                    isLineChart
-                    chartColors={[P95_COLOR]}
-                    aggregateOutputFormat="duration"
-                    tooltipFormatterOptions={{
-                      valueFormatter: value =>
-                        tooltipFormatterUsingAggregateOutputType(value, 'duration'),
-                    }}
-                  />
-=======
     return (
       <Fragment>
         <ChartsContainerItem>
@@ -252,11 +175,8 @@
               {READABLE_YAXIS_LABELS['avg(measurements.app_start_cold)']}
             </SubTitle>
             <Chart
-              statsPeriod={eventView.statsPeriod}
               height={125}
               data={transformedSeries['avg(measurements.app_start_cold)']}
-              start={eventView.start as string}
-              end={eventView.end as string}
               loading={seriesIsLoading}
               utc={false}
               grid={{
@@ -275,68 +195,15 @@
               }}
               errored={isError}
             />
->>>>>>> e5371c60
 
             <Spacer />
 
-<<<<<<< HEAD
-                  <Chart
-                    height={125}
-                    data={[fullDisplay]}
-                    loading={loading}
-                    showLegend
-                    utc={false}
-                    grid={{
-                      left: '0',
-                      right: '0',
-                      top: '16px',
-                      bottom: '0',
-                    }}
-                    aggregateOutputFormat="duration"
-                    definedAxisTicks={2}
-                    stacked
-                    isLineChart
-                    chartColors={[THROUGHPUT_COLOR]}
-                    tooltipFormatterOptions={{
-                      valueFormatter: value =>
-                        tooltipFormatterUsingAggregateOutputType(value, 'duration'),
-                    }}
-                  />
-                </MiniChartPanel>
-              </ChartsContainerItem>
-              <ChartsContainerItem>
-                <MiniChartPanel title={t('Responsiveness')}>
-                  <Chart
-                    height={125}
-                    data={[slowFrames]}
-                    loading={loading}
-                    utc={false}
-                    grid={{
-                      left: '0',
-                      right: '0',
-                      top: '16px',
-                      bottom: '0',
-                    }}
-                    showLegend
-                    definedAxisTicks={2}
-                    isLineChart
-                    chartColors={[P95_COLOR]}
-                    aggregateOutputFormat="percentage"
-                    tooltipFormatterOptions={{
-                      valueFormatter: value =>
-                        tooltipFormatterUsingAggregateOutputType(value, 'percentage'),
-                    }}
-                  />
-=======
             <SubTitle>
               {READABLE_YAXIS_LABELS['avg(measurements.app_start_warm)']}
             </SubTitle>
             <Chart
-              statsPeriod={eventView.statsPeriod}
               height={125}
               data={transformedSeries['avg(measurements.app_start_warm)']}
-              start=""
-              end=""
               loading={seriesIsLoading}
               showLegend
               utc={false}
@@ -364,11 +231,8 @@
               {READABLE_YAXIS_LABELS['avg(measurements.time_to_initial_display)']}
             </SubTitle>
             <Chart
-              statsPeriod={eventView.statsPeriod}
               height={125}
               data={transformedSeries['avg(measurements.time_to_initial_display)']}
-              start={eventView.start as string}
-              end={eventView.end as string}
               loading={seriesIsLoading}
               utc={false}
               grid={{
@@ -387,18 +251,14 @@
               }}
               errored={isError}
             />
->>>>>>> e5371c60
 
             <Spacer />
             <SubTitle>
               {READABLE_YAXIS_LABELS['avg(measurements.time_to_full_display)']}
             </SubTitle>
             <Chart
-              statsPeriod={eventView.statsPeriod}
               height={125}
               data={transformedSeries['avg(measurements.time_to_full_display)']}
-              start=""
-              end=""
               loading={seriesIsLoading}
               showLegend
               utc={false}
@@ -426,11 +286,8 @@
               {READABLE_YAXIS_LABELS['avg(measurements.frames_slow_rate)']}
             </SubTitle>
             <Chart
-              statsPeriod={eventView.statsPeriod}
               height={125}
               data={transformedSeries['avg(measurements.frames_slow_rate)']}
-              start={eventView.start as string}
-              end={eventView.end as string}
               loading={seriesIsLoading}
               utc={false}
               grid={{
@@ -450,46 +307,13 @@
               errored={isError}
             />
 
-<<<<<<< HEAD
-                  <Chart
-                    height={125}
-                    data={[frozenFrames]}
-                    loading={loading}
-                    showLegend
-                    utc={false}
-                    grid={{
-                      left: '0',
-                      right: '0',
-                      top: '16px',
-                      bottom: '0',
-                    }}
-                    aggregateOutputFormat="percentage"
-                    definedAxisTicks={2}
-                    stacked
-                    isLineChart
-                    chartColors={[THROUGHPUT_COLOR]}
-                    tooltipFormatterOptions={{
-                      valueFormatter: value =>
-                        tooltipFormatterUsingAggregateOutputType(value, 'percentage'),
-                    }}
-                  />
-                </MiniChartPanel>
-              </ChartsContainerItem>
-            </Fragment>
-          );
-        }}
-      </EventsRequest>
-=======
             <Spacer />
             <SubTitle>
               {READABLE_YAXIS_LABELS['avg(measurements.frames_frozen_rate)']}
             </SubTitle>
             <Chart
-              statsPeriod={eventView.statsPeriod}
               height={125}
               data={transformedSeries['avg(measurements.frames_frozen_rate)']}
-              start=""
-              end=""
               loading={seriesIsLoading}
               showLegend
               utc={false}
@@ -512,7 +336,6 @@
           </MiniChartPanel>
         </ChartsContainerItem>
       </Fragment>
->>>>>>> e5371c60
     );
   }
 
