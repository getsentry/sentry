--- conflicted
+++ resolved
@@ -13,11 +13,7 @@
 import type {Sort} from 'sentry/utils/discover/fields';
 import {decodeScalar} from 'sentry/utils/queryString';
 import {useLocation} from 'sentry/utils/useLocation';
-<<<<<<< HEAD
-import {TableColumnSort} from 'sentry/views/discover/table/types';
 import CountCell from 'sentry/views/starfish/components/tableCells/countCell';
-=======
->>>>>>> 4fb2ac37
 import DurationCell from 'sentry/views/starfish/components/tableCells/durationCell';
 import ThroughputCell from 'sentry/views/starfish/components/tableCells/throughputCell';
 import {TimeSpentCell} from 'sentry/views/starfish/components/tableCells/timeSpentCell';
@@ -29,6 +25,8 @@
 import {DataTitles} from 'sentry/views/starfish/views/spans/types';
 
 type Row = {
+  'http_error_count()': number;
+  'http_error_count_percent_change()': number;
   'p95(span.self_time)': number;
   'percentile_percent_change(span.self_time, 0.95)': number;
   'span.description': string;
@@ -40,19 +38,6 @@
   'time_spent_percentage()': number;
 };
 
-<<<<<<< HEAD
-export type Keys =
-  | 'span.description'
-  | 'span.op'
-  | 'span.domain'
-  | 'sps()'
-  | 'p95(span.self_time)'
-  | 'sps_percent_change()'
-  | `sum(${typeof SPAN_SELF_TIME})`
-  | 'time_spent_percentage()'
-  | 'http_error_count()';
-export type TableColumnHeader = GridColumnHeader<Keys>;
-=======
 type Column = GridColumnHeader<keyof Row>;
 
 type ValidSort = Sort & {
@@ -78,7 +63,6 @@
   'sps_percent_change()',
   'time_spent_percentage()',
 ]);
->>>>>>> 4fb2ac37
 
 export default function SpansTable({
   moduleName,
@@ -278,7 +262,7 @@
             key: 'http_error_count()',
             name: DataTitles.errorCount,
             width: COL_WIDTH_UNDEFINED,
-          } as TableColumnHeader,
+          } as Column,
         ]
       : []),
     {
