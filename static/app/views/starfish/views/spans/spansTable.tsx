import {Theme, useTheme} from '@emotion/react';
import styled from '@emotion/styled';
import {Location} from 'history';
import moment from 'moment';

import Duration from 'sentry/components/duration';
import GridEditable, {
  COL_WIDTH_UNDEFINED,
  GridColumnHeader,
  GridColumnOrder,
} from 'sentry/components/gridEditable';
import SortLink from 'sentry/components/gridEditable/sortLink';
import Link from 'sentry/components/links/link';
import {CHART_PALETTE} from 'sentry/constants/chartPalette';
import {Series} from 'sentry/types/echarts';
import {formatPercentage, getDuration} from 'sentry/utils/formatters';
import {TableColumnSort} from 'sentry/views/discover/table/types';
import {FormattedCode} from 'sentry/views/starfish/components/formattedCode';
import Sparkline, {
  generateHorizontalLine,
} from 'sentry/views/starfish/components/sparkline';
import {DataRow} from 'sentry/views/starfish/modules/databaseModule/databaseTableView';
import {zeroFillSeries} from 'sentry/views/starfish/utils/zeroFillSeries';
import {useApplicationMetrics} from 'sentry/views/starfish/views/spans/spanSummaryPanel/useApplicationMetrics';

type Props = {
  isLoading: boolean;
  location: Location;
  onSetOrderBy: (orderBy: string) => void;
  orderBy: string;
  queryConditions: string[];
  spansData: SpanDataRow[];
  spansTrendsData: SpanTrendDataRow[];
  columnOrder?: GridColumnOrder[];
};

export type SpanDataRow = {
  count: number;
  description: string;
  domain: string;
  epm: number;
  group_id: string;
  p50: number;
  p95: number;
  span_operation: string;
  total_exclusive_time: number;
};

export type SpanTrendDataRow = {
  group_id: string;
  interval: string;
  percentile_value: string;
  span_operation: string;
};

export default function SpansTable({
  location,
  spansData,
  orderBy,
  onSetOrderBy,
  queryConditions,
  spansTrendsData,
  isLoading,
<<<<<<< HEAD
  onSelect,
  columnOrder,
=======
>>>>>>> 6abf8deb
}: Props) {
  const theme = useTheme();
  const {data: applicationMetrics} = useApplicationMetrics();

  const spansTrendsGrouped = {p50_trend: {}, p95_trend: {}, throughput: {}};

  spansTrendsData?.forEach(({group_id, span_operation, interval, ...rest}) => {
    ['p50_trend', 'p95_trend', 'throughput'].forEach(trend => {
      if (span_operation in spansTrendsGrouped[trend]) {
        if (group_id in spansTrendsGrouped[trend][span_operation]) {
          return spansTrendsGrouped[trend][span_operation][group_id].push({
            name: interval,
            value: rest[trend],
          });
        }
        return (spansTrendsGrouped[trend][span_operation][group_id] = [
          {name: interval, value: rest[trend]},
        ]);
      }
      return (spansTrendsGrouped[trend][span_operation] = {
        [group_id]: [{name: interval, value: rest[trend]}],
      });
    });
  });

  const combinedSpansData = spansData?.map(spanData => {
    const {group_id, span_operation} = spanData;
    if (spansTrendsGrouped.p50_trend?.[span_operation] === undefined) {
      return spanData;
    }
    const p50_trend: Series = {
      seriesName: 'p50_trend',
      data: spansTrendsGrouped.p50_trend[span_operation][group_id],
    };
    const p95_trend: Series = {
      seriesName: 'p95_trend',
      data: spansTrendsGrouped.p95_trend[span_operation][group_id],
    };
    const throughput_trend: Series = {
      seriesName: 'throughput_trend',
      data: spansTrendsGrouped.throughput[span_operation][group_id],
    };

    const zeroFilledP50 = zeroFillSeries(p50_trend, moment.duration(1, 'day'));
    const zeroFilledP95 = zeroFillSeries(p95_trend, moment.duration(1, 'day'));
    const zeroFilledThroughput = zeroFillSeries(
      throughput_trend,
      moment.duration(1, 'day')
    );
    return {
      ...spanData,
      app_impact: formatPercentage(
        spanData.total_exclusive_time / applicationMetrics.total_time
      ),
      p50_trend: zeroFilledP50,
      p95_trend: zeroFilledP95,
      throughput_trend: zeroFilledThroughput,
    };
  });

  return (
    <GridEditable
      isLoading={isLoading}
      data={combinedSpansData}
      columnOrder={columnOrder ?? getColumns(queryConditions)}
      columnSortBy={
        orderBy ? [] : [{key: orderBy, order: 'desc'} as TableColumnSort<string>]
      }
      grid={{
        renderHeadCell: getRenderHeadCell(orderBy, onSetOrderBy),
        renderBodyCell: (column, row) => renderBodyCell(column, row, theme),
      }}
      location={location}
    />
  );
}

function getRenderHeadCell(orderBy: string, onSetOrderBy: (orderBy: string) => void) {
  function renderHeadCell(column: GridColumnHeader): React.ReactNode {
    return (
      <SortLink
        align="left"
        canSort
        direction={orderBy === column.key ? 'desc' : undefined}
        onClick={() => {
          onSetOrderBy(`${column.key}`);
        }}
        title={column.name}
        generateSortLink={() => {
          return {
            ...location,
          };
        }}
      />
    );
  }

  return renderHeadCell;
}

function renderBodyCell(
  column: GridColumnHeader,
  row: SpanDataRow,
  theme: Theme
): React.ReactNode {
  if (column.key === 'throughput_trend' && row[column.key]) {
    const horizontalLine = generateHorizontalLine(
      `${row.epm.toFixed(2)}`,
      row.epm,
      theme
    );
    return (
      <Sparkline
        color={CHART_PALETTE[3][0]}
        series={row[column.key]}
        width={column.width ? column.width - column.width / 5 : undefined}
        markLine={horizontalLine}
      />
    );
  }

  if (column.key === 'p50_trend' && row[column.key]) {
    const horizontalLine = generateHorizontalLine(
      `${getDuration(row.p50 / 1000, 2, true)}`,
      row.p50,
      theme
    );
    return (
      <Sparkline
        color={CHART_PALETTE[3][1]}
        series={row[column.key]}
        width={column.width ? column.width - column.width / 5 : undefined}
        markLine={horizontalLine}
      />
    );
  }

  if (column.key === 'p95_trend' && row[column.key]) {
    const horizontalLine = generateHorizontalLine(
      `${getDuration(row.p95 / 1000, 2, true)}`,
      row.p95,
      theme
    );
    return (
      <Sparkline
        color={CHART_PALETTE[3][2]}
        series={row[column.key]}
        width={column.width ? column.width - column.width / 5 : undefined}
        markLine={horizontalLine}
      />
    );
  }

  if (column.key === 'description') {
    return (
      <OverflowEllipsisTextContainer>
        <Link to={`/starfish/span/${row.group_id}`}>
          {row.span_operation === 'db' ? (
            <StyledFormattedCode>
              {(row as unknown as DataRow).formatted_desc}
            </StyledFormattedCode>
          ) : (
            row.description || '<null>'
          )}
        </Link>
      </OverflowEllipsisTextContainer>
    );
  }

  if (column.key.toString().match(/^p\d\d/) || column.key === 'total_exclusive_time') {
    return <Duration seconds={row[column.key] / 1000} fixedDigits={2} abbreviation />;
  }

  return row[column.key];
}

// We use different named column keys for the same columns in db and api module
// So we need to map them to the appropriate keys for the module details drawer
// Not ideal, but this is a temporary fix until we match the column keys.
// Also the type for this is not very consistent. We should fix that too.
export const mapRowKeys = (row: SpanDataRow, spanOperation: string) => {
  switch (spanOperation) {
    case 'http.client':
      return {
        ...row,
        'p50(span.self_time)': row.p50,
        'p95(span.self_time)': row.p95,
      };
    case 'db':
      return {
        ...row,
        total_time: row.total_exclusive_time,
      };

    default:
      return row;
  }
};

function getDomainHeader(queryConditions: string[]) {
  if (queryConditions.includes("span_operation = 'db'")) {
    return 'Table';
  }
  if (queryConditions.includes("span_operation = 'http.client'")) {
    return 'Host';
  }
  return 'Domain';
}
function getDescriptionHeader(queryConditions: string[]) {
  if (queryConditions.includes("span_operation = 'db'")) {
    return 'Query';
  }
  if (queryConditions.includes("span_operation = 'http.client'")) {
    return 'URL';
  }
  return 'Description';
}

function getColumns(queryConditions: string[]): GridColumnOrder[] {
  const description = getDescriptionHeader(queryConditions);

  const domain = getDomainHeader(queryConditions);

  const doQueryConditionsIncludeDomain = queryConditions.some(condition =>
    condition.includes('domain =')
  );

  const doQueryConditionsIncludeSpanOperation = queryConditions.some(condition =>
    condition.includes('span_operation =')
  );

  const order: Array<GridColumnOrder | false> = [
    !doQueryConditionsIncludeSpanOperation && {
      key: 'span_operation',
      name: 'Operation',
      width: COL_WIDTH_UNDEFINED,
    },
    {
      key: 'description',
      name: description,
      width: COL_WIDTH_UNDEFINED,
    },
    !doQueryConditionsIncludeDomain && {
      key: 'domain',
      name: domain,
      width: COL_WIDTH_UNDEFINED,
    },
    {
      key: 'app_impact',
      name: 'App Impact',
      width: COL_WIDTH_UNDEFINED,
    },
    {
      key: 'transactions',
      name: 'Transactions',
      width: COL_WIDTH_UNDEFINED,
    },
    {
      key: 'throughput_trend',
      name: 'Throughput (SPM)',
      width: 175,
    },
    {
      key: 'p50_trend',
      name: 'Duration (p50)',
      width: 175,
    },
    {
      key: 'p95_trend',
      name: 'Duration (p95)',
      width: 175,
    },
  ];

  return order.filter((x): x is GridColumnOrder => Boolean(x));
}

const StyledFormattedCode = styled(FormattedCode)`
  background: none;
  text-overflow: ellipsis;
`;

export const OverflowEllipsisTextContainer = styled('span')`
  text-overflow: ellipsis;
  overflow: hidden;
  white-space: nowrap;
`;<|MERGE_RESOLUTION|>--- conflicted
+++ resolved
@@ -61,11 +61,7 @@
   queryConditions,
   spansTrendsData,
   isLoading,
-<<<<<<< HEAD
-  onSelect,
   columnOrder,
-=======
->>>>>>> 6abf8deb
 }: Props) {
   const theme = useTheme();
   const {data: applicationMetrics} = useApplicationMetrics();
