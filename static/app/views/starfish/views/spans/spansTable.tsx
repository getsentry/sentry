import styled from '@emotion/styled';
import moment from 'moment';

import Duration from 'sentry/components/duration';
import GridEditable, {
  COL_WIDTH_UNDEFINED,
  GridColumnHeader,
} from 'sentry/components/gridEditable';
import SortLink from 'sentry/components/gridEditable/sortLink';
import Link from 'sentry/components/links/link';
import {Series} from 'sentry/types/echarts';
import {formatPercentage} from 'sentry/utils/formatters';
import {useLocation} from 'sentry/utils/useLocation';
import {TableColumnSort} from 'sentry/views/discover/table/types';
<<<<<<< HEAD
import {P95_COLOR, THROUGHPUT_COLOR} from 'sentry/views/starfish/colours';
import Sparkline, {
  generateHorizontalLine,
} from 'sentry/views/starfish/components/sparkline';
import {useApplicationMetrics} from 'sentry/views/starfish/queries/useApplicationMetrics';
=======
import ThroughputCell from 'sentry/views/starfish/components/tableCells/throughputCell';
import {TimeSpentCell} from 'sentry/views/starfish/components/tableCells/timeSpentCell';
import {
  ApplicationMetrics,
  useApplicationMetrics,
} from 'sentry/views/starfish/queries/useApplicationMetrics';
>>>>>>> 4bbc9864
import {ModuleName} from 'sentry/views/starfish/types';
import {zeroFillSeries} from 'sentry/views/starfish/utils/zeroFillSeries';
import {DataTitles} from 'sentry/views/starfish/views/spans/types';

type Props = {
  isLoading: boolean;
  moduleName: ModuleName;
  onSetOrderBy: (orderBy: string) => void;
  orderBy: string;
  spansData: SpanDataRow[];
  spansTrendsData: SpanTrendDataRow[];
  columnOrder?: TableColumnHeader[];
};

export type SpanDataRow = {
  count: number;
  description: string;
  domain: string;
  epm: number;
  formatted_desc: string;
  group_id: string;
  p50: number;
  p95: number;
  span_operation: string;
  spans_per_second: number;
  total_exclusive_time: number;
};

export type SpanTrendDataRow = {
  group_id: string;
  interval: string;
  percentile_value: string;
  span_operation: string;
};

export type Keys =
  | 'description'
  | 'p50_trend'
  | 'p95_trend'
  | 'span_operation'
  | 'domain'
  | 'spans_per_second'
  | 'p95'
  | 'timeSpent'
  | 'total_exclusive_time';
export type TableColumnHeader = GridColumnHeader<Keys>;

export default function SpansTable({
  moduleName,
  spansData,
  orderBy,
  onSetOrderBy,
  spansTrendsData,
  isLoading,
  columnOrder,
}: Props) {
  const location = useLocation();
  const {data: applicationMetrics} = useApplicationMetrics();

  const spansTrendsGrouped = {p50_trend: {}, p95_trend: {}, throughput: {}};

  spansTrendsData?.forEach(({group_id, span_operation, interval, ...rest}) => {
    ['p50_trend', 'p95_trend', 'throughput'].forEach(trend => {
      if (span_operation in spansTrendsGrouped[trend]) {
        if (group_id in spansTrendsGrouped[trend][span_operation]) {
          return spansTrendsGrouped[trend][span_operation][group_id].push({
            name: interval,
            value: rest[trend],
          });
        }
        return (spansTrendsGrouped[trend][span_operation][group_id] = [
          {name: interval, value: rest[trend]},
        ]);
      }
      return (spansTrendsGrouped[trend][span_operation] = {
        [group_id]: [{name: interval, value: rest[trend]}],
      });
    });
  });

  const combinedSpansData = spansData?.map(spanData => {
    const {group_id, span_operation} = spanData;
    if (spansTrendsGrouped.p50_trend?.[span_operation] === undefined) {
      return spanData;
    }
    const p50_trend: Series = {
      seriesName: 'p50_trend',
      data: spansTrendsGrouped.p50_trend[span_operation][group_id],
    };
    const p95_trend: Series = {
      seriesName: 'p95_trend',
      data: spansTrendsGrouped.p95_trend[span_operation][group_id],
    };
    const throughput_trend: Series = {
      seriesName: 'throughput_trend',
      data: spansTrendsGrouped.throughput[span_operation][group_id],
    };

    const zeroFilledP50 = zeroFillSeries(p50_trend, moment.duration(1, 'day'));
    const zeroFilledP95 = zeroFillSeries(p95_trend, moment.duration(1, 'day'));
    const zeroFilledThroughput = zeroFillSeries(
      throughput_trend,
      moment.duration(1, 'day')
    );
    return {
      ...spanData,
      timeSpent: formatPercentage(
        spanData.total_exclusive_time / applicationMetrics['sum(span.duration)']
      ),
      p50_trend: zeroFilledP50,
      p95_trend: zeroFilledP95,
      throughput_trend: zeroFilledThroughput,
    };
  });

  return (
    <GridEditable
      isLoading={isLoading}
      data={combinedSpansData}
      columnOrder={columnOrder ?? getColumns(moduleName)}
      columnSortBy={
        orderBy ? [] : [{key: orderBy, order: 'desc'} as TableColumnSort<Keys>]
      }
      grid={{
        renderHeadCell: getRenderHeadCell(orderBy, onSetOrderBy),
<<<<<<< HEAD
        renderBodyCell: (column, row) => renderBodyCell(column, row, theme),
=======
        renderBodyCell: (column, row) => renderBodyCell(column, row, applicationMetrics),
>>>>>>> 4bbc9864
      }}
      location={location}
    />
  );
}

function getRenderHeadCell(orderBy: string, onSetOrderBy: (orderBy: string) => void) {
  function renderHeadCell(column: TableColumnHeader): React.ReactNode {
    return (
      <SortLink
        align="left"
        canSort
        direction={orderBy === column.key ? 'desc' : undefined}
        onClick={() => {
          onSetOrderBy(`${column.key}`);
        }}
        title={column.name}
        generateSortLink={() => {
          return {
            ...location,
          };
        }}
      />
    );
  }

  return renderHeadCell;
}

function renderBodyCell(
  column: TableColumnHeader,
  row: SpanDataRow,
<<<<<<< HEAD
  theme: Theme
=======
  applicationMetrics: ApplicationMetrics
>>>>>>> 4bbc9864
): React.ReactNode {
  if (column.key === 'description') {
    const description = row.description;
    return (
      <OverflowEllipsisTextContainer>
        <Link to={`/starfish/span/${row.group_id}`}>{description || '<null>'}</Link>
      </OverflowEllipsisTextContainer>
    );
  }

  if (column.key.toString().match(/^p\d\d/) || column.key === 'total_exclusive_time') {
    return <Duration seconds={row[column.key] / 1000} fixedDigits={2} abbreviation />;
  }

  if (column.key === 'timeSpent') {
    return (
      <TimeSpentCell
        formattedTimeSpent={row[column.key]}
        totalSpanTime={row.total_exclusive_time}
      />
    );
  }

  if (column.key === 'spans_per_second') {
    return <ThroughputCell throughputPerSecond={row[column.key]} />;
  }

  return row[column.key];
}

// We use different named column keys for the same columns in db and api module
// So we need to map them to the appropriate keys for the module details drawer
// Not ideal, but this is a temporary fix until we match the column keys.
// Also the type for this is not very consistent. We should fix that too.
export const mapRowKeys = (row: SpanDataRow, spanOperation: string) => {
  switch (spanOperation) {
    case 'http.client':
      return {
        ...row,
        'p50(span.self_time)': row.p50,
        'p95(span.self_time)': row.p95,
      };
    case 'db':
      return {
        ...row,
        total_time: row.total_exclusive_time,
      };

    default:
      return row;
  }
};

function getDomainHeader(moduleName: ModuleName) {
  if (moduleName === ModuleName.HTTP) {
    return 'Host';
  }
  if (moduleName === ModuleName.DB) {
    return 'Table';
  }
  return 'Domain';
}
function getDescriptionHeader(moduleName: ModuleName) {
  if (moduleName === ModuleName.HTTP) {
    return 'URL';
  }
  if (moduleName === ModuleName.DB) {
    return 'Query';
  }
  return 'Description';
}

function getColumns(moduleName: ModuleName): TableColumnHeader[] {
  const description = getDescriptionHeader(moduleName);

  const domain = getDomainHeader(moduleName);

  const order: TableColumnHeader[] = [
    {
      key: 'span_operation',
      name: 'Operation',
      width: 120,
    },
    {
      key: 'description',
      name: description,
      width: COL_WIDTH_UNDEFINED,
    },
    ...(moduleName !== ModuleName.ALL
      ? [
          {
            key: 'domain',
            name: domain,
            width: COL_WIDTH_UNDEFINED,
          } as TableColumnHeader,
        ]
      : []),
    {
      key: 'spans_per_second',
      name: 'Throughput',
      width: 175,
    },
    {
      key: 'p95',
      name: DataTitles.p95,
      width: 175,
    },
    {
      key: 'timeSpent',
      name: DataTitles.timeSpent,
      width: COL_WIDTH_UNDEFINED,
    },
  ];

  return order;
}

export const OverflowEllipsisTextContainer = styled('span')`
  text-overflow: ellipsis;
  overflow: hidden;
  white-space: nowrap;
`;<|MERGE_RESOLUTION|>--- conflicted
+++ resolved
@@ -12,20 +12,9 @@
 import {formatPercentage} from 'sentry/utils/formatters';
 import {useLocation} from 'sentry/utils/useLocation';
 import {TableColumnSort} from 'sentry/views/discover/table/types';
-<<<<<<< HEAD
-import {P95_COLOR, THROUGHPUT_COLOR} from 'sentry/views/starfish/colours';
-import Sparkline, {
-  generateHorizontalLine,
-} from 'sentry/views/starfish/components/sparkline';
-import {useApplicationMetrics} from 'sentry/views/starfish/queries/useApplicationMetrics';
-=======
 import ThroughputCell from 'sentry/views/starfish/components/tableCells/throughputCell';
 import {TimeSpentCell} from 'sentry/views/starfish/components/tableCells/timeSpentCell';
-import {
-  ApplicationMetrics,
-  useApplicationMetrics,
-} from 'sentry/views/starfish/queries/useApplicationMetrics';
->>>>>>> 4bbc9864
+import {useApplicationMetrics} from 'sentry/views/starfish/queries/useApplicationMetrics';
 import {ModuleName} from 'sentry/views/starfish/types';
 import {zeroFillSeries} from 'sentry/views/starfish/utils/zeroFillSeries';
 import {DataTitles} from 'sentry/views/starfish/views/spans/types';
@@ -151,11 +140,7 @@
       }
       grid={{
         renderHeadCell: getRenderHeadCell(orderBy, onSetOrderBy),
-<<<<<<< HEAD
-        renderBodyCell: (column, row) => renderBodyCell(column, row, theme),
-=======
-        renderBodyCell: (column, row) => renderBodyCell(column, row, applicationMetrics),
->>>>>>> 4bbc9864
+        renderBodyCell: (column, row) => renderBodyCell(column, row),
       }}
       location={location}
     />
@@ -185,15 +170,7 @@
   return renderHeadCell;
 }
 
-function renderBodyCell(
-  column: TableColumnHeader,
-  row: SpanDataRow,
-<<<<<<< HEAD
-  theme: Theme
-=======
-  applicationMetrics: ApplicationMetrics
->>>>>>> 4bbc9864
-): React.ReactNode {
+function renderBodyCell(column: TableColumnHeader, row: SpanDataRow): React.ReactNode {
   if (column.key === 'description') {
     const description = row.description;
     return (
