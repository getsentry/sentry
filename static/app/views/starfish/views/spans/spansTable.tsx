import {Fragment} from 'react';
import {browserHistory} from 'react-router';
import {Location} from 'history';
import * as qs from 'query-string';

import GridEditable, {
  COL_WIDTH_UNDEFINED,
  GridColumnHeader,
} from 'sentry/components/gridEditable';
import Link from 'sentry/components/links/link';
import Pagination, {CursorHandler} from 'sentry/components/pagination';
import {Organization} from 'sentry/types';
import {defined} from 'sentry/utils';
import {EventsMetaType} from 'sentry/utils/discover/eventView';
import {getFieldRenderer} from 'sentry/utils/discover/fieldRenderers';
import type {Sort} from 'sentry/utils/discover/fields';
import {VisuallyCompleteWithData} from 'sentry/utils/performanceForSentry';
import {decodeScalar} from 'sentry/utils/queryString';
import {useLocation} from 'sentry/utils/useLocation';
import useOrganization from 'sentry/utils/useOrganization';
import {renderHeadCell} from 'sentry/views/starfish/components/tableCells/renderHeadCell';
import {OverflowEllipsisTextContainer} from 'sentry/views/starfish/components/textAlign';
import {useSpanList} from 'sentry/views/starfish/queries/useSpanList';
import {
  ModuleName,
  SpanMetricsFields,
  StarfishFunctions,
} from 'sentry/views/starfish/types';
import {extractRoute} from 'sentry/views/starfish/utils/extractRoute';
import {QueryParameterNames} from 'sentry/views/starfish/views/queryParameters';
import {DataTitles, getThroughputTitle} from 'sentry/views/starfish/views/spans/types';

type Row = {
  'avg(span.self_time)': number;
  'http_error_count()': number;
  'span.description': string;
  'span.domain': string;
  'span.group': string;
  'span.op': string;
  'spm()': number;
  'time_spent_percentage()': number;
  'time_spent_percentage(local)': number;
};

type Column = GridColumnHeader<keyof Row>;

type ValidSort = Sort & {
  field: keyof Row;
};

type Props = {
  moduleName: ModuleName;
  sort: ValidSort;
  columnOrder?: Column[];
  endpoint?: string;
  limit?: number;
  method?: string;
  spanCategory?: string;
};

const {SPAN_SELF_TIME, SPAN_DESCRIPTION, SPAN_DOMAIN, SPAN_GROUP, SPAN_OP} =
  SpanMetricsFields;
const {TIME_SPENT_PERCENTAGE, SPS, HTTP_ERROR_COUNT} = StarfishFunctions;

const SORTABLE_FIELDS = new Set([
  `avg(${SPAN_SELF_TIME})`,
<<<<<<< HEAD
  `${SPS}()`,
  `${TIME_SPENT_PERCENTAGE}()`,
  `${TIME_SPENT_PERCENTAGE}(local)`,
  `${HTTP_ERROR_COUNT}()`,
=======
  'sps()',
  'spm()',
  'time_spent_percentage()',
  'time_spent_percentage(local)',
  'http_error_count()',
>>>>>>> d30a5240
]);

export default function SpansTable({
  moduleName,
  sort,
  columnOrder,
  spanCategory,
  endpoint,
  method,
  limit = 25,
}: Props) {
  const location = useLocation();
  const organization = useOrganization();

  const spansCursor = decodeScalar(location.query?.[QueryParameterNames.CURSOR]);

  const {isLoading, data, meta, pageLinks} = useSpanList(
    moduleName ?? ModuleName.ALL,
    endpoint,
    method,
    spanCategory,
    [sort],
    limit,
    'api.starfish.use-span-list',
    spansCursor
  );

  const handleCursor: CursorHandler = (cursor, pathname, query) => {
    browserHistory.push({
      pathname,
      query: {...query, [QueryParameterNames.CURSOR]: cursor},
    });
  };

  const shouldTrackVCD = Boolean(endpoint);

  return (
    <Fragment>
      <VisuallyCompleteWithData
        id="SpansTable"
        hasData={(data?.length ?? 0) > 0}
        isLoading={isLoading}
        disabled={shouldTrackVCD}
      >
        <GridEditable
          isLoading={isLoading}
          data={data as Row[]}
          columnOrder={columnOrder ?? getColumns(moduleName, spanCategory, endpoint)}
          columnSortBy={[
            {
              key: sort.field,
              order: sort.kind,
            },
          ]}
          grid={{
            renderHeadCell: column => renderHeadCell({column, sort, location}),
            renderBodyCell: (column, row) =>
              renderBodyCell(column, row, meta, location, organization, endpoint, method),
          }}
          location={location}
        />
        <Pagination pageLinks={pageLinks} onCursor={handleCursor} />
      </VisuallyCompleteWithData>
    </Fragment>
  );
}

function renderBodyCell(
  column: Column,
  row: Row,
  meta: EventsMetaType | undefined,
  location: Location,
  organization: Organization,
  endpoint?: string,
  endpointMethod?: string
): React.ReactNode {
  if (column.key === SPAN_DESCRIPTION) {
    const queryString = {
      ...location.query,
      endpoint,
      endpointMethod,
    };
    const sort: string | undefined = queryString?.[QueryParameterNames.SORT];

    // the spans page uses time_spent_percentage(local), so to persist the sort upon navigation we need to replace
    if (sort?.includes(`${TIME_SPENT_PERCENTAGE}()`)) {
      queryString[QueryParameterNames.SORT] = sort.replace(
        `${TIME_SPENT_PERCENTAGE}()`,
        `${TIME_SPENT_PERCENTAGE}(local)`
      );
    }

    return (
      <OverflowEllipsisTextContainer>
        {row[SPAN_GROUP] ? (
          <Link
            to={`/starfish/${extractRoute(location) ?? 'spans'}/span/${row[SPAN_GROUP]}${
              queryString ? `?${qs.stringify(queryString)}` : ''
            }`}
          >
            {row[SPAN_DESCRIPTION] || '<null>'}
          </Link>
        ) : (
          row[SPAN_DESCRIPTION] || '<null>'
        )}
      </OverflowEllipsisTextContainer>
    );
  }

  if (!meta || !meta?.fields) {
    return row[column.key];
  }

  const renderer = getFieldRenderer(column.key, meta.fields, false);

  const rendered = renderer(row, {
    location,
    organization,
    unit: meta.units?.[column.key],
  });

  return rendered;
}

function getDomainHeader(moduleName: ModuleName) {
  if (moduleName === ModuleName.HTTP) {
    return 'Host';
  }
  if (moduleName === ModuleName.DB) {
    return 'Table';
  }
  return 'Domain';
}
function getDescriptionHeader(moduleName: ModuleName, spanCategory?: string) {
  if (moduleName === ModuleName.HTTP) {
    return 'URL Request';
  }
  if (moduleName === ModuleName.DB) {
    return 'Database Query';
  }
  if (spanCategory === 'cache') {
    return 'Cache Query';
  }
  if (spanCategory === 'serialize') {
    return 'Serializer';
  }
  if (spanCategory === 'middleware') {
    return 'Middleware';
  }
  if (spanCategory === 'app') {
    return 'Application Task';
  }
  if (moduleName === 'other') {
    return 'Requests';
  }
  return 'Description';
}

function getColumns(
  moduleName: ModuleName,
  spanCategory?: string,
  transaction?: string
): Column[] {
  const description = getDescriptionHeader(moduleName, spanCategory);

  const domain = getDomainHeader(moduleName);

  const order = [
    // We don't show the operation selector in specific modules, so there's no
    // point having that column
    [ModuleName.ALL, ModuleName.OTHER].includes(moduleName)
      ? {
          key: SPAN_OP,
          name: 'Operation',
          width: 120,
        }
      : undefined,
    {
      key: SPAN_DESCRIPTION,
      name: description,
      width: COL_WIDTH_UNDEFINED,
    },
    ...(moduleName !== ModuleName.ALL && moduleName !== ModuleName.DB
      ? [
          {
            key: SPAN_DOMAIN,
            name: domain,
            width: COL_WIDTH_UNDEFINED,
          } as Column,
        ]
      : []),
    {
      key: 'spm()',
      name: getThroughputTitle(moduleName),
      width: COL_WIDTH_UNDEFINED,
    },
    {
      key: `avg(${SPAN_SELF_TIME})`,
      name: DataTitles.avg,
      width: COL_WIDTH_UNDEFINED,
    },
    ...(moduleName === ModuleName.HTTP
      ? [
          {
            key: 'http_error_count()',
            name: DataTitles.errorCount,
            width: COL_WIDTH_UNDEFINED,
          } as Column,
        ]
      : []),
  ];

  if (defined(transaction)) {
    order.push({
      key: 'time_spent_percentage(local)',
      name: DataTitles.timeSpent,
      width: COL_WIDTH_UNDEFINED,
    });
  } else {
    order.push({
      key: 'time_spent_percentage()',
      name: DataTitles.timeSpent,
      width: COL_WIDTH_UNDEFINED,
    });
  }

  return order.filter((item): item is NonNullable<Column> => Boolean(item));
}

export function isAValidSort(sort: Sort): sort is ValidSort {
  return SORTABLE_FIELDS.has(sort.field);
}<|MERGE_RESOLUTION|>--- conflicted
+++ resolved
@@ -60,22 +60,16 @@
 
 const {SPAN_SELF_TIME, SPAN_DESCRIPTION, SPAN_DOMAIN, SPAN_GROUP, SPAN_OP} =
   SpanMetricsFields;
-const {TIME_SPENT_PERCENTAGE, SPS, HTTP_ERROR_COUNT} = StarfishFunctions;
+const {TIME_SPENT_PERCENTAGE, SPS, SPM, HTTP_ERROR_COUNT} = StarfishFunctions;
 
 const SORTABLE_FIELDS = new Set([
   `avg(${SPAN_SELF_TIME})`,
-<<<<<<< HEAD
   `${SPS}()`,
+  `${SPM}()`,
+  'spm()',
   `${TIME_SPENT_PERCENTAGE}()`,
   `${TIME_SPENT_PERCENTAGE}(local)`,
   `${HTTP_ERROR_COUNT}()`,
-=======
-  'sps()',
-  'spm()',
-  'time_spent_percentage()',
-  'time_spent_percentage(local)',
-  'http_error_count()',
->>>>>>> d30a5240
 ]);
 
 export default function SpansTable({
