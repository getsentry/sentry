--- conflicted
+++ resolved
@@ -128,33 +128,15 @@
   return <span>{row[column.key]}</span>;
 }
 
-function TransactionCell({
-  span,
-  column,
-  row,
-  openSidebar,
-  onClickTransactionName: onClick,
-}: CellProps) {
-  const url = openSidebar
-    ? `/starfish/span-summary/${encodeURIComponent(span.group_id)}/?${qs.stringify({
-        transaction: row.transaction,
-      })}`
-    : `/starfish/span/${encodeURIComponent(span.group_id)}?${qs.stringify({
-        transaction: row.transaction,
-      })}`;
+function TransactionCell({span, column, row}: CellProps) {
   return (
     <Fragment>
-<<<<<<< HEAD
       <Link
         to={`/starfish/span-summary/${encodeURIComponent(span.group_id)}?${qs.stringify({
           transaction: row.transaction,
         })}`}
       >
         <Truncate value={row[column.key]} maxLength={75} />
-=======
-      <Link to={url} onClick={onClick ? () => onClick(row) : undefined}>
-        <Truncate value={row[column.key]} maxLength={50} />
->>>>>>> 89a0af96
       </Link>
     </Fragment>
   );
