import {t} from 'sentry/locale';
import {defined} from 'sentry/utils';
import {RATE_UNIT_TITLE, RateUnit} from 'sentry/utils/discover/fields';

export type DataKey =
  | 'change'
  | 'timeSpent'
  | 'p50p95'
  | 'p50'
  | 'p95'
  | 'avg'
  | 'throughput'
  | 'duration'
  | 'errorCount'
  | 'slowFrames'
  | 'ttid'
  | 'ttfd'
  | 'count'
  | 'avg(http.response_content_length)'
  | 'avg(http.decoded_response_content_length)'
  | 'avg(transaction.duration)'
  | 'avg(http.response_transfer_size)'
  | 'bundleSize'
  | 'unsuccessfulHTTPCodes'
  | 'httpCodeBreakdown'
  | 'cacheMissRate'
  | 'avg(cache.item_size)'
  | 'transactionDuration';

export const DataTitles: Record<DataKey, string> = {
  change: t('Change'),
  timeSpent: t('Time Spent'),
  p50p95: t('Duration (P50, P95)'),
  p50: t('Duration (P50)'),
  p95: t('Duration (P95)'),
  avg: t('Avg Duration'),
  duration: t('Duration'),
  errorCount: t('5XX Responses'),
  throughput: t('Throughput'),
  count: t('Count'),
  slowFrames: t('Slow Frames %'),
  ttid: t('Time To Initial Display'),
  ttfd: t('Time To Full Display'),
  bundleSize: t('Bundle size'),
  'avg(http.response_content_length)': t('Avg Encoded Size'),
  'avg(http.decoded_response_content_length)': t('Avg Decoded Size'),
  'avg(http.response_transfer_size)': t('Avg Transfer Size'),
<<<<<<< HEAD
  'avg(transaction.duration)': t('Avg Txn Duration'),
=======
  'avg(cache.item_size)': t('Avg Value Size'),
>>>>>>> 956db828
  unsuccessfulHTTPCodes: t('Response Codes (3XX, 4XX, 5XX)'),
  httpCodeBreakdown: t('Response Code Breakdown'),
  cacheMissRate: t('Miss Rate'),
  transactionDuration: t('Transaction Duration'),
};

export const getThroughputTitle = (
  spanOp?: string,
  throughputUnit = RateUnit.PER_MINUTE
) => {
  if (spanOp?.startsWith('db')) {
    return `${t('Queries')} ${RATE_UNIT_TITLE[throughputUnit]}`;
  }
  if (defined(spanOp)) {
    return `${t('Requests')} ${RATE_UNIT_TITLE[throughputUnit]}`;
  }
  return '--';
};

export const getDurationChartTitle = (spanOp?: string) => {
  if (spanOp) {
    return t('Average Duration');
  }

  return '--';
};

export const getThroughputChartTitle = (
  spanOp?: string,
  throughputUnit = RateUnit.PER_MINUTE
) => {
  if (spanOp?.startsWith('db')) {
    return `${t('Queries')} ${RATE_UNIT_TITLE[throughputUnit]}`;
  }
  if (spanOp) {
    return `${t('Requests')} ${RATE_UNIT_TITLE[throughputUnit]}`;
  }
  return '--';
};<|MERGE_RESOLUTION|>--- conflicted
+++ resolved
@@ -45,11 +45,8 @@
   'avg(http.response_content_length)': t('Avg Encoded Size'),
   'avg(http.decoded_response_content_length)': t('Avg Decoded Size'),
   'avg(http.response_transfer_size)': t('Avg Transfer Size'),
-<<<<<<< HEAD
   'avg(transaction.duration)': t('Avg Txn Duration'),
-=======
   'avg(cache.item_size)': t('Avg Value Size'),
->>>>>>> 956db828
   unsuccessfulHTTPCodes: t('Response Codes (3XX, 4XX, 5XX)'),
   httpCodeBreakdown: t('Response Code Breakdown'),
   cacheMissRate: t('Miss Rate'),
