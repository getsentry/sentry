import {unix} from 'moment';

import {getInterval} from 'sentry/components/charts/utils';
import {NewQuery} from 'sentry/types';
import EventView from 'sentry/utils/discover/eventView';
import {DiscoverDatasets} from 'sentry/utils/discover/types';
import usePageFilters from 'sentry/utils/usePageFilters';
import {STARFISH_CHART_INTERVAL_FIDELITY} from 'sentry/views/starfish/utils/constants';
import {useSpansQuery} from 'sentry/views/starfish/utils/useSpansQuery';

export const useErrorRateQuery = (queryString: string) => {
  const pageFilters = usePageFilters();

  const discoverQuery: NewQuery = {
    id: undefined,
    name: 'HTTP Module - HTTP error rate',
    fields: ['http_error_count()'],
    query: queryString,
    version: 1,
    topEvents: '5',
    dataset: DiscoverDatasets.SPANS_METRICS,
<<<<<<< HEAD
    interval: getInterval(pageFilters.selection.datetime, 'low'),
=======
    interval: getInterval(
      pageFilter.selection.datetime,
      STARFISH_CHART_INTERVAL_FIDELITY
    ),
>>>>>>> db9df6f3
    yAxis: ['http_error_count()'],
  };

  const eventView = EventView.fromNewQueryWithPageFilters(
    discoverQuery,
    pageFilters.selection
  );

  const result = useSpansQuery<{'http_error_count()': number; interval: number}[]>({
    eventView,
    initialData: [],
  });

  const formattedData = result?.data?.map(entry => {
    return {
      interval: unix(entry.interval).format('YYYY-MM-DDTHH:mm:ss'),
      'http_error_count()': entry['http_error_count()'],
    };
  });

  return {...result, formattedData};
};<|MERGE_RESOLUTION|>--- conflicted
+++ resolved
@@ -19,14 +19,10 @@
     version: 1,
     topEvents: '5',
     dataset: DiscoverDatasets.SPANS_METRICS,
-<<<<<<< HEAD
-    interval: getInterval(pageFilters.selection.datetime, 'low'),
-=======
     interval: getInterval(
-      pageFilter.selection.datetime,
+      pageFilters.selection.datetime,
       STARFISH_CHART_INTERVAL_FIDELITY
     ),
->>>>>>> db9df6f3
     yAxis: ['http_error_count()'],
   };
 
