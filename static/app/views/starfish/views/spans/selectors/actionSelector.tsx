import {ReactNode} from 'react';
import {browserHistory} from 'react-router';

import {CompactSelect} from 'sentry/components/compactSelect';
import {t} from 'sentry/locale';
import {PageFilters} from 'sentry/types';
import EventView from 'sentry/utils/discover/eventView';
import {DiscoverDatasets} from 'sentry/utils/discover/types';
import {useLocation} from 'sentry/utils/useLocation';
import usePageFilters from 'sentry/utils/usePageFilters';
import {ModuleName} from 'sentry/views/starfish/types';
import {useSpansQuery} from 'sentry/views/starfish/utils/useSpansQuery';
import {NULL_SPAN_CATEGORY} from 'sentry/views/starfish/views/webServiceView/spanGroupBreakdownContainer';

type Props = {
  moduleName?: ModuleName;
  spanCategory?: string;
  value?: string;
};

export function ActionSelector({
  value = '',
  moduleName = ModuleName.ALL,
  spanCategory,
}: Props) {
  // TODO: This only returns the top 25 actions. It should either load them all, or paginate, or allow searching
  //
  const {selection} = usePageFilters();

  const location = useLocation();
  const eventView = getEventView(moduleName, selection, spanCategory);

  const useHTTPActions = moduleName === ModuleName.HTTP;

  const {data: actions} = useSpansQuery<[{'span.action': string}]>({
    eventView,
    initialData: [],
<<<<<<< HEAD
    enabled: Boolean(eventView && !useHTTPActions),
=======
    enabled: !useHTTPActions,
>>>>>>> 65f5c838
  });

  const options = useHTTPActions
    ? HTTP_ACTION_OPTIONS
    : [
        {value: '', label: 'All'},
        ...actions.map(datum => ({
          value: datum['span.action'],
          label: datum['span.action'],
        })),
      ];

  return (
    <CompactSelect
      triggerProps={{
        prefix: LABEL_FOR_MODULE_NAME[moduleName],
      }}
      value={value}
      options={options ?? []}
      onChange={newValue => {
        browserHistory.push({
          ...location,
          query: {
            ...location.query,
            'span.action': newValue.value,
          },
        });
      }}
    />
  );
}

const HTTP_ACTION_OPTIONS = [
  {value: '', label: 'All'},
  ...['GET', 'POST', 'PUT', 'DELETE'].map(action => ({
    value: action,
    label: action,
  })),
];

const LABEL_FOR_MODULE_NAME: {[key in ModuleName]: ReactNode} = {
  http: t('HTTP Method'),
  db: t('SQL Command'),
  none: t('Action'),
  '': t('Action'),
};

function getEventView(
  moduleName: ModuleName,
  pageFilters: PageFilters,
  spanCategory?: string
) {
  const queryConditions: string[] = [];
  if (moduleName) {
    queryConditions.push('!span.action:""');
  }
  if (spanCategory) {
    if (spanCategory === NULL_SPAN_CATEGORY) {
      queryConditions.push(`!has:span.category`);
    } else if (spanCategory !== 'Other') {
      queryConditions.push(`span.category:${spanCategory}`);
    }
  }
  return EventView.fromSavedQuery({
    name: '',
    fields: ['span.action', 'count()'],
    orderby: '-count',
    query: queryConditions.join(' '),
    dataset: DiscoverDatasets.SPANS_METRICS,
    start: pageFilters.datetime.start ?? undefined,
    end: pageFilters.datetime.end ?? undefined,
    range: pageFilters.datetime.period ?? undefined,
    projects: [1],
    version: 2,
  });
}<|MERGE_RESOLUTION|>--- conflicted
+++ resolved
@@ -35,11 +35,7 @@
   const {data: actions} = useSpansQuery<[{'span.action': string}]>({
     eventView,
     initialData: [],
-<<<<<<< HEAD
-    enabled: Boolean(eventView && !useHTTPActions),
-=======
     enabled: !useHTTPActions,
->>>>>>> 65f5c838
   });
 
   const options = useHTTPActions
