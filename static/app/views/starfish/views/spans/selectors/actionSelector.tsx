--- conflicted
+++ resolved
@@ -47,8 +47,7 @@
     ? HTTP_ACTION_OPTIONS
     : [
         {value: '', label: 'All'},
-<<<<<<< HEAD
-        ...actions.map(datum => {
+        ...(actions ?? []).map(datum => {
           if (datum[SPAN_ACTION] === '') {
             return {
               value: EMPTY_OPTION_VALUE,
@@ -56,11 +55,6 @@
             };
           }
           return {
-=======
-        ...(actions ?? [])
-          .filter(datum => datum[SPAN_ACTION])
-          .map(datum => ({
->>>>>>> 6813b012
             value: datum[SPAN_ACTION],
             label: datum[SPAN_ACTION],
           };
