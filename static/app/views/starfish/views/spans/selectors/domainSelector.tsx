--- conflicted
+++ resolved
@@ -53,23 +53,6 @@
     referrer: 'api.starfish.get-span-domains',
   });
 
-<<<<<<< HEAD
-  const options = [
-    {value: '', label: 'All'},
-    {
-      value: EMPTY_OPTION_VALUE,
-      label: <EmptyOption />,
-    },
-    ...(domains ?? [])
-      .filter(datum => Boolean(datum[SPAN_DOMAIN]))
-      .map(datum => {
-        return {
-          value: datum[SPAN_DOMAIN],
-          label: datum[SPAN_DOMAIN],
-        };
-      }),
-  ].sort((a, b) => a.value.localeCompare(b.value));
-=======
   // If the maximum number of domains is returned, we need to requery on input change to get full results
   if (!state.shouldRequeryOnInputChange && domains && domains.length >= LIMIT) {
     setState({...state, shouldRequeryOnInputChange: true});
@@ -88,12 +71,19 @@
   const options = optionsReady
     ? [
         {value: '', label: 'All'},
+        {
+          value: EMPTY_OPTION_VALUE,
+          label: <EmptyOption />,
+        },
         ...(domains ?? [])
-          .map(datum => ({
-            value: datum['span.domain'],
-            label: datum['span.domain'],
-          }))
-          .sort((a, b) => a.label.localeCompare(b.label)),
+          .filter(datum => Boolean(datum[SPAN_DOMAIN]))
+          .map(datum => {
+            return {
+              value: datum[SPAN_DOMAIN],
+              label: datum[SPAN_DOMAIN],
+            };
+          })
+          .sort((a, b) => a.value.localeCompare(b.value)),
       ]
     : [];
 
@@ -104,7 +94,6 @@
     }, 500),
     []
   );
->>>>>>> 8cb4fb32
 
   return (
     <SelectControl
