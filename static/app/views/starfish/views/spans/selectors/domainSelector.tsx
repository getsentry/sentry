import {ReactNode} from 'react';
import {browserHistory} from 'react-router';
import {Location} from 'history';
import omit from 'lodash/omit';

import {CompactSelect} from 'sentry/components/compactSelect';
import {t} from 'sentry/locale';
import EventView from 'sentry/utils/discover/eventView';
import {DiscoverDatasets} from 'sentry/utils/discover/types';
import {useLocation} from 'sentry/utils/useLocation';
import {ModuleName, SpanMetricsFields} from 'sentry/views/starfish/types';
import {buildEventViewQuery} from 'sentry/views/starfish/utils/buildEventViewQuery';
import {useSpansQuery} from 'sentry/views/starfish/utils/useSpansQuery';

const {SPAN_DOMAIN} = SpanMetricsFields;

type Props = {
  moduleName?: ModuleName;
  spanCategory?: string;
  value?: string;
};

export function DomainSelector({
  value = '',
  moduleName = ModuleName.ALL,
  spanCategory,
}: Props) {
  // TODO: This only returns the top 100 domains. It should either load them all, or paginate, or allow searching
  //
  const location = useLocation();
  const eventView = getEventView(location, moduleName, spanCategory);

  const {data: domains} = useSpansQuery<{'span.domain': string}[]>({
    eventView,
    initialData: [],
<<<<<<< HEAD
    limit: 100,
=======
    referrer: 'api.starfish.get-span-domains',
>>>>>>> 059d7f89
  });

  const options = [
    {value: '', label: 'All'},
    ...(domains ?? []).map(datum => ({
      value: datum['span.domain'],
      label: datum['span.domain'],
    })),
  ];

  return (
    <CompactSelect
      triggerProps={{
        prefix: LABEL_FOR_MODULE_NAME[moduleName],
      }}
      value={value}
      options={options ?? []}
      onChange={newValue => {
        browserHistory.push({
          ...location,
          query: {
            ...location.query,
            'span.domain': newValue.value,
          },
        });
      }}
    />
  );
}

const LABEL_FOR_MODULE_NAME: {[key in ModuleName]: ReactNode} = {
  http: t('Host'),
  db: t('Table'),
  none: t('Domain'),
  '': t('Domain'),
};

function getEventView(location: Location, moduleName: ModuleName, spanCategory?: string) {
  const query = buildEventViewQuery({
    moduleName,
    location: {...location, query: omit(location.query, SPAN_DOMAIN)},
    spanCategory,
  }).join(' ');
  return EventView.fromNewQueryWithLocation(
    {
      name: '',
      fields: ['span.domain', 'count()'],
      orderby: '-count',
      query,
      dataset: DiscoverDatasets.SPANS_METRICS,
      version: 2,
    },
    location
  );
}<|MERGE_RESOLUTION|>--- conflicted
+++ resolved
@@ -33,11 +33,8 @@
   const {data: domains} = useSpansQuery<{'span.domain': string}[]>({
     eventView,
     initialData: [],
-<<<<<<< HEAD
     limit: 100,
-=======
     referrer: 'api.starfish.get-span-domains',
->>>>>>> 059d7f89
   });
 
   const options = [
