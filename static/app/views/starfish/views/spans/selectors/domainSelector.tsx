--- conflicted
+++ resolved
@@ -67,17 +67,8 @@
   '': t('Domain'),
 };
 
-<<<<<<< HEAD
-function getEventView(
-  moduleName: string,
-  pageFilters: PageFilters,
-  spanCategory?: string
-) {
+function getEventView(location: Location, moduleName: string, spanCategory?: string) {
   const queryConditions: string[] = [`has:span.domain has:span.description`];
-=======
-function getEventView(location: Location, moduleName: string, spanCategory?: string) {
-  const queryConditions: string[] = [`!span.domain:""`];
->>>>>>> 13a0d3c8
   if (moduleName) {
     queryConditions.push(`span.module:${moduleName}`);
   }
