import styled from '@emotion/styled';
import {Location} from 'history';

import {getInterval} from 'sentry/components/charts/utils';
import {space} from 'sentry/styles/space';
import {PageFilters} from 'sentry/types';
import {Series} from 'sentry/types/echarts';
import EventView from 'sentry/utils/discover/eventView';
import {DiscoverDatasets} from 'sentry/utils/discover/types';
import {useLocation} from 'sentry/utils/useLocation';
import usePageFilters from 'sentry/utils/usePageFilters';
import {ERRORS_COLOR, P95_COLOR, THROUGHPUT_COLOR} from 'sentry/views/starfish/colours';
import Chart, {useSynchronizeCharts} from 'sentry/views/starfish/components/chart';
import ChartPanel from 'sentry/views/starfish/components/chartPanel';
import {ModuleName, SpanMetricsFields} from 'sentry/views/starfish/types';
import formatThroughput from 'sentry/views/starfish/utils/chartValueFormatters/formatThroughput';
import {useChartSortPageBySpansHandler} from 'sentry/views/starfish/utils/useChartSortPageBySpansHandler';
import {useSpansQuery} from 'sentry/views/starfish/utils/useSpansQuery';
import {useErrorRateQuery as useErrorCountQuery} from 'sentry/views/starfish/views/spans/queries';
import {DataTitles} from 'sentry/views/starfish/views/spans/types';
import {NULL_SPAN_CATEGORY} from 'sentry/views/starfish/views/webServiceView/spanGroupBreakdownContainer';

const {SPAN_SELF_TIME, SPAN_OP, SPAN_MODULE, SPAN_DESCRIPTION} = SpanMetricsFields;

type Props = {
  appliedFilters: AppliedFilters;
  moduleName: ModuleName;
  spanCategory?: string;
};

type AppliedFilters = {
  'span.action': string;
  'span.domain': string;
  'span.group': string;
  'span.op': string;
};

type ChartProps = {
  filters: AppliedFilters;
  moduleName: ModuleName;
};

function getSegmentLabel(moduleName: ModuleName) {
  return moduleName === ModuleName.DB ? 'Queries' : 'Requests';
}

export function SpanTimeCharts({moduleName, appliedFilters, spanCategory}: Props) {
  const {selection} = usePageFilters();
  const location = useLocation();

  const eventView = getEventView(
    moduleName,
    location,
    selection,
    appliedFilters,
    spanCategory
  );

  const {isLoading} = useSpansQuery({
    eventView,
    initialData: [],
  });

  useSynchronizeCharts([!isLoading]);

  const moduleCharts: Record<
    ModuleName,
    {Comp: (props: ChartProps) => JSX.Element; title: string}[]
  > = {
    [ModuleName.ALL]: [
      {title: DataTitles.throughput, Comp: ThroughputChart},
      {title: DataTitles.p95, Comp: DurationChart},
    ],
    [ModuleName.DB]: [],
    [ModuleName.HTTP]: [{title: DataTitles.errorCount, Comp: ErrorChart}],
    [ModuleName.NONE]: [],
  };

  const charts = [...moduleCharts[ModuleName.ALL]];
  if (moduleName !== ModuleName.ALL) {
    charts.push(...moduleCharts[moduleName]);
  }

  return (
    <ChartsContainer>
      {charts.map(({title, Comp}) => (
        <ChartsContainerItem key={title}>
          <ChartPanel title={title}>
            <Comp moduleName={moduleName} filters={appliedFilters} />
          </ChartPanel>
        </ChartsContainerItem>
      ))}
    </ChartsContainer>
  );
}

function ThroughputChart({moduleName, filters}: ChartProps): JSX.Element {
  const pageFilters = usePageFilters();
  const location = useLocation();
  const eventView = getEventView(moduleName, location, pageFilters.selection, filters);

  const label = getSegmentLabel(moduleName);
  const {isLoading, data} = useSpansQuery({
    eventView,
    initialData: [],
  });
  const dataByGroup = {[label]: data};

  const throughputTimeSeries = Object.keys(dataByGroup).map(groupName => {
    const groupData = dataByGroup[groupName];

    return {
      seriesName: label ?? 'Throughput',
      data: groupData.map(datum => ({
        value: datum['sps()'],
        name: datum.interval,
      })),
    };
  });

  return (
    <Chart
      statsPeriod="24h"
      height={100}
      data={throughputTimeSeries}
      start=""
      end=""
      loading={isLoading}
      utc={false}
      grid={{
        left: '0',
        right: '0',
        top: '8px',
        bottom: '0',
      }}
      definedAxisTicks={4}
      aggregateOutputFormat="rate"
      stacked
      isLineChart
      chartColors={[THROUGHPUT_COLOR]}
      tooltipFormatterOptions={{
        valueFormatter: value => formatThroughput(value),
      }}
      onDataZoom={useChartSortPageBySpansHandler('-sps()')}
    />
  );
}

function DurationChart({moduleName, filters}: ChartProps): JSX.Element {
  const pageFilters = usePageFilters();
  const location = useLocation();
  const eventView = getEventView(moduleName, location, pageFilters.selection, filters);

  const label = `p95(${SPAN_SELF_TIME})`;

  const {isLoading, data} = useSpansQuery({
    eventView,
    initialData: [],
  });
  const dataByGroup = {[label]: data};

  const p95Series = Object.keys(dataByGroup).map(groupName => {
    const groupData = dataByGroup[groupName];

    return {
      seriesName: label,
      data: groupData.map(datum => ({
        value: datum[`p95(${SPAN_SELF_TIME})`],
        name: datum.interval,
      })),
    };
  });

  return (
    <Chart
      statsPeriod="24h"
      height={100}
      data={[...p95Series]}
      start=""
      end=""
      loading={isLoading}
      utc={false}
      grid={{
        left: '0',
        right: '0',
        top: '8px',
        bottom: '0',
      }}
      definedAxisTicks={4}
      stacked
      isLineChart
      chartColors={[P95_COLOR]}
<<<<<<< HEAD
      onDataZoom={useChartSortPageBySpansHandler('-p95(span.self_time)')}
=======
      onDataZoom={useSortPageByHandler(`-p95(${SPAN_SELF_TIME})`)}
>>>>>>> ff917097
    />
  );
}

function ErrorChart({moduleName, filters}: ChartProps): JSX.Element {
  const query = buildDiscoverQueryConditions(moduleName, filters);
  const {isLoading, data} = useErrorCountQuery(query);

  const errorRateSeries: Series = {
    seriesName: DataTitles.errorCount,
    data: data?.length
      ? data?.map(entry => ({
          name: entry.interval,
          value: entry['http_error_count()'],
        }))
      : [],
  };

  return (
    <Chart
      statsPeriod="24h"
      height={100}
      data={[errorRateSeries]}
      start=""
      end=""
      loading={isLoading}
      utc={false}
      grid={{
        left: '0',
        right: '0',
        top: '8px',
        bottom: '0',
      }}
      definedAxisTicks={4}
      stacked
      isLineChart
      chartColors={[ERRORS_COLOR]}
      onDataZoom={useChartSortPageBySpansHandler('-http_error_count()')}
    />
  );
}

const SPAN_FILTER_KEYS = ['span_operation', 'domain', 'action'];

const getEventView = (
  moduleName: ModuleName,
  location: Location,
  pageFilters: PageFilters,
  appliedFilters: AppliedFilters,
  spanCategory?: string
) => {
  const query = buildDiscoverQueryConditions(moduleName, appliedFilters, spanCategory);

  return EventView.fromNewQueryWithLocation(
    {
      name: '',
      fields: [''],
      yAxis: ['sps()', `p50(${SPAN_SELF_TIME})`, `p95(${SPAN_SELF_TIME})`],
      query,
      dataset: DiscoverDatasets.SPANS_METRICS,
      interval: getInterval(pageFilters.datetime, 'metrics'),
      version: 2,
    },
    location
  );
};

const buildDiscoverQueryConditions = (
  moduleName: ModuleName,
  appliedFilters: AppliedFilters,
  spanCategory?: string
) => {
  const result = Object.keys(appliedFilters)
    .filter(key => SPAN_FILTER_KEYS.includes(key))
    .filter(key => Boolean(appliedFilters[key]))
    .map(key => {
      return `${key}:${appliedFilters[key]}`;
    });

  result.push(`has:${SPAN_DESCRIPTION}`);

  if (moduleName !== ModuleName.ALL) {
    result.push(`${SPAN_MODULE}:${moduleName}`);
  }

  if (moduleName === ModuleName.DB) {
    result.push(`!${SPAN_OP}:db.redis`);
  }

  if (spanCategory) {
    if (spanCategory === NULL_SPAN_CATEGORY) {
      result.push(`!has:span.category`);
    } else if (spanCategory !== 'Other') {
      result.push(`span.category:${spanCategory}`);
    }
  }

  return result.join(' ');
};

const ChartsContainer = styled('div')`
  display: flex;
  flex-direction: row;
  flex-wrap: wrap;
  gap: ${space(2)};
`;

const ChartsContainerItem = styled('div')`
  flex: 1;
`;<|MERGE_RESOLUTION|>--- conflicted
+++ resolved
@@ -190,11 +190,7 @@
       stacked
       isLineChart
       chartColors={[P95_COLOR]}
-<<<<<<< HEAD
-      onDataZoom={useChartSortPageBySpansHandler('-p95(span.self_time)')}
-=======
-      onDataZoom={useSortPageByHandler(`-p95(${SPAN_SELF_TIME})`)}
->>>>>>> ff917097
+      onDataZoom={useChartSortPageBySpansHandler(`-p95(${SPAN_SELF_TIME})`)}
     />
   );
 }
