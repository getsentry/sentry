<<<<<<< HEAD
import React, {useState} from 'react';
=======
>>>>>>> 7b5ef206
import {RouteComponentProps} from 'react-router';
import {Location} from 'history';

import * as Layout from 'sentry/components/layouts/thirds';
import {t} from 'sentry/locale';
import {
  PageErrorAlert,
  PageErrorProvider,
} from 'sentry/utils/performance/contexts/pageError';
import SpanDetail from 'sentry/views/starfish/views/spans/spanDetails';
import {SpanDataRow} from 'sentry/views/starfish/views/spans/spansTable';

import SpansView from './spansView';

type State = {
  selectedRow?: SpanDataRow;
};

type Props = {
  location: Location;
} & RouteComponentProps<{groupId: string}, {}>;

export default function Spans(props: Props) {
  const [state, setState] = useState<State>({selectedRow: undefined});
  const unsetSelectedSpanGroup = () => setState({selectedRow: undefined});
  const {selectedRow} = state;
  const setSelectedRow = (row: SpanDataRow) => setState({selectedRow: row});
  return (
    <Layout.Page>
      <PageErrorProvider>
        <Layout.Header>
          <Layout.HeaderContent>
            <Layout.Title>{t('Spans')}</Layout.Title>
          </Layout.HeaderContent>
        </Layout.Header>

        <Layout.Body>
          <Layout.Main fullWidth>
            <PageErrorAlert />
            <SpansView location={props.location} onSelect={setSelectedRow} />
            <SpanDetail row={selectedRow} onClose={unsetSelectedSpanGroup} />
          </Layout.Main>
        </Layout.Body>
      </PageErrorProvider>
    </Layout.Page>
  );
}<|MERGE_RESOLUTION|>--- conflicted
+++ resolved
@@ -1,7 +1,4 @@
-<<<<<<< HEAD
-import React, {useState} from 'react';
-=======
->>>>>>> 7b5ef206
+import {useState} from 'react';
 import {RouteComponentProps} from 'react-router';
 import {Location} from 'history';
 
