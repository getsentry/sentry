import {useState} from 'react';
import {RouteComponentProps} from 'react-router';
import styled from '@emotion/styled';

import DatePageFilter from 'sentry/components/datePageFilter';
import * as Layout from 'sentry/components/layouts/thirds';
import PageFiltersContainer from 'sentry/components/organizations/pageFilters/container';
import TimeSince from 'sentry/components/timeSince';
import {t} from 'sentry/locale';
import {space} from 'sentry/styles/space';
import {
  PageErrorAlert,
  PageErrorProvider,
} from 'sentry/utils/performance/contexts/pageError';
<<<<<<< HEAD
import {SpanBaselineTable} from 'sentry/views/starfish/views/spans/spanSummaryPage/spanBaselineTable';
=======
import Chart from 'sentry/views/starfish/components/chart';
import SampleList from 'sentry/views/starfish/views/spans/spanSummaryPage/sampleList';
>>>>>>> 89a0af96
import {Block, BlockContainer} from 'sentry/views/starfish/views/spans/spanSummaryPanel';
import {ReleasePreview} from 'sentry/views/starfish/views/spans/spanSummaryPanel/releasePreview';
import {SpanTransactionsTable} from 'sentry/views/starfish/views/spans/spanSummaryPanel/spanTransactionsTable';
import {useSpanById} from 'sentry/views/starfish/views/spans/spanSummaryPanel/useSpanById';
import {useSpanMetrics} from 'sentry/views/starfish/views/spans/spanSummaryPanel/useSpanMetrics';
import {
  useSpanFirstSeenEvent,
  useSpanLastSeenEvent,
} from 'sentry/views/starfish/views/spans/spanSummaryPanel/useSpanSeenEvent';

type Props = {
  location: Location;
} & RouteComponentProps<{groupId: string}, {}>;

function SpanSummaryPage({params}: Props) {
  const {groupId} = params;

<<<<<<< HEAD
=======
  const theme = useTheme();
  const [transactionName, setTransactionName] = useState<string | undefined>();

>>>>>>> 89a0af96
  const {data: span} = useSpanById(groupId, 'span-summary-page');
  const {data: spanMetrics} = useSpanMetrics({group_id: groupId});
  const {data: firstSeenSpanEvent} = useSpanFirstSeenEvent({group_id: groupId});
  const {data: lastSeenSpanEvent} = useSpanLastSeenEvent({group_id: groupId});

  return (
    <Layout.Page>
      <PageFiltersContainer>
        <PageErrorProvider>
          <Layout.Header>
            <Layout.HeaderContent>
              <Layout.Title> Span Summary </Layout.Title>
            </Layout.HeaderContent>{' '}
          </Layout.Header>
          <Layout.Body>
            <Layout.Main fullWidth>
              <PageErrorAlert />
              <FilterOptionsContainer>
                <DatePageFilter alignDropdown="left" />
              </FilterOptionsContainer>
              <BlockContainer>
                <Block title={t('Operation')}>{span?.span_operation}</Block>
                <Block
                  title={t('First Seen')}
                  description={t(
                    'The first time this span was ever seen in the current retention window'
                  )}
                >
                  <TimeSince date={spanMetrics?.first_seen} />
                  {firstSeenSpanEvent?.release && (
                    <ReleasePreview release={firstSeenSpanEvent?.release} />
                  )}
                </Block>

                <Block
                  title={t('Last Seen')}
                  description={t('The most recent time this span was seen')}
                >
                  <TimeSince date={spanMetrics?.last_seen} />
                  {lastSeenSpanEvent?.release && (
                    <ReleasePreview release={lastSeenSpanEvent?.release} />
                  )}
                </Block>
              </BlockContainer>

<<<<<<< HEAD
              {span && <SpanBaselineTable span={span} />}
              {span && <SpanTransactionsTable span={span} />}
=======
                {span?.span_operation === 'http.client' ? (
                  <Block title={t('Failure Rate')} description={t('Non-200 HTTP status')}>
                    <Chart
                      statsPeriod="24h"
                      height={140}
                      data={[spanMetricSeries.failure_rate]}
                      start=""
                      end=""
                      loading={false}
                      chartColors={[theme.charts.getColorPalette(2)[2]]}
                      utc={false}
                      stacked
                      isLineChart
                      disableXAxis
                      hideYAxisSplitLine
                    />
                  </Block>
                ) : null}
              </BlockContainer>
              <BlockContainer>
                {span && (
                  <SpanTransactionsTable
                    span={span}
                    openSidebar
                    onClickTransaction={row => setTransactionName(row.transaction)}
                  />
                )}
              </BlockContainer>
              {transactionName && (
                <SampleList
                  spanDescription={span.description}
                  groupId={span.group_id}
                  onClose={() => setTransactionName(undefined)}
                  transactionName={transactionName}
                />
              )}
>>>>>>> 89a0af96
            </Layout.Main>
          </Layout.Body>
        </PageErrorProvider>
      </PageFiltersContainer>
    </Layout.Page>
  );
}

const FilterOptionsContainer = styled('div')`
  display: flex;
  flex-direction: row;
  gap: ${space(1)};
  align-items: center;
  margin-bottom: ${space(2)};
`;

export default SpanSummaryPage;<|MERGE_RESOLUTION|>--- conflicted
+++ resolved
@@ -1,4 +1,3 @@
-import {useState} from 'react';
 import {RouteComponentProps} from 'react-router';
 import styled from '@emotion/styled';
 
@@ -12,12 +11,8 @@
   PageErrorAlert,
   PageErrorProvider,
 } from 'sentry/utils/performance/contexts/pageError';
-<<<<<<< HEAD
+import SampleList from 'sentry/views/starfish/views/spans/spanSummaryPage/sampleList';
 import {SpanBaselineTable} from 'sentry/views/starfish/views/spans/spanSummaryPage/spanBaselineTable';
-=======
-import Chart from 'sentry/views/starfish/components/chart';
-import SampleList from 'sentry/views/starfish/views/spans/spanSummaryPage/sampleList';
->>>>>>> 89a0af96
 import {Block, BlockContainer} from 'sentry/views/starfish/views/spans/spanSummaryPanel';
 import {ReleasePreview} from 'sentry/views/starfish/views/spans/spanSummaryPanel/releasePreview';
 import {SpanTransactionsTable} from 'sentry/views/starfish/views/spans/spanSummaryPanel/spanTransactionsTable';
@@ -30,17 +25,12 @@
 
 type Props = {
   location: Location;
-} & RouteComponentProps<{groupId: string}, {}>;
+} & RouteComponentProps<{groupId: string}, {transaction: string}>;
 
-function SpanSummaryPage({params}: Props) {
+function SpanSummaryPage({params, location}: Props) {
   const {groupId} = params;
+  const {transaction} = location.query;
 
-<<<<<<< HEAD
-=======
-  const theme = useTheme();
-  const [transactionName, setTransactionName] = useState<string | undefined>();
-
->>>>>>> 89a0af96
   const {data: span} = useSpanById(groupId, 'span-summary-page');
   const {data: spanMetrics} = useSpanMetrics({group_id: groupId});
   const {data: firstSeenSpanEvent} = useSpanFirstSeenEvent({group_id: groupId});
@@ -86,47 +76,12 @@
                 </Block>
               </BlockContainer>
 
-<<<<<<< HEAD
               {span && <SpanBaselineTable span={span} />}
               {span && <SpanTransactionsTable span={span} />}
-=======
-                {span?.span_operation === 'http.client' ? (
-                  <Block title={t('Failure Rate')} description={t('Non-200 HTTP status')}>
-                    <Chart
-                      statsPeriod="24h"
-                      height={140}
-                      data={[spanMetricSeries.failure_rate]}
-                      start=""
-                      end=""
-                      loading={false}
-                      chartColors={[theme.charts.getColorPalette(2)[2]]}
-                      utc={false}
-                      stacked
-                      isLineChart
-                      disableXAxis
-                      hideYAxisSplitLine
-                    />
-                  </Block>
-                ) : null}
-              </BlockContainer>
-              <BlockContainer>
-                {span && (
-                  <SpanTransactionsTable
-                    span={span}
-                    openSidebar
-                    onClickTransaction={row => setTransactionName(row.transaction)}
-                  />
-                )}
-              </BlockContainer>
-              {transactionName && (
-                <SampleList
-                  spanDescription={span.description}
-                  groupId={span.group_id}
-                  onClose={() => setTransactionName(undefined)}
-                  transactionName={transactionName}
-                />
+
+              {transaction && span?.group_id && (
+                <SampleList groupId={span.group_id} transactionName={transaction} />
               )}
->>>>>>> 89a0af96
             </Layout.Main>
           </Layout.Body>
         </PageErrorProvider>
