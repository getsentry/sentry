--- conflicted
+++ resolved
@@ -1,14 +1,10 @@
-<<<<<<< HEAD
-import Detail from 'sentry/views/starfish/components/detailPanel';
-import SampleTable from 'sentry/views/starfish/views/spans/spanSummaryPage/sampleList/sampleTable';
-=======
 import omit from 'lodash/omit';
 
 import {t} from 'sentry/locale';
 import useRouter from 'sentry/utils/useRouter';
 import DetailPanel from 'sentry/views/starfish/components/detailPanel';
 import DurationChart from 'sentry/views/starfish/views/spans/spanSummaryPage/durationChart';
->>>>>>> 7554d83a
+import SampleTable from 'sentry/views/starfish/views/spans/spanSummaryPage/sampleList/sampleTable';
 
 type Props = {
   groupId: string;
@@ -30,10 +26,6 @@
       }}
     >
       <h3>{transactionName}</h3>
-<<<<<<< HEAD
-      <SampleTable groupId={groupId} transactionName={transactionName} />
-    </Detail>
-=======
       <h5>{t('Duration (p50)')}</h5>
 
       <DurationChart
@@ -41,8 +33,8 @@
         transactionName={transactionName}
         spanDescription={spanDescription}
       />
+      <SampleTable groupId={groupId} transactionName={transactionName} />
     </DetailPanel>
->>>>>>> 7554d83a
   );
 }
 
