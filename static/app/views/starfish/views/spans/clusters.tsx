--- conflicted
+++ resolved
@@ -4,17 +4,11 @@
   name: string;
   description_label?: string;
   domain_label?: string;
-<<<<<<< HEAD
+  explanation?: string;
   grouping_column?: string;
   grouping_condition?: (value: any) => () => string;
   isDynamic?: boolean;
   value?: string;
-=======
-  explanation?: string;
-  grouping_column?: string;
-  grouping_condition?: (value: any) => () => string;
-  isDynamic?: boolean;
->>>>>>> c46eeec6
 };
 
 export const CLUSTERS: Record<string, Cluster> = {
@@ -27,12 +21,8 @@
   },
   'top.db': {
     name: 'top.db',
-<<<<<<< HEAD
-    label: 'DB',
-=======
     label: 'Database',
     explanation: 'Database Operations',
->>>>>>> c46eeec6
     description_label: 'Query',
     domain_label: 'Table',
     condition: () => "module == 'db'",
@@ -59,10 +49,7 @@
   'top.http': {
     name: 'top.http',
     label: 'HTTP',
-<<<<<<< HEAD
-=======
     explanation: 'HTTP Server vs. Client',
->>>>>>> c46eeec6
     description_label: 'URL',
     domain_label: 'Host',
     condition: () => "module == 'http'",
@@ -75,17 +62,6 @@
     grouping_column: "splitByChar('.', span_operation)[1]",
     grouping_condition: value => () => `splitByChar('.', span_operation)[1] = '${value}'`,
   },
-<<<<<<< HEAD
-=======
-  'http.client': {
-    name: 'http.client',
-    label: 'Client',
-    explanation: 'HTTP Methods',
-    condition: () => "span_operation == 'http.client'",
-    grouping_column:
-      "action IN ['GET', 'POST'] ? concat('http.client.', lower(action)) : 'http.client.other'",
-  },
->>>>>>> c46eeec6
   'http.client.get': {
     name: 'http.client.get',
     label: 'GET',
