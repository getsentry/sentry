--- conflicted
+++ resolved
@@ -42,26 +42,10 @@
 
   const {data: spanTransactionMetrics, isLoading} = useSpanTransactionMetrics(span);
 
-<<<<<<< HEAD
   const spanTransactionsWithMetrics = spanTransactionMetrics.map(row => {
     return {
       transaction: row.transaction,
       metrics: row,
-=======
-  const totalTimeSpent = spanTransactions.reduce(
-    (acc, row) => acc + spanTransactionMetrics[row.transaction]?.['sum(span.self_time)'],
-    0
-  );
-
-  const spanTransactionsWithMetrics = spanTransactions.map(row => {
-    return {
-      ...row,
-      timeSpent: formatPercentage(
-        spanTransactionMetrics[row.transaction]?.['sum(span.self_time)'] / totalTimeSpent
-      ),
-      metrics: spanTransactionMetrics[row.transaction],
-      metricSeries: spanTransactionMetricsSeries[row.transaction],
->>>>>>> b720ed53
     };
   });
 
