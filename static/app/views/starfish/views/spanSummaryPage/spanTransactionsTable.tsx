--- conflicted
+++ resolved
@@ -122,17 +122,7 @@
   }
 
   if (column.key === 'p95(transaction.duration)') {
-<<<<<<< HEAD
-    return (
-      <DurationTrendCell
-        duration={row.metrics?.p95}
-        color={P95_COLOR}
-        durationSeries={row.metricSeries?.p95}
-      />
-    );
-=======
     return <DurationCell seconds={row.metrics?.p95} />;
->>>>>>> 4bbc9864
   }
 
   if (column.key === 'spans_per_second') {
@@ -143,7 +133,7 @@
     return (
       <TimeSpentCell
         formattedTimeSpent={row[column.key]}
-        totalSpanTime={row.metrics.total_time}
+        totalSpanTime={row.metrics?.total_time}
       />
     );
   }
