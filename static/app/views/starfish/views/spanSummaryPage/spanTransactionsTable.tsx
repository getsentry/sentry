import {Fragment} from 'react';
import * as qs from 'query-string';

import GridEditable, {
  COL_WIDTH_UNDEFINED,
  GridColumnHeader,
} from 'sentry/components/gridEditable';
import Link from 'sentry/components/links/link';
import Truncate from 'sentry/components/truncate';
import {formatPercentage} from 'sentry/utils/formatters';
import {useLocation} from 'sentry/utils/useLocation';
import DurationCell from 'sentry/views/starfish/components/tableCells/durationCell';
import ThroughputCell from 'sentry/views/starfish/components/tableCells/throughputCell';
import {TimeSpentCell} from 'sentry/views/starfish/components/tableCells/timeSpentCell';
import type {IndexedSpan} from 'sentry/views/starfish/queries/types';
<<<<<<< HEAD
=======
import {useApplicationMetrics} from 'sentry/views/starfish/queries/useApplicationMetrics';
>>>>>>> 8ef3e68d
import {
  SpanTransactionMetrics,
  useSpanTransactionMetrics,
} from 'sentry/views/starfish/queries/useSpanTransactionMetrics';
import {DataTitles} from 'sentry/views/starfish/views/spans/types';

type Row = {
  metrics: SpanTransactionMetrics;
  transaction: string;
};

type Props = {
  span: IndexedSpan;
  onClickTransaction?: (row: Row) => void;
  openSidebar?: boolean;
};

export type Keys =
  | 'transaction'
  | 'p95(transaction.duration)'
  | 'time_spent_percentage()'
  | 'spm()';
export type TableColumnHeader = GridColumnHeader<Keys>;

export function SpanTransactionsTable({span, openSidebar, onClickTransaction}: Props) {
  const location = useLocation();

  const {data: spanTransactionMetrics, isLoading} = useSpanTransactionMetrics(span);

  const spanTransactionsWithMetrics = spanTransactionMetrics.map(row => {
    return {
      transaction: row.transaction,
      metrics: row,
    };
  });

  const renderHeadCell = (column: TableColumnHeader) => {
    return <span>{column.name}</span>;
  };

  const renderBodyCell = (column: TableColumnHeader, row: Row) => {
    return (
      <BodyCell
        span={span}
        column={column}
        row={row}
        openSidebar={openSidebar}
        onClickTransactionName={onClickTransaction}
      />
    );
  };

  return (
    <GridEditable
      isLoading={isLoading}
      data={spanTransactionsWithMetrics}
      columnOrder={COLUMN_ORDER}
      columnSortBy={[]}
      grid={{
        renderHeadCell,
        renderBodyCell,
      }}
      location={location}
    />
  );
}

type CellProps = {
  column: TableColumnHeader;
  row: Row;
  span: IndexedSpan;
  onClickTransactionName?: (row: Row) => void;
  openSidebar?: boolean;
};

function BodyCell({span, column, row, openSidebar, onClickTransactionName}: CellProps) {
  if (column.key === 'transaction') {
    return (
      <TransactionCell
        span={span}
        row={row}
        column={column}
        openSidebar={openSidebar}
        onClickTransactionName={onClickTransactionName}
      />
    );
  }

  if (column.key === 'p95(transaction.duration)') {
<<<<<<< HEAD
    return <DurationCell seconds={row.metrics?.['p95(span.duration)']} />;
=======
    return <DurationCell milliseconds={row.metrics?.p95} />;
>>>>>>> 8ef3e68d
  }

  if (column.key === 'spm()') {
    return <ThroughputCell throughputPerSecond={row.metrics?.['spm()']} />;
  }

  if (column.key === 'time_spent_percentage()') {
    return (
      <TimeSpentCell
        formattedTimeSpent={formatPercentage(row.metrics?.['time_spent_percentage()'])}
        totalSpanTime={row.metrics?.['sum(span.duration)']}
      />
    );
  }

  return <span>{row[column.key]}</span>;
}

function TransactionCell({span, column, row}: CellProps) {
  return (
    <Fragment>
      <Link
        to={`/starfish/span/${encodeURIComponent(span.group)}?${qs.stringify({
          transaction: row.transaction,
        })}`}
      >
        <Truncate value={row[column.key]} maxLength={75} />
      </Link>
    </Fragment>
  );
}

const COLUMN_ORDER: TableColumnHeader[] = [
  {
    key: 'transaction',
    name: 'In Endpoint',
    width: 500,
  },
  {
    key: 'spm()',
    name: DataTitles.throughput,
    width: COL_WIDTH_UNDEFINED,
  },
  {
    key: 'p95(transaction.duration)',
    name: DataTitles.p95,
    width: COL_WIDTH_UNDEFINED,
  },
  {
    key: 'time_spent_percentage()',
    name: DataTitles.timeSpent,
    width: COL_WIDTH_UNDEFINED,
  },
];<|MERGE_RESOLUTION|>--- conflicted
+++ resolved
@@ -13,10 +13,6 @@
 import ThroughputCell from 'sentry/views/starfish/components/tableCells/throughputCell';
 import {TimeSpentCell} from 'sentry/views/starfish/components/tableCells/timeSpentCell';
 import type {IndexedSpan} from 'sentry/views/starfish/queries/types';
-<<<<<<< HEAD
-=======
-import {useApplicationMetrics} from 'sentry/views/starfish/queries/useApplicationMetrics';
->>>>>>> 8ef3e68d
 import {
   SpanTransactionMetrics,
   useSpanTransactionMetrics,
@@ -106,11 +102,7 @@
   }
 
   if (column.key === 'p95(transaction.duration)') {
-<<<<<<< HEAD
-    return <DurationCell seconds={row.metrics?.['p95(span.duration)']} />;
-=======
-    return <DurationCell milliseconds={row.metrics?.p95} />;
->>>>>>> 8ef3e68d
+    return <DurationCell milliseconds={row.metrics?.['p95(span.duration)']} />;
   }
 
   if (column.key === 'spm()') {
