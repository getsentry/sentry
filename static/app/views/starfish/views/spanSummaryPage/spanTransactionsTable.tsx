import {Fragment} from 'react';
import * as qs from 'query-string';

import GridEditable, {
  COL_WIDTH_UNDEFINED,
  GridColumnHeader,
} from 'sentry/components/gridEditable';
import Link from 'sentry/components/links/link';
import Pagination from 'sentry/components/pagination';
import Truncate from 'sentry/components/truncate';
import {useLocation} from 'sentry/utils/useLocation';
import DurationCell from 'sentry/views/starfish/components/tableCells/durationCell';
import ThroughputCell from 'sentry/views/starfish/components/tableCells/throughputCell';
import {TimeSpentCell} from 'sentry/views/starfish/components/tableCells/timeSpentCell';
import type {IndexedSpan} from 'sentry/views/starfish/queries/types';
import {
  SpanTransactionMetrics,
  useSpanTransactionMetrics,
} from 'sentry/views/starfish/queries/useSpanTransactionMetrics';
import {DataTitles} from 'sentry/views/starfish/views/spans/types';

type Row = {
  metrics: SpanTransactionMetrics;
  transaction: string;
};

type Props = {
  span: Pick<IndexedSpan, 'group'>;
  endpoint?: string;
  onClickTransaction?: (row: Row) => void;
  openSidebar?: boolean;
};

export type Keys =
  | 'transaction'
  | 'p95(transaction.duration)'
  | 'time_spent_percentage(local)'
  | 'sps()';
export type TableColumnHeader = GridColumnHeader<Keys>;

export function SpanTransactionsTable({
  span,
  openSidebar,
  onClickTransaction,
  endpoint,
}: Props) {
  const location = useLocation();

<<<<<<< HEAD
  const {
    data: spanTransactionMetrics,
    isLoading,
    pageLinks,
  } = useSpanTransactionMetrics(span);
=======
  const {data: spanTransactionMetrics, isLoading} = useSpanTransactionMetrics(
    span,
    endpoint ? [endpoint] : undefined
  );
>>>>>>> 4f2fcaee

  const spanTransactionsWithMetrics = spanTransactionMetrics.map(row => {
    return {
      transaction: row.transaction,
      metrics: row,
    };
  });

  const renderHeadCell = (column: TableColumnHeader) => {
    return <span>{column.name}</span>;
  };

  const renderBodyCell = (column: TableColumnHeader, row: Row) => {
    return (
      <BodyCell
        span={span}
        column={column}
        row={row}
        openSidebar={openSidebar}
        onClickTransactionName={onClickTransaction}
        endpoint={endpoint}
      />
    );
  };

  return (
    <Fragment>
      <GridEditable
        isLoading={isLoading}
        data={spanTransactionsWithMetrics}
        columnOrder={COLUMN_ORDER}
        columnSortBy={[]}
        grid={{
          renderHeadCell,
          renderBodyCell,
        }}
        location={location}
      />
      <Pagination pageLinks={pageLinks} />
    </Fragment>
  );
}

type CellProps = {
  column: TableColumnHeader;
  row: Row;
  span: Pick<IndexedSpan, 'group'>;
  endpoint?: string;
  onClickTransactionName?: (row: Row) => void;
  openSidebar?: boolean;
};

function BodyCell({
  span,
  column,
  row,
  openSidebar,
  onClickTransactionName,
  endpoint,
}: CellProps) {
  if (column.key === 'transaction') {
    return (
      <TransactionCell
        endpoint={endpoint}
        span={span}
        row={row}
        column={column}
        openSidebar={openSidebar}
        onClickTransactionName={onClickTransactionName}
      />
    );
  }

  if (column.key === 'p95(transaction.duration)') {
    return (
      <DurationCell
        milliseconds={row.metrics?.['p95(span.duration)']}
        delta={row.metrics?.['percentile_percent_change(span.duration, 0.95)']}
      />
    );
  }

  if (column.key === 'sps()') {
    return (
      <ThroughputCell
        throughputPerSecond={row.metrics?.['sps()']}
        delta={row.metrics?.['sps_percent_change()']}
      />
    );
  }

  if (column.key === 'time_spent_percentage(local)') {
    return (
      <TimeSpentCell
        timeSpentPercentage={row.metrics?.['time_spent_percentage(local)']}
        totalSpanTime={row.metrics?.['sum(span.duration)']}
      />
    );
  }

  return <span>{row[column.key]}</span>;
}

function TransactionCell({span, column, row, endpoint}: CellProps) {
  return (
    <Fragment>
      <Link
        to={`/starfish/span/${encodeURIComponent(span.group)}?${qs.stringify({
          endpoint,
          transaction: row.transaction,
        })}`}
      >
        <Truncate value={row[column.key]} maxLength={75} />
      </Link>
    </Fragment>
  );
}

const COLUMN_ORDER: TableColumnHeader[] = [
  {
    key: 'transaction',
    name: 'Found In Endpoints',
    width: COL_WIDTH_UNDEFINED,
  },
  {
    key: 'sps()',
    name: DataTitles.throughput,
    width: 175,
  },
  {
    key: 'p95(transaction.duration)',
    name: DataTitles.p95,
    width: 175,
  },
  {
    key: 'time_spent_percentage(local)',
    name: DataTitles.timeSpent,
    width: COL_WIDTH_UNDEFINED,
  },
];<|MERGE_RESOLUTION|>--- conflicted
+++ resolved
@@ -46,18 +46,10 @@
 }: Props) {
   const location = useLocation();
 
-<<<<<<< HEAD
-  const {
-    data: spanTransactionMetrics,
-    isLoading,
-    pageLinks,
-  } = useSpanTransactionMetrics(span);
-=======
   const {data: spanTransactionMetrics, isLoading} = useSpanTransactionMetrics(
     span,
     endpoint ? [endpoint] : undefined
   );
->>>>>>> 4f2fcaee
 
   const spanTransactionsWithMetrics = spanTransactionMetrics.map(row => {
     return {
