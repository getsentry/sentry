import GridEditable, {
  COL_WIDTH_UNDEFINED,
  GridColumnHeader,
} from 'sentry/components/gridEditable';
import {formatPercentage} from 'sentry/utils/formatters';
import {useLocation} from 'sentry/utils/useLocation';
import {SpanDescription} from 'sentry/views/starfish/components/spanDescription';
import DurationCell from 'sentry/views/starfish/components/tableCells/durationCell';
import ThroughputCell from 'sentry/views/starfish/components/tableCells/throughputCell';
import {TimeSpentCell} from 'sentry/views/starfish/components/tableCells/timeSpentCell';
import type {IndexedSpan} from 'sentry/views/starfish/queries/types';
import {
  ApplicationMetrics,
  useApplicationMetrics,
} from 'sentry/views/starfish/queries/useApplicationMetrics';
import {SpanMetrics, useSpanMetrics} from 'sentry/views/starfish/queries/useSpanMetrics';
import {DataTitles} from 'sentry/views/starfish/views/spans/types';

type Props = {
  span: IndexedSpan;
};

type Row = {
  description: string;
  metrics: SpanMetrics;
};

export type Keys =
  | 'description'
  | 'spm()'
  | 'p95(span.self_time)'
  | 'time_spent_percentage()';
export type TableColumnHeader = GridColumnHeader<Keys>;

export function SpanBaselineTable({span}: Props) {
  const location = useLocation();

  const {data: applicationMetrics} = useApplicationMetrics();
  const {data: spanMetrics} = useSpanMetrics(span);

  const renderHeadCell = column => {
    return <span>{column.name}</span>;
  };

  const renderBodyCell = (column: TableColumnHeader, row: Row) => {
    return (
      <BodyCell
        span={span}
        column={column}
        row={row}
        applicationMetrics={applicationMetrics}
      />
    );
  };

  return (
    <GridEditable
      isLoading={false}
      data={[
        {
          description: span.description ?? '',
          metrics: spanMetrics,
        },
      ]}
      columnOrder={COLUMN_ORDER}
      columnSortBy={[]}
      grid={{
        renderHeadCell,
        renderBodyCell,
      }}
      location={location}
    />
  );
}

type CellProps = {
  column: TableColumnHeader;
  row: Row;
  span: IndexedSpan;
};

function BodyCell({
  span,
  column,
  row,
}: CellProps & {applicationMetrics: ApplicationMetrics}) {
  if (column.key === 'description') {
    return <DescriptionCell span={span} row={row} column={column} />;
  }

  if (column.key === 'p95(span.self_time)') {
<<<<<<< HEAD
    return <DurationCell seconds={row.metrics?.['p95(span.duration)']} />;
=======
    return <DurationCell milliseconds={row.metrics.p95} />;
>>>>>>> 8ef3e68d
  }

  if (column.key === 'spm()') {
    return <ThroughputCell throughputPerSecond={row.metrics?.['spm()']} />;
  }

  if (column.key === 'time_spent_percentage()') {
    return (
      <TimeSpentCell
        formattedTimeSpent={formatPercentage(row.metrics?.['time_spent_percentage()'])}
        totalSpanTime={row.metrics?.['sum(span.duration)']}
      />
    );
  }

  return <span>{row[column.key]}</span>;
}

function DescriptionCell({span}: CellProps) {
  return <SpanDescription span={span} />;
}

const COLUMN_ORDER: TableColumnHeader[] = [
  {
    key: 'description',
    name: 'Description',
    width: 500,
  },
  {
    key: 'spm()',
    name: DataTitles.throughput,
    width: COL_WIDTH_UNDEFINED,
  },
  {
    key: 'p95(span.self_time)',
    name: DataTitles.p95,
    width: COL_WIDTH_UNDEFINED,
  },
  {
    key: 'time_spent_percentage()',
    name: DataTitles.timeSpent,
    width: COL_WIDTH_UNDEFINED,
  },
];<|MERGE_RESOLUTION|>--- conflicted
+++ resolved
@@ -89,11 +89,7 @@
   }
 
   if (column.key === 'p95(span.self_time)') {
-<<<<<<< HEAD
-    return <DurationCell seconds={row.metrics?.['p95(span.duration)']} />;
-=======
-    return <DurationCell milliseconds={row.metrics.p95} />;
->>>>>>> 8ef3e68d
+    return <DurationCell milliseconds={row.metrics?.['p95(span.duration)']} />;
   }
 
   if (column.key === 'spm()') {
