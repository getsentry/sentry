import GridEditable, {
  COL_WIDTH_UNDEFINED,
  GridColumnHeader,
} from 'sentry/components/gridEditable';
import {Series} from 'sentry/types/echarts';
import {formatPercentage} from 'sentry/utils/formatters';
import {useLocation} from 'sentry/utils/useLocation';
import {SpanDescription} from 'sentry/views/starfish/components/spanDescription';
import DurationCell from 'sentry/views/starfish/components/tableCells/durationCell';
import ThroughputCell from 'sentry/views/starfish/components/tableCells/throughputCell';
import {TimeSpentCell} from 'sentry/views/starfish/components/tableCells/timeSpentCell';
import type {Span} from 'sentry/views/starfish/queries/types';
import {
  ApplicationMetrics,
  useApplicationMetrics,
} from 'sentry/views/starfish/queries/useApplicationMetrics';
import {SpanMetrics, useSpanMetrics} from 'sentry/views/starfish/queries/useSpanMetrics';
import {useSpanMetricSeries} from 'sentry/views/starfish/queries/useSpanMetricSeries';
import {DataTitles} from 'sentry/views/starfish/views/spans/types';

type Props = {
  span: Span;
};

type Row = {
  description: string;
  metricSeries: Record<string, Series>;
  metrics: SpanMetrics;
  timeSpent: string;
};

export type Keys =
  | 'description'
  | 'spans_per_second'
  | 'p95(span.self_time)'
  | 'timeSpent';
export type TableColumnHeader = GridColumnHeader<Keys>;

export function SpanBaselineTable({span}: Props) {
  const location = useLocation();

  const {data: applicationMetrics} = useApplicationMetrics();
  const {data: spanMetrics} = useSpanMetrics(span);
  const {data: spanMetricSeries} = useSpanMetricSeries(span);

  const renderHeadCell = column => {
    return <span>{column.name}</span>;
  };

  const renderBodyCell = (column: TableColumnHeader, row: Row) => {
    return (
      <BodyCell
        span={span}
        column={column}
        row={row}
        applicationMetrics={applicationMetrics}
      />
    );
  };

  return (
    <GridEditable
      isLoading={false}
      data={[
        {
          description: span.description ?? '',
          metrics: spanMetrics,
          metricSeries: spanMetricSeries,
          timeSpent: formatPercentage(
            spanMetrics.total_time / applicationMetrics['sum(span.duration)']
          ),
        },
      ]}
      columnOrder={COLUMN_ORDER}
      columnSortBy={[]}
      grid={{
        renderHeadCell,
        renderBodyCell,
      }}
      location={location}
    />
  );
}

type CellProps = {
  column: TableColumnHeader;
  row: Row;
  span: Span;
};

function BodyCell({
  span,
  column,
  row,
}: CellProps & {applicationMetrics: ApplicationMetrics}) {
  if (column.key === 'description') {
    return <DescriptionCell span={span} row={row} column={column} />;
  }

  if (column.key === 'p95(span.self_time)') {
    return <DurationCell seconds={row.metrics.p95} />;
  }

  if (column.key === 'spans_per_second') {
    return <ThroughputCell throughputPerSecond={row.metrics.spans_per_second} />;
  }

  if (column.key === 'timeSpent') {
    return (
      <TimeSpentCell
        formattedTimeSpent={row[column.key]}
        totalSpanTime={row.metrics.total_time}
      />
    );
  }

  return <span>{row[column.key]}</span>;
}

function DescriptionCell({span}: CellProps) {
  return <SpanDescription span={span} />;
}

<<<<<<< HEAD
export function DurationTrendCell({
  duration,
  durationSeries,
  color,
}: {
  color: string;
  duration: number;
  durationSeries?: Series;
}) {
  const theme = useTheme();

  return (
    <Fragment>
      {durationSeries ? (
        <Sparkline
          color={color}
          series={durationSeries}
          markLine={
            duration
              ? generateHorizontalLine(
                  `${(duration / 1000).toFixed(2)} s`,
                  duration,
                  theme
                )
              : undefined
          }
        />
      ) : null}
    </Fragment>
  );
}

function EPMCell({row}: CellProps) {
  const theme = useTheme();
  const epm = row.metrics?.spm;
  const epmSeries = row.metricSeries?.spm;

  return (
    <Fragment>
      {epmSeries ? (
        <Sparkline
          color={THROUGHPUT_COLOR}
          series={epmSeries}
          markLine={
            epm ? generateHorizontalLine(`${epm.toFixed(2)}`, epm, theme) : undefined
          }
        />
      ) : null}
    </Fragment>
  );
}

export function TimeSpentCell({
  formattedTimeSpent,
  totalSpanTime,
}: {
  formattedTimeSpent: string;
  totalSpanTime: number;
}) {
  const toolTip = getTooltip('timeSpent', totalSpanTime);
  return (
    <span>
      <Tooltip isHoverable title={toolTip}>
        {formattedTimeSpent}
      </Tooltip>
    </span>
  );
}

=======
>>>>>>> 4bbc9864
const COLUMN_ORDER: TableColumnHeader[] = [
  {
    key: 'description',
    name: 'Description',
    width: 500,
  },
  {
    key: 'spans_per_second',
    name: DataTitles.throughput,
    width: COL_WIDTH_UNDEFINED,
  },
  {
    key: 'p95(span.self_time)',
    name: DataTitles.p95,
    width: COL_WIDTH_UNDEFINED,
  },
  {
    key: 'timeSpent',
    name: DataTitles.timeSpent,
    width: COL_WIDTH_UNDEFINED,
  },
];<|MERGE_RESOLUTION|>--- conflicted
+++ resolved
@@ -121,78 +121,6 @@
   return <SpanDescription span={span} />;
 }
 
-<<<<<<< HEAD
-export function DurationTrendCell({
-  duration,
-  durationSeries,
-  color,
-}: {
-  color: string;
-  duration: number;
-  durationSeries?: Series;
-}) {
-  const theme = useTheme();
-
-  return (
-    <Fragment>
-      {durationSeries ? (
-        <Sparkline
-          color={color}
-          series={durationSeries}
-          markLine={
-            duration
-              ? generateHorizontalLine(
-                  `${(duration / 1000).toFixed(2)} s`,
-                  duration,
-                  theme
-                )
-              : undefined
-          }
-        />
-      ) : null}
-    </Fragment>
-  );
-}
-
-function EPMCell({row}: CellProps) {
-  const theme = useTheme();
-  const epm = row.metrics?.spm;
-  const epmSeries = row.metricSeries?.spm;
-
-  return (
-    <Fragment>
-      {epmSeries ? (
-        <Sparkline
-          color={THROUGHPUT_COLOR}
-          series={epmSeries}
-          markLine={
-            epm ? generateHorizontalLine(`${epm.toFixed(2)}`, epm, theme) : undefined
-          }
-        />
-      ) : null}
-    </Fragment>
-  );
-}
-
-export function TimeSpentCell({
-  formattedTimeSpent,
-  totalSpanTime,
-}: {
-  formattedTimeSpent: string;
-  totalSpanTime: number;
-}) {
-  const toolTip = getTooltip('timeSpent', totalSpanTime);
-  return (
-    <span>
-      <Tooltip isHoverable title={toolTip}>
-        {formattedTimeSpent}
-      </Tooltip>
-    </span>
-  );
-}
-
-=======
->>>>>>> 4bbc9864
 const COLUMN_ORDER: TableColumnHeader[] = [
   {
     key: 'description',
