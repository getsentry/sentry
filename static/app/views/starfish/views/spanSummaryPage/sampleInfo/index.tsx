--- conflicted
+++ resolved
@@ -24,11 +24,7 @@
       <Block title={t('Throughput')}>{spm?.toFixed(2)} / min</Block>
       <Block title={t('Duration (P50)')}>{p50?.toFixed(2)} ms</Block>
       <Block title={t('App Impact')}>
-<<<<<<< HEAD
-        {formatPercentage(total_time / applicationMetrics?.total_time)}
-=======
         {formatPercentage(total_time / applicationMetrics['sum(span.duration)'])} %
->>>>>>> a363110d
       </Block>
     </BlockContainer>
   );
