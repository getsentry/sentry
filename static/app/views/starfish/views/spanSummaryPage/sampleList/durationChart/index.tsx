import {useTheme} from '@emotion/react';

import {EChartClickHandler, EChartHighlightHandler, Series} from 'sentry/types/echarts';
import {P95_COLOR} from 'sentry/views/starfish/colours';
import Chart from 'sentry/views/starfish/components/chart';
import {useSpanMetrics} from 'sentry/views/starfish/queries/useSpanMetrics';
import {useSpanMetricsSeries} from 'sentry/views/starfish/queries/useSpanMetricsSeries';
import {SpanSample, useSpanSamples} from 'sentry/views/starfish/queries/useSpanSamples';
import {SpanMetricsFields} from 'sentry/views/starfish/types';
import {DataTitles} from 'sentry/views/starfish/views/spans/types';

const {SPAN_SELF_TIME, SPAN_OP} = SpanMetricsFields;

type Props = {
  groupId: string;
  transactionMethod: string;
  transactionName: string;
  highlightSpanId?: string;
  onClickSample?: (sample: SpanSample) => void;
  onMouseLeaveSample?: () => void;
  onMouseOverSample?: (sample: SpanSample) => void;
  spanDescription?: string;
};

<<<<<<< HEAD
function DurationChart({
  groupId,
  transactionName,
  onClickSample,
  onMouseLeaveSample,
  onMouseOverSample,
  highlightSpanId,
}: Props) {
=======
function DurationChart({groupId, transactionName, transactionMethod}: Props) {
>>>>>>> 999b314b
  const theme = useTheme();

  const getSampleSymbol = (duration: number, p95: number) => {
    return duration > p95
      ? {
          symbol: 'path://M 5 4 L 0 -4 L -5 4 L 5 4',
          color: theme.red300,
        }
      : {
          symbol: 'path://M -5 -4 L 0 4 L 5 -4 L -5 -4',
          color: theme.green300,
        };
  };

  const {isLoading, data: spanMetricsSeriesData} = useSpanMetricsSeries(
    {group: groupId},
    {transactionName, 'transaction.method': transactionMethod},
    [`p95(${SPAN_SELF_TIME})`],
    'sidebar-span-metrics'
  );

  const {data: spanMetrics} = useSpanMetrics(
    {group: groupId},
    {transactionName},
    [`p95(${SPAN_SELF_TIME})`, SPAN_OP],
    'span-summary-panel-samples-table-p95'
  );

  const p95 = spanMetrics?.[`p95(${SPAN_SELF_TIME})`] || 0;

  const {
    data: spans,
    isLoading: areSpanSamplesLoading,
    isRefetching: areSpanSamplesRefetching,
  } = useSpanSamples({
    groupId,
    transactionName,
    transactionMethod,
  });

  const baselineP95Series: Series = {
    seriesName: 'Baseline P95',
    data: [],
    markLine: {
      data: [{valueDim: 'x', yAxis: p95}],
      symbol: ['none', 'none'],
      lineStyle: {
        color: theme.gray400,
      },
      emphasis: {disabled: true},
      label: {
        fontSize: 11,
        position: 'insideEndBottom',
        formatter: () => 'Baseline P95',
      },
    },
  };

  const sampledSpanDataSeries: Series[] = spans.map(
    ({
      timestamp,
      'span.self_time': duration,
      'transaction.id': transaction_id,
      span_id,
    }) => ({
      data: [
        {
          name: timestamp,
          value: duration,
        },
      ],
      symbol: getSampleSymbol(duration, p95).symbol,
      color: getSampleSymbol(duration, p95).color,
      symbolSize: span_id === highlightSpanId ? 15 : 10,
      seriesName: transaction_id,
    })
  );

  const getSample = (timestamp: string, duration: number) => {
    return spans.find(s => s.timestamp === timestamp && s['span.self_time'] === duration);
  };

  const handleChartClick: EChartClickHandler = e => {
    const isSpanSample = e?.componentSubType === 'scatter';
    if (isSpanSample && onClickSample) {
      const [timestamp, duration] = e.value as [string, number];
      const sample = getSample(timestamp, duration);
      if (sample) {
        onClickSample(sample);
      }
    }
  };

  const hanldeChartHighlight: EChartHighlightHandler = e => {
    const {seriesIndex} = e.batch[0];
    const isSpanSample = seriesIndex > 1;
    if (isSpanSample && onMouseOverSample) {
      const spanSampleData = sampledSpanDataSeries?.[seriesIndex - 2]?.data[0];
      const {name: timestamp, value: duration} = spanSampleData;
      const sample = getSample(timestamp as string, duration);
      if (sample) {
        onMouseOverSample(sample);
      }
    }
    if (!isSpanSample && onMouseLeaveSample) {
      onMouseLeaveSample();
    }
  };

  const handleMouseLeave = () => {
    if (onMouseLeaveSample) {
      onMouseLeaveSample();
    }
  };

  return (
    <div onMouseLeave={handleMouseLeave}>
      <h5>{DataTitles.p95}</h5>
      <Chart
        statsPeriod="24h"
        height={140}
        onClick={handleChartClick}
        onHighlight={hanldeChartHighlight}
        data={[spanMetricsSeriesData?.[`p95(${SPAN_SELF_TIME})`], baselineP95Series]}
        start=""
        end=""
        loading={isLoading}
        scatterPlot={
          areSpanSamplesLoading || areSpanSamplesRefetching
            ? undefined
            : sampledSpanDataSeries
        }
        utc={false}
        chartColors={[P95_COLOR, 'black']}
        isLineChart
        definedAxisTicks={4}
      />
    </div>
  );
}

export default DurationChart;<|MERGE_RESOLUTION|>--- conflicted
+++ resolved
@@ -22,7 +22,6 @@
   spanDescription?: string;
 };
 
-<<<<<<< HEAD
 function DurationChart({
   groupId,
   transactionName,
@@ -31,9 +30,6 @@
   onMouseOverSample,
   highlightSpanId,
 }: Props) {
-=======
-function DurationChart({groupId, transactionName, transactionMethod}: Props) {
->>>>>>> 999b314b
   const theme = useTheme();
 
   const getSampleSymbol = (duration: number, p95: number) => {
