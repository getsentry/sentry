import {useTheme} from '@emotion/react';

import {t} from 'sentry/locale';
import type {Series} from 'sentry/types/echarts';
import {defined} from 'sentry/utils';
import {SPAN_ID_DISPLAY_LENGTH} from 'sentry/views/performance/http/settings';
import {AVG_COLOR} from 'sentry/views/starfish/colors';
import type {IndexedResponse} from 'sentry/views/starfish/types';
import {getSampleChartSymbol} from 'sentry/views/starfish/views/spanSummaryPage/sampleList/durationChart/getSampleChartSymbol';

/** Given an array of indexed spans, create a `Series` for each one, and set the correct styling based on how it compares to the average value. This is a hack, in which our `Chart` component doesn't work otherwise. The right solution would be to create a single series of `type: "scatter"` but that doesn' work with the current implementation */
export function useSampleScatterPlotSeries(
  spans: Partial<IndexedResponse>[],
  average?: number,
  highlightedSpanId?: string,
<<<<<<< HEAD
  plotValueKey: string = 'span.self_time'
=======
  key: string = 'span.self_time'
>>>>>>> e311537f
): Series[] {
  const theme = useTheme();

  return spans.map(span => {
    let symbol, color;

<<<<<<< HEAD
    if (span[plotValueKey] && defined(average)) {
      ({symbol, color} = getSampleChartSymbol(span[plotValueKey], average, theme));
=======
    if (span[key] && defined(average)) {
      ({symbol, color} = getSampleChartSymbol(span[key], average, theme));
>>>>>>> e311537f
    } else {
      symbol = 'circle';
      color = AVG_COLOR;
    }

    const series: Series = {
      data: [
        {
          name: span?.timestamp ?? span.span_id ?? t('Span'),
<<<<<<< HEAD
          value: span?.[plotValueKey] ?? 0,
=======
          value: span?.[key] ?? 0,
>>>>>>> e311537f
        },
      ],
      symbol,
      color,
      symbolSize: span?.span_id === highlightedSpanId ? 19 : 14,
      seriesName: span?.span_id?.substring(0, SPAN_ID_DISPLAY_LENGTH) ?? t('Sample'),
    };

    return series;
  });
}<|MERGE_RESOLUTION|>--- conflicted
+++ resolved
@@ -13,24 +13,15 @@
   spans: Partial<IndexedResponse>[],
   average?: number,
   highlightedSpanId?: string,
-<<<<<<< HEAD
-  plotValueKey: string = 'span.self_time'
-=======
   key: string = 'span.self_time'
->>>>>>> e311537f
 ): Series[] {
   const theme = useTheme();
 
   return spans.map(span => {
     let symbol, color;
 
-<<<<<<< HEAD
-    if (span[plotValueKey] && defined(average)) {
-      ({symbol, color} = getSampleChartSymbol(span[plotValueKey], average, theme));
-=======
     if (span[key] && defined(average)) {
       ({symbol, color} = getSampleChartSymbol(span[key], average, theme));
->>>>>>> e311537f
     } else {
       symbol = 'circle';
       color = AVG_COLOR;
@@ -40,11 +31,7 @@
       data: [
         {
           name: span?.timestamp ?? span.span_id ?? t('Span'),
-<<<<<<< HEAD
-          value: span?.[plotValueKey] ?? 0,
-=======
           value: span?.[key] ?? 0,
->>>>>>> e311537f
         },
       ],
       symbol,
