--- conflicted
+++ resolved
@@ -22,10 +22,6 @@
   onMouseOverSample?: (sample: SpanSample) => void;
 };
 
-<<<<<<< HEAD
-function SampleTable({groupId, transactionName, transactionMethod}: Props) {
-  const organization = useOrganization();
-=======
 function SampleTable({
   groupId,
   transactionName,
@@ -34,7 +30,7 @@
   onMouseOverSample,
   transactionMethod,
 }: Props) {
->>>>>>> b3636f07
+  const organization = useOrganization();
   const {data: spanMetrics} = useSpanMetrics(
     {group: groupId},
     {transactionName, 'transaction.method': transactionMethod},
