--- conflicted
+++ resolved
@@ -20,10 +20,6 @@
   onMouseOverSample?: (sample: SpanSample) => void;
 };
 
-<<<<<<< HEAD
-function SampleTable({groupId, transactionName, transactionMethod}: Props) {
-  const {data: spanMetrics, isFetching: isFetchingSpanMetrics} = useSpanMetrics(
-=======
 function SampleTable({
   groupId,
   transactionName,
@@ -32,8 +28,7 @@
   onMouseOverSample,
   transactionMethod,
 }: Props) {
-  const {data: spanMetrics} = useSpanMetrics(
->>>>>>> 5ea50bf0
+  const {data: spanMetrics, isFetching: isFetchingSpanMetrics} = useSpanMetrics(
     {group: groupId},
     {transactionName, 'transaction.method': transactionMethod},
     [`p95(${SPAN_SELF_TIME})`, SPAN_OP],
