--- conflicted
+++ resolved
@@ -15,10 +15,9 @@
 function SampleInfo(props: Props) {
   const {groupId, transactionName} = props;
 
-<<<<<<< HEAD
   const {data: spanTransactions} = useSpanTransactions({group_id: groupId});
   const {data: spanMetrics} = useSpanTransactionMetrics(
-    {group_id: groupId},
+    {group: groupId},
     spanTransactions.map(row => row.transaction)
   );
 
@@ -26,12 +25,6 @@
     (acc, row) => acc + spanMetrics[row.transaction]?.['sum(span.self_time)'],
     0
   );
-=======
-  const {data: spanMetrics} = useSpanTransactionMetrics({group: groupId}, [
-    transactionName,
-  ]);
-  const {data: applicationMetrics} = useApplicationMetrics();
->>>>>>> eb6adeb3
   const spansPerSecond = spanMetrics[transactionName]?.spans_per_second;
   const p95 = spanMetrics[transactionName]?.p95;
   const span_total_time = spanMetrics[transactionName]?.total_time;
