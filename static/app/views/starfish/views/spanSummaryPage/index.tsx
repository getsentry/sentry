--- conflicted
+++ resolved
@@ -85,13 +85,8 @@
       SpanMetricsFields.SPAN_DOMAIN,
       'count()',
       'sps()',
-<<<<<<< HEAD
-      `sum(${SPAN_SELF_TIME})`,
-      `avg(${SPAN_SELF_TIME})`,
-=======
       `sum(${SpanMetricsFields.SPAN_SELF_TIME})`,
-      `p95(${SpanMetricsFields.SPAN_SELF_TIME})`,
->>>>>>> 29b55e07
+      `avg(${SpanMetricsFields.SPAN_SELF_TIME})`,
       'time_spent_percentage()',
       'http_error_count()',
     ],
@@ -113,11 +108,7 @@
     useSpanMetricsSeries(
       groupId,
       queryFilter,
-<<<<<<< HEAD
-      [`avg(${SPAN_SELF_TIME})`, 'sps()', 'http_error_count()'],
-=======
-      [`p95(${SpanMetricsFields.SPAN_SELF_TIME})`, 'sps()', 'http_error_count()'],
->>>>>>> 29b55e07
+      [`avg(${SpanMetricsFields.SPAN_SELF_TIME})`, 'sps()', 'http_error_count()'],
       'api.starfish.span-summary-page-metrics-chart'
     );
 
@@ -205,13 +196,9 @@
                       )}
                     >
                       <DurationCell
-<<<<<<< HEAD
-                        milliseconds={spanMetrics?.[`avg(${SPAN_SELF_TIME})`]}
-=======
                         milliseconds={
-                          spanMetrics?.[`p95(${SpanMetricsFields.SPAN_SELF_TIME})`]
+                          spanMetrics?.[`avg(${SpanMetricsFields.SPAN_SELF_TIME})`]
                         }
->>>>>>> 29b55e07
                       />
                     </Block>
                     {span?.[SpanMetricsFields.SPAN_OP]?.startsWith('http') && (
@@ -230,13 +217,9 @@
                     >
                       <TimeSpentCell
                         timeSpentPercentage={spanMetrics?.['time_spent_percentage()']}
-<<<<<<< HEAD
-                        totalSpanTime={spanMetrics?.[`avg(${SPAN_SELF_TIME})`]}
-=======
                         totalSpanTime={
-                          spanMetrics?.[`p95(${SpanMetricsFields.SPAN_SELF_TIME})`]
+                          spanMetrics?.[`avg(${SpanMetricsFields.SPAN_SELF_TIME})`]
                         }
->>>>>>> 29b55e07
                       />
                     </Block>
                   </BlockContainer>
@@ -281,15 +264,11 @@
                       <ChartPanel title={DataTitles.avg}>
                         <Chart
                           height={140}
-<<<<<<< HEAD
-                          data={[spanMetricsSeriesData?.[`avg(${SPAN_SELF_TIME})`]]}
-=======
                           data={[
                             spanMetricsSeriesData?.[
-                              `p95(${SpanMetricsFields.SPAN_SELF_TIME})`
+                              `avg(${SpanMetricsFields.SPAN_SELF_TIME})`
                             ],
                           ]}
->>>>>>> 29b55e07
                           loading={areSpanMetricsSeriesLoading}
                           utc={false}
                           chartColors={[AVG_COLOR]}
