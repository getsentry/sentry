--- conflicted
+++ resolved
@@ -238,16 +238,13 @@
                             <DescriptionTitle>
                               {spanDescriptionCardTitle}
                             </DescriptionTitle>
-<<<<<<< HEAD
                             <SpanDescription
-                              spanMeta={{
+                              span={{
                                 ...span,
-                                'span.description': fullSpanDescription ?? '',
+                                [SpanMetricsFields.SPAN_DESCRIPTION]:
+                                  fullSpanDescription ?? '',
                               }}
                             />
-=======
-                            <SpanDescription span={span} />
->>>>>>> 8530264e
                           </DescriptionContainer>
                         </DescriptionPanelBody>
                       </Panel>
