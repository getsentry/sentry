import {getInterval} from 'sentry/components/charts/utils';
import {t} from 'sentry/locale';
import type {MultiSeriesEventsStats} from 'sentry/types';
import type {Series, SeriesDataUnit} from 'sentry/types/echarts';
import {defined} from 'sentry/utils';
import {tooltipFormatterUsingAggregateOutputType} from 'sentry/utils/discover/charts';
import EventView from 'sentry/utils/discover/eventView';
import {DiscoverDatasets} from 'sentry/utils/discover/types';
import {formatVersion} from 'sentry/utils/formatters';
import {decodeScalar} from 'sentry/utils/queryString';
import {MutableSearch} from 'sentry/utils/tokenizeSearch';
import {useLocation} from 'sentry/utils/useLocation';
import usePageFilters from 'sentry/utils/usePageFilters';
import {RELEASE_COMPARISON} from 'sentry/views/starfish/colours';
import Chart from 'sentry/views/starfish/components/chart';
import MiniChartPanel from 'sentry/views/starfish/components/miniChartPanel';
import {useReleaseSelection} from 'sentry/views/starfish/queries/useReleases';
import {SpanMetricsField} from 'sentry/views/starfish/types';
import {formatVersionAndCenterTruncate} from 'sentry/views/starfish/utils/centerTruncate';
import {STARFISH_CHART_INTERVAL_FIDELITY} from 'sentry/views/starfish/utils/constants';
import {appendReleaseFilters} from 'sentry/views/starfish/utils/releaseComparison';
import {useEventsStatsQuery} from 'sentry/views/starfish/utils/useEventsStatsQuery';
<<<<<<< HEAD
import {COLD_START_TYPE} from 'sentry/views/starfish/views/appStartup/screenSummary/startTypeSelector';
=======
import {
  COLD_START_TYPE,
  type WARM_START_TYPE,
} from 'sentry/views/starfish/views/appStartup/screenSummary/startTypeSelector';
>>>>>>> 4fa22e4a

const COLD_START_CONDITIONS = ['span.op:app.start.cold', 'span.description:"Cold Start"'];
const WARM_START_CONDITIONS = ['span.op:app.start.warm', 'span.description:"Warm Start"'];

export function transformData(data?: MultiSeriesEventsStats, primaryRelease?: string) {
  const transformedSeries: {[releaseName: string]: Series} = {};
  if (defined(data)) {
    Object.keys(data).forEach(releaseName => {
      transformedSeries[releaseName] = {
        seriesName: releaseName,
        color:
          releaseName === primaryRelease
            ? RELEASE_COMPARISON.PRIMARY_RELEASE_COLOR
            : RELEASE_COMPARISON.SECONDARY_RELEASE_COLOR,
        data:
          data[releaseName]?.data?.map(datum => {
            return {
              name: datum[0] * 1000,
              value: datum[1][0].count,
            } as SeriesDataUnit;
          }) ?? [],
      };
    });
  }
  return transformedSeries;
}

interface Props {
  chartHeight: number;
<<<<<<< HEAD
=======
  type: typeof COLD_START_TYPE | typeof WARM_START_TYPE;
>>>>>>> 4fa22e4a
  additionalFilters?: string[];
}

function StartDurationWidget({additionalFilters, chartHeight}: Props) {
  const pageFilter = usePageFilters();
  const location = useLocation();
  const {
    primaryRelease,
    secondaryRelease,
    isLoading: isReleasesLoading,
  } = useReleaseSelection();

  const startType = decodeScalar(location.query[SpanMetricsField.APP_START_TYPE]) ?? '';

  const query = new MutableSearch([
<<<<<<< HEAD
    ...(startType === COLD_START_TYPE ? COLD_START_CONDITIONS : WARM_START_CONDITIONS),
=======
    ...(type === COLD_START_TYPE ? COLD_START_CONDITIONS : WARM_START_CONDITIONS),
>>>>>>> 4fa22e4a
    ...(additionalFilters ?? []),
  ]);
  const queryString = appendReleaseFilters(query, primaryRelease, secondaryRelease);

  const {
    data: series,
    isLoading: isSeriesLoading,
    isError,
  } = useEventsStatsQuery({
    eventView: EventView.fromNewQueryWithPageFilters(
      {
        name: '',
        topEvents: '2',
        fields: ['release', 'avg(span.duration)'],
        yAxis: ['avg(span.duration)'],
        query: queryString,
        dataset: DiscoverDatasets.SPANS_METRICS,
        version: 2,
        interval: getInterval(
          pageFilter.selection.datetime,
          STARFISH_CHART_INTERVAL_FIDELITY
        ),
      },
      pageFilter.selection
    ),
    enabled: !isReleasesLoading,
    referrer: 'api.starfish.mobile-startup-series',
    initialData: {},
  });

  // The expected response is a multi series response, but if there is no data
  // then we get an object representing a single series with all empty values
  // (i.e without being grouped by release)
  const hasReleaseData = series && !('data' in series);

  // Only transform the data is we know there's at least one release
  const transformedSeries = hasReleaseData
    ? Object.values(transformData(series, primaryRelease)).sort()
    : [];

  return (
    <MiniChartPanel
<<<<<<< HEAD
      title={startType === 'cold' ? t('Average Cold Start') : t('Average Warm Start')}
      subtitle={
        primaryRelease
          ? t(
              '%s v. %s',
              formatVersionAndCenterTruncate(primaryRelease, 12),
              secondaryRelease ? formatVersionAndCenterTruncate(secondaryRelease, 12) : ''
            )
          : ''
=======
      title={
        type === COLD_START_TYPE
          ? t('Avg. Cold Start Duration')
          : t('Avg. Warm Start Duration')
>>>>>>> 4fa22e4a
      }
    >
      <Chart
        data={transformedSeries}
        height={chartHeight}
        loading={isSeriesLoading}
        grid={{
          left: '0',
          right: '0',
          top: '8px',
          bottom: '0',
        }}
        showLegend
        definedAxisTicks={2}
        isLineChart
        aggregateOutputFormat="duration"
        tooltipFormatterOptions={{
          valueFormatter: value =>
            tooltipFormatterUsingAggregateOutputType(value, 'duration'),
          nameFormatter: value => formatVersion(value),
        }}
        legendFormatter={value => formatVersion(value)}
        errored={isError}
      />
    </MiniChartPanel>
  );
}

export default StartDurationWidget;<|MERGE_RESOLUTION|>--- conflicted
+++ resolved
@@ -20,14 +20,10 @@
 import {STARFISH_CHART_INTERVAL_FIDELITY} from 'sentry/views/starfish/utils/constants';
 import {appendReleaseFilters} from 'sentry/views/starfish/utils/releaseComparison';
 import {useEventsStatsQuery} from 'sentry/views/starfish/utils/useEventsStatsQuery';
-<<<<<<< HEAD
-import {COLD_START_TYPE} from 'sentry/views/starfish/views/appStartup/screenSummary/startTypeSelector';
-=======
 import {
   COLD_START_TYPE,
   type WARM_START_TYPE,
 } from 'sentry/views/starfish/views/appStartup/screenSummary/startTypeSelector';
->>>>>>> 4fa22e4a
 
 const COLD_START_CONDITIONS = ['span.op:app.start.cold', 'span.description:"Cold Start"'];
 const WARM_START_CONDITIONS = ['span.op:app.start.warm', 'span.description:"Warm Start"'];
@@ -57,10 +53,7 @@
 
 interface Props {
   chartHeight: number;
-<<<<<<< HEAD
-=======
   type: typeof COLD_START_TYPE | typeof WARM_START_TYPE;
->>>>>>> 4fa22e4a
   additionalFilters?: string[];
 }
 
@@ -76,11 +69,7 @@
   const startType = decodeScalar(location.query[SpanMetricsField.APP_START_TYPE]) ?? '';
 
   const query = new MutableSearch([
-<<<<<<< HEAD
     ...(startType === COLD_START_TYPE ? COLD_START_CONDITIONS : WARM_START_CONDITIONS),
-=======
-    ...(type === COLD_START_TYPE ? COLD_START_CONDITIONS : WARM_START_CONDITIONS),
->>>>>>> 4fa22e4a
     ...(additionalFilters ?? []),
   ]);
   const queryString = appendReleaseFilters(query, primaryRelease, secondaryRelease);
@@ -123,7 +112,6 @@
 
   return (
     <MiniChartPanel
-<<<<<<< HEAD
       title={startType === 'cold' ? t('Average Cold Start') : t('Average Warm Start')}
       subtitle={
         primaryRelease
@@ -133,12 +121,6 @@
               secondaryRelease ? formatVersionAndCenterTruncate(secondaryRelease, 12) : ''
             )
           : ''
-=======
-      title={
-        type === COLD_START_TYPE
-          ? t('Avg. Cold Start Duration')
-          : t('Avg. Warm Start Duration')
->>>>>>> 4fa22e4a
       }
     >
       <Chart
