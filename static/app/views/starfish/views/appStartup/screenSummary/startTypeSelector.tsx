--- conflicted
+++ resolved
@@ -26,14 +26,10 @@
         },
       });
     }
-<<<<<<< HEAD
-  });
-=======
 
     // This hook should only run once to set the default type
     // eslint-disable-next-line react-hooks/exhaustive-deps
   }, []);
->>>>>>> 4fa22e4a
 
   const options = [
     {value: COLD_START_TYPE, label: t('Cold Start')},
