--- conflicted
+++ resolved
@@ -50,12 +50,8 @@
 }: Props) {
   const {selection} = usePageFilters();
   const theme = useTheme();
-<<<<<<< HEAD
-  const [showSeriesArray, setShowSeriesArray] = useState<boolean[]>(initialShowSeries);
   const organization = useOrganization();
-=======
   const [showSeriesArray, setShowSeriesArray] = useState<boolean[]>([]);
->>>>>>> 3f4bc8a7
   const options: SelectOption<DataDisplayType>[] = [
     {label: 'Total Duration', value: DataDisplayType.CUMULATIVE_DURATION},
     {label: 'Percentages', value: DataDisplayType.PERCENTAGE},
@@ -63,20 +59,14 @@
   const [dataDisplayType, setDataDisplayType] = useState<DataDisplayType>(
     DataDisplayType.CUMULATIVE_DURATION
   );
-
-<<<<<<< HEAD
+  
   const hasDropdownFeatureFlag = organization.features.includes(
     'starfish-wsv-chart-dropdown'
   );
 
-  useEffect(() => {
-    setShowSeriesArray(initialShowSeries);
-  }, [initialShowSeries]);
-=======
   if (showSeriesArray.length === 0 && transformedData.length > 0) {
     setShowSeriesArray(transformedData.map(() => true));
   }
->>>>>>> 3f4bc8a7
 
   const visibleSeries: Series[] = [];
 
