--- conflicted
+++ resolved
@@ -80,7 +80,6 @@
             />
           )}
         </Header>
-<<<<<<< HEAD
         <VisuallyCompleteWithData
           id={`WSV.${isEndpointBreakdownView ? 'EndpointBreakdown' : 'ServiceBreakdown'}`}
           hasData={data.length > 0}
@@ -89,13 +88,9 @@
             statsPeriod="24h"
             height={340}
             showLegend
-            data={
-              dataDisplayType === DataDisplayType.PERCENTAGE ? dataAsPercentages : data
-            }
+            data={dataDisplayType === DataDisplayType.PERCENTAGE ? dataAsPercentages : data}
             dataMax={dataDisplayType === DataDisplayType.PERCENTAGE ? 1 : undefined}
-            durationUnit={
-              dataDisplayType === DataDisplayType.PERCENTAGE ? 0.25 : undefined
-            }
+            durationUnit={dataDisplayType === DataDisplayType.PERCENTAGE ? 0.25 : undefined}
             start=""
             end=""
             errored={errored}
@@ -116,45 +111,15 @@
               valueFormatter: value =>
                 tooltipFormatterUsingAggregateOutputType(value, 'percentage'),
             }}
+            onLegendSelectChanged={event => {
+              trackAnalytics('starfish.web_service_view.breakdown.legend_change', {
+                organization,
+                selected: Object.keys(event.selected).filter(key => event.selected[key]),
+                toggled: event.name,
+              });
+            }}
           />
         </VisuallyCompleteWithData>
-=======
-        <Chart
-          statsPeriod="24h"
-          height={340}
-          showLegend
-          data={dataDisplayType === DataDisplayType.PERCENTAGE ? dataAsPercentages : data}
-          dataMax={dataDisplayType === DataDisplayType.PERCENTAGE ? 1 : undefined}
-          durationUnit={dataDisplayType === DataDisplayType.PERCENTAGE ? 0.25 : undefined}
-          start=""
-          end=""
-          errored={errored}
-          loading={isTimeseriesLoading}
-          utc={false}
-          grid={{
-            left: '0',
-            right: '0',
-            top: '20px',
-            bottom: '0',
-          }}
-          definedAxisTicks={6}
-          stacked
-          aggregateOutputFormat={
-            dataDisplayType === DataDisplayType.PERCENTAGE ? 'percentage' : 'duration'
-          }
-          tooltipFormatterOptions={{
-            valueFormatter: value =>
-              tooltipFormatterUsingAggregateOutputType(value, 'percentage'),
-          }}
-          onLegendSelectChanged={event => {
-            trackAnalytics('starfish.web_service_view.breakdown.legend_change', {
-              organization,
-              selected: Object.keys(event.selected).filter(key => event.selected[key]),
-              toggled: event.name,
-            });
-          }}
-        />
->>>>>>> c7cce233
       </ChartPadding>
     </FlexRowContainer>
   );
