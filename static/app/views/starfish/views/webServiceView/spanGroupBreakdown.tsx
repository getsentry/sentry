--- conflicted
+++ resolved
@@ -152,18 +152,12 @@
             start && end
               ? {start: getUtcDateString(start), end: getUtcDateString(end), utc}
               : {statsPeriod: period};
-<<<<<<< HEAD
           let spansLink;
           if (group['span.category'] === 'db') {
             spansLink = `/starfish/database/?${qs.stringify(spansLinkQueryParams)}`;
           } else if (group['span.category'] === 'http') {
             spansLink = `/starfish/api/?${qs.stringify(spansLinkQueryParams)}`;
           } else if (group['span.category'] === 'Other') {
-            spansLinkQueryParams['!span.module'] = ['db', 'http'];
-=======
-
-          if (group['span.category'] === 'Other') {
->>>>>>> 83430bf9
             spansLinkQueryParams['!span.category'] = transformedData.map(
               r => r.group['span.category']
             );
