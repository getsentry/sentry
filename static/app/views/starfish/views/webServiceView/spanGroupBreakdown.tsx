--- conflicted
+++ resolved
@@ -6,14 +6,7 @@
 import {space} from 'sentry/styles/space';
 import {Series} from 'sentry/types/echarts';
 import {tooltipFormatterUsingAggregateOutputType} from 'sentry/utils/discover/charts';
-<<<<<<< HEAD
-=======
-import {NumberContainer} from 'sentry/utils/discover/styles';
-import {formatPercentage} from 'sentry/utils/formatters';
 import useOrganization from 'sentry/utils/useOrganization';
-import usePageFilters from 'sentry/utils/usePageFilters';
-import {RightAlignedCell} from 'sentry/views/performance/landing/widgets/components/selectableList';
->>>>>>> efdf183f
 import Chart from 'sentry/views/starfish/components/chart';
 import {
   DataDisplayType,
@@ -44,29 +37,11 @@
   dataDisplayType,
   setDataDisplayType,
 }: Props) {
-<<<<<<< HEAD
-=======
-  const {selection} = usePageFilters();
-  const theme = useTheme();
   const organization = useOrganization();
-  const [showSeriesArray, setShowSeriesArray] = useState<boolean[]>([]);
-  const options: SelectOption<DataDisplayType>[] = [
-    {label: 'Total Duration', value: DataDisplayType.CUMULATIVE_DURATION},
-    {label: 'Percentages', value: DataDisplayType.PERCENTAGE},
-  ];
-  const [dataDisplayType, setDataDisplayType] = useState<DataDisplayType>(
-    DataDisplayType.CUMULATIVE_DURATION
-  );
-
   const hasDropdownFeatureFlag = organization.features.includes(
     'starfish-wsv-chart-dropdown'
   );
 
-  if (showSeriesArray.length === 0 && transformedData.length > 0) {
-    setShowSeriesArray(transformedData.map(() => true));
-  }
-
->>>>>>> efdf183f
   const visibleSeries: Series[] = [];
 
   for (let index = 0; index < data.length; index++) {
@@ -140,79 +115,6 @@
           }}
         />
       </ChartPadding>
-<<<<<<< HEAD
-=======
-      <ListContainer>
-        {transformedData.map((row, index) => {
-          const checkedValue = showSeriesArray[index];
-          const group = row.group;
-          const {start, end, utc, period} = selection.datetime;
-          const spansLinkQueryParams =
-            start && end
-              ? {start: getUtcDateString(start), end: getUtcDateString(end), utc}
-              : {statsPeriod: period};
-
-          if (group['span.category'] === 'Other') {
-            spansLinkQueryParams['!span.module'] = ['db', 'http'];
-            spansLinkQueryParams['!span.category'] = transformedData.map(
-              r => r.group['span.category']
-            );
-          } else {
-            if (['db', 'http'].includes(group['span.category'])) {
-              spansLinkQueryParams['span.module'] = group['span.category'];
-            } else {
-              spansLinkQueryParams['span.module'] = 'Other';
-            }
-            spansLinkQueryParams['span.category'] = group['span.category'];
-          }
-
-          const spansLink = `/starfish/spans/?${qs.stringify(spansLinkQueryParams)}`;
-          return (
-            <StyledLineItem key={`${group['span.category']}`}>
-              <ListItemContainer>
-                <Checkbox
-                  size="sm"
-                  checkboxColor={colorPalette[index]}
-                  inputCss={{backgroundColor: 'red'}}
-                  checked={checkedValue}
-                  onChange={() => {
-                    const updatedSeries = [...showSeriesArray];
-                    updatedSeries[index] = !checkedValue;
-                    setShowSeriesArray(updatedSeries);
-                  }}
-                />
-                <TextAlignLeft>
-                  {defined(transaction) ? (
-                    <TextOverflow>{group['span.category']}</TextOverflow>
-                  ) : (
-                    <Link to={spansLink}>
-                      <TextOverflow>{group['span.category']}</TextOverflow>
-                    </Link>
-                  )}
-                </TextAlignLeft>
-                <RightAlignedCell>
-                  <Tooltip
-                    title={t(
-                      '%s time spent on %s',
-                      formatPercentage(row.cumulativeTime / totalValues, 1),
-                      group['span.category']
-                    )}
-                    containerDisplayMode="block"
-                    position="top"
-                  >
-                    <NumberContainer
-                      style={{textDecoration: 'underline', textDecorationStyle: 'dotted'}}
-                    >
-                      {formatPercentage(row.cumulativeTime / totalValues, 1)}
-                    </NumberContainer>
-                  </Tooltip>
-                </RightAlignedCell>
-              </ListItemContainer>
-            </StyledLineItem>
-          );
-        })}
-      </ListContainer>
->>>>>>> efdf183f
     </FlexRowContainer>
   );
 }
