import {Fragment} from 'react';
import {browserHistory} from 'react-router';
import {useTheme} from '@emotion/react';
import styled from '@emotion/styled';
import moment from 'moment';
import * as qs from 'query-string';

import _EventsRequest from 'sentry/components/charts/eventsRequest';
import DatePageFilter from 'sentry/components/datePageFilter';
import {COL_WIDTH_UNDEFINED} from 'sentry/components/gridEditable';
import * as Layout from 'sentry/components/layouts/thirds';
import PageFilterBar from 'sentry/components/organizations/pageFilterBar';
import {PerformanceLayoutBodyRow} from 'sentry/components/performance/layouts';
import {CHART_PALETTE} from 'sentry/constants/chartPalette';
import {t} from 'sentry/locale';
import {space} from 'sentry/styles/space';
import {NewQuery} from 'sentry/types';
import {Series} from 'sentry/types/echarts';
import EventView from 'sentry/utils/discover/eventView';
import {useQuery} from 'sentry/utils/queryClient';
import {MutableSearch} from 'sentry/utils/tokenizeSearch';
import {useLocation} from 'sentry/utils/useLocation';
import useOrganization from 'sentry/utils/useOrganization';
import usePageFilters from 'sentry/utils/usePageFilters';
import withApi from 'sentry/utils/withApi';
import Chart from 'sentry/views/starfish/components/chart';
import ChartPanel from 'sentry/views/starfish/components/chartPanel';
import {FacetInsights} from 'sentry/views/starfish/components/facetInsights';
import {TransactionSamplesTable} from 'sentry/views/starfish/components/samplesTable/transactionSamplesTable';
import EndpointTable from 'sentry/views/starfish/modules/APIModule/endpointTable';
import DatabaseTableView, {
  DataRow,
} from 'sentry/views/starfish/modules/databaseModule/databaseTableView';
import {
  getDbAggregatesQuery,
  useQueryMainTable,
} from 'sentry/views/starfish/modules/databaseModule/queries';
import combineTableDataWithSparklineData from 'sentry/views/starfish/utils/combineTableDataWithSparklineData';
import {HOST} from 'sentry/views/starfish/utils/constants';
import {datetimeToClickhouseFilterTimestamps} from 'sentry/views/starfish/utils/dates';
import {SpanGroupBreakdownContainer} from 'sentry/views/starfish/views/webServiceView/spanGroupBreakdownContainer';

const EventsRequest = withApi(_EventsRequest);

const HTTP_SPAN_COLUMN_ORDER = [
  {
    key: 'description',
    name: 'URL',
    width: 400,
  },
  {
    key: 'throughput',
    name: 'Throughput',
    width: 350,
  },
  {
    key: 'p50_trend',
    name: 'p50 Trend',
    width: 200,
  },
  {
    key: 'p50(exclusive_time)',
    name: 'p50',
    width: COL_WIDTH_UNDEFINED,
  },
  {
    key: 'transaction_count',
    name: 'Transactions',
    width: COL_WIDTH_UNDEFINED,
  },

  {
    key: 'total_exclusive_time',
    name: 'Total Time',
    width: COL_WIDTH_UNDEFINED,
  },
];

export default function EndpointOverview() {
  const location = useLocation();
  const organization = useOrganization();
  const theme = useTheme();

  const {endpoint: transaction, method, statsPeriod} = location.query;
  const pageFilter = usePageFilters();

  const {
    isLoading: isTableDataLoading,
    data: tableData,
    isRefetching: isTableRefetching,
  } = useQueryMainTable({transaction: (transaction as string) ?? '', limit: 8});

  const {data: dbAggregateData} = useQuery({
    queryKey: ['dbAggregates', transaction, pageFilter.selection.datetime],
    queryFn: () =>
      fetch(
        `${HOST}/?query=${getDbAggregatesQuery({
          datetime: pageFilter.selection.datetime,
          transaction,
        })}`
      ).then(res => res.json()),
    retry: false,
    initialData: [],
  });

  const aggregatesGroupedByQuery = {};
  dbAggregateData.forEach(({description, interval, count, p75}) => {
    if (description in aggregatesGroupedByQuery) {
      aggregatesGroupedByQuery[description].push({name: interval, count, p75});
    } else {
      aggregatesGroupedByQuery[description] = [{name: interval, count, p75}];
    }
  });

  const {start_timestamp, end_timestamp} = datetimeToClickhouseFilterTimestamps(
    pageFilter.selection.datetime
  );

  const combinedDbData = combineTableDataWithSparklineData(
    tableData,
    dbAggregateData,
    moment.duration(12, 'hours'),
    moment(start_timestamp),
    moment(end_timestamp)
  );

  const query = new MutableSearch([
    'has:http.method',
    'transaction.op:http.server',
    `transaction:${transaction}`,
    `http.method:${method}`,
  ]);

  const savedQuery: NewQuery = {
    id: undefined,
    name: t('Endpoint Overview'),
    query: query.formatString(),
    projects: [1],
    fields: [],
    version: 2,
  };

  function renderFailureRateChart() {
    return (
      <EventsRequest
        query={query.formatString()}
        includePrevious={false}
        partial
        interval="1h"
        includeTransformedData
        limit={1}
        environment={eventView.environment}
        project={eventView.project}
        period={eventView.statsPeriod}
        referrer="starfish-homepage-failure-rate"
        start={eventView.start}
        end={eventView.end}
        organization={organization}
        yAxis="equation|count_if(http.status_code,greaterOrEquals,500)/(count_if(http.status_code,equals,200)+count_if(http.status_code,greaterOrEquals,500))"
      >
        {eventData => {
          const transformedData: Series[] | undefined = eventData.timeseriesData?.map(
            series => ({
              data: series.data,
              seriesName: t('Error Rate'),
              color: CHART_PALETTE[5][3],
              silent: true,
            })
          );

          if (!transformedData) {
            return null;
          }

          return (
            <Fragment>
              <Chart
                statsPeriod={eventView.statsPeriod}
                height={80}
                data={transformedData}
                start={eventView.start as string}
                end={eventView.end as string}
                loading={eventData.loading}
                utc={false}
                grid={{
                  left: '0',
                  right: '0',
                  top: '8px',
                  bottom: '0',
                }}
                definedAxisTicks={2}
                isLineChart
                chartColors={theme.charts.getColorPalette(2)}
                disableXAxis
                aggregateOutputFormat="percentage"
              />
            </Fragment>
          );
        }}
      </EventsRequest>
    );
  }

  const eventView = EventView.fromNewQueryWithLocation(savedQuery, location);

  return (
    <Layout.Page>
      <Layout.Header>
        <Layout.HeaderContent>
          <Layout.Title>{t('Endpoint Overview')}</Layout.Title>
        </Layout.HeaderContent>
      </Layout.Header>

      <Layout.Body>
        <SearchContainerWithFilterAndMetrics>
          <PageFilterBar condensed>
            <DatePageFilter alignDropdown="left" />
          </PageFilterBar>
        </SearchContainerWithFilterAndMetrics>

        <Layout.Main fullWidth>
          <SubHeader>{t('Endpoint URL')}</SubHeader>
          <pre>{`${method} ${transaction}`}</pre>
          <StyledRow minSize={200}>
            <ChartsContainer>
              <ChartsContainerItem>
                <SpanGroupBreakdownContainer transaction={transaction as string} />
              </ChartsContainerItem>
              <ChartsContainerItem2>
                <ChartPanel title={t('Error Rate')}>
                  {renderFailureRateChart()}
                </ChartPanel>
                <EventsRequest
                  query={query.formatString()}
                  includePrevious={false}
                  partial
                  limit={5}
                  interval="1h"
                  includeTransformedData
                  environment={eventView.environment}
                  project={eventView.project}
                  period={pageFilter.selection.datetime.period}
                  referrer="starfish-endpoint-overview"
                  start={pageFilter.selection.datetime.start}
                  end={pageFilter.selection.datetime.end}
                  organization={organization}
                  yAxis={['tpm()', 'p50(transaction.duration)']}
                  queryExtras={{dataset: 'metrics'}}
                >
                  {({results, loading}) => {
                    return (
                      <Fragment>
                        <ChartPanel title={t('p50(duration)')}>
                          <Chart
                            statsPeriod={(statsPeriod as string) ?? '24h'}
                            height={80}
                            data={results?.[1] ? [results?.[1]] : []}
                            start=""
                            end=""
                            loading={loading}
                            utc={false}
                            stacked
                            isLineChart
                            disableXAxis
                            definedAxisTicks={2}
                            chartColors={[theme.charts.getColorPalette(0)[1]]}
                            grid={{
                              left: '0',
                              right: '0',
                              top: '8px',
                              bottom: '16px',
                            }}
                          />
                        </ChartPanel>
                        <ChartPanel title={t('Througput')}>
                          <Chart
                            statsPeriod={(statsPeriod as string) ?? '24h'}
                            height={80}
                            data={results?.[0] ? [results?.[0]] : []}
                            start=""
                            end=""
                            loading={loading}
                            utc={false}
                            stacked
                            isLineChart
                            disableXAxis
                            definedAxisTicks={2}
                            chartColors={[theme.charts.getColorPalette(0)[0]]}
                            grid={{
                              left: '0',
                              right: '0',
                              top: '8px',
                              bottom: '16px',
                            }}
                          />
                        </ChartPanel>
                      </Fragment>
                    );
                  }}
                </EventsRequest>
              </ChartsContainerItem2>
            </ChartsContainer>
          </StyledRow>
          <SubHeader>{t('Sample Events')}</SubHeader>
<<<<<<< HEAD
          <TransactionSamplesTable eventView={eventView} />
          <SubHeader>{t('Correlations')}</SubHeader>
=======
          <SampleEvents eventView={eventView} />
>>>>>>> 320121a0
          <FacetInsights eventView={eventView} />
          <SubHeader>{t('HTTP Spans')}</SubHeader>
          <EndpointTable
            location={location}
            onSelect={r => {
              browserHistory.push(
                `/starfish/span/${encodeURIComponent(r.group_id)}/?${qs.stringify({
                  transaction,
                })}`
              );
            }}
            columns={HTTP_SPAN_COLUMN_ORDER}
            filterOptions={{
              action: '',
              domain: '',
              transaction: (transaction as string) ?? '',
              datetime: pageFilter.selection.datetime,
            }}
          />
          <SubHeader>{t('Database Spans')}</SubHeader>
          <DatabaseTableView
            location={location}
            data={combinedDbData as DataRow[]}
            isDataLoading={isTableDataLoading || isTableRefetching}
            onSelect={r => {
              browserHistory.push(
                `/starfish/span/${encodeURIComponent(r.group_id)}/?${qs.stringify({
                  transaction,
                })}`
              );
            }}
          />
        </Layout.Main>
      </Layout.Body>
    </Layout.Page>
  );
}

const SubHeader = styled('h3')`
  color: ${p => p.theme.gray300};
  font-size: ${p => p.theme.fontSizeLarge};
  margin: 0;
  margin-bottom: ${space(1)};
`;

const SearchContainerWithFilterAndMetrics = styled('div')`
  display: grid;
  grid-template-rows: auto auto auto;
  gap: ${space(2)};
  margin-bottom: ${space(2)};

  @media (min-width: ${p => p.theme.breakpoints.small}) {
    grid-template-rows: auto;
    grid-template-columns: auto 1fr auto;
  }
`;

const StyledRow = styled(PerformanceLayoutBodyRow)`
  margin-bottom: ${space(2)};
`;

const ChartsContainer = styled('div')`
  display: flex;
  flex-direction: row;
  flex-wrap: wrap;
  gap: ${space(2)};
`;

const ChartsContainerItem = styled('div')`
  flex: 1.5;
`;

const ChartsContainerItem2 = styled('div')`
  flex: 1;
`;<|MERGE_RESOLUTION|>--- conflicted
+++ resolved
@@ -302,12 +302,7 @@
             </ChartsContainer>
           </StyledRow>
           <SubHeader>{t('Sample Events')}</SubHeader>
-<<<<<<< HEAD
           <TransactionSamplesTable eventView={eventView} />
-          <SubHeader>{t('Correlations')}</SubHeader>
-=======
-          <SampleEvents eventView={eventView} />
->>>>>>> 320121a0
           <FacetInsights eventView={eventView} />
           <SubHeader>{t('HTTP Spans')}</SubHeader>
           <EndpointTable
