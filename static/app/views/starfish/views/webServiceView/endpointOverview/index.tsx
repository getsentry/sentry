--- conflicted
+++ resolved
@@ -51,20 +51,16 @@
   const location = useLocation();
   const organization = useOrganization();
 
-<<<<<<< HEAD
-  const {endpoint, 'http.method': method, statsPeriod} = location.query;
-=======
-  const {endpoint, statsPeriod} = location.query;
->>>>>>> 28c4a20d
+  const {endpoint, 'http.method': httpMethod, statsPeriod} = location.query;
   const transaction = endpoint
     ? Array.isArray(endpoint)
       ? endpoint[0]
       : endpoint
     : undefined;
-  const method = location.query.method
-    ? Array.isArray(location.query.method)
-      ? location.query.method[0]
-      : location.query.method
+  const method = httpMethod
+    ? Array.isArray(httpMethod)
+      ? httpMethod[0]
+      : httpMethod
     : undefined;
   const pageFilter = usePageFilters();
 
