import {Fragment} from 'react';
import {browserHistory} from 'react-router';
import {useTheme} from '@emotion/react';
import styled from '@emotion/styled';
import moment from 'moment';
import * as qs from 'query-string';

import _EventsRequest from 'sentry/components/charts/eventsRequest';
import DatePageFilter from 'sentry/components/datePageFilter';
import {COL_WIDTH_UNDEFINED} from 'sentry/components/gridEditable';
import * as Layout from 'sentry/components/layouts/thirds';
import PageFilterBar from 'sentry/components/organizations/pageFilterBar';
import {PerformanceLayoutBodyRow} from 'sentry/components/performance/layouts';
import {CHART_PALETTE} from 'sentry/constants/chartPalette';
import {t} from 'sentry/locale';
import {space} from 'sentry/styles/space';
import {NewQuery} from 'sentry/types';
import {Series} from 'sentry/types/echarts';
import EventView from 'sentry/utils/discover/eventView';
import {useQuery} from 'sentry/utils/queryClient';
import {MutableSearch} from 'sentry/utils/tokenizeSearch';
import {useLocation} from 'sentry/utils/useLocation';
import useOrganization from 'sentry/utils/useOrganization';
import usePageFilters from 'sentry/utils/usePageFilters';
import withApi from 'sentry/utils/withApi';
import Chart from 'sentry/views/starfish/components/chart';
import ChartPanel from 'sentry/views/starfish/components/chartPanel';
import {FacetInsights} from 'sentry/views/starfish/components/facetInsights';
import {SampleEvents} from 'sentry/views/starfish/components/sampleEvents';
import EndpointTable from 'sentry/views/starfish/modules/APIModule/endpointTable';
import DatabaseTableView, {
  DataRow,
} from 'sentry/views/starfish/modules/databaseModule/databaseTableView';
import {
  getDbAggregatesQuery,
  useQueryMainTable,
} from 'sentry/views/starfish/modules/databaseModule/queries';
import combineTableDataWithSparklineData from 'sentry/views/starfish/utils/combineTableDataWithSparklineData';
import {HOST} from 'sentry/views/starfish/utils/constants';
import {datetimeToClickhouseFilterTimestamps} from 'sentry/views/starfish/utils/dates';
import {SpanGroupBreakdownContainer} from 'sentry/views/starfish/views/webServiceView/spanGroupBreakdownContainer';

const EventsRequest = withApi(_EventsRequest);

const HTTP_SPAN_COLUMN_ORDER = [
  {
    key: 'description',
    name: 'URL',
    width: 400,
  },
  {
    key: 'throughput',
    name: 'Throughput',
    width: 350,
  },
  {
    key: 'p50_trend',
    name: 'p50 Trend',
    width: 200,
  },
  {
    key: 'p50(exclusive_time)',
    name: 'p50',
    width: COL_WIDTH_UNDEFINED,
  },
  {
    key: 'transaction_count',
    name: 'Transactions',
    width: COL_WIDTH_UNDEFINED,
  },

  {
    key: 'total_exclusive_time',
    name: 'Total Time',
    width: COL_WIDTH_UNDEFINED,
  },
];

export default function EndpointOverview() {
  const location = useLocation();
  const organization = useOrganization();
  const theme = useTheme();

  const {endpoint: transaction, method, statsPeriod} = location.query;
  const pageFilter = usePageFilters();

  const {
    isLoading: isTableDataLoading,
    data: tableData,
    isRefetching: isTableRefetching,
<<<<<<< HEAD
  } = useQueryMainTable({transaction: (transaction as string) ?? '', limit: 5});
=======
  } = useQueryMainTable({transaction: (transaction as string) ?? ''});
>>>>>>> 30e59a2a

  const {data: dbAggregateData} = useQuery({
    queryKey: ['dbAggregates', transaction, pageFilter.selection.datetime],
    queryFn: () =>
      fetch(
        `${HOST}/?query=${getDbAggregatesQuery({
          datetime: pageFilter.selection.datetime,
          transaction,
        })}`
      ).then(res => res.json()),
    retry: false,
    initialData: [],
  });

  const aggregatesGroupedByQuery = {};
  dbAggregateData.forEach(({description, interval, count, p75}) => {
    if (description in aggregatesGroupedByQuery) {
      aggregatesGroupedByQuery[description].push({name: interval, count, p75});
    } else {
      aggregatesGroupedByQuery[description] = [{name: interval, count, p75}];
    }
  });

  const {start_timestamp, end_timestamp} = datetimeToClickhouseFilterTimestamps(
    pageFilter.selection.datetime
  );

  const combinedDbData = combineTableDataWithSparklineData(
    tableData,
    dbAggregateData,
    moment.duration(12, 'hours'),
    moment(start_timestamp),
    moment(end_timestamp)
  );

  const query = new MutableSearch([
    'has:http.method',
    'transaction.op:http.server',
    `transaction:${transaction}`,
    `http.method:${method}`,
  ]);

  const savedQuery: NewQuery = {
    id: undefined,
    name: t('Endpoint Overview'),
    query: query.formatString(),
    projects: [1],
    fields: [],
    version: 2,
  };

  function renderFailureRateChart() {
    return (
      <EventsRequest
        query={query.formatString()}
        includePrevious={false}
        partial
        interval="1h"
        includeTransformedData
        limit={1}
        environment={eventView.environment}
        project={eventView.project}
        period={eventView.statsPeriod}
        referrer="starfish-homepage-failure-rate"
        start={eventView.start}
        end={eventView.end}
        organization={organization}
        yAxis="equation|count_if(http.status_code,greaterOrEquals,500)/(count_if(http.status_code,equals,200)+count_if(http.status_code,greaterOrEquals,500))"
      >
        {eventData => {
          const transformedData: Series[] | undefined = eventData.timeseriesData?.map(
            series => ({
              data: series.data,
              seriesName: t('Error Rate'),
              color: CHART_PALETTE[5][3],
              silent: true,
            })
          );

          if (!transformedData) {
            return null;
          }

          return (
            <Fragment>
              <Chart
                statsPeriod={eventView.statsPeriod}
                height={80}
                data={transformedData}
                start={eventView.start as string}
                end={eventView.end as string}
                loading={eventData.loading}
                utc={false}
                grid={{
                  left: '0',
                  right: '0',
                  top: '8px',
                  bottom: '0',
                }}
                definedAxisTicks={2}
                isLineChart
                chartColors={theme.charts.getColorPalette(2)}
                disableXAxis
                aggregateOutputFormat="percentage"
              />
            </Fragment>
          );
        }}
      </EventsRequest>
    );
  }

  const eventView = EventView.fromNewQueryWithLocation(savedQuery, location);

  return (
    <Layout.Page>
      <Layout.Header>
        <Layout.HeaderContent>
          <Layout.Title>{t('Endpoint Overview')}</Layout.Title>
        </Layout.HeaderContent>
      </Layout.Header>

      <Layout.Body>
        <SearchContainerWithFilterAndMetrics>
          <PageFilterBar condensed>
            <DatePageFilter alignDropdown="left" />
          </PageFilterBar>
        </SearchContainerWithFilterAndMetrics>

        <Layout.Main fullWidth>
          <SubHeader>{t('Endpoint URL')}</SubHeader>
          <pre>{`${method} ${transaction}`}</pre>
<<<<<<< HEAD
          <StyledRow minSize={200}>
            <ChartsContainer>
              <ChartsContainerItem>
                <SpanGroupBreakdownContainer transaction={transaction as string} />
              </ChartsContainerItem>
              <ChartsContainerItem2>
                <ChartPanel title={t('Error Rate')}>
                  {renderFailureRateChart()}
                </ChartPanel>
                <EventsRequest
                  query={query.formatString()}
                  includePrevious={false}
                  partial
                  limit={5}
                  interval="1h"
                  includeTransformedData
                  environment={eventView.environment}
                  project={eventView.project}
                  period={pageFilter.selection.datetime.period}
                  referrer="starfish-endpoint-overview"
                  start={pageFilter.selection.datetime.start}
                  end={pageFilter.selection.datetime.end}
                  organization={organization}
                  yAxis={['tpm()', 'p50(transaction.duration)']}
                  queryExtras={{dataset: 'metrics'}}
                >
                  {({results, loading}) => {
                    return (
                      <Fragment>
                        <ChartPanel title={t('p50(duration)')}>
                          <Chart
                            statsPeriod={(statsPeriod as string) ?? '24h'}
                            height={80}
                            data={results?.[1] ? [results?.[1]] : []}
                            start=""
                            end=""
                            loading={loading}
                            utc={false}
                            stacked
                            isLineChart
                            disableXAxis
                            definedAxisTicks={2}
                            chartColors={[theme.charts.getColorPalette(0)[1]]}
                            grid={{
                              left: '0',
                              right: '0',
                              top: '8px',
                              bottom: '16px',
                            }}
                          />
                        </ChartPanel>
                        <ChartPanel title={t('Througput')}>
                          <Chart
                            statsPeriod={(statsPeriod as string) ?? '24h'}
                            height={80}
                            data={results?.[0] ? [results?.[0]] : []}
                            start=""
                            end=""
                            loading={loading}
                            utc={false}
                            stacked
                            isLineChart
                            disableXAxis
                            definedAxisTicks={2}
                            chartColors={[theme.charts.getColorPalette(0)[0]]}
                            grid={{
                              left: '0',
                              right: '0',
                              top: '8px',
                              bottom: '16px',
                            }}
                          />
                        </ChartPanel>
                      </Fragment>
                    );
                  }}
                </EventsRequest>
              </ChartsContainerItem2>
            </ChartsContainer>
          </StyledRow>
=======
          <EventsRequest
            query={query.formatString()}
            includePrevious={false}
            partial
            limit={5}
            interval="1h"
            includeTransformedData
            environment={eventView.environment}
            project={eventView.project}
            period={pageFilter.selection.datetime.period}
            referrer="starfish-endpoint-overview"
            start={pageFilter.selection.datetime.start}
            end={pageFilter.selection.datetime.end}
            organization={organization}
            yAxis={['tpm()', 'p50(transaction.duration)']}
            queryExtras={{dataset: 'metrics'}}
          >
            {({results, loading}) => {
              return (
                <Fragment>
                  <FlexRowContainer>
                    <FlexRowItem>
                      <SubHeader>{t('Throughput')}</SubHeader>
                      <Chart
                        statsPeriod={(statsPeriod as string) ?? '24h'}
                        height={150}
                        data={results?.[0] ? [results?.[0]] : []}
                        start=""
                        end=""
                        loading={loading}
                        utc={false}
                        stacked
                        isLineChart
                        disableXAxis
                        hideYAxisSplitLine
                        chartColors={[theme.charts.getColorPalette(0)[0]]}
                        grid={{
                          left: '0',
                          right: '0',
                          top: '8px',
                          bottom: '16px',
                        }}
                      />
                    </FlexRowItem>
                    <FlexRowItem>
                      <SubHeader>{t('p50(duration)')}</SubHeader>
                      <Chart
                        statsPeriod={(statsPeriod as string) ?? '24h'}
                        height={150}
                        data={results?.[1] ? [results?.[1]] : []}
                        start=""
                        end=""
                        loading={loading}
                        utc={false}
                        stacked
                        isLineChart
                        disableXAxis
                        hideYAxisSplitLine
                        chartColors={[theme.charts.getColorPalette(0)[1]]}
                        grid={{
                          left: '0',
                          right: '0',
                          top: '8px',
                          bottom: '16px',
                        }}
                      />
                    </FlexRowItem>
                  </FlexRowContainer>
                </Fragment>
              );
            }}
          </EventsRequest>
          <SpanGroupBreakdownContainer transaction={transaction as string} />
>>>>>>> 30e59a2a
          <SubHeader>{t('Sample Events')}</SubHeader>
          <SampleEvents eventView={eventView} />
          <FacetInsights eventView={eventView} />
          <SubHeader>{t('HTTP Spans')}</SubHeader>
          <EndpointTable
            location={location}
            onSelect={r => {
              browserHistory.push(
                `/starfish/span/${encodeURIComponent(r.group_id)}/?${qs.stringify({
                  transaction,
                })}`
              );
            }}
            columns={HTTP_SPAN_COLUMN_ORDER}
            filterOptions={{
              action: '',
              domain: '',
              transaction: (transaction as string) ?? '',
              datetime: pageFilter.selection.datetime,
            }}
          />
          <SubHeader>{t('Database Spans')}</SubHeader>
          <DatabaseTableView
            location={location}
            data={combinedDbData as DataRow[]}
            isDataLoading={isTableDataLoading || isTableRefetching}
            onSelect={r => {
              browserHistory.push(
                `/starfish/span/${encodeURIComponent(r.group_id)}/?${qs.stringify({
                  transaction,
                })}`
              );
            }}
          />
        </Layout.Main>
      </Layout.Body>
    </Layout.Page>
  );
}

const SubHeader = styled('h3')`
  color: ${p => p.theme.gray300};
  font-size: ${p => p.theme.fontSizeLarge};
  margin: 0;
  margin-bottom: ${space(1)};
`;

const SearchContainerWithFilterAndMetrics = styled('div')`
  display: grid;
  grid-template-rows: auto auto auto;
  gap: ${space(2)};
  margin-bottom: ${space(2)};

  @media (min-width: ${p => p.theme.breakpoints.small}) {
    grid-template-rows: auto;
    grid-template-columns: auto 1fr auto;
  }
`;

const StyledRow = styled(PerformanceLayoutBodyRow)`
  margin-bottom: ${space(2)};
`;

const ChartsContainer = styled('div')`
  display: flex;
  flex-direction: row;
  flex-wrap: wrap;
  gap: ${space(2)};
`;

const ChartsContainerItem = styled('div')`
  flex: 1.5;
`;

const ChartsContainerItem2 = styled('div')`
  flex: 1;
`;<|MERGE_RESOLUTION|>--- conflicted
+++ resolved
@@ -88,11 +88,7 @@
     isLoading: isTableDataLoading,
     data: tableData,
     isRefetching: isTableRefetching,
-<<<<<<< HEAD
-  } = useQueryMainTable({transaction: (transaction as string) ?? '', limit: 5});
-=======
-  } = useQueryMainTable({transaction: (transaction as string) ?? ''});
->>>>>>> 30e59a2a
+  } = useQueryMainTable({transaction: (transaction as string) ?? '', limit: 8});
 
   const {data: dbAggregateData} = useQuery({
     queryKey: ['dbAggregates', transaction, pageFilter.selection.datetime],
@@ -225,7 +221,6 @@
         <Layout.Main fullWidth>
           <SubHeader>{t('Endpoint URL')}</SubHeader>
           <pre>{`${method} ${transaction}`}</pre>
-<<<<<<< HEAD
           <StyledRow minSize={200}>
             <ChartsContainer>
               <ChartsContainerItem>
@@ -306,81 +301,6 @@
               </ChartsContainerItem2>
             </ChartsContainer>
           </StyledRow>
-=======
-          <EventsRequest
-            query={query.formatString()}
-            includePrevious={false}
-            partial
-            limit={5}
-            interval="1h"
-            includeTransformedData
-            environment={eventView.environment}
-            project={eventView.project}
-            period={pageFilter.selection.datetime.period}
-            referrer="starfish-endpoint-overview"
-            start={pageFilter.selection.datetime.start}
-            end={pageFilter.selection.datetime.end}
-            organization={organization}
-            yAxis={['tpm()', 'p50(transaction.duration)']}
-            queryExtras={{dataset: 'metrics'}}
-          >
-            {({results, loading}) => {
-              return (
-                <Fragment>
-                  <FlexRowContainer>
-                    <FlexRowItem>
-                      <SubHeader>{t('Throughput')}</SubHeader>
-                      <Chart
-                        statsPeriod={(statsPeriod as string) ?? '24h'}
-                        height={150}
-                        data={results?.[0] ? [results?.[0]] : []}
-                        start=""
-                        end=""
-                        loading={loading}
-                        utc={false}
-                        stacked
-                        isLineChart
-                        disableXAxis
-                        hideYAxisSplitLine
-                        chartColors={[theme.charts.getColorPalette(0)[0]]}
-                        grid={{
-                          left: '0',
-                          right: '0',
-                          top: '8px',
-                          bottom: '16px',
-                        }}
-                      />
-                    </FlexRowItem>
-                    <FlexRowItem>
-                      <SubHeader>{t('p50(duration)')}</SubHeader>
-                      <Chart
-                        statsPeriod={(statsPeriod as string) ?? '24h'}
-                        height={150}
-                        data={results?.[1] ? [results?.[1]] : []}
-                        start=""
-                        end=""
-                        loading={loading}
-                        utc={false}
-                        stacked
-                        isLineChart
-                        disableXAxis
-                        hideYAxisSplitLine
-                        chartColors={[theme.charts.getColorPalette(0)[1]]}
-                        grid={{
-                          left: '0',
-                          right: '0',
-                          top: '8px',
-                          bottom: '16px',
-                        }}
-                      />
-                    </FlexRowItem>
-                  </FlexRowContainer>
-                </Fragment>
-              );
-            }}
-          </EventsRequest>
-          <SpanGroupBreakdownContainer transaction={transaction as string} />
->>>>>>> 30e59a2a
           <SubHeader>{t('Sample Events')}</SubHeader>
           <SampleEvents eventView={eventView} />
           <FacetInsights eventView={eventView} />
