import {Fragment, useState} from 'react';
import {browserHistory} from 'react-router';
import {useTheme} from '@emotion/react';
import styled from '@emotion/styled';
import moment from 'moment';
import * as qs from 'query-string';

import _EventsRequest from 'sentry/components/charts/eventsRequest';
import DatePageFilter from 'sentry/components/datePageFilter';
import {COL_WIDTH_UNDEFINED} from 'sentry/components/gridEditable';
import * as Layout from 'sentry/components/layouts/thirds';
import PageFilterBar from 'sentry/components/organizations/pageFilterBar';
import {PerformanceLayoutBodyRow} from 'sentry/components/performance/layouts';
import {SegmentedControl} from 'sentry/components/segmentedControl';
import {CHART_PALETTE} from 'sentry/constants/chartPalette';
import {t} from 'sentry/locale';
import {space} from 'sentry/styles/space';
import {NewQuery} from 'sentry/types';
import {Series} from 'sentry/types/echarts';
import EventView from 'sentry/utils/discover/eventView';
import {useQuery} from 'sentry/utils/queryClient';
import {MutableSearch} from 'sentry/utils/tokenizeSearch';
import {useLocation} from 'sentry/utils/useLocation';
import useOrganization from 'sentry/utils/useOrganization';
import usePageFilters from 'sentry/utils/usePageFilters';
import withApi from 'sentry/utils/withApi';
import Chart from 'sentry/views/starfish/components/chart';
import EndpointTable from 'sentry/views/starfish/components/endpointTable';
import {FacetInsights} from 'sentry/views/starfish/components/facetInsights';
import MiniChartPanel from 'sentry/views/starfish/components/miniChartPanel';
import {TransactionSamplesTable} from 'sentry/views/starfish/components/samplesTable/transactionSamplesTable';
import DatabaseTableView, {
  DataRow,
} from 'sentry/views/starfish/modules/databaseModule/databaseTableView';
import {
  getDbAggregatesQuery,
  useQueryMainTable,
} from 'sentry/views/starfish/modules/databaseModule/queries';
import combineTableDataWithSparklineData from 'sentry/views/starfish/utils/combineTableDataWithSparklineData';
import {HOST} from 'sentry/views/starfish/utils/constants';
import {datetimeToClickhouseFilterTimestamps} from 'sentry/views/starfish/utils/dates';
import {GenericSpansTable} from 'sentry/views/starfish/views/webServiceView/endpointOverview/genericSpansTable';
import {SpanGroupBreakdownContainer} from 'sentry/views/starfish/views/webServiceView/spanGroupBreakdownContainer';

const EventsRequest = withApi(_EventsRequest);

const HTTP_SPAN_COLUMN_ORDER = [
  {
    key: 'description',
    name: 'URL',
    width: 400,
  },
  {
    key: 'throughput',
    name: 'Throughput (SPM)',
    width: 350,
  },
  {
    key: 'p50_trend',
    name: 'p50',
    width: 175,
  },
  {
    key: 'p95_trend',
    name: 'p95',
    width: 175,
  },
  {
    key: 'count_unique(transaction)',
    name: 'Transactions',
    width: COL_WIDTH_UNDEFINED,
  },

  {
    key: 'sum(span.self_time)',
    name: 'Total Time',
    width: COL_WIDTH_UNDEFINED,
  },
];

type State = {
  spansFilter: string;
};

export default function EndpointOverview() {
  const location = useLocation();
  const organization = useOrganization();
  const theme = useTheme();

  const {endpoint, method, statsPeriod} = location.query;
  const transaction = endpoint
    ? Array.isArray(endpoint)
      ? endpoint[0]
      : endpoint
    : undefined;
  const pageFilter = usePageFilters();

  const [state, setState] = useState<State>({spansFilter: 'all'});

  const queryConditions = [
    'has:http.method',
    'transaction.op:http.server',
    `transaction:${transaction}`,
    `http.method:${method}`,
  ];

  const query = new MutableSearch(queryConditions);

  const savedQuery: NewQuery = {
    id: undefined,
    name: t('Endpoint Overview'),
    query: query.formatString(),
    projects: [1],
    fields: [],
    version: 2,
  };

  function renderFailureRateChart() {
    return (
      <EventsRequest
        query={query.formatString()}
        includePrevious={false}
        partial
        interval="1h"
        includeTransformedData
        limit={1}
        environment={eventView.environment}
        project={eventView.project}
        period={eventView.statsPeriod}
        referrer="starfish-homepage-failure-rate"
        start={eventView.start}
        end={eventView.end}
        organization={organization}
        yAxis="equation|count_if(http.status_code,greaterOrEquals,500)/(count_if(http.status_code,equals,200)+count_if(http.status_code,greaterOrEquals,500))"
      >
        {eventData => {
          const transformedData: Series[] | undefined = eventData.timeseriesData?.map(
            series => ({
              data: series.data,
              seriesName: t('Error Rate'),
              color: CHART_PALETTE[5][3],
              silent: true,
            })
          );

          if (!transformedData) {
            return null;
          }

          return (
            <Fragment>
              <Chart
                statsPeriod={eventView.statsPeriod}
                height={80}
                data={transformedData}
                start={eventView.start as string}
                end={eventView.end as string}
                loading={eventData.loading}
                utc={false}
                grid={{
                  left: '0',
                  right: '0',
                  top: '8px',
                  bottom: '0',
                }}
                definedAxisTicks={2}
                isLineChart
                chartColors={theme.charts.getColorPalette(2)}
                disableXAxis
                aggregateOutputFormat="percentage"
              />
            </Fragment>
          );
        }}
      </EventsRequest>
    );
  }

  const eventView = EventView.fromNewQueryWithLocation(savedQuery, location);

  return (
    <Layout.Page>
      <Layout.Header>
        <Layout.HeaderContent>
          <Layout.Title>{t('Endpoint Overview')}</Layout.Title>
        </Layout.HeaderContent>
      </Layout.Header>

      <Layout.Body>
        <SearchContainerWithFilterAndMetrics>
          <PageFilterBar condensed>
            <DatePageFilter alignDropdown="left" />
          </PageFilterBar>
        </SearchContainerWithFilterAndMetrics>

        <Layout.Main fullWidth>
          <SubHeader>{t('Endpoint URL')}</SubHeader>
          <pre>{`${method} ${transaction}`}</pre>
          <StyledRow minSize={200}>
            <ChartsContainer>
              <ChartsContainerItem>
                <SpanGroupBreakdownContainer transaction={transaction as string} />
              </ChartsContainerItem>
              <ChartsContainerItem2>
                <MiniChartPanel title={t('Error Rate')}>
                  {renderFailureRateChart()}
                </MiniChartPanel>
                <EventsRequest
                  query={query.formatString()}
                  includePrevious={false}
                  partial
                  limit={5}
                  interval="1h"
                  includeTransformedData
                  environment={eventView.environment}
                  project={eventView.project}
                  period={pageFilter.selection.datetime.period}
                  referrer="starfish-endpoint-overview"
                  start={pageFilter.selection.datetime.start}
                  end={pageFilter.selection.datetime.end}
                  organization={organization}
                  yAxis={[
                    'tpm()',
                    'p95(transaction.duration)',
                    'p50(transaction.duration)',
                  ]}
                  queryExtras={{dataset: 'metrics'}}
                >
                  {({results, loading}) => {
                    return (
                      <Fragment>
                        <MiniChartPanel title={t('Duration')}>
                          <Chart
                            statsPeriod={(statsPeriod as string) ?? '24h'}
                            height={110}
                            data={results?.[1] ? [results?.[1], results?.[2]] : []}
                            start=""
                            end=""
                            loading={loading}
                            utc={false}
                            isLineChart
                            disableXAxis
                            definedAxisTicks={2}
                            chartColors={theme.charts.getColorPalette(2)}
                            grid={{
                              left: '0',
                              right: '0',
                              top: '8px',
                              bottom: '16px',
                            }}
                          />
                        </MiniChartPanel>
                        <MiniChartPanel title={t('Throughput')}>
                          <Chart
                            statsPeriod={(statsPeriod as string) ?? '24h'}
                            height={80}
                            data={results?.[0] ? [results?.[0]] : []}
                            start=""
                            end=""
                            loading={loading}
                            utc={false}
                            stacked
                            isLineChart
                            disableXAxis
                            definedAxisTicks={2}
                            chartColors={[theme.charts.getColorPalette(0)[0]]}
                            grid={{
                              left: '0',
                              right: '0',
                              top: '8px',
                              bottom: '16px',
                            }}
                          />
                        </MiniChartPanel>
                      </Fragment>
                    );
                  }}
                </EventsRequest>
              </ChartsContainerItem2>
            </ChartsContainer>
          </StyledRow>
          <SubHeader>{t('Sample Events')}</SubHeader>
<<<<<<< HEAD
          <SampleEvents eventView={eventView} />
          <SegmentedControlContainer>
            <SegmentedControl
              size="xs"
              aria-label={t('Filter Spans')}
              value={state.spansFilter}
              onChange={key => setState({...state, spansFilter: key})}
            >
              <SegmentedControl.Item key="all">{t('All Spans')}</SegmentedControl.Item>
              <SegmentedControl.Item key="http">{t('http')}</SegmentedControl.Item>
              <SegmentedControl.Item key="db">{t('db')}</SegmentedControl.Item>
            </SegmentedControl>
          </SegmentedControlContainer>
          <SpanMetricsTable filter={state.spansFilter} transaction={transaction} />
=======
          <TransactionSamplesTable eventView={eventView} />
>>>>>>> 6abf8deb
          <FacetInsights eventView={eventView} />
        </Layout.Main>
      </Layout.Body>
    </Layout.Page>
  );
}

function SpanMetricsTable({
  filter,
  transaction,
}: {
  filter: string;
  transaction: string | undefined;
}) {
  const location = useLocation();
  const pageFilter = usePageFilters();

  const {
    isLoading: isTableDataLoading,
    data: tableData,
    isRefetching: isTableRefetching,
  } = useQueryMainTable({transaction: (transaction as string) ?? '', limit: 8});

  const {data: dbAggregateData} = useQuery({
    queryKey: ['dbAggregates', transaction, pageFilter.selection.datetime],
    queryFn: () =>
      fetch(
        `${HOST}/?query=${getDbAggregatesQuery({
          datetime: pageFilter.selection.datetime,
          transaction,
        })}`
      ).then(res => res.json()),
    retry: false,
    initialData: [],
  });

  const aggregatesGroupedByQuery = {};
  dbAggregateData.forEach(({description, interval, count, p75}) => {
    if (description in aggregatesGroupedByQuery) {
      aggregatesGroupedByQuery[description].push({name: interval, count, p75});
    } else {
      aggregatesGroupedByQuery[description] = [{name: interval, count, p75}];
    }
  });

  switch (filter) {
    case 'all':
    case 'resource':
    default:
      return <GenericSpansTable transaction={transaction} />;
    case 'http':
      return (
        <EndpointTable
          location={location}
          onSelect={r => {
            browserHistory.push(
              `/starfish/span/${encodeURIComponent(r.group_id)}/?${qs.stringify({
                transaction,
              })}`
            );
          }}
          columns={HTTP_SPAN_COLUMN_ORDER}
          filterOptions={{
            action: '',
            domain: '',
            transaction: (transaction as string) ?? '',
            datetime: pageFilter.selection.datetime,
          }}
        />
      );
    case 'db':
      const {start_timestamp, end_timestamp} = datetimeToClickhouseFilterTimestamps(
        pageFilter.selection.datetime
      );
      const combinedDbData = combineTableDataWithSparklineData(
        tableData,
        dbAggregateData,
        moment.duration(12, 'hours'),
        moment(start_timestamp),
        moment(end_timestamp)
      );

      return (
        <DatabaseTableView
          location={location}
          data={combinedDbData as DataRow[]}
          isDataLoading={isTableDataLoading || isTableRefetching}
          onSelect={r => {
            browserHistory.push(
              `/starfish/span/${encodeURIComponent(r.group_id)}/?${qs.stringify({
                transaction,
              })}`
            );
          }}
        />
      );
  }
}

const SubHeader = styled('h3')`
  color: ${p => p.theme.gray300};
  font-size: ${p => p.theme.fontSizeLarge};
  margin: 0;
  margin-bottom: ${space(1)};
`;

const SearchContainerWithFilterAndMetrics = styled('div')`
  display: grid;
  grid-template-rows: auto auto auto;
  gap: ${space(2)};
  margin-bottom: ${space(2)};

  @media (min-width: ${p => p.theme.breakpoints.small}) {
    grid-template-rows: auto;
    grid-template-columns: auto 1fr auto;
  }
`;

const StyledRow = styled(PerformanceLayoutBodyRow)`
  margin-bottom: ${space(2)};
`;

const ChartsContainer = styled('div')`
  display: flex;
  flex-direction: row;
  flex-wrap: wrap;
  gap: ${space(2)};
`;

const ChartsContainerItem = styled('div')`
  flex: 1.5;
`;

const ChartsContainerItem2 = styled('div')`
  flex: 1;
`;

const SegmentedControlContainer = styled('div')`
  margin-bottom: ${space(2)};
`;<|MERGE_RESOLUTION|>--- conflicted
+++ resolved
@@ -280,8 +280,7 @@
             </ChartsContainer>
           </StyledRow>
           <SubHeader>{t('Sample Events')}</SubHeader>
-<<<<<<< HEAD
-          <SampleEvents eventView={eventView} />
+          <TransactionSamplesTable eventView={eventView} />
           <SegmentedControlContainer>
             <SegmentedControl
               size="xs"
@@ -295,9 +294,6 @@
             </SegmentedControl>
           </SegmentedControlContainer>
           <SpanMetricsTable filter={state.spansFilter} transaction={transaction} />
-=======
-          <TransactionSamplesTable eventView={eventView} />
->>>>>>> 6abf8deb
           <FacetInsights eventView={eventView} />
         </Layout.Main>
       </Layout.Body>
