import {Fragment} from 'react';
import {InjectedRouter} from 'react-router';
import styled from '@emotion/styled';
import {Location} from 'history';

import ProjectBadge from 'sentry/components/idBadge/projectBadge';
import * as Layout from 'sentry/components/layouts/thirds';
import PageFilterBar from 'sentry/components/organizations/pageFilterBar';
<<<<<<< HEAD
=======
import {t} from 'sentry/locale';
>>>>>>> 1cf3b72a
import {space} from 'sentry/styles/space';
import {Organization, PageFilters, Project} from 'sentry/types';
import EventView from 'sentry/utils/discover/eventView';
import {
  PageErrorAlert,
  PageErrorProvider,
} from 'sentry/utils/performance/contexts/pageError';
import usePageFilters from 'sentry/utils/usePageFilters';
import useProjects from 'sentry/utils/useProjects';
import StarfishDatePicker from 'sentry/views/starfish/components/datePicker';
import {StarfishProjectSelector} from 'sentry/views/starfish/components/starfishProjectSelector';

import {StarfishView} from './starfishView';

type Props = {
  eventView: EventView;
  location: Location;
  organization: Organization;
  projects: Project[];
  router: InjectedRouter;
  selection: PageFilters;
  withStaticFilters: boolean;
};

export function StarfishLanding(props: Props) {
  const {projects} = useProjects();
  const {selection} = usePageFilters();

  const selectedProject = projects.find(project =>
    selection.projects.includes(parseInt(project.id, 10))
  );

  const pageFilters: React.ReactNode = (
    <PageFilterBar condensed>
<<<<<<< HEAD
      <StarfishProjectSelector />
=======
>>>>>>> 1cf3b72a
      <StarfishDatePicker />
    </PageFilterBar>
  );

  return (
    <Layout.Page>
      <PageErrorProvider>
        <Layout.Header>
          <Layout.HeaderContent>
<<<<<<< HEAD
            <Layout.Title>
              {selectedProject && (
                <ProjectBadge
                  project={selectedProject}
                  hideOverflow={false}
                  disableLink
                />
              )}
            </Layout.Title>
=======
            <Layout.Title>{t('Web Service')}</Layout.Title>
>>>>>>> 1cf3b72a
          </Layout.HeaderContent>
        </Layout.Header>

        <Layout.Body>
          <Layout.Main fullWidth>
            <PageErrorAlert />
            <Fragment>
              <SearchContainerWithFilterAndMetrics>
                {pageFilters}
              </SearchContainerWithFilterAndMetrics>

              <StarfishView {...props} />
            </Fragment>
          </Layout.Main>
        </Layout.Body>
      </PageErrorProvider>
    </Layout.Page>
  );
}

const SearchContainerWithFilterAndMetrics = styled('div')`
  display: grid;
  grid-template-rows: auto auto auto;
  gap: ${space(2)};
  margin-bottom: ${space(2)};

  @media (min-width: ${p => p.theme.breakpoints.small}) {
    grid-template-rows: auto;
    grid-template-columns: auto 1fr auto;
  }
`;<|MERGE_RESOLUTION|>--- conflicted
+++ resolved
@@ -6,10 +6,7 @@
 import ProjectBadge from 'sentry/components/idBadge/projectBadge';
 import * as Layout from 'sentry/components/layouts/thirds';
 import PageFilterBar from 'sentry/components/organizations/pageFilterBar';
-<<<<<<< HEAD
-=======
 import {t} from 'sentry/locale';
->>>>>>> 1cf3b72a
 import {space} from 'sentry/styles/space';
 import {Organization, PageFilters, Project} from 'sentry/types';
 import EventView from 'sentry/utils/discover/eventView';
@@ -44,10 +41,7 @@
 
   const pageFilters: React.ReactNode = (
     <PageFilterBar condensed>
-<<<<<<< HEAD
       <StarfishProjectSelector />
-=======
->>>>>>> 1cf3b72a
       <StarfishDatePicker />
     </PageFilterBar>
   );
@@ -57,19 +51,17 @@
       <PageErrorProvider>
         <Layout.Header>
           <Layout.HeaderContent>
-<<<<<<< HEAD
             <Layout.Title>
-              {selectedProject && (
+              {selectedProject ? (
                 <ProjectBadge
                   project={selectedProject}
                   hideOverflow={false}
                   disableLink
                 />
+              ) : (
+                t('Web Service')
               )}
             </Layout.Title>
-=======
-            <Layout.Title>{t('Web Service')}</Layout.Title>
->>>>>>> 1cf3b72a
           </Layout.HeaderContent>
         </Layout.Header>
 
