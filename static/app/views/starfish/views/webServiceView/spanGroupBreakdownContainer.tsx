import {useState} from 'react';
import {useTheme} from '@emotion/react';
import styled from '@emotion/styled';

import {getInterval} from 'sentry/components/charts/utils';
import {SelectOption} from 'sentry/components/compactSelect';
import Panel from 'sentry/components/panels/panel';
import {t} from 'sentry/locale';
import {space} from 'sentry/styles/space';
import {EventsStats, PageFilters} from 'sentry/types';
import {Series, SeriesDataUnit} from 'sentry/types/echarts';
import {defined} from 'sentry/utils';
import {useDiscoverQuery} from 'sentry/utils/discover/discoverQuery';
import EventView from 'sentry/utils/discover/eventView';
import {DiscoverDatasets} from 'sentry/utils/discover/types';
import {useLocation} from 'sentry/utils/useLocation';
import useOrganization from 'sentry/utils/useOrganization';
import usePageFilters from 'sentry/utils/usePageFilters';
import {SpanMetricsFields} from 'sentry/views/starfish/types';
import {STARFISH_CHART_INTERVAL_FIDELITY} from 'sentry/views/starfish/utils/constants';
import {useEventsStatsQuery} from 'sentry/views/starfish/utils/useEventsStatsQuery';
import {SpanGroupBreakdown} from 'sentry/views/starfish/views/webServiceView/spanGroupBreakdown';

const {SPAN_SELF_TIME} = SpanMetricsFields;

const OTHER_SPAN_GROUP_MODULE = 'Other';
export const NULL_SPAN_CATEGORY = t('custom');

type Props = {
  transaction?: string;
  transactionMethod?: string;
};

type Group = {
  'span.category': string;
};

export type DataRow = {
  cumulativeTime: number;
  group: Group;
};

export enum DataDisplayType {
  DURATION_P95 = 'duration_p95',
  CUMULATIVE_DURATION = 'cumulative_duration',
  PERCENTAGE = 'percentage',
}

export function SpanGroupBreakdownContainer({transaction, transactionMethod}: Props) {
  const pageFilter = usePageFilters();
  const organization = useOrganization();
  const location = useLocation();
  const {selection} = pageFilter;
  const theme = useTheme();

  const options: SelectOption<DataDisplayType>[] = [
    {label: 'Percentages', value: DataDisplayType.PERCENTAGE},
    {label: 'Duration (p95)', value: DataDisplayType.DURATION_P95},
    {label: 'Total Duration', value: DataDisplayType.CUMULATIVE_DURATION},
  ];

  const [dataDisplayType, setDataDisplayType] = useState<DataDisplayType>(
    DataDisplayType.PERCENTAGE
  );

  const {data: segments, isLoading: isSegmentsLoading} = useDiscoverQuery({
    eventView: getCumulativeTimeEventView(
      selection,
      `transaction.op:http.server ${transaction ? `transaction:${transaction}` : ''} ${
        transactionMethod ? `http.method:${transactionMethod}` : ''
      }`,
      ['span.category']
    ),
    orgSlug: organization.slug,
    referrer: 'api.starfish-web-service.span-category-breakdown',
    location,
    limit: 4,
  });

  const {data: cumulativeTime, isLoading: isCumulativeDataLoading} = useDiscoverQuery({
    eventView: getCumulativeTimeEventView(
      selection,
      `transaction.op:http.server ${transaction ? `transaction:${transaction}` : ''} ${
        transactionMethod ? `http.method:${transactionMethod}` : ''
      }`,
      []
    ),
    orgSlug: organization.slug,
    referrer: 'api.starfish-web-service.total-time',
    location,
  });

  const {
    isLoading: isTopDataLoading,
    data: topData,
    isError,
  } = useEventsStatsQuery({
    eventView: getEventView(
      selection,
      `transaction.op:http.server ${transaction ? `transaction:${transaction}` : ''} ${
        transactionMethod ? `http.method:${transactionMethod}` : ''
      }`,
      ['span.category'],
      dataDisplayType,
      true
    ),
    enabled: true,
<<<<<<< HEAD
    referrer: 'starfish-web-service.span-category-breakdown-timeseries',
    initialData: {},
=======
    referrer: 'api.starfish-web-service.span-category-breakdown-timeseries',
    initialData: [],
>>>>>>> 1dd34767
  });

  const totalValues = cumulativeTime?.data[0]?.[`sum(${SPAN_SELF_TIME})`]
    ? parseInt(cumulativeTime?.data[0][`sum(${SPAN_SELF_TIME})`] as string, 10)
    : 0;
  const totalSegments =
    segments?.data.reduce(
      (acc, segment) => acc + parseInt(segment[`sum(${SPAN_SELF_TIME})`] as string, 10),
      0
    ) ?? 0;

  const otherValue = totalValues ? totalValues - totalSegments : 0;

  const transformedData: DataRow[] = [];

  if (defined(segments)) {
    for (let index = 0; index < segments.data.length; index++) {
      const element = segments.data[index];
      const category = element['span.category'] as string;
      transformedData.push({
        cumulativeTime: parseInt(element[`sum(${SPAN_SELF_TIME})`] as string, 10),
        group: {
          'span.category': category === '' ? NULL_SPAN_CATEGORY : category,
        },
      });
    }

    if (otherValue > 0 && topData && OTHER_SPAN_GROUP_MODULE in topData) {
      transformedData.push({
        cumulativeTime: otherValue,
        group: {
          'span.category': OTHER_SPAN_GROUP_MODULE,
        },
      });
    }
  }

  const seriesByDomain: {[category: string]: Series} = {};
  const colorPalette = theme.charts.getColorPalette(transformedData.length - 2);

  if (defined(topData)) {
    if (!isTopDataLoading && transformedData.length > 0) {
      transformedData.forEach((segment, index) => {
        const category = segment.group['span.category'] as string;
        const label = category === '' ? NULL_SPAN_CATEGORY : category;
        seriesByDomain[label] = {
          seriesName: label,
          data: [],
          color: colorPalette[index],
        };
      });

      Object.keys(topData).forEach(key => {
        const seriesData: EventsStats = topData?.[key];
        const label = key === '' ? NULL_SPAN_CATEGORY : key;
        seriesByDomain[label].data =
          seriesData?.data.map(datum => {
            return {name: datum[0] * 1000, value: datum[1][0].count} as SeriesDataUnit;
          }) ?? [];
      });
    }
  }

  const data = Object.values(seriesByDomain);

  return (
    <StyledPanel>
      <SpanGroupBreakdown
        tableData={transformedData}
        totalCumulativeTime={totalValues}
        isTableLoading={isSegmentsLoading}
        topSeriesData={data}
        colorPalette={colorPalette}
        isTimeseriesLoading={isTopDataLoading}
        isCumulativeTimeLoading={isCumulativeDataLoading}
        transaction={transaction}
        errored={isError}
        options={options}
        dataDisplayType={dataDisplayType}
        onDisplayTypeChange={setDataDisplayType}
      />
    </StyledPanel>
  );
}

const StyledPanel = styled(Panel)`
  padding-top: ${space(2)};
  margin-bottom: 0;
`;

const getEventView = (
  pageFilters: PageFilters,
  query: string,
  groups: string[],
  dataDisplayType: DataDisplayType,
  getTimeseries?: boolean
) => {
  const yAxis =
    dataDisplayType === DataDisplayType.DURATION_P95
      ? `p95(${SPAN_SELF_TIME})`
      : `sum(${SPAN_SELF_TIME})`;

  return EventView.fromNewQueryWithPageFilters(
    {
      name: '',
      fields: [`sum(${SPAN_SELF_TIME})`, `p95(${SPAN_SELF_TIME})`, ...groups],
      yAxis: getTimeseries ? [yAxis] : [],
      query,
      dataset: DiscoverDatasets.SPANS_METRICS,
      orderby: '-sum_span_self_time',
      version: 2,
      topEvents: groups.length > 0 ? '4' : undefined,
      interval: getTimeseries
        ? getInterval(pageFilters.datetime, STARFISH_CHART_INTERVAL_FIDELITY)
        : undefined,
    },
    pageFilters
  );
};

const getCumulativeTimeEventView = (
  pageFilters: PageFilters,
  query: string,
  groups: string[]
) => {
  return EventView.fromNewQueryWithPageFilters(
    {
      name: '',
      fields: [`sum(${SPAN_SELF_TIME})`, ...groups],
      query,
      dataset: DiscoverDatasets.SPANS_METRICS,
      orderby: '-sum_span_self_time',
      version: 2,
      topEvents: groups.length > 0 ? '4' : undefined,
    },
    pageFilters
  );
};<|MERGE_RESOLUTION|>--- conflicted
+++ resolved
@@ -105,13 +105,8 @@
       true
     ),
     enabled: true,
-<<<<<<< HEAD
-    referrer: 'starfish-web-service.span-category-breakdown-timeseries',
+    referrer: 'api.starfish-web-service.span-category-breakdown-timeseries',
     initialData: {},
-=======
-    referrer: 'api.starfish-web-service.span-category-breakdown-timeseries',
-    initialData: [],
->>>>>>> 1dd34767
   });
 
   const totalValues = cumulativeTime?.data[0]?.[`sum(${SPAN_SELF_TIME})`]
