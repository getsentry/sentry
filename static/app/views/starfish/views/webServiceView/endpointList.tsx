--- conflicted
+++ resolved
@@ -268,33 +268,6 @@
   function renderHeadCellWithMeta(tableMeta: TableData['meta']) {
     const newColumnTitles = columnTitles ?? COLUMN_TITLES;
     return (column: TableColumn<keyof TableDataRow>, index: number): React.ReactNode =>
-<<<<<<< HEAD
-      this.renderHeadCell(tableMeta, column, columnTitles[index]);
-  };
-
-  handleResizeColumn = (columnIndex: number, nextColumn: GridColumn) => {
-    const widths: number[] = [...this.state.widths];
-    widths[columnIndex] = nextColumn.width
-      ? Number(nextColumn.width)
-      : COL_WIDTH_UNDEFINED;
-    this.setState({widths});
-  };
-
-  render() {
-    const {eventView, organization, location, setError} = this.props;
-    const {widths} = this.state;
-    const columnOrder = eventView
-      .getColumns()
-      .filter(
-        (col: TableColumn<React.ReactText>) =>
-          !col.name.startsWith('count_miserable') &&
-          !col.name.startsWith('percentile_range') &&
-          col.name !== 'project_threshold_config' &&
-          col.name !== 'project' &&
-          col.name !== 'http.method' &&
-          col.name !== 'total.transaction_duration' &&
-          col.name !== 'sum(transaction.duration)'
-=======
       renderHeadCell(tableMeta, column, newColumnTitles[index]);
   }
 
@@ -302,7 +275,6 @@
     setWidths(prevWidths =>
       prevWidths.map((width, index) =>
         index === columnIndex ? Number(nextColumn.width ?? COL_WIDTH_UNDEFINED) : width
->>>>>>> 741c0774
       )
     );
   }
@@ -321,7 +293,6 @@
       (col: TableColumn<React.ReactText>) =>
         !col.name.startsWith('count_miserable') &&
         !col.name.startsWith('percentile_range') &&
-        !col.name.startsWith('(percentile_range') &&
         col.name !== 'project_threshold_config' &&
         col.name !== 'project' &&
         col.name !== 'http.method' &&
