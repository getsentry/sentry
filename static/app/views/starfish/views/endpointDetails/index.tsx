--- conflicted
+++ resolved
@@ -146,23 +146,6 @@
           />
         </FlexRowItem>
       </FlexRowContainer>
-<<<<<<< HEAD
-      <div>
-        <GridEditable
-          isLoading={tableIsLoading}
-          data={tableData}
-          columnOrder={COLUMN_ORDER}
-          columnSortBy={[]}
-          grid={{
-            renderHeadCell,
-            renderBodyCell: (column: GridColumnHeader, dataRow: DataRow) =>
-              renderBodyCell(column, dataRow),
-          }}
-          location={location}
-          scrollable={false}
-        />
-      </div>
-=======
       <GridEditable
         isLoading={tableIsLoading}
         data={tableData}
@@ -175,7 +158,6 @@
         }}
         location={location}
       />
->>>>>>> 3d1ef354
     </div>
   );
 }
