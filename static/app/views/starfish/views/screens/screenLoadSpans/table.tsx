import {Fragment} from 'react';
import * as qs from 'query-string';

import {getInterval} from 'sentry/components/charts/utils';
import GridEditable, {GridColumnHeader} from 'sentry/components/gridEditable';
import SortLink from 'sentry/components/gridEditable/sortLink';
import Link from 'sentry/components/links/link';
import Pagination from 'sentry/components/pagination';
import {t} from 'sentry/locale';
import {NewQuery} from 'sentry/types';
import {TableDataRow} from 'sentry/utils/discover/discoverQuery';
import EventView, {
  fromSorts,
  isFieldSortable,
  MetaType,
} from 'sentry/utils/discover/eventView';
import {getFieldRenderer} from 'sentry/utils/discover/fieldRenderers';
import {fieldAlignment, Sort} from 'sentry/utils/discover/fields';
import {DiscoverDatasets} from 'sentry/utils/discover/types';
import {decodeScalar} from 'sentry/utils/queryString';
import {MutableSearch} from 'sentry/utils/tokenizeSearch';
import {useLocation} from 'sentry/utils/useLocation';
import useOrganization from 'sentry/utils/useOrganization';
import usePageFilters from 'sentry/utils/usePageFilters';
import {TableColumn} from 'sentry/views/discover/table/types';
import {OverflowEllipsisTextContainer} from 'sentry/views/starfish/components/textAlign';
import {SpanMetricsField} from 'sentry/views/starfish/types';
import {centerTruncate} from 'sentry/views/starfish/utils/centerTruncate';
import {STARFISH_CHART_INTERVAL_FIDELITY} from 'sentry/views/starfish/utils/constants';
import {appendReleaseFilters} from 'sentry/views/starfish/utils/releaseComparison';
import {useRoutingContext} from 'sentry/views/starfish/utils/routingContext';
import {QueryParameterNames} from 'sentry/views/starfish/views/queryParameters';
import {SpanOpSelector} from 'sentry/views/starfish/views/screens/screenLoadSpans/spanOpSelector';
import {useTableQuery} from 'sentry/views/starfish/views/screens/screensTable';

const {SPAN_SELF_TIME, SPAN_DESCRIPTION, SPAN_GROUP, SPAN_OP, PROJECT_ID} =
  SpanMetricsField;

type Props = {
  primaryRelease?: string;
  secondaryRelease?: string;
  transaction?: string;
};

export function ScreenLoadSpansTable({
  transaction,
  primaryRelease,
  secondaryRelease,
}: Props) {
  const location = useLocation();
  const {selection} = usePageFilters();
  const organization = useOrganization();
  const routingContext = useRoutingContext();

<<<<<<< HEAD
  const spanOp = decodeScalar(location.query[SpanMetricsField.SPAN_OP]) ?? '';
=======
  const truncatedPrimary = centerTruncate(primaryRelease ?? '', 15);
  const truncatedSecondary = centerTruncate(secondaryRelease ?? '', 15);
>>>>>>> 699fccea

  const searchQuery = new MutableSearch([
    'transaction.op:ui.load',
    `transaction:${transaction}`,
    'has:span.description',
    ...(spanOp
      ? [`${SpanMetricsField.SPAN_OP}:${spanOp}`]
      : [
          'span.op:[file.read,file.write,ui.load,http.client,db,db.sql.room,db.sql.query,db.sql.transaction]',
        ]),
  ]);
  const queryStringPrimary = appendReleaseFilters(
    searchQuery,
    primaryRelease,
    secondaryRelease
  );

  const sort = fromSorts(
    decodeScalar(location.query[QueryParameterNames.SPANS_SORT])
  )[0] ?? {
    kind: 'desc',
    field: 'count()',
  };

  const newQuery: NewQuery = {
    name: '',
    fields: [
      PROJECT_ID,
      SPAN_OP,
      SPAN_GROUP,
      SPAN_DESCRIPTION,
      `avg_if(${SPAN_SELF_TIME},release,${primaryRelease})`,
      `avg_if(${SPAN_SELF_TIME},release,${secondaryRelease})`,
      'count()',
      'time_spent_percentage()',
      `sum(${SPAN_SELF_TIME})`,
    ],
    query: queryStringPrimary,
    dataset: DiscoverDatasets.SPANS_METRICS,
    version: 2,
    projects: selection.projects,
    interval: getInterval(selection.datetime, STARFISH_CHART_INTERVAL_FIDELITY),
  };

  const eventView = EventView.fromNewQueryWithLocation(newQuery, location);
  eventView.sorts = [sort];

  const {data, isLoading, pageLinks} = useTableQuery({
    eventView,
    enabled: true,
  });

  const eventViewColumns = eventView.getColumns();

  const columnNameMap = {
    [SPAN_OP]: t('Operation'),
    [SPAN_DESCRIPTION]: t('Span Description'),
    'count()': t('Total Count'),
    'time_spent_percentage()': t('Total Time Spent'),
    [`avg_if(${SPAN_SELF_TIME},release,${primaryRelease})`]: t(
      'Duration (%s)',
      truncatedPrimary
    ),
    [`avg_if(${SPAN_SELF_TIME},release,${secondaryRelease})`]: t(
      'Duration (%s)',
      truncatedSecondary
    ),
  };

  function renderBodyCell(column, row): React.ReactNode {
    if (!data?.meta || !data?.meta.fields) {
      return row[column.key];
    }

    if (column.key === SPAN_DESCRIPTION) {
      const label = row[SpanMetricsField.SPAN_DESCRIPTION];

      const pathname = `${routingContext.baseURL}/pageload/spans/`;
      const query = {
        ...location.query,
        transaction,
        spanGroup: row[SpanMetricsField.SPAN_GROUP],
        spanDescription: row[SpanMetricsField.SPAN_DESCRIPTION],
      };

      return (
        <Link to={`${pathname}?${qs.stringify(query)}`}>
          <OverflowEllipsisTextContainer>{label}</OverflowEllipsisTextContainer>
        </Link>
      );
    }

    const renderer = getFieldRenderer(column.key, data?.meta.fields, false);
    const rendered = renderer(row, {
      location,
      organization,
      unit: data?.meta.units?.[column.key],
    });
    return rendered;
  }

  function renderHeadCell(
    column: GridColumnHeader,
    tableMeta?: MetaType
  ): React.ReactNode {
    const fieldType = tableMeta?.fields?.[column.key];
    const alignment = fieldAlignment(column.key as string, fieldType);
    const field = {
      field: column.key as string,
      width: column.width,
    };

    function generateSortLink() {
      if (!tableMeta) {
        return undefined;
      }

      let newSortDirection: Sort['kind'] = 'desc';
      if (sort?.field === column.key) {
        if (sort.kind === 'desc') {
          newSortDirection = 'asc';
        }
      }

      const newSort = `${newSortDirection === 'desc' ? '-' : ''}${column.key}`;

      return {
        ...location,
        query: {...location.query, [QueryParameterNames.SPANS_SORT]: newSort},
      };
    }

    const canSort = isFieldSortable(field, tableMeta?.fields, true);

    const sortLink = (
      <SortLink
        align={alignment}
        title={column.name}
        direction={sort?.field === column.key ? sort.kind : undefined}
        canSort={canSort}
        generateSortLink={generateSortLink}
      />
    );
    return sortLink;
  }

  const columnSortBy = eventView.getSorts();

  return (
    <Fragment>
      <SpanOpSelector
        primaryRelease={primaryRelease}
        transaction={transaction}
        secondaryRelease={secondaryRelease}
      />
      <GridEditable
        isLoading={isLoading}
        data={data?.data as TableDataRow[]}
        columnOrder={eventViewColumns
          .filter(
            (col: TableColumn<React.ReactText>) =>
              col.name !== PROJECT_ID &&
              col.name !== SPAN_GROUP &&
              col.name !== `sum(${SPAN_SELF_TIME})`
          )
          .map((col: TableColumn<React.ReactText>) => {
            return {...col, name: columnNameMap[col.key]};
          })}
        columnSortBy={columnSortBy}
        location={location}
        grid={{
          renderHeadCell: column => renderHeadCell(column, data?.meta),
          renderBodyCell,
        }}
      />
      <Pagination pageLinks={pageLinks} />
    </Fragment>
  );
}<|MERGE_RESOLUTION|>--- conflicted
+++ resolved
@@ -52,12 +52,9 @@
   const organization = useOrganization();
   const routingContext = useRoutingContext();
 
-<<<<<<< HEAD
   const spanOp = decodeScalar(location.query[SpanMetricsField.SPAN_OP]) ?? '';
-=======
   const truncatedPrimary = centerTruncate(primaryRelease ?? '', 15);
   const truncatedSecondary = centerTruncate(secondaryRelease ?? '', 15);
->>>>>>> 699fccea
 
   const searchQuery = new MutableSearch([
     'transaction.op:ui.load',
