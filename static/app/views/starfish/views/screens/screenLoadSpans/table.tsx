import {Fragment} from 'react';
import * as qs from 'query-string';

import {getInterval} from 'sentry/components/charts/utils';
import GridEditable, {GridColumnHeader} from 'sentry/components/gridEditable';
import SortLink from 'sentry/components/gridEditable/sortLink';
import Link from 'sentry/components/links/link';
import Pagination from 'sentry/components/pagination';
import Truncate from 'sentry/components/truncate';
import {t} from 'sentry/locale';
import {NewQuery} from 'sentry/types';
import {TableDataRow} from 'sentry/utils/discover/discoverQuery';
import EventView, {isFieldSortable, MetaType} from 'sentry/utils/discover/eventView';
import {getFieldRenderer} from 'sentry/utils/discover/fieldRenderers';
import {fieldAlignment, Sort} from 'sentry/utils/discover/fields';
import {DiscoverDatasets} from 'sentry/utils/discover/types';
import {MutableSearch} from 'sentry/utils/tokenizeSearch';
import {useLocation} from 'sentry/utils/useLocation';
import useOrganization from 'sentry/utils/useOrganization';
import usePageFilters from 'sentry/utils/usePageFilters';
import useRouter from 'sentry/utils/useRouter';
import {TableColumn} from 'sentry/views/discover/table/types';
import {SpanFunction, SpanMetricsField} from 'sentry/views/starfish/types';
import {STARFISH_CHART_INTERVAL_FIDELITY} from 'sentry/views/starfish/utils/constants';
import {appendReleaseFilters} from 'sentry/views/starfish/utils/releaseComparison';
import {useRoutingContext} from 'sentry/views/starfish/utils/routingContext';
import {QueryParameterNames} from 'sentry/views/starfish/views/queryParameters';
import {useTableQuery} from 'sentry/views/starfish/views/screens/screensTable';
import {DataTitles} from 'sentry/views/starfish/views/spans/types';
import {useModuleSort} from 'sentry/views/starfish/views/spans/useModuleSort';

const {SPAN_SELF_TIME, SPAN_DESCRIPTION, SPAN_GROUP, SPAN_OP, PROJECT_ID} =
  SpanMetricsField;

type Props = {
  primaryRelease?: string;
  transaction?: string;
};

export function ScreenLoadSpansTable({transaction, primaryRelease}: Props) {
  const location = useLocation();
  const {selection} = usePageFilters();
  const organization = useOrganization();
  const routingContext = useRoutingContext();
  const router = useRouter();

  const searchQuery = new MutableSearch([
    'transaction.op:ui.load',
    `transaction:${transaction}`,
    'span.op:[file.read,file.write,ui.load,http.client,db,db.sql.room,db.sql.query,db.sql.transaction]',
  ]);
  const queryStringPrimary = appendReleaseFilters(searchQuery, primaryRelease, undefined);

  const sort = useModuleSort(QueryParameterNames.SPANS_SORT, {
    kind: 'desc',
    field: `${SpanFunction.TIME_SPENT_PERCENTAGE}(local)`,
  });

  const newQuery: NewQuery = {
    name: '',
    fields: [
      PROJECT_ID,
      SPAN_OP,
      SPAN_GROUP,
      SPAN_DESCRIPTION,
      `avg(${SPAN_SELF_TIME})`, // TODO: Update these to avgIf with primary release when available
<<<<<<< HEAD
      'spm()',
=======
      `avg_compare(${SPAN_SELF_TIME},release,${primaryRelease},${secondaryRelease})`,
      'count()',
>>>>>>> 7a2c0898
      'time_spent_percentage(local)',
      `sum(${SPAN_SELF_TIME})`,
    ],
    query: queryStringPrimary,
    dataset: DiscoverDatasets.SPANS_METRICS,
    version: 2,
    projects: selection.projects,
    interval: getInterval(selection.datetime, STARFISH_CHART_INTERVAL_FIDELITY),
  };

  const eventView = EventView.fromNewQueryWithLocation(newQuery, location);
  eventView.sorts = [sort];

  const {data, isLoading, pageLinks} = useTableQuery({
    eventView,
    enabled: true,
  });

  const eventViewColumns = eventView.getColumns();

  const columnNameMap = {
    [SPAN_OP]: t('Operation'),
    [SPAN_DESCRIPTION]: t('Span Description'),
    'count()': DataTitles.count,
    [`avg(${SPAN_SELF_TIME})`]: DataTitles.avg,
    'time_spent_percentage(local)': DataTitles.timeSpent,
  };

  function renderBodyCell(column, row): React.ReactNode {
    if (!data?.meta || !data?.meta.fields) {
      return row[column.key];
    }

    if (column.key === SPAN_DESCRIPTION) {
      const label = row[SpanMetricsField.SPAN_DESCRIPTION];

      const pathname = `${routingContext.baseURL}/pageload/spans`;
      const query = {
        ...location.query,
        transaction,
        spanGroup: row[SpanMetricsField.SPAN_GROUP],
        spanDescription: row[SpanMetricsField.SPAN_DESCRIPTION],
      };

      return (
        <Link
          to={`${pathname}?${qs.stringify(query)}`}
          onClick={() => {
            router.replace({
              pathname,
              query,
            });
          }}
        >
          <Truncate value={label} maxLength={75} />
        </Link>
      );
    }

    const renderer = getFieldRenderer(column.key, data?.meta.fields, false);
    const rendered = renderer(row, {
      location,
      organization,
      unit: data?.meta.units?.[column.key],
    });
    return rendered;
  }

  function renderHeadCell(
    column: GridColumnHeader,
    tableMeta?: MetaType
  ): React.ReactNode {
    const fieldType = tableMeta?.fields?.[column.key];
    const alignment = fieldAlignment(column.key as string, fieldType);
    const field = {
      field: column.key as string,
      width: column.width,
    };

    function generateSortLink() {
      if (!tableMeta) {
        return undefined;
      }

      let newSortDirection: Sort['kind'] = 'desc';
      if (sort?.field === column.key) {
        if (sort.kind === 'desc') {
          newSortDirection = 'asc';
        }
      }

      const newSort = `${newSortDirection === 'desc' ? '-' : ''}${column.key}`;

      return {
        ...location,
        query: {...location.query, [QueryParameterNames.SPANS_SORT]: newSort},
      };
    }

    const canSort = isFieldSortable(field, tableMeta?.fields, true);

    const sortLink = (
      <SortLink
        align={alignment}
        title={column.name}
        direction={sort?.field === column.key ? sort.kind : undefined}
        canSort={canSort}
        generateSortLink={generateSortLink}
      />
    );
    return sortLink;
  }

  const columnSortBy = eventView.getSorts();

  return (
    <Fragment>
      <GridEditable
        isLoading={isLoading}
        data={data?.data as TableDataRow[]}
        columnOrder={eventViewColumns
          .filter(
            (col: TableColumn<React.ReactText>) =>
              col.name !== PROJECT_ID &&
              col.name !== SPAN_GROUP &&
              col.name !== `sum(${SPAN_SELF_TIME})`
          )
          .map((col: TableColumn<React.ReactText>) => {
            return {...col, name: columnNameMap[col.key]};
          })}
        columnSortBy={columnSortBy}
        location={location}
        grid={{
          renderHeadCell: column => renderHeadCell(column, data?.meta),
          renderBodyCell,
        }}
      />
      <Pagination pageLinks={pageLinks} />
    </Fragment>
  );
}<|MERGE_RESOLUTION|>--- conflicted
+++ resolved
@@ -49,7 +49,7 @@
     `transaction:${transaction}`,
     'span.op:[file.read,file.write,ui.load,http.client,db,db.sql.room,db.sql.query,db.sql.transaction]',
   ]);
-  const queryStringPrimary = appendReleaseFilters(searchQuery, primaryRelease, undefined);
+  const queryStringPrimary = appendReleaseFilters(searchQuery, primaryRelease);
 
   const sort = useModuleSort(QueryParameterNames.SPANS_SORT, {
     kind: 'desc',
@@ -64,12 +64,7 @@
       SPAN_GROUP,
       SPAN_DESCRIPTION,
       `avg(${SPAN_SELF_TIME})`, // TODO: Update these to avgIf with primary release when available
-<<<<<<< HEAD
-      'spm()',
-=======
-      `avg_compare(${SPAN_SELF_TIME},release,${primaryRelease},${secondaryRelease})`,
       'count()',
->>>>>>> 7a2c0898
       'time_spent_percentage(local)',
       `sum(${SPAN_SELF_TIME})`,
     ],
