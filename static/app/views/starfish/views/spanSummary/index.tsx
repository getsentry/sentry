--- conflicted
+++ resolved
@@ -120,19 +120,9 @@
 
   const dateFilter = getDateFilters(pageFilter);
 
-<<<<<<< HEAD
-  const groupId = params.groupId;
-  const transactionName = location.query.transaction;
-  const user = location.query.user;
-=======
-  const handleDropdownChange = (option: SelectOption<string>) => {
-    setState({...state, selectedOption: option});
-  };
-
   const groupId: string = params.groupId;
   const transactionName: string = location.query.transaction;
   const user: string = location.query.user;
->>>>>>> a0ec8e4f
 
   const spanInfoQuery = getSpanInTransactionQuery({
     groupId,
@@ -230,7 +220,6 @@
     ],
   });
 
-<<<<<<< HEAD
   const {isLoading: areSpanSamplesLoading, data: spanSampleData} = results.reduce(
     (acc: {data: any[]; isLoading: boolean; spanIds: Set<string>}, result) => {
       if (result.isLoading) {
@@ -249,7 +238,8 @@
       return acc;
     },
     {isLoading: false, data: [], spanIds: new Set<string>()}
-=======
+  );
+
   const spanDescription = spanSampleData?.[0]?.description;
   const spanDomain = spanSampleData?.[0]?.domain;
   const spanGroupOperation = data?.[0]?.span_operation;
@@ -296,7 +286,6 @@
     seriesData
   ).map(series =>
     zeroFillSeries(series, moment.duration(12, 'hours'), startTime, endTime)
->>>>>>> a0ec8e4f
   );
 
   const {data: transactionData, isLoading: isTransactionDataLoading} = useApiQuery<{
@@ -319,16 +308,7 @@
     [key: Transaction['id']]: Transaction;
   };
 
-<<<<<<< HEAD
-  const spanDescription = spanSampleData?.[0]?.description;
-  const spanDomain = spanSampleData?.[0]?.domain;
-
-  const spanGroupOperation = data?.[0]?.span_operation;
-
   const sampledSpanData: SpanTableRow[] = spanSampleData.map(datum => {
-=======
-  const sampledSpanData = spanSampleData.map(datum => {
->>>>>>> a0ec8e4f
     const transaction = transactionDataById[datum.transaction_id.replaceAll('-', '')];
 
     return {
