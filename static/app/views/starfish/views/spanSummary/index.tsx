import React from 'react';
import {RouteComponentProps} from 'react-router';
import styled from '@emotion/styled';
import {useQuery} from '@tanstack/react-query';
import {Location} from 'history';
import keyBy from 'lodash/keyBy';

import DatePageFilter from 'sentry/components/datePageFilter';
import DateTime from 'sentry/components/dateTime';
import KeyValueList from 'sentry/components/events/interfaces/keyValueList';
import GridEditable, {GridColumnHeader} from 'sentry/components/gridEditable';
import * as Layout from 'sentry/components/layouts/thirds';
import Link from 'sentry/components/links/link';
import space from 'sentry/styles/space';
import {
  PageErrorAlert,
  PageErrorProvider,
} from 'sentry/utils/performance/contexts/pageError';
import {useApiQuery} from 'sentry/utils/queryClient';
import usePageFilters from 'sentry/utils/usePageFilters';
import {SpanDurationBar} from 'sentry/views/performance/transactionSummary/transactionSpans/spanDetails/spanDetailsTable';
import {HOST} from 'sentry/views/starfish/modules/APIModule/APIModuleView';
import {getSpanInTransactionQuery} from 'sentry/views/starfish/modules/APIModule/queries';
import Sidebar from 'sentry/views/starfish/views/spanSummary/sidebar';

import {getSpanSamplesQuery} from './queries';

const COLUMN_ORDER = [
  {
    key: 'transaction_id',
    name: 'Event ID',
    width: 200,
  },
  {
    key: 'timestamp',
    name: 'Timestamp',
    width: 300,
  },
  {
    key: 'duration',
    name: 'Span Duration',
    width: 200,
  },
];

type SpanTableRow = {
  exclusive_time: number;
  spanDuration: number;
  spanOp: string;
  span_id: string;
  timestamp: string;
  transactionDuration: number;
  transaction_id: string;
};

type Transaction = {
  duration: number;
  id: string;
  timestamp: string;
};

type Props = {
  location: Location;
} & RouteComponentProps<{slug: string}, {}>;

export default function SpanSummary({location, params}: Props) {
  const pageFilter = usePageFilters();
  const slug = parseSlug(params.slug);

  const {groupId, transactionName} = slug || {
    groupId: '',
    transactionName: '',
  };

<<<<<<< HEAD
  const query = getSpanInTransactionQuery({
    spanDescription,
    transactionName,
    datetime: pageFilter.selection.datetime,
  });
=======
  const query = getSpanInTransactionQuery(groupId, transactionName);
>>>>>>> b046009c

  const {isLoading, data} = useQuery({
    queryKey: ['spanSummary', groupId, transactionName],
    queryFn: () => fetch(`${HOST}/?query=${query}`).then(res => res.json()),
    retry: false,
    initialData: [],
  });

<<<<<<< HEAD
  const spanSamplesQuery = getSpanSamplesQuery({
    spanDescription,
    transactionName,
    datetime: pageFilter.selection.datetime,
  });
  const {isLoading: areSpanSamplesLoading, data: spanSampleData} = useQuery({
    queryKey: [
      'spanSamples',
      spanDescription,
      transactionName,
      pageFilter.selection.datetime,
    ],
=======
  const spanSamplesQuery = getSpanSamplesQuery({groupId, transactionName});
  const {isLoading: areSpanSamplesLoading, data: spanSampleData} = useQuery({
    queryKey: ['spanSamples', groupId, transactionName],
>>>>>>> b046009c
    queryFn: () => fetch(`${HOST}/?query=${spanSamplesQuery}`).then(res => res.json()),
    retry: false,
    initialData: [],
  });

  const {data: transactionData, isLoading: isTransactionDataLoading} = useApiQuery<{
    data: {data: Transaction[]};
  }>(
    [
      `/organizations/sentry/events/?field=id&field=timestamp&field=transaction.duration&query=id:[${spanSampleData
        .map(datum => datum.transaction_id.replaceAll('-', ''))
        .join(
          ','
        )}]&referrer=api.starfish.span-summary-table&sort=-transaction.duration&statsPeriod=14d`,
    ],
    {
      staleTime: 0,
      enabled: spanSampleData.length > 0,
    }
  );

  const transactionDataById = keyBy(transactionData?.data, 'id') as unknown as {
    [key: Transaction['id']]: Transaction;
  };

  if (!slug) {
    return <div>ERROR</div>;
  }
  const spanDescription = spanSampleData?.[0]?.description;

  const spanGroupOperation = data?.[0]?.span_operation;

  return (
    <Layout.Page>
      <PageErrorProvider>
        <Layout.Header>
          <Layout.HeaderContent>
            <Layout.Title>{transactionName}</Layout.Title>
          </Layout.HeaderContent>
        </Layout.Header>

        <Layout.Body>
          <Layout.Main fullWidth>
            <PageErrorAlert />
            <FilterOptionsContainer>
              <DatePageFilter alignDropdown="left" />
            </FilterOptionsContainer>
            <FlexContainer>
              <MainSpanSummaryContainer>
                {isLoading ? (
                  <span>LOADING</span>
                ) : (
<<<<<<< HEAD
                  <SpanGroupKeyValueList
                    data={data}
                    spanGroupOperation={spanGroupOperation}
                    spanDescription={spanDescription}
=======
                  <KeyValueList
                    data={[
                      {
                        key: 'desc',
                        value: spanDescription,
                        subject: 'Description',
                      },
                      {key: 'count', value: data?.[0]?.count, subject: 'Count'},
                      {key: 'p50', value: data?.[0]?.p50, subject: 'p50'},
                    ]}
                    shouldSort={false}
>>>>>>> b046009c
                  />
                )}
                {areSpanSamplesLoading ? (
                  <span>LOADING SAMPLE LIST</span>
                ) : (
                  <div>
                    <GridEditable
                      isLoading={isLoading || isTransactionDataLoading}
                      data={spanSampleData.map(datum => {
                        const transaction =
                          transactionDataById[datum.transaction_id.replaceAll('-', '')];

                        return {
                          transaction_id: datum.transaction_id,
                          span_id: datum.span_id,
                          timestamp: transaction?.timestamp,
                          spanOp: datum.span_operation,
                          spanDuration: datum.exclusive_time,
                          transactionDuration: transaction?.['transaction.duration'],
                        };
                      })}
                      columnOrder={COLUMN_ORDER}
                      columnSortBy={[]}
                      grid={{
                        renderHeadCell,
                        renderBodyCell: (column: GridColumnHeader, row: SpanTableRow) =>
                          renderBodyCell(column, row),
                      }}
                      location={location}
                    />
                  </div>
                )}
              </MainSpanSummaryContainer>
              <SidebarContainer>
                <Sidebar
                  description={spanDescription}
                  transactionName={transactionName}
                />
              </SidebarContainer>
            </FlexContainer>
          </Layout.Main>
        </Layout.Body>
      </PageErrorProvider>
    </Layout.Page>
  );
}

function renderHeadCell(column: GridColumnHeader): React.ReactNode {
  return <OverflowEllipsisTextContainer>{column.name}</OverflowEllipsisTextContainer>;
}

export const OverflowEllipsisTextContainer = styled('span')`
  text-overflow: ellipsis;
  overflow: hidden;
  white-space: nowrap;
`;

const FlexContainer = styled('div')`
  display: flex;
  flex-wrap: wrap;
  gap: ${space(4)};
`;

const MainSpanSummaryContainer = styled('div')`
  flex: 100 0 800px;
`;

const SidebarContainer = styled('div')`
  flex: 1 1 300px;
`;

const FilterOptionsContainer = styled('div')`
  display: flex;
  flex-direction: row;
  gap: ${space(1)};
  margin-bottom: ${space(2)};
`;

function renderBodyCell(column: GridColumnHeader, row: SpanTableRow): React.ReactNode {
  if (column.key === 'transaction_id') {
    return (
      <Link
        to={`/performance/sentry:${row.transaction_id}#span-${row.span_id
          .slice(19)
          .replace('-', '')}`}
      >
        {row.transaction_id.slice(0, 8)}
      </Link>
    );
  }

  if (column.key === 'duration') {
    return (
      <SpanDurationBar
        spanOp={row.spanOp}
        spanDuration={row.spanDuration}
        transactionDuration={row.transactionDuration}
      />
    );
  }

  if (column.key === 'timestamp') {
    return <DateTime date={row.timestamp} year timeZone seconds />;
  }

  return <span>{row[column.key]}</span>;
}

type SpanInTransactionSlug = {
  groupId: string;
  transactionName: string;
};

function parseSlug(slug?: string): SpanInTransactionSlug | undefined {
  if (!slug) {
    return undefined;
  }

  const delimiterPosition = slug.lastIndexOf(':');
  if (delimiterPosition < 0) {
    return undefined;
  }

  const groupId = slug.slice(0, delimiterPosition);
  const transactionName = slug.slice(delimiterPosition + 1);

<<<<<<< HEAD
  return {spanDescription, transactionName};
}

function SpanGroupKeyValueList({
  spanDescription,
  spanGroupOperation,
  data,
}: {
  data: any; // TODO: type this
  spanDescription: string;
  spanGroupOperation?: string;
}) {
  switch (spanGroupOperation) {
    case 'db':
    case 'cache':
      return (
        <KeyValueList
          data={[
            {key: 'desc', value: spanDescription, subject: 'Description'},
            {key: 'count', value: data?.[0]?.count, subject: 'Count'},
            {key: 'p50', value: data?.[0]?.p50, subject: 'p50'},
          ]}
          shouldSort={false}
        />
      );
    case 'http.client':
      return (
        <KeyValueList
          data={[
            {key: 'desc', value: spanDescription, subject: 'Description'},
            {key: 'count', value: data?.[0]?.count, subject: 'Count'},
            {key: 'p50', value: data?.[0]?.p50, subject: 'p50'},
          ]}
          shouldSort={false}
        />
      );
    default:
      return null;
  }
=======
  return {groupId, transactionName};
>>>>>>> b046009c
}<|MERGE_RESOLUTION|>--- conflicted
+++ resolved
@@ -72,15 +72,11 @@
     transactionName: '',
   };
 
-<<<<<<< HEAD
   const query = getSpanInTransactionQuery({
-    spanDescription,
+    groupId,
     transactionName,
     datetime: pageFilter.selection.datetime,
   });
-=======
-  const query = getSpanInTransactionQuery(groupId, transactionName);
->>>>>>> b046009c
 
   const {isLoading, data} = useQuery({
     queryKey: ['spanSummary', groupId, transactionName],
@@ -89,24 +85,13 @@
     initialData: [],
   });
 
-<<<<<<< HEAD
   const spanSamplesQuery = getSpanSamplesQuery({
-    spanDescription,
+    groupId,
     transactionName,
     datetime: pageFilter.selection.datetime,
   });
   const {isLoading: areSpanSamplesLoading, data: spanSampleData} = useQuery({
-    queryKey: [
-      'spanSamples',
-      spanDescription,
-      transactionName,
-      pageFilter.selection.datetime,
-    ],
-=======
-  const spanSamplesQuery = getSpanSamplesQuery({groupId, transactionName});
-  const {isLoading: areSpanSamplesLoading, data: spanSampleData} = useQuery({
-    queryKey: ['spanSamples', groupId, transactionName],
->>>>>>> b046009c
+    queryKey: ['spanSamples', groupId, transactionName, pageFilter.selection.datetime],
     queryFn: () => fetch(`${HOST}/?query=${spanSamplesQuery}`).then(res => res.json()),
     retry: false,
     initialData: [],
@@ -159,24 +144,10 @@
                 {isLoading ? (
                   <span>LOADING</span>
                 ) : (
-<<<<<<< HEAD
                   <SpanGroupKeyValueList
                     data={data}
                     spanGroupOperation={spanGroupOperation}
                     spanDescription={spanDescription}
-=======
-                  <KeyValueList
-                    data={[
-                      {
-                        key: 'desc',
-                        value: spanDescription,
-                        subject: 'Description',
-                      },
-                      {key: 'count', value: data?.[0]?.count, subject: 'Count'},
-                      {key: 'p50', value: data?.[0]?.p50, subject: 'p50'},
-                    ]}
-                    shouldSort={false}
->>>>>>> b046009c
                   />
                 )}
                 {areSpanSamplesLoading ? (
@@ -303,8 +274,7 @@
   const groupId = slug.slice(0, delimiterPosition);
   const transactionName = slug.slice(delimiterPosition + 1);
 
-<<<<<<< HEAD
-  return {spanDescription, transactionName};
+  return {groupId, transactionName};
 }
 
 function SpanGroupKeyValueList({
@@ -343,7 +313,4 @@
     default:
       return null;
   }
-=======
-  return {groupId, transactionName};
->>>>>>> b046009c
 }