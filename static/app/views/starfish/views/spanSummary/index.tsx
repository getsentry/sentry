--- conflicted
+++ resolved
@@ -9,11 +9,7 @@
 import DatePageFilter from 'sentry/components/datePageFilter';
 import KeyValueList from 'sentry/components/events/interfaces/keyValueList';
 import * as Layout from 'sentry/components/layouts/thirds';
-<<<<<<< HEAD
-import Link from 'sentry/components/links/link';
 import PageFiltersContainer from 'sentry/components/organizations/pageFilters/container';
-=======
->>>>>>> 9640c5cd
 import SwitchButton from 'sentry/components/switchButton';
 import {t} from 'sentry/locale';
 import {space} from 'sentry/styles/space';
@@ -199,7 +195,6 @@
         </Layout.Header>
         <Layout.Body>
           <Layout.Main fullWidth>
-<<<<<<< HEAD
             <PageFiltersContainer>
               <PageErrorAlert />
               <FilterOptionsContainer>
@@ -314,23 +309,11 @@
                     </ChartPanel>
                   </ChartGrid>
 
-                  {areSpanSamplesLoading ? (
-                    <span>LOADING SAMPLE LIST</span>
-                  ) : (
-                    <div>
-                      <GridEditable
-                        isLoading={isLoading || isTransactionDataLoading}
-                        data={sampledSpanData}
-                        columnOrder={COLUMN_ORDER}
-                        columnSortBy={[]}
-                        grid={{
-                          renderHeadCell,
-                          renderBodyCell,
-                        }}
-                        location={location}
-                      />
-                    </div>
-                  )}
+                  <SpanSamplesTable
+                    isLoading={areSpanSamplesLoading || isTransactionDataLoading}
+                    data={sampledSpanData}
+                    p50={p50}
+                  />
                 </MainSpanSummaryContainer>
                 <SidebarContainer>
                   <Sidebar
@@ -343,137 +326,6 @@
                 </SidebarContainer>
               </FlexContainer>
             </PageFiltersContainer>
-=======
-            <PageErrorAlert />
-            <FilterOptionsContainer>
-              <DatePageFilter alignDropdown="left" />
-              <FilterOptionsSubContainer>
-                <ToggleLabel active={state.plotSamples}>
-                  {t('Plot samples on charts')}
-                </ToggleLabel>
-                <SwitchButton
-                  isActive={state.plotSamples}
-                  toggle={() => {
-                    setState({...state, plotSamples: !state.plotSamples});
-                  }}
-                />
-              </FilterOptionsSubContainer>
-            </FilterOptionsContainer>
-            <FlexContainer>
-              <MainSpanSummaryContainer>
-                {isLoading ? (
-                  <span>LOADING</span>
-                ) : (
-                  <div>
-                    <h3>{t('Info')}</h3>
-                    <SpanGroupKeyValueList
-                      data={data}
-                      spanAction={spanAction}
-                      spanGroupOperation={spanGroupOperation}
-                      spanDescription={spanDescription}
-                      formattedDescription={formattedDescription}
-                      spanDomain={spanDomain}
-                      action={action}
-                      transactionName={transactionName}
-                    />
-                  </div>
-                )}
-
-                <ChartGrid>
-                  <ChartPanel title={t('Throughput (TPM)')}>
-                    <Chart
-                      statsPeriod="24h"
-                      height={140}
-                      data={[throughputTransactionSeries ?? []]}
-                      start=""
-                      end=""
-                      loading={isTransactionAggregateDataLoading}
-                      utc={false}
-                      stacked
-                      isLineChart
-                      disableXAxis
-                      definedAxisTicks={4}
-                    />
-                  </ChartPanel>
-
-                  <ChartPanel title={t('Transaction Duration (P50)')}>
-                    <Chart
-                      statsPeriod="24h"
-                      height={140}
-                      chartColors={theme.charts.getColorPalette(4).slice(5, 6)}
-                      data={[p50TransactionSeries ?? []]}
-                      start=""
-                      end=""
-                      loading={isTransactionAggregateDataLoading}
-                      utc={false}
-                      stacked
-                      isLineChart
-                      disableXAxis
-                      definedAxisTicks={4}
-                    />
-                  </ChartPanel>
-
-                  <ChartPanel title={t('Throughput (SPM)')}>
-                    <Chart
-                      statsPeriod="24h"
-                      height={140}
-                      data={[spmSeries ?? []]}
-                      start=""
-                      end=""
-                      loading={isLoadingSeriesData}
-                      utc={false}
-                      stacked
-                      isLineChart
-                      disableXAxis
-                      definedAxisTicks={4}
-                    />
-                  </ChartPanel>
-
-                  <ChartPanel title={t('Span Duration (P50)')}>
-                    <Chart
-                      statsPeriod="24h"
-                      height={140}
-                      data={[p50Series ?? []]}
-                      start=""
-                      end=""
-                      loading={isLoadingSeriesData}
-                      utc={false}
-                      chartColors={theme.charts.getColorPalette(4).slice(5, 6)}
-                      scatterPlot={
-                        state.plotSamples
-                          ? [
-                              {
-                                data: sampledSpanDataSeries,
-                                seriesName: 'Sampled Span Duration',
-                              },
-                            ]
-                          : undefined
-                      }
-                      stacked
-                      isLineChart
-                      disableXAxis
-                      definedAxisTicks={4}
-                    />
-                  </ChartPanel>
-                </ChartGrid>
-
-                <SpanSamplesTable
-                  isLoading={areSpanSamplesLoading || isTransactionDataLoading}
-                  data={sampledSpanData}
-                  p50={p50}
-                />
-              </MainSpanSummaryContainer>
-              <SidebarContainer>
-                <Sidebar
-                  groupId={groupId}
-                  spanGroupOperation={spanGroupOperation}
-                  transactionName={transactionName}
-                  sampledSpanData={state.plotSamples ? sampledSpanData : []}
-                  module={module}
-                />
-              </SidebarContainer>
-            </FlexContainer>
->>>>>>> 9640c5cd
           </Layout.Main>
         </Layout.Body>
       </PageErrorProvider>
