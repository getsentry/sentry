import React, {useState} from 'react';
import {RouteComponentProps} from 'react-router';
import {useTheme} from '@emotion/react';
import styled from '@emotion/styled';
import {useQuery} from '@tanstack/react-query';
import {Location} from 'history';
import keyBy from 'lodash/keyBy';
import orderBy from 'lodash/orderBy';
import moment from 'moment';
import * as qs from 'query-string';

import DatePageFilter from 'sentry/components/datePageFilter';
import DateTime from 'sentry/components/dateTime';
import KeyValueList from 'sentry/components/events/interfaces/keyValueList';
import GridEditable, {GridColumnHeader} from 'sentry/components/gridEditable';
import * as Layout from 'sentry/components/layouts/thirds';
import Link from 'sentry/components/links/link';
import SwitchButton from 'sentry/components/switchButton';
import TagDistributionMeter from 'sentry/components/tagDistributionMeter';
import {t} from 'sentry/locale';
import {space} from 'sentry/styles/space';
import {
  PageErrorAlert,
  PageErrorProvider,
} from 'sentry/utils/performance/contexts/pageError';
import {useApiQuery, useQueries} from 'sentry/utils/queryClient';
import usePageFilters from 'sentry/utils/usePageFilters';
import {SpanDurationBar} from 'sentry/views/performance/transactionSummary/transactionSpans/spanDetails/spanDetailsTable';
import Chart from 'sentry/views/starfish/components/chart';
import ChartPanel from 'sentry/views/starfish/components/chartPanel';
import {FormattedCode} from 'sentry/views/starfish/components/formattedCode';
import {TextAlignRight} from 'sentry/views/starfish/modules/APIModule/endpointTable';
import {
  getSpanFacetBreakdownQuery,
  getSpanInTransactionQuery,
} from 'sentry/views/starfish/modules/APIModule/queries';
import {
  FlexRowContainer,
  FlexRowItem,
  highlightSql,
} from 'sentry/views/starfish/modules/databaseModule/panel';
import {useQueryTransactionByTPMAndDuration} from 'sentry/views/starfish/modules/databaseModule/queries';
import {HOST} from 'sentry/views/starfish/utils/constants';
import {getDateFilters, PERIOD_REGEX} from 'sentry/views/starfish/utils/dates';
import {zeroFillSeries} from 'sentry/views/starfish/utils/zeroFillSeries';
import MegaChart from 'sentry/views/starfish/views/spanSummary/megaChart';
import Sidebar, {
  getQueries,
  getTransactionBasedSeries,
  queryDataToChartData,
} from 'sentry/views/starfish/views/spanSummary/sidebar';

import {getSpanSamplesQuery, SamplePopulationType} from './queries';

const COLUMN_ORDER = [
  {
    key: 'transaction_id',
    name: 'Event ID',
    width: 200,
  },
  {
    key: 'user',
    name: 'User',
    width: 200,
  },
  {
    key: 'timestamp',
    name: 'Timestamp',
    width: 300,
  },
  {
    key: 'duration',
    name: 'Span Duration',
    width: 200,
  },
  {
    key: 'p50_comparison',
    name: 'Compared to P50',
    width: 200,
  },
];

type SpanTableRow = {
  exclusive_time: number;
  p50Comparison: number;
  'project.name': string;
  spanDuration: number;
  spanOp: string;
  span_id: string;
  timestamp: string;
  transaction: string;
  transactionDuration: number;
  transaction_id: string;
  user: string;
};

type Transaction = {
  duration: number;
  id: string;
  timestamp: string;
};

type Props = {
  location: Location;
} & RouteComponentProps<{groupId: string}, {}>;

type State = {
  megaChart?: boolean;
  plotSamples?: boolean;
};

export default function SpanSummary({location, params}: Props) {
  const [state, setState] = useState<State>({
    plotSamples: false,
    megaChart: false,
  });
  const pageFilter = usePageFilters();
  const theme = useTheme();

  const dateFilter = getDateFilters(pageFilter);

  const groupId: string = params.groupId;
  const transactionName: string = location.query.transaction;
  const user: string = location.query.user;

  const spanInfoQuery = getSpanInTransactionQuery({
    groupId,
    datetime: pageFilter.selection.datetime,
  });

  const {isLoading, data} = useQuery<
    {
      action: string;
      count: number;
      description: string;
      formatted_desc: string;
      p50: number;
      span_operation: 'string';
    }[]
  >({
    queryKey: ['spanSummary', groupId],
    queryFn: () =>
      fetch(`${HOST}/?query=${spanInfoQuery}&format=sql`).then(res => res.json()),
    retry: false,
    initialData: [],
  });

  const p50 = data[0]?.p50 ?? 0;
  const facetBreakdownQuery = getSpanFacetBreakdownQuery({
    groupId,
    datetime: pageFilter.selection.datetime,
    transactionName,
  });

  const {isLoading: isFacetBreakdownLoading, data: facetBreakdownData} = useQuery<
    {domain: string; user: string}[]
  >({
    queryKey: ['facetBreakdown', groupId],
    queryFn: () => fetch(`${HOST}/?query=${facetBreakdownQuery}`).then(res => res.json()),
    retry: false,
    initialData: [],
  });

  const commonSamplesQueryOptions = {
    groupId,
    transactionName,
    user,
    datetime: pageFilter.selection.datetime,
    p50,
  };

  const commonQueryOptions = {
    queryKey: [
      groupId,
      transactionName,
      user,
      pageFilter.selection.datetime,
      'spanSamples',
    ],
    retry: false,
    initialData: [],
  };

  const results = useQueries({
    queries: [
      {
        ...commonQueryOptions,
        queryKey: [...commonQueryOptions.queryKey, 'spanSamplesSlowest'],
        queryFn: () =>
          fetch(
            `${HOST}/?query=${getSpanSamplesQuery({
              ...commonSamplesQueryOptions,
              populationType: SamplePopulationType.SLOWEST,
            })}`
          ).then(res => res.json()),
      },
      {
        ...commonQueryOptions,
        queryKey: [...commonQueryOptions.queryKey, 'spanSamplesMedian'],
        queryFn: () =>
          fetch(
            `${HOST}/?query=${getSpanSamplesQuery({
              ...commonSamplesQueryOptions,
              populationType: SamplePopulationType.MEDIAN,
            })}`
          ).then(res => res.json()),
      },
      {
        ...commonQueryOptions,
        queryKey: [...commonQueryOptions.queryKey, 'spanSamplesFastest'],
        queryFn: () =>
          fetch(
            `${HOST}/?query=${getSpanSamplesQuery({
              ...commonSamplesQueryOptions,
              populationType: SamplePopulationType.FASTEST,
            })}`
          ).then(res => res.json()),
      },
    ],
  });

  const {isLoading: areSpanSamplesLoading, data: spanSampleData} = results.reduce(
    (acc: {data: any[]; isLoading: boolean; spanIds: Set<string>}, result) => {
      if (result.isLoading) {
        acc.isLoading = true;
        return acc;
      }

      // Ensures that the same span is not added twice, since there could be overlap in the case of sparse data
      result.data.forEach(datum => {
        if (!acc.spanIds.has(datum.span_id)) {
          acc.spanIds.add(datum.span_id);
          acc.data.push(datum);
        }
      });

      return acc;
    },
    {isLoading: false, data: [], spanIds: new Set<string>()}
  );

  const spanDescription = spanSampleData?.[0]?.description;
  const spanDomain = spanSampleData?.[0]?.domain;
  const spanGroupOperation = data?.[0]?.span_operation;
  const formattedDescription = data?.[0]?.formatted_desc;
  const action = data?.[0]?.action;

  const {getSeriesQuery} = getQueries(spanGroupOperation);
  const seriesQuery = getSeriesQuery({
    description: undefined,
    transactionName,
    datetime: pageFilter.selection.datetime,
    groupId,
    module: spanGroupOperation,
    interval: 12,
  });

  const {isLoading: isLoadingSeriesData, data: seriesData} = useQuery({
    enabled: !!module && !!transactionName && !!groupId,
    queryKey: [
      'seriesdata',
      transactionName,
      spanGroupOperation,
      pageFilter.selection.datetime,
      groupId,
    ],
    queryFn: () => fetch(`${HOST}/?query=${seriesQuery}`).then(res => res.json()),
    retry: false,
    initialData: [],
  });

  const [_, num, unit] = pageFilter.selection.datetime.period?.match(PERIOD_REGEX) ?? [];
  const startTime =
    num && unit
      ? moment().subtract(num, unit as 'h' | 'd')
      : moment(pageFilter.selection.datetime.start);
  const endTime = moment(pageFilter.selection.datetime.end ?? undefined);

  const {isLoading: isTransactionAggregateDataLoading, data: transactionAggregateData} =
    useQueryTransactionByTPMAndDuration([transactionName], 12);

  const {p50TransactionSeries, p95TransactionSeries, throughputTransactionSeries} =
    getTransactionBasedSeries(transactionAggregateData, dateFilter);

  const [p50Series, p95Series, , spmSeries, _errorCountSeries] = queryDataToChartData(
    seriesData
  ).map(series =>
    zeroFillSeries(series, moment.duration(12, 'hours'), startTime, endTime)
  );

  const {data: transactionData, isLoading: isTransactionDataLoading} = useApiQuery<{
    data: {data: Transaction[]};
  }>(
    [
      `/organizations/sentry/events/?field=id&field=timestamp&field=transaction.duration&field=project.name&query=id:[${spanSampleData
        .map(datum => datum.transaction_id.replaceAll('-', ''))
        .join(
          ','
        )}]&referrer=api.starfish.span-summary-table&sort=-transaction.duration&statsPeriod=14d`,
    ],
    {
      staleTime: 0,
      enabled: spanSampleData.length > 0,
    }
  );

  const transactionDataById = keyBy(transactionData?.data, 'id') as unknown as {
    [key: Transaction['id']]: Transaction;
  };

  const sampledSpanData: SpanTableRow[] = spanSampleData.map(datum => {
    const transaction = transactionDataById[datum.transaction_id.replaceAll('-', '')];

    return {
      transaction: datum.transaction,
      transaction_id: datum.transaction_id,
      'project.name': transaction?.['project.name'],
      span_id: datum.span_id,
      timestamp: transaction?.timestamp,
      spanOp: datum.span_operation,
      spanDuration: datum.exclusive_time,
      transactionDuration: transaction?.['transaction.duration'],
      exclusive_time: datum.exclusive_time,
      p50Comparison: datum.p50_comparison,
      user: datum.user,
    };
  });

  const sampledSpanDataSeries = sampledSpanData.map(({timestamp, spanDuration}) => ({
    name: timestamp,
    value: spanDuration,
  }));

  function renderHeadCell(column: GridColumnHeader): React.ReactNode {
    if (column.key === 'p50_comparison') {
      return (
        <TextAlignRight>
          <OverflowEllipsisTextContainer>{column.name}</OverflowEllipsisTextContainer>
        </TextAlignRight>
      );
    }

    return <OverflowEllipsisTextContainer>{column.name}</OverflowEllipsisTextContainer>;
  }

  function renderBodyCell(column: GridColumnHeader, row: SpanTableRow): React.ReactNode {
    if (column.key === 'transaction_id') {
      return (
        <Link
          to={`/performance/${row['project.name']}:${
            row.transaction_id
          }#span-${row.span_id.slice(19).replace('-', '')}`}
        >
          {row.transaction_id.slice(0, 8)}
        </Link>
      );
    }

    if (column.key === 'duration') {
      return (
        <SpanDurationBar
          spanOp={row.spanOp}
          spanDuration={row.spanDuration}
          transactionDuration={row.transactionDuration}
        />
      );
    }

    if (column.key === 'p50_comparison') {
      const diff = row.spanDuration - p50;

      if (diff === p50) {
        return 'At baseline';
      }

      const labelString =
        diff > 0 ? `+${diff.toFixed(2)}ms above` : `${diff.toFixed(2)}ms below`;

      return <ComparisonLabel value={diff}>{labelString}</ComparisonLabel>;
    }

    if (column.key === 'timestamp') {
      return <DateTime date={row.timestamp} year timeZone seconds />;
    }

    return <span>{row[column.key]}</span>;
  }

  return (
    <Layout.Page>
      <PageErrorProvider>
        <Layout.Header>
          <Layout.HeaderContent>
            <Layout.Title>{transactionName}</Layout.Title>
          </Layout.HeaderContent>
        </Layout.Header>
        <Layout.Body>
          <Layout.Main fullWidth>
            <PageErrorAlert />
            <FilterOptionsContainer>
              <DatePageFilter alignDropdown="left" />
              <FilterOptionsSubContainer>
                <ToggleLabel active={state.megaChart}>{t('Show mega chart')}</ToggleLabel>
                <SwitchButton
                  isActive={state.megaChart}
                  toggle={() => {
                    setState({...state, megaChart: !state.megaChart});
                  }}
                />
                <ToggleLabel active={state.plotSamples}>
                  {t('Plot samples on charts')}
                </ToggleLabel>
                <SwitchButton
                  isActive={state.plotSamples}
                  toggle={() => {
                    setState({...state, plotSamples: !state.plotSamples});
                  }}
                />
              </FilterOptionsSubContainer>
            </FilterOptionsContainer>
            <FlexContainer>
              <MainSpanSummaryContainer>
                {isLoading ? (
                  <span>LOADING</span>
                ) : (
                  <div>
                    <h3>{t('Info')}</h3>
                    <SpanGroupKeyValueList
                      data={data}
                      spanGroupOperation={spanGroupOperation}
                      spanDescription={spanDescription}
                      formattedDescription={formattedDescription}
                      spanDomain={spanDomain}
                      action={action}
                      transactionName={transactionName}
                    />
                  </div>
                )}
                {state.megaChart && (
                  <MegaChart
                    groupId={groupId}
                    spanGroupOperation={spanGroupOperation}
                    description={null}
                    transactionName={transactionName}
                    sampledSpanData={state.plotSamples ? sampledSpanData : []}
                  />
                )}
                {isFacetBreakdownLoading ? (
                  <span>LOADING</span>
                ) : (
                  <div>
                    <h3>{t('Facets')}</h3>
                    {['user'].map(facet => {
                      const values = facetBreakdownData.map(datum => datum[facet]);

                      const uniqueValues: string[] = Array.from(new Set(values));

                      let totalValues = 0;

                      const segments = orderBy(
                        uniqueValues.map(uniqueValue => {
                          const count = values.filter(v => v === uniqueValue).length;
                          totalValues += count;

                          return {
                            key: facet,
                            name: uniqueValue,
                            value: uniqueValue,
                            url: `/starfish/span/${groupId}?${qs.stringify({
                              [facet]: uniqueValue,
                            })}`,
                            count,
                          };
                        }),
                        'count',
                        'desc'
                      );

                      return (
                        <TagDistributionMeter
                          key={facet}
                          title={facet}
                          segments={segments}
                          totalValues={totalValues}
                        />
                      );
                    })}
                  </div>
                )}

                <FlexRowContainer>
                  <FlexRowItem>
<<<<<<< HEAD
                    <ChartPanel title={t('Throughput (SPM)')}>
                      <Chart
                        loading={isLoadingSeriesData}
                        statsPeriod="24h"
                        height={140}
                        data={[countSeries ?? []]}
                        start=""
                        end=""
                        utc={false}
                        stacked
                        isLineChart
                        disableXAxis
                        hideYAxisSplitLine
                      />
                    </ChartPanel>
                  </FlexRowItem>
                  <FlexRowItem>
                    <ChartPanel title={t('Span Duration P50 / P95')}>
                      <Chart
                        statsPeriod="24h"
                        height={140}
                        data={[p50Series ?? [], p95Series ?? []]}
                        start=""
                        end=""
                        loading={isLoadingSeriesData}
                        utc={false}
                        chartColors={theme.charts.getColorPalette(4).slice(3, 5)}
                        scatterPlot={
                          state.plotSamples
                            ? [
                                {
                                  data: sampledSpanDataSeries,
                                  seriesName: 'Sampled Span Duration',
                                },
                              ]
                            : undefined
                        }
                        stacked
                        isLineChart
                        disableXAxis
                        hideYAxisSplitLine
                      />
                    </ChartPanel>
=======
                    <h4>{t('Throughput (SPM)')}</h4>
                    <SidebarChart
                      series={spmSeries}
                      isLoading={isLoadingSeriesData}
                      chartColor={chartColors[0]}
                    />
                  </FlexRowItem>
                  <FlexRowItem>
                    <h4>{t('Span Duration (P50 / P95)')}</h4>
                    <Chart
                      statsPeriod="24h"
                      height={140}
                      data={[p50Series ?? [], p95Series ?? []]}
                      start=""
                      end=""
                      loading={isLoadingSeriesData}
                      utc={false}
                      chartColors={theme.charts.getColorPalette(4).slice(3, 5)}
                      scatterPlot={
                        state.plotSamples
                          ? [
                              {
                                data: sampledSpanDataSeries,
                                seriesName: 'Sampled Span Duration',
                              },
                            ]
                          : undefined
                      }
                      stacked
                      isLineChart
                      disableXAxis
                      hideYAxisSplitLine
                    />
>>>>>>> 2281ed7f
                  </FlexRowItem>
                </FlexRowContainer>

                <FlexRowContainer>
                  <FlexRowItem>
<<<<<<< HEAD
                    <ChartPanel title={t('Transaction Throughput')}>
                      <Chart
                        statsPeriod="24h"
                        height={140}
                        data={[throughputTransactionSeries ?? []]}
                        start=""
                        end=""
                        loading={isTransactionAggregateDataLoading}
                        utc={false}
                        stacked
                        isLineChart
                        disableXAxis
                        hideYAxisSplitLine
                      />
                    </ChartPanel>
                  </FlexRowItem>
                  <FlexRowItem>
                    <ChartPanel title={t('Transaction Duration P50 / P95')}>
                      <Chart
                        statsPeriod="24h"
                        height={140}
                        data={[p50TransactionSeries ?? [], p95TransactionSeries ?? []]}
                        start=""
                        end=""
                        loading={isTransactionAggregateDataLoading}
                        utc={false}
                        chartColors={theme.charts.getColorPalette(4).slice(3, 5)}
                        stacked
                        isLineChart
                        disableXAxis
                        hideYAxisSplitLine
                      />
                    </ChartPanel>
=======
                    <h4>{t('Throughput (TPM)')}</h4>
                    <Chart
                      statsPeriod="24h"
                      height={140}
                      data={[throughputTransactionSeries ?? []]}
                      start=""
                      end=""
                      loading={isTransactionAggregateDataLoading}
                      utc={false}
                      stacked
                      isLineChart
                      disableXAxis
                      hideYAxisSplitLine
                    />
                  </FlexRowItem>
                  <FlexRowItem>
                    <h4>{t('Transaction Duration (P50 / P95)')}</h4>
                    <Chart
                      statsPeriod="24h"
                      height={140}
                      data={[p50TransactionSeries ?? [], p95TransactionSeries ?? []]}
                      start=""
                      end=""
                      loading={isTransactionAggregateDataLoading}
                      utc={false}
                      chartColors={theme.charts.getColorPalette(4).slice(3, 5)}
                      stacked
                      isLineChart
                      disableXAxis
                      hideYAxisSplitLine
                    />
>>>>>>> 2281ed7f
                  </FlexRowItem>
                </FlexRowContainer>

                {areSpanSamplesLoading ? (
                  <span>LOADING SAMPLE LIST</span>
                ) : (
                  <div>
                    <h3>{t('Samples')}</h3>
                    <GridEditable
                      isLoading={isLoading || isTransactionDataLoading}
                      data={sampledSpanData}
                      columnOrder={COLUMN_ORDER}
                      columnSortBy={[]}
                      grid={{
                        renderHeadCell,
                        renderBodyCell,
                      }}
                      location={location}
                    />
                  </div>
                )}
              </MainSpanSummaryContainer>
              <SidebarContainer>
                <Sidebar
                  groupId={groupId}
                  spanGroupOperation={spanGroupOperation}
                  transactionName={transactionName}
                  sampledSpanData={state.plotSamples ? sampledSpanData : []}
                />
              </SidebarContainer>
            </FlexContainer>
          </Layout.Main>
        </Layout.Body>
      </PageErrorProvider>
    </Layout.Page>
  );
}

export const OverflowEllipsisTextContainer = styled('span')`
  text-overflow: ellipsis;
  overflow: hidden;
  white-space: nowrap;
`;

const FlexContainer = styled('div')`
  display: flex;
  flex-wrap: wrap;
  gap: ${space(4)};
`;

const MainSpanSummaryContainer = styled('div')`
  flex: 100 0 800px;
`;

const SidebarContainer = styled('div')`
  flex: 1 1 500px;
`;

const FilterOptionsContainer = styled('div')`
  display: flex;
  flex-direction: row;
  gap: ${space(1)};
  align-items: center;
  margin-bottom: ${space(2)};
`;

const FilterOptionsSubContainer = styled('div')`
  display: flex;
  flex-direction: row;
  gap: ${space(1)};
  align-items: center;
  flex: 1;
  justify-content: flex-end;
`;

const ToggleLabel = styled('span')<{active?: boolean}>`
  font-size: ${p => p.theme.fontSizeSmall};
  color: ${p => (p.active ? p.theme.purple300 : p.theme.gray300)};
`;

const ComparisonLabel = styled('div')<{value: number}>`
  text-align: right;
  color: ${p => (p.value < 0 ? p.theme.green400 : p.theme.red400)};
`;

function SpanGroupKeyValueList({
  spanDescription,
  spanGroupOperation,
  spanDomain,
  formattedDescription,
  action,
}: {
  data: any;
  formattedDescription: string;
  // TODO: type this
  spanDescription: string;
  action?: string;
  spanDomain?: string;
  spanGroupOperation?: string;
  transactionName?: string;
}) {
  if (formattedDescription && action && spanDomain) {
    highlightSql(formattedDescription, {action, domain: spanDomain});
  }
  switch (spanGroupOperation) {
    case 'db':
    case 'cache':
      return (
        <KeyValueList
          data={[
            {
              key: 'desc',
              value:
                action && spanDomain ? (
                  <FormattedCode>
                    {highlightSql(formattedDescription, {action, domain: spanDomain})}
                  </FormattedCode>
                ) : (
                  formattedDescription
                ),
              subject: 'Full Query',
            },
            {key: 'domain', value: spanDomain, subject: 'Table Columns'},
          ]}
          shouldSort={false}
        />
      );
    case 'http.client':
      return (
        <KeyValueList
          data={[
            {key: 'desc', value: spanDescription, subject: 'URL'},
            {key: 'domain', value: spanDomain, subject: 'Domain'},
          ]}
          shouldSort={false}
        />
      );
    default:
      return null;
  }
}<|MERGE_RESOLUTION|>--- conflicted
+++ resolved
@@ -490,57 +490,12 @@
 
                 <FlexRowContainer>
                   <FlexRowItem>
-<<<<<<< HEAD
-                    <ChartPanel title={t('Throughput (SPM)')}>
-                      <Chart
-                        loading={isLoadingSeriesData}
-                        statsPeriod="24h"
-                        height={140}
-                        data={[countSeries ?? []]}
-                        start=""
-                        end=""
-                        utc={false}
-                        stacked
-                        isLineChart
-                        disableXAxis
-                        hideYAxisSplitLine
-                      />
-                    </ChartPanel>
-                  </FlexRowItem>
-                  <FlexRowItem>
-                    <ChartPanel title={t('Span Duration P50 / P95')}>
-                      <Chart
-                        statsPeriod="24h"
-                        height={140}
-                        data={[p50Series ?? [], p95Series ?? []]}
-                        start=""
-                        end=""
-                        loading={isLoadingSeriesData}
-                        utc={false}
-                        chartColors={theme.charts.getColorPalette(4).slice(3, 5)}
-                        scatterPlot={
-                          state.plotSamples
-                            ? [
-                                {
-                                  data: sampledSpanDataSeries,
-                                  seriesName: 'Sampled Span Duration',
-                                },
-                              ]
-                            : undefined
-                        }
-                        stacked
-                        isLineChart
-                        disableXAxis
-                        hideYAxisSplitLine
-                      />
-                    </ChartPanel>
-=======
                     <h4>{t('Throughput (SPM)')}</h4>
-                    <SidebarChart
+                    {/* <SidebarChart
                       series={spmSeries}
                       isLoading={isLoadingSeriesData}
                       chartColor={chartColors[0]}
-                    />
+                    /> */}
                   </FlexRowItem>
                   <FlexRowItem>
                     <h4>{t('Span Duration (P50 / P95)')}</h4>
@@ -568,47 +523,11 @@
                       disableXAxis
                       hideYAxisSplitLine
                     />
->>>>>>> 2281ed7f
                   </FlexRowItem>
                 </FlexRowContainer>
 
                 <FlexRowContainer>
                   <FlexRowItem>
-<<<<<<< HEAD
-                    <ChartPanel title={t('Transaction Throughput')}>
-                      <Chart
-                        statsPeriod="24h"
-                        height={140}
-                        data={[throughputTransactionSeries ?? []]}
-                        start=""
-                        end=""
-                        loading={isTransactionAggregateDataLoading}
-                        utc={false}
-                        stacked
-                        isLineChart
-                        disableXAxis
-                        hideYAxisSplitLine
-                      />
-                    </ChartPanel>
-                  </FlexRowItem>
-                  <FlexRowItem>
-                    <ChartPanel title={t('Transaction Duration P50 / P95')}>
-                      <Chart
-                        statsPeriod="24h"
-                        height={140}
-                        data={[p50TransactionSeries ?? [], p95TransactionSeries ?? []]}
-                        start=""
-                        end=""
-                        loading={isTransactionAggregateDataLoading}
-                        utc={false}
-                        chartColors={theme.charts.getColorPalette(4).slice(3, 5)}
-                        stacked
-                        isLineChart
-                        disableXAxis
-                        hideYAxisSplitLine
-                      />
-                    </ChartPanel>
-=======
                     <h4>{t('Throughput (TPM)')}</h4>
                     <Chart
                       statsPeriod="24h"
@@ -640,7 +559,6 @@
                       disableXAxis
                       hideYAxisSplitLine
                     />
->>>>>>> 2281ed7f
                   </FlexRowItem>
                 </FlexRowContainer>
 
