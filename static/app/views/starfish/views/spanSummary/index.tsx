--- conflicted
+++ resolved
@@ -145,30 +145,12 @@
                 {isLoading ? (
                   <span>LOADING</span>
                 ) : (
-<<<<<<< HEAD
-                  <KeyValueList
-                    data={[
-                      {
-                        key: 'transaction',
-                        value: transactionName,
-                        subject: 'Transaction',
-                      },
-                      {
-                        key: 'desc',
-                        value: spanDescription,
-                        subject: 'Description',
-                      },
-                      {key: 'count', value: data?.[0]?.count, subject: 'Count'},
-                      {key: 'p50', value: data?.[0]?.p50, subject: 'p50'},
-                    ].filter(Boolean)}
-                    shouldSort={false}
-=======
                   <SpanGroupKeyValueList
                     data={data}
                     spanGroupOperation={spanGroupOperation}
                     spanDescription={spanDescription}
                     spanDomain={spanDomain}
->>>>>>> 8b1bb6ab
+                    transactionName={transactionName}
                   />
                 )}
                 {areSpanSamplesLoading ? (
@@ -304,11 +286,13 @@
   spanDescription,
   spanGroupOperation,
   spanDomain,
+  transactionName,
 }: {
   data: any; // TODO: type this
   spanDescription: string;
   spanDomain?: string;
   spanGroupOperation?: string;
+  transactionName?: string;
 }) {
   switch (spanGroupOperation) {
     case 'db':
@@ -316,6 +300,11 @@
       return (
         <KeyValueList
           data={[
+            {
+              key: 'transaction',
+              value: transactionName,
+              subject: 'Transaction',
+            },
             {key: 'desc', value: spanDescription, subject: 'Full Query'},
             {key: 'domain', value: spanDomain, subject: 'Table Columns'},
           ]}
@@ -326,6 +315,11 @@
       return (
         <KeyValueList
           data={[
+            {
+              key: 'transaction',
+              value: transactionName,
+              subject: 'Transaction',
+            },
             {key: 'desc', value: spanDescription, subject: 'URL'},
             {key: 'domain', value: spanDomain, subject: 'Domain'},
           ]}
