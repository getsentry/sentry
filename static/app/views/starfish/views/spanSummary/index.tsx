--- conflicted
+++ resolved
@@ -13,11 +13,8 @@
 import GridEditable, {GridColumnHeader} from 'sentry/components/gridEditable';
 import * as Layout from 'sentry/components/layouts/thirds';
 import Link from 'sentry/components/links/link';
-<<<<<<< HEAD
 import SwitchButton from 'sentry/components/switchButton';
-=======
 import TagDistributionMeter from 'sentry/components/tagDistributionMeter';
->>>>>>> 85aedb5b
 import {t} from 'sentry/locale';
 import space from 'sentry/styles/space';
 import {
@@ -28,15 +25,11 @@
 import usePageFilters from 'sentry/utils/usePageFilters';
 import {SpanDurationBar} from 'sentry/views/performance/transactionSummary/transactionSpans/spanDetails/spanDetailsTable';
 import {HOST} from 'sentry/views/starfish/modules/APIModule/APIModuleView';
-<<<<<<< HEAD
-import {getSpanInTransactionQuery} from 'sentry/views/starfish/modules/APIModule/queries';
-import MegaChart from 'sentry/views/starfish/views/spanSummary/megaChart';
-=======
 import {
   getSpanFacetBreakdownQuery,
   getSpanInTransactionQuery,
 } from 'sentry/views/starfish/modules/APIModule/queries';
->>>>>>> 85aedb5b
+import MegaChart from 'sentry/views/starfish/views/spanSummary/megaChart';
 import Sidebar from 'sentry/views/starfish/views/spanSummary/sidebar';
 
 import {getSpanSamplesQuery} from './queries';
@@ -178,7 +171,6 @@
       spanOp: datum.span_operation,
       spanDuration: datum.exclusive_time,
       transactionDuration: transaction?.['transaction.duration'],
-      start_timestamp: datum.start_timestamp,
     };
   });
 
@@ -230,6 +222,15 @@
                     />
                   </div>
                 )}
+                {state.megaChart && (
+                  <MegaChart
+                    groupId={groupId}
+                    spanGroupOperation={spanGroupOperation}
+                    description={null}
+                    transactionName={transactionName}
+                    sampledSpanData={state.plotSamples ? sampledSpanData : []}
+                  />
+                )}
                 {isFacetBreakdownLoading ? (
                   <span>LOADING</span>
                 ) : (
@@ -272,19 +273,7 @@
                     })}
                   </div>
                 )}
-<<<<<<< HEAD
-                {state.megaChart && (
-                  <MegaChart
-                    groupId={groupId}
-                    spanGroupOperation={spanGroupOperation}
-                    description={null}
-                    transactionName={transactionName}
-                    sampledSpanData={state.plotSamples ? sampledSpanData : []}
-                  />
-                )}
-=======
-
->>>>>>> 85aedb5b
+
                 {areSpanSamplesLoading ? (
                   <span>LOADING SAMPLE LIST</span>
                 ) : (
@@ -292,25 +281,7 @@
                     <h3>{t('Samples')}</h3>
                     <GridEditable
                       isLoading={isLoading || isTransactionDataLoading}
-<<<<<<< HEAD
                       data={sampledSpanData}
-=======
-                      data={spanSampleData.map(datum => {
-                        const transaction =
-                          transactionDataById[datum.transaction_id.replaceAll('-', '')];
-
-                        return {
-                          transaction_id: datum.transaction_id,
-                          user: datum.user,
-                          transaction: datum.transaction,
-                          span_id: datum.span_id,
-                          timestamp: transaction?.timestamp,
-                          spanOp: datum.span_operation,
-                          spanDuration: datum.exclusive_time,
-                          transactionDuration: transaction?.['transaction.duration'],
-                        };
-                      })}
->>>>>>> 85aedb5b
                       columnOrder={COLUMN_ORDER}
                       columnSortBy={[]}
                       grid={{
