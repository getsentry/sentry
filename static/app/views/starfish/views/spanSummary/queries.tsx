<<<<<<< HEAD
export const getSpanSamplesQuery = (groupId, transactionName) => {
  return `
    SELECT description, transaction_id, span_id, exclusive_time
=======
import moment from 'moment';

import {DateTimeObject} from 'sentry/components/charts/utils';
import {DATE_FORMAT, PERIOD_REGEX} from 'sentry/views/starfish/modules/APIModule/queries';

export const getSpanSamplesQuery = ({
  spanDescription,
  transactionName,
  datetime,
}: {
  spanDescription;
  transactionName;
  datetime?: DateTimeObject;
}) => {
  const [_, num, unit] = datetime?.period?.match(PERIOD_REGEX) ?? [];
  const start_timestamp =
    (datetime?.start && moment(datetime?.start).format(DATE_FORMAT)) ??
    (num &&
      unit &&
      moment()
        .subtract(num, unit as 'h' | 'd')
        .format(DATE_FORMAT));
  const end_timestamp = datetime?.end && moment(datetime?.end).format(DATE_FORMAT);
  return `
    SELECT transaction_id, span_id, exclusive_time, count() as count
>>>>>>> 6c873d4e
    FROM spans_experimental_starfish
    WHERE group_id = '${groupId}'
    AND transaction = '${transactionName}'
    ${start_timestamp ? `AND greaterOrEquals(start_timestamp, '${start_timestamp}')` : ''}
    ${end_timestamp ? `AND lessOrEquals(start_timestamp, '${end_timestamp}')` : ''}
    GROUP BY transaction_id, span_id, exclusive_time
    ORDER BY exclusive_time desc
    LIMIT 10
 `;
};

// Metrics request to get total count of events for a transaction
export const getUniqueTransactionCountQuery = transactionName => {
  return `?field=count%28%29&query=transaction%3A${encodeURIComponent(
    transactionName
  )}&statsPeriod=14d&dataset=metricsEnhanced&project=1`;
};<|MERGE_RESOLUTION|>--- conflicted
+++ resolved
@@ -1,15 +1,10 @@
-<<<<<<< HEAD
-export const getSpanSamplesQuery = (groupId, transactionName) => {
-  return `
-    SELECT description, transaction_id, span_id, exclusive_time
-=======
 import moment from 'moment';
 
 import {DateTimeObject} from 'sentry/components/charts/utils';
 import {DATE_FORMAT, PERIOD_REGEX} from 'sentry/views/starfish/modules/APIModule/queries';
 
 export const getSpanSamplesQuery = ({
-  spanDescription,
+  groupId,
   transactionName,
   datetime,
 }: {
@@ -27,8 +22,7 @@
         .format(DATE_FORMAT));
   const end_timestamp = datetime?.end && moment(datetime?.end).format(DATE_FORMAT);
   return `
-    SELECT transaction_id, span_id, exclusive_time, count() as count
->>>>>>> 6c873d4e
+    SELECT description, transaction_id, span_id, exclusive_time, count() as count
     FROM spans_experimental_starfish
     WHERE group_id = '${groupId}'
     AND transaction = '${transactionName}'
