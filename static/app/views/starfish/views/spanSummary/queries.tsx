import {DateTimeObject} from 'sentry/components/charts/utils';
import {DefinedUseQueryResult, useQueries, useQuery} from 'sentry/utils/queryClient';
import usePageFilters from 'sentry/utils/usePageFilters';
import {getEndpointDetailSeriesQuery} from 'sentry/views/starfish/modules/APIModule/queries';
import {getDateQueryFilter} from 'sentry/views/starfish/modules/databaseModule/queries';
import {HOST} from 'sentry/views/starfish/utils/constants';
import {
  datetimeToClickhouseFilterTimestamps,
  getDateFilters,
} from 'sentry/views/starfish/utils/dates';

export enum SamplePopulationType {
  FASTEST = 'fastest',
  MEDIAN = 'median',
  SLOWEST = 'slowest',
}

export const useQueryGetSpanSamples = (options: {
  groupId: string;
  transactionName: string;
  user: string;
  p50?: number;
}) => {
  const {groupId, transactionName, user, p50} = options;

  const pageFilter = usePageFilters();

  const commonQueryOptions = {
    queryKey: [
      groupId,
      transactionName,
      user,
      pageFilter.selection.datetime,
      'spanSamples',
    ],
    retry: false,
    initialData: [],
  };

  const commonSamplesQueryOptions = {
    groupId,
    transactionName,
    user,
    datetime: pageFilter.selection.datetime,
    p50,
  };

  const results = useQueries({
    queries: [
      {
        ...commonQueryOptions,
        queryKey: [...commonQueryOptions.queryKey, 'spanSamplesSlowest'],
        queryFn: () =>
          fetch(
            `${HOST}/?query=${getSpanSamplesQuery({
              ...commonSamplesQueryOptions,
              populationType: SamplePopulationType.SLOWEST,
            })}`
          ).then(res => res.json()),
      },
      {
        ...commonQueryOptions,
        queryKey: [...commonQueryOptions.queryKey, 'spanSamplesMedian'],
        queryFn: () =>
          fetch(
            `${HOST}/?query=${getSpanSamplesQuery({
              ...commonSamplesQueryOptions,
              populationType: SamplePopulationType.MEDIAN,
            })}`
          ).then(res => res.json()),
      },
      {
        ...commonQueryOptions,
        queryKey: [...commonQueryOptions.queryKey, 'spanSamplesFastest'],
        queryFn: () =>
          fetch(
            `${HOST}/?query=${getSpanSamplesQuery({
              ...commonSamplesQueryOptions,
              populationType: SamplePopulationType.FASTEST,
            })}`
          ).then(res => res.json()),
      },
    ],
  });

  return results;
};

export const useQueryGetFacetsBreakdown = (options: {
  groupId: string;
  transactionName: string;
}): DefinedUseQueryResult<{domain: string; user: string}[]> => {
  const {groupId, transactionName} = options;
  const pageFilter = usePageFilters();
  const {startTime, endTime} = getDateFilters(pageFilter);
  const dateFilters = getDateQueryFilter(startTime, endTime);

  const query = `
      SELECT
      user, domain
    FROM spans_experimental_starfish
    WHERE
    group_id = '${groupId}'
    AND transaction = '${transactionName}'
    ${dateFilters}
  `;

  return useQuery({
    queryKey: ['facetBreakdown', groupId, transactionName],
    queryFn: () => fetch(`${HOST}/?query=${query}`).then(res => res.json()),
    retry: false,
    initialData: [],
  });
};

export const useQuerySpansInTransaction = (options: {
  groupId: string;
}): DefinedUseQueryResult<
  {
    action: string;
    count: number;
    description: string;
    formatted_desc: string;
    module: 'http' | 'db' | 'cache' | 'none';
    p50: number;
    span_operation: string;
  }[]
> => {
  const {groupId} = options;
  const pageFilter = usePageFilters();
  const {startTime, endTime} = getDateFilters(pageFilter);
  const dateFilters = getDateQueryFilter(startTime, endTime);

  const query = `
      SELECT
      count() AS count,
      quantile(0.5)(exclusive_time) as p50,
      span_operation,
      action,
      module,
      description
    FROM
      spans_experimental_starfish
    WHERE
    group_id = '${groupId}'
    ${dateFilters}
    GROUP BY
      span_operation,
      description,
      action,
      module
  `;

  return useQuery({
    queryKey: ['spansInTransaction', groupId],
    queryFn: () => fetch(`${HOST}/?query=${query}&format=sql`).then(res => res.json()),
    retry: false,
    initialData: [],
  });
};

export const useQueryGetSpanAggregatesQuery = (options: {
  groupId: string;
  transactionName: string;
  description?: string;
  module?: string;
}): DefinedUseQueryResult<
  {
    count: number;
    count_unique_transaction: number;
    count_unique_transaction_id: number;
    failure_rate: number;
    faiure_count: number;
    first_seen: string;
    last_seen: string;
    p50: number;
    p95: number;
    total_exclusive_time: number;
  }[]
> => {
  const {description, groupId, transactionName, module} = options;
  const pageFilter = usePageFilters();

  const aggregatesQuery = getSidebarAggregatesQuery({
    description,
    transactionName,
    datetime: pageFilter.selection.datetime,
    groupId,
    module,
  });

  return useQuery({
    queryKey: ['span-aggregates', transactionName, groupId, description],
    queryFn: () =>
      fetch(`${HOST}/?query=${aggregatesQuery}&referrer=sidebar-aggregates`).then(res =>
        res.json()
      ),
    retry: false,
    initialData: [],
  });
};

export const useQueryGetSpanSeriesData = (options: {
  groupId: string;
  spanGroupOperation: string;
  transactionName: string;
  description?: string;
  module?: string;
}): DefinedUseQueryResult<
  {
    count: number;
    failure_count: number;
    failure_rate: number;
    interval: string;
    p50: number;
    p95: number;
    spm: number;
  }[]
> => {
  const {description, groupId, spanGroupOperation, transactionName, module} = options;
  const pageFilter = usePageFilters();
  const {getSeriesQuery} = getQueries(spanGroupOperation);

  const aggregatesQuery = getSeriesQuery({
    datetime: pageFilter.selection.datetime,
    groupId,
    module,
    description,
    interval: 12,
    transactionName,
  });

  return useQuery({
    queryKey: [
      'seriesdata',
      transactionName,
      module,
      pageFilter.selection.datetime,
      groupId,
    ],
    queryFn: () =>
      fetch(`${HOST}/?query=${aggregatesQuery}&referrer=sidebar-aggregates`).then(res =>
        res.json()
      ),
    retry: false,
    initialData: [],
  });
};

const getSpanSamplesQuery = ({
  groupId,
  transactionName,
  user,
  populationType,
  datetime,
  p50,
}: {
  groupId;
  transactionName;
  user;
  datetime?: DateTimeObject;
  p50?: number;
  populationType?: SamplePopulationType;
}) => {
  const {start_timestamp, end_timestamp} = datetimeToClickhouseFilterTimestamps(datetime);

  return `
    SELECT transaction_id, transaction, description, user, domain, span_id, sum(exclusive_time) as exclusive_time, abs(minus(exclusive_time, ${p50})) as diff
    FROM spans_experimental_starfish
    WHERE group_id = '${groupId}'
    ${transactionName ? `AND transaction = '${transactionName}'` : ''}
    ${user ? `AND user = '${user}'` : ''}
    ${start_timestamp ? `AND greaterOrEquals(start_timestamp, '${start_timestamp}')` : ''}
    ${end_timestamp ? `AND lessOrEquals(start_timestamp, '${end_timestamp}')` : ''}
    GROUP BY transaction_id, transaction, description, user, domain, span_id
    ORDER BY ${
      populationType === SamplePopulationType.SLOWEST || !populationType
        ? 'exclusive_time desc'
        : populationType === SamplePopulationType.FASTEST
        ? 'exclusive_time asc'
        : 'diff asc'
    }
    LIMIT 3
 `;
};

// Metrics request to get total count of events for a transaction
export const useQueryGetUniqueTransactionCount = (options: {transactionName: string}) => {
  const {transactionName} = options;
  const {
    selection: {datetime},
  } = usePageFilters();

  const query = `?field=count%28%29&query=transaction%3A${encodeURIComponent(
    transactionName
  )}${
    datetime
      ? datetime.period
        ? `&statsPeriod=${datetime.period}`
        : datetime.start && datetime.end
        ? `&start=${encodeURIComponent(
            (datetime.start as Date).toISOString()
          )}&end=${encodeURIComponent((datetime.end as Date).toISOString())}`
        : null
      : null
  }&dataset=metricsEnhanced&project=1`;

  return useQuery({
    queryKey: ['uniqueTransactionCount', transactionName],
    queryFn: () =>
      fetch(`/api/0/organizations/sentry/events/${query}`).then(res => res.json()),
    retry: false,
    initialData: [],
  });
};

const getSidebarSeriesQuery = ({
  description,
  transactionName,
  datetime,
  groupId,
  module,
  interval,
}) => {
  const {start_timestamp, end_timestamp} = datetimeToClickhouseFilterTimestamps(datetime);
  return `SELECT
     toStartOfInterval(start_timestamp, INTERVAL 12 HOUR) as interval,
     quantile(0.5)(exclusive_time) as p50,
     quantile(0.95)(exclusive_time) as p95,
     count() as count,
     divide(count(), multiply(${interval}, 60)) as spm,
     countIf(greaterOrEquals(status, 400) AND lessOrEquals(status, 599)) as failure_count,
     failure_count / count as failure_rate
     FROM spans_experimental_starfish
     WHERE module = '${module}'
     ${description ? `AND description = '${description}'` : ''}
     ${groupId ? `AND group_id = '${groupId}'` : ''}
     ${transactionName ? `AND transaction = '${transactionName}'` : ''}
     ${
       start_timestamp ? `AND greaterOrEquals(start_timestamp, '${start_timestamp}')` : ''
     }
     ${end_timestamp ? `AND lessOrEquals(start_timestamp, '${end_timestamp}')` : ''}
     GROUP BY interval
     ORDER BY interval asc
  `;
};

const getSidebarAggregatesQuery = ({
  description,
  transactionName,
  datetime,
  groupId,
  module,
}) => {
  const {start_timestamp, end_timestamp} = datetimeToClickhouseFilterTimestamps(datetime);
  return `
    SELECT
    count() AS count,
    quantile(0.5)(exclusive_time) as p50,
    quantile(0.95)(exclusive_time) as p95,
    countIf(greaterOrEquals(status, 400) AND lessOrEquals(status, 599)) as failure_count,
    failure_count / count() as failure_rate,
    sum(exclusive_time) as total_exclusive_time,
    count(DISTINCT transaction_id) as count_unique_transaction_id,
    count(DISTINCT transaction) as count_unique_transaction,
    min(timestamp) as first_seen,
    max(timestamp) as last_seen
    FROM spans_experimental_starfish
    WHERE 1 == 1
    ${module ? `AND module = '${module}'` : ''}
    ${description ? `AND description = '${description}'` : ''}
    ${groupId ? `AND group_id = '${groupId}'` : ''}
    ${transactionName ? `AND transaction = '${transactionName}'` : ''}
    ${start_timestamp ? `AND greaterOrEquals(start_timestamp, '${start_timestamp}')` : ''}
    ${end_timestamp ? `AND lessOrEquals(start_timestamp, '${end_timestamp}')` : ''}
    ORDER BY count DESC
    LIMIT 5
 `;
};

<<<<<<< HEAD
export function getOverallAggregatesQuery(datetime) {
  const {start_timestamp, end_timestamp} = datetimeToClickhouseFilterTimestamps(datetime);

  return `
    SELECT
    count(DISTINCT transaction) AS count_overall_unique_transactions,
    sum(exclusive_time) AS overall_total_exclusive_time
    FROM spans_experimental_starfish
    WHERE 1 == 1
    ${start_timestamp ? `AND greaterOrEquals(start_timestamp, '${start_timestamp}')` : ''}
    ${end_timestamp ? `AND lessOrEquals(start_timestamp, '${end_timestamp}')` : ''}
  `;
}

function getQueries(spanGroupOperation: string) {
=======
export function getQueries(spanGroupOperation: string) {
>>>>>>> 6491b3e7
  switch (spanGroupOperation) {
    case 'db':
    case 'cache':
      return {
        getSeriesQuery: getSidebarSeriesQuery,
        getAggregatesQuery: getSidebarAggregatesQuery,
      };
    case 'http.client':
      return {
        getSeriesQuery: getEndpointDetailSeriesQuery,
        getAggregatesQuery: getSidebarAggregatesQuery,
      };
    default:
      return {
        getSeriesQuery: getSidebarSeriesQuery,
        getAggregatesQuery: getSidebarAggregatesQuery,
      };
  }
}<|MERGE_RESOLUTION|>--- conflicted
+++ resolved
@@ -378,25 +378,7 @@
  `;
 };
 
-<<<<<<< HEAD
-export function getOverallAggregatesQuery(datetime) {
-  const {start_timestamp, end_timestamp} = datetimeToClickhouseFilterTimestamps(datetime);
-
-  return `
-    SELECT
-    count(DISTINCT transaction) AS count_overall_unique_transactions,
-    sum(exclusive_time) AS overall_total_exclusive_time
-    FROM spans_experimental_starfish
-    WHERE 1 == 1
-    ${start_timestamp ? `AND greaterOrEquals(start_timestamp, '${start_timestamp}')` : ''}
-    ${end_timestamp ? `AND lessOrEquals(start_timestamp, '${end_timestamp}')` : ''}
-  `;
-}
-
 function getQueries(spanGroupOperation: string) {
-=======
-export function getQueries(spanGroupOperation: string) {
->>>>>>> 6491b3e7
   switch (spanGroupOperation) {
     case 'db':
     case 'cache':
