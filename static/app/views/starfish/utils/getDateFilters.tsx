import moment, {Moment} from 'moment';

import {PageFilters} from 'sentry/types';

export const PERIOD_REGEX = /^(\d+)([h,d])$/;
export const DATE_FORMAT = 'YYYY-MM-DD HH:mm:ss';

<<<<<<< HEAD
export function getDateFilters(pageFilter): {
  endTime: Moment;
  startTime: Moment;
  statsPeriod: string;
} {
  const [_, num, unit] = pageFilter.selection.datetime.period?.match(PERIOD_REGEX) ?? [];
=======
export function getDateFilters(selection: PageFilters) {
  const [_, num, unit] = selection.datetime.period?.match(PERIOD_REGEX) ?? [];
>>>>>>> 67505015
  const startTime =
    num && unit
      ? moment().subtract(num, unit as 'h' | 'd')
      : moment(selection.datetime.start);
  const endTime = moment(selection.datetime.end ?? undefined);
  return {startTime, endTime, statsPeriod: selection.datetime.period};
}<|MERGE_RESOLUTION|>--- conflicted
+++ resolved
@@ -1,21 +1,12 @@
-import moment, {Moment} from 'moment';
+import moment from 'moment';
 
 import {PageFilters} from 'sentry/types';
 
 export const PERIOD_REGEX = /^(\d+)([h,d])$/;
 export const DATE_FORMAT = 'YYYY-MM-DD HH:mm:ss';
 
-<<<<<<< HEAD
-export function getDateFilters(pageFilter): {
-  endTime: Moment;
-  startTime: Moment;
-  statsPeriod: string;
-} {
-  const [_, num, unit] = pageFilter.selection.datetime.period?.match(PERIOD_REGEX) ?? [];
-=======
 export function getDateFilters(selection: PageFilters) {
   const [_, num, unit] = selection.datetime.period?.match(PERIOD_REGEX) ?? [];
->>>>>>> 67505015
   const startTime =
     num && unit
       ? moment().subtract(num, unit as 'h' | 'd')
