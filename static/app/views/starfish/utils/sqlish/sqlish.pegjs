--- conflicted
+++ resolved
@@ -36,8 +36,4 @@
   = Whitespace:[\n\t ]+ { return { type: 'Whitespace', content: Whitespace.join("") } }
 
 GenericToken
-<<<<<<< HEAD
-  = GenericToken:[a-zA-Z0-9"'`_\-.=><:,*;!\[\]?$%|/\\@&~^+{}]+ { return { type: 'GenericToken', content: GenericToken.join('') } }
-=======
-  = GenericToken:[a-zA-Z0-9"'`_\-.=><:,*;!\[\]?$%|/\\@#&~^+]+ { return { type: 'GenericToken', content: GenericToken.join('') } }
->>>>>>> 583d15d6
+  = GenericToken:[a-zA-Z0-9"'`_\-.=><:,*;!\[\]?$%|/\\@#&~^+{}]+ { return { type: 'GenericToken', content: GenericToken.join('') } }