import type {Location} from 'history';

import type {GridColumnHeader} from 'sentry/components/gridEditable';
import type {Alignments} from 'sentry/components/gridEditable/sortLink';
import SortLink from 'sentry/components/gridEditable/sortLink';
import type {Sort} from 'sentry/utils/discover/fields';
import {
  aggregateFunctionOutputType,
  fieldAlignment,
  parseFunction,
} from 'sentry/utils/discover/fields';
import {
  SpanFunction,
  SpanIndexedField,
  SpanMetricsField,
} from 'sentry/views/starfish/types';
import type {QueryParameterNames} from 'sentry/views/starfish/views/queryParameters';

type Options = {
  column: GridColumnHeader<string>;
  location?: Location;
  sort?: Sort;
  sortParameterName?: QueryParameterNames | typeof DEFAULT_SORT_PARAMETER_NAME;
};

const DEFAULT_SORT_PARAMETER_NAME = 'sort';

const {SPAN_SELF_TIME, HTTP_RESPONSE_CONTENT_LENGTH, CACHE_ITEM_SIZE} = SpanMetricsField;
const {RESPONSE_CODE, MESSAGING_MESSAGE_BODY_SIZE} = SpanIndexedField;
const {
  TIME_SPENT_PERCENTAGE,
  SPS,
  SPM,
  HTTP_ERROR_COUNT,
  HTTP_RESPONSE_RATE,
  CACHE_HIT_RATE,
  CACHE_MISS_RATE,
} = SpanFunction;

export const SORTABLE_FIELDS = new Set([
  `avg(${SPAN_SELF_TIME})`,
  `p95(${SPAN_SELF_TIME})`,
  `p75(transaction.duration)`,
  `transaction.duration`,
  'transaction',
  `count()`,
  `${SPS}()`,
  `${SPM}()`,
  `${TIME_SPENT_PERCENTAGE}()`,
  `${HTTP_ERROR_COUNT}()`,
  `${HTTP_RESPONSE_RATE}(2)`,
  `${HTTP_RESPONSE_RATE}(4)`,
  `${HTTP_RESPONSE_RATE}(5)`,
  `avg(${HTTP_RESPONSE_CONTENT_LENGTH})`,
  `${CACHE_HIT_RATE}()`,
  `${CACHE_MISS_RATE}()`,
<<<<<<< HEAD
  SpanIndexedField.TIMESTAMP,
  SpanIndexedField.SPAN_DURATION,
=======
  `avg(${CACHE_ITEM_SIZE})`,
>>>>>>> 80ed536b
]);

const NUMERIC_FIELDS = new Set([
  `${RESPONSE_CODE}`,
  CACHE_ITEM_SIZE,
  'transaction.duration',
  SpanIndexedField.SPAN_SELF_TIME,
  MESSAGING_MESSAGE_BODY_SIZE,
]);

export const renderHeadCell = ({column, location, sort, sortParameterName}: Options) => {
  const {key, name} = column;
  const alignment = getAlignment(key);

  let newSortDirection: Sort['kind'] = 'desc';
  if (sort?.field === column.key) {
    if (sort.kind === 'desc') {
      newSortDirection = 'asc';
    }
  }

  const newSort = `${newSortDirection === 'desc' ? '-' : ''}${key}`;

  return (
    <SortLink
      align={alignment}
      canSort={Boolean(location && sort && SORTABLE_FIELDS.has(key))}
      direction={sort?.field === column.key ? sort.kind : undefined}
      title={name}
      generateSortLink={() => {
        return {
          ...location,
          query: {
            ...location?.query,
            [sortParameterName ?? DEFAULT_SORT_PARAMETER_NAME]: newSort,
          },
        };
      }}
    />
  );
};

export const getAlignment = (key: string): Alignments => {
  const result = parseFunction(key);

  if (result) {
    const outputType = aggregateFunctionOutputType(result.name, result.arguments[0]);

    if (outputType) {
      return fieldAlignment(key, outputType);
    }
  } else {
    if (NUMERIC_FIELDS.has(key)) {
      return 'right';
    }
  }
  return 'left';
};<|MERGE_RESOLUTION|>--- conflicted
+++ resolved
@@ -54,12 +54,9 @@
   `avg(${HTTP_RESPONSE_CONTENT_LENGTH})`,
   `${CACHE_HIT_RATE}()`,
   `${CACHE_MISS_RATE}()`,
-<<<<<<< HEAD
   SpanIndexedField.TIMESTAMP,
   SpanIndexedField.SPAN_DURATION,
-=======
   `avg(${CACHE_ITEM_SIZE})`,
->>>>>>> 80ed536b
 ]);
 
 const NUMERIC_FIELDS = new Set([
