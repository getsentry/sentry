import Duration from 'sentry/components/duration';
import {NumberContainer} from 'sentry/utils/discover/styles';

type Props = {
  milliseconds: number;
<<<<<<< HEAD
  containerProps?: React.DetailedHTMLProps<
    React.HTMLAttributes<HTMLDivElement>,
    HTMLDivElement
  >;
  delta?: number;
};

export default function DurationCell({milliseconds, delta, containerProps}: Props) {
  return (
    <Container {...containerProps}>
=======
};

export default function DurationCell({milliseconds}: Props) {
  return (
    <NumberContainer>
>>>>>>> 5b622a3b
      <Duration seconds={milliseconds / 1000} fixedDigits={2} abbreviation />
    </NumberContainer>
  );
}<|MERGE_RESOLUTION|>--- conflicted
+++ resolved
@@ -3,24 +3,15 @@
 
 type Props = {
   milliseconds: number;
-<<<<<<< HEAD
   containerProps?: React.DetailedHTMLProps<
     React.HTMLAttributes<HTMLDivElement>,
     HTMLDivElement
   >;
-  delta?: number;
 };
 
-export default function DurationCell({milliseconds, delta, containerProps}: Props) {
+export default function DurationCell({milliseconds, containerProps}: Props) {
   return (
-    <Container {...containerProps}>
-=======
-};
-
-export default function DurationCell({milliseconds}: Props) {
-  return (
-    <NumberContainer>
->>>>>>> 5b622a3b
+    <NumberContainer {...containerProps}>
       <Duration seconds={milliseconds / 1000} fixedDigits={2} abbreviation />
     </NumberContainer>
   );
