import styled from '@emotion/styled';

import {t} from 'sentry/locale';
<<<<<<< HEAD
import {formatAbbreviatedNumber} from 'sentry/utils/formatters';
=======
import {space} from 'sentry/styles/space';
import {formatPercentage} from 'sentry/utils/formatters';
import {ComparisonLabel} from 'sentry/views/starfish/components/samplesTable/common';
>>>>>>> dbeaa3b5

type Props = {
  delta?: number;
  throughputPerSecond?: number;
};

export default function ThroughputCell({throughputPerSecond, delta}: Props) {
  const throughput = throughputPerSecond ? throughputPerSecond.toFixed(2) : '--';
<<<<<<< HEAD
  return <span>{`${formatAbbreviatedNumber(throughput)}/${t('s')}`}</span>;
}
=======
  return (
    <Container>
      <span>{`${throughput}/${t('s')}`}</span>
      {delta ? (
        <ComparisonLabel value={delta * -1}>
          {delta > 0 ? '+' : ''}
          {formatPercentage(delta)}
        </ComparisonLabel>
      ) : null}
    </Container>
  );
}

const Container = styled('div')`
  display: flex;
  width: 100%;
  justify-content: space-between;
  gap: ${space(1)};
`;
>>>>>>> dbeaa3b5
<|MERGE_RESOLUTION|>--- conflicted
+++ resolved
@@ -1,13 +1,9 @@
 import styled from '@emotion/styled';
 
 import {t} from 'sentry/locale';
-<<<<<<< HEAD
-import {formatAbbreviatedNumber} from 'sentry/utils/formatters';
-=======
 import {space} from 'sentry/styles/space';
-import {formatPercentage} from 'sentry/utils/formatters';
+import {formatAbbreviatedNumber, formatPercentage} from 'sentry/utils/formatters';
 import {ComparisonLabel} from 'sentry/views/starfish/components/samplesTable/common';
->>>>>>> dbeaa3b5
 
 type Props = {
   delta?: number;
@@ -16,13 +12,9 @@
 
 export default function ThroughputCell({throughputPerSecond, delta}: Props) {
   const throughput = throughputPerSecond ? throughputPerSecond.toFixed(2) : '--';
-<<<<<<< HEAD
-  return <span>{`${formatAbbreviatedNumber(throughput)}/${t('s')}`}</span>;
-}
-=======
   return (
     <Container>
-      <span>{`${throughput}/${t('s')}`}</span>
+      <span>{`${formatAbbreviatedNumber(throughput)}/${t('s')}`}</span>
       {delta ? (
         <ComparisonLabel value={delta * -1}>
           {delta > 0 ? '+' : ''}
@@ -38,5 +30,4 @@
   width: 100%;
   justify-content: space-between;
   gap: ${space(1)};
-`;
->>>>>>> dbeaa3b5
+`;