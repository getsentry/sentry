--- conflicted
+++ resolved
@@ -19,11 +19,7 @@
 import LineSeries from 'sentry/components/charts/series/lineSeries';
 import ScatterSeries from 'sentry/components/charts/series/scatterSeries';
 import {DateString} from 'sentry/types';
-<<<<<<< HEAD
-import {EChartClickHandler, Series} from 'sentry/types/echarts';
-=======
-import {ReactEchartsRef, Series} from 'sentry/types/echarts';
->>>>>>> 30e59a2a
+import {EChartClickHandler, ReactEchartsRef, Series} from 'sentry/types/echarts';
 import {
   axisLabelFormatter,
   getDurationUnit,
@@ -121,10 +117,7 @@
   scatterPlot,
   throughput,
   aggregateOutputFormat,
-<<<<<<< HEAD
   onClick,
-=======
->>>>>>> 30e59a2a
 }: Props) {
   const router = useRouter();
   const theme = useTheme();
