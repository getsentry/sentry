import {useTheme} from '@emotion/react';
import max from 'lodash/max';
import min from 'lodash/min';

import {AreaChart, AreaChartProps} from 'sentry/components/charts/areaChart';
import ChartZoom from 'sentry/components/charts/chartZoom';
import {LineChart} from 'sentry/components/charts/lineChart';
import {DateString} from 'sentry/types';
import {Series} from 'sentry/types/echarts';
import {
  axisLabelFormatter,
  getDurationUnit,
  tooltipFormatter,
} from 'sentry/utils/discover/charts';
import {aggregateOutputType} from 'sentry/utils/discover/fields';
import useRouter from 'sentry/utils/useRouter';

type Props = {
  data: Series[];
  end: DateString;
  loading: boolean;
  start: DateString;
  statsPeriod: string | null | undefined;
  utc: boolean;
  chartColors?: string[];
  definedAxisTicks?: number;
  disableMultiAxis?: boolean;
  disableXAxis?: boolean;
  grid?: AreaChartProps['grid'];
  height?: number;
  hideYAxisSplitLine?: boolean;
  isLineChart?: boolean;
  log?: boolean;
  previousData?: Series[];
  showLegend?: boolean;
  stacked?: boolean;
};

function computeMax(data: Series[]) {
  const valuesDict = data.map(value => value.data.map(point => point.value));

  return max(valuesDict.map(max)) as number;
}

// adapted from https://stackoverflow.com/questions/11397239/rounding-up-for-a-graph-maximum
function computeAxisMax(data: Series[]) {
  // assumes min is 0
  let maxValue = 0;
  if (data.length > 2) {
    for (let i = 0; i < data.length; i++) {
      maxValue += max(data[i].data.map(point => point.value)) as number;
    }
  } else {
    maxValue = computeMax(data);
  }

  if (maxValue <= 1) {
    return 1;
  }

  const power = Math.log10(maxValue);
  const magnitude = min([max([10 ** (power - Math.floor(power)), 0]), 10]) as number;

  let scale: number;
  if (magnitude <= 2.5) {
    scale = 0.2;
  } else if (magnitude <= 5) {
    scale = 0.5;
  } else if (magnitude <= 7.5) {
    scale = 1.0;
  } else {
    scale = 2.0;
  }

  const step = 10 ** Math.floor(power) * scale;
  return Math.round(Math.ceil(maxValue / step) * step);
}

function Chart({
  data,
  previousData,
  statsPeriod,
  start,
  end,
  utc,
  loading,
  height,
  grid,
  disableMultiAxis,
  disableXAxis,
  definedAxisTicks,
  chartColors,
  isLineChart,
  stacked,
  log,
  hideYAxisSplitLine,
  showLegend,
}: Props) {
  const router = useRouter();
  const theme = useTheme();

  if (!data || data.length <= 0) {
    return null;
  }

  const colors = chartColors ?? theme.charts.getColorPalette(4);

  const durationOnly = data.every(
    value => aggregateOutputType(value.seriesName) === 'duration'
  );
  const percentOnly = data.every(
    value => aggregateOutputType(value.seriesName) === 'percentage'
  );

  const dataMax = durationOnly
    ? computeAxisMax(data)
    : percentOnly
    ? computeMax(data)
    : undefined;

  const xAxes = disableMultiAxis
    ? undefined
    : [
        {
          gridIndex: 0,
          type: 'time' as const,
        },
        {
          gridIndex: 1,
          type: 'time' as const,
        },
      ];

  const durationUnit = getDurationUnit(data);

  const yAxes = disableMultiAxis
    ? [
        {
          minInterval: durationUnit,
          splitNumber: definedAxisTicks,
          max: dataMax,
          type: log ? 'log' : 'value',
          axisLabel: {
            color: theme.chartLabel,
            formatter(value: number) {
              return axisLabelFormatter(
                value,
                aggregateOutputType(data[0].seriesName),
                undefined,
                durationUnit
              );
            },
          },
          splitLine: hideYAxisSplitLine ? {show: false} : undefined,
        },
      ]
    : [
        {
          gridIndex: 0,
          scale: true,
          minInterval: durationUnit,
          max: dataMax,
          axisLabel: {
            color: theme.chartLabel,
            formatter(value: number) {
              return axisLabelFormatter(
                value,
                aggregateOutputType(data[0].seriesName),
                undefined,
                durationUnit
              );
            },
          },
          splitLine: hideYAxisSplitLine ? {show: false} : undefined,
        },
        {
          gridIndex: 1,
          scale: true,
          max: dataMax,
          minInterval: durationUnit,
          axisLabel: {
            color: theme.chartLabel,
            formatter(value: number) {
              return axisLabelFormatter(
                value,
                aggregateOutputType(data[1].seriesName),
                undefined,
                durationUnit
              );
            },
          },
          splitLine: hideYAxisSplitLine ? {show: false} : undefined,
        },
      ];

  const axisPointer = disableMultiAxis
    ? undefined
    : {
        // Link the two series x-axis together.
        link: [{xAxisIndex: [0, 1]}],
      };

  const areaChartProps = {
    seriesOptions: {
      showSymbol: false,
    },
    grid: disableMultiAxis
      ? grid
      : [
          {
            top: '8px',
            left: '24px',
            right: '52%',
            bottom: '16px',
          },
          {
            top: '8px',
            left: '52%',
            right: '24px',
            bottom: '16px',
          },
        ],
    axisPointer,
    xAxes,
    yAxes,
    utc,
    legend: showLegend
      ? {
          top: 0,
          right: 10,
        }
      : undefined,
    isGroupedByDate: true,
    showTimeInTooltip: true,
    colors,
    tooltip: {
      valueFormatter: (value, seriesName) => {
        return tooltipFormatter(
          value,
          aggregateOutputType(data && data.length ? data[0].seriesName : seriesName)
        );
      },
      nameFormatter(value: string) {
        return value === 'epm()' ? 'tpm()' : value;
      },
    },
  } as Omit<AreaChartProps, 'series'>;

  if (loading) {
    if (isLineChart) {
      return <LineChart height={height} series={[]} {...areaChartProps} />;
    }
    return <AreaChart height={height} series={[]} {...areaChartProps} />;
  }
  const series = data.map((values, _) => ({
    ...values,
    yAxisIndex: 0,
    xAxisIndex: 0,
  }));

  const xAxis = disableXAxis
    ? {
        show: false,
        axisLabel: {show: true, margin: 0},
        axisLine: {show: false},
      }
    : undefined;

  const showLineGraphLegent = data.length > 1;

  return (
    <ChartZoom
      router={router}
      period={statsPeriod}
      start={start}
      end={end}
      utc={utc}
      xAxisIndex={disableMultiAxis ? undefined : [0, 1]}
    >
      {zoomRenderProps => {
        if (isLineChart) {
          return (
            <LineChart
              height={height}
              {...zoomRenderProps}
              series={series}
              previousPeriod={previousData}
              xAxis={xAxis}
              yAxis={areaChartProps.yAxes ? areaChartProps.yAxes[0] : []}
              tooltip={areaChartProps.tooltip}
              colors={colors}
              grid={grid}
<<<<<<< HEAD
              legend={showLineGraphLegent ? {top: 0, right: 10} : undefined}
=======
              legend={showLegend ? {top: 0, right: 0} : undefined}
>>>>>>> 6c7d6265
            />
          );
        }

        return (
          <AreaChart
            height={height}
            {...zoomRenderProps}
            series={series}
            previousPeriod={previousData}
            xAxis={xAxis}
            stacked={stacked}
            {...areaChartProps}
          />
        );
      }}
    </ChartZoom>
  );
}

export default Chart;<|MERGE_RESOLUTION|>--- conflicted
+++ resolved
@@ -290,11 +290,7 @@
               tooltip={areaChartProps.tooltip}
               colors={colors}
               grid={grid}
-<<<<<<< HEAD
-              legend={showLineGraphLegent ? {top: 0, right: 10} : undefined}
-=======
               legend={showLegend ? {top: 0, right: 0} : undefined}
->>>>>>> 6c7d6265
             />
           );
         }
