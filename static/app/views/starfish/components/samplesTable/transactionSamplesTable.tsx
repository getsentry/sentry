--- conflicted
+++ resolved
@@ -5,18 +5,14 @@
 import Duration from 'sentry/components/duration';
 import GridEditable, {GridColumnHeader} from 'sentry/components/gridEditable';
 import Link from 'sentry/components/links/link';
-<<<<<<< HEAD
 import QuestionTooltip from 'sentry/components/questionTooltip';
 import {t} from 'sentry/locale';
+import {NewQuery} from 'sentry/types';
 import EventView from 'sentry/utils/discover/eventView';
 import {getFieldRenderer} from 'sentry/utils/discover/fieldRenderers';
 import {SPAN_OP_RELATIVE_BREAKDOWN_FIELD} from 'sentry/utils/discover/fields';
-=======
-import {NewQuery} from 'sentry/types';
-import EventView from 'sentry/utils/discover/eventView';
 import {DiscoverDatasets} from 'sentry/utils/discover/types';
 import {MutableSearch} from 'sentry/utils/tokenizeSearch';
->>>>>>> cbca06ff
 import {useLocation} from 'sentry/utils/useLocation';
 import useOrganization from 'sentry/utils/useOrganization';
 import {DurationComparisonCell} from 'sentry/views/starfish/components/samplesTable/common';
@@ -27,17 +23,13 @@
   TextAlignRight,
 } from 'sentry/views/starfish/components/textAlign';
 
-<<<<<<< HEAD
 type Keys =
   | 'id'
   | 'profile_id'
   | 'timestamp'
   | 'transaction.duration'
-  | 'p50_comparison'
+  | 'p95_comparison'
   | 'span_ops_breakdown.relative';
-=======
-type Keys = 'id' | 'profile_id' | 'timestamp' | 'transaction.duration' | 'p95_comparison';
->>>>>>> cbca06ff
 type TableColumnHeader = GridColumnHeader<Keys>;
 
 const COLUMN_ORDER: TableColumnHeader[] = [
@@ -91,9 +83,7 @@
 
 export function TransactionSamplesTable({queryConditions}: Props) {
   const location = useLocation();
-<<<<<<< HEAD
   const organization = useOrganization();
-=======
   const query = new MutableSearch(queryConditions);
 
   const savedQuery: NewQuery = {
@@ -107,7 +97,6 @@
   };
 
   const eventView = EventView.fromNewQueryWithLocation(savedQuery, location);
->>>>>>> cbca06ff
   const {isLoading, data, aggregatesData} = useSlowMedianFastSamplesQuery(eventView);
 
   function renderHeadCell(column: GridColumnHeader): React.ReactNode {
