--- conflicted
+++ resolved
@@ -95,11 +95,11 @@
 
 export type Aggregate = (typeof AGGREGATES)[number];
 
-<<<<<<< HEAD
-export type ConditionalAggregate = `avg_if` | `count_op` | 'trace_status_rate';
-=======
-export type ConditionalAggregate = `avg_if` | `count_op` | 'time_spent_percentage';
->>>>>>> 5aabb978
+export type ConditionalAggregate =
+  | `avg_if`
+  | `count_op`
+  | 'trace_status_rate'
+  | 'time_spent_percentage';
 
 export const SPAN_FUNCTIONS = [
   'sps',
