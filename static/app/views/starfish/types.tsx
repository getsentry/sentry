--- conflicted
+++ resolved
@@ -142,12 +142,8 @@
   RESPONSE_CODE = 'span.status_code',
 }
 
-<<<<<<< HEAD
-export type SpanIndexedFieldTypes = {
+export type IndexedResponse = {
   [SpanIndexedField.SPAN_DURATION]: number;
-=======
-export type IndexedResponse = {
->>>>>>> 0d466e62
   [SpanIndexedField.SPAN_SELF_TIME]: number;
   [SpanIndexedField.SPAN_GROUP]: string;
   [SpanIndexedField.SPAN_MODULE]: string;
