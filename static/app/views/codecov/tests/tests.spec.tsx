import {render, screen, waitFor} from 'sentry-test/reactTestingLibrary';

import CodecovQueryParamsProvider from 'sentry/components/codecov/container/codecovParamsProvider';
import TestsPage from 'sentry/views/codecov/tests/tests';

// TODO: Make these fixtures
const mockTestResultsData = [
  {
    name: 'tests.symbolicator.test_unreal_full.SymbolicatorUnrealIntegrationTest::test_unreal_crash_with_attachments',
    avgDuration: 4,
    flakeRate: 0.4,
    commitsFailed: 1,
    lastRun: '2025-04-17T22:26:19.486793+00:00',
    totalFailCount: 1,
    totalFlakyFailCount: 2,
    totalPassCount: 0,
    totalSkipCount: 3,
    updatedAt: '2025-04-17T22:26:19.486793+00:00',
  },
];

// TODO: Make these fixtures
const mockTestResultAggregates = [
  {
    slowestTestsDuration: 6234,
    slowestTestsDurationPercentChange: 0.4,
    totalDuration: 28787,
    totalDurationPercentChange: 0.6,
    totalFails: 1,
    totalFailsPercentChange: 0.42,
    totalSkips: 2,
    totalSkipsPercentChange: -0.23,
    totalSlowTests: 100,
    totalSlowTestsPercentChange: 0,
    flakeCount: 3,
    flakeCountPercentChange: null,
    flakeRate: 4.9326690672322796e-5,
    flakeRatePercentChange: null,
  },
];

const mockRepositories = [
  {
    name: 'test-repo-one',
    updatedAt: '2025-05-22T16:21:18.763951+00:00',
    latestCommitAt: '2025-05-21T16:21:18.763951+00:00',
    defaultBranch: 'branch-one',
  },
  {
    name: 'test-repo-two',
    updatedAt: '2025-05-22T16:21:18.763951+00:00',
    latestCommitAt: '2025-05-21T16:21:18.763951+00:00',
    defaultBranch: 'branch-two',
  },
];

<<<<<<< HEAD
const mockBranches = [
  {
    name: 'main',
  },
  {
    name: 'another branch',
  },
=======
const mockIntegrations = [
  {name: 'integration-1', id: '1'},
  {name: 'integration-2', id: '2'},
>>>>>>> d0a42621
];

const mockApiCall = () => {
  MockApiClient.addMockResponse({
    url: `/organizations/org-slug/prevent/owner/123/repository/some-repository/test-results/`,
    method: 'GET',
    body: {
      results: mockTestResultsData,
      pageInfo: {
        endCursor: 'sdfgadghsefhaasdfnkjasdf',
        hasNextPage: true,
      },
      totalCount: 1,
    },
  });

  MockApiClient.addMockResponse({
    url: `/organizations/org-slug/prevent/owner/123/repository/some-repository/test-results-aggregates/`,
    method: 'GET',
    body: {
      results: mockTestResultAggregates,
    },
  });

  MockApiClient.addMockResponse({
    url: `/organizations/org-slug/prevent/owner/123/repositories/`,
    method: 'GET',
    body: {
      results: mockRepositories,
    },
  });
<<<<<<< HEAD

  MockApiClient.addMockResponse({
    url: `/organizations/org-slug/prevent/owner/some-org-name/repository/some-repository/branches/`,
    method: 'GET',
    body: {
      results: mockBranches,
    },
=======
  MockApiClient.addMockResponse({
    url: `/organizations/org-slug/integrations/`,
    method: 'GET',
    body: mockIntegrations,
>>>>>>> d0a42621
  });
};

describe('CoveragePageWrapper', () => {
  describe('when the wrapper is used', () => {
    mockApiCall();
    it('renders the passed children', async () => {
      render(
        <CodecovQueryParamsProvider>
          <TestsPage />
        </CodecovQueryParamsProvider>,
        {
          initialRouterConfig: {
            location: {
              pathname: '/codecov/tests',
              query: {
                codecovPeriod: '7d',
                integratedOrgId: '123',
                repository: 'some-repository',
                branch: 'some-branch',
              },
            },
          },
        }
      );

      await waitFor(() => {
        expect(
          screen.getByTestId('page-filter-integrated-org-selector')
        ).toBeInTheDocument();
      });

      await waitFor(() => {
        expect(screen.getByRole('table')).toBeInTheDocument();
      });
    });
  });
});<|MERGE_RESOLUTION|>--- conflicted
+++ resolved
@@ -54,7 +54,6 @@
   },
 ];
 
-<<<<<<< HEAD
 const mockBranches = [
   {
     name: 'main',
@@ -62,11 +61,11 @@
   {
     name: 'another branch',
   },
-=======
+];
+
 const mockIntegrations = [
   {name: 'integration-1', id: '1'},
   {name: 'integration-2', id: '2'},
->>>>>>> d0a42621
 ];
 
 const mockApiCall = () => {
@@ -98,20 +97,17 @@
       results: mockRepositories,
     },
   });
-<<<<<<< HEAD
-
   MockApiClient.addMockResponse({
     url: `/organizations/org-slug/prevent/owner/some-org-name/repository/some-repository/branches/`,
     method: 'GET',
     body: {
       results: mockBranches,
     },
-=======
+  });
   MockApiClient.addMockResponse({
     url: `/organizations/org-slug/integrations/`,
     method: 'GET',
     body: mockIntegrations,
->>>>>>> d0a42621
   });
 };
 
