import {Fragment} from 'react';
import styled from '@emotion/styled';

import {useCodecovContext} from 'sentry/components/codecov/context/codecovContext';
import {
  SummaryEntries,
  SummaryEntry,
  SummaryEntryLabel,
  SummaryEntryValue,
  SummaryEntryValueLink,
} from 'sentry/components/codecov/summary';
import {Tag} from 'sentry/components/core/badge/tag';
import LoadingIndicator from 'sentry/components/loadingIndicator';
import Panel from 'sentry/components/panels/panel';
import PanelBody from 'sentry/components/panels/panelBody';
import PanelHeader from 'sentry/components/panels/panelHeader';
import {t} from 'sentry/locale';
import {formatPercentRate, formatTimeDuration} from 'sentry/utils/formatters';

function TotalTestsRunTimeTooltip() {
  const {codecovPeriod} = useCodecovContext();

  return (
    <Fragment>
      <p>
        <ToolTipTitle>Impact:</ToolTipTitle>
        {/* TODO: this is a dynamic value based on the selector */}
        The cumulative CI time spent running tests over the last{' '}
        <strong>{codecovPeriod}</strong>.
      </p>
      <p>
        <ToolTipTitle>What is it:</ToolTipTitle>
        The total time it takes to run all your tests.
      </p>
    </Fragment>
  );
}

interface SlowestTestsTooltipProps {
  slowestTests: number;
  slowestTestsDuration: number;
}

function SlowestTestsTooltip({
  slowestTests,
  slowestTestsDuration,
}: SlowestTestsTooltipProps) {
  return (
    <Fragment>
      {/* TODO: add t/tct for these tooltips */}
      <p>
        <ToolTipTitle>Impact:</ToolTipTitle>
        The slowest <strong>{slowestTests}</strong> tests take{' '}
        <strong>{formatTimeDuration(slowestTestsDuration, 2)}</strong> to run.
      </p>
      <p>
        <ToolTipTitle>What is it:</ToolTipTitle>
        Lists the tests that take more than the 95th percentile run time to complete.
        Showing a max of 100 tests.
      </p>
    </Fragment>
  );
}

const ToolTipTitle = styled('strong')`
  display: block;
`;

interface CIEfficiencyBodyProps {
  slowestTests: number;
  slowestTestsDuration: number;
  totalTestsRunTime: number;
  totalTestsRunTimeChange: number | null;
}

function CIEfficiencyBody({
  totalTestsRunTime,
  totalTestsRunTimeChange,
  slowestTests,
  slowestTestsDuration,
}: CIEfficiencyBodyProps) {
  return (
    <SummaryEntries largeColumnSpan={8} smallColumnSpan={1}>
      <SummaryEntry columns={5}>
        <SummaryEntryLabel showUnderline body={<TotalTestsRunTimeTooltip />}>
          {t('Total Tests Run Time')}
        </SummaryEntryLabel>
        <SummaryEntryValue>
<<<<<<< HEAD
          {formatTimeDuration(totalTestsRunTime)}
          {totalTestsRunTimeChange ? (
            <Tag type={totalTestsRunTimeChange > 0 ? 'error' : 'success'}>
              {formatPercentRate(totalTestsRunTimeChange)}
            </Tag>
          ) : null}
=======
          {formatTimeDuration(totalTestsRunTime, 2)}
          <Tag type={totalTestsRunTimeChange > 0 ? 'error' : 'success'}>
            {formatPercentRate(totalTestsRunTimeChange)}
          </Tag>
>>>>>>> 749ef8bd
        </SummaryEntryValue>
      </SummaryEntry>
      <SummaryEntry columns={3}>
        <SummaryEntryLabel
          showUnderline
          body={
            <SlowestTestsTooltip
              slowestTests={slowestTests}
              slowestTestsDuration={slowestTestsDuration}
            />
          }
        >
          {t('Slowest Tests (P95)')}
        </SummaryEntryLabel>
        <SummaryEntryValueLink filterBy="slowest_tests">
          {formatTimeDuration(slowestTestsDuration, 2)}
        </SummaryEntryValueLink>
      </SummaryEntry>
    </SummaryEntries>
  );
}

interface CIEfficiencyProps extends CIEfficiencyBodyProps {
  isLoading: boolean;
}

export function CIEfficiency({isLoading, ...bodyProps}: CIEfficiencyProps) {
  return (
    <CIEfficiencyPanel>
      <PanelHeader>{t('CI Run Efficiency')}</PanelHeader>
      <PanelBody>
        {isLoading ? <LoadingIndicator /> : <CIEfficiencyBody {...bodyProps} />}
      </PanelBody>
    </CIEfficiencyPanel>
  );
}

const CIEfficiencyPanel = styled(Panel)`
  grid-column: span 24;

  @media (min-width: ${p => p.theme.breakpoints.medium}) {
    grid-column: span 8;
  }
`;<|MERGE_RESOLUTION|>--- conflicted
+++ resolved
@@ -86,19 +86,12 @@
           {t('Total Tests Run Time')}
         </SummaryEntryLabel>
         <SummaryEntryValue>
-<<<<<<< HEAD
-          {formatTimeDuration(totalTestsRunTime)}
+          {formatTimeDuration(totalTestsRunTime, 2)}
           {totalTestsRunTimeChange ? (
             <Tag type={totalTestsRunTimeChange > 0 ? 'error' : 'success'}>
               {formatPercentRate(totalTestsRunTimeChange)}
             </Tag>
           ) : null}
-=======
-          {formatTimeDuration(totalTestsRunTime, 2)}
-          <Tag type={totalTestsRunTimeChange > 0 ? 'error' : 'success'}>
-            {formatPercentRate(totalTestsRunTimeChange)}
-          </Tag>
->>>>>>> 749ef8bd
         </SummaryEntryValue>
       </SummaryEntry>
       <SummaryEntry columns={3}>
