import styled from '@emotion/styled';

import CodecovProvider from 'sentry/components/codecov/container/codecovParamsProvider';
import {DatePicker} from 'sentry/components/codecov/datePicker/datePicker';
import {RepoPicker} from 'sentry/components/codecov/repoPicker/repoPicker';
import PageFilterBar from 'sentry/components/organizations/pageFilterBar';
import PageFiltersContainer from 'sentry/components/organizations/pageFilters/container';
import {space} from 'sentry/styles/space';
import {decodeSorts} from 'sentry/utils/queryString';
import {useLocation} from 'sentry/utils/useLocation';
import TestsOnboardingPage from 'sentry/views/codecov/tests/onboarding';
import {DEFAULT_SORT} from 'sentry/views/codecov/tests/settings';
import {Summaries} from 'sentry/views/codecov/tests/summaries/summaries';
import type {ValidSort} from 'sentry/views/codecov/tests/testAnalyticsTable/testAnalyticsTable';
import TestAnalyticsTable, {
  isAValidSort,
} from 'sentry/views/codecov/tests/testAnalyticsTable/testAnalyticsTable';

const DEFAULT_CODECOV_DATETIME_SELECTION = {
  start: null,
  end: null,
  utc: false,
  period: '24h',
};

// TODO: Sorting will only work once this is connected to the API
const fakeApiResponse = {
  data: [
    {
      testName:
        'tests.symbolicator.test_unreal_full.SymbolicatorUnrealIntegrationTest::test_unreal_crash_with_attachments',
      averageDurationMs: 4,
      flakeRate: 0.4,
      commitsFailed: 1,
      lastRun: '2025-04-17T22:26:19.486793+00:00',
      isBrokenTest: false,
    },
    {
      testName:
        'graphql_api/tests/test_owner.py::TestOwnerType::test_fetch_current_user_is_not_okta_authenticated',
      averageDurationMs: 4370,
      flakeRate: 0,
      commitsFailed: 5,
      lastRun: '2025-04-16T22:26:19.486793+00:00',
      isBrokenTest: true,
    },
    {
      testName: 'graphql_api/tests/test_owner.py',
      averageDurationMs: 10032,
      flakeRate: 1,
      commitsFailed: 3,
      lastRun: '2025-02-16T22:26:19.486793+00:00',
      isBrokenTest: false,
    },
  ],
  isLoading: false,
  isError: false,
};

export default function TestsPage() {
  const location = useLocation();

  const sorts: [ValidSort] = [
    decodeSorts(location.query?.sort).find(isAValidSort) ?? DEFAULT_SORT,
  ];

  return (
    <LayoutGap>
      <p>Test Analytics</p>
      <PageFiltersContainer
        defaultSelection={{datetime: DEFAULT_CODECOV_DATETIME_SELECTION}}
      >
        <PageFilterBar condensed>
          <DatePicker />
        </PageFilterBar>
      </PageFiltersContainer>
      <CodecovProvider>
        <PageFilterBar condensed>
          <RepoPicker />
        </PageFilterBar>
        {/* TODO: Conditionally show these if the branch we're in is the main branch */}
        <Summaries />
        <TestAnalyticsTable response={fakeApiResponse} sort={sorts[0]} />
      </CodecovProvider>
<<<<<<< HEAD
=======
      {/* TODO: Conditionally show these if the branch we're in is the main branch */}
      <Summaries />
      <TestAnalyticsTable response={fakeApiResponse} sort={sorts[0]} />
      <TestsOnboardingPage />
>>>>>>> 78c53b1a
    </LayoutGap>
  );
}

const LayoutGap = styled('div')`
  display: grid;
  gap: ${space(2)};
`;<|MERGE_RESOLUTION|>--- conflicted
+++ resolved
@@ -81,14 +81,8 @@
         {/* TODO: Conditionally show these if the branch we're in is the main branch */}
         <Summaries />
         <TestAnalyticsTable response={fakeApiResponse} sort={sorts[0]} />
+        <TestsOnboardingPage />
       </CodecovProvider>
-<<<<<<< HEAD
-=======
-      {/* TODO: Conditionally show these if the branch we're in is the main branch */}
-      <Summaries />
-      <TestAnalyticsTable response={fakeApiResponse} sort={sorts[0]} />
-      <TestsOnboardingPage />
->>>>>>> 78c53b1a
     </LayoutGap>
   );
 }
