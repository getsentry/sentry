--- conflicted
+++ resolved
@@ -1,10 +1,6 @@
 import styled from '@emotion/styled';
 
-<<<<<<< HEAD
 import CodecovQueryParamsProvider from 'sentry/components/codecov/container/codecovParamsProvider';
-=======
-import CodecovProvider from 'sentry/components/codecov/container/codecovParamsProvider';
->>>>>>> 59943b21
 import {DatePicker} from 'sentry/components/codecov/datePicker/datePicker';
 import {RepoPicker} from 'sentry/components/codecov/repoPicker/repoPicker';
 import PageFilterBar from 'sentry/components/organizations/pageFilterBar';
@@ -17,15 +13,6 @@
 import TestAnalyticsTable, {
   isAValidSort,
 } from 'sentry/views/codecov/tests/testAnalyticsTable/testAnalyticsTable';
-
-<<<<<<< HEAD
-=======
-const DEFAULT_CODECOV_DATETIME_SELECTION = {
-  start: null,
-  end: null,
-  utc: false,
-  period: '24h',
-};
 
 // TODO: Sorting will only work once this is connected to the API
 const fakeApiResponse = {
@@ -61,7 +48,6 @@
   isError: false,
 };
 
->>>>>>> 59943b21
 export default function TestsPage() {
   const location = useLocation();
 
@@ -75,17 +61,9 @@
       <CodecovQueryParamsProvider>
         <PageFilterBar condensed>
           <DatePicker />
-        </PageFilterBar>
-<<<<<<< HEAD
-      </CodecovQueryParamsProvider>
-=======
-      </PageFiltersContainer>
-      <CodecovProvider>
-        <PageFilterBar condensed>
           <RepoPicker />
         </PageFilterBar>
-      </CodecovProvider>
->>>>>>> 59943b21
+      </CodecovQueryParamsProvider>
       {/* TODO: Conditionally show these if the branch we're in is the main branch */}
       <Summaries />
       <TestAnalyticsTable response={fakeApiResponse} sort={sorts[0]} />
