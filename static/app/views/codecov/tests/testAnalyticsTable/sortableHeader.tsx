import {Fragment, type ReactNode, useCallback} from 'react';
import {useSearchParams} from 'react-router-dom';
import styled from '@emotion/styled';

import {Switch} from 'sentry/components/core/switch';
import Link from 'sentry/components/links/link';
import QuestionTooltip from 'sentry/components/questionTooltip';
import {IconArrow} from 'sentry/icons';
import {space} from 'sentry/styles/space';
import type {Sort} from 'sentry/utils/discover/fields';
import {useLocation} from 'sentry/utils/useLocation';

type HeaderParams = {
  alignment: string;
  enableToggle: boolean;
  fieldName: string;
  label: string;
  sort: undefined | Sort;
  hasRadio?: boolean;
  tooltip?: string | ReactNode;
};

function WrapToggle() {
  const [searchParams, setSearchParams] = useSearchParams();
  const wrapValue = searchParams.get('wrap') === 'true';

  const toggle = useCallback(() => {
    const currentParams = Object.fromEntries(searchParams.entries());
    const updatedParams = {
      ...currentParams,
      wrap: (!wrapValue).toString(),
    };
    setSearchParams(updatedParams);
  }, [searchParams, setSearchParams, wrapValue]);

  return (
    <Fragment>
      | <WrapText>{wrapValue ? 'Wrap' : 'No Wrap'}</WrapText>
      <span>
        <Switch checked={wrapValue} size="sm" onChange={toggle} />{' '}
      </span>
    </Fragment>
  );
}

function SortableHeader({
  fieldName,
  label,
  sort,
  tooltip,
  alignment,
  enableToggle,
  hasRadio,
}: HeaderParams) {
  // TODO: refactor once API is done to use either or useLocation/useSearchParams
  const location = useLocation();

  const arrowDirection = sort?.kind === 'asc' ? 'up' : 'down';
  const sortArrow = <IconArrow size="xs" direction={arrowDirection} />;

  return (
    <HeaderCell alignment={alignment} hasRadio={hasRadio}>
      <StyledLink
        role="columnheader"
        aria-sort={
          sort?.field.endsWith(fieldName)
            ? sort?.kind === 'asc'
              ? 'ascending'
              : 'descending'
            : 'none'
        }
        to={{
          pathname: location.pathname,
          query: {
            ...location.query,
            sort: sort?.field.endsWith(fieldName)
              ? sort?.kind === 'desc'
                ? fieldName
                : '-' + fieldName
              : '-' + fieldName,
          },
        }}
      >
        {label} {sort?.field === fieldName && sortArrow}
      </StyledLink>
      {enableToggle ? <WrapToggle /> : null}
      {tooltip ? (
        <span>
          <QuestionTooltip size="xs" title={tooltip} isHoverable />
        </span>
      ) : null}
    </HeaderCell>
  );
}

const HeaderCell = styled('div')<{alignment: string; hasRadio?: boolean}>`
  display: flex;
  align-items: center;
  gap: ${space(1)};
  width: 100%;
  justify-content: ${p => (p.alignment === 'left' ? 'flex-start' : 'flex-end')};
<<<<<<< HEAD
  font-weight: ${p => p.theme.fontWeightBold};
  ${p => p.hasRadio && 'padding-left: 56px;'}
=======
  font-weight: ${p => p.theme.fontWeight.bold};
>>>>>>> efc53062
`;

const StyledLink = styled(Link)`
  color: inherit;

  :hover {
    color: inherit;
  }

  svg {
    vertical-align: top;
  }
`;

const WrapText = styled('span')`
  margin-left: ${space(0.5)};
`;

export default SortableHeader;<|MERGE_RESOLUTION|>--- conflicted
+++ resolved
@@ -99,12 +99,8 @@
   gap: ${space(1)};
   width: 100%;
   justify-content: ${p => (p.alignment === 'left' ? 'flex-start' : 'flex-end')};
-<<<<<<< HEAD
-  font-weight: ${p => p.theme.fontWeightBold};
-  ${p => p.hasRadio && 'padding-left: 56px;'}
-=======
+  padding-left: ${p => (p.hasRadio ? '56px' : '0')};
   font-weight: ${p => p.theme.fontWeight.bold};
->>>>>>> efc53062
 `;
 
 const StyledLink = styled(Link)`
