import {Component, Fragment} from 'react';
import {RouteComponentProps} from 'react-router';
import styled from '@emotion/styled';
import {LocationDescriptorObject} from 'history';
import omit from 'lodash/omit';
import pick from 'lodash/pick';
import moment from 'moment';

import {navigateTo} from 'sentry/actionCreators/navigation';
import Feature from 'sentry/components/acl/feature';
import Alert from 'sentry/components/alert';
import {DateTimeObject} from 'sentry/components/charts/utils';
<<<<<<< HEAD
import DatePageFilter from 'sentry/components/datePageFilter';
=======
import CompactSelect from 'sentry/components/compactSelect';
>>>>>>> cdb98e89
import ErrorBoundary from 'sentry/components/errorBoundary';
import HookOrDefault from 'sentry/components/hookOrDefault';
import * as Layout from 'sentry/components/layouts/thirds';
import PageFilterBar from 'sentry/components/organizations/pageFilterBar';
import PageFiltersContainer from 'sentry/components/organizations/pageFilters/container';
import {normalizeDateTimeParams} from 'sentry/components/organizations/pageFilters/parse';
import PageHeading from 'sentry/components/pageHeading';
import ProjectPageFilter from 'sentry/components/projectPageFilter';
import SentryDocumentTitle from 'sentry/components/sentryDocumentTitle';
import {DATA_CATEGORY_NAMES, DEFAULT_STATS_PERIOD} from 'sentry/constants';
import {t, tct} from 'sentry/locale';
import {PageHeader} from 'sentry/styles/organization';
import space from 'sentry/styles/space';
import {DataCategory, Organization, PageFilters, Project} from 'sentry/types';
import withOrganization from 'sentry/utils/withOrganization';
import withPageFilters from 'sentry/utils/withPageFilters';
import HeaderTabs from 'sentry/views/organizationStats/header';

import {SearchContainer} from '../issueList/filters';

import {CHART_OPTIONS_DATACATEGORY, ChartDataTransform} from './usageChart';
import UsageStatsOrg from './usageStatsOrg';
import UsageStatsProjects from './usageStatsProjects';

const HookHeader = HookOrDefault({hookName: 'component:org-stats-banner'});

export const PAGE_QUERY_PARAMS = [
<<<<<<< HEAD
  // From DatePageFilter
  'statsPeriod',
  'start',
  'end',
  'utc',
  // From data category selector
=======
  'pageStatsPeriod',
  'pageStart',
  'pageEnd',
  'pageUtc',
>>>>>>> cdb98e89
  'dataCategory',
  // From UsageOrganizationStats
  'transform',
  // From UsageProjectStats
  'sort',
  'query',
  'cursor',
];

type Props = {
  organization: Organization;
  selection: PageFilters;
} & RouteComponentProps<{orgId: string}, {}>;

export class OrganizationStats extends Component<Props> {
  get dataCategory(): DataCategory {
    const dataCategory = this.props.location?.query?.dataCategory;

    switch (dataCategory) {
      case DataCategory.ERRORS:
      case DataCategory.TRANSACTIONS:
      case DataCategory.ATTACHMENTS:
        return dataCategory as DataCategory;
      default:
        return DataCategory.ERRORS;
    }
  }

  get dataCategoryName(): string {
    const dataCategory = this.dataCategory;
    return DATA_CATEGORY_NAMES[dataCategory] ?? t('Unknown Data Category');
  }

  get dataDatetime(): DateTimeObject {
    const {selection} = this.props;

    const {
      start,
      end,
      statsPeriod,
      utc: utcString,
    } = normalizeDateTimeParams(selection.datetime, {
      allowEmptyPeriod: true,
      allowAbsoluteDatetime: true,
      allowAbsolutePageDatetime: true,
    });

    if (!statsPeriod && !start && !end) {
      return {period: DEFAULT_STATS_PERIOD};
    }

    // Following getParams, statsPeriod will take priority over start/end
    if (statsPeriod) {
      return {period: statsPeriod};
    }

    const utc = utcString === 'true';
    if (start && end) {
      return utc
        ? {
            start: moment.utc(start).format(),
            end: moment.utc(end).format(),
            utc,
          }
        : {
            start: moment(start).utc().format(),
            end: moment(end).utc().format(),
            utc,
          };
    }

    return {period: DEFAULT_STATS_PERIOD};
  }

  // Validation and type-casting should be handled by chart
  get chartTransform(): string | undefined {
    return this.props.location?.query?.transform;
  }

  // Validation and type-casting should be handled by table
  get tableSort(): string | undefined {
    return this.props.location?.query?.sort;
  }

  get tableQuery(): string | undefined {
    return this.props.location?.query?.query;
  }

  get tableCursor(): string | undefined {
    return this.props.location?.query?.cursor;
  }

  // Project selection from GlobalSelectionHeader
  get projectIds(): number[] {
    return this.props.selection.projects;
  }

  getNextLocations = (project: Project): Record<string, LocationDescriptorObject> => {
    const {location, organization} = this.props;
    const nextLocation: LocationDescriptorObject = {
      ...location,
      query: {
        ...location.query,
        project: project.id,
      },
    };

    // Do not leak out page-specific keys
    nextLocation.query = omit(nextLocation.query, PAGE_QUERY_PARAMS);

    return {
      performance: {
        ...nextLocation,
        pathname: `/organizations/${organization.slug}/performance/`,
      },
      projectDetail: {
        ...nextLocation,
        pathname: `/organizations/${organization.slug}/projects/${project.slug}/`,
      },
      issueList: {
        ...nextLocation,
        pathname: `/organizations/${organization.slug}/issues/`,
      },
      settings: {
        pathname: `/settings/${organization.slug}/projects/${project.slug}/`,
      },
    };
  };

  navigateToSamplingSettings = (e: React.MouseEvent) => {
    e.preventDefault?.();

    const {organization, router} = this.props;

    navigateTo(
      `/settings/${organization.slug}/projects/:projectId/server-side-sampling/?referrer=org-stats.alert`,
      router
    );
  };

  /**
   * See PAGE_QUERY_PARAMS for list of accepted keys on nextState
   */
  setStateOnUrl = (
    nextState: {
      cursor?: string;
      dataCategory?: DataCategory;
      query?: string;
      sort?: string;
      transform?: ChartDataTransform;
    },
    options: {
      willUpdateRouter?: boolean;
    } = {
      willUpdateRouter: true,
    }
  ): LocationDescriptorObject => {
    const {location, router} = this.props;
    const nextQueryParams = pick(nextState, PAGE_QUERY_PARAMS);

    const nextLocation = {
      ...location,
      query: {
        ...location?.query,
        ...nextQueryParams,
      },
    };

    if (options.willUpdateRouter) {
      router.push(nextLocation);
    }

    return nextLocation;
  };

  renderPageControl = () => {
    return (
      <SearchContainer>
        <PageFilterBar>
          <ProjectPageFilter />
          <DropdownDataCategory
            triggerProps={{prefix: t('Category')}}
            value={this.dataCategory}
            options={CHART_OPTIONS_DATACATEGORY}
            onChange={opt =>
              this.setStateOnUrl({dataCategory: opt.value as DataCategory})
            }
          />
          <DatePageFilter alignDropdown="left" />
        </PageFilterBar>
      </SearchContainer>
    );
  };

  render() {
    const {organization} = this.props;
    const hasTeamInsights = organization.features.includes('team-insights');

    // We only show UsageProjectStats if multiple projects are selected
    const shouldRenderProjectStats =
      this.projectIds.includes(-1) || this.projectIds.length !== 1;

    return (
      <SentryDocumentTitle title="Usage Stats">
        <PageFiltersContainer>
          {hasTeamInsights && (
            <HeaderTabs organization={organization} activeTab="stats" />
          )}
          <Body>
            <Layout.Main fullWidth>
              {!hasTeamInsights && (
                <Fragment>
                  <PageHeader>
                    <PageHeading>{t('Organization Usage Stats')}</PageHeading>
                  </PageHeader>
                  <p>
                    {t(
                      'We collect usage metrics on three categories: errors, transactions, and attachments. The charts below reflect data that Sentry has received across your entire organization. You can also find them broken down by project in the table.'
                    )}
                  </p>
                </Fragment>
              )}
              <HookHeader organization={organization} />

              {this.renderPageControl()}
              <PageGrid>
                <ErrorBoundary mini>
                  <UsageStatsOrg
                    organization={organization}
                    dataCategory={this.dataCategory}
                    dataCategoryName={this.dataCategoryName}
                    dataDatetime={this.dataDatetime}
                    chartTransform={this.chartTransform}
                    handleChangeState={this.setStateOnUrl}
                    projectIds={this.projectIds}
                  />
                </ErrorBoundary>
              </PageGrid>
              <Feature
                features={['server-side-sampling', 'server-side-sampling-ui']}
                organization={organization}
              >
                {this.dataCategory === DataCategory.TRANSACTIONS && (
                  <Alert type="info" showIcon>
                    {tct(
                      'Manage your transaction usage with Dynamic Sampling. Go to [link: Dynamic Sampling Settings].',
                      {
                        link: <a href="#" onClick={this.navigateToSamplingSettings} />,
                      }
                    )}
                  </Alert>
                )}
              </Feature>
              {shouldRenderProjectStats && (
                <ErrorBoundary mini>
                  <UsageStatsProjects
                    organization={organization}
                    dataCategory={this.dataCategory}
                    dataCategoryName={this.dataCategoryName}
                    projectIds={this.projectIds}
                    dataDatetime={this.dataDatetime}
                    tableSort={this.tableSort}
                    tableQuery={this.tableQuery}
                    tableCursor={this.tableCursor}
                    handleChangeState={this.setStateOnUrl}
                    getNextLocations={this.getNextLocations}
                  />
                </ErrorBoundary>
              )}
            </Layout.Main>
          </Body>
        </PageFiltersContainer>
      </SentryDocumentTitle>
    );
  }
}

export default withPageFilters(withOrganization(OrganizationStats));

const PageGrid = styled('div')`
  display: grid;
  grid-template-columns: 1fr;
  gap: ${space(2)};

  @media (min-width: ${p => p.theme.breakpoints.small}) {
    grid-template-columns: repeat(2, 1fr);
  }
  @media (min-width: ${p => p.theme.breakpoints.large}) {
    grid-template-columns: repeat(4, 1fr);
  }
`;

const DropdownDataCategory = styled(CompactSelect)`
  grid-column: auto / span 1;

  button[aria-haspopup='listbox'] {
    width: 100%;
    height: 100%;
  }

  @media (min-width: ${p => p.theme.breakpoints.small}) {
    grid-column: auto / span 2;
  }
  @media (min-width: ${p => p.theme.breakpoints.large}) {
    grid-column: auto / span 1;
  }
`;

const Body = styled(Layout.Body)`
  @media (min-width: ${p => p.theme.breakpoints.medium}) {
    display: block;
  }
`;<|MERGE_RESOLUTION|>--- conflicted
+++ resolved
@@ -10,11 +10,8 @@
 import Feature from 'sentry/components/acl/feature';
 import Alert from 'sentry/components/alert';
 import {DateTimeObject} from 'sentry/components/charts/utils';
-<<<<<<< HEAD
+import CompactSelect from 'sentry/components/compactSelect';
 import DatePageFilter from 'sentry/components/datePageFilter';
-=======
-import CompactSelect from 'sentry/components/compactSelect';
->>>>>>> cdb98e89
 import ErrorBoundary from 'sentry/components/errorBoundary';
 import HookOrDefault from 'sentry/components/hookOrDefault';
 import * as Layout from 'sentry/components/layouts/thirds';
@@ -42,19 +39,12 @@
 const HookHeader = HookOrDefault({hookName: 'component:org-stats-banner'});
 
 export const PAGE_QUERY_PARAMS = [
-<<<<<<< HEAD
   // From DatePageFilter
   'statsPeriod',
   'start',
   'end',
   'utc',
   // From data category selector
-=======
-  'pageStatsPeriod',
-  'pageStart',
-  'pageEnd',
-  'pageUtc',
->>>>>>> cdb98e89
   'dataCategory',
   // From UsageOrganizationStats
   'transform',
