--- conflicted
+++ resolved
@@ -97,15 +97,6 @@
       ClientDiscardReason.QUEUE_OVERFLOW
     );
   });
-<<<<<<< HEAD
-  it('handles invalid signature types', function () {
-    expect(getReasonGroupName(Outcome.INVALID, 'invalid_signature')).toBe(
-      'invalid_signature'
-    );
-    expect(getReasonGroupName(Outcome.INVALID, 'missing_signature')).toBe(
-      'invalid_signature'
-    );
-=======
 
   it('groups all dynamic sampling reason codes into "dynamic sampling" label', function () {
     const testCases: Array<[string, string]> = [
@@ -116,6 +107,13 @@
     testCases.forEach(([input, expected]) => {
       expect(getReasonGroupName(Outcome.FILTERED, input)).toBe(expected);
     });
->>>>>>> 22800a20
+  });
+  it('handles invalid signature types', function () {
+    expect(getReasonGroupName(Outcome.INVALID, 'invalid_signature')).toBe(
+      'invalid_signature'
+    );
+    expect(getReasonGroupName(Outcome.INVALID, 'missing_signature')).toBe(
+      'invalid_signature'
+    );
   });
 });