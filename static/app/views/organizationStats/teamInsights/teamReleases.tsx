--- conflicted
+++ resolved
@@ -19,11 +19,7 @@
 import {Organization, Project} from 'app/types';
 import {Color, Theme} from 'app/utils/theme';
 
-<<<<<<< HEAD
-import {groupByTrend} from './utils';
-=======
-import {barAxisLabel, convertDaySeriesToWeeks} from './utils';
->>>>>>> 8b3b9885
+import {barAxisLabel, convertDaySeriesToWeeks, groupByTrend} from './utils';
 
 type Props = AsyncComponent['props'] & {
   theme: Theme;
@@ -176,19 +172,14 @@
     const {projects, period, theme} = this.props;
     const {periodReleases} = this.state;
 
-<<<<<<< HEAD
     const sortedProjects = projects
       .map(project => ({project, trend: this.getTrend(Number(project.id)) ?? 0}))
       .sort((a, b) => Math.abs(b.trend) - Math.abs(a.trend));
 
     const groupedProjects = groupByTrend(sortedProjects);
 
-    const data = Object.entries(periodReleases?.release_counts ?? {})
-      .map(([bucket, count]) => ({
-=======
     const data = Object.entries(periodReleases?.release_counts ?? {}).map(
       ([bucket, count]) => ({
->>>>>>> 8b3b9885
         value: Math.ceil(count),
         name: new Date(bucket).getTime(),
       })
@@ -222,15 +213,11 @@
                 markLine: MarkLine({
                   silent: true,
                   lineStyle: {color: theme.gray200, type: 'dashed', width: 1},
-<<<<<<< HEAD
-                  data: [{yAxis: totalPeriodAverage} as any],
+                  // @ts-expect-error yAxis type not correct
+                  data: [{yAxis: totalPeriodAverage}],
                   label: {
                     show: false,
                   },
-=======
-                  // @ts-expect-error yAxis type not correct
-                  data: [{yAxis: totalPeriodAverage}],
->>>>>>> 8b3b9885
                 }),
               },
             ]}
