import chunk from 'lodash/chunk';
import moment from 'moment';

import BaseChart from 'app/components/charts/baseChart';
import {SeriesDataUnit} from 'app/types/echarts';

/**
 * Buckets a week of sequential days into one data unit
 */
export function convertDaySeriesToWeeks(data: SeriesDataUnit[]): SeriesDataUnit[] {
  const sortedData = data.sort(
    (a, b) => new Date(a.name).getTime() - new Date(b.name).getTime()
  );
  return chunk(sortedData, 7).map(week => {
    return {
      name: week[0].name,
      value: week.reduce((total, currentData) => total + currentData.value, 0),
    };
  });
}

/**
 * Convert an object with date as the key to a series
 */
export function convertDayValueObjectToSeries(
  data: Record<string, number>
): SeriesDataUnit[] {
  return Object.entries(data).map(([bucket, count]) => ({
    value: count,
    name: new Date(bucket).getTime(),
  }));
}

<<<<<<< HEAD
/**
 * Takes a sorted array of trend items and groups them by worst/better/no chagne
 */
export function groupByTrend<T extends {trend: number}>(data: T[]): T[] {
  const worseItems = data.filter(x => Math.round(x.trend) < 0);
  const betterItems = data.filter(x => Math.round(x.trend) > 0);
  const zeroItems = data.filter(x => Math.round(x.trend) === 0);
  return [...worseItems, ...betterItems, ...zeroItems];
}
=======
export const barAxisLabel = (
  dataEntries: number
): React.ComponentProps<typeof BaseChart>['xAxis'] => {
  return {
    splitNumber: dataEntries,
    type: 'category',
    min: 0,
    axisLabel: {
      showMaxLabel: true,
      showMinLabel: true,
      formatter: (date: number) => {
        return moment(new Date(date)).format('MMM D');
      },
    },
  };
};
>>>>>>> 8b3b9885
<|MERGE_RESOLUTION|>--- conflicted
+++ resolved
@@ -31,7 +31,6 @@
   }));
 }
 
-<<<<<<< HEAD
 /**
  * Takes a sorted array of trend items and groups them by worst/better/no chagne
  */
@@ -41,7 +40,7 @@
   const zeroItems = data.filter(x => Math.round(x.trend) === 0);
   return [...worseItems, ...betterItems, ...zeroItems];
 }
-=======
+
 export const barAxisLabel = (
   dataEntries: number
 ): React.ComponentProps<typeof BaseChart>['xAxis'] => {
@@ -57,5 +56,4 @@
       },
     },
   };
-};
->>>>>>> 8b3b9885
+};