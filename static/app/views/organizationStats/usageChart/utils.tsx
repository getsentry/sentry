import moment from 'moment-timezone';

import {parseStatsPeriod} from 'sentry/components/organizations/pageFilters/parse';
import type {DataCategoryInfo, IntervalPeriod} from 'sentry/types/core';
import {parsePeriodToHours} from 'sentry/utils/duration/parsePeriodToHours';

import {formatUsageWithUnits} from '../utils';

/**
 * Avoid changing "MMM D" format as X-axis labels on UsageChart are naively
 * truncated by date.slice(0, 6). This avoids "..." when truncating by ECharts.
 */
export const FORMAT_DATETIME_DAILY = 'MMM D';
export const FORMAT_DATETIME_HOURLY = 'MMM D LT';

/**
 * Used to generate X-axis data points and labels for UsageChart
 * Ensure that this method is idempotent and doesn't change the moment object
 * that is passed in
 *
 * Use the `useUtc` parameter to get the UTC date for the provided
 * moment instance.
 */
export function getDateFromMoment(
  m: moment.Moment,
  interval: IntervalPeriod = '1d',
  useUtc: boolean = false
) {
  const days = parsePeriodToHours(interval) / 24;
  if (days >= 1) {
    return useUtc
      ? moment.utc(m).format(FORMAT_DATETIME_DAILY)
      : m.format(FORMAT_DATETIME_DAILY);
  }

  const parsedInterval = parseStatsPeriod(interval);
  const datetime = useUtc ? moment(m).utc() : moment(m).local();

  return parsedInterval
    ? `${datetime.format(FORMAT_DATETIME_HOURLY)} - ${datetime
        .add(parsedInterval.period as any, parsedInterval.periodLength as any)
        .format('LT (Z)')}`
    : datetime.format(FORMAT_DATETIME_HOURLY);
}

export function getDateFromUnixTimestamp(timestamp: number) {
  const date = moment.unix(timestamp);
  return getDateFromMoment(date);
}

export function getXAxisDates(
  dateStart: moment.MomentInput,
  dateEnd: moment.MomentInput,
  dateUtc: boolean = false,
  interval: IntervalPeriod = '1d'
): string[] {
  const range: string[] = [];
  const start = moment(dateStart).startOf('h');
  const end = moment(dateEnd).startOf('h');

  if (!start.isValid() || !end.isValid()) {
    return range;
  }

  const {period, periodLength} = parseStatsPeriod(interval) ?? {
    period: 1,
    periodLength: 'd',
  };

  while (!start.isAfter(end)) {
    range.push(getDateFromMoment(start, interval, dateUtc));
    start.add(period as any, periodLength as any); // FIXME(ts): Something odd with momentjs types
  }

  return range;
}

export function getTooltipFormatter(dataCategory: DataCategoryInfo['plural']) {
  return (val: number = 0) =>
    formatUsageWithUnits(val, dataCategory, {useUnitScaling: true});
}

const MAX_NUMBER_OF_LABELS = 10;

/**
 * Determines which X-axis labels should be visible based on data period and intervals.
 *
 * @param dataPeriod - Quantity of hours covered by the data
 * @param intervals - Intervals to be displayed on the X-axis
 * @returns An object containing an array indicating visibility of each X-axis label
 */
export function getXAxisLabelVisibility(dataPeriod: number, intervals: string[]) {
  if (dataPeriod <= 24) {
    return {
      xAxisLabelVisibility: Array(intervals.length).fill(false),
    };
  }

<<<<<<< HEAD
  const uniqueLabels: string[] = [];
  const labelToPositionMap: Record<number, boolean> = {};
=======
  const uniqueLabels: Set<string> = new Set();
  const labelToPositionMap: Map<string, number> = new Map();
>>>>>>> 58aeaf43
  const labelVisibility: boolean[] = new Array(intervals.length).fill(false);

  // Collect unique labels and their positions
  intervals.forEach((label, index) => {
    if (index === 0 || label.slice(0, 6) !== intervals[index - 1].slice(0, 6)) {
<<<<<<< HEAD
      uniqueLabels.push(label);
      labelToPositionMap[label] = index;
    }
  });

  // Determine which labels should be visible
  const totalUniqueLabels = uniqueLabels.length;
=======
      uniqueLabels.add(label);
      labelToPositionMap.set(label, index);
    }
  });

  const totalUniqueLabels = uniqueLabels.size;

  // Determine which labels should be visible
>>>>>>> 58aeaf43
  if (totalUniqueLabels <= MAX_NUMBER_OF_LABELS) {
    uniqueLabels.forEach(label => {
      const position = labelToPositionMap[label];
      if (position !== undefined) {
        labelVisibility[position] = true;
      }
    });
    return {xAxisLabelVisibility: labelVisibility};
  }

  const interval = Math.floor(totalUniqueLabels / MAX_NUMBER_OF_LABELS);
<<<<<<< HEAD
  uniqueLabels.forEach((label, i) => {
    if (i % interval === 0) {
      const position = labelToPositionMap[label];
=======

  let i = 0;
  uniqueLabels.forEach(label => {
    if (i % interval === 0) {
      const position = labelToPositionMap.get(label);
>>>>>>> 58aeaf43
      if (position !== undefined) {
        labelVisibility[position] = true;
      }
    }
<<<<<<< HEAD
=======
    i++;
>>>>>>> 58aeaf43
  });

  return {xAxisLabelVisibility: labelVisibility};
}<|MERGE_RESOLUTION|>--- conflicted
+++ resolved
@@ -96,27 +96,13 @@
     };
   }
 
-<<<<<<< HEAD
-  const uniqueLabels: string[] = [];
-  const labelToPositionMap: Record<number, boolean> = {};
-=======
   const uniqueLabels: Set<string> = new Set();
   const labelToPositionMap: Map<string, number> = new Map();
->>>>>>> 58aeaf43
   const labelVisibility: boolean[] = new Array(intervals.length).fill(false);
 
   // Collect unique labels and their positions
   intervals.forEach((label, index) => {
     if (index === 0 || label.slice(0, 6) !== intervals[index - 1].slice(0, 6)) {
-<<<<<<< HEAD
-      uniqueLabels.push(label);
-      labelToPositionMap[label] = index;
-    }
-  });
-
-  // Determine which labels should be visible
-  const totalUniqueLabels = uniqueLabels.length;
-=======
       uniqueLabels.add(label);
       labelToPositionMap.set(label, index);
     }
@@ -125,10 +111,9 @@
   const totalUniqueLabels = uniqueLabels.size;
 
   // Determine which labels should be visible
->>>>>>> 58aeaf43
   if (totalUniqueLabels <= MAX_NUMBER_OF_LABELS) {
     uniqueLabels.forEach(label => {
-      const position = labelToPositionMap[label];
+      const position = labelToPositionMap.get(label);
       if (position !== undefined) {
         labelVisibility[position] = true;
       }
@@ -137,25 +122,16 @@
   }
 
   const interval = Math.floor(totalUniqueLabels / MAX_NUMBER_OF_LABELS);
-<<<<<<< HEAD
-  uniqueLabels.forEach((label, i) => {
-    if (i % interval === 0) {
-      const position = labelToPositionMap[label];
-=======
 
   let i = 0;
   uniqueLabels.forEach(label => {
     if (i % interval === 0) {
       const position = labelToPositionMap.get(label);
->>>>>>> 58aeaf43
       if (position !== undefined) {
         labelVisibility[position] = true;
       }
     }
-<<<<<<< HEAD
-=======
     i++;
->>>>>>> 58aeaf43
   });
 
   return {xAxisLabelVisibility: labelVisibility};
