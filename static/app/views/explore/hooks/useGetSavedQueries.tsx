import {useCallback} from 'react';

import type {Actor} from 'sentry/types/core';
import {defined} from 'sentry/utils';
import {useApiQuery, useQueryClient} from 'sentry/utils/queryClient';
import useOrganization from 'sentry/utils/useOrganization';
import type {Mode} from 'sentry/views/explore/contexts/pageParamsContext/mode';

type Query = {
  fields: string[];
  groupby: string[];
  mode: Mode;
  orderby: string;
  query: string;
  visualize: Array<{
    chartType: number;
    yAxes: string[];
  }>;
};

export type SortOption =
  | 'name'
  | '-name'
  | 'dateAdded'
  | '-dateAdded'
  | '-dateUpdated'
  | 'mostPopular'
  | 'recentlyViewed'
  | 'starred'
  | 'mostStarred';

// Comes from ExploreSavedQueryModelSerializer
export type SavedQuery = {
  dateAdded: string;
  dateUpdated: string;
  id: number;
  interval: string;
  lastVisited: string;
  name: string;
  position: number | null;
  projects: number[];
  query: [Query, ...Query[]];
  queryDataset: string;
  starred: boolean;
  createdBy?: Actor;
  end?: string;
<<<<<<< HEAD
=======
  environment?: string[];
>>>>>>> e655f563
  isPrebuilt?: boolean;
  range?: string;
  start?: string;
};

type Props = {
  cursor?: string;
  exclude?: 'owned' | 'shared';
  perPage?: number;
  query?: string;
  sortBy?: SortOption[];
  starred?: boolean;
};

export function useGetSavedQueries({
  sortBy,
  exclude,
  starred,
  perPage = 5,
  cursor,
  query,
}: Props) {
  const organization = useOrganization();

  const {data, isLoading, getResponseHeader, ...rest} = useApiQuery<SavedQuery[]>(
    [
      `/organizations/${organization.slug}/explore/saved/`,
      {
        query: {
          sortBy,
          exclude,
          per_page: perPage,
          starred: starred ? 1 : undefined,
          cursor,
          query,
        },
      },
    ],
    {
      staleTime: 0,
    }
  );

  const pageLinks = getResponseHeader?.('Link');

  return {data, isLoading, pageLinks, ...rest};
}

export function useInvalidateSavedQueries() {
  const organization = useOrganization();
  const queryClient = useQueryClient();

  return useCallback(() => {
    queryClient.invalidateQueries({
      queryKey: [`/organizations/${organization.slug}/explore/saved/`],
    });
  }, [queryClient, organization.slug]);
}

export function useGetSavedQuery(id?: string) {
  const organization = useOrganization();
  const {data, isLoading, ...rest} = useApiQuery<SavedQuery>(
    [`/organizations/${organization.slug}/explore/saved/${id}/`],
    {
      staleTime: 0,
      enabled: defined(id),
    }
  );
  return {data, isLoading, ...rest};
}

export function useInvalidateSavedQuery(id?: string) {
  const organization = useOrganization();
  const queryClient = useQueryClient();

  return useCallback(() => {
    queryClient.invalidateQueries({
      queryKey: [`/organizations/${organization.slug}/explore/saved/${id}/`],
    });
  }, [queryClient, organization.slug, id]);
}<|MERGE_RESOLUTION|>--- conflicted
+++ resolved
@@ -44,10 +44,7 @@
   starred: boolean;
   createdBy?: Actor;
   end?: string;
-<<<<<<< HEAD
-=======
   environment?: string[];
->>>>>>> e655f563
   isPrebuilt?: boolean;
   range?: string;
   start?: string;
