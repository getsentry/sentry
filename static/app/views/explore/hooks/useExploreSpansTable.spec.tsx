--- conflicted
+++ resolved
@@ -3,31 +3,11 @@
 import usePageFilters from 'sentry/utils/usePageFilters';
 import {useExploreSpansTable} from 'sentry/views/explore/hooks/useExploreSpansTable';
 import {SAMPLING_MODE} from 'sentry/views/explore/hooks/useProgressiveQuery';
-<<<<<<< HEAD
 import {SpansQueryParamsProvider} from 'sentry/views/explore/spans/spansQueryParamsProvider';
-import {OrganizationContext} from 'sentry/views/organizationContext';
-=======
->>>>>>> 2e279782
 
 jest.mock('sentry/utils/useNavigate');
 jest.mock('sentry/utils/usePageFilters');
 
-<<<<<<< HEAD
-function createWrapper(org: Organization) {
-  return function TestWrapper({children}: {children: React.ReactNode}) {
-    const queryClient = makeTestQueryClient();
-    return (
-      <QueryClientProvider client={queryClient}>
-        <OrganizationContext value={org}>
-          <SpansQueryParamsProvider>{children}</SpansQueryParamsProvider>
-        </OrganizationContext>
-      </QueryClientProvider>
-    );
-  };
-}
-
-=======
->>>>>>> 2e279782
 describe('useExploreTimeseries', () => {
   let mockNormalRequestUrl: jest.Mock;
 
@@ -77,12 +57,14 @@
       ],
       method: 'GET',
     });
-    renderHookWithProviders(() =>
-      useExploreSpansTable({
-        query: 'test value',
-        enabled: true,
-        limit: 10,
-      })
+    renderHookWithProviders(
+      () =>
+        useExploreSpansTable({
+          query: 'test value',
+          enabled: true,
+          limit: 10,
+        }),
+      {additionalWrapper: SpansQueryParamsProvider}
     );
 
     expect(mockNormalRequestUrl).toHaveBeenCalledTimes(1);
