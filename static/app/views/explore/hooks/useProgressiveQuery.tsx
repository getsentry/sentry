import useOrganization from 'sentry/utils/useOrganization';
<<<<<<< HEAD
import usePageFilters from 'sentry/utils/usePageFilters';
import {useExploreVisualizes} from 'sentry/views/explore/contexts/pageParamsContext';
import {computeTotals} from 'sentry/views/explore/hooks/useAnalytics';

// Bypass the preflight request if the time range is less than 7 days
const SMALL_TIME_RANGE_THRESHOLD = getDiffInMinutes({period: '7d'});
=======
>>>>>>> a767ac12

export const SAMPLING_MODE = {
  PREFLIGHT: 'PREFLIGHT',
  BEST_EFFORT: 'BEST_EFFORT',
} as const;

export const QUERY_MODE = {
  SERIAL: 'serial',
  PARALLEL: 'parallel',
} as const;

const LOW_SAMPLING_MODE_QUERY_EXTRAS = {
  samplingMode: SAMPLING_MODE.PREFLIGHT,
} as const;

const HIGH_SAMPLING_MODE_QUERY_EXTRAS = {
  samplingMode: SAMPLING_MODE.BEST_EFFORT,
} as const;

export type QueryMode = (typeof QUERY_MODE)[keyof typeof QUERY_MODE];
export type SamplingMode = (typeof SAMPLING_MODE)[keyof typeof SAMPLING_MODE];
export type SpansRPCQueryExtras = {
  samplingMode?: SamplingMode;
};

interface ProgressiveQueryOptions<TQueryFn extends (...args: any[]) => any> {
  queryHookArgs: Parameters<TQueryFn>[0];

  // Enforces that isFetched is always present in the result, required for the
  // progressive loading to surface the correct data.
  queryHookImplementation: (props: Parameters<TQueryFn>[0]) => ReturnType<TQueryFn> & {
    result: {
      data: any;
      isFetched: boolean;
    };
  };
  queryOptions?: QueryOptions;
}

interface QueryOptions {
  isTimeseries?: boolean;
  isTopN?: boolean;
  queryMode?: QueryMode;
  withholdBestEffort?: boolean;
}

/**
 * A hook that composes the behavior of progressively loading from a preflight
 * endpoint and a best effort endpoint for quicker feedback for queries.
 *
 * This hook is meant to be used as a wrapper where another hook is passed along.
 * The hook argument must accept `enabled` and `queryExtras` as arguments and
 * return `results` and `isFetched` to indicate when the query is complete.
 *
 * When the best effort request is complete, the results will always use the
 * best effort results and surface the fidelity of the response that is served.
 */
export function useProgressiveQuery<
  TQueryFn extends (...args: any[]) => ReturnType<TQueryFn>,
>({
  queryHookImplementation,
  queryHookArgs,
  queryOptions,
}: ProgressiveQueryOptions<TQueryFn>): ReturnType<TQueryFn> & {
  samplingMode?: SamplingMode;
} {
  const organization = useOrganization();
<<<<<<< HEAD
  const {selection} = usePageFilters();
  const visualizes = useExploreVisualizes();
=======
>>>>>>> a767ac12
  const canUseProgressiveLoading = organization.features.includes(
    'visibility-explore-progressive-loading'
  );

  const queryMode = queryOptions?.queryMode ?? QUERY_MODE.SERIAL;

  const singleQueryResult = queryHookImplementation({
    ...queryHookArgs,
    enabled: queryHookArgs.enabled && !canUseProgressiveLoading,
  });

  const preflightRequest = queryHookImplementation({
    ...queryHookArgs,
    queryExtras: LOW_SAMPLING_MODE_QUERY_EXTRAS,
    enabled: queryHookArgs.enabled && canUseProgressiveLoading,
  });

  const triggerBestEffortAfterPreflight =
    !queryOptions?.withholdBestEffort && preflightRequest.result.isFetched;
  const triggerBestEffortRequestForEmptyPreflight =
    preflightRequest.result.isFetched &&
    queryOptions?.withholdBestEffort &&
    preflightRequest.result.data?.length === 0;

  const bestEffortRequest = queryHookImplementation({
    ...queryHookArgs,
    queryExtras: HIGH_SAMPLING_MODE_QUERY_EXTRAS,
    enabled:
      queryHookArgs.enabled &&
      canUseProgressiveLoading &&
      (queryMode === QUERY_MODE.PARALLEL ||
        triggerBestEffortAfterPreflight ||
        triggerBestEffortRequestForEmptyPreflight),
  });

  if (!canUseProgressiveLoading) {
    return singleQueryResult;
  }

  if (bestEffortRequest.result.isFetched) {
    if (queryOptions?.isTimeseries) {
      const bestEffortSampleCount = computeTotals(
        visualizes,
        bestEffortRequest.result.data,
        queryOptions?.isTopN ?? false
      ).reduce((sum, count) => sum + count, 0);
      const preflightSampleCount = computeTotals(
        visualizes,
        preflightRequest.result.data,
        queryOptions?.isTopN ?? false
      ).reduce((sum, count) => sum + count, 0);

      if (preflightSampleCount > bestEffortSampleCount) {
        // Continue to show the preflight results if they have more samples
        // than best effort
        return {
          ...preflightRequest,
          samplingMode: SAMPLING_MODE.BEST_EFFORT,
        };
      }
    }

    return {
      ...bestEffortRequest,
      samplingMode: SAMPLING_MODE.BEST_EFFORT,
    };
  }

  return {
    ...preflightRequest,
    samplingMode: SAMPLING_MODE.PREFLIGHT,
  };
}<|MERGE_RESOLUTION|>--- conflicted
+++ resolved
@@ -1,13 +1,6 @@
 import useOrganization from 'sentry/utils/useOrganization';
-<<<<<<< HEAD
-import usePageFilters from 'sentry/utils/usePageFilters';
 import {useExploreVisualizes} from 'sentry/views/explore/contexts/pageParamsContext';
 import {computeTotals} from 'sentry/views/explore/hooks/useAnalytics';
-
-// Bypass the preflight request if the time range is less than 7 days
-const SMALL_TIME_RANGE_THRESHOLD = getDiffInMinutes({period: '7d'});
-=======
->>>>>>> a767ac12
 
 export const SAMPLING_MODE = {
   PREFLIGHT: 'PREFLIGHT',
@@ -75,11 +68,7 @@
   samplingMode?: SamplingMode;
 } {
   const organization = useOrganization();
-<<<<<<< HEAD
-  const {selection} = usePageFilters();
   const visualizes = useExploreVisualizes();
-=======
->>>>>>> a767ac12
   const canUseProgressiveLoading = organization.features.includes(
     'visibility-explore-progressive-loading'
   );
