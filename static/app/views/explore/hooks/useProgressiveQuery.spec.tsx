--- conflicted
+++ resolved
@@ -62,7 +62,17 @@
       body: 'test',
     });
 
-    jest.mocked(usePageFilters).mockReturnValue(PageFilterStateFixture());
+    const selection = {
+      datetime: {
+        period: '14d',
+        start: null,
+        end: null,
+        utc: false,
+      },
+      environments: [],
+      projects: [2],
+    };
+    jest.mocked(usePageFilters).mockReturnValue(PageFilterStateFixture({selection}));
   });
 
   it('makes a single request when the feature flag is disabled', function () {
@@ -159,93 +169,6 @@
     );
   });
 
-<<<<<<< HEAD
-  it.each([
-    ['larger period', {period: '14d', start: null, end: null, utc: false}, 2],
-    ['smaller period', {period: '4d', start: null, end: null, utc: false}, 1],
-    [
-      'absolute date with larger period (8d)',
-      {period: null, start: '2024-01-01', end: '2024-01-09', utc: false},
-      2,
-    ],
-    [
-      'absolute date with smaller period (1d)',
-      {period: null, start: '2024-01-01', end: '2024-01-02', utc: false},
-      1,
-    ],
-  ])(
-    'makes the correct number of requests for a %s',
-    async function (
-      _periodType: string,
-      mockedDatetime: PageFilters['datetime'],
-      expectedCalls: number
-    ) {
-      jest.mocked(usePageFilters).mockReturnValue(
-        PageFilterStateFixture({
-          selection: {datetime: mockedDatetime, environments: [], projects: []},
-        })
-      );
-
-      renderHook(
-        () =>
-          useProgressiveQuery({
-            queryHookImplementation: useMockHookImpl,
-            queryHookArgs: {enabled: true, query: 'test value'},
-            queryOptions: {queryMode: QUERY_MODE.PARALLEL},
-          }),
-        {
-          wrapper: createWrapper(
-            OrganizationFixture({
-              features: ['visibility-explore-progressive-loading'],
-            })
-          ),
-        }
-      );
-
-      await waitFor(() => {
-        expect(mockRequestUrl).toHaveBeenCalledTimes(expectedCalls);
-      });
-      if (expectedCalls === 1) {
-        expect(mockRequestUrl).toHaveBeenCalledWith(
-          '/test',
-          expect.objectContaining({
-            query: {samplingMode: SAMPLING_MODE.BEST_EFFORT, query: 'test value'},
-          })
-        );
-      }
-    }
-  );
-
-  it('skips the preflight request if the feature flag is enabled', function () {
-    renderHook(
-      () =>
-        useProgressiveQuery({
-          queryHookImplementation: useMockHookImpl,
-          queryHookArgs: {enabled: true, query: 'test value'},
-        }),
-      {
-        wrapper: createWrapper(
-          OrganizationFixture({
-            features: [
-              'visibility-explore-skip-preflight',
-              'visibility-explore-progressive-loading',
-            ],
-          })
-        ),
-      }
-    );
-
-    expect(mockRequestUrl).toHaveBeenCalledTimes(1);
-    expect(mockRequestUrl).toHaveBeenCalledWith(
-      '/test',
-      expect.objectContaining({
-        query: {samplingMode: SAMPLING_MODE.BEST_EFFORT, query: 'test value'},
-      })
-    );
-  });
-
-=======
->>>>>>> ddc82d2d
   it('does not trigger the best effort request if we withold best effort data and there is preflight data', function () {
     mockRequestUrl = MockApiClient.addMockResponse({
       url: '/test',
