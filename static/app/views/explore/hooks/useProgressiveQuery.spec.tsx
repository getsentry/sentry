import {QueryClientProvider} from '@tanstack/react-query';
import {OrganizationFixture} from 'sentry-fixture/organization';
import {PageFilterStateFixture} from 'sentry-fixture/pageFilters';

import {makeTestQueryClient} from 'sentry-test/queryClient';
import {renderHook, waitFor} from 'sentry-test/reactTestingLibrary';

import type {Organization} from 'sentry/types/organization';
import {defined} from 'sentry/utils';
import {useQuery} from 'sentry/utils/queryClient';
import useApi from 'sentry/utils/useApi';
import usePageFilters from 'sentry/utils/usePageFilters';
import {
  QUERY_MODE,
  SAMPLING_MODE,
  type SamplingMode,
  useProgressiveQuery,
} from 'sentry/views/explore/hooks/useProgressiveQuery';
import {OrganizationContext} from 'sentry/views/organizationContext';

jest.mock('sentry/utils/usePageFilters');

function useMockHookImpl({
  enabled,
  query,
  queryExtras,
}: {
  enabled: boolean;
  query: string;
  queryExtras: {samplingMode: SamplingMode};
}) {
  const api = useApi();
  const result = useQuery({
    queryKey: ['/test', {query: {samplingMode: queryExtras?.samplingMode, query}}],
    queryFn: () =>
      api.requestPromise('/test', {
        query: {samplingMode: queryExtras?.samplingMode, query},
      }),
    enabled,
  });

  return {
    result,
  };
}

function createWrapper(org: Organization) {
  return function TestWrapper({children}: {children: React.ReactNode}) {
    const queryClient = makeTestQueryClient();
    return (
      <QueryClientProvider client={queryClient}>
        <OrganizationContext value={org}>{children}</OrganizationContext>
      </QueryClientProvider>
    );
  };
}

describe('useProgressiveQuery', function () {
  describe('Preflight -> Best Effort', function () {
    let mockRequestUrl: jest.Mock;
    beforeEach(function () {
      mockRequestUrl = MockApiClient.addMockResponse({
        url: '/test',
        body: 'test',
      });

<<<<<<< HEAD
    const selection = {
      datetime: {
        period: '14d',
        start: null,
        end: null,
        utc: false,
      },
      environments: [],
      projects: [2],
    };
    jest.mocked(usePageFilters).mockReturnValue(PageFilterStateFixture({selection}));
  });
=======
      jest.mocked(usePageFilters).mockReturnValue({
        isReady: true,
        desyncedFilters: new Set(),
        pinnedFilters: new Set(),
        shouldPersist: true,
        selection: {
          datetime: {
            period: '14d',
            start: null,
            end: null,
            utc: false,
          },
          environments: [],
          projects: [2],
        },
      });
    });
>>>>>>> 93cc987e

    it('makes a single request when the feature flag is disabled', function () {
      renderHook(
        () =>
          useProgressiveQuery({
            queryHookImplementation: useMockHookImpl,
            queryHookArgs: {enabled: true},
          }),
        {wrapper: createWrapper(OrganizationFixture())}
      );

      expect(mockRequestUrl).toHaveBeenCalledTimes(1);
      expect(mockRequestUrl).toHaveBeenCalledWith(
        '/test',
        expect.objectContaining({
          query: {
            samplingMode: undefined,
          },
        })
      );
    });

    it('only queries the preflight and best effort once each in parallel mode', function () {
      renderHook(
        () =>
          useProgressiveQuery({
            queryHookImplementation: useMockHookImpl,
            queryHookArgs: {enabled: true, query: 'test value'},
            queryOptions: {queryMode: QUERY_MODE.PARALLEL},
          }),
        {
          wrapper: createWrapper(
            OrganizationFixture({
              features: ['visibility-explore-progressive-loading'],
            })
          ),
        }
      );

      // Test that the only change was to the sampling mode between requests
      expect(mockRequestUrl).toHaveBeenNthCalledWith(
        1,
        '/test',
        expect.objectContaining({
          query: {samplingMode: SAMPLING_MODE.PREFLIGHT, query: 'test value'},
        })
      );
      expect(mockRequestUrl).toHaveBeenNthCalledWith(
        2,
        '/test',
        expect.objectContaining({
          query: {samplingMode: SAMPLING_MODE.BEST_EFFORT, query: 'test value'},
        })
      );
    });

    it('can call the preflight and best effort requests serially', async function () {
      renderHook(
        () =>
          useProgressiveQuery({
            queryHookImplementation: useMockHookImpl,
            queryHookArgs: {enabled: true, query: 'test value'},
            queryOptions: {queryMode: QUERY_MODE.SERIAL},
          }),
        {
          wrapper: createWrapper(
            OrganizationFixture({
              features: ['visibility-explore-progressive-loading'],
            })
          ),
        }
      );

      // Test that the only change was to the sampling mode between requests
      expect(mockRequestUrl).toHaveBeenCalledTimes(1);
      expect(mockRequestUrl).toHaveBeenNthCalledWith(
        1,
        '/test',
        expect.objectContaining({
          query: {samplingMode: SAMPLING_MODE.PREFLIGHT, query: 'test value'},
        })
      );

      await waitFor(() => {
        expect(mockRequestUrl).toHaveBeenCalledTimes(2);
      });
      expect(mockRequestUrl).toHaveBeenNthCalledWith(
        2,
        '/test',
        expect.objectContaining({
          query: {samplingMode: SAMPLING_MODE.BEST_EFFORT, query: 'test value'},
        })
      );
    });

    it('does not trigger the best effort request if we withold best effort data and there is preflight data', function () {
      mockRequestUrl = MockApiClient.addMockResponse({
        url: '/test',
        body: ['has', 'data'],
        match: [
          function (_url: string, options: Record<string, any>) {
            return options.query.samplingMode === SAMPLING_MODE.PREFLIGHT;
          },
        ],
      });
      const mockBestEffortRequest = MockApiClient.addMockResponse({
        url: '/test',
        body: ['has', 'data'],
        match: [
          function (_url: string, options: Record<string, any>) {
            return options.query.samplingMode === SAMPLING_MODE.BEST_EFFORT;
          },
        ],
      });
      renderHook(
        () =>
          useProgressiveQuery({
            queryHookImplementation: useMockHookImpl,
            queryHookArgs: {enabled: true, query: 'test value'},

            // Use parallel mode to more easily test that the best effort request is not triggered
            queryOptions: {withholdBestEffort: true},
          }),
        {
          wrapper: createWrapper(
            OrganizationFixture({
              features: ['visibility-explore-progressive-loading'],
            })
          ),
        }
      );

      expect(mockRequestUrl).toHaveBeenCalledTimes(1);
      expect(mockBestEffortRequest).not.toHaveBeenCalled();
    });

    it('triggers the best effort request if the preflight request is empty and we want to withold the best effort request', async function () {
      mockRequestUrl = MockApiClient.addMockResponse({
        url: '/test',
        body: [],
        match: [
          function (_url: string, options: Record<string, any>) {
            return options.query.samplingMode === SAMPLING_MODE.PREFLIGHT;
          },
        ],
      });
      const mockBestEffortRequest = MockApiClient.addMockResponse({
        url: '/test',
        body: ['has', 'data'],
        match: [
          function (_url: string, options: Record<string, any>) {
            return options.query.samplingMode === SAMPLING_MODE.BEST_EFFORT;
          },
        ],
      });
      renderHook(
        () =>
          useProgressiveQuery({
            queryHookImplementation: useMockHookImpl,
            queryHookArgs: {enabled: true, query: 'test value'},
            queryOptions: {withholdBestEffort: true},
          }),
        {
          wrapper: createWrapper(
            OrganizationFixture({
              features: ['visibility-explore-progressive-loading'],
            })
          ),
        }
      );

      expect(mockRequestUrl).toHaveBeenCalledTimes(1);
      expect(mockRequestUrl).toHaveBeenCalledWith(
        '/test',
        expect.objectContaining({
          query: {samplingMode: SAMPLING_MODE.PREFLIGHT, query: 'test value'},
        })
      );

      await waitFor(() => {
        expect(mockBestEffortRequest).toHaveBeenCalledTimes(1);
      });
      expect(mockBestEffortRequest).toHaveBeenCalledWith(
        '/test',
        expect.objectContaining({
          query: {samplingMode: SAMPLING_MODE.BEST_EFFORT, query: 'test value'},
        })
      );
    });
  });

  describe('normal sampling mode', function () {
    let mockNormalRequestUrl: jest.Mock;
    beforeEach(function () {
      mockNormalRequestUrl = MockApiClient.addMockResponse({
        url: '/test',
        body: 'test',
      });

      jest.mocked(usePageFilters).mockReturnValue({
        isReady: true,
        desyncedFilters: new Set(),
        pinnedFilters: new Set(),
        shouldPersist: true,
        selection: {
          datetime: {
            period: '14d',
            start: null,
            end: null,
            utc: false,
          },
          environments: [],
          projects: [2],
        },
      });
    });

    it('takes in a callback that determines if we can trigger the high accuracy request', async function () {
      mockNormalRequestUrl = MockApiClient.addMockResponse({
        url: '/test',
        body: getMockResponse({dataScanned: 'partial'}),
        match: [
          function (_url: string, options: Record<string, any>) {
            return options.query.samplingMode === SAMPLING_MODE.NORMAL;
          },
        ],
      });
      const mockHighAccuracyRequest = MockApiClient.addMockResponse({
        url: '/test',
        body: ['has', 'data'],
        match: [
          function (_url: string, options: Record<string, any>) {
            return options.query.samplingMode === undefined;
          },
        ],
      });
      renderHook(
        () =>
          useProgressiveQuery({
            queryHookImplementation: useMockHookImpl,
            queryHookArgs: {enabled: true, query: 'test value'},
            queryOptions: {
              canTriggerHighAccuracy: data => {
                // Simulate checking if there is data and more data is available
                return defined(data) && data.meta.dataScanned === 'partial';
              },
            },
          }),
        {
          wrapper: createWrapper(
            OrganizationFixture({
              features: ['visibility-explore-progressive-loading-normal-sampling-mode'],
            })
          ),
        }
      );

      expect(mockNormalRequestUrl).toHaveBeenCalledTimes(1);
      expect(mockNormalRequestUrl).toHaveBeenCalledWith(
        '/test',
        expect.objectContaining({
          query: {samplingMode: SAMPLING_MODE.NORMAL, query: 'test value'},
        })
      );

      await waitFor(() => {
        expect(mockHighAccuracyRequest).toHaveBeenCalledTimes(1);
      });
      expect(mockHighAccuracyRequest).toHaveBeenCalledWith(
        '/test',
        expect.objectContaining({
          query: {query: 'test value'},
        })
      );
    });

    it('does not trigger the high accuracy request if the callback returns false', function () {
      mockNormalRequestUrl = MockApiClient.addMockResponse({
        url: '/test',
        body: getMockResponse({dataScanned: 'partial'}),
        match: [
          function (_url: string, options: Record<string, any>) {
            return options.query.samplingMode === SAMPLING_MODE.NORMAL;
          },
        ],
      });
      const mockHighAccuracyRequest = MockApiClient.addMockResponse({
        url: '/test',
        body: ['has', 'data'],
        match: [
          function (_url: string, options: Record<string, any>) {
            return options.query.samplingMode === undefined;
          },
        ],
      });
      renderHook(
        () =>
          useProgressiveQuery({
            queryHookImplementation: useMockHookImpl,
            queryHookArgs: {enabled: true, query: 'test value'},
            queryOptions: {
              canTriggerHighAccuracy: () => {
                // Simulate that this callback returned false for whatever reason
                return false;
              },
            },
          }),
        {
          wrapper: createWrapper(
            OrganizationFixture({
              features: ['visibility-explore-progressive-loading-normal-sampling-mode'],
            })
          ),
        }
      );

      expect(mockNormalRequestUrl).toHaveBeenCalledTimes(1);
      expect(mockNormalRequestUrl).toHaveBeenCalledWith(
        '/test',
        expect.objectContaining({
          query: {samplingMode: SAMPLING_MODE.NORMAL, query: 'test value'},
        })
      );

      expect(mockHighAccuracyRequest).not.toHaveBeenCalled();
    });
  });
});

const getMockResponse = ({
  dataScanned,
  fields,
}: {
  dataScanned?: 'full' | 'partial';
  fields?: Record<string, string>;
}) => ({
  data: [[1745371800, [{count: 0}]]],
  meta: {
    dataScanned: dataScanned ?? 'full',
    accuracy: {
      confidence: [],
      sampleCount: [],
      samplingRate: [],
    },
    fields: fields ?? {},
  },
});<|MERGE_RESOLUTION|>--- conflicted
+++ resolved
@@ -63,39 +63,18 @@
         url: '/test',
         body: 'test',
       });
-
-<<<<<<< HEAD
-    const selection = {
-      datetime: {
-        period: '14d',
-        start: null,
-        end: null,
-        utc: false,
-      },
-      environments: [],
-      projects: [2],
-    };
-    jest.mocked(usePageFilters).mockReturnValue(PageFilterStateFixture({selection}));
-  });
-=======
-      jest.mocked(usePageFilters).mockReturnValue({
-        isReady: true,
-        desyncedFilters: new Set(),
-        pinnedFilters: new Set(),
-        shouldPersist: true,
-        selection: {
-          datetime: {
-            period: '14d',
-            start: null,
-            end: null,
-            utc: false,
-          },
-          environments: [],
-          projects: [2],
+      const selection = {
+        datetime: {
+          period: '14d',
+          start: null,
+          end: null,
+          utc: false,
         },
-      });
-    });
->>>>>>> 93cc987e
+        environments: [],
+        projects: [2],
+      };
+      jest.mocked(usePageFilters).mockReturnValue(PageFilterStateFixture({selection}));
+    });
 
     it('makes a single request when the feature flag is disabled', function () {
       renderHook(
@@ -295,22 +274,17 @@
         body: 'test',
       });
 
-      jest.mocked(usePageFilters).mockReturnValue({
-        isReady: true,
-        desyncedFilters: new Set(),
-        pinnedFilters: new Set(),
-        shouldPersist: true,
-        selection: {
-          datetime: {
-            period: '14d',
-            start: null,
-            end: null,
-            utc: false,
-          },
-          environments: [],
-          projects: [2],
+      const selection = {
+        datetime: {
+          period: '14d',
+          start: null,
+          end: null,
+          utc: false,
         },
-      });
+        environments: [],
+        projects: [2],
+      };
+      jest.mocked(usePageFilters).mockReturnValue(PageFilterStateFixture({selection}));
     });
 
     it('takes in a callback that determines if we can trigger the high accuracy request', async function () {
