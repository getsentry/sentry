import {useMemo} from 'react';
import isEqual from 'lodash/isEqual';

import {dedupeArray} from 'sentry/utils/dedupeArray';
import {MutableSearch} from 'sentry/utils/tokenizeSearch';
import useOrganization from 'sentry/utils/useOrganization';
import usePrevious from 'sentry/utils/usePrevious';
import {
  useExploreDataset,
  useExploreGroupBys,
  useExploreMode,
  useExploreSortBys,
  useExploreVisualizes,
} from 'sentry/views/explore/contexts/pageParamsContext';
import {Mode} from 'sentry/views/explore/contexts/pageParamsContext/mode';
import {formatSort} from 'sentry/views/explore/contexts/pageParamsContext/sortBys';
import {useChartInterval} from 'sentry/views/explore/hooks/useChartInterval';
import {useProgressiveQuery} from 'sentry/views/explore/hooks/useProgressiveQuery';
import {useTopEvents} from 'sentry/views/explore/hooks/useTopEvents';
import {useSortedTimeSeries} from 'sentry/views/insights/common/queries/useSortedTimeSeries';

interface UseExploreTimeseriesOptions {
  enabled: boolean;
  query: string;
  queryExtras?: {
    fidelity?: 'low' | 'auto';
  };
}

interface UseExploreTimeseriesResults {
  canUsePreviousResults: boolean;
  result: ReturnType<typeof useSortedTimeSeries>;
}

<<<<<<< HEAD
export const useExploreTimeseries = ({
  query,
  enabled,
}: {
  enabled: boolean;
  query: string;
}) => {
  return useProgressiveQuery<typeof useExploreTimeseriesImpl>({
    queryHookImplementation: useExploreTimeseriesImpl,
    queryHookArgs: {query, enabled},
  });
=======
const LOW_FIDELITY_QUERY_EXTRAS = {
  fidelity: 'low',
} as const;

const HIGH_FIDELITY_QUERY_EXTRAS = {
  fidelity: 'auto',
} as const;

/**
 * This hook is used to fetch timeseries data from the EAP dataset.
 * It will trigger two queries, one that should resolve data quickly and
 * one that will resolve more data but takes longer to execute.
 *
 * The hook will bias towards the high fidelity results if they are available.
 * isLoading will be true if the high fidelity results are not available.
 */
export const useExploreTimeseries = ({
  query,
  enabled,
  queryMode,
}: {
  enabled: boolean;
  query: string;
  queryMode: 'serial' | 'parallel';
}) => {
  const organization = useOrganization();
  const canUseProgressiveLoading = organization.features.includes(
    'visibility-explore-progressive-loading'
  );

  const {timeseriesResult, canUsePreviousResults} = useExploreTimeseriesImpl({
    query,
    enabled: enabled && !canUseProgressiveLoading,
  });

  // Start two queries with different fidelities, we will bias towards the high
  // fidelity results if they are available
  const {
    timeseriesResult: lowFidelityTimeseriesResult,
    canUsePreviousResults: canUsePreviousLowFidelityResults,
  } = useExploreTimeseriesImpl({
    query,
    enabled: enabled && canUseProgressiveLoading,
    queryExtras: LOW_FIDELITY_QUERY_EXTRAS,
  });
  const {
    timeseriesResult: highFidelityTimeseriesResult,
    canUsePreviousResults: canUsePreviousHighFidelityResults,
  } = useExploreTimeseriesImpl({
    query,
    enabled:
      enabled &&
      canUseProgressiveLoading &&
      (queryMode === 'parallel' || lowFidelityTimeseriesResult.isFetched),
    queryExtras: HIGH_FIDELITY_QUERY_EXTRAS,
  });

  if (!canUseProgressiveLoading) {
    return {
      timeseriesResult,
      canUsePreviousResults,
    };
  }

  if (highFidelityTimeseriesResult.isFetched) {
    return {
      timeseriesResult: highFidelityTimeseriesResult,
      canUsePreviousResults: canUsePreviousHighFidelityResults,
      fidelity: 'high',
    };
  }

  return {
    timeseriesResult: lowFidelityTimeseriesResult,
    canUsePreviousResults: canUsePreviousLowFidelityResults,
    fidelity: 'low',
  };
>>>>>>> bb5a53a3
};

function useExploreTimeseriesImpl({
  enabled,
  query,
  queryExtras,
}: UseExploreTimeseriesOptions): UseExploreTimeseriesResults {
  const dataset = useExploreDataset();
  const groupBys = useExploreGroupBys();
  const mode = useExploreMode();
  const sortBys = useExploreSortBys();
  const visualizes = useExploreVisualizes();
  const [interval] = useChartInterval();
  const topEvents = useTopEvents();

  const fields: string[] = useMemo(() => {
    if (mode === Mode.SAMPLES) {
      return [];
    }

    return [...groupBys, ...visualizes.flatMap(visualize => visualize.yAxes)].filter(
      Boolean
    );
  }, [mode, groupBys, visualizes]);

  const orderby: string | string[] | undefined = useMemo(() => {
    if (!sortBys.length) {
      return undefined;
    }

    return sortBys.map(formatSort);
  }, [sortBys]);

  const yAxes = useMemo(() => {
    const deduped = dedupeArray(visualizes.flatMap(visualize => visualize.yAxes));
    deduped.sort();
    return deduped;
  }, [visualizes]);

  const options = useMemo(() => {
    const search = new MutableSearch(query);

    // Filtering out all spans with op like 'ui.interaction*' which aren't
    // embedded under transactions. The trace view does not support rendering
    // such spans yet.
    search.addFilterValues('!transaction.span_id', ['00']);

    return {
      search,
      yAxis: yAxes,
      interval,
      fields,
      orderby,
      topEvents,
      enabled,
      ...queryExtras,
    };
  }, [query, yAxes, interval, fields, orderby, topEvents, enabled, queryExtras]);

  const previousQuery = usePrevious(query);
  const previousOptions = usePrevious(options);
  const canUsePreviousResults = useMemo(() => {
    if (!isEqual(query, previousQuery)) {
      return false;
    }

    if (!isEqual(options.interval, previousOptions.interval)) {
      return false;
    }

    if (!isEqual(options.fields, previousOptions.fields)) {
      return false;
    }

    if (!isEqual(options.orderby, previousOptions.orderby)) {
      return false;
    }

    if (!isEqual(options.topEvents, previousOptions.topEvents)) {
      return false;
    }

    // The query we're using has remained the same except for the y axis.
    // This means we can  re-use the previous results to prevent a loading state.
    return true;
  }, [query, previousQuery, options, previousOptions]);

  const timeseriesResult = useSortedTimeSeries(options, 'api.explorer.stats', dataset);

  return {
    result: timeseriesResult,
    canUsePreviousResults,
  };
}<|MERGE_RESOLUTION|>--- conflicted
+++ resolved
@@ -3,7 +3,6 @@
 
 import {dedupeArray} from 'sentry/utils/dedupeArray';
 import {MutableSearch} from 'sentry/utils/tokenizeSearch';
-import useOrganization from 'sentry/utils/useOrganization';
 import usePrevious from 'sentry/utils/usePrevious';
 import {
   useExploreDataset,
@@ -32,7 +31,6 @@
   result: ReturnType<typeof useSortedTimeSeries>;
 }
 
-<<<<<<< HEAD
 export const useExploreTimeseries = ({
   query,
   enabled,
@@ -43,86 +41,8 @@
   return useProgressiveQuery<typeof useExploreTimeseriesImpl>({
     queryHookImplementation: useExploreTimeseriesImpl,
     queryHookArgs: {query, enabled},
+    queryMode: 'serial',
   });
-=======
-const LOW_FIDELITY_QUERY_EXTRAS = {
-  fidelity: 'low',
-} as const;
-
-const HIGH_FIDELITY_QUERY_EXTRAS = {
-  fidelity: 'auto',
-} as const;
-
-/**
- * This hook is used to fetch timeseries data from the EAP dataset.
- * It will trigger two queries, one that should resolve data quickly and
- * one that will resolve more data but takes longer to execute.
- *
- * The hook will bias towards the high fidelity results if they are available.
- * isLoading will be true if the high fidelity results are not available.
- */
-export const useExploreTimeseries = ({
-  query,
-  enabled,
-  queryMode,
-}: {
-  enabled: boolean;
-  query: string;
-  queryMode: 'serial' | 'parallel';
-}) => {
-  const organization = useOrganization();
-  const canUseProgressiveLoading = organization.features.includes(
-    'visibility-explore-progressive-loading'
-  );
-
-  const {timeseriesResult, canUsePreviousResults} = useExploreTimeseriesImpl({
-    query,
-    enabled: enabled && !canUseProgressiveLoading,
-  });
-
-  // Start two queries with different fidelities, we will bias towards the high
-  // fidelity results if they are available
-  const {
-    timeseriesResult: lowFidelityTimeseriesResult,
-    canUsePreviousResults: canUsePreviousLowFidelityResults,
-  } = useExploreTimeseriesImpl({
-    query,
-    enabled: enabled && canUseProgressiveLoading,
-    queryExtras: LOW_FIDELITY_QUERY_EXTRAS,
-  });
-  const {
-    timeseriesResult: highFidelityTimeseriesResult,
-    canUsePreviousResults: canUsePreviousHighFidelityResults,
-  } = useExploreTimeseriesImpl({
-    query,
-    enabled:
-      enabled &&
-      canUseProgressiveLoading &&
-      (queryMode === 'parallel' || lowFidelityTimeseriesResult.isFetched),
-    queryExtras: HIGH_FIDELITY_QUERY_EXTRAS,
-  });
-
-  if (!canUseProgressiveLoading) {
-    return {
-      timeseriesResult,
-      canUsePreviousResults,
-    };
-  }
-
-  if (highFidelityTimeseriesResult.isFetched) {
-    return {
-      timeseriesResult: highFidelityTimeseriesResult,
-      canUsePreviousResults: canUsePreviousHighFidelityResults,
-      fidelity: 'high',
-    };
-  }
-
-  return {
-    timeseriesResult: lowFidelityTimeseriesResult,
-    canUsePreviousResults: canUsePreviousLowFidelityResults,
-    fidelity: 'low',
-  };
->>>>>>> bb5a53a3
 };
 
 function useExploreTimeseriesImpl({
