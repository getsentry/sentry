--- conflicted
+++ resolved
@@ -94,19 +94,13 @@
   }, [sortBys]);
 
   const yAxes = useMemo(() => {
-<<<<<<< HEAD
-    const deduped = dedupeArray(visualizes.map(visualize => visualize.yAxis));
-    deduped.sort();
-    return deduped;
-=======
-    const allYAxes = visualizes.flatMap(visualize => visualize.yAxes);
+    const allYAxes = visualizes.map(visualize => visualize.yAxis);
 
     // injects DEFAULT_VISUALIZATION here as it can be used to populate the
     // confidence footer as a fallback
     allYAxes.push(DEFAULT_VISUALIZATION);
 
     return dedupeArray(allYAxes).sort();
->>>>>>> ad3395ef
   }, [visualizes]);
 
   const options = useMemo(() => {
