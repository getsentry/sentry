--- conflicted
+++ resolved
@@ -34,27 +34,10 @@
     }
 
     render(
-<<<<<<< HEAD
       <SpanTagsProvider dataset={DiscoverDatasets.SPANS_EAP}>
-        <Router
-          history={memoryHistory}
-          render={props => {
-            return (
-              <RouteContext.Provider value={props}>
-                <RouterContext {...props} />
-              </RouteContext.Provider>
-            );
-          }}
-        >
-          <Route path="/" component={TestPage} />
-        </Router>
-      </SpanTagsProvider>
-=======
-      <SpanTagsProvider>
         <TestPage />
       </SpanTagsProvider>,
       {disableRouterMocks: true}
->>>>>>> 02137557
     );
 
     await waitFor(() => expect(mockSpanTagsApiCall).toHaveBeenCalled());
