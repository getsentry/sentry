import {useCallback, useEffect, useMemo, useRef, useState} from 'react';
import styled from '@emotion/styled';
import debounce from 'lodash/debounce';

import {Button} from 'sentry/components/button';
import {getHasTag} from 'sentry/components/events/searchBar';
import {getFunctionTags} from 'sentry/components/performance/spanSearchQueryBuilder';
import {t, tct} from 'sentry/locale';
import {space} from 'sentry/styles/space';
import type {Tag, TagCollection} from 'sentry/types/group';
<<<<<<< HEAD
import {type AggregationKey, FieldKind} from 'sentry/utils/fields';
import {
  useExploreQuery,
  useSetExploreQuery,
} from 'sentry/views/explore/contexts/pageParamsContext';
=======
import {prettifyTagKey} from 'sentry/utils/discover/fields';
import type {AggregationKey} from 'sentry/utils/fields';
>>>>>>> 75bfd698
import {SPANS_FILTER_KEY_SECTIONS} from 'sentry/views/insights/constants';

interface SchemaHintsListProps {
  numberTags: TagCollection;
  stringTags: TagCollection;
  supportedAggregates: AggregationKey[];
}

const seeFullListTag: Tag = {
  key: 'seeFullList',
  name: t('See full list'),
  kind: undefined,
};

function SchemaHintsList({
  supportedAggregates,
  numberTags,
  stringTags,
}: SchemaHintsListProps) {
  const schemaHintsContainerRef = useRef<HTMLDivElement>(null);
  const exploreQuery = useExploreQuery();
  const setExploreQuery = useSetExploreQuery();

  const functionTags = useMemo(() => {
    return getFunctionTags(supportedAggregates);
  }, [supportedAggregates]);

  // sort tags by the order they show up in the query builder
  const filterTagsSorted = useMemo(() => {
    const filterTags: TagCollection = {...functionTags, ...numberTags, ...stringTags};
    filterTags.has = getHasTag({...stringTags});

    const sectionKeys = SPANS_FILTER_KEY_SECTIONS.flatMap(section => section.children);
    const sectionSortedTags = sectionKeys
      .map(key => filterTags[key])
      .filter(tag => !!tag);
    const otherKeys = Object.keys(filterTags).filter(key => !sectionKeys.includes(key));
    const otherTags = otherKeys.map(key => filterTags[key]).filter(tag => !!tag);
    return [...sectionSortedTags, ...otherTags];
  }, [numberTags, stringTags, functionTags]);

  const [visibleHints, setVisibleHints] = useState(filterTagsSorted);

  useEffect(() => {
    // debounce calculation to prevent 'flickering' when resizing
    const calculateVisibleHints = debounce(() => {
      if (!schemaHintsContainerRef.current) {
        return;
      }

<<<<<<< HEAD
      const containerWidth = schemaHintsContainerRef.current.clientWidth;
      let currentWidth = 0;
      const gap = 8;
      const averageHintWidth = 150;
      const seeFullListTagWidth = 150;

      const visibleItems = filterTagsSorted.filter((_hint, index) => {
        const element = schemaHintsContainerRef.current?.children[index] as HTMLElement;
        if (!element) {
          // add in a new hint if there is enough space (taking into account the 'See full list' tag)
          if (containerWidth - seeFullListTagWidth - currentWidth >= averageHintWidth) {
            currentWidth += averageHintWidth + (index > 0 ? gap : 0);
            return true;
          }
          return false;
        }
=======
      const container = schemaHintsContainerRef.current;
      const containerRect = container.getBoundingClientRect();
>>>>>>> 75bfd698

      // First render all items
      setVisibleHints([...filterTagsSorted, seeFullListTag]);

      // this guarantees that the items are rendered before we try to measure them and do calculations
      requestAnimationFrame(() => {
        // Get all rendered items
        const items = Array.from(container.children) as HTMLElement[];

        const seeFullListTagRect = Array.from(container.children)[
          Array.from(container.children).length - 1
        ]?.getBoundingClientRect();

        // Find the last item that fits within the container
        let lastVisibleIndex = items.findIndex(item => {
          const itemRect = item.getBoundingClientRect();
          return itemRect.right > containerRect.right - (seeFullListTagRect?.width ?? 0);
        });

        // If all items fit, show them all
        if (lastVisibleIndex === -1) {
          lastVisibleIndex = items.length;
        }

        setVisibleHints(
          lastVisibleIndex < items.length
            ? [...filterTagsSorted.slice(0, lastVisibleIndex), seeFullListTag]
            : filterTagsSorted
        );
      });
    }, 50);

    // initial calculation
    calculateVisibleHints();

    const resizeObserver = new ResizeObserver(calculateVisibleHints);
    if (schemaHintsContainerRef.current) {
      resizeObserver.observe(schemaHintsContainerRef.current);
    }

    return () => resizeObserver.disconnect();
  }, [filterTagsSorted]);

<<<<<<< HEAD
  const onHintClick = useCallback(
    (hint: Tag | undefined) => {
      if (hint?.key === seeFullListTag.key) {
        return;
      }

      const newHintQuery =
        hint?.kind === FieldKind.MEASUREMENT ? `${hint?.key}:>0` : `${hint?.key}:""`;
      setExploreQuery(`${exploreQuery} ${newHintQuery}`);
    },
    [exploreQuery, setExploreQuery]
  );

  const getHintText = (hint: Tag | undefined) => {
    if (hint?.key === seeFullListTag.key) {
      return hint?.name;
    }
    return hint?.kind === FieldKind.MEASUREMENT
      ? `${hint?.name} > ...`
      : `${hint?.name} is ...`;
=======
  const getHintText = (hint: Tag) => {
    if (hint.key === 'seeFullList') {
      return t('See full list');
    }

    return tct('[tag] is ...', {tag: prettifyTagKey(hint.key)});
>>>>>>> 75bfd698
  };

  return (
    <SchemaHintsContainer ref={schemaHintsContainerRef}>
<<<<<<< HEAD
      {visibleHints.map((hint, index) => (
        <SchemaHintOption
          key={index}
          data-type={hint?.key}
          onClick={() => onHintClick(hint)}
        >
=======
      {visibleHints.map(hint => (
        <SchemaHintOption key={hint.key} data-type={hint.key}>
>>>>>>> 75bfd698
          {getHintText(hint)}
        </SchemaHintOption>
      ))}
    </SchemaHintsContainer>
  );
}

export default SchemaHintsList;

const SchemaHintsContainer = styled('div')`
  display: flex;
  flex-direction: row;
  gap: ${space(1)};
  flex-wrap: nowrap;
  overflow: hidden;

  > * {
    flex-shrink: 0;
  }
`;

const SchemaHintOption = styled(Button)`
  border: 1px solid ${p => p.theme.innerBorder};
  border-radius: 4px;
  font-size: ${p => p.theme.fontSizeSmall};
  font-weight: ${p => p.theme.fontWeightNormal};
  display: flex;
  padding: ${space(0.5)} ${space(1)};
  align-content: center;
  min-height: 0;
  height: 24px;
  flex-wrap: wrap;

  /* Ensures that filters do not grow outside of the container */
  min-width: fit-content;

  &[aria-selected='true'] {
    background-color: ${p => p.theme.gray100};
  }
`;<|MERGE_RESOLUTION|>--- conflicted
+++ resolved
@@ -8,16 +8,12 @@
 import {t, tct} from 'sentry/locale';
 import {space} from 'sentry/styles/space';
 import type {Tag, TagCollection} from 'sentry/types/group';
-<<<<<<< HEAD
+import {prettifyTagKey} from 'sentry/utils/discover/fields';
 import {type AggregationKey, FieldKind} from 'sentry/utils/fields';
 import {
   useExploreQuery,
   useSetExploreQuery,
 } from 'sentry/views/explore/contexts/pageParamsContext';
-=======
-import {prettifyTagKey} from 'sentry/utils/discover/fields';
-import type {AggregationKey} from 'sentry/utils/fields';
->>>>>>> 75bfd698
 import {SPANS_FILTER_KEY_SECTIONS} from 'sentry/views/insights/constants';
 
 interface SchemaHintsListProps {
@@ -68,27 +64,8 @@
         return;
       }
 
-<<<<<<< HEAD
-      const containerWidth = schemaHintsContainerRef.current.clientWidth;
-      let currentWidth = 0;
-      const gap = 8;
-      const averageHintWidth = 150;
-      const seeFullListTagWidth = 150;
-
-      const visibleItems = filterTagsSorted.filter((_hint, index) => {
-        const element = schemaHintsContainerRef.current?.children[index] as HTMLElement;
-        if (!element) {
-          // add in a new hint if there is enough space (taking into account the 'See full list' tag)
-          if (containerWidth - seeFullListTagWidth - currentWidth >= averageHintWidth) {
-            currentWidth += averageHintWidth + (index > 0 ? gap : 0);
-            return true;
-          }
-          return false;
-        }
-=======
       const container = schemaHintsContainerRef.current;
       const containerRect = container.getBoundingClientRect();
->>>>>>> 75bfd698
 
       // First render all items
       setVisibleHints([...filterTagsSorted, seeFullListTag]);
@@ -132,50 +109,38 @@
     return () => resizeObserver.disconnect();
   }, [filterTagsSorted]);
 
-<<<<<<< HEAD
   const onHintClick = useCallback(
-    (hint: Tag | undefined) => {
-      if (hint?.key === seeFullListTag.key) {
+    (hint: Tag) => {
+      if (hint.key === seeFullListTag.key) {
         return;
       }
 
       const newHintQuery =
-        hint?.kind === FieldKind.MEASUREMENT ? `${hint?.key}:>0` : `${hint?.key}:""`;
+        hint.kind === FieldKind.MEASUREMENT ? `${hint.key}:>0` : `${hint.key}:""`;
       setExploreQuery(`${exploreQuery} ${newHintQuery}`);
     },
     [exploreQuery, setExploreQuery]
   );
 
-  const getHintText = (hint: Tag | undefined) => {
-    if (hint?.key === seeFullListTag.key) {
-      return hint?.name;
-    }
-    return hint?.kind === FieldKind.MEASUREMENT
-      ? `${hint?.name} > ...`
-      : `${hint?.name} is ...`;
-=======
   const getHintText = (hint: Tag) => {
-    if (hint.key === 'seeFullList') {
-      return t('See full list');
+    if (hint.key === seeFullListTag.key) {
+      return hint.name;
     }
 
-    return tct('[tag] is ...', {tag: prettifyTagKey(hint.key)});
->>>>>>> 75bfd698
+    return tct('[tag] [operation] ...', {
+      tag: prettifyTagKey(hint.name),
+      operation: hint.kind === FieldKind.MEASUREMENT ? '>' : 'is',
+    });
   };
 
   return (
     <SchemaHintsContainer ref={schemaHintsContainerRef}>
-<<<<<<< HEAD
-      {visibleHints.map((hint, index) => (
+      {visibleHints.map(hint => (
         <SchemaHintOption
-          key={index}
-          data-type={hint?.key}
+          key={hint.key}
+          data-type={hint.key}
           onClick={() => onHintClick(hint)}
         >
-=======
-      {visibleHints.map(hint => (
-        <SchemaHintOption key={hint.key} data-type={hint.key}>
->>>>>>> 75bfd698
           {getHintText(hint)}
         </SchemaHintOption>
       ))}
