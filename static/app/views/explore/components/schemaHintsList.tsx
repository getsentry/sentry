--- conflicted
+++ resolved
@@ -5,16 +5,10 @@
 import {Button} from 'sentry/components/button';
 import {getHasTag} from 'sentry/components/events/searchBar';
 import {getFunctionTags} from 'sentry/components/performance/spanSearchQueryBuilder';
-<<<<<<< HEAD
-import {t} from 'sentry/locale';
-import {space} from 'sentry/styles/space';
-import type {Tag, TagCollection} from 'sentry/types/group';
-=======
 import {tct} from 'sentry/locale';
 import {space} from 'sentry/styles/space';
 import type {TagCollection} from 'sentry/types/group';
 import {prettifyTagKey} from 'sentry/utils/discover/fields';
->>>>>>> 4ecf6708
 import type {AggregationKey} from 'sentry/utils/fields';
 import {SPANS_FILTER_KEY_SECTIONS} from 'sentry/views/insights/constants';
 
@@ -24,11 +18,11 @@
   supportedAggregates: AggregationKey[];
 }
 
-const seeFullListTag: Tag = {
-  key: 'seeFullList',
-  name: t('See full list'),
-  kind: undefined,
-};
+// const seeFullListTag: Tag = {
+//   key: 'seeFullList',
+//   name: t('See full list'),
+//   kind: undefined,
+// };
 
 function SchemaHintsList({
   supportedAggregates,
@@ -64,34 +58,6 @@
         return;
       }
 
-<<<<<<< HEAD
-      const containerWidth = schemaHintsContainerRef.current.clientWidth;
-      let currentWidth = 0;
-      const gap = 8;
-      const averageHintWidth = 250;
-      const seeFullListTagWidth = 150;
-
-      const visibleItems = filterTagsSorted.filter((_hint, index) => {
-        const element = schemaHintsContainerRef.current?.children[index] as HTMLElement;
-        if (!element) {
-          // add in a new hint if there is enough space (taking into account the 'See full list' tag)
-          if (containerWidth - seeFullListTagWidth - currentWidth >= averageHintWidth) {
-            currentWidth += averageHintWidth + (index > 0 ? gap : 0);
-            return true;
-          }
-          return false;
-        }
-
-        const itemWidth = element.offsetWidth;
-        currentWidth += itemWidth + (index > 0 ? gap : 0);
-
-        // the last item is the 'See full list' tag, so we need make sure it fits in the remaining space
-        return currentWidth <= containerWidth - seeFullListTagWidth;
-      });
-
-      setVisibleHints([...visibleItems, seeFullListTag]);
-    }, 100);
-=======
       const container = schemaHintsContainerRef.current;
       const containerRect = container.getBoundingClientRect();
 
@@ -117,7 +83,6 @@
         setVisibleHints(filterTagsSorted.slice(0, lastVisibleIndex));
       });
     }, 50);
->>>>>>> 4ecf6708
 
     // initial calculation
     calculateVisibleHints();
@@ -132,15 +97,9 @@
 
   return (
     <SchemaHintsContainer ref={schemaHintsContainerRef}>
-<<<<<<< HEAD
-      {visibleHints.map((hint, index) => (
-        <SchemaHintOption key={index} data-type={hint?.key}>
-          {hint?.key === seeFullListTag.key ? hint?.name : `${hint?.name} is ...`}
-=======
       {visibleHints.map(hint => (
         <SchemaHintOption key={hint.key} data-type={hint.key}>
           {tct('[tag] is ...', {tag: prettifyTagKey(hint.key)})}
->>>>>>> 4ecf6708
         </SchemaHintOption>
       ))}
     </SchemaHintsContainer>
