import {useEffect, useMemo, useRef, useState} from 'react';
import styled from '@emotion/styled';
import debounce from 'lodash/debounce';

import {Button} from 'sentry/components/button';
import {getHasTag} from 'sentry/components/events/searchBar';
import {getFunctionTags} from 'sentry/components/performance/spanSearchQueryBuilder';
import {space} from 'sentry/styles/space';
import type {TagCollection} from 'sentry/types/group';
import type {AggregationKey} from 'sentry/utils/fields';
import {SPANS_FILTER_KEY_SECTIONS} from 'sentry/views/insights/constants';

interface SchemaHintsListProps {
  numberTags: TagCollection;
  stringTags: TagCollection;
  supportedAggregates: AggregationKey[];
}

function SchemaHintsList({
  supportedAggregates,
  numberTags,
  stringTags,
}: SchemaHintsListProps) {
  const schemaHintsContainerRef = useRef<HTMLDivElement>(null);

  const functionTags = useMemo(() => {
    return getFunctionTags(supportedAggregates);
  }, [supportedAggregates]);

  const filterTags: TagCollection = useMemo(() => {
    const tags: TagCollection = {...functionTags, ...numberTags, ...stringTags};
    tags.has = getHasTag({...stringTags});
    return tags;
  }, [numberTags, stringTags, functionTags]);

  // sort tags by the order they show up in the query builder
  const filterTagsSorted = useMemo(() => {
    const sectionKeys = SPANS_FILTER_KEY_SECTIONS.flatMap(section => section.children);
    const sectionSortedTags = sectionKeys.map(key => filterTags[key]).filter(Boolean);
    const otherKeys = Object.keys(filterTags).filter(key => !sectionKeys.includes(key));
    const otherTags = otherKeys.map(key => filterTags[key]).filter(Boolean);
    return [...sectionSortedTags, ...otherTags];
  }, [filterTags]);

<<<<<<< HEAD
  const [visibleHints, setVisibleHints] = useState(filterTagsList);

  useEffect(() => {
    // debounce calculation to prevent 'flickering' when resizing
    const calculateVisibleHints = debounce(() => {
      if (!schemaHintsContainerRef.current) {
        return;
      }

      const containerWidth = schemaHintsContainerRef.current.clientWidth;
      let currentWidth = 0;
      const gap = 8;
      const averageHintWidth = 250;

      const visibleItems = filterTagsList.filter((_hint, index) => {
        const element = schemaHintsContainerRef.current?.children[index] as HTMLElement;
        if (!element) {
          // add in a new hint if there is enough space
          if (containerWidth - currentWidth >= averageHintWidth) {
            currentWidth += averageHintWidth + (index > 0 ? gap : 0);
            return true;
          }
          return false;
        }

        const itemWidth = element.offsetWidth;
        currentWidth += itemWidth + (index > 0 ? gap : 0);

        return currentWidth <= containerWidth;
      });
=======
  // only show 8 tags for now until we have a better way to decide to display them
  // TODO: use resize observer to dynamically show more/less tags
  const first8Tags = useMemo(() => {
    return filterTagsSorted.slice(0, 8);
  }, [filterTagsSorted]);
>>>>>>> 5023d1d3

      setVisibleHints(visibleItems);
    }, 100);

    // initial calculation
    calculateVisibleHints();

    const resizeObserver = new ResizeObserver(calculateVisibleHints);
    if (schemaHintsContainerRef.current) {
      resizeObserver.observe(schemaHintsContainerRef.current);
    }

    return () => resizeObserver.disconnect();
  }, [filterTagsList]);

  return (
    <SchemaHintsContainer ref={schemaHintsContainerRef}>
      {visibleHints.map((hint, index) => (
        <SchemaHintOption
          key={index}
          data-type={hint?.key}
        >{`${hint?.key} is ...`}</SchemaHintOption>
      ))}
    </SchemaHintsContainer>
  );
}

export default SchemaHintsList;

const SchemaHintsContainer = styled('div')`
  display: flex;
  flex-direction: row;
  gap: ${space(1)};
<<<<<<< HEAD
  flex-wrap: nowrap;
  overflow: hidden;

  > * {
    flex-shrink: 0;
  }
=======
  overflow: hidden;
>>>>>>> 5023d1d3
`;

const SchemaHintOption = styled(Button)`
  border: 1px solid ${p => p.theme.innerBorder};
  border-radius: 4px;
  font-size: ${p => p.theme.fontSizeSmall};
  font-weight: ${p => p.theme.fontWeightNormal};
  display: flex;
  padding: ${space(0.5)} ${space(1)};
  align-content: center;
  min-height: 0;
  height: 24px;
  flex-wrap: wrap;

  /* Ensures that filters do not grow outside of the container */
  min-width: fit-content;

  &[aria-selected='true'] {
    background-color: ${p => p.theme.gray100};
  }
`;<|MERGE_RESOLUTION|>--- conflicted
+++ resolved
@@ -42,8 +42,7 @@
     return [...sectionSortedTags, ...otherTags];
   }, [filterTags]);
 
-<<<<<<< HEAD
-  const [visibleHints, setVisibleHints] = useState(filterTagsList);
+  const [visibleHints, setVisibleHints] = useState(filterTagsSorted);
 
   useEffect(() => {
     // debounce calculation to prevent 'flickering' when resizing
@@ -57,7 +56,7 @@
       const gap = 8;
       const averageHintWidth = 250;
 
-      const visibleItems = filterTagsList.filter((_hint, index) => {
+      const visibleItems = filterTagsSorted.filter((_hint, index) => {
         const element = schemaHintsContainerRef.current?.children[index] as HTMLElement;
         if (!element) {
           // add in a new hint if there is enough space
@@ -73,13 +72,6 @@
 
         return currentWidth <= containerWidth;
       });
-=======
-  // only show 8 tags for now until we have a better way to decide to display them
-  // TODO: use resize observer to dynamically show more/less tags
-  const first8Tags = useMemo(() => {
-    return filterTagsSorted.slice(0, 8);
-  }, [filterTagsSorted]);
->>>>>>> 5023d1d3
 
       setVisibleHints(visibleItems);
     }, 100);
@@ -93,7 +85,7 @@
     }
 
     return () => resizeObserver.disconnect();
-  }, [filterTagsList]);
+  }, [filterTagsSorted]);
 
   return (
     <SchemaHintsContainer ref={schemaHintsContainerRef}>
@@ -113,16 +105,12 @@
   display: flex;
   flex-direction: row;
   gap: ${space(1)};
-<<<<<<< HEAD
   flex-wrap: nowrap;
   overflow: hidden;
 
   > * {
     flex-shrink: 0;
   }
-=======
-  overflow: hidden;
->>>>>>> 5023d1d3
 `;
 
 const SchemaHintOption = styled(Button)`
