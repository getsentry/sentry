--- conflicted
+++ resolved
@@ -134,11 +134,6 @@
     (hint: Tag) => {
       if (hint.key === seeFullListTag.key) {
         if (!isDrawerOpen) {
-<<<<<<< HEAD
-          openDrawer(() => <SchemaHintsDrawer hints={filterTagsSorted} />, {
-            ariaLabel: t('Schema Hints Drawer'),
-          });
-=======
           openDrawer(
             () => (
               <PageParamsProvider>
@@ -149,7 +144,6 @@
               ariaLabel: t('Schema Hints Drawer'),
             }
           );
->>>>>>> cf053362
         }
         return;
       }
