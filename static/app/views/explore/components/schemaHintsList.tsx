import {useCallback, useEffect, useMemo, useRef, useState} from 'react';
import styled from '@emotion/styled';
import debounce from 'lodash/debounce';
import isEqual from 'lodash/isEqual';
import omit from 'lodash/omit';

import {Button} from 'sentry/components/core/button';
import {getHasTag} from 'sentry/components/events/searchBar';
import useDrawer from 'sentry/components/globalDrawer';
import LoadingIndicator from 'sentry/components/loadingIndicator';
import {getFunctionTags} from 'sentry/components/performance/spanSearchQueryBuilder';
import {t} from 'sentry/locale';
import {space} from 'sentry/styles/space';
import type {Tag, TagCollection} from 'sentry/types/group';
import {trackAnalytics} from 'sentry/utils/analytics';
import {prettifyTagKey} from 'sentry/utils/discover/fields';
import {
  type AggregationKey,
  FieldKind,
  FieldValueType,
  getFieldDefinition,
} from 'sentry/utils/fields';
import {MutableSearch} from 'sentry/utils/tokenizeSearch';
import {useLocation} from 'sentry/utils/useLocation';
import useOrganization from 'sentry/utils/useOrganization';
import SchemaHintsDrawer from 'sentry/views/explore/components/schemaHintsDrawer';
import {SCHEMA_HINTS_LIST_ORDER_KEYS} from 'sentry/views/explore/components/schemaHintsUtils/schemaHintsListOrder';
import {SPANS_FILTER_KEY_SECTIONS} from 'sentry/views/insights/constants';

export const SCHEMA_HINTS_DRAWER_WIDTH = '350px';

interface SchemaHintsListProps extends SchemaHintsPageParams {
  numberTags: TagCollection;
  stringTags: TagCollection;
  supportedAggregates: AggregationKey[];
  isLoading?: boolean;
}

export interface SchemaHintsPageParams {
  exploreQuery: string;
  setExploreQuery: (query: string) => void;
}

const seeFullListTag: Tag = {
  key: 'seeFullList',
  name: t('See full list'),
  kind: undefined,
};

const hideListTag: Tag = {
  key: 'hideList',
  name: t('Hide list'),
  kind: undefined,
};

function getTagsFromKeys(keys: string[], tags: TagCollection): Tag[] {
  return keys.map(key => tags[key]).filter(tag => !!tag);
}

export function addFilterToQuery(
  filterQuery: MutableSearch,
  tag: Tag,
  isBoolean: boolean
) {
  filterQuery.addFilterValue(
    isBoolean || tag.kind === FieldKind.MEASUREMENT ? tag.key : `!${tag.key}`,
    isBoolean ? 'True' : tag.kind === FieldKind.MEASUREMENT ? '>0' : ''
  );
}

function SchemaHintsList({
  supportedAggregates,
  numberTags,
  stringTags,
  isLoading,
  exploreQuery,
  setExploreQuery,
}: SchemaHintsListProps) {
  const schemaHintsContainerRef = useRef<HTMLDivElement>(null);
  const location = useLocation();
  const organization = useOrganization();
  const {openDrawer, isDrawerOpen, closeDrawer} = useDrawer();

  const functionTags = useMemo(() => {
    return getFunctionTags(supportedAggregates);
  }, [supportedAggregates]);

  // sort tags by the order they show up in the query builder
  const filterTagsSorted = useMemo(() => {
    const filterTags: TagCollection = {...functionTags, ...numberTags, ...stringTags};
    filterTags.has = getHasTag({...stringTags});

    const schemaHintsPresetTags = getTagsFromKeys(
      SCHEMA_HINTS_LIST_ORDER_KEYS,
      filterTags
    );

    const sectionKeys = SPANS_FILTER_KEY_SECTIONS.flatMap(
      section => section.children
    ).filter(key => !SCHEMA_HINTS_LIST_ORDER_KEYS.includes(key));
    const sectionSortedTags = getTagsFromKeys(sectionKeys, filterTags);

    const otherKeys = Object.keys(filterTags).filter(
      key => !sectionKeys.includes(key) && !SCHEMA_HINTS_LIST_ORDER_KEYS.includes(key)
    );
    const otherTags = getTagsFromKeys(otherKeys, filterTags);

    return [...schemaHintsPresetTags, ...sectionSortedTags, ...otherTags];
  }, [numberTags, stringTags, functionTags]);

  const [visibleHints, setVisibleHints] = useState([seeFullListTag]);

  useEffect(() => {
    // debounce calculation to prevent 'flickering' when resizing
    const calculateVisibleHints = debounce(() => {
      if (!schemaHintsContainerRef.current) {
        return;
      }

      const container = schemaHintsContainerRef.current;

      // Create a temporary div to measure items without rendering them
      const measureDiv = document.createElement('div');
      measureDiv.style.visibility = 'hidden';
      document.body.appendChild(measureDiv);

      // Clone the container styles
      const styles = window.getComputedStyle(container);
      measureDiv.style.display = styles.display;
      measureDiv.style.gap = styles.gap;
      measureDiv.style.width = styles.width;

      // Render items in hidden div to measure
      [...filterTagsSorted, seeFullListTag].forEach(hint => {
        const el = container.children[0]?.cloneNode(true) as HTMLElement;
        el.innerHTML = getHintText(hint);
        measureDiv.appendChild(el);
      });

      // Get all rendered items
      const items = Array.from(measureDiv.children) as HTMLElement[];

      const seeFullListTagRect = Array.from(measureDiv.children)[
        Array.from(measureDiv.children).length - 1
      ]?.getBoundingClientRect();

      const measureDivRect = measureDiv.getBoundingClientRect();
      // Find the last item that fits within the container
      let lastVisibleIndex =
        items.findIndex(item => {
          const itemRect = item.getBoundingClientRect();
          return itemRect.right > measureDivRect.right - (seeFullListTagRect?.width ?? 0);
        }) - 1;

      // If all items fit, show them all
      if (lastVisibleIndex < 0) {
        lastVisibleIndex = items.length;
      }

      setVisibleHints([
        ...filterTagsSorted.slice(0, lastVisibleIndex),
        isDrawerOpen ? hideListTag : seeFullListTag,
      ]);

      // Remove the temporary div
      document.body.removeChild(measureDiv);
    }, 30);

    // initial calculation
    calculateVisibleHints();

    const resizeObserver = new ResizeObserver(calculateVisibleHints);
    if (schemaHintsContainerRef.current) {
      resizeObserver.observe(schemaHintsContainerRef.current);
    }

    return () => resizeObserver.disconnect();
  }, [filterTagsSorted, isDrawerOpen]);

  const onHintClick = useCallback(
    (hint: Tag) => {
      if (hint.key === seeFullListTag.key) {
        if (!isDrawerOpen) {
          openDrawer(
            () => (
              <SchemaHintsDrawer
                hints={filterTagsSorted}
                exploreQuery={exploreQuery}
                setExploreQuery={setExploreQuery}
              />
            ),
            {
              ariaLabel: t('Schema Hints Drawer'),
              drawerWidth: SCHEMA_HINTS_DRAWER_WIDTH,
              transitionProps: {
                key: 'schema-hints-drawer',
                type: 'tween',
                duration: 0.7,
                ease: 'easeOut',
              },
              shouldCloseOnLocationChange: newLocation => {
                return (
                  location.pathname !== newLocation.pathname ||
                  // will close if anything but the filter query has changed
                  !isEqual(
                    omit(location.query, ['query']),
                    omit(newLocation.query, ['query'])
                  )
                );
              },
              onOpen: () => {
                trackAnalytics('trace.explorer.schema_hints_drawer', {
                  drawer_open: true,
                  organization,
                });
              },

              onClose: () => {
                trackAnalytics('trace.explorer.schema_hints_drawer', {
                  drawer_open: false,
                  organization,
                });
              },
            }
          );
        }
        return;
      }

      if (hint.key === hideListTag.key) {
        if (isDrawerOpen) {
          closeDrawer();
        }
        return;
      }

      const newSearchQuery = new MutableSearch(exploreQuery);
      const isBoolean =
        getFieldDefinition(hint.key, 'span', hint.kind)?.valueType ===
        FieldValueType.BOOLEAN;
      addFilterToQuery(newSearchQuery, hint, isBoolean);
      setExploreQuery(newSearchQuery.formatString());
      trackAnalytics('trace.explorer.schema_hints_click', {
        hint_key: hint.key,
        source: 'list',
        organization,
      });
    },
    [
      exploreQuery,
      setExploreQuery,
      isDrawerOpen,
      organization,
      openDrawer,
      filterTagsSorted,
      location.pathname,
      location.query,
      closeDrawer,
    ]
  );

  const getHintText = (hint: Tag) => {
    if (hint.key === seeFullListTag.key || hint.key === hideListTag.key) {
      return hint.name;
    }

    return `${prettifyTagKey(hint.name)} ${hint.kind === FieldKind.MEASUREMENT ? '>' : 'is'} ...`;
  };

  const getHintElement = (hint: Tag) => {
    if (hint.key === seeFullListTag.key || hint.key === hideListTag.key) {
      return hint.name;
    }

    return (
      <HintTextContainer>
        <HintName>{prettifyTagKey(hint.name)}</HintName>
        <HintOperator>{hint.kind === FieldKind.MEASUREMENT ? '>' : 'is'}</HintOperator>
        <HintValue>...</HintValue>
      </HintTextContainer>
    );
  };

  if (isLoading) {
    return (
      <SchemaHintsLoadingContainer>
        <LoadingIndicator mini />
      </SchemaHintsLoadingContainer>
    );
  }

  return (
    <SchemaHintsContainer
      ref={schemaHintsContainerRef}
      aria-label={t('Schema Hints List')}
    >
      {visibleHints.map(hint => (
        <SchemaHintOption
          key={hint.key}
          data-type={hint.key}
          onClick={() => onHintClick(hint)}
        >
          {getHintElement(hint)}
        </SchemaHintOption>
      ))}
    </SchemaHintsContainer>
  );
}

export default SchemaHintsList;

const SchemaHintsContainer = styled('div')`
  display: flex;
  flex-direction: row;
  gap: ${space(1)};
  flex-wrap: nowrap;
  overflow: hidden;

  > * {
    flex-shrink: 0;
  }
`;

const SchemaHintsLoadingContainer = styled('div')`
  display: flex;
  justify-content: center;
  align-items: center;
  height: 24px;
`;

const SchemaHintOption = styled(Button)`
  border: 1px solid ${p => p.theme.innerBorder};
  border-radius: 4px;
  font-size: ${p => p.theme.fontSizeSmall};
  font-weight: ${p => p.theme.fontWeightNormal};
  display: flex;
  padding: ${space(0.5)} ${space(1)};
  align-content: center;
  min-height: 0;
  height: 24px;
  flex-wrap: wrap;

  /* Ensures that filters do not grow outside of the container */
  min-width: fit-content;

  &[aria-selected='true'] {
    background-color: ${p => p.theme.gray100};
  }
`;

<<<<<<< HEAD
export const SchemaHintsSection = styled('div')<{withSchemaHintsDrawer: boolean}>`
  display: grid;
  /* This is to ensure the hints section spans all the columns */
  grid-column: 1/-1;
  margin-bottom: ${space(2)};
  margin-top: -4px;
  height: fit-content;

  @media (min-width: ${p => p.theme.breakpoints.medium}) {
    grid-template-columns: 1fr ${p =>
        p.withSchemaHintsDrawer ? SCHEMA_HINTS_DRAWER_WIDTH : '0px'};
    margin-bottom: 0;
    margin-top: 0;
  }
=======
const HintTextContainer = styled('div')`
  display: flex;
  flex-direction: row;
  gap: ${space(0.5)};
`;

const HintName = styled('span')`
  font-weight: ${p => p.theme.fontWeightNormal};
  color: ${p => p.theme.textColor};
`;

const HintOperator = styled('span')`
  font-weight: ${p => p.theme.fontWeightNormal};
  color: ${p => p.theme.subText};
`;

const HintValue = styled('span')`
  font-weight: ${p => p.theme.fontWeightNormal};
  color: ${p => p.theme.purple400};
>>>>>>> c9eba4b1
`;<|MERGE_RESOLUTION|>--- conflicted
+++ resolved
@@ -348,7 +348,6 @@
   }
 `;
 
-<<<<<<< HEAD
 export const SchemaHintsSection = styled('div')<{withSchemaHintsDrawer: boolean}>`
   display: grid;
   /* This is to ensure the hints section spans all the columns */
@@ -363,7 +362,8 @@
     margin-bottom: 0;
     margin-top: 0;
   }
-=======
+`;
+
 const HintTextContainer = styled('div')`
   display: flex;
   flex-direction: row;
@@ -383,5 +383,4 @@
 const HintValue = styled('span')`
   font-weight: ${p => p.theme.fontWeightNormal};
   color: ${p => p.theme.purple400};
->>>>>>> c9eba4b1
 `;