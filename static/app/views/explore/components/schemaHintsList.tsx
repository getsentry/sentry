--- conflicted
+++ resolved
@@ -57,12 +57,9 @@
   const schemaHintsContainerRef = useRef<HTMLDivElement>(null);
   const exploreQuery = useExploreQuery();
   const setExploreQuery = useSetExploreQuery();
-<<<<<<< HEAD
+  const location = useLocation();
   const theme = useTheme();
 
-=======
-  const location = useLocation();
->>>>>>> 3b51a984
   const {openDrawer, isDrawerOpen} = useDrawer();
 
   const functionTags = useMemo(() => {
@@ -170,7 +167,6 @@
             ),
             {
               ariaLabel: t('Schema Hints Drawer'),
-<<<<<<< HEAD
               drawerCss: css`
                 @media (min-width: ${theme.breakpoints.small}) {
                   width: 50vw;
@@ -179,7 +175,6 @@
                   width: 35vw;
                 }
               `,
-=======
               shouldCloseOnLocationChange: newLocation => {
                 return (
                   location.pathname !== newLocation.pathname ||
@@ -190,7 +185,6 @@
                   )
                 );
               },
->>>>>>> 3b51a984
             }
           );
         }
@@ -207,7 +201,6 @@
       );
       setExploreQuery(newSearchQuery.formatString());
     },
-<<<<<<< HEAD
     [
       exploreQuery,
       setExploreQuery,
@@ -215,10 +208,8 @@
       openDrawer,
       theme.breakpoints,
       filterTagsSorted,
+      location,
     ]
-=======
-    [exploreQuery, setExploreQuery, isDrawerOpen, openDrawer, filterTagsSorted, location]
->>>>>>> 3b51a984
   );
 
   const getHintText = (hint: Tag) => {
