--- conflicted
+++ resolved
@@ -80,11 +80,10 @@
 
   return (
     <ToolbarRow>
-<<<<<<< HEAD
       {label}
       <ArithmeticBuilderWrapper>
         <ArithmeticBuilder
-          aggregations={ALLOWED_EXPLORE_VISUALIZE_AGGREGATES}
+          aggregations={ALLOWED_EXPLORE_EQUATION_AGGREGATES}
           functionArguments={functionArguments}
           getFieldDefinition={getSpanFieldDefinition}
           expression={expression}
@@ -92,16 +91,6 @@
           getSuggestedKey={getSuggestedAttribute}
         />
       </ArithmeticBuilderWrapper>
-=======
-      <ArithmeticBuilder
-        aggregations={ALLOWED_EXPLORE_EQUATION_AGGREGATES}
-        functionArguments={functionArguments}
-        getFieldDefinition={getSpanFieldDefinition}
-        expression={expression}
-        setExpression={handleExpressionChange}
-        getSuggestedKey={getSuggestedAttribute}
-      />
->>>>>>> 1150c01d
       <Button
         borderless
         icon={<IconDelete />}
