import {render, screen, userEvent} from 'sentry-test/reactTestingLibrary';

import type {TagCollection} from 'sentry/types/group';
import {FieldKind} from 'sentry/utils/fields';
import SchemaHintsList from 'sentry/views/explore/components/schemaHintsList';

const mockStringTags: TagCollection = {
  stringTag1: {key: 'stringTag1', kind: FieldKind.TAG, name: 'stringTag1'},
  stringTag2: {key: 'stringTag2', kind: FieldKind.TAG, name: 'stringTag2'},
};

const mockNumberTags: TagCollection = {
  numberTag1: {key: 'numberTag1', kind: FieldKind.MEASUREMENT, name: 'numberTag1'},
  numberTag2: {key: 'numberTag2', kind: FieldKind.MEASUREMENT, name: 'numberTag2'},
};

jest.mock('sentry/utils/useNavigate', () => ({useNavigate: jest.fn()}));

const mockSetExploreQuery = jest.fn();
jest.mock('sentry/views/explore/contexts/pageParamsContext', () => ({
  useExploreQuery: () => '',
  useSetExploreQuery: () => mockSetExploreQuery,
}));

// Mock getBoundingClientRect for container
jest.spyOn(HTMLElement.prototype, 'getBoundingClientRect').mockImplementation(function (
  this: HTMLElement
) {
  // Mock individual hint items
  if (this.hasAttribute('data-type')) {
    return {
      width: 200,
      right: 200,
      left: 0,
      top: 0,
      bottom: 100,
      height: 100,
      x: 0,
      y: 0,
      toJSON: () => {},
    };
  }
  return {
    width: 1000,
    right: 1000,
    left: 0,
    top: 0,
    bottom: 100,
    height: 100,
    x: 0,
    y: 0,
    toJSON: () => {},
  };
});

describe('SchemaHintsList', () => {
  beforeEach(() => {
    mockSetExploreQuery.mockClear();
  });

  it('should render', () => {
    render(
      <SchemaHintsList
        stringTags={mockStringTags}
        numberTags={mockNumberTags}
        supportedAggregates={[]}
      />
    );

    expect(screen.getByText('stringTag1 is ...')).toBeInTheDocument();
    expect(screen.getByText('stringTag2 is ...')).toBeInTheDocument();
    expect(screen.getByText('numberTag1 > ...')).toBeInTheDocument();
    expect(screen.getByText('numberTag2 > ...')).toBeInTheDocument();
    expect(screen.getByText('See full list')).toBeInTheDocument();
  });

  it('should add hint to query when clicked', async () => {
    render(
      <SchemaHintsList
        stringTags={mockStringTags}
        numberTags={mockNumberTags}
        supportedAggregates={[]}
      />
    );

    const stringTag1Hint = screen.getByText('stringTag1 is ...');
    await userEvent.click(stringTag1Hint);

    expect(mockSetExploreQuery).toHaveBeenCalledWith('stringTag1:""');
  });

<<<<<<< HEAD
  it('should open drawer when see full list is clicked', async () => {
    render(
      <SchemaHintsList
        stringTags={mockStringTags}
        numberTags={mockNumberTags}
        supportedAggregates={[]}
      />
    );

    const seeFullList = screen.getByText('See full list');
    await userEvent.click(seeFullList);

    expect(screen.getByLabelText('Schema Hints Drawer')).toBeInTheDocument();
    expect(screen.getByText('Filter Attributes')).toBeInTheDocument();
    Object.values(mockStringTags).forEach(tag => {
      expect(screen.getByText(tag.key)).toBeInTheDocument();
    });
    Object.values(mockNumberTags).forEach(tag => {
      expect(screen.getByText(tag.key)).toBeInTheDocument();
    });
=======
  it('should render loading indicator when isLoading is true', () => {
    render(
      <SchemaHintsList
        stringTags={{}}
        numberTags={{}}
        supportedAggregates={[]}
        isLoading
      />
    );

    expect(screen.getByTestId('loading-indicator')).toBeInTheDocument();
>>>>>>> 7a77650f
  });
});<|MERGE_RESOLUTION|>--- conflicted
+++ resolved
@@ -89,7 +89,19 @@
     expect(mockSetExploreQuery).toHaveBeenCalledWith('stringTag1:""');
   });
 
-<<<<<<< HEAD
+  it('should render loading indicator when isLoading is true', () => {
+    render(
+      <SchemaHintsList
+        stringTags={{}}
+        numberTags={{}}
+        supportedAggregates={[]}
+        isLoading
+      />
+    );
+
+    expect(screen.getByTestId('loading-indicator')).toBeInTheDocument();
+  });
+
   it('should open drawer when see full list is clicked', async () => {
     render(
       <SchemaHintsList
@@ -110,18 +122,5 @@
     Object.values(mockNumberTags).forEach(tag => {
       expect(screen.getByText(tag.key)).toBeInTheDocument();
     });
-=======
-  it('should render loading indicator when isLoading is true', () => {
-    render(
-      <SchemaHintsList
-        stringTags={{}}
-        numberTags={{}}
-        supportedAggregates={[]}
-        isLoading
-      />
-    );
-
-    expect(screen.getByTestId('loading-indicator')).toBeInTheDocument();
->>>>>>> 7a77650f
   });
 });