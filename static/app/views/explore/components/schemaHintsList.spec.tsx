--- conflicted
+++ resolved
@@ -120,13 +120,6 @@
 
   it('should open drawer when see full list is clicked', async () => {
     render(
-<<<<<<< HEAD
-      <SchemaHintsList
-        stringTags={mockStringTags}
-        numberTags={mockNumberTags}
-        supportedAggregates={[]}
-      />
-=======
       <PageParamsProvider>
         <SchemaHintsList
           stringTags={mockStringTags}
@@ -135,7 +128,6 @@
         />
       </PageParamsProvider>,
       {organization, router}
->>>>>>> cf053362
     );
 
     const seeFullList = screen.getByText('See full list');
