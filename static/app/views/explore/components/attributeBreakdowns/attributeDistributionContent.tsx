--- conflicted
+++ resolved
@@ -7,11 +7,7 @@
 import {Flex} from '@sentry/scraps/layout';
 import {Text} from '@sentry/scraps/text/text';
 
-<<<<<<< HEAD
 import {Alert} from 'sentry/components/core/alert';
-import LoadingError from 'sentry/components/loadingError';
-=======
->>>>>>> 48cc7b35
 import Panel from 'sentry/components/panels/panel';
 import BaseSearchBar from 'sentry/components/searchBar';
 import {IconChevron} from 'sentry/icons/iconChevron';
@@ -148,7 +144,6 @@
 
   return (
     <Panel>
-<<<<<<< HEAD
       <Flex direction="column" gap="xl" padding="xl">
         <ChartSelectionAlert />
         <ControlsContainer>
@@ -164,6 +159,8 @@
         </ControlsContainer>
         {isAttributeBreakdownsLoading || isCohortCountLoading ? (
           <AttributeBreakdownsComponent.LoadingCharts />
+        ) : error ? (
+          <AttributeBreakdownsComponent.ErrorState error={error} />
         ) : filteredAttributeDistribution.length > 0 ? (
           <Fragment>
             <ChartsGrid>
@@ -208,74 +205,8 @@
             </PaginationContainer>
           </Fragment>
         ) : (
-          <NoAttributesMessage>{t('No matching attributes found')}</NoAttributesMessage>
+          <AttributeBreakdownsComponent.EmptySearchState />
         )}
-=======
-      <Flex direction="column" gap="2xl" padding="xl">
-        <Fragment>
-          <ControlsContainer>
-            <StyledBaseSearchBar
-              placeholder={t('Search keys')}
-              onChange={q => {
-                setSearchQuery(q);
-              }}
-              query={debouncedSearchQuery}
-              size="sm"
-            />
-            <AttributeBreakdownsComponent.FeedbackButton />
-          </ControlsContainer>
-          {isAttributeBreakdownsLoading || isCohortCountLoading ? (
-            <AttributeBreakdownsComponent.LoadingCharts />
-          ) : error ? (
-            <AttributeBreakdownsComponent.ErrorState error={error} />
-          ) : filteredAttributeDistribution.length > 0 ? (
-            <Fragment>
-              <ChartsGrid>
-                {filteredAttributeDistribution
-                  .slice(page * CHARTS_PER_PAGE, (page + 1) * CHARTS_PER_PAGE)
-                  .map(attribute => (
-                    <Chart
-                      key={attribute.name}
-                      attributeDistribution={attribute}
-                      cohortCount={cohortCount}
-                      theme={theme}
-                    />
-                  ))}
-              </ChartsGrid>
-              <PaginationContainer>
-                <ButtonBar merged gap="0">
-                  <Button
-                    icon={<IconChevron direction="left" />}
-                    aria-label={t('Previous')}
-                    size="sm"
-                    disabled={page === 0}
-                    onClick={() => {
-                      setPage(page - 1);
-                    }}
-                  />
-                  <Button
-                    icon={<IconChevron direction="right" />}
-                    aria-label={t('Next')}
-                    size="sm"
-                    disabled={
-                      page ===
-                      Math.ceil(
-                        (filteredAttributeDistribution?.length ?? 0) / CHARTS_PER_PAGE
-                      ) -
-                        1
-                    }
-                    onClick={() => {
-                      setPage(page + 1);
-                    }}
-                  />
-                </ButtonBar>
-              </PaginationContainer>
-            </Fragment>
-          ) : (
-            <AttributeBreakdownsComponent.EmptySearchState />
-          )}
-        </Fragment>
->>>>>>> 48cc7b35
       </Flex>
     </Panel>
   );
