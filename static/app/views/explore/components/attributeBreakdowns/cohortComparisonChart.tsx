import {useCallback, useLayoutEffect, useMemo, useRef, useState} from 'react';
import type {Theme} from '@emotion/react';
import type {TooltipComponentFormatterCallbackParams} from 'echarts';

import {Tooltip} from '@sentry/scraps/tooltip/tooltip';

import BaseChart from 'sentry/components/charts/baseChart';
import {Flex} from 'sentry/components/core/layout';
import {tct} from 'sentry/locale';
import type {ReactEchartsRef} from 'sentry/types/echarts';
import {escape} from 'sentry/utils';
import type {AttributeBreakdownsComparison} from 'sentry/views/explore/hooks/useAttributeBreakdownComparison';
import {useAttributeBreakdownsTooltip} from 'sentry/views/explore/hooks/useAttributeBreakdownsTooltip';

import {
  CHART_AXIS_LABEL_FONT_SIZE,
  CHART_BASELINE_SERIES_NAME,
  CHART_HIGH_CARDINALITY_THRESHOLD,
  CHART_MAX_BAR_WIDTH,
  CHART_MAX_SERIES_LENGTH,
  CHART_SELECTED_SERIES_NAME,
  CHART_TOOLTIP_MAX_VALUE_LENGTH,
} from './constants';
import {AttributeBreakdownsComponent} from './styles';
import {
  calculateAttrubutePopulationPercentage,
  formatChartXAxisLabel,
  percentageFormatter,
  tooltipActionsHtmlRenderer,
} from './utils';

type CohortData = AttributeBreakdownsComparison['rankedAttributes'][number]['cohort1'];

function cohortsToSeriesData(
  cohort1: CohortData,
  cohort2: CohortData,
  seriesTotals: {
    [CHART_BASELINE_SERIES_NAME]: number;
    [CHART_SELECTED_SERIES_NAME]: number;
  }
): {
  [CHART_BASELINE_SERIES_NAME]: Array<{label: string; value: number}>;
  [CHART_SELECTED_SERIES_NAME]: Array<{label: string; value: number}>;
} {
  const cohort1Map = new Map(cohort1.map(({label, value}) => [label, value]));
  const cohort2Map = new Map(cohort2.map(({label, value}) => [label, value]));

  const uniqueLabels = new Set([...cohort1Map.keys(), ...cohort2Map.keys()]);

  // From the unique labels, we create two series data objects, one for the selected cohort and one for the baseline cohort.
  // If a label isn't present in either of the cohorts, we assign a value of 0, to that label in the respective series.
  // We sort by descending value of the selected cohort
  const seriesData = Array.from(uniqueLabels)
    .map(label => {
      const selectedVal = cohort1Map.get(label) ?? '0';
      const baselineVal = cohort2Map.get(label) ?? '0';

      const selectedPercentage =
        seriesTotals[CHART_SELECTED_SERIES_NAME] === 0
          ? 0
          : (Number(selectedVal) / seriesTotals[CHART_SELECTED_SERIES_NAME]) * 100;
      const baselinePercentage =
        seriesTotals[CHART_BASELINE_SERIES_NAME] === 0
          ? 0
          : (Number(baselineVal) / seriesTotals[CHART_BASELINE_SERIES_NAME]) * 100;

      return {
        label,
        selectedValue: selectedPercentage,
        baselineValue: baselinePercentage,
        sortValue: selectedPercentage,
      };
    })
    .sort((a, b) => b.sortValue - a.sortValue)
    .slice(0, CHART_MAX_SERIES_LENGTH);

  const selectedSeriesData: Array<{label: string; value: number}> = [];
  const baselineSeriesData: Array<{label: string; value: number}> = [];

  for (const {label, selectedValue, baselineValue} of seriesData) {
    selectedSeriesData.push({label, value: selectedValue});
    baselineSeriesData.push({label, value: baselineValue});
  }

  return {
    [CHART_SELECTED_SERIES_NAME]: selectedSeriesData,
    [CHART_BASELINE_SERIES_NAME]: baselineSeriesData,
  };
}

export function Chart({
  attribute,
  theme,
  cohort1Total,
  cohort2Total,
}: {
  attribute: AttributeBreakdownsComparison['rankedAttributes'][number];
  cohort1Total: number;
  cohort2Total: number;
  theme: Theme;
}) {
  const chartRef = useRef<ReactEchartsRef>(null);
  const [chartWidth, setChartWidth] = useState(0);

  const cohort1Color = theme.chart.getColorPalette(0)?.[0];
  const cohort2Color = '#A29FAA';

  const seriesTotals = useMemo(
    () => ({
      [CHART_SELECTED_SERIES_NAME]: cohort1Total,
      [CHART_BASELINE_SERIES_NAME]: cohort2Total,
    }),
    [cohort1Total, cohort2Total]
  );

  const seriesData = useMemo(
    () => cohortsToSeriesData(attribute.cohort1, attribute.cohort2, seriesTotals),
    [attribute.cohort1, attribute.cohort2, seriesTotals]
  );

  const maxSeriesValue = useMemo(() => {
    const selectedSeries = seriesData[CHART_SELECTED_SERIES_NAME];
    const baselineSeries = seriesData[CHART_BASELINE_SERIES_NAME];

    if (selectedSeries.length === 0 && baselineSeries.length === 0) {
      return 0;
    }

    return Math.max(
      ...selectedSeries.map(cohort => cohort.value),
      ...baselineSeries.map(cohort => cohort.value)
    );
  }, [seriesData]);

  const populationPercentages = useMemo(
    () => ({
      selected: calculateAttrubutePopulationPercentage(attribute.cohort1, cohort1Total),
      baseline: calculateAttrubutePopulationPercentage(attribute.cohort2, cohort2Total),
    }),
    [attribute.cohort1, attribute.cohort2, cohort1Total, cohort2Total]
  );

  const toolTipFormatter = useCallback(
    (p: TooltipComponentFormatterCallbackParams) => {
      if (!Array.isArray(p)) {
        return '\u2014';
      }

      const selectedParam = p.find(s => s.seriesName === CHART_SELECTED_SERIES_NAME);
      const baselineParam = p.find(s => s.seriesName === CHART_BASELINE_SERIES_NAME);

      if (!selectedParam || !baselineParam) {
        throw new Error('selectedParam or baselineParam is not defined');
      }

      const selectedValue = selectedParam.value;
      const baselineValue = baselineParam.value;
      const selectedPct = percentageFormatter(Number(selectedValue));
      const baselinePct = percentageFormatter(Number(baselineValue));

      const name = selectedParam.name ?? baselineParam.name ?? '';
      const truncatedName =
        name.length > CHART_TOOLTIP_MAX_VALUE_LENGTH
          ? `${name.slice(0, CHART_TOOLTIP_MAX_VALUE_LENGTH)}...`
          : name;

      return `
      <div data-explore-chart-selection-region class="tooltip-series" style="padding: 0;">
        <div class="tooltip-label" style="display: flex; flex-direction: column; align-items: stretch; gap: 10px; margin: 0 auto; padding: 10px; min-width: 100px; max-width: 300px;">
          <strong style="word-break: break-word; white-space: normal; overflow-wrap: anywhere; text-align: center;">${truncatedName}</strong>
          <span style="display: flex; align-items: center; justify-content: space-between; gap: 20px;">
            <span style="display: flex; align-items: center; gap: 6px;">
              <span style="width: 8px; height: 8px; border-radius: 50%; background-color: ${cohort1Color}; display: inline-block;"></span>
              selected
            </span>
            <span>${selectedPct}</span>
          </span>
          <span style="display: flex; align-items: center; justify-content: space-between; gap: 20px;">
            <span style="display: flex; align-items: center; gap: 6px;">
              <span style="width: 8px; height: 8px; border-radius: 50%; background-color: ${cohort2Color}; display: inline-block;"></span>
              baseline
            </span>
            <span>${baselinePct}</span>
          </span>
        </div>
      </div>
    `.trim();
    },
    [cohort1Color, cohort2Color]
  );

<<<<<<< HEAD
  const actionsHtmlRenderer = useCallback(
    (value: string) => tooltipActionsHtmlRenderer(value, attribute.attributeName, theme),
    [attribute.attributeName, theme]
=======
  const tooltipActionsHtmlRenderer = useCallback(
    (value: string) => {
      if (!value) return '';

      const escapedAttributeName = escape(attribute.attributeName);
      const escapedValue = escape(value);
      const actionBackground = theme.gray200;
      return [
        '<div',
        '  data-explore-chart-selection-region',
        '  class="tooltip-footer"',
        '  id="tooltipActions"',
        '  style="',
        '    display: flex;',
        '    justify-content: flex-start;',
        '    align-items: flex-start;',
        '    flex-direction: column;',
        '    padding: 0;',
        '    gap: 0;',
        '  "',
        '>',
        '  <div',
        `    data-tooltip-action="${Actions.GROUP_BY}"`,
        `    data-tooltip-action-key="${escapedAttributeName}"`,
        `    data-tooltip-action-value="${escapedValue}"`,
        '    style="width: 100%; padding: 8px 10px; cursor: pointer; text-align: left;"',
        `    onmouseover="this.style.background='${actionBackground}'"`,
        '    onmouseout="this.style.background=\'\'"',
        '  >',
        '    Group by attribute',
        '  </div>',
        '  <div',
        `    data-tooltip-action="${Actions.ADD_TO_FILTER}"`,
        `    data-tooltip-action-key="${escapedAttributeName}"`,
        `    data-tooltip-action-value="${escapedValue}"`,
        '    style="width: 100%; padding: 8px 10px; cursor: pointer; text-align: left;"',
        `    onmouseover="this.style.background='${actionBackground}'"`,
        '    onmouseout="this.style.background=\'\'"',
        '  >',
        '    Add value to filter',
        '  </div>',
        '  <div',
        `    data-tooltip-action="${Actions.EXCLUDE_FROM_FILTER}"`,
        `    data-tooltip-action-key="${escapedAttributeName}"`,
        `    data-tooltip-action-value="${escapedValue}"`,
        '    style="width: 100%; padding: 8px 10px; cursor: pointer; text-align: left;"',
        `    onmouseover="this.style.background='${actionBackground}'"`,
        '    onmouseout="this.style.background=\'\'"',
        '  >',
        '    Exclude value from filter',
        '  </div>',
        '  <div',
        `    data-tooltip-action="${Actions.COPY_TO_CLIPBOARD}"`,
        `    data-tooltip-action-key="${escapedAttributeName}"`,
        `    data-tooltip-action-value="${escapedValue}"`,
        '    style="width: 100%; padding: 8px 10px; cursor: pointer; text-align: left;"',
        `    onmouseover="this.style.background='${actionBackground}'"`,
        '    onmouseout="this.style.background=\'\'"',
        '  >',
        '    Copy value to clipboard',
        '  </div>',
        '</div>',
      ]
        .join('\n')
        .trim();
    },
    [theme.gray200, attribute.attributeName]
>>>>>>> 3eaf9274
  );

  const tooltipConfig = useAttributeBreakdownsTooltip({
    chartRef,
    formatter: toolTipFormatter,
    chartWidth,
    actionsHtmlRenderer,
  });

  const chartXAxisLabelFormatter = useCallback(
    (value: string): string => {
      const selectedSeries = seriesData[CHART_SELECTED_SERIES_NAME];
      const labelsCount = selectedSeries.length > 0 ? selectedSeries.length : 1;
      return formatChartXAxisLabel(value, labelsCount, chartWidth);
    },
    [chartWidth, seriesData]
  );

  useLayoutEffect(() => {
    const chartInstance = chartRef.current?.getEchartsInstance();

    if (!chartInstance) return;

    const width = chartInstance.getDom().offsetWidth;

    setChartWidth(width);
  }, [chartRef]);

  return (
    <AttributeBreakdownsComponent.ChartWrapper>
      <AttributeBreakdownsComponent.ChartHeaderWrapper
        justify="between"
        align="center"
        gap="lg"
      >
        <Tooltip title={attribute.attributeName} showOnlyOnOverflow skipWrapper>
          <AttributeBreakdownsComponent.ChartTitle>
            {attribute.attributeName}
          </AttributeBreakdownsComponent.ChartTitle>
        </Tooltip>
        <Flex gap="sm">
          <AttributeBreakdownsComponent.PopulationIndicator color={cohort1Color}>
            <Tooltip
              showUnderline
              title={tct('[percent] of selected cohort has this attribute populated', {
                percent: percentageFormatter(populationPercentages.selected),
              })}
            >
              {percentageFormatter(populationPercentages.selected)}
            </Tooltip>
          </AttributeBreakdownsComponent.PopulationIndicator>
          <AttributeBreakdownsComponent.PopulationIndicator color={cohort2Color}>
            <Tooltip
              showUnderline
              title={tct('[percent] of baseline cohort has this attribute populated', {
                percent: percentageFormatter(populationPercentages.baseline),
              })}
            >
              {percentageFormatter(populationPercentages.baseline)}
            </Tooltip>
          </AttributeBreakdownsComponent.PopulationIndicator>
        </Flex>
      </AttributeBreakdownsComponent.ChartHeaderWrapper>
      <BaseChart
        ref={chartRef}
        autoHeightResize
        isGroupedByDate={false}
        tooltip={tooltipConfig}
        grid={{
          left: 2,
          right: 8,
          bottom: 40,
          containLabel: false,
        }}
        xAxis={{
          show: true,
          type: 'category',
          data: seriesData[CHART_SELECTED_SERIES_NAME].map(cohort => cohort.label),
          truncate: 14,
          axisLabel:
            seriesData[CHART_SELECTED_SERIES_NAME].length >
            CHART_HIGH_CARDINALITY_THRESHOLD
              ? {
                  show: false,
                }
              : {
                  hideOverlap: false,
                  showMaxLabel: false,
                  showMinLabel: false,
                  color: '#000',
                  interval: 0,
                  fontSize: CHART_AXIS_LABEL_FONT_SIZE,
                  formatter: chartXAxisLabelFormatter,
                },
        }}
        yAxis={{
          type: 'value',
          interval: maxSeriesValue < 1 ? 1 : undefined,
          axisLabel: {
            fontSize: 12,
            formatter: (value: number) => {
              return percentageFormatter(value);
            },
          },
        }}
        series={[
          {
            type: 'bar',
            data: seriesData[CHART_SELECTED_SERIES_NAME].map(cohort => cohort.value),
            name: CHART_SELECTED_SERIES_NAME,
            itemStyle: {
              color: cohort1Color,
            },
            barMaxWidth: CHART_MAX_BAR_WIDTH,
            animation: false,
          },
          {
            type: 'bar',
            data: seriesData[CHART_BASELINE_SERIES_NAME].map(cohort => cohort.value),
            name: CHART_BASELINE_SERIES_NAME,
            itemStyle: {
              color: cohort2Color,
            },
            barMaxWidth: CHART_MAX_BAR_WIDTH,
            animation: false,
          },
        ]}
      />
    </AttributeBreakdownsComponent.ChartWrapper>
  );
}<|MERGE_RESOLUTION|>--- conflicted
+++ resolved
@@ -8,7 +8,6 @@
 import {Flex} from 'sentry/components/core/layout';
 import {tct} from 'sentry/locale';
 import type {ReactEchartsRef} from 'sentry/types/echarts';
-import {escape} from 'sentry/utils';
 import type {AttributeBreakdownsComparison} from 'sentry/views/explore/hooks/useAttributeBreakdownComparison';
 import {useAttributeBreakdownsTooltip} from 'sentry/views/explore/hooks/useAttributeBreakdownsTooltip';
 
@@ -189,79 +188,9 @@
     [cohort1Color, cohort2Color]
   );
 
-<<<<<<< HEAD
   const actionsHtmlRenderer = useCallback(
     (value: string) => tooltipActionsHtmlRenderer(value, attribute.attributeName, theme),
     [attribute.attributeName, theme]
-=======
-  const tooltipActionsHtmlRenderer = useCallback(
-    (value: string) => {
-      if (!value) return '';
-
-      const escapedAttributeName = escape(attribute.attributeName);
-      const escapedValue = escape(value);
-      const actionBackground = theme.gray200;
-      return [
-        '<div',
-        '  data-explore-chart-selection-region',
-        '  class="tooltip-footer"',
-        '  id="tooltipActions"',
-        '  style="',
-        '    display: flex;',
-        '    justify-content: flex-start;',
-        '    align-items: flex-start;',
-        '    flex-direction: column;',
-        '    padding: 0;',
-        '    gap: 0;',
-        '  "',
-        '>',
-        '  <div',
-        `    data-tooltip-action="${Actions.GROUP_BY}"`,
-        `    data-tooltip-action-key="${escapedAttributeName}"`,
-        `    data-tooltip-action-value="${escapedValue}"`,
-        '    style="width: 100%; padding: 8px 10px; cursor: pointer; text-align: left;"',
-        `    onmouseover="this.style.background='${actionBackground}'"`,
-        '    onmouseout="this.style.background=\'\'"',
-        '  >',
-        '    Group by attribute',
-        '  </div>',
-        '  <div',
-        `    data-tooltip-action="${Actions.ADD_TO_FILTER}"`,
-        `    data-tooltip-action-key="${escapedAttributeName}"`,
-        `    data-tooltip-action-value="${escapedValue}"`,
-        '    style="width: 100%; padding: 8px 10px; cursor: pointer; text-align: left;"',
-        `    onmouseover="this.style.background='${actionBackground}'"`,
-        '    onmouseout="this.style.background=\'\'"',
-        '  >',
-        '    Add value to filter',
-        '  </div>',
-        '  <div',
-        `    data-tooltip-action="${Actions.EXCLUDE_FROM_FILTER}"`,
-        `    data-tooltip-action-key="${escapedAttributeName}"`,
-        `    data-tooltip-action-value="${escapedValue}"`,
-        '    style="width: 100%; padding: 8px 10px; cursor: pointer; text-align: left;"',
-        `    onmouseover="this.style.background='${actionBackground}'"`,
-        '    onmouseout="this.style.background=\'\'"',
-        '  >',
-        '    Exclude value from filter',
-        '  </div>',
-        '  <div',
-        `    data-tooltip-action="${Actions.COPY_TO_CLIPBOARD}"`,
-        `    data-tooltip-action-key="${escapedAttributeName}"`,
-        `    data-tooltip-action-value="${escapedValue}"`,
-        '    style="width: 100%; padding: 8px 10px; cursor: pointer; text-align: left;"',
-        `    onmouseover="this.style.background='${actionBackground}'"`,
-        '    onmouseout="this.style.background=\'\'"',
-        '  >',
-        '    Copy value to clipboard',
-        '  </div>',
-        '</div>',
-      ]
-        .join('\n')
-        .trim();
-    },
-    [theme.gray200, attribute.attributeName]
->>>>>>> 3eaf9274
   );
 
   const tooltipConfig = useAttributeBreakdownsTooltip({
