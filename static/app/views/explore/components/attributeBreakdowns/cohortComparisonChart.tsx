--- conflicted
+++ resolved
@@ -9,7 +9,6 @@
 import type {ReactEchartsRef} from 'sentry/types/echarts';
 import {escape} from 'sentry/utils';
 import type {AttributeBreakdownsComparison} from 'sentry/views/explore/hooks/useAttributeBreakdownComparison';
-<<<<<<< HEAD
 import {useAttributeBreakdownsTooltip} from 'sentry/views/explore/hooks/useAttributeBreakdownsTooltip';
 
 import {
@@ -26,21 +25,6 @@
 
 const CHART_SELECTED_SERIES_NAME = 'selected';
 const CHART_BASELINE_SERIES_NAME = 'baseline';
-=======
-import {
-  Actions,
-  useAttributeBreakdownsTooltip,
-} from 'sentry/views/explore/hooks/useAttributeBreakdownsTooltip';
-
-const MAX_BAR_WIDTH = 20;
-const HIGH_CARDINALITY_THRESHOLD = 20;
-const AXIS_LABEL_FONT_SIZE = 12;
-const TOOLTIP_MAX_VALUE_LENGTH = 300;
-const MAX_CHART_SERIES_LENGTH = 40;
-
-const SELECTED_SERIES_NAME = 'selected';
-const BASELINE_SERIES_NAME = 'baseline';
->>>>>>> 0ff6cb24
 
 type CohortData = AttributeBreakdownsComparison['rankedAttributes'][number]['cohort1'];
 
@@ -159,13 +143,8 @@
         return '\u2014';
       }
 
-<<<<<<< HEAD
       const selectedParam = p.find(s => s.seriesName === CHART_SELECTED_SERIES_NAME);
       const baselineParam = p.find(s => s.seriesName === CHART_BASELINE_SERIES_NAME);
-=======
-      const selectedParam = p.find(s => s.seriesName === SELECTED_SERIES_NAME);
-      const baselineParam = p.find(s => s.seriesName === BASELINE_SERIES_NAME);
->>>>>>> 0ff6cb24
 
       if (!selectedParam || !baselineParam) {
         throw new Error('selectedParam or baselineParam is not defined');
@@ -185,7 +164,7 @@
 
       return `
       <div data-explore-chart-selection-region class="tooltip-series" style="padding: 0;">
-        <div class="tooltip-label" style="display: flex; flex-direction: column; align-items: stretch; gap: 10px; margin: 0 auto; padding: 10px; min-width: 100px; max-width: 300px;">
+        <div class="tooltip-label" style="display: flex; flex-direction: column; align-items: stretch; gap: 8px; margin: 0 auto; padding: 8px 15px; min-width: 100px; max-width: 300px;">
           <strong style="word-break: break-word; white-space: normal; overflow-wrap: anywhere; text-align: center;">${escapedTruncatedName}</strong>
           <span style="display: flex; align-items: center; justify-content: space-between; gap: 20px;">
             <span style="display: flex; align-items: center; gap: 6px;">
@@ -208,136 +187,9 @@
     [cohort1Color, cohort2Color]
   );
 
-<<<<<<< HEAD
-      return `
-      <div data-explore-chart-selection-region class="tooltip-series" style="padding: 0;">
-        <div class="tooltip-label" style="display: flex; flex-direction: column; align-items: stretch; gap: 8px; margin: 0 auto; padding: 8px 15px; min-width: 100px; max-width: 300px;">
-          <strong style="word-break: break-word; white-space: normal; overflow-wrap: anywhere; text-align: center;">${truncatedName}</strong>
-          <span style="display: flex; align-items: center; justify-content: space-between; gap: 20px;">
-            <span style="display: flex; align-items: center; gap: 6px;">
-              <span style="width: 8px; height: 8px; border-radius: 50%; background-color: ${cohort1Color}; display: inline-block;"></span>
-              selected
-            </span>
-            <span>${selectedPct}</span>
-          </span>
-          <span style="display: flex; align-items: center; justify-content: space-between; gap: 20px;">
-            <span style="display: flex; align-items: center; gap: 6px;">
-              <span style="width: 8px; height: 8px; border-radius: 50%; background-color: ${cohort2Color}; display: inline-block;"></span>
-              baseline
-            </span>
-            <span>${baselinePct}</span>
-          </span>
-        </div>
-      </div>
-    `.trim();
-    },
-    [cohort1Color, cohort2Color]
-  );
-
   const actionsHtmlRenderer = useCallback(
     (value: string) => tooltipActionsHtmlRenderer(value, attribute.attributeName, theme),
     [attribute.attributeName, theme]
-=======
-  const tooltipActionsHtmlRenderer = useCallback(
-    (value: string) => {
-      if (!value) return '';
-
-      const escapedAttributeName = escape(attribute.attributeName);
-      const escapedValue = escape(value);
-      const actionBackground = theme.gray200;
-      return [
-        '<div',
-        '  data-explore-chart-selection-region',
-        '  class="tooltip-footer"',
-        '  id="tooltipActions"',
-        '  style="',
-        '    display: flex;',
-        '    justify-content: flex-start;',
-        '    align-items: flex-start;',
-        '    flex-direction: column;',
-        '    padding: 0;',
-        '    gap: 0;',
-        '  "',
-        '>',
-        '  <div',
-        `    data-tooltip-action="${Actions.GROUP_BY}"`,
-        `    data-tooltip-action-key="${escapedAttributeName}"`,
-        `    data-tooltip-action-value="${escapedValue}"`,
-        '    style="width: 100%; padding: 8px 10px; cursor: pointer; text-align: left;"',
-        `    onmouseover="this.style.background='${actionBackground}'"`,
-        '    onmouseout="this.style.background=\'\'"',
-        '  >',
-        '    Group by attribute',
-        '  </div>',
-        '  <div',
-        `    data-tooltip-action="${Actions.ADD_TO_FILTER}"`,
-        `    data-tooltip-action-key="${escapedAttributeName}"`,
-        `    data-tooltip-action-value="${escapedValue}"`,
-        '    style="width: 100%; padding: 8px 10px; cursor: pointer; text-align: left;"',
-        `    onmouseover="this.style.background='${actionBackground}'"`,
-        '    onmouseout="this.style.background=\'\'"',
-        '  >',
-        '    Add value to filter',
-        '  </div>',
-        '  <div',
-        `    data-tooltip-action="${Actions.EXCLUDE_FROM_FILTER}"`,
-        `    data-tooltip-action-key="${escapedAttributeName}"`,
-        `    data-tooltip-action-value="${escapedValue}"`,
-        '    style="width: 100%; padding: 8px 10px; cursor: pointer; text-align: left;"',
-        `    onmouseover="this.style.background='${actionBackground}'"`,
-        '    onmouseout="this.style.background=\'\'"',
-        '  >',
-        '    Exclude value from filter',
-        '  </div>',
-        '  <div',
-        `    data-tooltip-action="${Actions.COPY_TO_CLIPBOARD}"`,
-        `    data-tooltip-action-key="${escapedAttributeName}"`,
-        `    data-tooltip-action-value="${escapedValue}"`,
-        '    style="width: 100%; padding: 8px 10px; cursor: pointer; text-align: left;"',
-        `    onmouseover="this.style.background='${actionBackground}'"`,
-        '    onmouseout="this.style.background=\'\'"',
-        '  >',
-        '    Copy value to clipboard',
-        '  </div>',
-        '</div>',
-      ]
-        .join('\n')
-        .trim();
-    },
-    [theme.gray200, attribute.attributeName]
-  );
-
-  const tooltipConfig = useAttributeBreakdownsTooltip({
-    chartRef,
-    formatter: toolTipFormatter,
-    chartWidth,
-    actionsHtmlRenderer: tooltipActionsHtmlRenderer,
-  });
-
-  const chartXAxisLabelFormatter = useCallback(
-    (value: string): string => {
-      const selectedSeries = seriesData[SELECTED_SERIES_NAME];
-      const labelsCount = selectedSeries.length > 0 ? selectedSeries.length : 1;
-      // 14px is the width of the y axis label with font size 12
-      // We'll subtract side padding (e.g. 4px per label) to avoid crowding
-      const labelPadding = 4;
-      const pixelsPerLabel = (chartWidth - 14) / labelsCount - labelPadding;
-
-      //  Average width of a character is 0.6 times the font size
-      const pixelsPerCharacter = 0.6 * AXIS_LABEL_FONT_SIZE;
-
-      // Compute the max number of characters that can fit
-      const maxChars = Math.floor(pixelsPerLabel / pixelsPerCharacter);
-
-      // If value fits, return it as-is
-      if (value.length <= maxChars) return value;
-
-      // Otherwise, truncate and append '…'
-      const truncatedLength = Math.max(1, maxChars - 2); // leaving space for (ellipsis)
-      return value.slice(0, truncatedLength) + '…';
-    },
-    [chartWidth, seriesData]
->>>>>>> 0ff6cb24
   );
 
   const tooltipConfig = useAttributeBreakdownsTooltip({
@@ -391,7 +243,6 @@
             </Tooltip>
           </AttributeBreakdownsComponent.PopulationIndicator>
         </Flex>
-<<<<<<< HEAD
       </AttributeBreakdownsComponent.ChartHeaderWrapper>
       <AttributeBreakdownsComponent.Chart
         chartRef={chartRef}
@@ -399,50 +250,6 @@
         xAxisData={seriesData[CHART_SELECTED_SERIES_NAME].map(cohort => cohort.label)}
         maxSeriesValue={maxSeriesValue}
         tooltip={tooltipConfig}
-=======
-      </ChartHeaderWrapper>
-      <BaseChart
-        ref={chartRef}
-        autoHeightResize
-        isGroupedByDate={false}
-        tooltip={tooltipConfig}
-        grid={{
-          left: 2,
-          right: 8,
-          bottom: 40,
-          containLabel: false,
-        }}
-        xAxis={{
-          show: true,
-          type: 'category',
-          data: seriesData[SELECTED_SERIES_NAME].map(cohort => cohort.label),
-          truncate: 14,
-          axisLabel:
-            seriesData[SELECTED_SERIES_NAME].length > HIGH_CARDINALITY_THRESHOLD
-              ? {
-                  show: false,
-                }
-              : {
-                  hideOverlap: false,
-                  showMaxLabel: false,
-                  showMinLabel: false,
-                  color: '#000',
-                  interval: 0,
-                  fontSize: AXIS_LABEL_FONT_SIZE,
-                  formatter: chartXAxisLabelFormatter,
-                },
-        }}
-        yAxis={{
-          type: 'value',
-          interval: maxSeriesValue < 1 ? 1 : undefined,
-          axisLabel: {
-            fontSize: 12,
-            formatter: (value: number) => {
-              return percentageFormatter(value);
-            },
-          },
-        }}
->>>>>>> 0ff6cb24
         series={[
           {
             type: 'bar',
