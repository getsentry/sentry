import {render, screen, userEvent, within} from 'sentry-test/reactTestingLibrary';

import type {TagCollection} from 'sentry/types/group';
import {AggregationKey, FieldKind} from 'sentry/utils/fields';
import SchemaHintsList from 'sentry/views/explore/components/schemaHints/schemaHintsList';
import {
  PageParamsProvider,
  useExploreQuery,
} from 'sentry/views/explore/contexts/pageParamsContext';

const mockStringTags: TagCollection = {
  stringTag1: {key: 'stringTag1', kind: FieldKind.TAG, name: 'stringTag1'},
  stringTag2: {key: 'stringTag2', kind: FieldKind.TAG, name: 'stringTag2'},
};

const mockNumberTags: TagCollection = {
  numberTag1: {key: 'numberTag1', kind: FieldKind.MEASUREMENT, name: 'numberTag1'},
  numberTag2: {key: 'numberTag2', kind: FieldKind.MEASUREMENT, name: 'numberTag2'},
};

const mockDispatch = jest.fn();

// Add mock for useSearchQueryBuilder
jest.mock('sentry/components/searchQueryBuilder/context', () => ({
  useSearchQueryBuilder: () => ({
    query: '',
    getTagValues: () => Promise.resolve(['tagValue1', 'tagValue2']),
    dispatch: mockDispatch,
    wrapperRef: {current: null},
  }),
  SearchQueryBuilderProvider: ({children}: {children: React.ReactNode}) => children,
}));

function Subject(
  props: Omit<
    Parameters<typeof SchemaHintsList>[0],
    'exploreQuery' | 'setPageParams' | 'tableColumns'
  >
) {
  function Content() {
    const query = useExploreQuery();
    return <SchemaHintsList {...props} exploreQuery={query} />;
  }
  return (
    <PageParamsProvider>
      <Content />
    </PageParamsProvider>
  );
}

// Mock getBoundingClientRect for container
jest.spyOn(HTMLElement.prototype, 'getBoundingClientRect').mockImplementation(function (
  this: HTMLElement
) {
  // Mock individual hint items
  if (this.hasAttribute('data-type')) {
    return {
      width: 200,
      right: 200,
      left: 0,
      top: 0,
      bottom: 100,
      height: 100,
      x: 0,
      y: 0,
      toJSON: () => {},
    };
  }
  return {
    width: 1000,
    right: 1000,
    left: 0,
    top: 0,
    bottom: 100,
    height: 100,
    x: 0,
    y: 0,
    toJSON: () => {},
  };
});

describe('SchemaHintsList', () => {
  beforeEach(() => {
    jest.clearAllMocks();
  });

  it('should render', () => {
    render(
      <Subject
        stringTags={mockStringTags}
        numberTags={mockNumberTags}
<<<<<<< HEAD
        supportedAggregates={[AggregationKey.COUNT]}
      />
=======
        supportedAggregates={[]}
      />,
      {
        deprecatedRouterMocks: true,
      }
>>>>>>> c51a2733
    );

    const container = screen.getByLabelText('Schema Hints List');
    const withinContainer = within(container);
    expect(withinContainer.getByText('stringTag1')).toBeInTheDocument();
    expect(withinContainer.getByText('stringTag2')).toBeInTheDocument();
    expect(withinContainer.getAllByText('is')).toHaveLength(2);
    expect(withinContainer.getByText('numberTag1')).toBeInTheDocument();
    expect(withinContainer.getByText('numberTag2')).toBeInTheDocument();
    expect(withinContainer.getByText('count(...)')).toBeInTheDocument();
    expect(withinContainer.getAllByText('>')).toHaveLength(3);
    expect(withinContainer.getAllByText('...')).toHaveLength(5);
    expect(withinContainer.getByText('See full list')).toBeInTheDocument();
  });

  it('should call dispatch with correct parameters when hint is clicked', async () => {
    render(
      <Subject
        stringTags={mockStringTags}
        numberTags={mockNumberTags}
        supportedAggregates={[]}
      />,
      {
        deprecatedRouterMocks: true,
      }
    );

    const stringTag1Hint = screen.getByText('stringTag1');
    await userEvent.click(stringTag1Hint);

    expect(mockDispatch).toHaveBeenCalledWith({
      type: 'UPDATE_QUERY',
      query: 'stringTag1:""',
      focusOverride: {
        itemKey: 'filter:0',
        part: 'value',
      },
    });
  });

  it('should render loading indicator when isLoading is true', () => {
    render(
      <Subject stringTags={{}} numberTags={{}} supportedAggregates={[]} isLoading />,
      {
        deprecatedRouterMocks: true,
      }
    );

    expect(screen.getByTestId('loading-indicator')).toBeInTheDocument();
  });

  it('should open drawer when see full list is clicked', async () => {
    render(
      <Subject
        stringTags={mockStringTags}
        numberTags={mockNumberTags}
        supportedAggregates={[]}
      />
    );

    const seeFullList = screen.getByText('See full list');
    await userEvent.click(seeFullList);

    expect(screen.getByLabelText('Schema Hints Drawer')).toBeInTheDocument();
    const withinDrawer = within(screen.getByLabelText('Schema Hints Drawer'));
    expect(withinDrawer.getByText('Filter Attributes')).toBeInTheDocument();
    Object.values(mockStringTags).forEach(tag => {
      expect(withinDrawer.getByText(tag.key)).toBeInTheDocument();
    });
    Object.values(mockNumberTags).forEach(tag => {
      expect(withinDrawer.getByText(tag.key)).toBeInTheDocument();
    });
  });

  it('should add hint to query when clicked on drawer', async () => {
    render(
      <Subject
        stringTags={mockStringTags}
        numberTags={mockNumberTags}
        supportedAggregates={[]}
      />
    );

    const seeFullList = screen.getByText('See full list');
    await userEvent.click(seeFullList);

    expect(screen.getByLabelText('Schema Hints Drawer')).toBeInTheDocument();
    const withinDrawer = within(screen.getByLabelText('Schema Hints Drawer'));

    const stringTag1Checkbox = withinDrawer.getByText('stringTag1');
    await userEvent.click(stringTag1Checkbox);

    expect(mockDispatch).toHaveBeenCalledWith({
      type: 'UPDATE_QUERY',
      query: 'stringTag1:""',
      focusOverride: {
        itemKey: 'filter:0',
        part: 'value',
      },
    });
  });

  it('should properly add aggregate hint to query', async () => {
    render(
      <Subject
        stringTags={mockStringTags}
        numberTags={mockNumberTags}
        supportedAggregates={[AggregationKey.COUNT_UNIQUE]}
      />
    );
    const countUniquePill = screen.getByText('count_unique(...)');
    await userEvent.click(countUniquePill);

    expect(mockDispatch).toHaveBeenCalledWith({
      type: 'UPDATE_QUERY',
      query: 'count_unique(user):>0',
      focusOverride: {
        itemKey: 'filter:0',
        part: 'value',
      },
    });

    const seeFullList = screen.getByText('See full list');
    await userEvent.click(seeFullList);

    const withinDrawer = within(screen.getByLabelText('Schema Hints Drawer'));
    const countUniqueCheckbox = withinDrawer.getByText('count_unique(...)');
    await userEvent.click(countUniqueCheckbox);

    expect(mockDispatch).toHaveBeenCalledWith({
      type: 'UPDATE_QUERY',
      query: 'count_unique(user):>0',
      focusOverride: {
        itemKey: 'filter:0',
        part: 'value',
      },
    });
  });

  it('should remove hint from query when checkbox is unchecked on drawer', async () => {
    searchQueryBuilderModule.useSearchQueryBuilder = () => ({
      query: '!stringTag1:"" numberTag1:>0',
      getTagValues: () => Promise.resolve(['tagValue1', 'tagValue2']),
      dispatch: mockDispatch,
      wrapperRef: {current: null},
    });

    render(
      <Subject
        stringTags={mockStringTags}
        numberTags={mockNumberTags}
        supportedAggregates={[]}
      />
    );

    const seeFullList = screen.getByText('See full list');
    await userEvent.click(seeFullList);

    const withinDrawer = within(screen.getByLabelText('Schema Hints Drawer'));
    const stringTag1Checkbox = withinDrawer.getByText('stringTag1');
    await userEvent.click(stringTag1Checkbox);

    expect(mockDispatch).toHaveBeenCalledWith({
      type: 'UPDATE_QUERY',
      query: 'numberTag1:>0',
      focusOverride: {
        itemKey: 'filter:-1',
        part: 'value',
      },
    });
  });

  it('should remove aggregate hint from query when checkbox is unchecked on drawer', async () => {
    searchQueryBuilderModule.useSearchQueryBuilder = () => ({
      query: 'stringTag1:"" numberTag1:>0 count_unique(user):>0',
      getTagValues: () => Promise.resolve(['tagValue1', 'tagValue2']),
      dispatch: mockDispatch,
      wrapperRef: {current: null},
    });

    render(
      <Subject
        stringTags={mockStringTags}
        numberTags={mockNumberTags}
        supportedAggregates={[AggregationKey.COUNT_UNIQUE]}
      />
    );

    const seeFullList = screen.getByText('See full list');
    await userEvent.click(seeFullList);

    const withinDrawer = within(screen.getByLabelText('Schema Hints Drawer'));
    const countUniqueCheckbox = withinDrawer.getByText('count_unique(...)');
    await userEvent.click(countUniqueCheckbox);

    expect(mockDispatch).toHaveBeenCalledWith({
      type: 'UPDATE_QUERY',
      query: 'stringTag1:"" numberTag1:>0',
      focusOverride: {
        itemKey: 'filter:-1',
        part: 'value',
      },
    });
  });

  it('should keep drawer open when query is updated', async () => {
    const {router} = render(
      <Subject
        stringTags={mockStringTags}
        numberTags={mockNumberTags}
        supportedAggregates={[]}
      />,
      {
        initialRouterConfig: {
          location: {
            pathname: '/test/path',
            query: {query: ''},
          },
        },
      }
    );

    const seeFullList = screen.getByText('See full list');
    await userEvent.click(seeFullList);

    const withinDrawer = within(screen.getByLabelText('Schema Hints Drawer'));
    const stringTag1Checkbox = withinDrawer.getByText('stringTag1');
    await userEvent.click(stringTag1Checkbox);

    router.navigate({
      pathname: '/test/path',
      search: '?query=stringTag1:""',
    });

    expect(screen.getByLabelText('Schema Hints Drawer')).toBeInTheDocument();
  });

  it('should show correct search results when query is updated', async () => {
    render(
      <Subject
        stringTags={mockStringTags}
        numberTags={mockNumberTags}
        supportedAggregates={[]}
      />
    );

    const seeFullList = screen.getByText('See full list');
    await userEvent.click(seeFullList);

    const withinDrawer = within(screen.getByLabelText('Schema Hints Drawer'));
    const searchInput = withinDrawer.getByLabelText('Search attributes');
    await userEvent.type(searchInput, 'stringTag');

    expect(withinDrawer.getByText('stringTag1')).toBeInTheDocument();
    expect(withinDrawer.getByText('stringTag2')).toBeInTheDocument();
    expect(withinDrawer.queryByText('numberTag1')).not.toBeInTheDocument();
    expect(withinDrawer.queryByText('numberTag2')).not.toBeInTheDocument();
  });

  it('should set focus override propely on duplicate filters', async () => {
    const mockUseSearchQueryBuilder = jest
      .spyOn(
        require('sentry/components/searchQueryBuilder/context'),
        'useSearchQueryBuilder'
      )
      .mockImplementation(() => ({
        query: 'stringTag1:"something"',
        getTagValues: () => Promise.resolve(['tagValue1', 'tagValue2']),
        dispatch: mockDispatch,
        wrapperRef: {current: null},
      }));

    render(
      <Subject
        stringTags={mockStringTags}
        numberTags={mockNumberTags}
        supportedAggregates={[]}
      />
    );

    const stringTag1Hint = screen.getByText('stringTag1');
    await userEvent.click(stringTag1Hint);

    expect(mockDispatch).toHaveBeenCalledWith({
      type: 'UPDATE_QUERY',
      query: 'stringTag1:something stringTag1:""',
      focusOverride: {
        itemKey: 'filter:1',
        part: 'value',
      },
    });

    mockUseSearchQueryBuilder.mockRestore();
  });
});<|MERGE_RESOLUTION|>--- conflicted
+++ resolved
@@ -89,16 +89,8 @@
       <Subject
         stringTags={mockStringTags}
         numberTags={mockNumberTags}
-<<<<<<< HEAD
         supportedAggregates={[AggregationKey.COUNT]}
       />
-=======
-        supportedAggregates={[]}
-      />,
-      {
-        deprecatedRouterMocks: true,
-      }
->>>>>>> c51a2733
     );
 
     const container = screen.getByLabelText('Schema Hints List');
@@ -239,12 +231,17 @@
   });
 
   it('should remove hint from query when checkbox is unchecked on drawer', async () => {
-    searchQueryBuilderModule.useSearchQueryBuilder = () => ({
-      query: '!stringTag1:"" numberTag1:>0',
-      getTagValues: () => Promise.resolve(['tagValue1', 'tagValue2']),
-      dispatch: mockDispatch,
-      wrapperRef: {current: null},
-    });
+    const mockUseSearchQueryBuilder = jest
+      .spyOn(
+        require('sentry/components/searchQueryBuilder/context'),
+        'useSearchQueryBuilder'
+      )
+      .mockImplementation(() => ({
+        query: '!stringTag1:"" numberTag1:>0',
+        getTagValues: () => Promise.resolve(['tagValue1', 'tagValue2']),
+        dispatch: mockDispatch,
+        wrapperRef: {current: null},
+      }));
 
     render(
       <Subject
@@ -269,15 +266,22 @@
         part: 'value',
       },
     });
+
+    mockUseSearchQueryBuilder.mockRestore();
   });
 
   it('should remove aggregate hint from query when checkbox is unchecked on drawer', async () => {
-    searchQueryBuilderModule.useSearchQueryBuilder = () => ({
-      query: 'stringTag1:"" numberTag1:>0 count_unique(user):>0',
-      getTagValues: () => Promise.resolve(['tagValue1', 'tagValue2']),
-      dispatch: mockDispatch,
-      wrapperRef: {current: null},
-    });
+    const mockUseSearchQueryBuilder = jest
+      .spyOn(
+        require('sentry/components/searchQueryBuilder/context'),
+        'useSearchQueryBuilder'
+      )
+      .mockImplementation(() => ({
+        query: 'stringTag1:"" numberTag1:>0 count_unique(user):>0',
+        getTagValues: () => Promise.resolve(['tagValue1', 'tagValue2']),
+        dispatch: mockDispatch,
+        wrapperRef: {current: null},
+      }));
 
     render(
       <Subject
@@ -302,6 +306,8 @@
         part: 'value',
       },
     });
+
+    mockUseSearchQueryBuilder.mockRestore();
   });
 
   it('should keep drawer open when query is updated', async () => {
