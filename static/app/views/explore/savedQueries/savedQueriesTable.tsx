import {useCallback, useEffect, useState} from 'react';
import styled from '@emotion/styled';
import debounce from 'lodash/debounce';

import {
  addErrorMessage,
  addLoadingMessage,
  addSuccessMessage,
} from 'sentry/actionCreators/indicator';
import {openSaveQueryModal} from 'sentry/actionCreators/modal';
import Avatar from 'sentry/components/core/avatar';
import {ExploreParams} from 'sentry/components/modals/explore/saveQueryModal';
import Pagination, {type CursorHandler} from 'sentry/components/pagination';
import {SavedEntityTable} from 'sentry/components/savedEntityTable';
import {t} from 'sentry/locale';
import {space} from 'sentry/styles/space';
import {decodeScalar} from 'sentry/utils/queryString';
import {useLocation} from 'sentry/utils/useLocation';
import {useNavigate} from 'sentry/utils/useNavigate';
import useOrganization from 'sentry/utils/useOrganization';
import {useDeleteQuery} from 'sentry/views/explore/hooks/useDeleteQuery';
import {
  type SavedQuery,
  type SortOption,
  useGetSavedQueries,
} from 'sentry/views/explore/hooks/useGetSavedQueries';
import {useSaveQuery} from 'sentry/views/explore/hooks/useSaveQuery';
import {useStarQuery} from 'sentry/views/explore/hooks/useStarQuery';
import {getExploreUrlFromSavedQueryUrl} from 'sentry/views/explore/utils';

type Props = {
  cursorKey?: string;
  mode?: 'owned' | 'shared' | 'all';
  perPage?: number;
  searchQuery?: string;
  sort?: SortOption;
};

export function SavedQueriesTable({
  mode = 'all',
  perPage,
  cursorKey = 'cursor',
  searchQuery,
  sort = 'recentlyViewed',
}: Props) {
  const organization = useOrganization();
  const location = useLocation();
  const navigate = useNavigate();
  const cursor = decodeScalar(location.query[cursorKey]);
  const {data, isLoading, pageLinks, isFetched} = useGetSavedQueries({
    sortBy: ['starred', sort],
    exclude: mode === 'owned' ? 'shared' : mode === 'shared' ? 'owned' : undefined, // Inverse because this is an exclusion
    perPage,
    cursor,
    query: searchQuery,
  });
  const filteredData = data?.filter(row => row.query?.length > 0) ?? [];
  const {deleteQuery} = useDeleteQuery();
  const {starQuery} = useStarQuery();
  const {saveQueryFromSavedQuery, updateQueryFromSavedQuery} = useSaveQuery();

  const [starredIds, setStarredIds] = useState<number[]>([]);

  // Initialize starredIds state when queries have been fetched
  useEffect(() => {
    if (isFetched === true) {
      setStarredIds(data?.filter(row => row.starred).map(row => row.id) ?? []);
    }
  }, [isFetched, data]);

  const starQueryHandler = useCallback(
    (id: number, starred: boolean) => {
      if (starred) {
        setStarredIds(prev => [...prev, id]);
      } else {
        setStarredIds(prev => prev.filter(starredId => starredId !== id));
      }
      starQuery(id, starred).catch(() => {
        // If the starQuery call fails, we need to revert the starredIds state
        addErrorMessage(t('Unable to star query'));
        if (starred) {
          setStarredIds(prev => prev.filter(starredId => starredId !== id));
        } else {
          setStarredIds(prev => [...prev, id]);
        }
      });
    },
    [starQuery]
  );

  const getHandleUpdateFromSavedQuery = useCallback(
    (savedQuery: SavedQuery) => {
      return (name: string) => {
        return updateQueryFromSavedQuery({...savedQuery, name});
      };
    },
    [updateQueryFromSavedQuery]
  );

  const duplicateQuery = async (savedQuery: SavedQuery) => {
    await saveQueryFromSavedQuery({
      ...savedQuery,
      name: `${savedQuery.name} (Copy)`,
    });
  };

  const handleCursor: CursorHandler = (_cursor, pathname, query) => {
    navigate({
      pathname,
      query: {...query, [cursorKey]: _cursor},
    });
  };

  const debouncedOnClick = debounce(
    (id, starred) => {
      if (starred) {
        addLoadingMessage(t('Unstarring query...'));
        starQueryHandler(id, false);
        addSuccessMessage(t('Query unstarred'));
      } else {
        addLoadingMessage(t('Starring query...'));
        starQueryHandler(id, true);
        addSuccessMessage(t('Query starred'));
      }
    },
    1000,
    {leading: true}
  );

  return (
    <span>
      <SavedEntityTableWithColumns
        isLoading={isLoading}
        header={
          <SavedEntityTable.Header>
            <SavedEntityTable.HeaderCell key="star" />
            <SavedEntityTable.HeaderCell key="name">
              {t('Name')}
            </SavedEntityTable.HeaderCell>
            <SavedEntityTable.HeaderCell key="project">
              {t('Project')}
            </SavedEntityTable.HeaderCell>
            <SavedEntityTable.HeaderCell key="envs">
              {t('Envs')}
            </SavedEntityTable.HeaderCell>
            <SavedEntityTable.HeaderCell key="query">
              {t('Query')}
            </SavedEntityTable.HeaderCell>
            <SavedEntityTable.HeaderCell key="created-by">
              {t('Creator')}
            </SavedEntityTable.HeaderCell>
            <SavedEntityTable.HeaderCell key="last-visited">
              {t('Last Viewed')}
            </SavedEntityTable.HeaderCell>
            <SavedEntityTable.HeaderCell key="actions" />
          </SavedEntityTable.Header>
        }
        emptyMessage={undefined}
        isEmpty={false}
        isError={false}
      >
        {filteredData.map((query, index) => (
          <SavedEntityTable.Row
            key={query.id}
            isFirst={index === 0}
            data-test-id={`table-row-${index}`}
          >
            <SavedEntityTable.Cell>
              <SavedEntityTable.CellStar
                isStarred={starredIds.includes(query.id)}
                onClick={() => debouncedOnClick(query.id, query.starred)}
              />
<<<<<<< HEAD
            ))}
          </StackedProjectBadges>
        </AlignLeft>
      );
    }
    if (col.key === 'lastVisited') {
      return (
        <LastColumnWrapper>
          <span>{row.lastVisited ? <TimeSince date={row.lastVisited} /> : NO_VALUE}</span>
          <span>
            <DropdownMenu
              items={[
                {
                  key: 'rename',
                  label: t('Rename'),
                  onAction: () => {
                    openSaveQueryModal({
                      organization,
                      saveQuery: getHandleUpdateFromSavedQuery(row),
                      name: row.name,
                    });
=======
            </SavedEntityTable.Cell>
            <SavedEntityTable.Cell>
              <SavedEntityTable.CellName
                to={getExploreUrlFromSavedQueryUrl({savedQuery: query, organization})}
              >
                {query.name}
              </SavedEntityTable.CellName>
            </SavedEntityTable.Cell>
            <SavedEntityTable.Cell>
              <SavedEntityTable.CellProjects projects={query.projects} />
            </SavedEntityTable.Cell>
            <SavedEntityTable.Cell>
              <SavedEntityTable.CellEnvironments environments={query.environment} />
            </SavedEntityTable.Cell>
            <SavedEntityTable.Cell>
              <StyledExploreParams
                query={query.query[0].query}
                visualizes={query.query[0].visualize}
                groupBys={query.query[0].groupby}
              />
            </SavedEntityTable.Cell>
            <SavedEntityTable.Cell>
              <Avatar user={query.createdBy} tooltip={query.createdBy.name} hasTooltip />
            </SavedEntityTable.Cell>
            <SavedEntityTable.Cell>
              <SavedEntityTable.CellTimeSince date={query.lastVisited} />
            </SavedEntityTable.Cell>
            <SavedEntityTable.Cell>
              <SavedEntityTable.CellActions
                items={[
                  {
                    key: 'rename',
                    label: t('Rename'),
                    onAction: () => {
                      openSaveQueryModal({
                        organization,
                        queries: query.query.map((q, qIndex) => ({
                          query: q.query,
                          groupBys: q.groupby,
                          visualizes: q.visualize.map((v, vIndex) => ({
                            ...v,
                            label: `visualization-${qIndex}-${vIndex}`,
                          })),
                        })),
                        saveQuery: getHandleUpdateFromSavedQuery(query),
                        name: query.name,
                      });
                    },
>>>>>>> 81127e5f
                  },
                  {
                    key: 'duplicate',
                    label: t('Duplicate'),
                    onAction: async () => {
                      addLoadingMessage(t('Duplicating query...'));
                      try {
                        await duplicateQuery(query);
                        addSuccessMessage(t('Query duplicated'));
                      } catch (error) {
                        addErrorMessage(t('Unable to duplicate query'));
                      }
                    },
                  },
                  {
                    key: 'delete',
                    label: t('Delete'),
                    onAction: async () => {
                      addLoadingMessage(t('Deleting query...'));
                      try {
                        await deleteQuery(query.id);
                        addSuccessMessage(t('Query deleted'));
                      } catch (error) {
                        addErrorMessage(t('Unable to delete query'));
                      }
                    },
                    priority: 'danger',
                  },
                ]}
              />
            </SavedEntityTable.Cell>
          </SavedEntityTable.Row>
        ))}
      </SavedEntityTableWithColumns>
      <Pagination pageLinks={pageLinks} onCursor={handleCursor} />
    </span>
  );
}

const SavedEntityTableWithColumns = styled(SavedEntityTable)`
  grid-template-columns:
    40px 20% minmax(auto, 120px) minmax(auto, 120px) minmax(0, 1fr)
    minmax(auto, 120px)
    auto 60px;

  button {
    min-height: unset;
    height: auto;
    padding: ${space(0.5)} ${space(1)};
  }
`;

const StyledExploreParams = styled(ExploreParams)`
  overflow: hidden;
  flex-wrap: nowrap;
  margin-bottom: 0;

  span {
    flex-wrap: nowrap;
    overflow: visible;
  }

  div {
    flex-wrap: nowrap;
  }
`;<|MERGE_RESOLUTION|>--- conflicted
+++ resolved
@@ -170,29 +170,6 @@
                 isStarred={starredIds.includes(query.id)}
                 onClick={() => debouncedOnClick(query.id, query.starred)}
               />
-<<<<<<< HEAD
-            ))}
-          </StackedProjectBadges>
-        </AlignLeft>
-      );
-    }
-    if (col.key === 'lastVisited') {
-      return (
-        <LastColumnWrapper>
-          <span>{row.lastVisited ? <TimeSince date={row.lastVisited} /> : NO_VALUE}</span>
-          <span>
-            <DropdownMenu
-              items={[
-                {
-                  key: 'rename',
-                  label: t('Rename'),
-                  onAction: () => {
-                    openSaveQueryModal({
-                      organization,
-                      saveQuery: getHandleUpdateFromSavedQuery(row),
-                      name: row.name,
-                    });
-=======
             </SavedEntityTable.Cell>
             <SavedEntityTable.Cell>
               <SavedEntityTable.CellName
@@ -229,19 +206,10 @@
                     onAction: () => {
                       openSaveQueryModal({
                         organization,
-                        queries: query.query.map((q, qIndex) => ({
-                          query: q.query,
-                          groupBys: q.groupby,
-                          visualizes: q.visualize.map((v, vIndex) => ({
-                            ...v,
-                            label: `visualization-${qIndex}-${vIndex}`,
-                          })),
-                        })),
                         saveQuery: getHandleUpdateFromSavedQuery(query),
                         name: query.name,
                       });
                     },
->>>>>>> 81127e5f
                   },
                   {
                     key: 'duplicate',
