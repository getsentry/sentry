<<<<<<< HEAD
import {useState} from 'react';
=======
import {Fragment, useState} from 'react';
>>>>>>> aa332a5f
import styled from '@emotion/styled';

import {CompactSelect} from 'sentry/components/core/compactSelect';
import SearchBar from 'sentry/components/searchBar';
import {IconSort} from 'sentry/icons';
import {t} from 'sentry/locale';
import {space} from 'sentry/styles/space';
import type {SortOption} from 'sentry/views/explore/hooks/useGetSavedQueries';

import {SavedQueriesTable} from './savedQueriesTable';

type Option = {label: string; value: SortOption};

export function SavedQueriesLandingContent() {
  const [searchQuery, setSearchQuery] = useState('');
  const [sort, setSort] = useState<SortOption>('recentlyViewed');
  const sortOptions: Option[] = [
    {value: 'recentlyViewed', label: t('Recently Viewed')},
    {value: 'name', label: t('Name')},
    {value: 'dateAdded', label: t('Date Added')},
    {value: 'dateUpdated', label: t('Date Updated')},
    {value: 'mostPopular', label: t('Most Popular')},
  ];
  return (
    <div>
      <FilterContainer>
        <SearchBarContainer>
          <SearchBar
            onChange={setSearchQuery}
            value={searchQuery}
            placeholder={t('Search for a query')}
          />
        </SearchBarContainer>
        <CompactSelect
          triggerProps={{
            icon: <IconSort />,
            size: 'md',
          }}
          triggerLabel={sortOptions.find(option => option.value === sort)?.label}
          options={sortOptions}
          value={sort}
          onChange={option => setSort(option.value)}
        />
      </FilterContainer>
      {searchQuery.length > 0 ? (
<<<<<<< HEAD
        <span>
          <SavedQueriesTable
            mode="all"
            perPage={15}
            sort={sort}
            searchQuery={searchQuery}
          />
        </span>
      ) : (
        <span>
=======
        <SavedQueriesTable
          mode="all"
          perPage={15}
          sort={sort}
          searchQuery={searchQuery}
        />
      ) : (
        <Fragment>
>>>>>>> aa332a5f
          <h4>{t('Owned by Me')}</h4>
          <SavedQueriesTable
            mode="owned"
            perPage={5}
            cursorKey="ownedCursor"
            sort={sort}
          />
          <h4>{t('Shared with Me')}</h4>
          <SavedQueriesTable
            mode="shared"
            perPage={8}
            cursorKey="sharedCursor"
            sort={sort}
          />
<<<<<<< HEAD
        </span>
=======
        </Fragment>
>>>>>>> aa332a5f
      )}
    </div>
  );
}
const FilterContainer = styled('div')`
  display: flex;
  margin-bottom: ${space(2)};
  gap: ${space(2)};
`;

const SearchBarContainer = styled('div')`
  flex: 1;
`;<|MERGE_RESOLUTION|>--- conflicted
+++ resolved
@@ -1,8 +1,4 @@
-<<<<<<< HEAD
-import {useState} from 'react';
-=======
 import {Fragment, useState} from 'react';
->>>>>>> aa332a5f
 import styled from '@emotion/styled';
 
 import {CompactSelect} from 'sentry/components/core/compactSelect';
@@ -48,18 +44,6 @@
         />
       </FilterContainer>
       {searchQuery.length > 0 ? (
-<<<<<<< HEAD
-        <span>
-          <SavedQueriesTable
-            mode="all"
-            perPage={15}
-            sort={sort}
-            searchQuery={searchQuery}
-          />
-        </span>
-      ) : (
-        <span>
-=======
         <SavedQueriesTable
           mode="all"
           perPage={15}
@@ -68,7 +52,6 @@
         />
       ) : (
         <Fragment>
->>>>>>> aa332a5f
           <h4>{t('Owned by Me')}</h4>
           <SavedQueriesTable
             mode="owned"
@@ -83,11 +66,7 @@
             cursorKey="sharedCursor"
             sort={sort}
           />
-<<<<<<< HEAD
-        </span>
-=======
         </Fragment>
->>>>>>> aa332a5f
       )}
     </div>
   );
