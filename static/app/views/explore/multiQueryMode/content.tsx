import {useEffect, useMemo} from 'react';
import styled from '@emotion/styled';
import * as Sentry from '@sentry/react';

import {
  addErrorMessage,
  addLoadingMessage,
  addSuccessMessage,
} from 'sentry/actionCreators/indicator';
import {openSaveQueryModal} from 'sentry/actionCreators/modal';
import {Button} from 'sentry/components/core/button';
import {DropdownMenu} from 'sentry/components/dropdownMenu';
import * as Layout from 'sentry/components/layouts/thirds';
import {DatePageFilter} from 'sentry/components/organizations/datePageFilter';
import {EnvironmentPageFilter} from 'sentry/components/organizations/environmentPageFilter';
import PageFilterBar from 'sentry/components/organizations/pageFilterBar';
import {ProjectPageFilter} from 'sentry/components/organizations/projectPageFilter';
import {IconAdd} from 'sentry/icons/iconAdd';
import {t} from 'sentry/locale';
import {space} from 'sentry/styles/space';
import {defined} from 'sentry/utils';
import {trackAnalytics} from 'sentry/utils/analytics';
import {encodeSort} from 'sentry/utils/discover/eventView';
import {valueIsEqual} from 'sentry/utils/object/valueIsEqual';
import {useLocation} from 'sentry/utils/useLocation';
import useOrganization from 'sentry/utils/useOrganization';
import usePageFilters from 'sentry/utils/usePageFilters';
import {WidgetSyncContextProvider} from 'sentry/views/dashboards/contexts/widgetSyncContext';
import {useExploreDataset} from 'sentry/views/explore/contexts/pageParamsContext';
import {getIdFromLocation} from 'sentry/views/explore/contexts/pageParamsContext/id';
import {SpanTagsProvider} from 'sentry/views/explore/contexts/spanTagsContext';
import {useGetSavedQuery} from 'sentry/views/explore/hooks/useGetSavedQueries';
import {useSaveMultiQuery} from 'sentry/views/explore/hooks/useSaveMultiQuery';
import {useVisitQuery} from 'sentry/views/explore/hooks/useVisitQuery';
import {
  useAddQuery,
  useReadQueriesFromLocation,
} from 'sentry/views/explore/multiQueryMode/locationUtils';
import {QueryRow} from 'sentry/views/explore/multiQueryMode/queryRow';
import {limitMaxPickableDays} from 'sentry/views/explore/utils';

export const MAX_QUERIES_ALLOWED = 5;

function Content() {
  const location = useLocation();
  const organization = useOrganization();
  const pageFilters = usePageFilters();
  const {saveQuery, updateQuery} = useSaveMultiQuery();
  const {defaultPeriod, maxPickableDays, relativeOptions} =
    limitMaxPickableDays(organization);
  const queries = useReadQueriesFromLocation().slice(0, MAX_QUERIES_ALLOWED);
  const addQuery = useAddQuery();
  const totalQueryRows = queries.length;
  const id = getIdFromLocation(location);

  const visitQuery = useVisitQuery();
  useEffect(() => {
    if (id) {
      visitQuery(id);
    }
  }, [id, visitQuery]);

  const {data: savedQuery, isLoading: isLoadingSavedQuery} = useGetSavedQuery(id);

  const shouldHighlightSaveButton = useMemo(() => {
    if (isLoadingSavedQuery || savedQuery === undefined) {
      return false;
    }
    return queries.some(({sortBys, query, groupBys, fields, yAxes, chartType}, index) => {
      const singleQuery = savedQuery?.query[index];
      const locationSortByString = sortBys[0] ? encodeSort(sortBys[0]) : undefined;

      // Compares editable fields from saved query with location params to check for changes
      const hasChangesArray = [
        !valueIsEqual(query, singleQuery?.query),
        !valueIsEqual(groupBys, singleQuery?.groupby),
        !valueIsEqual(locationSortByString, singleQuery?.orderby),
        !valueIsEqual(fields, singleQuery?.fields),
        !valueIsEqual(
          yAxes.map(yAxis => ({yAxes: [yAxis], chartType})),
          singleQuery?.visualize,
          true
        ),
        !valueIsEqual(savedQuery.projects, pageFilters.selection.projects),
        !valueIsEqual(savedQuery.environment, pageFilters.selection.environments),
        (defined(savedQuery.start) ? new Date(savedQuery.start).getTime() : null) !==
          (pageFilters.selection.datetime.start
            ? new Date(pageFilters.selection.datetime.start).getTime()
            : null),
        (defined(savedQuery.end) ? new Date(savedQuery.end).getTime() : null) !==
          (pageFilters.selection.datetime.end
            ? new Date(pageFilters.selection.datetime.end).getTime()
            : null),
        (savedQuery.range ?? null) !== pageFilters.selection.datetime.period,
      ];
      return hasChangesArray.some(Boolean);
    });
  }, [
    isLoadingSavedQuery,
    savedQuery,
    queries,
    pageFilters.selection.projects,
    pageFilters.selection.environments,
    pageFilters.selection.datetime.start,
    pageFilters.selection.datetime.end,
    pageFilters.selection.datetime.period,
  ]);

  return (
    <Layout.Body>
      <Layout.Main fullWidth>
        <Flex>
          <StyledPageFilterBar condensed>
            <ProjectPageFilter />
            <EnvironmentPageFilter />
            <DatePageFilter
              defaultPeriod={defaultPeriod}
              maxPickableDays={maxPickableDays}
              relativeOptions={relativeOptions}
            />
          </StyledPageFilterBar>
<<<<<<< HEAD
          <DropdownMenu
            items={[
              {
                key: 'save-query',
                label: <span>{t('A New Query')}</span>,
                onAction: () => {
                  openSaveQueryModal({
                    organization,
                    saveQuery,
                  });
                },
              },
              ...(id
                ? [
                    {
                      key: 'update-query',
                      label: <span>{t('Existing Query')}</span>,
                      onAction: async () => {
                        try {
                          addLoadingMessage(t('Updating query...'));
                          await updateQuery();
                          addSuccessMessage(t('Query updated successfully'));
                          trackAnalytics('trace_explorer.save_as', {
                            save_type: 'update_query',
                            ui_source: 'toolbar',
                            organization,
                          });
                        } catch (error) {
                          addErrorMessage(t('Failed to update query'));
                          Sentry.captureException(error);
                        }
                      },
                    },
                  ]
                : []),
            ]}
            trigger={triggerProps => (
              <Button
                {...triggerProps}
                aria-label={t('Save')}
                onClick={e => {
                  e.stopPropagation();
                  e.preventDefault();

                  triggerProps.onClick?.(e);
                }}
              >
                {t('Save as...')}
              </Button>
            )}
          />
=======
          <Feature features={['performance-saved-queries']}>
            <DropdownMenu
              items={[
                ...(id
                  ? [
                      {
                        key: 'update-query',
                        label: <span>{t('Existing Query')}</span>,
                        onAction: async () => {
                          try {
                            addLoadingMessage(t('Updating query...'));
                            await updateQuery();
                            addSuccessMessage(t('Query updated successfully'));
                            trackAnalytics('trace_explorer.save_as', {
                              save_type: 'update_query',
                              ui_source: 'toolbar',
                              organization,
                            });
                          } catch (error) {
                            addErrorMessage(t('Failed to update query'));
                            Sentry.captureException(error);
                          }
                        },
                      },
                    ]
                  : []),
                {
                  key: 'save-query',
                  label: <span>{t('A New Query')}</span>,
                  onAction: () => {
                    openSaveQueryModal({
                      organization,
                      saveQuery,
                    });
                  },
                },
              ]}
              trigger={triggerProps => (
                <Button
                  {...triggerProps}
                  priority={shouldHighlightSaveButton ? 'primary' : 'default'}
                  aria-label={t('Save')}
                  onClick={e => {
                    e.stopPropagation();
                    e.preventDefault();

                    triggerProps.onClick?.(e);
                  }}
                >
                  {shouldHighlightSaveButton ? `${t('Save')}` : `${t('Save as')}\u2026`}
                </Button>
              )}
            />
          </Feature>
>>>>>>> 2344e833
        </Flex>
        <WidgetSyncContextProvider>
          {queries.map((query, index) => (
            <QueryRow
              key={index}
              query={query}
              index={index}
              totalQueryRows={totalQueryRows}
            />
          ))}
        </WidgetSyncContextProvider>
        <Button
          aria-label={t('Add Query')}
          onClick={() => {
            trackAnalytics('compare_queries.add_query', {
              num_queries: totalQueryRows + 1,
              organization,
            });
            addQuery();
          }}
          icon={<IconAdd />}
          disabled={queries.length >= MAX_QUERIES_ALLOWED}
        >
          {t('Add Query')}
        </Button>
      </Layout.Main>
    </Layout.Body>
  );
}

export function MultiQueryModeContent() {
  const dataset = useExploreDataset();
  return (
    <SpanTagsProvider dataset={dataset} enabled>
      <Content />
    </SpanTagsProvider>
  );
}

const StyledPageFilterBar = styled(PageFilterBar)`
  margin-bottom: ${space(1)};
`;

const Flex = styled('div')`
  display: flex;
  align-items: center;
  justify-content: space-between;
`;<|MERGE_RESOLUTION|>--- conflicted
+++ resolved
@@ -119,19 +119,8 @@
               relativeOptions={relativeOptions}
             />
           </StyledPageFilterBar>
-<<<<<<< HEAD
           <DropdownMenu
             items={[
-              {
-                key: 'save-query',
-                label: <span>{t('A New Query')}</span>,
-                onAction: () => {
-                  openSaveQueryModal({
-                    organization,
-                    saveQuery,
-                  });
-                },
-              },
               ...(id
                 ? [
                     {
@@ -155,10 +144,21 @@
                     },
                   ]
                 : []),
+              {
+                key: 'save-query',
+                label: <span>{t('A New Query')}</span>,
+                onAction: () => {
+                  openSaveQueryModal({
+                    organization,
+                    saveQuery,
+                  });
+                },
+              },
             ]}
             trigger={triggerProps => (
               <Button
                 {...triggerProps}
+                priority={shouldHighlightSaveButton ? 'primary' : 'default'}
                 aria-label={t('Save')}
                 onClick={e => {
                   e.stopPropagation();
@@ -167,66 +167,10 @@
                   triggerProps.onClick?.(e);
                 }}
               >
-                {t('Save as...')}
+                {shouldHighlightSaveButton ? `${t('Save')}` : `${t('Save as')}\u2026`}
               </Button>
             )}
           />
-=======
-          <Feature features={['performance-saved-queries']}>
-            <DropdownMenu
-              items={[
-                ...(id
-                  ? [
-                      {
-                        key: 'update-query',
-                        label: <span>{t('Existing Query')}</span>,
-                        onAction: async () => {
-                          try {
-                            addLoadingMessage(t('Updating query...'));
-                            await updateQuery();
-                            addSuccessMessage(t('Query updated successfully'));
-                            trackAnalytics('trace_explorer.save_as', {
-                              save_type: 'update_query',
-                              ui_source: 'toolbar',
-                              organization,
-                            });
-                          } catch (error) {
-                            addErrorMessage(t('Failed to update query'));
-                            Sentry.captureException(error);
-                          }
-                        },
-                      },
-                    ]
-                  : []),
-                {
-                  key: 'save-query',
-                  label: <span>{t('A New Query')}</span>,
-                  onAction: () => {
-                    openSaveQueryModal({
-                      organization,
-                      saveQuery,
-                    });
-                  },
-                },
-              ]}
-              trigger={triggerProps => (
-                <Button
-                  {...triggerProps}
-                  priority={shouldHighlightSaveButton ? 'primary' : 'default'}
-                  aria-label={t('Save')}
-                  onClick={e => {
-                    e.stopPropagation();
-                    e.preventDefault();
-
-                    triggerProps.onClick?.(e);
-                  }}
-                >
-                  {shouldHighlightSaveButton ? `${t('Save')}` : `${t('Save as')}\u2026`}
-                </Button>
-              )}
-            />
-          </Feature>
->>>>>>> 2344e833
         </Flex>
         <WidgetSyncContextProvider>
           {queries.map((query, index) => (
