import {useCallback, useMemo} from 'react';
import type {Location, LocationDescriptorObject} from 'history';

import {URL_PARAM} from 'sentry/constants/pageFilters';
import type {Organization} from 'sentry/types/organization';
import {defined} from 'sentry/utils';
import {encodeSort} from 'sentry/utils/discover/eventView';
import {parseFunction, type Sort} from 'sentry/utils/discover/fields';
import {decodeList, decodeSorts} from 'sentry/utils/queryString';
<<<<<<< HEAD
import {MutableSearch} from 'sentry/utils/tokenizeSearch';
=======
import normalizeUrl from 'sentry/utils/url/normalizeUrl';
>>>>>>> 9723427b
import {useLocation} from 'sentry/utils/useLocation';
import {useNavigate} from 'sentry/utils/useNavigate';
import {Mode} from 'sentry/views/explore/contexts/pageParamsContext/mode';
import {defaultSortBys} from 'sentry/views/explore/contexts/pageParamsContext/sortBys';
import {
  DEFAULT_VISUALIZATION,
  DEFAULT_VISUALIZATION_FIELD,
} from 'sentry/views/explore/contexts/pageParamsContext/visualizes';
import {ChartType} from 'sentry/views/insights/common/components/chart';

// Read utils begin

export type ReadableExploreQueryParts = {
  chartType: ChartType;
  fields: string[];
  groupBys: string[];
  query: string;
  sortBys: Sort[];
  yAxes: string[];
};

const DEFAULT_QUERY: ReadableExploreQueryParts = {
  chartType: ChartType.LINE,
  yAxes: [DEFAULT_VISUALIZATION],
  sortBys: [{kind: 'desc', field: DEFAULT_VISUALIZATION_FIELD!}],
  fields: ['id', DEFAULT_VISUALIZATION_FIELD!],
  groupBys: [],
  query: '',
};

function validateSortBys(
  parsedSortBys: Sort[],
  groupBys?: string[],
  fields?: string[],
  yAxes?: string[]
): Sort[] {
  const mode = getQueryMode(groupBys);

  if (parsedSortBys.length > 0) {
    if (
      mode === Mode.SAMPLES &&
      parsedSortBys.every(sort => fields?.includes(sort.field))
    ) {
      return parsedSortBys;
    }
    if (
      mode === Mode.AGGREGATE &&
      parsedSortBys.every(
        sort => groupBys?.includes(sort.field) || yAxes?.includes(sort.field)
      )
    ) {
      return parsedSortBys;
    }
  }
  return defaultSortBys(mode, fields ?? [], yAxes ?? []);
}

function parseQuery(raw: string): ReadableExploreQueryParts {
  try {
    const parsed = JSON.parse(raw);
    if (!defined(parsed) || !Array.isArray(parsed.yAxes)) {
      return DEFAULT_QUERY;
    }

    const yAxes = parsed.yAxes;
    const parsedFunctions = yAxes.map(parseFunction).filter(defined);
    if (parsedFunctions.length <= 0) {
      return DEFAULT_QUERY;
    }

    let chartType = Number(parsed.chartType);
    if (isNaN(chartType) || !Object.values(ChartType).includes(chartType)) {
      chartType = ChartType.LINE;
    }

    const groupBys: string[] = parsed.groupBys ?? [];
    const fields: string[] = getFieldsForConstructedQuery(yAxes);

    const parsedSortBys = decodeSorts(parsed.sortBys);
    const sortBys = validateSortBys(parsedSortBys, groupBys, fields, yAxes);

    return {
      yAxes,
      chartType,
      sortBys,
      query: parsed.query ?? '',
      groupBys,
      fields,
    };
  } catch (error) {
    return DEFAULT_QUERY;
  }
}

export function useReadQueriesFromLocation(): ReadableExploreQueryParts[] {
  const location = useLocation();
  const rawQueries = decodeList(location.query.queries);

  const parsedQueries = useMemo(() => {
    if (!defined(rawQueries) || rawQueries.length === 0) {
      return [DEFAULT_QUERY];
    }
    return rawQueries.map(parseQuery);
  }, [rawQueries]);

  return parsedQueries;
}

// Read utils end

// Write utils begin

export type WritableExploreQueryParts = {
  chartType?: ChartType;
  fields?: string[];
  groupBys?: string[];
  query?: string;
  sortBys?: Sort[];
  yAxes?: string[];
};

function getQueriesAsUrlParam(queries: WritableExploreQueryParts[]): string[] {
  return queries.map(query =>
    JSON.stringify({
      chartType: query.chartType,
      fields: query.fields,
      groupBys: query.groupBys,
      query: query.query,
      sortBys: query.sortBys?.map(encodeSort),
      yAxes: query.yAxes,
    })
  );
}

function getUpdatedLocationWithQueries(
  location: Location,
  queries: WritableExploreQueryParts[] | null | undefined
) {
  let targetQueries: string[] | null = null;
  if (defined(queries)) {
<<<<<<< HEAD
    targetQueries = queries.map(query =>
      JSON.stringify({
        chartType: query.chartType,
        fields: query.fields,
        groupBys: query.groupBys,
        query: query.query,
        sortBys: query.sortBys?.map(encodeSort),
        yAxes: query.yAxes,
      })
    );
=======
    location.query.queries = getQueriesAsUrlParam(queries);
  } else if (queries === null) {
    delete location.query.queries;
>>>>>>> 9723427b
  }

  return {
    ...location,
    query: {
      ...location.query,
      queries: targetQueries,
    },
  };
}

export function useUpdateQueryAtIndex(index: number) {
  const location = useLocation();
  const queries = useReadQueriesFromLocation();
  const navigate = useNavigate();

  return useCallback(
    (updates: Partial<WritableExploreQueryParts>) => {
      const queryToUpdate = queries[index];
      if (!queryToUpdate) {
        return;
      }

      const newQuery = {...queryToUpdate, ...updates};
      newQuery.fields = getFieldsForConstructedQuery(newQuery.yAxes);
      const newQueries = [...queries];
      newQueries[index] = newQuery;

      const target = getUpdatedLocationWithQueries(location, newQueries);
      navigate(target);
    },
    [index, location, navigate, queries]
  );
}

export function useAddQuery() {
  const location = useLocation();
  const queries = useReadQueriesFromLocation();
  const navigate = useNavigate();

  return useCallback(() => {
    const target = getUpdatedLocationWithQueries(location, [...queries, DEFAULT_QUERY]);
    navigate(target);
  }, [location, navigate, queries]);
}

export function useDeleteQueryAtIndex() {
  const location = useLocation();
  const queries = useReadQueriesFromLocation();
  const navigate = useNavigate();

  return useCallback(
    (index: number) => {
      const newQueries = queries.toSpliced(index, 1);
      const target = getUpdatedLocationWithQueries(location, newQueries);
      navigate(target);
    },
    [location, navigate, queries]
  );
}

export function getSamplesTargetAtIndex(
  index: number,
  queries: ReadableExploreQueryParts[],
  row: Record<string, any>,
  location: Location
): Location {
  const queryToUpdate = queries[index];
  if (!queryToUpdate) {
    return location;
  }

  const queryString = queryToUpdate.query ?? '';
  const search = new MutableSearch(queryString);
  for (const groupBy of queryToUpdate.groupBys) {
    const value = row[groupBy];
    search.setFilterValues(groupBy, [value]);
  }

  const newQuery = {...queryToUpdate, groupBys: [], query: search.formatString()};
  newQuery.fields = getFieldsForConstructedQuery(newQuery.yAxes);
  const newQueries = [...queries];
  newQueries[index] = newQuery;

  const target = getUpdatedLocationWithQueries(location, newQueries);

  return target;
}

// Write utils end

// General utils

export function getFieldsForConstructedQuery(yAxes: string[]): string[] {
  const fields: string[] = ['id'];

  for (const yAxis of yAxes) {
    const arg = parseFunction(yAxis)?.arguments[0];
    if (!arg) {
      continue;
    }
    if (fields.includes(arg)) {
      continue;
    }
    fields.push(arg);
  }

  return fields;
}

export function getQueryMode(groupBys?: string[]): Mode {
  return groupBys?.length === 0 ? Mode.SAMPLES : Mode.AGGREGATE;
}

function getCompareBaseUrl(organization: Organization) {
  return normalizeUrl(`/organizations/${organization.slug}/traces/compare`);
}

type CompareRouteProps = {
  location: Location;
  mode: Mode;
  organization: Organization;
  chartType?: ChartType;
  fields?: string[];
  groupBys?: string[];
  query?: string;
  sortBys?: Sort[];
  yAxes?: string[];
};

export function generateExploreCompareRoute({
  organization,
  location,
  mode,
  chartType,
  groupBys,
  query,
  sortBys,
  yAxes,
}: CompareRouteProps): LocationDescriptorObject {
  const url = getCompareBaseUrl(organization);
  const compareQuery: WritableExploreQueryParts = {
    chartType,
    groupBys: mode === Mode.AGGREGATE ? groupBys : [],
    query,
    sortBys,
    yAxes,
  };
  return {
    pathname: url,
    query: {
      [URL_PARAM.END]: location.query.end,
      [URL_PARAM.START]: location.query.start,
      [URL_PARAM.UTC]: location.query.utc,
      [URL_PARAM.PERIOD]: location.query.statsPeriod,
      [URL_PARAM.PROJECT]: location.query.project,
      [URL_PARAM.ENVIRONMENT]: location.query.environment,
      queries: getQueriesAsUrlParam([compareQuery]),
    },
  };
}<|MERGE_RESOLUTION|>--- conflicted
+++ resolved
@@ -7,11 +7,8 @@
 import {encodeSort} from 'sentry/utils/discover/eventView';
 import {parseFunction, type Sort} from 'sentry/utils/discover/fields';
 import {decodeList, decodeSorts} from 'sentry/utils/queryString';
-<<<<<<< HEAD
 import {MutableSearch} from 'sentry/utils/tokenizeSearch';
-=======
 import normalizeUrl from 'sentry/utils/url/normalizeUrl';
->>>>>>> 9723427b
 import {useLocation} from 'sentry/utils/useLocation';
 import {useNavigate} from 'sentry/utils/useNavigate';
 import {Mode} from 'sentry/views/explore/contexts/pageParamsContext/mode';
@@ -150,26 +147,7 @@
   location: Location,
   queries: WritableExploreQueryParts[] | null | undefined
 ) {
-  let targetQueries: string[] | null = null;
-  if (defined(queries)) {
-<<<<<<< HEAD
-    targetQueries = queries.map(query =>
-      JSON.stringify({
-        chartType: query.chartType,
-        fields: query.fields,
-        groupBys: query.groupBys,
-        query: query.query,
-        sortBys: query.sortBys?.map(encodeSort),
-        yAxes: query.yAxes,
-      })
-    );
-=======
-    location.query.queries = getQueriesAsUrlParam(queries);
-  } else if (queries === null) {
-    delete location.query.queries;
->>>>>>> 9723427b
-  }
-
+  const targetQueries = defined(queries) ? getQueriesAsUrlParam(queries) : null;
   return {
     ...location,
     query: {
