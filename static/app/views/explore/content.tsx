<<<<<<< HEAD
import {useMemo} from 'react';
=======
import {useCallback} from 'react';
>>>>>>> dfafe96c
import styled from '@emotion/styled';
import type {Location} from 'history';

import {Button} from 'sentry/components/button';
import ButtonBar from 'sentry/components/buttonBar';
import FeedbackWidgetButton from 'sentry/components/feedback/widget/feedbackWidgetButton';
import * as Layout from 'sentry/components/layouts/thirds';
import {DatePageFilter} from 'sentry/components/organizations/datePageFilter';
import {EnvironmentPageFilter} from 'sentry/components/organizations/environmentPageFilter';
import PageFilterBar from 'sentry/components/organizations/pageFilterBar';
import PageFiltersContainer from 'sentry/components/organizations/pageFilters/container';
import {ProjectPageFilter} from 'sentry/components/organizations/projectPageFilter';
import {SpanSearchQueryBuilder} from 'sentry/components/performance/spanSearchQueryBuilder';
import SentryDocumentTitle from 'sentry/components/sentryDocumentTitle';
import {t} from 'sentry/locale';
import {space} from 'sentry/styles/space';
import {useLocation} from 'sentry/utils/useLocation';
import {useNavigate} from 'sentry/utils/useNavigate';
import useOrganization from 'sentry/utils/useOrganization';
import usePageFilters from 'sentry/utils/usePageFilters';

import {useGroupBys} from './hooks/useGroupBys';
import {useResultMode} from './hooks/useResultsMode';
import {useUserQuery} from './hooks/useUserQuery';
import {useVisualizes} from './hooks/useVisualizes';
import {ExploreCharts} from './charts';
import {ExploreTables} from './tables';
import {ExploreToolbar} from './toolbar';

interface ExploreContentProps {
  location: Location;
}

export function ExploreContent({}: ExploreContentProps) {
  const location = useLocation();
  const navigate = useNavigate();
  const organization = useOrganization();
  const {selection} = usePageFilters();
  const [groupBys] = useGroupBys();
  const [visualizes] = useVisualizes();
  const [resultsMode] = useResultMode();

  const fields = useMemo(() => {
    return [...groupBys, ...visualizes.flatMap(visualize => visualize.yAxes)].filter(
      Boolean
    );
  }, [groupBys, visualizes]);

  const [userQuery, setUserQuery] = useUserQuery();

  const toolbarExtras = organization.features.includes('visibility-explore-dataset')
    ? ['dataset toggle' as const]
    : [];

  const switchToOldTraceExplorer = useCallback(() => {
    navigate({
      ...location,
      query: {
        ...location.query,
        view: 'trace',
      },
    });
  }, [location, navigate]);

  return (
    <SentryDocumentTitle title={t('Explore')} orgSlug={organization.slug}>
      <PageFiltersContainer>
        <Layout.Page>
          <Layout.Header>
            <Layout.HeaderContent>
              <Title>{t('Explore')}</Title>
<<<<<<< HEAD
              <FilterActions>
                <PageFilterBar condensed>
                  <ProjectPageFilter />
                  <EnvironmentPageFilter />
                  <DatePageFilter />
                </PageFilterBar>
                <SpanSearchQueryBuilder
                  fields={fields}
                  allowAggregateFunctions={resultsMode === 'aggregate'}
                  projects={selection.projects}
                  initialQuery={userQuery}
                  onSearch={setUserQuery}
                  searchSource="explore"
                />
              </FilterActions>
            </HeaderContent>
=======
            </Layout.HeaderContent>
            <Layout.HeaderActions>
              <ButtonBar gap={1}>
                <Button onClick={switchToOldTraceExplorer}>
                  {t('Switch to old Trace Explore')}
                </Button>
                <FeedbackWidgetButton />
              </ButtonBar>
            </Layout.HeaderActions>
>>>>>>> dfafe96c
          </Layout.Header>
          <Body>
            <FilterActions>
              <PageFilterBar condensed>
                <ProjectPageFilter />
                <EnvironmentPageFilter />
                <DatePageFilter />
              </PageFilterBar>
              <SpanSearchQueryBuilder
                projects={selection.projects}
                initialQuery={userQuery}
                onSearch={setUserQuery}
                searchSource="explore"
              />
            </FilterActions>
            <Side>
              <ExploreToolbar extras={toolbarExtras} />
            </Side>
            <Main fullWidth>
              <ExploreCharts query={userQuery} />
              <ExploreTables />
            </Main>
          </Body>
        </Layout.Page>
      </PageFiltersContainer>
    </SentryDocumentTitle>
  );
}

const Title = styled(Layout.Title)`
  margin-bottom: ${space(2)};
`;

const FilterActions = styled('div')`
  grid-column: 1 / -1;
  display: grid;
  gap: ${space(2)};
  grid-template-columns: auto;

  @media (min-width: ${p => p.theme.breakpoints.large}) {
    grid-template-columns: auto 1fr;
  }
`;

const Body = styled(Layout.Body)`
  @media (min-width: ${p => p.theme.breakpoints.large}) {
    display: grid;
    grid-template-columns: 275px minmax(100px, auto);
    align-content: start;
    gap: ${p => (!p.noRowGap ? `${space(3)}` : `0 ${space(3)}`)};
  }
`;

const Main = styled(Layout.Main)`
  grid-column: 2/3;
`;

const Side = styled(Layout.Side)`
  grid-column: 1/2;
`;<|MERGE_RESOLUTION|>--- conflicted
+++ resolved
@@ -1,8 +1,4 @@
-<<<<<<< HEAD
-import {useMemo} from 'react';
-=======
-import {useCallback} from 'react';
->>>>>>> dfafe96c
+import {useCallback, useMemo} from 'react';
 import styled from '@emotion/styled';
 import type {Location} from 'history';
 
@@ -74,24 +70,6 @@
           <Layout.Header>
             <Layout.HeaderContent>
               <Title>{t('Explore')}</Title>
-<<<<<<< HEAD
-              <FilterActions>
-                <PageFilterBar condensed>
-                  <ProjectPageFilter />
-                  <EnvironmentPageFilter />
-                  <DatePageFilter />
-                </PageFilterBar>
-                <SpanSearchQueryBuilder
-                  fields={fields}
-                  allowAggregateFunctions={resultsMode === 'aggregate'}
-                  projects={selection.projects}
-                  initialQuery={userQuery}
-                  onSearch={setUserQuery}
-                  searchSource="explore"
-                />
-              </FilterActions>
-            </HeaderContent>
-=======
             </Layout.HeaderContent>
             <Layout.HeaderActions>
               <ButtonBar gap={1}>
@@ -101,7 +79,6 @@
                 <FeedbackWidgetButton />
               </ButtonBar>
             </Layout.HeaderActions>
->>>>>>> dfafe96c
           </Layout.Header>
           <Body>
             <FilterActions>
@@ -111,6 +88,8 @@
                 <DatePageFilter />
               </PageFilterBar>
               <SpanSearchQueryBuilder
+                fields={fields}
+                allowAggregateFunctions={resultsMode === 'aggregate'}
                 projects={selection.projects}
                 initialQuery={userQuery}
                 onSearch={setUserQuery}
