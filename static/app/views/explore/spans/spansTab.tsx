--- conflicted
+++ resolved
@@ -126,9 +126,8 @@
         : spansTableResult.result.error?.message ?? '';
   const chartError = timeseriesResult.error?.message ?? '';
 
-<<<<<<< HEAD
   const [expanded, setExpanded] = useState(true);
-=======
+
   useAnalytics({
     queryType,
     aggregatesTableResult,
@@ -136,7 +135,6 @@
     tracesTableResult,
     timeseriesResult,
   });
->>>>>>> 37edcd90
 
   return (
     <Body withToolbar={expanded}>
