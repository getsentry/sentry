import {useEffect, useMemo, useState} from 'react';
import styled from '@emotion/styled';
import * as Sentry from '@sentry/react';

import Feature from 'sentry/components/acl/feature';
import {getDiffInMinutes} from 'sentry/components/charts/utils';
import {Button} from 'sentry/components/core/button';
import * as Layout from 'sentry/components/layouts/thirds';
import {DatePageFilter} from 'sentry/components/organizations/datePageFilter';
import {EnvironmentPageFilter} from 'sentry/components/organizations/environmentPageFilter';
import PageFilterBar from 'sentry/components/organizations/pageFilterBar';
import {ProjectPageFilter} from 'sentry/components/organizations/projectPageFilter';
import {
  EAPSpanSearchQueryBuilder,
  useEAPSpanSearchQueryBuilderProps,
} from 'sentry/components/performance/spanSearchQueryBuilder';
import {SearchQueryBuilderProvider} from 'sentry/components/searchQueryBuilder/context';
import {TourElement} from 'sentry/components/tours/components';
import {IconChevron} from 'sentry/icons/iconChevron';
import {t} from 'sentry/locale';
import {space} from 'sentry/styles/space';
import type {PageFilters} from 'sentry/types/core';
import type {Project} from 'sentry/types/project';
import {defined} from 'sentry/utils';
import {dedupeArray} from 'sentry/utils/dedupeArray';
import {
  type AggregationKey,
  ALLOWED_EXPLORE_VISUALIZE_AGGREGATES,
} from 'sentry/utils/fields';
import useOrganization from 'sentry/utils/useOrganization';
import usePageFilters from 'sentry/utils/usePageFilters';
import {ExploreCharts} from 'sentry/views/explore/charts';
import SchemaHintsList, {
  SchemaHintsSection,
} from 'sentry/views/explore/components/schemaHintsList';
import {SchemaHintsSources} from 'sentry/views/explore/components/schemaHintsUtils/schemaHintsListOrder';
import {
  PageParamsProvider,
  useExploreDataset,
  useExploreFields,
  useExploreId,
  useExploreMode,
  useExploreQuery,
  useExploreVisualizes,
  useSetExplorePageParams,
  useSetExploreQuery,
  useSetExploreVisualizes,
} from 'sentry/views/explore/contexts/pageParamsContext';
import {Mode} from 'sentry/views/explore/contexts/pageParamsContext/mode';
import {
  SpanTagsProvider,
  useSpanTags,
} from 'sentry/views/explore/contexts/spanTagsContext';
import {useAnalytics} from 'sentry/views/explore/hooks/useAnalytics';
import {useChartInterval} from 'sentry/views/explore/hooks/useChartInterval';
import {useExploreAggregatesTable} from 'sentry/views/explore/hooks/useExploreAggregatesTable';
import {useExploreSpansTable} from 'sentry/views/explore/hooks/useExploreSpansTable';
import {useExploreTimeseries} from 'sentry/views/explore/hooks/useExploreTimeseries';
import {useExploreTracesTable} from 'sentry/views/explore/hooks/useExploreTracesTable';
import {SAMPLING_MODE} from 'sentry/views/explore/hooks/useProgressiveQuery';
import {Tab, useTab} from 'sentry/views/explore/hooks/useTab';
import {useVisitQuery} from 'sentry/views/explore/hooks/useVisitQuery';
import {ExploreSpansTour, ExploreSpansTourContext} from 'sentry/views/explore/spans/tour';
import {ExploreTables} from 'sentry/views/explore/tables';
import {ExploreToolbar} from 'sentry/views/explore/toolbar';
import {
  combineConfidenceForSeries,
  type DefaultPeriod,
  type MaxPickableDays,
} from 'sentry/views/explore/utils';
import {useOnboardingProject} from 'sentry/views/insights/common/queries/useOnboardingProject';
import {Onboarding} from 'sentry/views/performance/onboarding';

// eslint-disable-next-line no-restricted-imports
import QuotaExceededAlert from 'getsentry/components/performance/quotaExceededAlert';

export type SpanTabProps = {
  defaultPeriod: DefaultPeriod;
  maxPickableDays: MaxPickableDays;
  relativeOptions: Record<string, React.ReactNode>;
};

export function SpansTabContentImpl({
  defaultPeriod,
  maxPickableDays,
  relativeOptions,
}: SpanTabProps) {
  const organization = useOrganization();
  const {selection} = usePageFilters();
  const mode = useExploreMode();
  const visualizes = useExploreVisualizes();
  const setVisualizes = useSetExploreVisualizes();
  const [samplesTab, setSamplesTab] = useTab();

  const {tags: numberTags, isLoading: numberTagsLoading} = useSpanTags('number');
  const {tags: stringTags, isLoading: stringTagsLoading} = useSpanTags('string');

  const query = useExploreQuery();
  const setQuery = useSetExploreQuery();
  const fields = useExploreFields();
  const setExplorePageParams = useSetExplorePageParams();

  const id = useExploreId();
  const visitQuery = useVisitQuery();
  useEffect(() => {
    if (defined(id)) {
      visitQuery(id);
    }
  }, [id, visitQuery]);

  const toolbarExtras = [
    ...(organization?.features?.includes('visibility-explore-equations')
      ? ['equations' as const]
      : []),
    ...(organization?.features?.includes('visibility-explore-tabs')
      ? ['tabs' as const]
      : []),
  ];

  const queryType: 'aggregate' | 'samples' | 'traces' =
    mode === Mode.AGGREGATE
      ? 'aggregate'
      : samplesTab === Tab.TRACE
        ? 'traces'
        : 'samples';

  const limit = 25;

  const isAllowedSelection = useMemo(
    () => checkIsAllowedSelection(selection, maxPickableDays),
    [selection, maxPickableDays]
  );

  const aggregatesTableResult = useExploreAggregatesTable({
    query,
    limit,
    enabled: isAllowedSelection && queryType === 'aggregate',
  });
  const spansTableResult = useExploreSpansTable({
    query,
    limit,
    enabled: isAllowedSelection && queryType === 'samples',
  });
  const tracesTableResult = useExploreTracesTable({
    query,
    limit,
    enabled: isAllowedSelection && queryType === 'traces',
  });

  const {
    result: timeseriesResult,
    canUsePreviousResults,
    samplingMode: timeseriesSamplingMode,
  } = useExploreTimeseries({
    query,
    enabled: isAllowedSelection,
  });

  const confidences = useMemo(
    () =>
      visualizes.map(visualize => {
        const dedupedYAxes = dedupeArray(visualize.yAxes);
        const series = dedupedYAxes
          .flatMap(yAxis => timeseriesResult.data[yAxis])
          .filter(defined);
        return combineConfidenceForSeries(series);
      }),
    [timeseriesResult.data, visualizes]
  );

  const [expanded, setExpanded] = useState(true);
  const [interval] = useChartInterval();

  useAnalytics({
    queryType,
    aggregatesTableResult,
    spansTableResult,
    tracesTableResult,
    timeseriesResult,
    interval,
  });

  const resultsLength =
    {
      aggregate: aggregatesTableResult.result.data?.length,
      samples: spansTableResult.result.data?.length,
      traces: tracesTableResult.result.data?.data?.length,
    }[queryType] ?? 0;

  const hasResults = !!resultsLength;

  const resultsLoading =
    queryType === 'aggregate'
      ? aggregatesTableResult.result.isPending
      : queryType === 'samples'
        ? spansTableResult.result.isPending
        : tracesTableResult.result.isPending;

  const tableIsProgressivelyLoading =
    organization.features.includes('visibility-explore-progressive-loading') &&
    (queryType === 'samples'
      ? false // Samples mode won't show the progressive loading spinner
      : queryType === 'aggregate'
        ? aggregatesTableResult.samplingMode !== SAMPLING_MODE.BEST_EFFORT
        : false);

  const eapSpanSearchQueryBuilderProps = {
    projects: selection.projects,
    initialQuery: query,
    onSearch: setQuery,
    searchSource: 'explore',
    getFilterTokenWarning:
      mode === Mode.SAMPLES
        ? (key: string) => {
            if (ALLOWED_EXPLORE_VISUALIZE_AGGREGATES.includes(key as AggregationKey)) {
              return t(
                "This key won't affect the results because samples mode does not support aggregate functions"
              );
            }
            return undefined;
          }
        : undefined,
    supportedAggregates:
      mode === Mode.SAMPLES ? [] : ALLOWED_EXPLORE_VISUALIZE_AGGREGATES,
    numberTags,
    stringTags,
  };

  const eapSpanSearchQueryProviderProps = useEAPSpanSearchQueryBuilderProps(
    eapSpanSearchQueryBuilderProps
  );

  return (
    <SearchQueryBuilderProvider {...eapSpanSearchQueryProviderProps}>
      <Body withToolbar={expanded}>
        <TopSection>
          <TourElement<ExploreSpansTour>
            tourContext={ExploreSpansTourContext}
            id={ExploreSpansTour.SEARCH_BAR}
            title={t('Start Your Search')}
            description={t(
              'Specify the keys you’d like to narrow your search down to (ex. span.operation) and then any values (ex. db, res, http, etc.).'
            )}
            position="bottom"
            margin={-8}
          >
            <FilterSection>
              <StyledPageFilterBar condensed>
                <ProjectPageFilter />
                <EnvironmentPageFilter />
                <DatePageFilter
                  defaultPeriod={defaultPeriod}
                  maxPickableDays={maxPickableDays}
                  relativeOptions={({arbitraryOptions}) => ({
                    ...arbitraryOptions,
                    ...relativeOptions,
                  })}
                />
              </StyledPageFilterBar>
              <EAPSpanSearchQueryBuilder {...eapSpanSearchQueryBuilderProps} />
            </FilterSection>
            <Feature features="organizations:traces-schema-hints">
              <StyledSchemaHintsSection>
                <SchemaHintsList
                  supportedAggregates={
                    mode === Mode.SAMPLES ? [] : ALLOWED_EXPLORE_VISUALIZE_AGGREGATES
                  }
                  numberTags={numberTags}
                  stringTags={stringTags}
                  isLoading={numberTagsLoading || stringTagsLoading}
                  exploreQuery={query}
                  source={SchemaHintsSources.EXPLORE}
                  tableColumns={fields}
                  setPageParams={setExplorePageParams}
                />
              </StyledSchemaHintsSection>
            </Feature>
          </TourElement>
        </TopSection>
        <SideSection withToolbar={expanded}>
          <TourElement<ExploreSpansTour>
            tourContext={ExploreSpansTourContext}
            id={ExploreSpansTour.TOOLBAR}
            title={t('Configure Your Query')}
            description={t(
              'Based on your search, you can determine how you want your results shown. Choose your metric visualization, group (optional) and sort.'
            )}
            position="right"
            margin={-8}
          >
            <ExploreToolbar width={300} extras={toolbarExtras} />
          </TourElement>
        </SideSection>
        <MainContent>
          {!resultsLoading && !hasResults && <QuotaExceededAlert referrer="explore" />}
<<<<<<< HEAD
          <TourElement<ExploreSpansTour>
            tourContext={ExploreSpansTourContext}
            id={ExploreSpansTour.RESULTS}
            title={t('Get Results')}
            description={t(
              'See a chart and list of samples or aggregates. IDs will link you to a waterfall for debugging while aggregates will let you scope it down further.'
            )}
            position="top"
            margin={-8}
          >
            <MainContent>
              <ExploreCharts
                canUsePreviousResults={canUsePreviousResults}
                confidences={confidences}
                query={query}
                timeseriesResult={timeseriesResult}
                isProgressivelyLoading={timeseriesIsProgressivelyLoading}
                visualizes={visualizes}
                setVisualizes={setVisualizes}
              />
              <ExploreTables
                aggregatesTableResult={aggregatesTableResult}
                spansTableResult={spansTableResult}
                tracesTableResult={tracesTableResult}
                confidences={confidences}
                samplesTab={samplesTab}
                setSamplesTab={setSamplesTab}
                isProgressivelyLoading={tableIsProgressivelyLoading}
                useTabs={organization.features.includes('visibility-explore-tabs')}
              />
              <Toggle>
                <StyledButton
                  aria-label={expanded ? t('Collapse sidebar') : t('Expand sidebar')}
                  size="xs"
                  icon={<IconDoubleChevron direction={expanded ? 'left' : 'right'} />}
                  onClick={() => setExpanded(!expanded)}
                />
              </Toggle>
            </MainContent>
          </TourElement>
        </section>
=======
          <div>
            <ExploreCharts
              canUsePreviousResults={canUsePreviousResults}
              confidences={confidences}
              query={query}
              timeseriesResult={timeseriesResult}
              visualizes={visualizes}
              setVisualizes={setVisualizes}
              samplingMode={timeseriesSamplingMode}
            />
            <ExploreTables
              aggregatesTableResult={aggregatesTableResult}
              spansTableResult={spansTableResult}
              tracesTableResult={tracesTableResult}
              confidences={confidences}
              samplesTab={samplesTab}
              setSamplesTab={setSamplesTab}
              isProgressivelyLoading={tableIsProgressivelyLoading}
              useTabs={organization.features.includes('visibility-explore-tabs')}
            />
            <Toggle>
              <StyledButton
                aria-label={expanded ? t('Collapse sidebar') : t('Expande sidebar')}
                size="xs"
                icon={<IconDoubleChevron direction={expanded ? 'left' : 'right'} />}
                onClick={() => setExpanded(!expanded)}
              />
            </Toggle>
          </div>
        </MainContent>
>>>>>>> 2344e833
      </Body>
    </SearchQueryBuilderProvider>
  );
}

function IconDoubleChevron(props: React.ComponentProps<typeof IconChevron>) {
  return (
    <DoubleChevronWrapper>
      <IconChevron style={{marginRight: `-3px`}} {...props} />
      <IconChevron style={{marginLeft: `-3px`}} {...props} />
    </DoubleChevronWrapper>
  );
}

function ExploreTagsProvider({children}: any) {
  const dataset = useExploreDataset();

  return (
    <SpanTagsProvider dataset={dataset} enabled>
      {children}
    </SpanTagsProvider>
  );
}

type OnboardingContentProps = SpanTabProps & {onboardingProject: Project};

function OnboardingContent(props: OnboardingContentProps) {
  const organization = useOrganization();

  return (
    <Layout.Body>
      <TopSection>
        <FilterSection>
          <StyledPageFilterBar condensed>
            <ProjectPageFilter />
            <EnvironmentPageFilter />
            <DatePageFilter
              defaultPeriod={props.defaultPeriod}
              maxPickableDays={props.maxPickableDays}
              relativeOptions={({arbitraryOptions}) => ({
                ...arbitraryOptions,
                ...props.relativeOptions,
              })}
            />
          </StyledPageFilterBar>
        </FilterSection>
      </TopSection>
      <OnboardingContentSection>
        <Onboarding project={props.onboardingProject} organization={organization} />
      </OnboardingContentSection>
    </Layout.Body>
  );
}

export function SpansTabContent(props: SpanTabProps) {
  Sentry.setTag('explore.visited', 'yes');
  const onboardingProject = useOnboardingProject();
  const showOnboarding = onboardingProject !== undefined;

  return (
    <PageParamsProvider>
      <ExploreTagsProvider>
        {showOnboarding ? (
          <OnboardingContent {...props} onboardingProject={onboardingProject} />
        ) : (
          <SpansTabContentImpl {...props} />
        )}
      </ExploreTagsProvider>
    </PageParamsProvider>
  );
}

function checkIsAllowedSelection(
  selection: PageFilters,
  maxPickableDays: MaxPickableDays
) {
  const maxPickableMinutes = maxPickableDays * 24 * 60;
  const selectedMinutes = getDiffInMinutes(selection.datetime);
  return selectedMinutes <= maxPickableMinutes;
}

const Body = styled(Layout.Body)<{withToolbar: boolean}>`
  @media (min-width: ${p => p.theme.breakpoints.medium}) {
    display: grid;
    ${p =>
      p.withToolbar
        ? `grid-template-columns: 300px minmax(100px, auto);`
        : `grid-template-columns: 0px minmax(100px, auto);`}
    grid-template-rows: auto 1fr;
    align-content: start;
    gap: ${space(2)} ${p => (p.withToolbar ? `${space(2)}` : '0px')};
    will-change: grid-template;
    transition: grid-template 200ms cubic-bezier(0.22, 1, 0.36, 1);
  }
`;

const TopSection = styled('div')`
  grid-column: 1/3;
`;

const FilterSection = styled('div')`
  display: grid;
  gap: ${space(1)};

  @media (min-width: ${p => p.theme.breakpoints.medium}) {
    grid-template-columns: minmax(300px, auto) 1fr;
  }
`;

const SideSection = styled('aside')<{withToolbar: boolean}>`
  position: relative;
  z-index: 0;
  @media (min-width: ${p => p.theme.breakpoints.medium}) {
    ${p => !p.withToolbar && 'overflow: hidden;'}
  }
`;

const MainContent = styled('section')`
  position: relative;
  z-index: 1;
  max-width: 100%;
  background: ${p => p.theme.background};
`;

const StyledPageFilterBar = styled(PageFilterBar)`
  width: auto;
`;

const OnboardingContentSection = styled('section')`
  grid-column: 1/3;
`;

const Toggle = styled('div')`
  display: none;
  position: absolute;
  top: 0px;

  z-index: 1; /* place above loading mask */

  @media (min-width: ${p => p.theme.breakpoints.medium}) {
    display: block;
  }
`;

const StyledButton = styled(Button)`
  width: 28px;
  border-left: 0px;
  border-top-left-radius: 0px;
  border-bottom-left-radius: 0px;
`;

const DoubleChevronWrapper = styled('div')`
  display: flex;
`;

const StyledSchemaHintsSection = styled(SchemaHintsSection)`
  margin-top: ${space(1)};

  @media (min-width: ${p => p.theme.breakpoints.medium}) {
    margin-top: ${space(1)};
  }
`;<|MERGE_RESOLUTION|>--- conflicted
+++ resolved
@@ -1,4 +1,5 @@
 import {useEffect, useMemo, useState} from 'react';
+import {css} from '@emotion/react';
 import styled from '@emotion/styled';
 import * as Sentry from '@sentry/react';
 
@@ -293,7 +294,6 @@
         </SideSection>
         <MainContent>
           {!resultsLoading && !hasResults && <QuotaExceededAlert referrer="explore" />}
-<<<<<<< HEAD
           <TourElement<ExploreSpansTour>
             tourContext={ExploreSpansTourContext}
             id={ExploreSpansTour.RESULTS}
@@ -304,15 +304,15 @@
             position="top"
             margin={-8}
           >
-            <MainContent>
+            <div>
               <ExploreCharts
                 canUsePreviousResults={canUsePreviousResults}
                 confidences={confidences}
                 query={query}
                 timeseriesResult={timeseriesResult}
-                isProgressivelyLoading={timeseriesIsProgressivelyLoading}
                 visualizes={visualizes}
                 setVisualizes={setVisualizes}
+                samplingMode={timeseriesSamplingMode}
               />
               <ExploreTables
                 aggregatesTableResult={aggregatesTableResult}
@@ -332,41 +332,9 @@
                   onClick={() => setExpanded(!expanded)}
                 />
               </Toggle>
-            </MainContent>
+            </div>
           </TourElement>
-        </section>
-=======
-          <div>
-            <ExploreCharts
-              canUsePreviousResults={canUsePreviousResults}
-              confidences={confidences}
-              query={query}
-              timeseriesResult={timeseriesResult}
-              visualizes={visualizes}
-              setVisualizes={setVisualizes}
-              samplingMode={timeseriesSamplingMode}
-            />
-            <ExploreTables
-              aggregatesTableResult={aggregatesTableResult}
-              spansTableResult={spansTableResult}
-              tracesTableResult={tracesTableResult}
-              confidences={confidences}
-              samplesTab={samplesTab}
-              setSamplesTab={setSamplesTab}
-              isProgressivelyLoading={tableIsProgressivelyLoading}
-              useTabs={organization.features.includes('visibility-explore-tabs')}
-            />
-            <Toggle>
-              <StyledButton
-                aria-label={expanded ? t('Collapse sidebar') : t('Expande sidebar')}
-                size="xs"
-                icon={<IconDoubleChevron direction={expanded ? 'left' : 'right'} />}
-                onClick={() => setExpanded(!expanded)}
-              />
-            </Toggle>
-          </div>
         </MainContent>
->>>>>>> 2344e833
       </Body>
     </SearchQueryBuilderProvider>
   );
@@ -448,6 +416,8 @@
   return selectedMinutes <= maxPickableMinutes;
 }
 
+const transitionDuration = '200ms';
+
 const Body = styled(Layout.Body)<{withToolbar: boolean}>`
   @media (min-width: ${p => p.theme.breakpoints.medium}) {
     display: grid;
@@ -459,7 +429,7 @@
     align-content: start;
     gap: ${space(2)} ${p => (p.withToolbar ? `${space(2)}` : '0px')};
     will-change: grid-template;
-    transition: grid-template 200ms cubic-bezier(0.22, 1, 0.36, 1);
+    transition: grid-template ${transitionDuration} cubic-bezier(0.22, 1, 0.36, 1);
   }
 `;
 
@@ -480,7 +450,23 @@
   position: relative;
   z-index: 0;
   @media (min-width: ${p => p.theme.breakpoints.medium}) {
-    ${p => !p.withToolbar && 'overflow: hidden;'}
+    ${p =>
+      p.withToolbar
+        ? css`
+            animation: toolbar-slide-in 0s forwards ${transitionDuration};
+
+            @keyframes toolbar-slide-in {
+              from {
+                overflow: hidden;
+              }
+              to {
+                overflow: visible;
+              }
+            }
+          `
+        : css`
+            overflow: hidden;
+          `}
   }
 `;
 
