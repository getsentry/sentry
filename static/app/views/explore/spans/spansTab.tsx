import {useEffect, useMemo, useState} from 'react';
import styled from '@emotion/styled';
import * as Sentry from '@sentry/react';

import Feature from 'sentry/components/acl/feature';
import {getDiffInMinutes} from 'sentry/components/charts/utils';
import {Button} from 'sentry/components/core/button';
import * as Layout from 'sentry/components/layouts/thirds';
import {DatePageFilter} from 'sentry/components/organizations/datePageFilter';
import {EnvironmentPageFilter} from 'sentry/components/organizations/environmentPageFilter';
import PageFilterBar from 'sentry/components/organizations/pageFilterBar';
import {ProjectPageFilter} from 'sentry/components/organizations/projectPageFilter';
import {
  EAPSpanSearchQueryBuilder,
  SpanSearchQueryBuilder,
} from 'sentry/components/performance/spanSearchQueryBuilder';
import {IconChevron} from 'sentry/icons/iconChevron';
import {t} from 'sentry/locale';
import {space} from 'sentry/styles/space';
import type {PageFilters} from 'sentry/types/core';
import type {Project} from 'sentry/types/project';
import {defined} from 'sentry/utils';
import {dedupeArray} from 'sentry/utils/dedupeArray';
import {DiscoverDatasets} from 'sentry/utils/discover/types';
import {
  type AggregationKey,
  ALLOWED_EXPLORE_VISUALIZE_AGGREGATES,
} from 'sentry/utils/fields';
import useOrganization from 'sentry/utils/useOrganization';
import usePageFilters from 'sentry/utils/usePageFilters';
import {ExploreCharts} from 'sentry/views/explore/charts';
import {useSchemaHintsOnLargeScreen} from 'sentry/views/explore/components/schemaHintsDrawer';
import SchemaHintsList, {
  SCHEMA_HINTS_DRAWER_WIDTH,
  SchemaHintsSection,
} from 'sentry/views/explore/components/schemaHintsList';
import {SchemaHintsSources} from 'sentry/views/explore/components/schemaHintsUtils/schemaHintsListOrder';
import {
  PageParamsProvider,
  useExploreDataset,
<<<<<<< HEAD
=======
  useExploreFields,
>>>>>>> ccb3d482
  useExploreId,
  useExploreMode,
  useExploreQuery,
  useExploreVisualizes,
  useSetExplorePageParams,
  useSetExploreQuery,
} from 'sentry/views/explore/contexts/pageParamsContext';
import {Mode} from 'sentry/views/explore/contexts/pageParamsContext/mode';
import {
  SpanTagsProvider,
  useSpanTags,
} from 'sentry/views/explore/contexts/spanTagsContext';
import {useAnalytics} from 'sentry/views/explore/hooks/useAnalytics';
import {useChartInterval} from 'sentry/views/explore/hooks/useChartInterval';
import {useExploreAggregatesTable} from 'sentry/views/explore/hooks/useExploreAggregatesTable';
import {useExploreSpansTable} from 'sentry/views/explore/hooks/useExploreSpansTable';
import {useExploreTimeseries} from 'sentry/views/explore/hooks/useExploreTimeseries';
import {useExploreTracesTable} from 'sentry/views/explore/hooks/useExploreTracesTable';
import {SAMPLING_MODE} from 'sentry/views/explore/hooks/useProgressiveQuery';
import {Tab, useTab} from 'sentry/views/explore/hooks/useTab';
import {useVisitQuery} from 'sentry/views/explore/hooks/useVisitQuery';
import {ExploreTables} from 'sentry/views/explore/tables';
import {ExploreToolbar} from 'sentry/views/explore/toolbar';
import {
  combineConfidenceForSeries,
  type DefaultPeriod,
  type MaxPickableDays,
} from 'sentry/views/explore/utils';
import {useOnboardingProject} from 'sentry/views/insights/common/queries/useOnboardingProject';
import {Onboarding} from 'sentry/views/performance/onboarding';

// eslint-disable-next-line no-restricted-imports
import QuotaExceededAlert from 'getsentry/components/performance/quotaExceededAlert';

export type SpanTabProps = {
  defaultPeriod: DefaultPeriod;
  maxPickableDays: MaxPickableDays;
  relativeOptions: Record<string, React.ReactNode>;
};

export function SpansTabContentImpl({
  defaultPeriod,
  maxPickableDays,
  relativeOptions,
}: SpanTabProps) {
  const organization = useOrganization();
  const {selection} = usePageFilters();
  const dataset = useExploreDataset();
  const mode = useExploreMode();
  const visualizes = useExploreVisualizes();
  const [samplesTab, setSamplesTab] = useTab();

  const {tags: numberTags, isLoading: numberTagsLoading} = useSpanTags('number');
  const {tags: stringTags, isLoading: stringTagsLoading} = useSpanTags('string');

  const query = useExploreQuery();
  const setQuery = useSetExploreQuery();
  const fields = useExploreFields();
  const setExplorePageParams = useSetExplorePageParams();

  const id = useExploreId();
  const visitQuery = useVisitQuery();
  useEffect(() => {
    if (defined(id)) {
      visitQuery(id);
    }
  }, [id, visitQuery]);

  const id = useExploreId();
  const visitQuery = useVisitQuery();
  useEffect(() => {
    if (defined(id)) {
      visitQuery(id);
    }
  }, [id, visitQuery]);

  const isSchemaHintsDrawerOpenOnLargeScreen = useSchemaHintsOnLargeScreen();

  const toolbarExtras = [
    ...(organization?.features?.includes('visibility-explore-dataset')
      ? ['dataset toggle' as const]
      : []),
    ...(organization?.features?.includes('visibility-explore-equations')
      ? ['equations' as const]
      : []),
  ];

  const queryType: 'aggregate' | 'samples' | 'traces' =
    mode === Mode.AGGREGATE
      ? 'aggregate'
      : samplesTab === Tab.TRACE
        ? 'traces'
        : 'samples';

  const limit = 25;

  const isAllowedSelection = useMemo(
    () => checkIsAllowedSelection(selection, maxPickableDays),
    [selection, maxPickableDays]
  );

  const aggregatesTableResult = useExploreAggregatesTable({
    query,
    limit,
    enabled: isAllowedSelection && queryType === 'aggregate',
  });
  const spansTableResult = useExploreSpansTable({
    query,
    limit,
    enabled: isAllowedSelection && queryType === 'samples',
  });
  const tracesTableResult = useExploreTracesTable({
    query,
    limit,
    enabled: isAllowedSelection && queryType === 'traces',
  });

  const {
    result: timeseriesResult,
    canUsePreviousResults,
    samplingMode: timeseriesSamplingMode,
  } = useExploreTimeseries({
    query,
    enabled: isAllowedSelection,
  });

  const confidences = useMemo(
    () =>
      visualizes.map(visualize => {
        const dedupedYAxes = dedupeArray(visualize.yAxes);
        const series = dedupedYAxes
          .flatMap(yAxis => timeseriesResult.data[yAxis])
          .filter(defined);
        return combineConfidenceForSeries(series);
      }),
    [timeseriesResult.data, visualizes]
  );

  const [expanded, setExpanded] = useState(true);
  const [interval] = useChartInterval();

  useAnalytics({
    queryType,
    aggregatesTableResult,
    spansTableResult,
    tracesTableResult,
    timeseriesResult,
    interval,
  });

  const resultsLength =
    {
      aggregate: aggregatesTableResult.result.data?.length,
      samples: spansTableResult.result.data?.length,
      traces: tracesTableResult.result.data?.data?.length,
    }[queryType] ?? 0;

  const hasResults = !!resultsLength;

  const resultsLoading =
    queryType === 'aggregate'
      ? aggregatesTableResult.result.isPending
      : queryType === 'samples'
        ? spansTableResult.result.isPending
        : tracesTableResult.result.isPending;

  const tableIsProgressivelyLoading =
    organization.features.includes('visibility-explore-progressive-loading') &&
    (queryType === 'samples'
      ? spansTableResult.samplingMode !== SAMPLING_MODE.BEST_EFFORT
      : queryType === 'aggregate'
        ? aggregatesTableResult.samplingMode !== SAMPLING_MODE.BEST_EFFORT
        : false);

  return (
    <Body
      withToolbar={expanded}
      withHints={organization.features.includes('traces-schema-hints')}
      thirdColumnWidth={
        isSchemaHintsDrawerOpenOnLargeScreen ? SCHEMA_HINTS_DRAWER_WIDTH : '0px'
      }
    >
      <TopSection>
        <StyledPageFilterBar condensed>
          <ProjectPageFilter />
          <EnvironmentPageFilter />
          <DatePageFilter
            defaultPeriod={defaultPeriod}
            maxPickableDays={maxPickableDays}
            relativeOptions={({arbitraryOptions}) => ({
              ...arbitraryOptions,
              ...relativeOptions,
            })}
          />
        </StyledPageFilterBar>
        {dataset === DiscoverDatasets.SPANS_INDEXED ? (
          <SpanSearchQueryBuilder
            projects={selection.projects}
            initialQuery={query}
            onSearch={setQuery}
            searchSource="explore"
            submitOnFilterChange
          />
        ) : (
          <EAPSpanSearchQueryBuilder
            projects={selection.projects}
            initialQuery={query}
            onSearch={setQuery}
            searchSource="explore"
            getFilterTokenWarning={
              mode === Mode.SAMPLES
                ? key => {
                    if (
                      ALLOWED_EXPLORE_VISUALIZE_AGGREGATES.includes(key as AggregationKey)
                    ) {
                      return t(
                        "This key won't affect the results because samples mode does not support aggregate functions"
                      );
                    }
                    return undefined;
                  }
                : undefined
            }
            supportedAggregates={
              mode === Mode.SAMPLES ? [] : ALLOWED_EXPLORE_VISUALIZE_AGGREGATES
            }
            numberTags={numberTags}
            stringTags={stringTags}
            submitOnFilterChange
          />
        )}
      </TopSection>
      <Feature features="organizations:traces-schema-hints">
        <SchemaHintsSection withSchemaHintsDrawer={isSchemaHintsDrawerOpenOnLargeScreen}>
          <SchemaHintsList
            supportedAggregates={
              mode === Mode.SAMPLES ? [] : ALLOWED_EXPLORE_VISUALIZE_AGGREGATES
            }
            numberTags={numberTags}
            stringTags={stringTags}
            isLoading={numberTagsLoading || stringTagsLoading}
            exploreQuery={query}
            source={SchemaHintsSources.EXPLORE}
            tableColumns={fields}
            setPageParams={setExplorePageParams}
          />
        </SchemaHintsSection>
      </Feature>
      <SideSection withToolbar={expanded}>
        <ExploreToolbar width={300} extras={toolbarExtras} />
      </SideSection>
      <section>
        {!resultsLoading && !hasResults && <QuotaExceededAlert referrer="explore" />}
        <MainContent>
          <ExploreCharts
            canUsePreviousResults={canUsePreviousResults}
            confidences={confidences}
            query={query}
            timeseriesResult={timeseriesResult}
            isProgressivelyLoading={
              organization.features.includes('visibility-explore-progressive-loading') &&
              defined(timeseriesSamplingMode) &&
              timeseriesSamplingMode !== SAMPLING_MODE.BEST_EFFORT
            }
          />
          <ExploreTables
            aggregatesTableResult={aggregatesTableResult}
            spansTableResult={spansTableResult}
            tracesTableResult={tracesTableResult}
            confidences={confidences}
            samplesTab={samplesTab}
            setSamplesTab={setSamplesTab}
            isProgressivelyLoading={tableIsProgressivelyLoading}
          />
          <Toggle>
            <StyledButton
              aria-label={expanded ? t('Collapse sidebar') : t('Expande sidebar')}
              size="xs"
              icon={<IconDoubleChevron direction={expanded ? 'left' : 'right'} />}
              onClick={() => setExpanded(!expanded)}
            />
          </Toggle>
        </MainContent>
      </section>
    </Body>
  );
}

function IconDoubleChevron(props: React.ComponentProps<typeof IconChevron>) {
  return (
    <DoubleChevronWrapper>
      <IconChevron style={{marginRight: `-3px`}} {...props} />
      <IconChevron style={{marginLeft: `-3px`}} {...props} />
    </DoubleChevronWrapper>
  );
}

function ExploreTagsProvider({children}: any) {
  const dataset = useExploreDataset();

  return (
    <SpanTagsProvider dataset={dataset} enabled>
      {children}
    </SpanTagsProvider>
  );
}

type OnboardingContentProps = SpanTabProps & {onboardingProject: Project};

function OnboardingContent(props: OnboardingContentProps) {
  const organization = useOrganization();

  return (
    <Layout.Body>
      <TopSection>
        <StyledPageFilterBar condensed>
          <ProjectPageFilter />
          <EnvironmentPageFilter />
          <DatePageFilter
            defaultPeriod={props.defaultPeriod}
            maxPickableDays={props.maxPickableDays}
            relativeOptions={({arbitraryOptions}) => ({
              ...arbitraryOptions,
              ...props.relativeOptions,
            })}
          />
        </StyledPageFilterBar>
      </TopSection>
      <OnboardingContentSection>
        <Onboarding project={props.onboardingProject} organization={organization} />
      </OnboardingContentSection>
    </Layout.Body>
  );
}

export function SpansTabContent(props: SpanTabProps) {
  Sentry.setTag('explore.visited', 'yes');
  const onboardingProject = useOnboardingProject();
  const showOnboarding = onboardingProject !== undefined;

  return (
    <PageParamsProvider>
      <ExploreTagsProvider>
        {showOnboarding ? (
          <OnboardingContent {...props} onboardingProject={onboardingProject} />
        ) : (
          <SpansTabContentImpl {...props} />
        )}
      </ExploreTagsProvider>
    </PageParamsProvider>
  );
}

function checkIsAllowedSelection(
  selection: PageFilters,
  maxPickableDays: MaxPickableDays
) {
  const maxPickableMinutes = maxPickableDays * 24 * 60;
  const selectedMinutes = getDiffInMinutes(selection.datetime);
  return selectedMinutes <= maxPickableMinutes;
}

const Body = styled(Layout.Body)<{
  thirdColumnWidth: string;
  withHints: boolean;
  withToolbar: boolean;
}>`
  @media (min-width: ${p => p.theme.breakpoints.medium}) {
    display: grid;
    ${p =>
      p.withToolbar
        ? `grid-template-columns: 300px minmax(100px, auto) ${p.withHints ? p.thirdColumnWidth : ''};`
        : `grid-template-columns: 0px minmax(100px, auto) ${p.withHints ? p.thirdColumnWidth : ''};`}
    grid-template-rows: auto ${p => (p.withHints ? 'auto 1fr' : '1fr')};
    align-content: start;
    gap: ${space(2)} ${p => (p.withToolbar ? `${space(2)}` : '0px')};
    transition: 700ms;
  }
`;

const TopSection = styled('div')`
  display: grid;
  gap: ${space(2)};
  grid-column: 1/3;
  margin-bottom: ${space(2)};

  @media (min-width: ${p => p.theme.breakpoints.medium}) {
    grid-template-columns: minmax(300px, auto) 1fr;
    margin-bottom: 0;
  }
`;

const SideSection = styled('aside')<{withToolbar: boolean}>`
  @media (min-width: ${p => p.theme.breakpoints.medium}) {
    ${p => !p.withToolbar && 'overflow: hidden;'}
  }
`;

const MainContent = styled('div')`
  position: relative;
  max-width: 100%;
`;

const StyledPageFilterBar = styled(PageFilterBar)`
  width: auto;
`;

const OnboardingContentSection = styled('section')`
  grid-column: 1/3;
`;

const Toggle = styled('div')`
  display: none;
  position: absolute;
  top: 0px;

  z-index: 1; /* place above loading mask */

  @media (min-width: ${p => p.theme.breakpoints.medium}) {
    display: block;
  }
`;

const StyledButton = styled(Button)`
  width: 28px;
  border-left: 0px;
  border-top-left-radius: 0px;
  border-bottom-left-radius: 0px;
`;

const DoubleChevronWrapper = styled('div')`
  display: flex;
`;<|MERGE_RESOLUTION|>--- conflicted
+++ resolved
@@ -38,10 +38,7 @@
 import {
   PageParamsProvider,
   useExploreDataset,
-<<<<<<< HEAD
-=======
   useExploreFields,
->>>>>>> ccb3d482
   useExploreId,
   useExploreMode,
   useExploreQuery,
@@ -110,14 +107,6 @@
     }
   }, [id, visitQuery]);
 
-  const id = useExploreId();
-  const visitQuery = useVisitQuery();
-  useEffect(() => {
-    if (defined(id)) {
-      visitQuery(id);
-    }
-  }, [id, visitQuery]);
-
   const isSchemaHintsDrawerOpenOnLargeScreen = useSchemaHintsOnLargeScreen();
 
   const toolbarExtras = [
