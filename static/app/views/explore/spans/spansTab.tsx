--- conflicted
+++ resolved
@@ -38,11 +38,8 @@
 import {
   PageParamsProvider,
   useExploreDataset,
-<<<<<<< HEAD
+  useExploreFields,
   useExploreId,
-=======
-  useExploreFields,
->>>>>>> b7225812
   useExploreMode,
   useExploreQuery,
   useExploreVisualizes,
