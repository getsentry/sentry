--- conflicted
+++ resolved
@@ -278,41 +278,6 @@
       </SideSection>
       <section>
         {!resultsLoading && !hasResults && <QuotaExceededAlert referrer="explore" />}
-<<<<<<< HEAD
-        <TourElement<ExploreSpansTour>
-          tourContext={ExploreSpansTourContext}
-          id={ExploreSpansTour.RESULTS}
-          title={t('Visualize Metrics and Results')}
-          description={t(
-            'Get your top results here. IDs will link you straight to a waterfall for debugging and aggregates will narrow samples down even further.'
-          )}
-          position="top"
-          margin={-8}
-        >
-          <MainContent>
-            <ExploreCharts
-              canUsePreviousResults={canUsePreviousResults}
-              confidences={confidences}
-              query={query}
-              timeseriesResult={timeseriesResult}
-              isProgressivelyLoading={
-                organization.features.includes(
-                  'visibility-explore-progressive-loading'
-                ) &&
-                defined(timeseriesSamplingMode) &&
-                timeseriesSamplingMode !== SAMPLING_MODE.BEST_EFFORT
-              }
-            />
-            <ExploreTables
-              aggregatesTableResult={aggregatesTableResult}
-              spansTableResult={spansTableResult}
-              tracesTableResult={tracesTableResult}
-              confidences={confidences}
-              samplesTab={samplesTab}
-              setSamplesTab={setSamplesTab}
-              isProgressivelyLoading={tableIsProgressivelyLoading}
-              useTabs={organization.features.includes('visibility-explore-tabs')}
-=======
         <MainContent>
           <ExploreCharts
             canUsePreviousResults={canUsePreviousResults}
@@ -333,6 +298,7 @@
             samplesTab={samplesTab}
             setSamplesTab={setSamplesTab}
             isProgressivelyLoading={tableIsProgressivelyLoading}
+            useTabs={organization.features.includes('visibility-explore-tabs')}
           />
           <Toggle>
             <StyledButton
@@ -340,7 +306,6 @@
               size="xs"
               icon={<IconDoubleChevron direction={expanded ? 'left' : 'right'} />}
               onClick={() => setExpanded(!expanded)}
->>>>>>> 1823e5a7
             />
           </Toggle>
         </MainContent>
