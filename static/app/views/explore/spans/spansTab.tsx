import {useMemo, useState} from 'react';
import styled from '@emotion/styled';
import * as Sentry from '@sentry/react';

import Feature from 'sentry/components/acl/feature';
import {getDiffInMinutes} from 'sentry/components/charts/utils';
import {Button} from 'sentry/components/core/button';
import * as Layout from 'sentry/components/layouts/thirds';
import {DatePageFilter} from 'sentry/components/organizations/datePageFilter';
import {EnvironmentPageFilter} from 'sentry/components/organizations/environmentPageFilter';
import PageFilterBar from 'sentry/components/organizations/pageFilterBar';
import {ProjectPageFilter} from 'sentry/components/organizations/projectPageFilter';
import {
  EAPSpanSearchQueryBuilder,
  SpanSearchQueryBuilder,
} from 'sentry/components/performance/spanSearchQueryBuilder';
import {IconChevron} from 'sentry/icons/iconChevron';
import {t} from 'sentry/locale';
import {space} from 'sentry/styles/space';
import type {PageFilters} from 'sentry/types/core';
import type {Project} from 'sentry/types/project';
import {defined} from 'sentry/utils';
import {dedupeArray} from 'sentry/utils/dedupeArray';
import {DiscoverDatasets} from 'sentry/utils/discover/types';
import {
  type AggregationKey,
  ALLOWED_EXPLORE_VISUALIZE_AGGREGATES,
} from 'sentry/utils/fields';
import useOrganization from 'sentry/utils/useOrganization';
import usePageFilters from 'sentry/utils/usePageFilters';
import {ExploreCharts} from 'sentry/views/explore/charts';
import {useSchemaHintsOnLargeScreen} from 'sentry/views/explore/components/schemaHintsDrawer';
import SchemaHintsList, {
  SCHEMA_HINTS_DRAWER_WIDTH,
  SchemaHintsSection,
} from 'sentry/views/explore/components/schemaHintsList';
import {
  PageParamsProvider,
  useExploreDataset,
  useExploreMode,
  useExploreQuery,
  useExploreVisualizes,
  useSetExploreQuery,
} from 'sentry/views/explore/contexts/pageParamsContext';
import {Mode} from 'sentry/views/explore/contexts/pageParamsContext/mode';
import {
  SpanTagsProvider,
  useSpanTags,
} from 'sentry/views/explore/contexts/spanTagsContext';
import {useAnalytics} from 'sentry/views/explore/hooks/useAnalytics';
import {useChartInterval} from 'sentry/views/explore/hooks/useChartInterval';
import {useExploreAggregatesTable} from 'sentry/views/explore/hooks/useExploreAggregatesTable';
import {useExploreSpansTable} from 'sentry/views/explore/hooks/useExploreSpansTable';
import {useExploreTimeseries} from 'sentry/views/explore/hooks/useExploreTimeseries';
import {useExploreTracesTable} from 'sentry/views/explore/hooks/useExploreTracesTable';
import {Tab, useTab} from 'sentry/views/explore/hooks/useTab';
import {ExploreTables} from 'sentry/views/explore/tables';
import {ExploreToolbar} from 'sentry/views/explore/toolbar';
import {
  combineConfidenceForSeries,
  type DefaultPeriod,
  type MaxPickableDays,
} from 'sentry/views/explore/utils';
import {useOnboardingProject} from 'sentry/views/insights/common/queries/useOnboardingProject';
import {Onboarding} from 'sentry/views/performance/onboarding';

// eslint-disable-next-line no-restricted-imports
import QuotaExceededAlert from 'getsentry/components/performance/quotaExceededAlert';

export type SpanTabProps = {
  defaultPeriod: DefaultPeriod;
  maxPickableDays: MaxPickableDays;
  relativeOptions: Record<string, React.ReactNode>;
};

export function SpansTabContentImpl({
  defaultPeriod,
  maxPickableDays,
  relativeOptions,
}: SpanTabProps) {
  const organization = useOrganization();
  const {selection} = usePageFilters();
  const dataset = useExploreDataset();
  const mode = useExploreMode();
  const visualizes = useExploreVisualizes();
  const [samplesTab, setSamplesTab] = useTab();

  const {tags: numberTags, isLoading: numberTagsLoading} = useSpanTags('number');
  const {tags: stringTags, isLoading: stringTagsLoading} = useSpanTags('string');

  const query = useExploreQuery();
  const setQuery = useSetExploreQuery();

  const isSchemaHintsDrawerOpenOnLargeScreen = useSchemaHintsOnLargeScreen();

  const toolbarExtras = [
    ...(organization?.features?.includes('visibility-explore-dataset')
      ? ['dataset toggle' as const]
      : []),
    ...(organization?.features?.includes('visibility-explore-equations')
      ? ['equations' as const]
      : []),
  ];

  const queryType: 'aggregate' | 'samples' | 'traces' =
    mode === Mode.AGGREGATE
      ? 'aggregate'
      : samplesTab === Tab.TRACE
        ? 'traces'
        : 'samples';

  const limit = 25;

  const isAllowedSelection = useMemo(
    () => checkIsAllowedSelection(selection, maxPickableDays),
    [selection, maxPickableDays]
  );

  const aggregatesTableResult = useExploreAggregatesTable({
    query,
    limit,
    enabled: isAllowedSelection && queryType === 'aggregate',
  });
  const spansTableResult = useExploreSpansTable({
    query,
    limit,
    enabled: isAllowedSelection && queryType === 'samples',
  });
  const tracesTableResult = useExploreTracesTable({
    query,
    limit,
    enabled: isAllowedSelection && queryType === 'traces',
  });

  const {
<<<<<<< HEAD
    result: timeseriesResult,
    canUsePreviousResults,
    isFetchingHighFidelityData,
=======
    timeseriesResult,
    canUsePreviousResults,
    fidelity: timeseriesFidelity,
>>>>>>> bb5a53a3
  } = useExploreTimeseries({
    query,
    enabled: isAllowedSelection,
    queryMode: 'serial',
  });

  const confidences = useMemo(
    () =>
      visualizes.map(visualize => {
        const dedupedYAxes = dedupeArray(visualize.yAxes);
        const series = dedupedYAxes
          .flatMap(yAxis => timeseriesResult.data[yAxis])
          .filter(defined);
        return combineConfidenceForSeries(series);
      }),
    [timeseriesResult.data, visualizes]
  );

  const [expanded, setExpanded] = useState(true);
  const [interval] = useChartInterval();

  useAnalytics({
    queryType,
    aggregatesTableResult,
    spansTableResult,
    tracesTableResult,
    timeseriesResult,
    interval,
  });

  const resultsLength =
    {
      aggregate: aggregatesTableResult.result.data?.length,
      samples: spansTableResult.result.data?.length,
      traces: tracesTableResult.result.data?.data?.length,
    }[queryType] ?? 0;

  const hasResults = !!resultsLength;

  const resultsLoading =
    queryType === 'aggregate'
      ? aggregatesTableResult.result.isPending
      : queryType === 'samples'
        ? spansTableResult.result.isPending
        : tracesTableResult.result.isPending;

  return (
    <Body
      withToolbar={expanded}
      withHints={organization.features.includes('traces-schema-hints')}
      thirdColumnWidth={
        isSchemaHintsDrawerOpenOnLargeScreen ? SCHEMA_HINTS_DRAWER_WIDTH : '0px'
      }
    >
      <TopSection>
        <StyledPageFilterBar condensed>
          <ProjectPageFilter />
          <EnvironmentPageFilter />
          <DatePageFilter
            defaultPeriod={defaultPeriod}
            maxPickableDays={maxPickableDays}
            relativeOptions={({arbitraryOptions}) => ({
              ...arbitraryOptions,
              ...relativeOptions,
            })}
          />
        </StyledPageFilterBar>
        {dataset === DiscoverDatasets.SPANS_INDEXED ? (
          <SpanSearchQueryBuilder
            projects={selection.projects}
            initialQuery={query}
            onSearch={setQuery}
            searchSource="explore"
          />
        ) : (
          <EAPSpanSearchQueryBuilder
            projects={selection.projects}
            initialQuery={query}
            onSearch={setQuery}
            searchSource="explore"
            getFilterTokenWarning={
              mode === Mode.SAMPLES
                ? key => {
                    if (
                      ALLOWED_EXPLORE_VISUALIZE_AGGREGATES.includes(key as AggregationKey)
                    ) {
                      return t(
                        "This key won't affect the results because samples mode does not support aggregate functions"
                      );
                    }
                    return undefined;
                  }
                : undefined
            }
            supportedAggregates={
              mode === Mode.SAMPLES ? [] : ALLOWED_EXPLORE_VISUALIZE_AGGREGATES
            }
            numberTags={numberTags}
            stringTags={stringTags}
          />
        )}
      </TopSection>
      <Feature features="organizations:traces-schema-hints">
        <SchemaHintsSection withSchemaHintsDrawer={isSchemaHintsDrawerOpenOnLargeScreen}>
          <SchemaHintsList
            supportedAggregates={
              mode === Mode.SAMPLES ? [] : ALLOWED_EXPLORE_VISUALIZE_AGGREGATES
            }
            numberTags={numberTags}
            stringTags={stringTags}
            isLoading={numberTagsLoading || stringTagsLoading}
            exploreQuery={query}
            setExploreQuery={setQuery}
          />
        </SchemaHintsSection>
      </Feature>
      <SideSection withToolbar={expanded}>
        <ExploreToolbar width={300} extras={toolbarExtras} />
      </SideSection>
      <section>
        {!resultsLoading && !hasResults && <QuotaExceededAlert referrer="explore" />}
        <MainContent>
          <ExploreCharts
            canUsePreviousResults={canUsePreviousResults}
            confidences={confidences}
            query={query}
            timeseriesResult={timeseriesResult}
<<<<<<< HEAD
            isProgressivelyLoading={isFetchingHighFidelityData}
=======
            isProgressivelyLoading={timeseriesFidelity !== 'high'}
>>>>>>> bb5a53a3
          />
          <ExploreTables
            aggregatesTableResult={aggregatesTableResult}
            spansTableResult={spansTableResult}
            tracesTableResult={tracesTableResult}
            confidences={confidences}
            samplesTab={samplesTab}
            setSamplesTab={setSamplesTab}
          />
          <Toggle>
            <StyledButton
              aria-label={expanded ? t('Collapse sidebar') : t('Expande sidebar')}
              size="xs"
              icon={<IconDoubleChevron direction={expanded ? 'left' : 'right'} />}
              onClick={() => setExpanded(!expanded)}
            />
          </Toggle>
        </MainContent>
      </section>
    </Body>
  );
}

function IconDoubleChevron(props: React.ComponentProps<typeof IconChevron>) {
  return (
    <DoubleChevronWrapper>
      <IconChevron style={{marginRight: `-3px`}} {...props} />
      <IconChevron style={{marginLeft: `-3px`}} {...props} />
    </DoubleChevronWrapper>
  );
}

function ExploreTagsProvider({children}: any) {
  const dataset = useExploreDataset();

  return (
    <SpanTagsProvider dataset={dataset} enabled>
      {children}
    </SpanTagsProvider>
  );
}

type OnboardingContentProps = SpanTabProps & {onboardingProject: Project};

function OnboardingContent(props: OnboardingContentProps) {
  const organization = useOrganization();

  return (
    <Layout.Body>
      <TopSection>
        <StyledPageFilterBar condensed>
          <ProjectPageFilter />
          <EnvironmentPageFilter />
          <DatePageFilter
            defaultPeriod={props.defaultPeriod}
            maxPickableDays={props.maxPickableDays}
            relativeOptions={({arbitraryOptions}) => ({
              ...arbitraryOptions,
              ...props.relativeOptions,
            })}
          />
        </StyledPageFilterBar>
      </TopSection>
      <OnboardingContentSection>
        <Onboarding project={props.onboardingProject} organization={organization} />
      </OnboardingContentSection>
    </Layout.Body>
  );
}

export function SpansTabContent(props: SpanTabProps) {
  Sentry.setTag('explore.visited', 'yes');
  const onboardingProject = useOnboardingProject();
  const showOnboarding = onboardingProject !== undefined;

  return (
    <PageParamsProvider>
      <ExploreTagsProvider>
        {showOnboarding ? (
          <OnboardingContent {...props} onboardingProject={onboardingProject} />
        ) : (
          <SpansTabContentImpl {...props} />
        )}
      </ExploreTagsProvider>
    </PageParamsProvider>
  );
}

function checkIsAllowedSelection(
  selection: PageFilters,
  maxPickableDays: MaxPickableDays
) {
  const maxPickableMinutes = maxPickableDays * 24 * 60;
  const selectedMinutes = getDiffInMinutes(selection.datetime);
  return selectedMinutes <= maxPickableMinutes;
}

const Body = styled(Layout.Body)<{
  thirdColumnWidth: string;
  withHints: boolean;
  withToolbar: boolean;
}>`
  @media (min-width: ${p => p.theme.breakpoints.medium}) {
    display: grid;
    ${p =>
      p.withToolbar
        ? `grid-template-columns: 300px minmax(100px, auto) ${p.withHints ? p.thirdColumnWidth : ''};`
        : `grid-template-columns: 0px minmax(100px, auto) ${p.withHints ? p.thirdColumnWidth : ''};`}
    grid-template-rows: auto ${p => (p.withHints ? 'auto 1fr' : '1fr')};
    align-content: start;
    gap: ${space(2)} ${p => (p.withToolbar ? `${space(2)}` : '0px')};
    transition: 700ms;
  }
`;

const TopSection = styled('div')`
  display: grid;
  gap: ${space(2)};
  grid-column: 1/3;
  margin-bottom: ${space(2)};

  @media (min-width: ${p => p.theme.breakpoints.medium}) {
    grid-template-columns: minmax(300px, auto) 1fr;
    margin-bottom: 0;
  }
`;

const SideSection = styled('aside')<{withToolbar: boolean}>`
  @media (min-width: ${p => p.theme.breakpoints.medium}) {
    ${p => !p.withToolbar && 'overflow: hidden;'}
  }
`;

const MainContent = styled('div')`
  position: relative;
  max-width: 100%;
`;

const StyledPageFilterBar = styled(PageFilterBar)`
  width: auto;
`;

const OnboardingContentSection = styled('section')`
  grid-column: 1/3;
`;

const Toggle = styled('div')`
  display: none;
  position: absolute;
  top: 0px;

  z-index: 1; /* place above loading mask */

  @media (min-width: ${p => p.theme.breakpoints.medium}) {
    display: block;
  }
`;

const StyledButton = styled(Button)`
  width: 28px;
  border-left: 0px;
  border-top-left-radius: 0px;
  border-bottom-left-radius: 0px;
`;

const DoubleChevronWrapper = styled('div')`
  display: flex;
`;<|MERGE_RESOLUTION|>--- conflicted
+++ resolved
@@ -133,19 +133,12 @@
   });
 
   const {
-<<<<<<< HEAD
     result: timeseriesResult,
     canUsePreviousResults,
-    isFetchingHighFidelityData,
-=======
-    timeseriesResult,
-    canUsePreviousResults,
     fidelity: timeseriesFidelity,
->>>>>>> bb5a53a3
   } = useExploreTimeseries({
     query,
     enabled: isAllowedSelection,
-    queryMode: 'serial',
   });
 
   const confidences = useMemo(
@@ -269,11 +262,7 @@
             confidences={confidences}
             query={query}
             timeseriesResult={timeseriesResult}
-<<<<<<< HEAD
-            isProgressivelyLoading={isFetchingHighFidelityData}
-=======
             isProgressivelyLoading={timeseriesFidelity !== 'high'}
->>>>>>> bb5a53a3
           />
           <ExploreTables
             aggregatesTableResult={aggregatesTableResult}
