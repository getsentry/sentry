import {Fragment, useCallback, useEffect, useMemo} from 'react';
import {css} from '@emotion/react';
import styled from '@emotion/styled';

import Feature from 'sentry/components/acl/feature';
import {getDiffInMinutes} from 'sentry/components/charts/utils';
import {Alert} from 'sentry/components/core/alert';
import {Button} from 'sentry/components/core/button';
import * as Layout from 'sentry/components/layouts/thirds';
import {DatePageFilter} from 'sentry/components/organizations/datePageFilter';
import {EnvironmentPageFilter} from 'sentry/components/organizations/environmentPageFilter';
import PageFilterBar from 'sentry/components/organizations/pageFilterBar';
import {ProjectPageFilter} from 'sentry/components/organizations/projectPageFilter';
import type {EAPSpanSearchQueryBuilderProps} from 'sentry/components/performance/spanSearchQueryBuilder';
import {
  EAPSpanSearchQueryBuilder,
  useEAPSpanSearchQueryBuilderProps,
} from 'sentry/components/performance/spanSearchQueryBuilder';
import {
  SearchQueryBuilderProvider,
  useSearchQueryBuilder,
} from 'sentry/components/searchQueryBuilder/context';
import {parseQueryBuilderValue} from 'sentry/components/searchQueryBuilder/utils';
import {Token} from 'sentry/components/searchSyntax/parser';
import {stringifyToken} from 'sentry/components/searchSyntax/utils';
import {TourElement} from 'sentry/components/tours/components';
import {IconChevron} from 'sentry/icons/iconChevron';
import {t} from 'sentry/locale';
import {space} from 'sentry/styles/space';
import type {PageFilters} from 'sentry/types/core';
import type {Organization} from 'sentry/types/organization';
import type {Project} from 'sentry/types/project';
import {defined} from 'sentry/utils';
import {
  ALLOWED_EXPLORE_VISUALIZE_AGGREGATES,
  getFieldDefinition,
  type AggregationKey,
} from 'sentry/utils/fields';
import {chonkStyled} from 'sentry/utils/theme/theme.chonk';
import {withChonk} from 'sentry/utils/theme/withChonk';
import {MutableSearch} from 'sentry/utils/tokenizeSearch';
import {useLocalStorageState} from 'sentry/utils/useLocalStorageState';
import useOrganization from 'sentry/utils/useOrganization';
import usePageFilters from 'sentry/utils/usePageFilters';
import usePrevious from 'sentry/utils/usePrevious';
import {OverChartButtonGroup} from 'sentry/views/explore/components/overChartButtonGroup';
import SchemaHintsList, {
  SchemaHintsSection,
} from 'sentry/views/explore/components/schemaHints/schemaHintsList';
import {SchemaHintsSources} from 'sentry/views/explore/components/schemaHints/schemaHintsUtils';
import {SeerComboBox} from 'sentry/views/explore/components/seerComboBox/seerComboBox';
import {
  useExploreFields,
  useExploreId,
  useExploreQuery,
  useSetExplorePageParams,
} from 'sentry/views/explore/contexts/pageParamsContext';
import {Mode} from 'sentry/views/explore/contexts/pageParamsContext/mode';
import {useTraceItemTags} from 'sentry/views/explore/contexts/spanTagsContext';
import {useAnalytics} from 'sentry/views/explore/hooks/useAnalytics';
import {useChartInterval} from 'sentry/views/explore/hooks/useChartInterval';
import {useExploreAggregatesTable} from 'sentry/views/explore/hooks/useExploreAggregatesTable';
import {useExploreSpansTable} from 'sentry/views/explore/hooks/useExploreSpansTable';
import {useExploreTimeseries} from 'sentry/views/explore/hooks/useExploreTimeseries';
import {useExploreTracesTable} from 'sentry/views/explore/hooks/useExploreTracesTable';
import {Tab, useTab} from 'sentry/views/explore/hooks/useTab';
import {useVisitQuery} from 'sentry/views/explore/hooks/useVisitQuery';
import {
  useQueryParamsMode,
  useQueryParamsVisualizes,
  useSetQueryParamsVisualizes,
} from 'sentry/views/explore/queryParams/context';
import {ExploreCharts} from 'sentry/views/explore/spans/charts';
<<<<<<< HEAD
import {SettingsDropdown} from 'sentry/views/explore/spans/settingsDropdown';
import {ExploreExport} from 'sentry/views/explore/spans/spansExport';
=======
import {SpansExport} from 'sentry/views/explore/spans/spansExport';
>>>>>>> 10b1a7f4
import {ExploreSpansTour, ExploreSpansTourContext} from 'sentry/views/explore/spans/tour';
import {ExploreTables} from 'sentry/views/explore/tables';
import {ExploreToolbar} from 'sentry/views/explore/toolbar';
import {
  combineConfidenceForSeries,
  findSuggestedColumns,
  type PickableDays,
} from 'sentry/views/explore/utils';
import {Onboarding} from 'sentry/views/performance/onboarding';

// eslint-disable-next-line no-restricted-imports,boundaries/element-types
import QuotaExceededAlert from 'getsentry/components/performance/quotaExceededAlert';

interface SpansTabOnboardingProps {
  datePageFilterProps: PickableDays;
  organization: Organization;
  project: Project;
}

export function SpansTabOnboarding({
  datePageFilterProps,
  organization,
  project,
}: SpansTabOnboardingProps) {
  return (
    <Layout.Body>
      <PageFilterBar condensed>
        <ProjectPageFilter />
        <EnvironmentPageFilter />
        <DatePageFilter {...datePageFilterProps} />
      </PageFilterBar>
      <OnboardingContentSection>
        <Onboarding project={project} organization={organization} />
      </OnboardingContentSection>
    </Layout.Body>
  );
}

function useControlSectionExpanded() {
  const [controlSectionExpanded, _setControlSectionExpanded] = useLocalStorageState(
    'explore-spans-toolbar',
    'expanded'
  );

  const setControlSectionExpanded = useCallback(
    (expanded: boolean) => {
      _setControlSectionExpanded(expanded ? 'expanded' : '');
    },
    [_setControlSectionExpanded]
  );

  return [controlSectionExpanded === 'expanded', setControlSectionExpanded] as const;
}

interface SpanTabProps {
  datePageFilterProps: PickableDays;
}

export function SpansTabContent({datePageFilterProps}: SpanTabProps) {
  useVisitExplore();

  const organization = useOrganization();
  const [controlSectionExpanded, setControlSectionExpanded] = useControlSectionExpanded();

  return (
    <Fragment>
      <BodySearch>
        <SpanTabSearchSection datePageFilterProps={datePageFilterProps} />
      </BodySearch>
      <BodyContent>
        <SpanTabControlSection
          organization={organization}
          controlSectionExpanded={controlSectionExpanded}
        />
        <SpanTabContentSection
          maxPickableDays={datePageFilterProps.maxPickableDays}
          setControlSectionExpanded={setControlSectionExpanded}
          controlSectionExpanded={controlSectionExpanded}
        />
      </BodyContent>
    </Fragment>
  );
}

function useVisitExplore() {
  const id = useExploreId();
  const visitQuery = useVisitQuery();
  useEffect(() => {
    if (defined(id)) {
      visitQuery(id);
    }
  }, [id, visitQuery]);
}

function SpansTabSeerComboBox() {
  const {currentInputValueRef, query, committedQuery} = useSearchQueryBuilder();

  let initialSeerQuery = '';
  const queryDetails = useMemo(() => {
    const queryToUse = committedQuery.length > 0 ? committedQuery : query;
    const parsedQuery = parseQueryBuilderValue(queryToUse, getFieldDefinition);
    return {parsedQuery, queryToUse};
  }, [committedQuery, query]);

  const inputValue = currentInputValueRef.current.trim();

  // Only filter out FREE_TEXT tokens if there's actual input value to filter by
  const filteredCommittedQuery = queryDetails?.parsedQuery
    ?.filter(
      token =>
        !(token.type === Token.FREE_TEXT && inputValue && token.text.includes(inputValue))
    )
    ?.map(token => stringifyToken(token))
    ?.join(' ')
    ?.trim();

  // Use filteredCommittedQuery if it exists and has content, otherwise fall back to queryToUse
  if (filteredCommittedQuery && filteredCommittedQuery.length > 0) {
    initialSeerQuery = filteredCommittedQuery;
  } else if (queryDetails?.queryToUse) {
    initialSeerQuery = queryDetails.queryToUse;
  }

  if (inputValue) {
    initialSeerQuery =
      initialSeerQuery === '' ? inputValue : `${initialSeerQuery} ${inputValue}`;
  }

  return <SeerComboBox initialQuery={initialSeerQuery} />;
}

interface SpanTabSearchSectionProps {
  datePageFilterProps: PickableDays;
}

function SpansSearchBar({
  eapSpanSearchQueryBuilderProps,
}: {
  eapSpanSearchQueryBuilderProps: EAPSpanSearchQueryBuilderProps;
}) {
  const {displayAskSeer} = useSearchQueryBuilder();

  if (displayAskSeer) {
    return <SpansTabSeerComboBox />;
  }

  return <EAPSpanSearchQueryBuilder autoFocus {...eapSpanSearchQueryBuilderProps} />;
}

function SpanTabSearchSection({datePageFilterProps}: SpanTabSearchSectionProps) {
  const mode = useQueryParamsMode();
  const fields = useExploreFields();
  const query = useExploreQuery();
  const setExplorePageParams = useSetExplorePageParams();

  const organization = useOrganization();
  const areAiFeaturesAllowed =
    !organization?.hideAiFeatures && organization.features.includes('gen-ai-features');

  const {
    tags: numberTags,
    isLoading: numberTagsLoading,
    secondaryAliases: numberSecondaryAliases,
  } = useTraceItemTags('number');
  const {
    tags: stringTags,
    isLoading: stringTagsLoading,
    secondaryAliases: stringSecondaryAliases,
  } = useTraceItemTags('string');

  const search = useMemo(() => new MutableSearch(query), [query]);
  const oldSearch = usePrevious(search);

  const hasRawSearchReplacement = organization.features.includes(
    'search-query-builder-raw-search-replacement'
  );
  const hasMatchKeySuggestions = organization.features.includes(
    'search-query-builder-match-key-suggestions'
  );

  const eapSpanSearchQueryBuilderProps = useMemo(
    () => ({
      initialQuery: query,
      onSearch: (newQuery: string) => {
        const newSearch = new MutableSearch(newQuery);
        const suggestedColumns = findSuggestedColumns(newSearch, oldSearch, {
          numberAttributes: numberTags,
          stringAttributes: stringTags,
        });

        const existingFields = new Set(fields);
        const newColumns = suggestedColumns.filter(col => !existingFields.has(col));

        setExplorePageParams({
          query: newQuery,
          fields: newColumns.length ? [...fields, ...newColumns] : undefined,
        });
      },
      searchSource: 'explore',
      getFilterTokenWarning:
        mode === Mode.SAMPLES
          ? (key: string) => {
              if (ALLOWED_EXPLORE_VISUALIZE_AGGREGATES.includes(key as AggregationKey)) {
                return t(
                  "This key won't affect the results because samples mode does not support aggregate functions"
                );
              }
              return undefined;
            }
          : undefined,
      supportedAggregates:
        mode === Mode.SAMPLES ? [] : ALLOWED_EXPLORE_VISUALIZE_AGGREGATES,
      numberTags,
      stringTags,
      replaceRawSearchKeys: hasRawSearchReplacement ? ['span.description'] : undefined,
      matchKeySuggestions: hasMatchKeySuggestions
        ? [
            {key: 'trace', valuePattern: /^[0-9a-fA-F]{32}$/},
            {key: 'id', valuePattern: /^[0-9a-fA-F]{16}$/},
          ]
        : undefined,
      numberSecondaryAliases,
      stringSecondaryAliases,
    }),
    [
      fields,
      hasMatchKeySuggestions,
      hasRawSearchReplacement,
      mode,
      numberSecondaryAliases,
      numberTags,
      oldSearch,
      query,
      setExplorePageParams,
      stringSecondaryAliases,
      stringTags,
    ]
  );

  const eapSpanSearchQueryProviderProps = useEAPSpanSearchQueryBuilderProps(
    eapSpanSearchQueryBuilderProps
  );

  return (
    <Layout.Main fullWidth>
      <SearchQueryBuilderProvider
        enableAISearch={areAiFeaturesAllowed}
        {...eapSpanSearchQueryProviderProps}
      >
        <TourElement<ExploreSpansTour>
          tourContext={ExploreSpansTourContext}
          id={ExploreSpansTour.SEARCH_BAR}
          title={t('Start Your Search')}
          description={t(
            'Specify the keys you’d like to narrow your search down to (ex. span.operation) and then any values (ex. db, res, http, etc.).'
          )}
          position="bottom"
          margin={-8}
        >
          <FilterSection>
            <StyledPageFilterBar condensed>
              <ProjectPageFilter />
              <EnvironmentPageFilter />
              <DatePageFilter {...datePageFilterProps} />
            </StyledPageFilterBar>
            <SpansSearchBar
              eapSpanSearchQueryBuilderProps={eapSpanSearchQueryBuilderProps}
            />
          </FilterSection>
          <StyledSchemaHintsSection>
            <SchemaHintsList
              supportedAggregates={
                mode === Mode.SAMPLES ? [] : ALLOWED_EXPLORE_VISUALIZE_AGGREGATES
              }
              numberTags={numberTags}
              stringTags={stringTags}
              isLoading={numberTagsLoading || stringTagsLoading}
              exploreQuery={query}
              source={SchemaHintsSources.EXPLORE}
            />
          </StyledSchemaHintsSection>
        </TourElement>
      </SearchQueryBuilderProvider>
    </Layout.Main>
  );
}

interface SpanTabControlSectionProps {
  controlSectionExpanded: boolean;
  organization: Organization;
}

function SpanTabControlSection({
  controlSectionExpanded,
  organization,
}: SpanTabControlSectionProps) {
  const toolbarExtras = [
    ...(organization?.features?.includes('visibility-explore-equations')
      ? ['equations' as const]
      : []),
  ];

  return (
    <ControlSection expanded={controlSectionExpanded}>
      <TourElement<ExploreSpansTour>
        tourContext={ExploreSpansTourContext}
        id={ExploreSpansTour.TOOLBAR}
        title={t('Configure Your Query')}
        description={t(
          'Based on your search, you can determine how you want your results shown. Choose your metric visualization, group (optional) and sort.'
        )}
        position="right"
        margin={-8}
      >
        {controlSectionExpanded && <ExploreToolbar width={300} extras={toolbarExtras} />}
      </TourElement>
    </ControlSection>
  );
}

interface SpanTabContentSectionProps {
  controlSectionExpanded: boolean;
  maxPickableDays: PickableDays['maxPickableDays'];
  setControlSectionExpanded: (expanded: boolean) => void;
}

function SpanTabContentSection({
  maxPickableDays,
  controlSectionExpanded,
  setControlSectionExpanded,
}: SpanTabContentSectionProps) {
  const {selection} = usePageFilters();
  const visualizes = useQueryParamsVisualizes();
  const setVisualizes = useSetQueryParamsVisualizes();
  const [tab, setTab] = useTab();

  const query = useExploreQuery();

  const queryType: 'aggregate' | 'samples' | 'traces' =
    tab === Mode.AGGREGATE ? 'aggregate' : tab === Tab.TRACE ? 'traces' : 'samples';

  const limit = 50;

  const isAllowedSelection = useMemo(
    () => checkIsAllowedSelection(selection, maxPickableDays),
    [selection, maxPickableDays]
  );

  const aggregatesTableResult = useExploreAggregatesTable({
    query,
    limit,
    enabled: isAllowedSelection && queryType === 'aggregate',
  });
  const spansTableResult = useExploreSpansTable({
    query,
    limit,
    enabled: isAllowedSelection && queryType === 'samples',
  });
  const tracesTableResult = useExploreTracesTable({
    query,
    limit,
    enabled: isAllowedSelection && queryType === 'traces',
  });

  const {result: timeseriesResult, samplingMode: timeseriesSamplingMode} =
    useExploreTimeseries({
      query,
      enabled: isAllowedSelection,
    });

  const confidences = useMemo(
    () =>
      visualizes.map(visualize => {
        const dedupedYAxes = [visualize.yAxis];
        const series = dedupedYAxes
          .flatMap(yAxis => timeseriesResult.data[yAxis])
          .filter(defined);
        return combineConfidenceForSeries(series);
      }),
    [timeseriesResult.data, visualizes]
  );

  const [interval] = useChartInterval();

  useAnalytics({
    queryType,
    aggregatesTableResult,
    spansTableResult,
    tracesTableResult,
    timeseriesResult,
    interval,
  });

  const resultsLength =
    {
      aggregate: aggregatesTableResult.result.data?.length,
      samples: spansTableResult.result.data?.length,
      traces: tracesTableResult.result.data?.data?.length,
    }[queryType] ?? 0;

  const hasResults = !!resultsLength;

  const resultsLoading =
    queryType === 'aggregate'
      ? aggregatesTableResult.result.isPending
      : queryType === 'samples'
        ? spansTableResult.result.isPending
        : tracesTableResult.result.isPending;

  const error = defined(timeseriesResult.error)
    ? null // if the timeseries errors, we prefer to show that error in the chart
    : queryType === 'samples'
      ? spansTableResult.result.error
      : queryType === 'traces'
        ? tracesTableResult.result.error
        : queryType === 'aggregate'
          ? aggregatesTableResult.result.error
          : null;

  return (
    <ContentSection expanded={controlSectionExpanded}>
      <ContentActionsBar>
        <ChevronButton
          aria-label={
            controlSectionExpanded ? t('Collapse sidebar') : t('Expand sidebar')
          }
          expanded={controlSectionExpanded}
          size="xs"
          icon={
            <IconChevron
              isDouble
              direction={controlSectionExpanded ? 'left' : 'right'}
              size="xs"
            />
          }
          onClick={() => setControlSectionExpanded(!controlSectionExpanded)}
        >
          {controlSectionExpanded ? null : t('Advanced')}
        </ChevronButton>
<<<<<<< HEAD
        <ActionButtonsGroup>
          <Feature features="organizations:tracing-export-csv">
            <ExploreExport
              aggregatesTableResult={aggregatesTableResult}
              spansTableResult={spansTableResult}
            />
          </Feature>
          <SettingsDropdown />
        </ActionButtonsGroup>
      </ContentActionsBar>
=======
        <Feature features="organizations:tracing-export-csv">
          <SpansExport
            aggregatesTableResult={aggregatesTableResult}
            spansTableResult={spansTableResult}
          />
        </Feature>
      </OverChartButtonGroup>
>>>>>>> 10b1a7f4
      {!resultsLoading && !hasResults && (
        <QuotaExceededAlert referrer="spans-explore" traceItemDataset="spans" />
      )}
      {defined(error) && (
        <Alert.Container>
          <Alert type="error">{error.message}</Alert>
        </Alert.Container>
      )}
      <TourElement<ExploreSpansTour>
        tourContext={ExploreSpansTourContext}
        id={ExploreSpansTour.RESULTS}
        title={t('Get Results')}
        description={t(
          'See a chart and list of samples or aggregates. IDs will link you to a waterfall for debugging while aggregates will let you scope it down further.'
        )}
        position="top"
        margin={-8}
      >
        <ExploreCharts
          confidences={confidences}
          query={query}
          timeseriesResult={timeseriesResult}
          visualizes={visualizes}
          setVisualizes={setVisualizes}
          samplingMode={timeseriesSamplingMode}
        />
        <ExploreTables
          aggregatesTableResult={aggregatesTableResult}
          spansTableResult={spansTableResult}
          tracesTableResult={tracesTableResult}
          confidences={confidences}
          tab={tab}
          setTab={(newTab: Mode | Tab) => {
            if (newTab === Mode.AGGREGATE) {
              setControlSectionExpanded(true);
            }
            setTab(newTab);
          }}
        />
      </TourElement>
    </ContentSection>
  );
}

function checkIsAllowedSelection(
  selection: PageFilters,
  maxPickableDays: PickableDays['maxPickableDays']
) {
  const maxPickableMinutes = maxPickableDays * 24 * 60;
  const selectedMinutes = getDiffInMinutes(selection.datetime);
  return selectedMinutes <= maxPickableMinutes;
}

const BodySearch = styled(Layout.Body)`
  flex-grow: 0;
  border-bottom: 1px solid ${p => p.theme.border};
  padding-bottom: ${space(2)};

  @media (min-width: ${p => p.theme.breakpoints.md}) {
    padding-bottom: ${space(2)};
  }
`;

const BodyContent = styled('div')`
  background-color: ${p => p.theme.background};
  flex-grow: 1;

  display: flex;
  flex-direction: column;
  padding: 0px;

  @media (min-width: ${p => p.theme.breakpoints.md}) {
    display: flex;
    flex-direction: row;
    padding: 0px;
    gap: 0px;
  }
`;

const ControlSection = styled('aside')<{expanded: boolean}>`
  padding: ${space(1)} ${space(2)};
  border-bottom: 1px solid ${p => p.theme.border};

  @media (min-width: ${p => p.theme.breakpoints.md}) {
    border-bottom: none;
    ${p =>
      p.expanded
        ? css`
            width: 343px; /* 300px for the toolbar + padding */
            padding: ${space(2)} ${space(1.5)} ${space(1)} ${space(4)};
            border-right: 1px solid ${p.theme.border};
          `
        : css`
            overflow: hidden;
            width: 0px;
            padding: 0px;
            border-right: none;
          `}
  }
`;

const ContentSection = styled('section')<{expanded: boolean}>`
  background-color: ${p => p.theme.backgroundSecondary};
  flex: 1 1 auto;
  min-width: 0;

  padding: ${space(1)} ${space(2)} ${space(3)} ${space(2)};

  @media (min-width: ${p => p.theme.breakpoints.md}) {
    ${p =>
      p.expanded
        ? css`
            padding: ${space(1)} ${space(4)} ${space(3)} ${space(1.5)};
          `
        : css`
            padding: ${space(1)} ${space(4)} ${space(3)} ${space(4)};
          `}
  }
`;

const FilterSection = styled('div')`
  display: grid;
  gap: ${space(1)};

  @media (min-width: ${p => p.theme.breakpoints.md}) {
    grid-template-columns: minmax(300px, auto) 1fr;
  }
`;

const StyledPageFilterBar = styled(PageFilterBar)`
  width: auto;
`;

const OnboardingContentSection = styled('section')`
  grid-column: 1/3;
`;

const ContentActionsBar = styled('div')`
  display: flex;
  justify-content: flex-end;
  margin-bottom: ${space(1)};

  @media (min-width: ${p => p.theme.breakpoints.md}) {
    justify-content: space-between;
  }
`;

const ActionButtonsGroup = styled('div')`
  display: flex;
  gap: ${p => p.theme.space.xs};
`;

const ChevronButton = withChonk(
  styled(Button)<{expanded: boolean}>`
    display: none;

    @media (min-width: ${p => p.theme.breakpoints.md}) {
      display: block;
    }

    ${p =>
      p.expanded &&
      css`
        margin-left: -13px;
        border-left-color: ${p.theme.background};
        border-top-left-radius: 0px;
        border-bottom-left-radius: 0px;
      `}
  `,
  chonkStyled(Button)<{expanded: boolean}>`
    display: none;

    @media (min-width: ${p => p.theme.breakpoints.md}) {
      display: inline-flex;
    }

    ${p =>
      p.expanded &&
      css`
        margin-left: -13px;

        &::after {
          border-left-color: ${p.theme.background};
          border-top-left-radius: 0px;
          border-bottom-left-radius: 0px;
        }
      `}
  `
);

const StyledSchemaHintsSection = styled(SchemaHintsSection)`
  margin-top: ${space(1)};
  margin-bottom: 0px;

  @media (min-width: ${p => p.theme.breakpoints.md}) {
    margin-top: ${space(1)};
    margin-bottom: 0px;
  }
`;<|MERGE_RESOLUTION|>--- conflicted
+++ resolved
@@ -71,12 +71,8 @@
   useSetQueryParamsVisualizes,
 } from 'sentry/views/explore/queryParams/context';
 import {ExploreCharts} from 'sentry/views/explore/spans/charts';
-<<<<<<< HEAD
 import {SettingsDropdown} from 'sentry/views/explore/spans/settingsDropdown';
-import {ExploreExport} from 'sentry/views/explore/spans/spansExport';
-=======
 import {SpansExport} from 'sentry/views/explore/spans/spansExport';
->>>>>>> 10b1a7f4
 import {ExploreSpansTour, ExploreSpansTourContext} from 'sentry/views/explore/spans/tour';
 import {ExploreTables} from 'sentry/views/explore/tables';
 import {ExploreToolbar} from 'sentry/views/explore/toolbar';
@@ -498,7 +494,7 @@
 
   return (
     <ContentSection expanded={controlSectionExpanded}>
-      <ContentActionsBar>
+      <OverChartButtonGroup>
         <ChevronButton
           aria-label={
             controlSectionExpanded ? t('Collapse sidebar') : t('Expand sidebar')
@@ -516,26 +512,16 @@
         >
           {controlSectionExpanded ? null : t('Advanced')}
         </ChevronButton>
-<<<<<<< HEAD
         <ActionButtonsGroup>
           <Feature features="organizations:tracing-export-csv">
-            <ExploreExport
+            <SpansExport
               aggregatesTableResult={aggregatesTableResult}
               spansTableResult={spansTableResult}
             />
           </Feature>
           <SettingsDropdown />
         </ActionButtonsGroup>
-      </ContentActionsBar>
-=======
-        <Feature features="organizations:tracing-export-csv">
-          <SpansExport
-            aggregatesTableResult={aggregatesTableResult}
-            spansTableResult={spansTableResult}
-          />
-        </Feature>
       </OverChartButtonGroup>
->>>>>>> 10b1a7f4
       {!resultsLoading && !hasResults && (
         <QuotaExceededAlert referrer="spans-explore" traceItemDataset="spans" />
       )}
@@ -673,16 +659,6 @@
   grid-column: 1/3;
 `;
 
-const ContentActionsBar = styled('div')`
-  display: flex;
-  justify-content: flex-end;
-  margin-bottom: ${space(1)};
-
-  @media (min-width: ${p => p.theme.breakpoints.md}) {
-    justify-content: space-between;
-  }
-`;
-
 const ActionButtonsGroup = styled('div')`
   display: flex;
   gap: ${p => p.theme.space.xs};
