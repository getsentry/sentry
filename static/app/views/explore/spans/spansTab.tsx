import {useEffect, useMemo, useState} from 'react';
import styled from '@emotion/styled';
import * as Sentry from '@sentry/react';

import Feature from 'sentry/components/acl/feature';
import {getDiffInMinutes} from 'sentry/components/charts/utils';
import {Button} from 'sentry/components/core/button';
import * as Layout from 'sentry/components/layouts/thirds';
import {DatePageFilter} from 'sentry/components/organizations/datePageFilter';
import {EnvironmentPageFilter} from 'sentry/components/organizations/environmentPageFilter';
import PageFilterBar from 'sentry/components/organizations/pageFilterBar';
import {ProjectPageFilter} from 'sentry/components/organizations/projectPageFilter';
import {
  EAPSpanSearchQueryBuilder,
  useEAPSpanSearchQueryBuilderProps,
} from 'sentry/components/performance/spanSearchQueryBuilder';
import {SearchQueryBuilderProvider} from 'sentry/components/searchQueryBuilder/context';
import {IconChevron} from 'sentry/icons/iconChevron';
import {t} from 'sentry/locale';
import {space} from 'sentry/styles/space';
import type {PageFilters} from 'sentry/types/core';
import type {Project} from 'sentry/types/project';
import {defined} from 'sentry/utils';
import {dedupeArray} from 'sentry/utils/dedupeArray';
import {
  type AggregationKey,
  ALLOWED_EXPLORE_VISUALIZE_AGGREGATES,
} from 'sentry/utils/fields';
import useOrganization from 'sentry/utils/useOrganization';
import usePageFilters from 'sentry/utils/usePageFilters';
import {ExploreCharts} from 'sentry/views/explore/charts';
import SchemaHintsList, {
  SchemaHintsSection,
} from 'sentry/views/explore/components/schemaHintsList';
import {SchemaHintsSources} from 'sentry/views/explore/components/schemaHintsUtils/schemaHintsListOrder';
import {
  PageParamsProvider,
  useExploreDataset,
  useExploreFields,
  useExploreId,
  useExploreMode,
  useExploreQuery,
  useExploreVisualizes,
  useSetExplorePageParams,
  useSetExploreQuery,
} from 'sentry/views/explore/contexts/pageParamsContext';
import {Mode} from 'sentry/views/explore/contexts/pageParamsContext/mode';
import {
  SpanTagsProvider,
  useSpanTags,
} from 'sentry/views/explore/contexts/spanTagsContext';
import {useAnalytics} from 'sentry/views/explore/hooks/useAnalytics';
import {useChartInterval} from 'sentry/views/explore/hooks/useChartInterval';
import {useExploreAggregatesTable} from 'sentry/views/explore/hooks/useExploreAggregatesTable';
import {useExploreSpansTable} from 'sentry/views/explore/hooks/useExploreSpansTable';
import {useExploreTimeseries} from 'sentry/views/explore/hooks/useExploreTimeseries';
import {useExploreTracesTable} from 'sentry/views/explore/hooks/useExploreTracesTable';
import {SAMPLING_MODE} from 'sentry/views/explore/hooks/useProgressiveQuery';
import {Tab, useTab} from 'sentry/views/explore/hooks/useTab';
import {useVisitQuery} from 'sentry/views/explore/hooks/useVisitQuery';
import {ExploreTables} from 'sentry/views/explore/tables';
import {ExploreToolbar} from 'sentry/views/explore/toolbar';
import {
  combineConfidenceForSeries,
  type DefaultPeriod,
  type MaxPickableDays,
} from 'sentry/views/explore/utils';
import {useOnboardingProject} from 'sentry/views/insights/common/queries/useOnboardingProject';
import {Onboarding} from 'sentry/views/performance/onboarding';

// eslint-disable-next-line no-restricted-imports
import QuotaExceededAlert from 'getsentry/components/performance/quotaExceededAlert';

export type SpanTabProps = {
  defaultPeriod: DefaultPeriod;
  maxPickableDays: MaxPickableDays;
  relativeOptions: Record<string, React.ReactNode>;
};

export function SpansTabContentImpl({
  defaultPeriod,
  maxPickableDays,
  relativeOptions,
}: SpanTabProps) {
  const organization = useOrganization();
  const {selection} = usePageFilters();
  const mode = useExploreMode();
  const visualizes = useExploreVisualizes();
  const [samplesTab, setSamplesTab] = useTab();

  const {tags: numberTags, isLoading: numberTagsLoading} = useSpanTags('number');
  const {tags: stringTags, isLoading: stringTagsLoading} = useSpanTags('string');

  const query = useExploreQuery();
  const setQuery = useSetExploreQuery();
  const fields = useExploreFields();
  const setExplorePageParams = useSetExplorePageParams();

  const id = useExploreId();
  const visitQuery = useVisitQuery();
  useEffect(() => {
    if (defined(id)) {
      visitQuery(id);
    }
  }, [id, visitQuery]);

  const toolbarExtras = [
    ...(organization?.features?.includes('visibility-explore-equations')
      ? ['equations' as const]
      : []),
    ...(organization?.features?.includes('visibility-explore-tabs')
      ? ['tabs' as const]
      : []),
  ];

  const queryType: 'aggregate' | 'samples' | 'traces' =
    mode === Mode.AGGREGATE
      ? 'aggregate'
      : samplesTab === Tab.TRACE
        ? 'traces'
        : 'samples';

  const limit = 25;

  const isAllowedSelection = useMemo(
    () => checkIsAllowedSelection(selection, maxPickableDays),
    [selection, maxPickableDays]
  );

  const aggregatesTableResult = useExploreAggregatesTable({
    query,
    limit,
    enabled: isAllowedSelection && queryType === 'aggregate',
  });
  const spansTableResult = useExploreSpansTable({
    query,
    limit,
    enabled: isAllowedSelection && queryType === 'samples',
  });
  const tracesTableResult = useExploreTracesTable({
    query,
    limit,
    enabled: isAllowedSelection && queryType === 'traces',
  });

  const {
    result: timeseriesResult,
    canUsePreviousResults,
    samplingMode: timeseriesSamplingMode,
  } = useExploreTimeseries({
    query,
    enabled: isAllowedSelection,
  });

  const confidences = useMemo(
    () =>
      visualizes.map(visualize => {
        const dedupedYAxes = dedupeArray(visualize.yAxes);
        const series = dedupedYAxes
          .flatMap(yAxis => timeseriesResult.data[yAxis])
          .filter(defined);
        return combineConfidenceForSeries(series);
      }),
    [timeseriesResult.data, visualizes]
  );

  const [expanded, setExpanded] = useState(true);
  const [interval] = useChartInterval();

  useAnalytics({
    queryType,
    aggregatesTableResult,
    spansTableResult,
    tracesTableResult,
    timeseriesResult,
    interval,
  });

  const resultsLength =
    {
      aggregate: aggregatesTableResult.result.data?.length,
      samples: spansTableResult.result.data?.length,
      traces: tracesTableResult.result.data?.data?.length,
    }[queryType] ?? 0;

  const hasResults = !!resultsLength;

  const resultsLoading =
    queryType === 'aggregate'
      ? aggregatesTableResult.result.isPending
      : queryType === 'samples'
        ? spansTableResult.result.isPending
        : tracesTableResult.result.isPending;

  const tableIsProgressivelyLoading =
    organization.features.includes('visibility-explore-progressive-loading') &&
    (queryType === 'samples'
      ? false // Samples mode won't show the progressive loading spinner
      : queryType === 'aggregate'
        ? aggregatesTableResult.samplingMode !== SAMPLING_MODE.BEST_EFFORT
        : false);

<<<<<<< HEAD
  const eapSpanSearchQueryBuilderProps = {
    projects: selection.projects,
    initialQuery: query,
    onSearch: setQuery,
    searchSource: 'explore',
    getFilterTokenWarning:
      mode === Mode.SAMPLES
        ? (key: string) => {
            if (ALLOWED_EXPLORE_VISUALIZE_AGGREGATES.includes(key as AggregationKey)) {
              return t(
                "This key won't affect the results because samples mode does not support aggregate functions"
              );
            }
            return undefined;
          }
        : undefined,
    supportedAggregates:
      mode === Mode.SAMPLES ? [] : ALLOWED_EXPLORE_VISUALIZE_AGGREGATES,
    numberTags,
    stringTags,
  };

  const eapSpanSearchQueryProviderProps = useEAPSpanSearchQueryBuilderProps(
    eapSpanSearchQueryBuilderProps
  );

  return (
    <SearchQueryBuilderProvider {...eapSpanSearchQueryProviderProps}>
      <Body
        withToolbar={expanded}
        withHints={organization.features.includes('traces-schema-hints')}
      >
        <TopSection>
          <StyledPageFilterBar condensed>
            <ProjectPageFilter />
            <EnvironmentPageFilter />
            <DatePageFilter
              defaultPeriod={defaultPeriod}
              maxPickableDays={maxPickableDays}
              relativeOptions={({arbitraryOptions}) => ({
                ...arbitraryOptions,
                ...relativeOptions,
              })}
            />
          </StyledPageFilterBar>
          <EAPSpanSearchQueryBuilder {...eapSpanSearchQueryBuilderProps} />
        </TopSection>
        <Feature features="organizations:traces-schema-hints">
          <SchemaHintsSection>
            <SchemaHintsList
              supportedAggregates={
                mode === Mode.SAMPLES ? [] : ALLOWED_EXPLORE_VISUALIZE_AGGREGATES
              }
              numberTags={numberTags}
              stringTags={stringTags}
              isLoading={numberTagsLoading || stringTagsLoading}
              exploreQuery={query}
              source={SchemaHintsSources.EXPLORE}
              tableColumns={fields}
              setPageParams={setExplorePageParams}
            />
          </SchemaHintsSection>
        </Feature>
        <SideSection withToolbar={expanded}>
          <ExploreToolbar width={300} extras={toolbarExtras} />
        </SideSection>
        <section>
          {!resultsLoading && !hasResults && <QuotaExceededAlert referrer="explore" />}
          <MainContent>
            <ExploreCharts
              canUsePreviousResults={canUsePreviousResults}
              confidences={confidences}
              query={query}
              timeseriesResult={timeseriesResult}
              isProgressivelyLoading={
                organization.features.includes(
                  'visibility-explore-progressive-loading'
                ) &&
                defined(timeseriesSamplingMode) &&
                timeseriesSamplingMode !== SAMPLING_MODE.BEST_EFFORT
              }
            />
            <ExploreTables
              aggregatesTableResult={aggregatesTableResult}
              spansTableResult={spansTableResult}
              tracesTableResult={tracesTableResult}
              confidences={confidences}
              samplesTab={samplesTab}
              setSamplesTab={setSamplesTab}
              isProgressivelyLoading={tableIsProgressivelyLoading}
              useTabs={organization.features.includes('visibility-explore-tabs')}
=======
  // Progressive loading only shows when we have preflight data and
  // we're fetching the best effort request
  const timeseriesIsProgressivelyLoading =
    organization.features.includes('visibility-explore-progressive-loading') &&
    defined(timeseriesSamplingMode) &&
    timeseriesSamplingMode === SAMPLING_MODE.PREFLIGHT &&
    timeseriesResult.isFetched;

  return (
    <Body
      withToolbar={expanded}
      withHints={organization.features.includes('traces-schema-hints')}
    >
      <TopSection>
        <StyledPageFilterBar condensed>
          <ProjectPageFilter />
          <EnvironmentPageFilter />
          <DatePageFilter
            defaultPeriod={defaultPeriod}
            maxPickableDays={maxPickableDays}
            relativeOptions={({arbitraryOptions}) => ({
              ...arbitraryOptions,
              ...relativeOptions,
            })}
          />
        </StyledPageFilterBar>
        <EAPSpanSearchQueryBuilder
          projects={selection.projects}
          initialQuery={query}
          onSearch={setQuery}
          searchSource="explore"
          getFilterTokenWarning={
            mode === Mode.SAMPLES
              ? key => {
                  if (
                    ALLOWED_EXPLORE_VISUALIZE_AGGREGATES.includes(key as AggregationKey)
                  ) {
                    return t(
                      "This key won't affect the results because samples mode does not support aggregate functions"
                    );
                  }
                  return undefined;
                }
              : undefined
          }
          supportedAggregates={
            mode === Mode.SAMPLES ? [] : ALLOWED_EXPLORE_VISUALIZE_AGGREGATES
          }
          numberTags={numberTags}
          stringTags={stringTags}
        />
      </TopSection>
      <Feature features="organizations:traces-schema-hints">
        <SchemaHintsSection>
          <SchemaHintsList
            supportedAggregates={
              mode === Mode.SAMPLES ? [] : ALLOWED_EXPLORE_VISUALIZE_AGGREGATES
            }
            numberTags={numberTags}
            stringTags={stringTags}
            isLoading={numberTagsLoading || stringTagsLoading}
            exploreQuery={query}
            source={SchemaHintsSources.EXPLORE}
            tableColumns={fields}
            setPageParams={setExplorePageParams}
          />
        </SchemaHintsSection>
      </Feature>
      <SideSection withToolbar={expanded}>
        <ExploreToolbar width={300} extras={toolbarExtras} />
      </SideSection>
      <section>
        {!resultsLoading && !hasResults && <QuotaExceededAlert referrer="explore" />}
        <MainContent>
          <ExploreCharts
            canUsePreviousResults={canUsePreviousResults}
            confidences={confidences}
            query={query}
            timeseriesResult={timeseriesResult}
            isProgressivelyLoading={timeseriesIsProgressivelyLoading}
          />
          <ExploreTables
            aggregatesTableResult={aggregatesTableResult}
            spansTableResult={spansTableResult}
            tracesTableResult={tracesTableResult}
            confidences={confidences}
            samplesTab={samplesTab}
            setSamplesTab={setSamplesTab}
            isProgressivelyLoading={tableIsProgressivelyLoading}
            useTabs={organization.features.includes('visibility-explore-tabs')}
          />
          <Toggle>
            <StyledButton
              aria-label={expanded ? t('Collapse sidebar') : t('Expande sidebar')}
              size="xs"
              icon={<IconDoubleChevron direction={expanded ? 'left' : 'right'} />}
              onClick={() => setExpanded(!expanded)}
>>>>>>> f8fe3e27
            />
            <Toggle>
              <StyledButton
                aria-label={expanded ? t('Collapse sidebar') : t('Expande sidebar')}
                size="xs"
                icon={<IconDoubleChevron direction={expanded ? 'left' : 'right'} />}
                onClick={() => setExpanded(!expanded)}
              />
            </Toggle>
          </MainContent>
        </section>
      </Body>
    </SearchQueryBuilderProvider>
  );
}

function IconDoubleChevron(props: React.ComponentProps<typeof IconChevron>) {
  return (
    <DoubleChevronWrapper>
      <IconChevron style={{marginRight: `-3px`}} {...props} />
      <IconChevron style={{marginLeft: `-3px`}} {...props} />
    </DoubleChevronWrapper>
  );
}

function ExploreTagsProvider({children}: any) {
  const dataset = useExploreDataset();

  return (
    <SpanTagsProvider dataset={dataset} enabled>
      {children}
    </SpanTagsProvider>
  );
}

type OnboardingContentProps = SpanTabProps & {onboardingProject: Project};

function OnboardingContent(props: OnboardingContentProps) {
  const organization = useOrganization();

  return (
    <Layout.Body>
      <TopSection>
        <StyledPageFilterBar condensed>
          <ProjectPageFilter />
          <EnvironmentPageFilter />
          <DatePageFilter
            defaultPeriod={props.defaultPeriod}
            maxPickableDays={props.maxPickableDays}
            relativeOptions={({arbitraryOptions}) => ({
              ...arbitraryOptions,
              ...props.relativeOptions,
            })}
          />
        </StyledPageFilterBar>
      </TopSection>
      <OnboardingContentSection>
        <Onboarding project={props.onboardingProject} organization={organization} />
      </OnboardingContentSection>
    </Layout.Body>
  );
}

export function SpansTabContent(props: SpanTabProps) {
  Sentry.setTag('explore.visited', 'yes');
  const onboardingProject = useOnboardingProject();
  const showOnboarding = onboardingProject !== undefined;

  return (
    <PageParamsProvider>
      <ExploreTagsProvider>
        {showOnboarding ? (
          <OnboardingContent {...props} onboardingProject={onboardingProject} />
        ) : (
          <SpansTabContentImpl {...props} />
        )}
      </ExploreTagsProvider>
    </PageParamsProvider>
  );
}

function checkIsAllowedSelection(
  selection: PageFilters,
  maxPickableDays: MaxPickableDays
) {
  const maxPickableMinutes = maxPickableDays * 24 * 60;
  const selectedMinutes = getDiffInMinutes(selection.datetime);
  return selectedMinutes <= maxPickableMinutes;
}

const Body = styled(Layout.Body)<{
  withHints: boolean;
  withToolbar: boolean;
}>`
  @media (min-width: ${p => p.theme.breakpoints.medium}) {
    display: grid;
    ${p =>
      p.withToolbar
        ? `grid-template-columns: 300px minmax(100px, auto);`
        : `grid-template-columns: 0px minmax(100px, auto);`}
    grid-template-rows: auto ${p => (p.withHints ? 'auto 1fr' : '1fr')};
    align-content: start;
    gap: ${space(2)} ${p => (p.withToolbar ? `${space(2)}` : '0px')};
    transition: 700ms;
  }
`;

const TopSection = styled('div')`
  display: grid;
  gap: ${space(2)};
  grid-column: 1/3;
  margin-bottom: ${space(2)};

  @media (min-width: ${p => p.theme.breakpoints.medium}) {
    grid-template-columns: minmax(300px, auto) 1fr;
    margin-bottom: 0;
  }
`;

const SideSection = styled('aside')<{withToolbar: boolean}>`
  @media (min-width: ${p => p.theme.breakpoints.medium}) {
    ${p => !p.withToolbar && 'overflow: hidden;'}
  }
`;

const MainContent = styled('div')`
  position: relative;
  max-width: 100%;
`;

const StyledPageFilterBar = styled(PageFilterBar)`
  width: auto;
`;

const OnboardingContentSection = styled('section')`
  grid-column: 1/3;
`;

const Toggle = styled('div')`
  display: none;
  position: absolute;
  top: 0px;

  z-index: 1; /* place above loading mask */

  @media (min-width: ${p => p.theme.breakpoints.medium}) {
    display: block;
  }
`;

const StyledButton = styled(Button)`
  width: 28px;
  border-left: 0px;
  border-top-left-radius: 0px;
  border-bottom-left-radius: 0px;
`;

const DoubleChevronWrapper = styled('div')`
  display: flex;
`;<|MERGE_RESOLUTION|>--- conflicted
+++ resolved
@@ -200,7 +200,6 @@
         ? aggregatesTableResult.samplingMode !== SAMPLING_MODE.BEST_EFFORT
         : false);
 
-<<<<<<< HEAD
   const eapSpanSearchQueryBuilderProps = {
     projects: selection.projects,
     initialQuery: query,
@@ -226,6 +225,14 @@
   const eapSpanSearchQueryProviderProps = useEAPSpanSearchQueryBuilderProps(
     eapSpanSearchQueryBuilderProps
   );
+
+  // Progressive loading only shows when we have preflight data and
+  // we're fetching the best effort request
+  const timeseriesIsProgressivelyLoading =
+    organization.features.includes('visibility-explore-progressive-loading') &&
+    defined(timeseriesSamplingMode) &&
+    timeseriesSamplingMode === SAMPLING_MODE.PREFLIGHT &&
+    timeseriesResult.isFetched;
 
   return (
     <SearchQueryBuilderProvider {...eapSpanSearchQueryProviderProps}>
@@ -275,13 +282,7 @@
               confidences={confidences}
               query={query}
               timeseriesResult={timeseriesResult}
-              isProgressivelyLoading={
-                organization.features.includes(
-                  'visibility-explore-progressive-loading'
-                ) &&
-                defined(timeseriesSamplingMode) &&
-                timeseriesSamplingMode !== SAMPLING_MODE.BEST_EFFORT
-              }
+              isProgressivelyLoading={timeseriesIsProgressivelyLoading}
             />
             <ExploreTables
               aggregatesTableResult={aggregatesTableResult}
@@ -292,105 +293,6 @@
               setSamplesTab={setSamplesTab}
               isProgressivelyLoading={tableIsProgressivelyLoading}
               useTabs={organization.features.includes('visibility-explore-tabs')}
-=======
-  // Progressive loading only shows when we have preflight data and
-  // we're fetching the best effort request
-  const timeseriesIsProgressivelyLoading =
-    organization.features.includes('visibility-explore-progressive-loading') &&
-    defined(timeseriesSamplingMode) &&
-    timeseriesSamplingMode === SAMPLING_MODE.PREFLIGHT &&
-    timeseriesResult.isFetched;
-
-  return (
-    <Body
-      withToolbar={expanded}
-      withHints={organization.features.includes('traces-schema-hints')}
-    >
-      <TopSection>
-        <StyledPageFilterBar condensed>
-          <ProjectPageFilter />
-          <EnvironmentPageFilter />
-          <DatePageFilter
-            defaultPeriod={defaultPeriod}
-            maxPickableDays={maxPickableDays}
-            relativeOptions={({arbitraryOptions}) => ({
-              ...arbitraryOptions,
-              ...relativeOptions,
-            })}
-          />
-        </StyledPageFilterBar>
-        <EAPSpanSearchQueryBuilder
-          projects={selection.projects}
-          initialQuery={query}
-          onSearch={setQuery}
-          searchSource="explore"
-          getFilterTokenWarning={
-            mode === Mode.SAMPLES
-              ? key => {
-                  if (
-                    ALLOWED_EXPLORE_VISUALIZE_AGGREGATES.includes(key as AggregationKey)
-                  ) {
-                    return t(
-                      "This key won't affect the results because samples mode does not support aggregate functions"
-                    );
-                  }
-                  return undefined;
-                }
-              : undefined
-          }
-          supportedAggregates={
-            mode === Mode.SAMPLES ? [] : ALLOWED_EXPLORE_VISUALIZE_AGGREGATES
-          }
-          numberTags={numberTags}
-          stringTags={stringTags}
-        />
-      </TopSection>
-      <Feature features="organizations:traces-schema-hints">
-        <SchemaHintsSection>
-          <SchemaHintsList
-            supportedAggregates={
-              mode === Mode.SAMPLES ? [] : ALLOWED_EXPLORE_VISUALIZE_AGGREGATES
-            }
-            numberTags={numberTags}
-            stringTags={stringTags}
-            isLoading={numberTagsLoading || stringTagsLoading}
-            exploreQuery={query}
-            source={SchemaHintsSources.EXPLORE}
-            tableColumns={fields}
-            setPageParams={setExplorePageParams}
-          />
-        </SchemaHintsSection>
-      </Feature>
-      <SideSection withToolbar={expanded}>
-        <ExploreToolbar width={300} extras={toolbarExtras} />
-      </SideSection>
-      <section>
-        {!resultsLoading && !hasResults && <QuotaExceededAlert referrer="explore" />}
-        <MainContent>
-          <ExploreCharts
-            canUsePreviousResults={canUsePreviousResults}
-            confidences={confidences}
-            query={query}
-            timeseriesResult={timeseriesResult}
-            isProgressivelyLoading={timeseriesIsProgressivelyLoading}
-          />
-          <ExploreTables
-            aggregatesTableResult={aggregatesTableResult}
-            spansTableResult={spansTableResult}
-            tracesTableResult={tracesTableResult}
-            confidences={confidences}
-            samplesTab={samplesTab}
-            setSamplesTab={setSamplesTab}
-            isProgressivelyLoading={tableIsProgressivelyLoading}
-            useTabs={organization.features.includes('visibility-explore-tabs')}
-          />
-          <Toggle>
-            <StyledButton
-              aria-label={expanded ? t('Collapse sidebar') : t('Expande sidebar')}
-              size="xs"
-              icon={<IconDoubleChevron direction={expanded ? 'left' : 'right'} />}
-              onClick={() => setExpanded(!expanded)}
->>>>>>> f8fe3e27
             />
             <Toggle>
               <StyledButton
