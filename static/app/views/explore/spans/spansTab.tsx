--- conflicted
+++ resolved
@@ -242,37 +242,6 @@
     <SearchQueryBuilderProvider {...eapSpanSearchQueryProviderProps}>
       <Body withToolbar={expanded}>
         <TopSection>
-<<<<<<< HEAD
-          <FilterSection>
-            <StyledPageFilterBar condensed>
-              <ProjectPageFilter />
-              <EnvironmentPageFilter />
-              <DatePageFilter
-                defaultPeriod={defaultPeriod}
-                maxPickableDays={maxPickableDays}
-                relativeOptions={({arbitraryOptions}) => ({
-                  ...arbitraryOptions,
-                  ...relativeOptions,
-                })}
-              />
-            </StyledPageFilterBar>
-            <EAPSpanSearchQueryBuilder {...eapSpanSearchQueryBuilderProps} />
-          </FilterSection>
-          <Feature features="organizations:traces-schema-hints">
-            <SchemaHintsSection>
-              <SchemaHintsList
-                supportedAggregates={
-                  mode === Mode.SAMPLES ? [] : ALLOWED_EXPLORE_VISUALIZE_AGGREGATES
-                }
-                numberTags={numberTags}
-                stringTags={stringTags}
-                isLoading={numberTagsLoading || stringTagsLoading}
-                exploreQuery={query}
-                source={SchemaHintsSources.EXPLORE}
-              />
-            </SchemaHintsSection>
-          </Feature>
-=======
           <TourElement<ExploreSpansTour>
             tourContext={ExploreSpansTourContext}
             id={ExploreSpansTour.SEARCH_BAR}
@@ -309,13 +278,10 @@
                   isLoading={numberTagsLoading || stringTagsLoading}
                   exploreQuery={query}
                   source={SchemaHintsSources.EXPLORE}
-                  tableColumns={fields}
-                  setPageParams={setExplorePageParams}
                 />
               </StyledSchemaHintsSection>
             </Feature>
           </TourElement>
->>>>>>> 25c51ba3
         </TopSection>
         <SideSection withToolbar={expanded}>
           <TourElement<ExploreSpansTour>
