import {initializeOrg} from 'sentry-test/initializeOrg';
import {render, screen, userEvent, within} from 'sentry-test/reactTestingLibrary';

import PageFiltersStore from 'sentry/stores/pageFiltersStore';
import type {TagCollection} from 'sentry/types/group';
import {trackAnalytics} from 'sentry/utils/analytics';
import {FieldKind} from 'sentry/utils/fields';
import {
  PageParamsProvider,
  useExploreFields,
  useExploreGroupBys,
} from 'sentry/views/explore/contexts/pageParamsContext';
import * as spanTagsModule from 'sentry/views/explore/contexts/spanTagsContext';
import {SpansTabContent} from 'sentry/views/explore/spans/spansTab';

jest.mock('sentry/utils/analytics');

const mockStringTags: TagCollection = {
  stringTag1: {key: 'stringTag1', kind: FieldKind.TAG, name: 'stringTag1'},
  stringTag2: {key: 'stringTag2', kind: FieldKind.TAG, name: 'stringTag2'},
};

const mockNumberTags: TagCollection = {
  numberTag1: {key: 'numberTag1', kind: FieldKind.MEASUREMENT, name: 'numberTag1'},
  numberTag2: {key: 'numberTag2', kind: FieldKind.MEASUREMENT, name: 'numberTag2'},
};

describe('SpansTabContent', function () {
  const {organization, project} = initializeOrg();

  beforeEach(function () {
    MockApiClient.clearMockResponses();

    // without this the `CompactSelect` component errors with a bunch of async updates
    jest.spyOn(console, 'error').mockImplementation();

    PageFiltersStore.init();
    PageFiltersStore.onInitializeUrlState(
      {
        projects: [project].map(p => parseInt(p.id, 10)),
        environments: [],
        datetime: {period: '7d', start: null, end: null, utc: null},
      },
      new Set()
    );
    MockApiClient.addMockResponse({
      url: `/subscriptions/${organization.slug}/`,
      method: 'GET',
      body: {},
    });
    MockApiClient.addMockResponse({
      url: `/organizations/${organization.slug}/recent-searches/`,
      method: 'GET',
      body: {},
    });

    MockApiClient.addMockResponse({
      url: `/organizations/${organization.slug}/spans/fields/`,
      method: 'GET',
      body: [],
    });
    MockApiClient.addMockResponse({
      url: `/organizations/${organization.slug}/events/`,
      method: 'GET',
      body: {},
    });
    MockApiClient.addMockResponse({
      url: `/organizations/${organization.slug}/events-stats/`,
      method: 'GET',
      body: {},
    });
    MockApiClient.addMockResponse({
      url: `/organizations/${organization.slug}/traces/`,
      method: 'GET',
      body: {},
    });
  });

  it('should fire analytics once per change', async function () {
    render(
      <SpansTabContent
        defaultPeriod="7d"
        maxPickableDays={7}
        relativeOptions={{'1h': 'Last hour', '24h': 'Last 24 hours', '7d': 'Last 7 days'}}
      />,
      {organization}
    );

    await screen.findByText(/No spans found/);
    expect(trackAnalytics).toHaveBeenCalledTimes(1);
    expect(trackAnalytics).toHaveBeenCalledWith(
      'trace.explorer.metadata',
      expect.objectContaining({result_mode: 'span samples'})
    );

    (trackAnalytics as jest.Mock).mockClear();
    await userEvent.click(await screen.findByText('Trace Samples'));

    await screen.findByText(/No trace results found/);
    expect(trackAnalytics).toHaveBeenCalledTimes(1);
    expect(trackAnalytics).toHaveBeenCalledWith(
      'trace.explorer.metadata',
      expect.objectContaining({result_mode: 'trace samples'})
    );

    (trackAnalytics as jest.Mock).mockClear();
    await userEvent.click(await screen.findByRole('tab', {name: 'Aggregates'}));

    await screen.findByText(/No spans found/);
    expect(trackAnalytics).toHaveBeenCalledTimes(1);
    expect(trackAnalytics).toHaveBeenCalledWith(
      'trace.explorer.metadata',
      expect.objectContaining({result_mode: 'aggregates'})
    );
  });

  it('inserts group bys from aggregate mode as fields in samples mode', async function () {
    let fields: string[] = [];
    let groupBys: string[] = [];
    function Component() {
      fields = useExploreFields();
      groupBys = useExploreGroupBys();
      return (
        <SpansTabContent
          defaultPeriod="7d"
          maxPickableDays={7}
          relativeOptions={{
            '1h': 'Last hour',
            '24h': 'Last 24 hours',
            '7d': 'Last 7 days',
          }}
        />
      );
    }

    render(
      <PageParamsProvider>
        <Component />
      </PageParamsProvider>,
      {enableRouterMocks: false, organization}
    );

    const samples = screen.getByRole('tab', {name: 'Span Samples'});
    const aggregates = screen.getByRole('tab', {name: 'Aggregates'});
    const groupBy = screen.getByTestId('section-group-by');

    expect(fields).toEqual([
      'id',
      'span.op',
      'span.description',
      'span.duration',
      'transaction',
      'timestamp',
    ]); // default
    expect(groupBys).toEqual(['']);

    // Add a group by, and leave one unselected
    await userEvent.click(aggregates);
    await userEvent.click(within(groupBy).getByRole('button', {name: '\u2014'}));
    await userEvent.click(within(groupBy).getByRole('option', {name: 'release'}));

    expect(groupBys).toEqual(['release']);
    await userEvent.click(within(groupBy).getByRole('button', {name: 'Add Group'}));
    expect(groupBys).toEqual(['release', '']);

    await userEvent.click(samples);
    expect(fields).toEqual([
      'id',
      'span.op',
      'span.description',
      'span.duration',
      'transaction',
      'timestamp',
      'release',
    ]);
  });

  describe('schema hints', function () {
    let spies: jest.SpyInstance[];

    beforeEach(function () {
      const useSpanTagsSpy = jest
        .spyOn(spanTagsModule, 'useSpanTags')
        .mockImplementation(type => {
          switch (type) {
            case 'number':
              return {tags: mockNumberTags, isLoading: false};
            case 'string':
              return {tags: mockStringTags, isLoading: false};
            default:
              return {tags: {}, isLoading: false};
          }
        });

      // Mock getBoundingClientRect for container
      const getBoundingClientRectSpy = jest
        .spyOn(HTMLElement.prototype, 'getBoundingClientRect')
        .mockImplementation(function (this: HTMLElement) {
          // Mock individual hint items
          if (this.hasAttribute('data-type')) {
            return {
              width: 200,
              right: 200,
              left: 0,
              top: 0,
              bottom: 100,
              height: 100,
              x: 0,
              y: 0,
              toJSON: () => {},
            };
          }
          return {
            width: 1000,
            right: 1000,
            left: 0,
            top: 0,
            bottom: 100,
            height: 100,
            x: 0,
            y: 0,
            toJSON: () => {},
          };
        });

      // Mock clientWidth before rendering to display hints
      const clientWidthGetSpy = jest
        .spyOn(HTMLElement.prototype, 'clientWidth', 'get')
        .mockReturnValue(1000);

      spies = [useSpanTagsSpy, getBoundingClientRectSpy, clientWidthGetSpy];
    });

    afterEach(function () {
      spies.forEach(spy => spy.mockRestore());
    });

    it('should show hints when the feature flag is enabled', function () {
      const {organization: schemaHintsOrganization} = initializeOrg({
        organization: {...organization, features: ['traces-schema-hints']},
      });

<<<<<<< HEAD
      render(
        <SpansTabContent
          defaultPeriod="7d"
          maxPickableDays={7}
          relativeOptions={{
            '1h': 'Last hour',
            '24h': 'Last 24 hours',
            '7d': 'Last 7 days',
          }}
        />,
        {enableRouterMocks: false, organization: schemaHintsOrganization}
      );
=======
    render(
      <SpansTabContent
        defaultPeriod="7d"
        maxPickableDays={7}
        relativeOptions={{'1h': 'Last hour', '24h': 'Last 24 hours', '7d': 'Last 7 days'}}
      />,
      {organization: schemaHintsOrganization}
    );
>>>>>>> 743b3e70

      expect(screen.getByText('stringTag1')).toBeInTheDocument();
      expect(screen.getByText('stringTag2')).toBeInTheDocument();
      expect(screen.getByText('numberTag1')).toBeInTheDocument();
      expect(screen.getByText('numberTag2')).toBeInTheDocument();
      expect(screen.getByText('See full list')).toBeInTheDocument();
    });
  });
});<|MERGE_RESOLUTION|>--- conflicted
+++ resolved
@@ -137,7 +137,7 @@
       <PageParamsProvider>
         <Component />
       </PageParamsProvider>,
-      {enableRouterMocks: false, organization}
+      {organization}
     );
 
     const samples = screen.getByRole('tab', {name: 'Span Samples'});
@@ -240,7 +240,6 @@
         organization: {...organization, features: ['traces-schema-hints']},
       });
 
-<<<<<<< HEAD
       render(
         <SpansTabContent
           defaultPeriod="7d"
@@ -251,18 +250,8 @@
             '7d': 'Last 7 days',
           }}
         />,
-        {enableRouterMocks: false, organization: schemaHintsOrganization}
+        {organization: schemaHintsOrganization}
       );
-=======
-    render(
-      <SpansTabContent
-        defaultPeriod="7d"
-        maxPickableDays={7}
-        relativeOptions={{'1h': 'Last hour', '24h': 'Last 24 hours', '7d': 'Last 7 days'}}
-      />,
-      {organization: schemaHintsOrganization}
-    );
->>>>>>> 743b3e70
 
       expect(screen.getByText('stringTag1')).toBeInTheDocument();
       expect(screen.getByText('stringTag2')).toBeInTheDocument();
