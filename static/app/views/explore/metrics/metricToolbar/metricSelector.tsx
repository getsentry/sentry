import {useCallback, useEffect, useMemo, useState} from 'react';
import debounce from 'lodash/debounce';

import {Tag} from '@sentry/scraps/badge/tag';
import {CompactSelect, type SelectOption} from '@sentry/scraps/compactSelect';

import {DEFAULT_DEBOUNCE_DURATION} from 'sentry/constants';
import usePrevious from 'sentry/utils/usePrevious';
import {useMetricOptions} from 'sentry/views/explore/hooks/useMetricOptions';
import type {TraceMetric} from 'sentry/views/explore/metrics/metricQuery';
<<<<<<< HEAD
=======
import {useSetTraceMetric} from 'sentry/views/explore/metrics/metricsQueryParams';
import {
  TraceMetricKnownFieldKey,
  type TraceMetricTypeValue,
} from 'sentry/views/explore/metrics/types';
>>>>>>> 4f794c12

interface MetricSelectOption extends SelectOption<string> {
  metricName: string;
  metricType: TraceMetricTypeValue;
  metricUnit?: string;
}

export function MetricTypeBadge({metricType}: {metricType: TraceMetricTypeValue}) {
  if (!metricType) {
    return null;
  }

  return <Tag>{metricType}</Tag>;
}

<<<<<<< HEAD
export function MetricSelector({
  traceMetric,
  onChange,
}: {
  onChange: (traceMetric: TraceMetric) => void;
  traceMetric: TraceMetric;
}) {
  const {data: metricOptionsData} = useMetricOptions();
=======
export function MetricSelector({traceMetric}: {traceMetric: TraceMetric}) {
  const [search, setSearch] = useState('');
  const {data: metricOptionsData, isFetching} = useMetricOptions({search});
  const setTraceMetric = useSetTraceMetric();
>>>>>>> 4f794c12

  const metricSelectValue = makeMetricSelectValue(traceMetric);
  const optionFromTraceMetric: MetricSelectOption = useMemo(
    () => ({
      label: `${traceMetric.name}`,
      value: metricSelectValue,
      metricType: traceMetric.type as TraceMetricTypeValue,
      metricName: traceMetric.name,
      trailingItems: (
        <MetricTypeBadge metricType={traceMetric.type as TraceMetricTypeValue} />
      ),
    }),
    [metricSelectValue, traceMetric.name, traceMetric.type]
  );

  const metricOptions = useMemo((): MetricSelectOption[] => {
    const shouldIncludeOptionFromTraceMetric =
      traceMetric.name &&
      !metricOptionsData?.data?.some(
        option => option[TraceMetricKnownFieldKey.METRIC_NAME] === traceMetric.name
      );
    return [
      ...(shouldIncludeOptionFromTraceMetric ? [optionFromTraceMetric] : []),
      ...(metricOptionsData?.data?.map(option => ({
        label: `${option[TraceMetricKnownFieldKey.METRIC_NAME]}`,
        value: makeMetricSelectValue({
          name: option[TraceMetricKnownFieldKey.METRIC_NAME],
          type: option[TraceMetricKnownFieldKey.METRIC_TYPE] as TraceMetricTypeValue,
        }),
        metricType: option[TraceMetricKnownFieldKey.METRIC_TYPE],
        metricName: option[TraceMetricKnownFieldKey.METRIC_NAME],
        trailingItems: (
          <MetricTypeBadge metricType={option[TraceMetricKnownFieldKey.METRIC_TYPE]} />
        ),
      })) ?? []),
    ];
  }, [metricOptionsData, optionFromTraceMetric, traceMetric.name]);

  useEffect(() => {
<<<<<<< HEAD
    if (metricOptions.length && !traceMetric.name) {
      onChange({
        name: metricOptions[0]?.value ?? '',
        type: metricOptions[0]?.type ?? '',
=======
    if (metricOptions.length && metricOptions[0] && !traceMetric.name) {
      setTraceMetric({
        name: metricOptions[0].metricName,
        type: metricOptions[0].metricType,
>>>>>>> 4f794c12
      });
    }
  }, [metricOptions, onChange, traceMetric.name]);

  // eslint-disable-next-line react-hooks/exhaustive-deps
  const debouncedSetSearch = useCallback(
    debounce(newSearch => {
      setSearch(newSearch);
    }, DEFAULT_DEBOUNCE_DURATION),
    [setSearch]
  );

  const traceMetricSelectValue = makeMetricSelectValue(traceMetric);
  const previousOptions = usePrevious(metricOptions ?? []);

  return (
    <CompactSelect
      searchable
      options={isFetching ? previousOptions : (metricOptions ?? [])}
      value={traceMetricSelectValue}
      loading={isFetching}
      onSearch={debouncedSetSearch}
      onChange={option => {
        if ('metricType' in option) {
          const typedOption = option as MetricSelectOption;
<<<<<<< HEAD
          onChange({
            name: typedOption.value,
            type: typedOption.type,
=======
          setTraceMetric({
            name: typedOption.metricName,
            type: typedOption.metricType,
>>>>>>> 4f794c12
          });
        }
      }}
    />
  );
}

function makeMetricSelectValue(metric: TraceMetric): string {
  return `${metric.name}||${metric.type}`;
}<|MERGE_RESOLUTION|>--- conflicted
+++ resolved
@@ -8,14 +8,10 @@
 import usePrevious from 'sentry/utils/usePrevious';
 import {useMetricOptions} from 'sentry/views/explore/hooks/useMetricOptions';
 import type {TraceMetric} from 'sentry/views/explore/metrics/metricQuery';
-<<<<<<< HEAD
-=======
-import {useSetTraceMetric} from 'sentry/views/explore/metrics/metricsQueryParams';
 import {
   TraceMetricKnownFieldKey,
   type TraceMetricTypeValue,
 } from 'sentry/views/explore/metrics/types';
->>>>>>> 4f794c12
 
 interface MetricSelectOption extends SelectOption<string> {
   metricName: string;
@@ -31,7 +27,6 @@
   return <Tag>{metricType}</Tag>;
 }
 
-<<<<<<< HEAD
 export function MetricSelector({
   traceMetric,
   onChange,
@@ -39,13 +34,8 @@
   onChange: (traceMetric: TraceMetric) => void;
   traceMetric: TraceMetric;
 }) {
-  const {data: metricOptionsData} = useMetricOptions();
-=======
-export function MetricSelector({traceMetric}: {traceMetric: TraceMetric}) {
   const [search, setSearch] = useState('');
   const {data: metricOptionsData, isFetching} = useMetricOptions({search});
-  const setTraceMetric = useSetTraceMetric();
->>>>>>> 4f794c12
 
   const metricSelectValue = makeMetricSelectValue(traceMetric);
   const optionFromTraceMetric: MetricSelectOption = useMemo(
@@ -85,17 +75,10 @@
   }, [metricOptionsData, optionFromTraceMetric, traceMetric.name]);
 
   useEffect(() => {
-<<<<<<< HEAD
-    if (metricOptions.length && !traceMetric.name) {
+    if (metricOptions.length && metricOptions[0] && !traceMetric.name) {
       onChange({
-        name: metricOptions[0]?.value ?? '',
-        type: metricOptions[0]?.type ?? '',
-=======
-    if (metricOptions.length && metricOptions[0] && !traceMetric.name) {
-      setTraceMetric({
         name: metricOptions[0].metricName,
         type: metricOptions[0].metricType,
->>>>>>> 4f794c12
       });
     }
   }, [metricOptions, onChange, traceMetric.name]);
@@ -121,15 +104,9 @@
       onChange={option => {
         if ('metricType' in option) {
           const typedOption = option as MetricSelectOption;
-<<<<<<< HEAD
           onChange({
-            name: typedOption.value,
-            type: typedOption.type,
-=======
-          setTraceMetric({
             name: typedOption.metricName,
             type: typedOption.metricType,
->>>>>>> 4f794c12
           });
         }
       }}
