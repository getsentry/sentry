--- conflicted
+++ resolved
@@ -48,24 +48,6 @@
   );
 
   const metricOptions = useMemo((): MetricSelectOption[] => {
-<<<<<<< HEAD
-    const shouldInsertTraceMetricAsOption =
-      traceMetric.name &&
-      !metricOptionsData?.data?.find(
-        option => option['metric.name'] === traceMetric.name
-      );
-    return [
-      ...(shouldInsertTraceMetricAsOption
-        ? [
-            {
-              label: traceMetric.name,
-              value: traceMetric.name,
-              type: traceMetric.type,
-              trailingItems: <TypeBadge kind={traceMetric.type} />,
-            },
-          ]
-        : []),
-=======
     const shouldIncludeOptionFromTraceMetric =
       traceMetric.name &&
       !metricOptionsData?.data?.some(
@@ -73,7 +55,6 @@
       );
     return [
       ...(shouldIncludeOptionFromTraceMetric ? [optionFromTraceMetric] : []),
->>>>>>> 89923277
       ...(metricOptionsData?.data?.map(option => ({
         label: `${option[TraceMetricKnownFieldKey.METRIC_NAME]}`,
         value: makeMetricSelectValue({
@@ -88,11 +69,7 @@
         ),
       })) ?? []),
     ];
-<<<<<<< HEAD
-  }, [traceMetric, metricOptionsData]);
-=======
   }, [metricOptionsData, optionFromTraceMetric, traceMetric.name]);
->>>>>>> 89923277
 
   useEffect(() => {
     if (metricOptions.length && metricOptions[0] && !traceMetric.name) {
