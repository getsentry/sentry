--- conflicted
+++ resolved
@@ -19,33 +19,11 @@
   setQueryParams: (queryParams: ReadableQueryParams) => void;
 }
 
-<<<<<<< HEAD
-export function MetricsQueryParamsProvider({children}: MetricsQueryParamsProviderProps) {
-  const [query, setQuery] = useResettableState(() => '');
-
-  const readableQueryParams = useMemo(() => {
-    return new ReadableQueryParams({
-      extrapolate: true,
-      mode: Mode.AGGREGATE,
-      query,
-
-      cursor: '',
-      fields: ['value', 'sum(value)'],
-      sortBys: [{field: 'sum(value)', kind: 'desc'}],
-
-      aggregateCursor: '',
-      aggregateFields: [new VisualizeFunction('sum(value)', {chartType: ChartType.BAR})],
-      aggregateSortBys: [{field: 'sum(value)', kind: 'desc'}],
-    });
-  }, [query]);
-
-=======
 export function MetricsQueryParamsProvider({
   children,
   queryParams,
   setQueryParams,
 }: MetricsQueryParamsProviderProps) {
->>>>>>> 38aaa3f9
   const setWritableQueryParams = useCallback(
     (writableQueryParams: WritableQueryParams) => {
       const newQueryParams = updateQueryParams(queryParams, {
