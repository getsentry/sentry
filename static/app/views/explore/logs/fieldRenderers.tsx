import React, {useCallback, useEffect, useRef, useState} from 'react';
import styled from '@emotion/styled';
import * as Sentry from '@sentry/react';

import {ExternalLink, Link} from 'sentry/components/core/link';
import {Tooltip} from 'sentry/components/core/tooltip';
import {DateTime} from 'sentry/components/dateTime';
import Duration from 'sentry/components/duration/duration';
import useStacktraceLink from 'sentry/components/events/interfaces/frame/useStacktraceLink';
import Version from 'sentry/components/version';
import {IconPlay} from 'sentry/icons';
import {tct} from 'sentry/locale';
import {space} from 'sentry/styles/space';
import type {Project} from 'sentry/types/project';
import {stripAnsi} from 'sentry/utils/ansiEscapeCodes';
import type {EventsMetaType} from 'sentry/utils/discover/eventView';
import {
  getFieldRenderer,
  type RenderFunctionBaggage,
} from 'sentry/utils/discover/fieldRenderers';
import {type ColumnValueType} from 'sentry/utils/discover/fields';
import {VersionContainer} from 'sentry/utils/discover/styles';
import ViewReplayLink from 'sentry/utils/discover/viewReplayLink';
import {getShortEventId} from 'sentry/utils/events';
import normalizeUrl from 'sentry/utils/url/normalizeUrl';
import {useRelease} from 'sentry/utils/useRelease';
import {QuickContextHoverWrapper} from 'sentry/views/discover/table/quickContext/quickContextWrapper';
import {ContextType} from 'sentry/views/discover/table/quickContext/utils';
import {AnnotatedAttributeTooltip} from 'sentry/views/explore/components/annotatedAttributeTooltip';
import type {AttributesFieldRendererProps} from 'sentry/views/explore/components/traceItemAttributes/attributesTree';
import {stripLogParamsFromLocation} from 'sentry/views/explore/contexts/logs/logsPageParams';
import type {
  TraceItemDetailsResponse,
  TraceItemResponseAttribute,
} from 'sentry/views/explore/hooks/useTraceItemDetails';
import {LOG_ATTRIBUTE_LAZY_LOAD_HOVER_TIMEOUT} from 'sentry/views/explore/logs/constants';
import LogsTimestampTooltip from 'sentry/views/explore/logs/logsTimeTooltip';
import {
  AlignedCellContent,
  ColoredLogCircle,
  ColoredLogText,
  LogBasicRendererContainer,
  LogDate,
  LogsFilteredHelperText,
  LogsHighlight,
  WrappingText,
  type getLogColors,
} from 'sentry/views/explore/logs/styles';
import {OurLogKnownFieldKey, type OurLogFieldKey} from 'sentry/views/explore/logs/types';
import {
  adjustLogTraceID,
  getLogSeverityLevel,
  logOnceFactory,
  logsFieldAlignment,
  SeverityLevel,
  severityLevelToText,
} from 'sentry/views/explore/logs/utils';
import {TraceItemMetaInfo} from 'sentry/views/explore/utils';
import {TraceViewSources} from 'sentry/views/performance/newTraceDetails/traceHeader/breadcrumbs';
import {getTraceDetailsUrl} from 'sentry/views/performance/traceDetails/utils';
import {makeReplaysPathname} from 'sentry/views/replays/pathnames';

const {fmt} = Sentry.logger;

interface LogFieldRendererProps extends AttributesFieldRendererProps<RendererExtra> {}

export interface RendererExtra extends RenderFunctionBaggage {
  attributeTypes: Record<
    string,
    TraceItemResponseAttribute['type'] | EventsMetaType['fields'][string]
  >;
  attributes: Record<string, string | number | boolean>;
  highlightTerms: string[];
  logColors: ReturnType<typeof getLogColors>;
  align?: 'left' | 'center' | 'right';
<<<<<<< HEAD
  logEnd?: string;
  logStart?: string;
=======
  canAppendTemplateToBody?: boolean;
>>>>>>> 764a3477
  meta?: EventsMetaType;
  onReplayTimeClick?: (fieldName: string) => void;
  project?: Project;
  projectSlug?: string;
  shouldRenderHoverElements?: boolean;
  timestampRelativeTo?: number;
  traceItemMeta?: TraceItemDetailsResponse['meta'];
  useFullSeverityText?: boolean;
  wrapBody?: true;
}

function SeverityCircle(props: {
  level: SeverityLevel;
  levelLabel: string;
  logColors: ReturnType<typeof getLogColors>;
  severityText: string;
}) {
  return (
    <Tooltip
      skipWrapper
      disabled={props.level === SeverityLevel.UNKNOWN}
      title={props.levelLabel}
    >
      <ColoredLogCircle logColors={props.logColors}>
        {props.severityText}
      </ColoredLogCircle>
    </Tooltip>
  );
}

function SeverityTextRenderer(props: LogFieldRendererProps) {
  const attribute_value = props.item.value as string;
  const _severityNumber = props.extra.attributes?.[OurLogKnownFieldKey.SEVERITY_NUMBER];
  const severityNumber = _severityNumber ? Number(_severityNumber) : null;
  const useFullSeverityText = props.extra.useFullSeverityText ?? false;
  const level = getLogSeverityLevel(severityNumber, attribute_value);
  const levelLabel = useFullSeverityText ? attribute_value : severityLevelToText(level);
  return (
    <AlignedCellContent align={props.extra.align}>
      <ColoredLogText logColors={props.extra.logColors}>{levelLabel}</ColoredLogText>
    </AlignedCellContent>
  );
}

// This is not in the field lookup and only exists for the prefix column in the logs table.
export function SeverityCircleRenderer(props: Omit<LogFieldRendererProps, 'item'>) {
  if (!props.extra.attributes) {
    return null;
  }
  const _severityText = props.extra.attributes?.[OurLogKnownFieldKey.SEVERITY];
  const _severityNumber = props.extra.attributes?.[OurLogKnownFieldKey.SEVERITY_NUMBER];

  const severityNumber = _severityNumber ? Number(_severityNumber) : null;
  const severityText = _severityText ? String(_severityText) : 'unknown';
  const useFullSeverityText = props.extra.useFullSeverityText ?? false;
  const level = getLogSeverityLevel(severityNumber, severityText);
  const levelLabel = useFullSeverityText ? severityText : severityLevelToText(level);
  return (
    <AlignedCellContent align={props.extra.align}>
      <SeverityCircle
        level={level}
        levelLabel={levelLabel}
        severityText={severityText}
        logColors={props.extra.logColors}
      />
    </AlignedCellContent>
  );
}

function TimestampRenderer(props: LogFieldRendererProps) {
  const preciseTimestamp = props.extra.attributes[OurLogKnownFieldKey.TIMESTAMP_PRECISE];

  const timestampToUse = preciseTimestamp
    ? new Date(Number(preciseTimestamp) / 1_000_000) // Convert nanoseconds to milliseconds
    : props.item.value;

  return (
    <LogDate align={props.extra.align}>
      <LogsTimestampTooltip
        timestamp={props.item.value as string | number}
        attributes={props.extra.attributes}
        shouldRender={props.extra.shouldRenderHoverElements}
      >
        <DateTime seconds milliseconds date={timestampToUse} />
      </LogsTimestampTooltip>
    </LogDate>
  );
}

function RelativeTimestampRenderer(props: LogFieldRendererProps) {
  const preciseTimestamp = props.extra.attributes[OurLogKnownFieldKey.TIMESTAMP_PRECISE];
  const startTimestampMs = props.extra.timestampRelativeTo!;

  const timestampToUse = preciseTimestamp
    ? new Date(Number(preciseTimestamp) / 1_000_000) // Convert nanoseconds to milliseconds
    : props.item.value;

  const timestampMs = timestampToUse ? new Date(timestampToUse).getTime() : 0;

  const handleClick = useCallback(
    (event: React.MouseEvent) => {
      if (props.extra.onReplayTimeClick && timestampMs > 0) {
        event.stopPropagation();
        // Pass the offset time instead of just the field name
        const offsetMs = timestampMs - startTimestampMs;
        props.extra.onReplayTimeClick(String(offsetMs));
      }
    },
    [props.extra, timestampMs, startTimestampMs]
  );

  if (!timestampToUse) {
    return <LogDate align={props.extra.align}>--</LogDate>;
  }

  const relativeTimestampMs = timestampMs - startTimestampMs;

  return (
    <LogDate align={props.extra.align}>
      <LogsTimestampTooltip
        timestamp={props.item.value as string | number}
        attributes={props.extra.attributes}
        shouldRender={props.extra.shouldRenderHoverElements}
        relativeTimeToReplay={relativeTimestampMs}
      >
        <ClickableTimestamp
          onClick={props.extra.onReplayTimeClick ? handleClick : undefined}
          role={props.extra.onReplayTimeClick ? 'button' : undefined}
        >
          <IconPlay size="xs" />
          <Duration duration={[Math.abs(relativeTimestampMs), 'ms']} precision="ms" />
        </ClickableTimestamp>
      </LogsTimestampTooltip>
    </LogDate>
  );
}

function CodePathRenderer(props: LogFieldRendererProps) {
  const {wrapperProps, shouldLoad} = useLazyLoadAttributeOnHover(
    LOG_ATTRIBUTE_LAZY_LOAD_HOVER_TIMEOUT,
    props
  );
  const codeLineNumber = props.extra.attributes?.[OurLogKnownFieldKey.CODE_LINE_NUMBER];
  const codeFunctionName =
    props.extra.attributes?.[OurLogKnownFieldKey.CODE_FUNCTION_NAME];
  const releaseVersion = props.extra.attributes?.[OurLogKnownFieldKey.RELEASE];
  const sdkName = props.extra.attributes?.[OurLogKnownFieldKey.SDK_NAME];
  const sdkVersion = props.extra.attributes?.[OurLogKnownFieldKey.SDK_VERSION];
  const sdk =
    typeof sdkVersion === 'string' && typeof sdkName === 'string'
      ? {
          name: sdkName,
          version: sdkVersion,
        }
      : undefined;
  const filename = props.item.value;

  const {data: release} = useRelease({
    orgSlug: props.extra.organization.slug,
    projectSlug: props.extra.projectSlug ?? '',
    releaseVersion: typeof releaseVersion === 'string' ? releaseVersion : '',
    enabled: shouldLoad,
  });
  const {data: codeLink} = useStacktraceLink(
    {
      event: {
        release,
        sdk,
      },
      frame: {
        function: typeof codeFunctionName === 'string' ? codeFunctionName : undefined,
        lineNo: codeLineNumber ? +codeLineNumber : undefined,
        filename: typeof filename === 'string' ? filename : undefined,
      },
      orgSlug: props.extra.organization.slug,
      projectSlug: props.extra.projectSlug ?? '',
    },
    {
      enabled: shouldLoad && !!props.extra.projectSlug && !!release,
    }
  );

  return (
    <span data-test-id="hoverable-code-path" {...wrapperProps}>
      {codeLink?.sourceUrl ? (
        <Link data-test-id="hoverable-code-path-link" to={codeLink.sourceUrl}>
          {props.basicRendered}
        </Link>
      ) : (
        props.basicRendered
      )}
    </span>
  );
}

/**
 * This hook is used to lazy load an attribute on hover.
 * This is used to avoid rendering extra content (eg. making api calls) for constantly shown fields (eg. adding a column in the table view).
 */
function useLazyLoadAttributeOnHover(hoverTimeout: number, props: LogFieldRendererProps) {
  const [shouldLoad, setShouldLoad] = useState(props.extra.disableLazyLoad === true);
  const hoverTimeoutRef = useRef<NodeJS.Timeout | null>(null);

  const handleMouseEnter = useCallback(() => {
    if (hoverTimeoutRef.current) {
      clearTimeout(hoverTimeoutRef.current);
    }

    if (shouldLoad) {
      return;
    }

    hoverTimeoutRef.current = setTimeout(() => {
      setShouldLoad(true);
    }, hoverTimeout);
  }, [hoverTimeout, shouldLoad]);

  const handleMouseLeave = useCallback(() => {
    if (hoverTimeoutRef.current) {
      clearTimeout(hoverTimeoutRef.current);
      hoverTimeoutRef.current = null;
    }
  }, []);

  useEffect(() => {
    return () => {
      if (hoverTimeoutRef.current) {
        clearTimeout(hoverTimeoutRef.current);
      }
    };
  }, []);

  return {
    wrapperProps: {
      onMouseEnter: handleMouseEnter,
      onMouseLeave: handleMouseLeave,
    },
    shouldLoad,
  };
}

/**
 * This should only wrap the 'body' attribute as it is the only 'field' that is not returned by the trace-items endpoint (since it is not an attribute but rather a field).
 *
 * Once the trace-items endpoint returns 'body', we can remove this component.
 */
function FilteredTooltip({
  value,
  children,
  extra,
  isAppendingTemplate,
}: {
  children: React.ReactNode;
  extra: RendererExtra;
  value: string | number | null;
  isAppendingTemplate?: boolean;
}) {
  if (
    !value ||
    typeof value !== 'string' ||
    value.trim() !== '[Filtered]' ||
    !extra.projectSlug
  ) {
    return <React.Fragment>{children}</React.Fragment>;
  }

  if (isAppendingTemplate) {
    return (
      <Tooltip
        title={tct(
          `The log message was entirely filtered by a data scrubbing rule, its template is also been shown to help identify what was filtered. If necessary, you can turn data scrubbing off in your [settings].`,
          {
            settings: (
              <Link
                to={normalizeUrl(
                  `/settings/${extra.organization.slug}/projects/${extra.projectSlug}/security-and-privacy/`
                )}
              >
                {'Settings, under Security & Privacy'}
              </Link>
            ),
          }
        )}
      >
        {children}
      </Tooltip>
    );
  }

  return (
    <Tooltip
      title={tct(
        "This field contains content scrubbed by our [filters] to protect your users' privacy. If necessary, you can turn this off in your [settings].",
        {
          filters: (
            <ExternalLink href="https://docs.sentry.io/product/data-management-settings/scrubbing/server-side-scrubbing/">
              {'Data Scrubber'}
            </ExternalLink>
          ),
          settings: (
            <Link
              to={normalizeUrl(
                `/settings/${extra.organization.slug}/projects/${extra.projectSlug}/security-and-privacy/`
              )}
            >
              {'Settings, under Security & Privacy'}
            </Link>
          ),
        }
      )}
      isHoverable
    >
      {children}
    </Tooltip>
  );
}

function TraceIDRenderer(props: LogFieldRendererProps) {
  const traceId = adjustLogTraceID(props.item.value as string);
  const location = stripLogParamsFromLocation(props.extra.location);
  const timestamp = props.extra.attributes?.[OurLogKnownFieldKey.TIMESTAMP];
  const target = getTraceDetailsUrl({
    traceSlug: traceId,
    timestamp:
      typeof timestamp === 'string' || typeof timestamp === 'number'
        ? timestamp
        : undefined,
    organization: props.extra.organization,
    dateSelection: props.extra.location,
    location,
    source: TraceViewSources.LOGS,
  });
  return <Link to={target}>{props.basicRendered}</Link>;
}

function ReleaseRenderer(props: LogFieldRendererProps) {
  const release = props.item.value as string;
  if (!release) {
    return props.basicRendered;
  }
  return (
    <VersionContainer>
      <QuickContextHoverWrapper
        dataRow={{...props.extra.attributes, release}}
        contextType={ContextType.RELEASE}
        organization={props.extra.organization}
      >
        <Version version={release} truncate />
      </QuickContextHoverWrapper>
    </VersionContainer>
  );
}

export function LogBodyRenderer(props: LogFieldRendererProps) {
  const attribute_value = props.item.value as string;
  const highlightTerm = props.extra?.highlightTerms[0] ?? '';
  const template = props.extra.attributes?.[OurLogKnownFieldKey.TEMPLATE];
  const templateText =
    props.extra.canAppendTemplateToBody && template ? template : undefined;

  return (
    <FilteredTooltip
      value={props.item.value}
      extra={props.extra}
      isAppendingTemplate={!!templateText}
    >
      <WrappingText wrapText={props.extra.wrapBody}>
        <LogsHighlight text={highlightTerm}>{stripAnsi(attribute_value)}</LogsHighlight>
        {templateText && (
          <FieldReplacementHelper
            original={attribute_value}
            replacement={templateText as string}
            extra={props.extra}
            item={props.item}
          />
        )}
      </WrappingText>
    </FilteredTooltip>
  );
}

function LogTemplateRenderer(props: LogFieldRendererProps) {
  return (
    <span>
      {typeof props.item.value === 'string'
        ? stripAnsi(props.item.value)
        : props.basicRendered}
    </span>
  );
}

export function LogFieldRenderer(props: LogFieldRendererProps) {
  const type = props.meta?.fields?.[props.item.fieldKey];
  const adjustedFieldKey =
    fullFieldToExistingField[props.item.fieldKey] ?? props.item.fieldKey;

  const adjustedValue =
    props.item.fieldKey === OurLogKnownFieldKey.TRACE_ID
      ? adjustLogTraceID(props.item.value as string)
      : props.item.value;

  const basicRenderer = getFieldRenderer(adjustedFieldKey, props.meta ?? {}, false);
  const basicRendered = basicRenderer(
    {...props, [adjustedFieldKey]: adjustedValue},
    {...props.extra, theme: props.extra.theme}
  );

  const customRenderer = LogAttributesRendererMap[props.item.fieldKey];

  const align = logsFieldAlignment(adjustedFieldKey, type);

  if (!customRenderer) {
    return (
      <AnnotatedAttributeWrapper extra={props.extra} fieldKey={props.item.fieldKey}>
        {basicRendered}
      </AnnotatedAttributeWrapper>
    );
  }

  return (
    <AnnotatedAttributeWrapper extra={props.extra} fieldKey={props.item.fieldKey}>
      <AlignedCellContent align={align}>
        {customRenderer({...props, basicRendered})}
      </AlignedCellContent>
    </AnnotatedAttributeWrapper>
  );
}

const logInfoOnceHasRemarks = logOnceFactory('info');

function AnnotatedAttributeWrapper(props: {
  children: React.ReactNode;
  extra: RendererExtra;
  fieldKey: string;
}) {
  if (props.extra.traceItemMeta) {
    const metaInfo = new TraceItemMetaInfo(props.extra.traceItemMeta);
    if (metaInfo.hasRemarks(props.fieldKey)) {
      try {
        const remarks = metaInfo.getRemarks(props.fieldKey);
        const remark = remarks[0];
        if (remark) {
          const remarkType = remark.type;
          const remarkRuleId = remark.ruleId;
          logInfoOnceHasRemarks(
            fmt`AnnotatedAttributeWrapper: ${props.fieldKey} has remarks, rendering tooltip`,
            {
              organizationId: props.extra.organization.id,
              projectId: props.extra.projectSlug,
              remarkType,
              remarkRuleId,
            }
          );
        }
      } catch {
        // defensive
      }
      return (
        <AnnotatedAttributeTooltip extra={props.extra} fieldKey={props.fieldKey}>
          {props.children}
        </AnnotatedAttributeTooltip>
      );
    }
  }
  return props.children;
}

function ProjectRenderer(props: LogFieldRendererProps) {
  return <span>{props.item.value}</span>;
}

function FieldReplacementHelper(
  props: {original: string; replacement: string} & LogFieldRendererProps
) {
  return <LogsFilteredHelperText>{props.replacement}</LogsFilteredHelperText>;
}

/**
 * Only formats the field the same as discover does, does not apply any additional rendering, but has a container to fix styling.
 */
function BasicDiscoverRenderer(props: LogFieldRendererProps) {
  const logMeta: EventsMetaType =
    Object.keys(props.meta ?? {}).length > 0 ? props.meta! : logFieldBasicMetas;
  const basicRenderer = getFieldRenderer(props.item.fieldKey, logMeta, false);
  const attributeType = props.extra.attributeTypes[props.item.fieldKey];
  const align = logsFieldAlignment(props.item.fieldKey, attributeType as ColumnValueType);
  let castValue: string | number | boolean | null = props.item.value;
  // TODO: Values being emitted by ProjectTraceItemDetails and Events should be the same type, and their type names should match (or be casted from rpc types to discover types).
  if (
    attributeType === 'int' ||
    attributeType === 'float' ||
    attributeType === 'size' ||
    attributeType === 'number' ||
    attributeType === 'integer' ||
    attributeType === 'duration' ||
    attributeType === 'percentage' ||
    attributeType === 'rate' ||
    attributeType === 'percent_change' ||
    attributeType === 'score'
  ) {
    castValue = Number(props.item.value);
  }
  if (attributeType === 'bool' || attributeType === 'boolean') {
    castValue = Boolean(props.item.value);
  }
  return (
    <LogBasicRendererContainer align={align}>
      {basicRenderer(
        {
          [props.item.fieldKey]: castValue,
        },
        {
          unit: logMeta.units[props.item.fieldKey] ?? undefined,
          ...props.extra,
          theme: props.extra.theme,
        }
      )}
    </LogBasicRendererContainer>
  );
}

function ReplayIDRenderer(props: LogFieldRendererProps) {
  const replayId = props.item.value;

  const hasFeature = props.extra.organization.features.includes('ourlogs-replay-ui');

  if (typeof replayId !== 'string' || !replayId || !hasFeature) {
    return props.basicRendered;
  }

  const target = makeReplaysPathname({
    path: `/${replayId}/`,
    organization: props.extra.organization,
  });

  return (
    <Container>
      <ViewReplayLink
        replayId={replayId}
        to={target}
        start={props.extra.logStart}
        end={props.extra.logEnd}
      >
        {getShortEventId(replayId)}
      </ViewReplayLink>
    </Container>
  );
}

export const LogAttributesRendererMap: Record<
  OurLogFieldKey,
  (props: LogFieldRendererProps) => React.ReactNode
> = {
  [OurLogKnownFieldKey.TIMESTAMP]: props => {
    if (props.extra.timestampRelativeTo) {
      // Check if we should use relative timestamps (eg. in replay)
      return RelativeTimestampRenderer(props);
    }
    return TimestampRenderer(props);
  },
  [OurLogKnownFieldKey.SEVERITY]: SeverityTextRenderer,
  [OurLogKnownFieldKey.MESSAGE]: LogBodyRenderer,
  [OurLogKnownFieldKey.TRACE_ID]: TraceIDRenderer,
  [OurLogKnownFieldKey.CODE_FILE_PATH]: CodePathRenderer,
  [OurLogKnownFieldKey.RELEASE]: ReleaseRenderer,
  [OurLogKnownFieldKey.TEMPLATE]: LogTemplateRenderer,
  [OurLogKnownFieldKey.PROJECT]: ProjectRenderer,
  [OurLogKnownFieldKey.PAYLOAD_SIZE]: BasicDiscoverRenderer,
  [OurLogKnownFieldKey.REPLAY_ID]: ReplayIDRenderer,
};

const fullFieldToExistingField: Record<OurLogFieldKey, string> = {
  [OurLogKnownFieldKey.TRACE_ID]: 'trace',
};

// Meta returned from TraceItemDetails is empty, in which case we can provide our own meta to map known fields to their types to get the basic rendering working.
const logFieldBasicMetas: EventsMetaType = {
  fields: {
    [OurLogKnownFieldKey.PAYLOAD_SIZE]: 'size',
  },
  units: {
    [OurLogKnownFieldKey.PAYLOAD_SIZE]: 'byte', // SIZE_UNITS
  },
};

const ClickableTimestamp = styled('span')`
  display: flex;
  align-items: flex-start;
  align-self: baseline;
  gap: ${space(0.25)};
  font-variant-numeric: tabular-nums;
  line-height: 1em;
`;

const Container = styled('div')`
  display: flex;
  align-items: center;
`;<|MERGE_RESOLUTION|>--- conflicted
+++ resolved
@@ -73,12 +73,9 @@
   highlightTerms: string[];
   logColors: ReturnType<typeof getLogColors>;
   align?: 'left' | 'center' | 'right';
-<<<<<<< HEAD
+  canAppendTemplateToBody?: boolean;
   logEnd?: string;
   logStart?: string;
-=======
-  canAppendTemplateToBody?: boolean;
->>>>>>> 764a3477
   meta?: EventsMetaType;
   onReplayTimeClick?: (fieldName: string) => void;
   project?: Project;
