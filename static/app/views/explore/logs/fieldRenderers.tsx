import {Fragment} from 'react';

import {Tooltip} from 'sentry/components/core/tooltip';
import {DateTime} from 'sentry/components/dateTime';
import Link from 'sentry/components/links/link';
import {defined} from 'sentry/utils';
import {stripAnsi} from 'sentry/utils/ansiEscapeCodes';
import {
  getFieldRenderer,
  type RenderFunctionBaggage,
} from 'sentry/utils/discover/fieldRenderers';
import type {AttributesFieldRendererProps} from 'sentry/views/explore/components/traceItemAttributes/attributesTree';
import {stripLogParamsFromLocation} from 'sentry/views/explore/contexts/logs/logsPageParams';
import {
  AlignedCellContent,
  ColoredLogCircle,
  ColoredLogText,
  type getLogColors,
  LogDate,
  LogsHighlight,
  WrappingText,
} from 'sentry/views/explore/logs/styles';
import {
  type LogAttributeItem,
  type LogRowItem,
  type OurLogFieldKey,
  OurLogKnownFieldKey,
  type OurLogsResponseItem,
} from 'sentry/views/explore/logs/types';
import {
  adjustLogTraceID,
  getLogSeverityLevel,
  logsFieldAlignment,
  SeverityLevel,
  severityLevelToText,
} from 'sentry/views/explore/logs/utils';
import {TraceViewSources} from 'sentry/views/performance/newTraceDetails/traceHeader/breadcrumbs';
import {getTraceDetailsUrl} from 'sentry/views/performance/traceDetails/utils';

interface LogFieldRendererProps extends AttributesFieldRendererProps<RendererExtra> {}

interface RendererExtra extends RenderFunctionBaggage {
  highlightTerms: string[];
  logColors: ReturnType<typeof getLogColors>;
  tableResultLogRow: OurLogsResponseItem;
  align?: 'left' | 'center' | 'right';
  useFullSeverityText?: boolean;
  wrapBody?: true;
}

function SeverityCircle(props: {
  level: SeverityLevel;
  levelLabel: string;
  logColors: ReturnType<typeof getLogColors>;
  severityText: string;
}) {
  return (
    <Tooltip
      skipWrapper
      disabled={props.level === SeverityLevel.UNKNOWN}
      title={props.levelLabel}
    >
      <ColoredLogCircle logColors={props.logColors}>
        {props.severityText}
      </ColoredLogCircle>
    </Tooltip>
  );
}

function SeverityTextRenderer(props: LogFieldRendererProps) {
  const attribute_value = props.item.value as string;
  const _severityNumber =
    props.extra.tableResultLogRow?.[OurLogKnownFieldKey.SEVERITY_NUMBER];
  const severityNumber = _severityNumber ? Number(_severityNumber) : null;
  const useFullSeverityText = props.extra.useFullSeverityText ?? false;
  const level = getLogSeverityLevel(severityNumber, attribute_value);
  const levelLabel = useFullSeverityText ? attribute_value : severityLevelToText(level);
  return (
    <AlignedCellContent align={props.extra.align}>
      <ColoredLogText logColors={props.extra.logColors}>{levelLabel}</ColoredLogText>
    </AlignedCellContent>
  );
}

// This is not in the field lookup and only exists for the prefix column in the logs table.
export function SeverityCircleRenderer(props: Omit<LogFieldRendererProps, 'item'>) {
  if (!props.extra.tableResultLogRow) {
    return null;
  }
<<<<<<< HEAD
  const attribute_value =
    props.extra.tableResultLogRow?.[OurLogKnownFieldKey.SEVERITY_TEXT];
  const _severityNumber =
    props.extra.tableResultLogRow?.[OurLogKnownFieldKey.SEVERITY_NUMBER];
=======
  const attribute_value = props.tableResultLogRow?.[OurLogKnownFieldKey.SEVERITY];
  const _severityNumber = props.tableResultLogRow?.[OurLogKnownFieldKey.SEVERITY_NUMBER];
>>>>>>> 05a7a486

  const severityNumber = _severityNumber ? Number(_severityNumber) : null;
  const useFullSeverityText = props.extra.useFullSeverityText ?? false;
  const level = getLogSeverityLevel(severityNumber, attribute_value);
  const levelLabel = useFullSeverityText ? attribute_value : severityLevelToText(level);
  return (
    <AlignedCellContent align={props.extra.align}>
      <SeverityCircle
        level={level}
        levelLabel={levelLabel}
        severityText={attribute_value}
        logColors={props.extra.logColors}
      />
    </AlignedCellContent>
  );
}

function TimestampRenderer(props: LogFieldRendererProps) {
  return (
    <LogDate align={props.extra.align}>
      <DateTime seconds date={props.item.value} />
    </LogDate>
  );
}

export function TraceIDRenderer(props: LogFieldRendererProps) {
  const traceId = adjustLogTraceID(props.item.value as string);
  const location = stripLogParamsFromLocation(props.extra.location);
  const target = getTraceDetailsUrl({
    traceSlug: traceId,
    timestamp: props.extra.tableResultLogRow?.[OurLogKnownFieldKey.TIMESTAMP],
    organization: props.extra.organization,
    dateSelection: props.extra.location,
    location,
    source: TraceViewSources.LOGS,
  });
  return <Link to={target}>{props.basicRendered}</Link>;
}

export function LogBodyRenderer(props: LogFieldRendererProps) {
  const attribute_value = props.item.value as string;
  const highlightTerm = props.extra?.highlightTerms[0] ?? '';
  // TODO: Allow more than one highlight term to be highlighted at once.
  return (
    <WrappingText wrap={props.extra.wrapBody}>
      <LogsHighlight text={highlightTerm}>{stripAnsi(attribute_value)}</LogsHighlight>
    </WrappingText>
  );
}

function isLogRowItem(item: LogRowItem | LogAttributeItem): item is LogRowItem {
  return 'metaFieldType' in item;
}

export function LogFieldRenderer(props: LogFieldRendererProps) {
  const type = props.meta?.fields?.[props.item.fieldKey];
  const adjustedFieldKey =
    fullFieldToExistingField[props.item.fieldKey] ?? props.item.fieldKey;

  const adjustedValue =
    props.item.fieldKey === OurLogKnownFieldKey.TRACE_ID
      ? adjustLogTraceID(props.item.value as string)
      : props.item.value;
  if (!isLogRowItem(props.item) || !defined(adjustedValue) || !type) {
    // Rendering inside attribute tree.
    return <Fragment>{adjustedValue}</Fragment>;
  }

  const basicRenderer = getFieldRenderer(adjustedFieldKey, props.meta ?? {}, false);
  const basicRendered = basicRenderer(
    {...props, [adjustedFieldKey]: adjustedValue},
    {...props.extra, theme: props.extra.theme}
  );

  const customRenderer = LogAttributesRendererMap[props.item.fieldKey];

  const align = logsFieldAlignment(adjustedFieldKey, type);

  if (!customRenderer) {
    return <Fragment>{basicRendered}</Fragment>;
  }

  return (
    <AlignedCellContent align={align}>
      {customRenderer({...props, basicRendered})}
    </AlignedCellContent>
  );
}

export const LogAttributesRendererMap: Record<
  OurLogFieldKey,
  (props: LogFieldRendererProps) => React.ReactNode
> = {
  [OurLogKnownFieldKey.TIMESTAMP]: props => {
    return TimestampRenderer(props);
  },
  [OurLogKnownFieldKey.SEVERITY]: SeverityTextRenderer,
  [OurLogKnownFieldKey.MESSAGE]: LogBodyRenderer,
  [OurLogKnownFieldKey.TRACE_ID]: TraceIDRenderer,
};

<<<<<<< HEAD
=======
function getLogFieldRenderer(field: OurLogFieldKey) {
  return LogAttributesRendererMap[field];
}

>>>>>>> 05a7a486
const fullFieldToExistingField: Record<OurLogFieldKey, string> = {
  [OurLogKnownFieldKey.TRACE_ID]: 'trace',
};<|MERGE_RESOLUTION|>--- conflicted
+++ resolved
@@ -87,15 +87,9 @@
   if (!props.extra.tableResultLogRow) {
     return null;
   }
-<<<<<<< HEAD
-  const attribute_value =
-    props.extra.tableResultLogRow?.[OurLogKnownFieldKey.SEVERITY_TEXT];
+  const attribute_value = props.extra.tableResultLogRow?.[OurLogKnownFieldKey.SEVERITY];
   const _severityNumber =
     props.extra.tableResultLogRow?.[OurLogKnownFieldKey.SEVERITY_NUMBER];
-=======
-  const attribute_value = props.tableResultLogRow?.[OurLogKnownFieldKey.SEVERITY];
-  const _severityNumber = props.tableResultLogRow?.[OurLogKnownFieldKey.SEVERITY_NUMBER];
->>>>>>> 05a7a486
 
   const severityNumber = _severityNumber ? Number(_severityNumber) : null;
   const useFullSeverityText = props.extra.useFullSeverityText ?? false;
@@ -197,13 +191,6 @@
   [OurLogKnownFieldKey.TRACE_ID]: TraceIDRenderer,
 };
 
-<<<<<<< HEAD
-=======
-function getLogFieldRenderer(field: OurLogFieldKey) {
-  return LogAttributesRendererMap[field];
-}
-
->>>>>>> 05a7a486
 const fullFieldToExistingField: Record<OurLogFieldKey, string> = {
   [OurLogKnownFieldKey.TRACE_ID]: 'trace',
 };