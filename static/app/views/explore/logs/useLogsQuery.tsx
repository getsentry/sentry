--- conflicted
+++ resolved
@@ -1,9 +1,5 @@
 import type EventView from 'sentry/utils/discover/eventView';
-<<<<<<< HEAD
-import {DiscoverDatasets} from 'sentry/utils/discover/types';
 import usePageFilters from 'sentry/utils/usePageFilters';
-=======
->>>>>>> 7c7b2b47
 import {
   useLogsBaseSearch,
   useLogsCursor,
@@ -68,11 +64,7 @@
     traceId: props.traceId,
     traceItemType: TraceItemDataset.LOGS,
     referrer: 'api.explore.log-item-details',
-<<<<<<< HEAD
     enabled: pageFiltersReady,
-=======
-    enabled: props.enabled,
->>>>>>> 7c7b2b47
   });
 }
 
