--- conflicted
+++ resolved
@@ -7,19 +7,14 @@
 import {DiscoverDatasets} from 'sentry/utils/discover/types';
 import parseLinkHeader from 'sentry/utils/parseLinkHeader';
 import {
+  type ApiQueryKey,
   fetchDataQuery,
-<<<<<<< HEAD
-=======
   type InfiniteData,
   Query,
   type QueryKeyEndpointOptions,
->>>>>>> 36bdfbc7
   useApiQuery,
   useInfiniteQuery,
   useQueryClient,
-  type ApiQueryKey,
-  type InfiniteData,
-  type QueryKeyEndpointOptions,
 } from 'sentry/utils/queryClient';
 import type RequestError from 'sentry/utils/requestError/requestError';
 import {useLocation} from 'sentry/utils/useLocation';
@@ -50,9 +45,9 @@
   QUERY_PAGE_LIMIT_WITH_AUTO_REFRESH,
 } from 'sentry/views/explore/logs/constants';
 import {
-  OurLogKnownFieldKey,
   type EventsLogsResult,
   type LogsAggregatesResult,
+  OurLogKnownFieldKey,
 } from 'sentry/views/explore/logs/types';
 import {
   isRowVisibleInVirtualStream,
