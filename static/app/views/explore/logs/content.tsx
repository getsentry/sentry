import {FeatureBadge} from 'sentry/components/core/badge/featureBadge';
import {Button} from 'sentry/components/core/button';
import {ButtonBar} from 'sentry/components/core/button/buttonBar';
import * as Layout from 'sentry/components/layouts/thirds';
import PageFiltersContainer from 'sentry/components/organizations/pageFilters/container';
import SentryDocumentTitle from 'sentry/components/sentryDocumentTitle';
import {IconMegaphone} from 'sentry/icons';
import {t} from 'sentry/locale';
<<<<<<< HEAD
import type {Organization} from 'sentry/types/organization';
import type {Project} from 'sentry/types/project';
import {defined} from 'sentry/utils';
=======
import {defined} from 'sentry/utils';
import {trackAnalytics} from 'sentry/utils/analytics';
>>>>>>> b7098b47
import {LogsAnalyticsPageSource} from 'sentry/utils/analytics/logsAnalyticsEvent';
import {useFeedbackForm} from 'sentry/utils/useFeedbackForm';
import useOrganization from 'sentry/utils/useOrganization';
import ExploreBreadcrumb from 'sentry/views/explore/components/breadcrumb';
import {LogsPageDataProvider} from 'sentry/views/explore/contexts/logs/logsPageData';
import {
  LogsPageParamsProvider,
  useLogsId,
  useLogsTitle,
} from 'sentry/views/explore/contexts/logs/logsPageParams';
import {TraceItemAttributeProvider} from 'sentry/views/explore/contexts/traceItemAttributeContext';
import {LogsTabOnboarding} from 'sentry/views/explore/logs/logsOnboarding';
import {LogsQueryParamsProvider} from 'sentry/views/explore/logs/logsQueryParamsProvider';
import {LogsTabContent} from 'sentry/views/explore/logs/logsTab';
import {logsPickableDays} from 'sentry/views/explore/logs/utils';
import {TraceItemDataset} from 'sentry/views/explore/types';
import type {PickableDays} from 'sentry/views/explore/utils';
import {useOnboardingProject} from 'sentry/views/insights/common/queries/useOnboardingProject';
import {usePrefersStackedNav} from 'sentry/views/nav/usePrefersStackedNav';

function FeedbackButton() {
  const openForm = useFeedbackForm();

  if (!openForm) {
    return null;
  }
  return (
    <Button
      size="xs"
      aria-label="trace-view-feedback"
      icon={<IconMegaphone size="xs" />}
      onClick={() =>
        openForm?.({
          messagePlaceholder: t('How can we make logs work better for you?'),
          tags: {
            ['feedback.source']: 'logs-listing',
            ['feedback.owner']: 'performance',
          },
        })
      }
    >
      {t('Give Feedback')}
    </Button>
  );
}

export default function LogsContent() {
  const organization = useOrganization();
  const {defaultPeriod, maxPickableDays, relativeOptions} =
    logsPickableDays(organization);

<<<<<<< HEAD
  const prefersStackedNav = usePrefersStackedNav();
  const onboardingProject = useOnboardingProject({property: 'hasLogs'});
=======
>>>>>>> b7098b47
  return (
    <SentryDocumentTitle title={t('Logs')} orgSlug={organization?.slug}>
      <PageFiltersContainer
        maxPickableDays={maxPickableDays}
        defaultSelection={{
          datetime: {
            period: defaultPeriod,
            start: null,
            end: null,
            utc: null,
          },
        }}
      >
<<<<<<< HEAD
        <Layout.Page>
          <Layout.Header unified={prefersStackedNav}>
            <Layout.HeaderContent unified={prefersStackedNav}>
              <Layout.Title>
                {t('Logs')}
                <FeatureBadge
                  type="beta"
                  tooltipProps={{
                    title: t(
                      "This feature is currently in beta and we're actively working on it"
                    ),
                    isHoverable: true,
                  }}
                />
              </Layout.Title>
            </Layout.HeaderContent>
            <Layout.HeaderActions>
              <ButtonBar>
                <FeedbackButton />
              </ButtonBar>
            </Layout.HeaderActions>
          </Layout.Header>
          <LogsTabContentWrapper
            defaultPeriod={defaultPeriod}
            maxPickableDays={maxPickableDays}
            relativeOptions={relativeOptions}
            onboardingProject={onboardingProject}
            organization={organization}
          />
        </Layout.Page>
=======
        <LogsQueryParamsProvider source="location">
          <LogsPageParamsProvider
            analyticsPageSource={LogsAnalyticsPageSource.EXPLORE_LOGS}
          >
            <Layout.Page>
              <LogsHeader />
              <TraceItemAttributeProvider traceItemType={TraceItemDataset.LOGS} enabled>
                <LogsPageDataProvider>
                  <LogsTabContent
                    defaultPeriod={defaultPeriod}
                    maxPickableDays={maxPickableDays}
                    relativeOptions={relativeOptions}
                  />
                </LogsPageDataProvider>
              </TraceItemAttributeProvider>
            </Layout.Page>
          </LogsPageParamsProvider>
        </LogsQueryParamsProvider>
>>>>>>> b7098b47
      </PageFiltersContainer>
    </SentryDocumentTitle>
  );
}

<<<<<<< HEAD
function LogsTabContentWrapper({
  onboardingProject,
  defaultPeriod,
  maxPickableDays,
  relativeOptions,
  organization,
}: PickableDays & {
  onboardingProject: Project | undefined;
  organization: Organization;
}) {
  return (
    <TraceItemAttributeProvider traceItemType={TraceItemDataset.LOGS} enabled>
      <LogsQueryParamsProvider source="location">
        <LogsPageParamsProvider
          analyticsPageSource={LogsAnalyticsPageSource.EXPLORE_LOGS}
        >
          <LogsPageDataProvider>
            {defined(onboardingProject) ? (
              <LogsTabOnboarding
                organization={organization}
                project={onboardingProject}
                defaultPeriod={defaultPeriod}
                maxPickableDays={maxPickableDays}
                relativeOptions={relativeOptions}
              />
            ) : (
              <LogsTabContent
                defaultPeriod={defaultPeriod}
                maxPickableDays={maxPickableDays}
                relativeOptions={relativeOptions}
              />
            )}
          </LogsPageDataProvider>
        </LogsPageParamsProvider>
      </LogsQueryParamsProvider>
    </TraceItemAttributeProvider>
=======
function LogsHeader() {
  const organization = useOrganization();
  const prefersStackedNav = usePrefersStackedNav();

  const pageId = useLogsId();
  const title = useLogsTitle();
  return (
    <Layout.Header unified={prefersStackedNav}>
      <Layout.HeaderContent unified={prefersStackedNav}>
        <Layout.Title>
          {title && defined(pageId) ? (
            <ExploreBreadcrumb traceItemDataset={TraceItemDataset.LOGS} />
          ) : null}
          {title ? title : t('Logs')}
          <FeatureBadge
            type="beta"
            tooltipProps={{
              title: t(
                "This feature is currently in beta and we're actively working on it"
              ),
              isHoverable: true,
            }}
          />
        </Layout.Title>
      </Layout.HeaderContent>
      <Layout.HeaderActions>
        <ButtonBar>
          <FeedbackButton />
          <LinkButton
            icon={<IconOpen />}
            priority="primary"
            href={LOGS_INSTRUCTIONS_URL}
            external
            size="xs"
            onMouseDown={() => {
              trackAnalytics('logs.doc_link.clicked', {
                organization,
              });
            }}
          >
            {t('Set Up Logs')}
          </LinkButton>
        </ButtonBar>
      </Layout.HeaderActions>
    </Layout.Header>
>>>>>>> b7098b47
  );
}<|MERGE_RESOLUTION|>--- conflicted
+++ resolved
@@ -6,14 +6,7 @@
 import SentryDocumentTitle from 'sentry/components/sentryDocumentTitle';
 import {IconMegaphone} from 'sentry/icons';
 import {t} from 'sentry/locale';
-<<<<<<< HEAD
-import type {Organization} from 'sentry/types/organization';
-import type {Project} from 'sentry/types/project';
 import {defined} from 'sentry/utils';
-=======
-import {defined} from 'sentry/utils';
-import {trackAnalytics} from 'sentry/utils/analytics';
->>>>>>> b7098b47
 import {LogsAnalyticsPageSource} from 'sentry/utils/analytics/logsAnalyticsEvent';
 import {useFeedbackForm} from 'sentry/utils/useFeedbackForm';
 import useOrganization from 'sentry/utils/useOrganization';
@@ -30,7 +23,6 @@
 import {LogsTabContent} from 'sentry/views/explore/logs/logsTab';
 import {logsPickableDays} from 'sentry/views/explore/logs/utils';
 import {TraceItemDataset} from 'sentry/views/explore/types';
-import type {PickableDays} from 'sentry/views/explore/utils';
 import {useOnboardingProject} from 'sentry/views/insights/common/queries/useOnboardingProject';
 import {usePrefersStackedNav} from 'sentry/views/nav/usePrefersStackedNav';
 
@@ -65,11 +57,8 @@
   const {defaultPeriod, maxPickableDays, relativeOptions} =
     logsPickableDays(organization);
 
-<<<<<<< HEAD
-  const prefersStackedNav = usePrefersStackedNav();
   const onboardingProject = useOnboardingProject({property: 'hasLogs'});
-=======
->>>>>>> b7098b47
+
   return (
     <SentryDocumentTitle title={t('Logs')} orgSlug={organization?.slug}>
       <PageFiltersContainer
@@ -83,38 +72,6 @@
           },
         }}
       >
-<<<<<<< HEAD
-        <Layout.Page>
-          <Layout.Header unified={prefersStackedNav}>
-            <Layout.HeaderContent unified={prefersStackedNav}>
-              <Layout.Title>
-                {t('Logs')}
-                <FeatureBadge
-                  type="beta"
-                  tooltipProps={{
-                    title: t(
-                      "This feature is currently in beta and we're actively working on it"
-                    ),
-                    isHoverable: true,
-                  }}
-                />
-              </Layout.Title>
-            </Layout.HeaderContent>
-            <Layout.HeaderActions>
-              <ButtonBar>
-                <FeedbackButton />
-              </ButtonBar>
-            </Layout.HeaderActions>
-          </Layout.Header>
-          <LogsTabContentWrapper
-            defaultPeriod={defaultPeriod}
-            maxPickableDays={maxPickableDays}
-            relativeOptions={relativeOptions}
-            onboardingProject={onboardingProject}
-            organization={organization}
-          />
-        </Layout.Page>
-=======
         <LogsQueryParamsProvider source="location">
           <LogsPageParamsProvider
             analyticsPageSource={LogsAnalyticsPageSource.EXPLORE_LOGS}
@@ -123,62 +80,32 @@
               <LogsHeader />
               <TraceItemAttributeProvider traceItemType={TraceItemDataset.LOGS} enabled>
                 <LogsPageDataProvider>
-                  <LogsTabContent
-                    defaultPeriod={defaultPeriod}
-                    maxPickableDays={maxPickableDays}
-                    relativeOptions={relativeOptions}
-                  />
+                  {defined(onboardingProject) ? (
+                    <LogsTabOnboarding
+                      organization={organization}
+                      project={onboardingProject}
+                      defaultPeriod={defaultPeriod}
+                      maxPickableDays={maxPickableDays}
+                      relativeOptions={relativeOptions}
+                    />
+                  ) : (
+                    <LogsTabContent
+                      defaultPeriod={defaultPeriod}
+                      maxPickableDays={maxPickableDays}
+                      relativeOptions={relativeOptions}
+                    />
+                  )}
                 </LogsPageDataProvider>
               </TraceItemAttributeProvider>
             </Layout.Page>
           </LogsPageParamsProvider>
         </LogsQueryParamsProvider>
->>>>>>> b7098b47
       </PageFiltersContainer>
     </SentryDocumentTitle>
   );
 }
 
-<<<<<<< HEAD
-function LogsTabContentWrapper({
-  onboardingProject,
-  defaultPeriod,
-  maxPickableDays,
-  relativeOptions,
-  organization,
-}: PickableDays & {
-  onboardingProject: Project | undefined;
-  organization: Organization;
-}) {
-  return (
-    <TraceItemAttributeProvider traceItemType={TraceItemDataset.LOGS} enabled>
-      <LogsQueryParamsProvider source="location">
-        <LogsPageParamsProvider
-          analyticsPageSource={LogsAnalyticsPageSource.EXPLORE_LOGS}
-        >
-          <LogsPageDataProvider>
-            {defined(onboardingProject) ? (
-              <LogsTabOnboarding
-                organization={organization}
-                project={onboardingProject}
-                defaultPeriod={defaultPeriod}
-                maxPickableDays={maxPickableDays}
-                relativeOptions={relativeOptions}
-              />
-            ) : (
-              <LogsTabContent
-                defaultPeriod={defaultPeriod}
-                maxPickableDays={maxPickableDays}
-                relativeOptions={relativeOptions}
-              />
-            )}
-          </LogsPageDataProvider>
-        </LogsPageParamsProvider>
-      </LogsQueryParamsProvider>
-    </TraceItemAttributeProvider>
-=======
 function LogsHeader() {
-  const organization = useOrganization();
   const prefersStackedNav = usePrefersStackedNav();
 
   const pageId = useLogsId();
@@ -205,23 +132,8 @@
       <Layout.HeaderActions>
         <ButtonBar>
           <FeedbackButton />
-          <LinkButton
-            icon={<IconOpen />}
-            priority="primary"
-            href={LOGS_INSTRUCTIONS_URL}
-            external
-            size="xs"
-            onMouseDown={() => {
-              trackAnalytics('logs.doc_link.clicked', {
-                organization,
-              });
-            }}
-          >
-            {t('Set Up Logs')}
-          </LinkButton>
         </ButtonBar>
       </Layout.HeaderActions>
     </Layout.Header>
->>>>>>> b7098b47
   );
 }