import {useCallback, useMemo, useRef, useState} from 'react';

import {openModal} from 'sentry/actionCreators/modal';
import Feature from 'sentry/components/acl/feature';
import {Button} from 'sentry/components/core/button';
import {TabList, Tabs} from 'sentry/components/core/tabs';
import * as Layout from 'sentry/components/layouts/thirds';
import {DatePageFilter} from 'sentry/components/organizations/datePageFilter';
import {EnvironmentPageFilter} from 'sentry/components/organizations/environmentPageFilter';
import {ProjectPageFilter} from 'sentry/components/organizations/projectPageFilter';
import {SearchQueryBuilderProvider} from 'sentry/components/searchQueryBuilder/context';
import {IconChevron, IconTable} from 'sentry/icons';
import {t} from 'sentry/locale';
import {LogsAnalyticsPageSource} from 'sentry/utils/analytics/logsAnalyticsEvent';
import {DiscoverDatasets} from 'sentry/utils/discover/types';
import {MutableSearch} from 'sentry/utils/tokenizeSearch';
import useOrganization from 'sentry/utils/useOrganization';
import usePrevious from 'sentry/utils/usePrevious';
import SchemaHintsList, {
  SchemaHintsSection,
} from 'sentry/views/explore/components/schemaHints/schemaHintsList';
import {SchemaHintsSources} from 'sentry/views/explore/components/schemaHints/schemaHintsUtils';
import {
  TraceItemSearchQueryBuilder,
  useSearchQueryBuilderProps,
} from 'sentry/views/explore/components/traceItemSearchQueryBuilder';
import {defaultLogFields} from 'sentry/views/explore/contexts/logs/fields';
import {useLogsPageDataQueryResult} from 'sentry/views/explore/contexts/logs/logsPageData';
import {
  useLogsAggregate,
  useLogsAggregateFunction,
  useLogsAggregateSortBys,
  useLogsFields,
  useLogsGroupBy,
  useLogsMode,
  useLogsSearch,
  useSetLogsFields,
  useSetLogsMode,
  useSetLogsPageParams,
} from 'sentry/views/explore/contexts/logs/logsPageParams';
import {Mode} from 'sentry/views/explore/contexts/pageParamsContext/mode';
import {formatSort} from 'sentry/views/explore/contexts/pageParamsContext/sortBys';
import {useTraceItemAttributes} from 'sentry/views/explore/contexts/traceItemAttributeContext';
import {useLogAnalytics} from 'sentry/views/explore/hooks/useAnalytics';
import {
  ChartIntervalUnspecifiedStrategy,
  useChartInterval,
} from 'sentry/views/explore/hooks/useChartInterval';
import {HiddenColumnEditorLogFields} from 'sentry/views/explore/logs/constants';
import {AutorefreshToggle} from 'sentry/views/explore/logs/logsAutoRefresh';
import {LogsGraph} from 'sentry/views/explore/logs/logsGraph';
import {LogsToolbar} from 'sentry/views/explore/logs/logsToolbar';
import {
  BottomSectionBody,
  FilterBarContainer,
  LogsGraphContainer,
  LogsItemContainer,
  LogsSidebarCollapseButton,
  LogsTableActionsContainer,
  StyledPageFilterBar,
  TableActionsContainer,
  ToolbarAndBodyContainer,
  TopSectionBody,
} from 'sentry/views/explore/logs/styles';
import {LogsAggregateTable} from 'sentry/views/explore/logs/tables/logsAggregateTable';
import {LogsInfiniteTable as LogsInfiniteTable} from 'sentry/views/explore/logs/tables/logsInfiniteTable';
import {LogsTable} from 'sentry/views/explore/logs/tables/logsTable';
import {usePersistentLogsPageParameters} from 'sentry/views/explore/logs/usePersistentLogsPageParameters';
import {useStreamingTimeseriesResult} from 'sentry/views/explore/logs/useStreamingTimeseriesResult';
import {ColumnEditorModal} from 'sentry/views/explore/tables/columnEditorModal';
import {TraceItemDataset} from 'sentry/views/explore/types';
import type {PickableDays} from 'sentry/views/explore/utils';
import {findSuggestedColumns} from 'sentry/views/explore/utils';
import {useSortedTimeSeries} from 'sentry/views/insights/common/queries/useSortedTimeSeries';

type LogsTabProps = PickableDays;

export function LogsTabContent({
  defaultPeriod,
  maxPickableDays,
  relativeOptions,
}: LogsTabProps) {
  const organization = useOrganization();
  const logsSearch = useLogsSearch();
  const fields = useLogsFields();
  const groupBy = useLogsGroupBy();
  const mode = useLogsMode();
  const sortBys = useLogsAggregateSortBys();
  const setMode = useSetLogsMode();
  const setFields = useSetLogsFields();
  const setLogsPageParams = useSetLogsPageParams();
  const tableData = useLogsPageDataQueryResult();
  usePersistentLogsPageParameters(); // persist the columns you chose last time

  const oldLogsSearch = usePrevious(logsSearch);

  const columnEditorButtonRef = useRef<HTMLButtonElement>(null);
  // always use the smallest interval possible (the most bars)
  const [interval] = useChartInterval({
    unspecifiedStrategy: ChartIntervalUnspecifiedStrategy.USE_SMALLEST,
  });
  const aggregateFunction = useLogsAggregateFunction();
  const aggregate = useLogsAggregate();

  const orderby: string | string[] | undefined = useMemo(() => {
    if (!sortBys.length) {
      return undefined;
    }

    return sortBys.map(formatSort);
  }, [sortBys]);

  const [sidebarOpen, setSidebarOpen] = useState(
    !!((aggregateFunction && aggregateFunction !== 'count') || groupBy)
  );
<<<<<<< HEAD

  const timeseriesResult = useSortedTimeSeries(
=======
  const _timeseriesResult = useSortedTimeSeries(
>>>>>>> 6f7582fc
    {
      search: logsSearch,
      yAxis: [aggregate],
      interval,
      fields: [...(groupBy ? [groupBy] : []), aggregate],
      topEvents: groupBy?.length ? 5 : undefined,
      orderby,
    },
    'explore.ourlogs.main-chart',
    DiscoverDatasets.OURLOGS
  );
  const timeseriesResult = useStreamingTimeseriesResult(tableData, _timeseriesResult);

  const {attributes: stringAttributes, isLoading: stringAttributesLoading} =
    useTraceItemAttributes('string');
  const {attributes: numberAttributes, isLoading: numberAttributesLoading} =
    useTraceItemAttributes('number');

  useLogAnalytics({
    logsTableResult: tableData,
    source: LogsAnalyticsPageSource.EXPLORE_LOGS,
  });

  const onSearch = useCallback(
    (newQuery: string) => {
      const newSearch = new MutableSearch(newQuery);
      const suggestedColumns = findSuggestedColumns(newSearch, oldLogsSearch, {
        numberAttributes,
        stringAttributes,
      });

      const existingFields = new Set(fields);
      const newColumns = suggestedColumns.filter(col => !existingFields.has(col));

      setLogsPageParams({
        search: newSearch,
        fields: newColumns.length ? [...fields, ...newColumns] : undefined,
      });
    },
    [oldLogsSearch, numberAttributes, stringAttributes, fields, setLogsPageParams]
  );

  const tracesItemSearchQueryBuilderProps = {
    initialQuery: logsSearch.formatString(),
    searchSource: 'ourlogs',
    onSearch,
    numberAttributes,
    stringAttributes,
    itemType: TraceItemDataset.LOGS as TraceItemDataset.LOGS,
  };

  const supportedAggregates = useMemo(() => {
    return [];
  }, []);

  const searchQueryBuilderProps = useSearchQueryBuilderProps(
    tracesItemSearchQueryBuilderProps
  );

  const openColumnEditor = useCallback(() => {
    openModal(
      modalProps => (
        <ColumnEditorModal
          {...modalProps}
          columns={fields}
          onColumnsChange={setFields}
          stringTags={stringAttributes}
          numberTags={numberAttributes}
          hiddenKeys={HiddenColumnEditorLogFields}
          handleReset={() => {
            setFields(defaultLogFields());
          }}
          isDocsButtonHidden
        />
      ),
      {closeEvents: 'escape-key'}
    );
  }, [fields, setFields, stringAttributes, numberAttributes]);

  const tableTab = mode === Mode.AGGREGATE ? 'aggregates' : 'logs';
  const setTableTab = useCallback(
    (tab: 'aggregates' | 'logs') => {
      setMode(tab === 'aggregates' ? Mode.AGGREGATE : Mode.SAMPLES);
    },
    [setMode]
  );

  return (
    <SearchQueryBuilderProvider {...searchQueryBuilderProps}>
      <TopSectionBody noRowGap>
        <Layout.Main fullWidth>
          <FilterBarContainer>
            <StyledPageFilterBar condensed>
              <ProjectPageFilter />
              <EnvironmentPageFilter />
              <DatePageFilter
                defaultPeriod={defaultPeriod}
                maxPickableDays={maxPickableDays}
                relativeOptions={relativeOptions}
              />
            </StyledPageFilterBar>
            <TraceItemSearchQueryBuilder {...tracesItemSearchQueryBuilderProps} />
          </FilterBarContainer>
          <SchemaHintsSection>
            <SchemaHintsList
              supportedAggregates={supportedAggregates}
              numberTags={numberAttributes}
              stringTags={stringAttributes}
              isLoading={numberAttributesLoading || stringAttributesLoading}
              exploreQuery={logsSearch.formatString()}
              source={SchemaHintsSources.LOGS}
              searchBarWidthOffset={columnEditorButtonRef.current?.clientWidth}
            />
          </SchemaHintsSection>
        </Layout.Main>
      </TopSectionBody>

      <ToolbarAndBodyContainer sidebarOpen={sidebarOpen}>
        {sidebarOpen && (
          <LogsToolbar stringTags={stringAttributes} numberTags={numberAttributes} />
        )}
        <BottomSectionBody>
          <section>
            <Feature features="organizations:ourlogs-visualize-sidebar">
              <LogsSidebarCollapseButton
                sidebarOpen={sidebarOpen}
                aria-label={sidebarOpen ? t('Collapse sidebar') : t('Expand sidebar')}
                size="xs"
                icon={
                  <IconChevron
                    isDouble
                    direction={sidebarOpen ? 'left' : 'right'}
                    size="xs"
                  />
                }
                onClick={() => setSidebarOpen(x => !x)}
              />
            </Feature>
            <LogsGraphContainer>
              <LogsGraph timeseriesResult={timeseriesResult} />
            </LogsGraphContainer>
            <LogsTableActionsContainer>
              <Feature
                features="organizations:ourlogs-visualize-sidebar"
                renderDisabled={() => <div />}
              >
                <Tabs value={tableTab} onChange={setTableTab} size="sm">
                  <TabList hideBorder variant="floating">
                    <TabList.Item key={'logs'}>{t('Logs')}</TabList.Item>
                    <TabList.Item key={'aggregates'}>{t('Aggregates')}</TabList.Item>
                  </TabList>
                </Tabs>
              </Feature>
              <TableActionsContainer>
                <Feature features="organizations:ourlogs-live-refresh">
                  <AutorefreshToggle disabled={tableTab === 'aggregates'} />
                </Feature>
                <Button onClick={openColumnEditor} icon={<IconTable />} size="sm">
                  {t('Edit Table')}
                </Button>
              </TableActionsContainer>
            </LogsTableActionsContainer>

            <LogsItemContainer>
              {tableTab === 'logs' &&
              organization.features.includes('ourlogs-infinite-scroll') ? (
                <LogsInfiniteTable
                  stringAttributes={stringAttributes}
                  numberAttributes={numberAttributes}
                />
              ) : tableTab === 'logs' ? (
                <LogsTable
                  stringAttributes={stringAttributes}
                  numberAttributes={numberAttributes}
                />
              ) : (
                <LogsAggregateTable />
              )}
            </LogsItemContainer>
          </section>
        </BottomSectionBody>
      </ToolbarAndBodyContainer>
    </SearchQueryBuilderProvider>
  );
}<|MERGE_RESOLUTION|>--- conflicted
+++ resolved
@@ -113,12 +113,8 @@
   const [sidebarOpen, setSidebarOpen] = useState(
     !!((aggregateFunction && aggregateFunction !== 'count') || groupBy)
   );
-<<<<<<< HEAD
-
-  const timeseriesResult = useSortedTimeSeries(
-=======
+
   const _timeseriesResult = useSortedTimeSeries(
->>>>>>> 6f7582fc
     {
       search: logsSearch,
       yAxis: [aggregate],
