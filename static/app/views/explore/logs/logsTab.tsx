import {useCallback} from 'react';
import styled from '@emotion/styled';

import {openModal} from 'sentry/actionCreators/modal';
import Feature from 'sentry/components/acl/feature';
import {Button} from 'sentry/components/core/button';
import * as Layout from 'sentry/components/layouts/thirds';
import {DatePageFilter} from 'sentry/components/organizations/datePageFilter';
import {EnvironmentPageFilter} from 'sentry/components/organizations/environmentPageFilter';
import PageFilterBar from 'sentry/components/organizations/pageFilterBar';
import {ProjectPageFilter} from 'sentry/components/organizations/projectPageFilter';
import {SearchQueryBuilderProvider} from 'sentry/components/searchQueryBuilder/context';
import {IconTable} from 'sentry/icons';
import {t} from 'sentry/locale';
import {space} from 'sentry/styles/space';
import {LogsAnalyticsPageSource} from 'sentry/utils/analytics/logsAnalyticsEvent';
import {DiscoverDatasets} from 'sentry/utils/discover/types';
import usePageFilters from 'sentry/utils/usePageFilters';
import SchemaHintsList, {
  SchemaHintsSection,
} from 'sentry/views/explore/components/schemaHintsList';
import {SchemaHintsSources} from 'sentry/views/explore/components/schemaHintsUtils/schemaHintsListOrder';
import {
  TraceItemSearchQueryBuilder,
  useSearchQueryBuilderProps,
} from 'sentry/views/explore/components/traceItemSearchQueryBuilder';
import {defaultLogFields} from 'sentry/views/explore/contexts/logs/fields';
import {
  type LogPageParamsUpdate,
  useLogsFields,
  useLogsProjectIds,
  useLogsSearch,
  useLogsSortBys,
  useSetLogsFields,
  useSetLogsPageParams,
  useSetLogsQuery,
} from 'sentry/views/explore/contexts/logs/logsPageParams';
import {useTraceItemAttributes} from 'sentry/views/explore/contexts/traceItemAttributeContext';
import {useLogAnalytics} from 'sentry/views/explore/hooks/useAnalytics';
import {HiddenColumnEditorLogFields} from 'sentry/views/explore/logs/constants';
import {LogsChart} from 'sentry/views/explore/logs/logsChart';
import {LogsTable} from 'sentry/views/explore/logs/logsTable';
import {useExploreLogsTable} from 'sentry/views/explore/logs/useLogsQuery';
import {ColumnEditorModal} from 'sentry/views/explore/tables/columnEditorModal';
import {TraceItemDataset} from 'sentry/views/explore/types';
import type {DefaultPeriod, MaxPickableDays} from 'sentry/views/explore/utils';
import {getEventView} from 'sentry/views/insights/common/queries/useDiscover';

export type LogsTabProps = {
  defaultPeriod: DefaultPeriod;
  maxPickableDays: MaxPickableDays;
  relativeOptions: Record<string, React.ReactNode>;
};

export function LogsTabContent({
  defaultPeriod,
  maxPickableDays,
  relativeOptions,
}: LogsTabProps) {
  const setLogsQuery = useSetLogsQuery();
  const logsSearch = useLogsSearch();
  const fields = useLogsFields();
  const sorts = useLogsSortBys();
  const setFields = useSetLogsFields();
  const {selection} = usePageFilters();
  const projectIds = useLogsProjectIds();
  const setLogsPageParams = useSetLogsPageParams();
  const tableData = useExploreLogsTable({});
  const eventView = getEventView(
    logsSearch,
    fields ?? [],
    sorts,
    selection,
    DiscoverDatasets.OURLOGS,
    projectIds
  );

  const {attributes: stringAttributes, isLoading: stringAttributesLoading} =
    useTraceItemAttributes('string');
  const {attributes: numberAttributes, isLoading: numberAttributesLoading} =
    useTraceItemAttributes('number');

  useLogAnalytics({
    logsTableResult: tableData,
    source: LogsAnalyticsPageSource.EXPLORE_LOGS,
  });

  const tracesItemSearchQueryBuilderProps = {
    initialQuery: logsSearch.formatString(),
    searchSource: 'ourlogs',
    onSearch: setLogsQuery,
    numberAttributes,
    stringAttributes,
    itemType: TraceItemDataset.LOGS as TraceItemDataset.LOGS,
  };

  const searchQueryBuilderProps = useSearchQueryBuilderProps(
    tracesItemSearchQueryBuilderProps
  );

  const openColumnEditor = useCallback(() => {
    openModal(
      modalProps => (
        <ColumnEditorModal
          {...modalProps}
          columns={fields}
          onColumnsChange={setFields}
          stringTags={stringAttributes}
          numberTags={numberAttributes}
          hiddenKeys={HiddenColumnEditorLogFields}
          handleReset={() => {
            setFields(defaultLogFields());
          }}
          isDocsButtonHidden
        />
      ),
      {closeEvents: 'escape-key'}
    );
  }, [fields, setFields, stringAttributes, numberAttributes]);
  return (
    <SearchQueryBuilderProvider {...searchQueryBuilderProps}>
      <Layout.Body noRowGap>
        <Layout.Main fullWidth>
          <FilterBarContainer>
            <PageFilterBar condensed>
              <ProjectPageFilter />
              <EnvironmentPageFilter />
              <DatePageFilter
                defaultPeriod={defaultPeriod}
                maxPickableDays={maxPickableDays}
                relativeOptions={({arbitraryOptions}) => ({
                  ...arbitraryOptions,
                  ...relativeOptions,
                })}
              />
            </PageFilterBar>
            <TraceItemSearchQueryBuilder {...tracesItemSearchQueryBuilderProps} />

<<<<<<< HEAD
            <Button onClick={openColumnEditor} icon={<IconTable />}>
              {t('Edit Table')}
            </Button>
          </FilterBarContainer>
          <Feature features="organizations:traces-schema-hints">
            <SchemaHintsSection>
              <SchemaHintsList
                supportedAggregates={[]}
                numberTags={numberAttributes}
                stringTags={stringAttributes}
                isLoading={numberAttributesLoading || stringAttributesLoading}
                exploreQuery={logsSearch.formatString()}
                source={SchemaHintsSources.LOGS}
                setPageParams={pageParams =>
                  setLogsPageParams(pageParams as LogPageParamsUpdate)
                }
                tableColumns={fields}
              />
            </SchemaHintsSection>
          </Feature>
        </Layout.Main>

        <LogsTableContainer fullWidth>
=======
          <Button onClick={openColumnEditor} icon={<IconTable />}>
            {t('Edit Table')}
          </Button>
        </FilterBarContainer>
        <Feature features="organizations:traces-schema-hints">
          <SchemaHintsSection>
            <SchemaHintsList
              supportedAggregates={[]}
              numberTags={numberAttributes}
              stringTags={stringAttributes}
              isLoading={numberAttributesLoading || stringAttributesLoading}
              exploreQuery={logsSearch.formatString()}
              source={SchemaHintsSources.LOGS}
              setPageParams={pageParams =>
                setLogsPageParams(pageParams as LogPageParamsUpdate)
              }
              tableColumns={fields}
            />
          </SchemaHintsSection>
        </Feature>
        <Feature features="organizations:ourlogs-graph">
          <LogsItemContainer>
            <LogsChart eventView={eventView} />
          </LogsItemContainer>
        </Feature>
        <LogsItemContainer>
>>>>>>> a334e638
          <LogsTable
            tableData={tableData}
            stringAttributes={stringAttributes}
            numberAttributes={numberAttributes}
          />
<<<<<<< HEAD
        </LogsTableContainer>
      </Layout.Body>
    </SearchQueryBuilderProvider>
=======
        </LogsItemContainer>
      </Layout.Main>
    </Layout.Body>
>>>>>>> a334e638
  );
}

const FilterBarContainer = styled('div')`
  display: flex;
  gap: ${space(2)};
  margin-bottom: ${space(1)};
`;

const LogsItemContainer = styled('div')`
  flex: 1 1 auto;
  margin-top: ${space(2)};
`;<|MERGE_RESOLUTION|>--- conflicted
+++ resolved
@@ -136,7 +136,6 @@
             </PageFilterBar>
             <TraceItemSearchQueryBuilder {...tracesItemSearchQueryBuilderProps} />
 
-<<<<<<< HEAD
             <Button onClick={openColumnEditor} icon={<IconTable />}>
               {t('Edit Table')}
             </Button>
@@ -157,51 +156,21 @@
               />
             </SchemaHintsSection>
           </Feature>
+          <Feature features="organizations:ourlogs-graph">
+            <LogsItemContainer>
+              <LogsChart eventView={eventView} />
+            </LogsItemContainer>
+          </Feature>
+          <LogsItemContainer>
+            <LogsTable
+              tableData={tableData}
+              stringAttributes={stringAttributes}
+              numberAttributes={numberAttributes}
+            />
+          </LogsItemContainer>
         </Layout.Main>
-
-        <LogsTableContainer fullWidth>
-=======
-          <Button onClick={openColumnEditor} icon={<IconTable />}>
-            {t('Edit Table')}
-          </Button>
-        </FilterBarContainer>
-        <Feature features="organizations:traces-schema-hints">
-          <SchemaHintsSection>
-            <SchemaHintsList
-              supportedAggregates={[]}
-              numberTags={numberAttributes}
-              stringTags={stringAttributes}
-              isLoading={numberAttributesLoading || stringAttributesLoading}
-              exploreQuery={logsSearch.formatString()}
-              source={SchemaHintsSources.LOGS}
-              setPageParams={pageParams =>
-                setLogsPageParams(pageParams as LogPageParamsUpdate)
-              }
-              tableColumns={fields}
-            />
-          </SchemaHintsSection>
-        </Feature>
-        <Feature features="organizations:ourlogs-graph">
-          <LogsItemContainer>
-            <LogsChart eventView={eventView} />
-          </LogsItemContainer>
-        </Feature>
-        <LogsItemContainer>
->>>>>>> a334e638
-          <LogsTable
-            tableData={tableData}
-            stringAttributes={stringAttributes}
-            numberAttributes={numberAttributes}
-          />
-<<<<<<< HEAD
-        </LogsTableContainer>
       </Layout.Body>
     </SearchQueryBuilderProvider>
-=======
-        </LogsItemContainer>
-      </Layout.Main>
-    </Layout.Body>
->>>>>>> a334e638
   );
 }
 
