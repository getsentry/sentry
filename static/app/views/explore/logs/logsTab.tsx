import {useCallback, useMemo, useRef, useState} from 'react';

import {openModal} from 'sentry/actionCreators/modal';
import Feature from 'sentry/components/acl/feature';
import {Button} from 'sentry/components/core/button';
import * as Layout from 'sentry/components/layouts/thirds';
import {DatePageFilter} from 'sentry/components/organizations/datePageFilter';
import {EnvironmentPageFilter} from 'sentry/components/organizations/environmentPageFilter';
import {ProjectPageFilter} from 'sentry/components/organizations/projectPageFilter';
import {SearchQueryBuilderProvider} from 'sentry/components/searchQueryBuilder/context';
import {IconChevron, IconTable} from 'sentry/icons';
import {t} from 'sentry/locale';
import {LogsAnalyticsPageSource} from 'sentry/utils/analytics/logsAnalyticsEvent';
import {DiscoverDatasets} from 'sentry/utils/discover/types';
import {MutableSearch} from 'sentry/utils/tokenizeSearch';
import usePageFilters from 'sentry/utils/usePageFilters';
import usePrevious from 'sentry/utils/usePrevious';
import SchemaHintsList, {
  SchemaHintsSection,
} from 'sentry/views/explore/components/schemaHints/schemaHintsList';
import {SchemaHintsSources} from 'sentry/views/explore/components/schemaHints/schemaHintsUtils';
import {
  TraceItemSearchQueryBuilder,
  useSearchQueryBuilderProps,
} from 'sentry/views/explore/components/traceItemSearchQueryBuilder';
import {defaultLogFields} from 'sentry/views/explore/contexts/logs/fields';
import {useLogsPageDataQueryResult} from 'sentry/views/explore/contexts/logs/logsPageData';
import {
  useLogsFields,
  useLogsSearch,
  useSetLogsFields,
  useSetLogsPageParams,
} from 'sentry/views/explore/contexts/logs/logsPageParams';
import {useTraceItemAttributes} from 'sentry/views/explore/contexts/traceItemAttributeContext';
import {useLogAnalytics} from 'sentry/views/explore/hooks/useAnalytics';
import {getIntervalOptionsForPageFilter} from 'sentry/views/explore/hooks/useChartInterval';
import {HiddenColumnEditorLogFields} from 'sentry/views/explore/logs/constants';
import {AutorefreshToggle} from 'sentry/views/explore/logs/logsAutoRefresh';
import {LogsGraph} from 'sentry/views/explore/logs/logsGraph';
import {LogsToolbar} from 'sentry/views/explore/logs/logsToolbar';
import {
  BottomSectionBody,
  FilterBarContainer,
  LogsGraphContainer,
  LogsItemContainer,
  LogsSidebarCollapseButton,
  LogsTableActionsContainer,
  StyledPageFilterBar,
  TableActionsContainer,
  ToolbarAndBodyContainer,
  TopSectionBody,
} from 'sentry/views/explore/logs/styles';
import {LogsInfiniteTable as LogsInfiniteTable} from 'sentry/views/explore/logs/tables/logsInfiniteTable';
import {LogsTable} from 'sentry/views/explore/logs/tables/logsTable';
import {OurLogKnownFieldKey} from 'sentry/views/explore/logs/types';
import {usePersistentLogsPageParameters} from 'sentry/views/explore/logs/usePersistentLogsPageParameters';
import {ColumnEditorModal} from 'sentry/views/explore/tables/columnEditorModal';
import {TraceItemDataset} from 'sentry/views/explore/types';
import type {PickableDays} from 'sentry/views/explore/utils';
import {findSuggestedColumns} from 'sentry/views/explore/utils';
import {useSortedTimeSeries} from 'sentry/views/insights/common/queries/useSortedTimeSeries';

type LogsTabProps = PickableDays;

export function LogsTabContent({
  defaultPeriod,
  maxPickableDays,
  relativeOptions,
}: LogsTabProps) {
  const [sidebarOpen, setSidebarOpen] = useState(false);
  const logsSearch = useLogsSearch();
  const fields = useLogsFields();
  const setFields = useSetLogsFields();
  const setLogsPageParams = useSetLogsPageParams();
  const tableData = useLogsPageDataQueryResult();
  const pageFilters = usePageFilters();
  usePersistentLogsPageParameters(); // persist the columns you chose last time

  const oldLogsSearch = usePrevious(logsSearch);

  const columnEditorButtonRef = useRef<HTMLButtonElement>(null);
  // always use the smallest interval possible (the most bars)
  const interval = getIntervalOptionsForPageFilter(pageFilters.selection.datetime)?.[0]
    ?.value;
  const timeseriesResult = useSortedTimeSeries(
    {
      search: logsSearch,
      yAxis: [`count(${OurLogKnownFieldKey.MESSAGE})`],
      interval,
    },
    'explore.ourlogs.main-chart',
    DiscoverDatasets.OURLOGS
  );

  const {attributes: stringAttributes, isLoading: stringAttributesLoading} =
    useTraceItemAttributes('string');
  const {attributes: numberAttributes, isLoading: numberAttributesLoading} =
    useTraceItemAttributes('number');

  useLogAnalytics({
    logsTableResult: tableData,
    source: LogsAnalyticsPageSource.EXPLORE_LOGS,
  });

  const onSearch = useCallback(
    (newQuery: string) => {
      const newSearch = new MutableSearch(newQuery);
      const suggestedColumns = findSuggestedColumns(newSearch, oldLogsSearch, {
        numberAttributes,
        stringAttributes,
      });

      const existingFields = new Set(fields);
      const newColumns = suggestedColumns.filter(col => !existingFields.has(col));

      setLogsPageParams({
        search: newSearch,
        fields: newColumns.length ? [...fields, ...newColumns] : undefined,
      });
    },
    [oldLogsSearch, numberAttributes, stringAttributes, fields, setLogsPageParams]
  );

  const tracesItemSearchQueryBuilderProps = {
    initialQuery: logsSearch.formatString(),
    searchSource: 'ourlogs',
    onSearch,
    numberAttributes,
    stringAttributes,
    itemType: TraceItemDataset.LOGS as TraceItemDataset.LOGS,
  };

  const supportedAggregates = useMemo(() => {
    return [];
  }, []);

  const searchQueryBuilderProps = useSearchQueryBuilderProps(
    tracesItemSearchQueryBuilderProps
  );

  const openColumnEditor = useCallback(() => {
    openModal(
      modalProps => (
        <ColumnEditorModal
          {...modalProps}
          columns={fields}
          onColumnsChange={setFields}
          stringTags={stringAttributes}
          numberTags={numberAttributes}
          hiddenKeys={HiddenColumnEditorLogFields}
          handleReset={() => {
            setFields(defaultLogFields());
          }}
          isDocsButtonHidden
        />
      ),
      {closeEvents: 'escape-key'}
    );
  }, [fields, setFields, stringAttributes, numberAttributes]);
  return (
    <SearchQueryBuilderProvider {...searchQueryBuilderProps}>
      <TopSectionBody noRowGap>
        <Layout.Main fullWidth>
          <FilterBarContainer>
            <StyledPageFilterBar condensed>
              <ProjectPageFilter />
              <EnvironmentPageFilter />
              <DatePageFilter
                defaultPeriod={defaultPeriod}
                maxPickableDays={maxPickableDays}
                relativeOptions={relativeOptions}
              />
            </StyledPageFilterBar>
            <TraceItemSearchQueryBuilder {...tracesItemSearchQueryBuilderProps} />
          </FilterBarContainer>
          <SchemaHintsSection>
            <SchemaHintsList
              supportedAggregates={supportedAggregates}
              numberTags={numberAttributes}
              stringTags={stringAttributes}
              isLoading={numberAttributesLoading || stringAttributesLoading}
              exploreQuery={logsSearch.formatString()}
              source={SchemaHintsSources.LOGS}
              searchBarWidthOffset={columnEditorButtonRef.current?.clientWidth}
            />
          </SchemaHintsSection>
        </Layout.Main>
      </TopSectionBody>
<<<<<<< HEAD
      <BottomSectionBody noRowGap>
        <Layout.Main fullWidth>
          <LogsGraphContainer>
            <LogsGraph timeseriesResult={timeseriesResult} />
          </LogsGraphContainer>
          <LogsTableActionsContainer>
            <TableActionsContainer>
              <Feature features="organizations:ourlogs-live-refresh">
                <AutorefreshToggle />
              </Feature>
              <Button onClick={openColumnEditor} icon={<IconTable />}>
                {t('Edit Table')}
              </Button>
            </TableActionsContainer>
          </LogsTableActionsContainer>

          <LogsItemContainer>
            <Feature
              features="organizations:ourlogs-infinite-scroll"
              renderDisabled={() => (
                <LogsTable
=======

      <ToolbarAndBodyContainer sidebarOpen={sidebarOpen}>
        {sidebarOpen && (
          <LogsToolbar stringTags={stringAttributes} numberTags={numberAttributes} />
        )}
        <BottomSectionBody>
          <section>
            <Feature features="organizations:ourlogs-visualize-sidebar">
              <LogsSidebarCollapseButton
                sidebarOpen={sidebarOpen}
                aria-label={sidebarOpen ? t('Collapse sidebar') : t('Expand sidebar')}
                size="xs"
                icon={
                  <IconChevron
                    isDouble
                    direction={sidebarOpen ? 'left' : 'right'}
                    size="xs"
                  />
                }
                onClick={() => setSidebarOpen(x => !x)}
              />
            </Feature>
            <LogsGraphContainer>
              <LogsGraph timeseriesResult={timeseriesResult} />
            </LogsGraphContainer>
            <LogsTableActionsContainer>
              <TableActionsContainer>
                <Feature features="organizations:ourlogs-live-refresh">
                  <AutorefreshToggle />
                </Feature>
                <Button onClick={openColumnEditor} icon={<IconTable />}>
                  {t('Edit Table')}
                </Button>
              </TableActionsContainer>
            </LogsTableActionsContainer>

            <LogsItemContainer>
              <Feature
                features="organizations:ourlogs-live-refresh"
                renderDisabled={() => (
                  <LogsTable
                    stringAttributes={stringAttributes}
                    numberAttributes={numberAttributes}
                  />
                )}
              >
                <LogsInfiniteTable
>>>>>>> 8fb88cb4
                  stringAttributes={stringAttributes}
                  numberAttributes={numberAttributes}
                />
              </Feature>
            </LogsItemContainer>
          </section>
        </BottomSectionBody>
      </ToolbarAndBodyContainer>
    </SearchQueryBuilderProvider>
  );
}<|MERGE_RESOLUTION|>--- conflicted
+++ resolved
@@ -186,29 +186,6 @@
           </SchemaHintsSection>
         </Layout.Main>
       </TopSectionBody>
-<<<<<<< HEAD
-      <BottomSectionBody noRowGap>
-        <Layout.Main fullWidth>
-          <LogsGraphContainer>
-            <LogsGraph timeseriesResult={timeseriesResult} />
-          </LogsGraphContainer>
-          <LogsTableActionsContainer>
-            <TableActionsContainer>
-              <Feature features="organizations:ourlogs-live-refresh">
-                <AutorefreshToggle />
-              </Feature>
-              <Button onClick={openColumnEditor} icon={<IconTable />}>
-                {t('Edit Table')}
-              </Button>
-            </TableActionsContainer>
-          </LogsTableActionsContainer>
-
-          <LogsItemContainer>
-            <Feature
-              features="organizations:ourlogs-infinite-scroll"
-              renderDisabled={() => (
-                <LogsTable
-=======
 
       <ToolbarAndBodyContainer sidebarOpen={sidebarOpen}>
         {sidebarOpen && (
@@ -247,7 +224,7 @@
 
             <LogsItemContainer>
               <Feature
-                features="organizations:ourlogs-live-refresh"
+                features="organizations:ourlogs-infinite-scroll"
                 renderDisabled={() => (
                   <LogsTable
                     stringAttributes={stringAttributes}
@@ -256,7 +233,6 @@
                 )}
               >
                 <LogsInfiniteTable
->>>>>>> 8fb88cb4
                   stringAttributes={stringAttributes}
                   numberAttributes={numberAttributes}
                 />
