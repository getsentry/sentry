--- conflicted
+++ resolved
@@ -367,16 +367,12 @@
                 />
               }
               onClick={() => setSidebarOpen(!sidebarOpen)}
-<<<<<<< HEAD
-            />
+            >
+              {sidebarOpen ? null : t('Advanced')}
+            </LogsSidebarCollapseButton>
             {!tableData.isPending && tableData.isEmpty && (
               <QuotaExceededAlert referrer="logs-explore" traceItemDataset="logs" />
             )}
-=======
-            >
-              {sidebarOpen ? null : t('Advanced')}
-            </LogsSidebarCollapseButton>
->>>>>>> b799e145
             <LogsGraphContainer>
               <LogsGraph timeseriesResult={timeseriesResult} />
             </LogsGraphContainer>
