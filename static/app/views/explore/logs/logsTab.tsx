import {useCallback, useEffect, useMemo, useRef, useState} from 'react';

import {openModal} from 'sentry/actionCreators/modal';
import Feature from 'sentry/components/acl/feature';
import {Button} from 'sentry/components/core/button';
import {TabList, Tabs} from 'sentry/components/core/tabs';
import {Tooltip} from 'sentry/components/core/tooltip';
import {DropdownMenu} from 'sentry/components/dropdownMenu';
import * as Layout from 'sentry/components/layouts/thirds';
import {DatePageFilter} from 'sentry/components/organizations/datePageFilter';
import {EnvironmentPageFilter} from 'sentry/components/organizations/environmentPageFilter';
import {ProjectPageFilter} from 'sentry/components/organizations/projectPageFilter';
import {SearchQueryBuilderProvider} from 'sentry/components/searchQueryBuilder/context';
import {IconChevron, IconRefresh, IconTable} from 'sentry/icons';
import {t} from 'sentry/locale';
import {LogsAnalyticsPageSource} from 'sentry/utils/analytics/logsAnalyticsEvent';
import {DiscoverDatasets} from 'sentry/utils/discover/types';
import {parsePeriodToHours} from 'sentry/utils/duration/parsePeriodToHours';
import {HOUR} from 'sentry/utils/formatters';
import {type InfiniteData, useQueryClient} from 'sentry/utils/queryClient';
import useOrganization from 'sentry/utils/useOrganization';
import usePageFilters from 'sentry/utils/usePageFilters';
import SchemaHintsList, {
  SchemaHintsSection,
} from 'sentry/views/explore/components/schemaHints/schemaHintsList';
import {SchemaHintsSources} from 'sentry/views/explore/components/schemaHints/schemaHintsUtils';
import {TraceItemSearchQueryBuilder} from 'sentry/views/explore/components/traceItemSearchQueryBuilder';
import {defaultLogFields} from 'sentry/views/explore/contexts/logs/fields';
import {useLogsAutoRefreshEnabled} from 'sentry/views/explore/contexts/logs/logsAutoRefreshContext';
import {useLogsPageDataQueryResult} from 'sentry/views/explore/contexts/logs/logsPageData';
import {
  useLogsAggregate,
  useLogsAggregateFunction,
  useLogsAggregateSortBys,
  useLogsFields,
  useLogsSearch,
  useSetLogsFields,
} from 'sentry/views/explore/contexts/logs/logsPageParams';
import {Mode} from 'sentry/views/explore/contexts/pageParamsContext/mode';
import {formatSort} from 'sentry/views/explore/contexts/pageParamsContext/sortBys';
import {useTraceItemAttributes} from 'sentry/views/explore/contexts/traceItemAttributeContext';
import {useLogAnalytics} from 'sentry/views/explore/hooks/useAnalytics';
import {
  ChartIntervalUnspecifiedStrategy,
  useChartInterval,
} from 'sentry/views/explore/hooks/useChartInterval';
import {
  HiddenColumnEditorLogFields,
  HiddenLogSearchFields,
} from 'sentry/views/explore/logs/constants';
import {AutorefreshToggle} from 'sentry/views/explore/logs/logsAutoRefresh';
import {LogsGraph} from 'sentry/views/explore/logs/logsGraph';
import {LogsToolbar} from 'sentry/views/explore/logs/logsToolbar';
import {
  BottomSectionBody,
  FilterBarContainer,
  LogsGraphContainer,
  LogsItemContainer,
  LogsSidebarCollapseButton,
  LogsTableActionsContainer,
  StyledPageFilterBar,
  TableActionsContainer,
  ToolbarAndBodyContainer,
  TopSectionBody,
} from 'sentry/views/explore/logs/styles';
import {LogsAggregateTable} from 'sentry/views/explore/logs/tables/logsAggregateTable';
import {LogsInfiniteTable as LogsInfiniteTable} from 'sentry/views/explore/logs/tables/logsInfiniteTable';
import {LogsTable} from 'sentry/views/explore/logs/tables/logsTable';
import {
  OurLogKnownFieldKey,
  type OurLogsResponseItem,
} from 'sentry/views/explore/logs/types';
import {
  getIngestDelayFilterValue,
  getMaxIngestDelayTimestamp,
} from 'sentry/views/explore/logs/useLogsQuery';
import {useLogsSearchQueryBuilderProps} from 'sentry/views/explore/logs/useLogsSearchQueryBuilderProps';
import {usePersistentLogsPageParameters} from 'sentry/views/explore/logs/usePersistentLogsPageParameters';
import {useSaveAsItems} from 'sentry/views/explore/logs/useSaveAsItems';
import {useStreamingTimeseriesResult} from 'sentry/views/explore/logs/useStreamingTimeseriesResult';
import {calculateAverageLogsPerSecond} from 'sentry/views/explore/logs/utils';
import {
  useQueryParamsGroupBys,
  useQueryParamsMode,
  useQueryParamsTopEventsLimit,
  useSetQueryParamsMode,
} from 'sentry/views/explore/queryParams/context';
import {ColumnEditorModal} from 'sentry/views/explore/tables/columnEditorModal';
import type {PickableDays} from 'sentry/views/explore/utils';
import {useSortedTimeSeries} from 'sentry/views/insights/common/queries/useSortedTimeSeries';

type LogsTabProps = PickableDays;

export function LogsTabContent({
  defaultPeriod,
  maxPickableDays,
  relativeOptions,
}: LogsTabProps) {
  const organization = useOrganization();
  const pageFilters = usePageFilters();
  const logsSearch = useLogsSearch();
  const fields = useLogsFields();
  const groupBys = useQueryParamsGroupBys();
  const mode = useQueryParamsMode();
<<<<<<< HEAD
  const topEventsLimit = useQueryParamsTopEventsLimit();
=======
  const queryClient = useQueryClient();
>>>>>>> fa36f548
  const sortBys = useLogsAggregateSortBys();
  const setMode = useSetQueryParamsMode();
  const setFields = useSetLogsFields();
  const tableData = useLogsPageDataQueryResult();
  const autorefreshEnabled = useLogsAutoRefreshEnabled();
  const [timeseriesIngestDelay, setTimeseriesIngestDelay] = useState<bigint>(
    getMaxIngestDelayTimestamp()
  );
  usePersistentLogsPageParameters(); // persist the columns you chose last time

  const columnEditorButtonRef = useRef<HTMLButtonElement>(null);
  // always use the smallest interval possible (the most bars)
  const [interval] = useChartInterval({
    unspecifiedStrategy: ChartIntervalUnspecifiedStrategy.USE_SMALLEST,
  });
  const aggregateFunction = useLogsAggregateFunction();
  const aggregate = useLogsAggregate();

  const orderby: string | string[] | undefined = useMemo(() => {
    if (!sortBys.length) {
      return undefined;
    }

    return sortBys.map(formatSort);
  }, [sortBys]);

  const [sidebarOpen, setSidebarOpen] = useState(
    !!(
      (aggregateFunction && aggregateFunction !== 'count') ||
      groupBys.filter(Boolean).length
    )
  );

  useEffect(() => {
    if (autorefreshEnabled) {
      setTimeseriesIngestDelay(getMaxIngestDelayTimestamp());
    }
  }, [autorefreshEnabled]);

  const search = useMemo(() => {
    const newSearch = logsSearch.copy();
    // We need to add the delay filter to ensure the table data and the graph data are as close as possible when merging buckets.
    newSearch.addFilterValue(
      OurLogKnownFieldKey.TIMESTAMP_PRECISE,
      getIngestDelayFilterValue(timeseriesIngestDelay)
    );
    return newSearch;
  }, [logsSearch, timeseriesIngestDelay]);

  const _timeseriesResult = useSortedTimeSeries(
    {
      search,
      yAxis: [aggregate],
      interval,
      fields: [...groupBys.filter(Boolean), aggregate],
      topEvents: topEventsLimit,
      orderby,
    },
    'explore.ourlogs.main-chart',
    DiscoverDatasets.OURLOGS
  );
  const timeseriesResult = useStreamingTimeseriesResult(
    tableData,
    _timeseriesResult,
    timeseriesIngestDelay
  );

  const {
    attributes: stringAttributes,
    isLoading: stringAttributesLoading,
    secondaryAliases: stringSecondaryAliases,
  } = useTraceItemAttributes('string', HiddenLogSearchFields);
  const {
    attributes: numberAttributes,
    isLoading: numberAttributesLoading,
    secondaryAliases: numberSecondaryAliases,
  } = useTraceItemAttributes('number', HiddenLogSearchFields);

  const averageLogsPerSecond = calculateAverageLogsPerSecond(timeseriesResult);

  useLogAnalytics({
    logsTableResult: tableData,
    source: LogsAnalyticsPageSource.EXPLORE_LOGS,
  });

  const {tracesItemSearchQueryBuilderProps, searchQueryBuilderProviderProps} =
    useLogsSearchQueryBuilderProps({
      numberAttributes,
      stringAttributes,
      numberSecondaryAliases,
      stringSecondaryAliases,
    });

  const supportedAggregates = useMemo(() => {
    return [];
  }, []);

  const refreshTable = useCallback(async () => {
    queryClient.setQueryData(
      tableData.queryKey,
      (data: InfiniteData<OurLogsResponseItem[]>) => {
        if (data?.pages) {
          // We only want to keep the first page of data to avoid re-fetching multiple pages, since infinite query will otherwise fetch up to max pages (eg. 30) all at once.
          return {
            pages: data.pages.slice(0, 1),
            pageParams: data.pageParams.slice(0, 1),
          };
        }
        return data;
      }
    );
    await tableData.refetch();
  }, [tableData, queryClient]);

  const openColumnEditor = useCallback(() => {
    openModal(
      modalProps => (
        <ColumnEditorModal
          {...modalProps}
          columns={fields}
          onColumnsChange={setFields}
          stringTags={stringAttributes}
          numberTags={numberAttributes}
          hiddenKeys={HiddenColumnEditorLogFields}
          handleReset={() => {
            setFields(defaultLogFields());
          }}
          isDocsButtonHidden
        />
      ),
      {closeEvents: 'escape-key'}
    );
  }, [fields, setFields, stringAttributes, numberAttributes]);

  const tableTab = mode === Mode.AGGREGATE ? 'aggregates' : 'logs';
  const setTableTab = useCallback(
    (tab: 'aggregates' | 'logs') => {
      if (tab === 'aggregates') {
        setSidebarOpen(true);
        setMode(Mode.AGGREGATE);
      } else {
        setMode(Mode.SAMPLES);
      }
    },
    [setMode]
  );

  const saveAsItems = useSaveAsItems({
    aggregate,
    groupBys,
    interval,
    mode,
    search: logsSearch,
    sortBys,
  });

  /**
   * Manual refresh doesn't work for longer relative periods as it hits cacheing. Only allow manual refresh if the relative period or absolute time range is less than 1 day.
   */
  const canManuallyRefresh = useMemo(() => {
    if (pageFilters.selection.datetime.period) {
      const parsedPeriod = parsePeriodToHours(pageFilters.selection.datetime.period);
      if (parsedPeriod <= 1) {
        return true;
      }
    }

    if (pageFilters.selection.datetime.start && pageFilters.selection.datetime.end) {
      const start = new Date(pageFilters.selection.datetime.start).getTime();
      const end = new Date(pageFilters.selection.datetime.end).getTime();
      const difference = end - start;
      const oneDayInMs = HOUR;
      return difference <= oneDayInMs;
    }

    return false;
  }, [pageFilters.selection.datetime]);

  return (
    <SearchQueryBuilderProvider {...searchQueryBuilderProviderProps}>
      <TopSectionBody noRowGap>
        <Layout.Main fullWidth>
          <FilterBarContainer>
            <StyledPageFilterBar condensed>
              <ProjectPageFilter />
              <EnvironmentPageFilter />
              <DatePageFilter
                defaultPeriod={defaultPeriod}
                maxPickableDays={maxPickableDays}
                relativeOptions={relativeOptions}
              />
            </StyledPageFilterBar>
            <TraceItemSearchQueryBuilder {...tracesItemSearchQueryBuilderProps} />
            {saveAsItems.length > 0 && (
              <DropdownMenu
                items={saveAsItems}
                trigger={triggerProps => (
                  <Button
                    {...triggerProps}
                    priority="primary"
                    aria-label={t('Save as')}
                    onClick={e => {
                      e.stopPropagation();
                      e.preventDefault();

                      triggerProps.onClick?.(e);
                    }}
                  >
                    {t('Save as')}
                  </Button>
                )}
              />
            )}
          </FilterBarContainer>
          <SchemaHintsSection>
            <SchemaHintsList
              supportedAggregates={supportedAggregates}
              numberTags={numberAttributes}
              stringTags={stringAttributes}
              isLoading={numberAttributesLoading || stringAttributesLoading}
              exploreQuery={logsSearch.formatString()}
              source={SchemaHintsSources.LOGS}
              searchBarWidthOffset={columnEditorButtonRef.current?.clientWidth}
            />
          </SchemaHintsSection>
        </Layout.Main>
      </TopSectionBody>

      <ToolbarAndBodyContainer sidebarOpen={sidebarOpen}>
        {sidebarOpen && (
          <LogsToolbar stringTags={stringAttributes} numberTags={numberAttributes} />
        )}
        <BottomSectionBody>
          <section>
            <Feature features="organizations:ourlogs-visualize-sidebar">
              <LogsSidebarCollapseButton
                sidebarOpen={sidebarOpen}
                aria-label={sidebarOpen ? t('Collapse sidebar') : t('Expand sidebar')}
                size="xs"
                icon={
                  <IconChevron
                    isDouble
                    direction={sidebarOpen ? 'left' : 'right'}
                    size="xs"
                  />
                }
                onClick={() => setSidebarOpen(x => !x)}
              />
            </Feature>
            <LogsGraphContainer>
              <LogsGraph timeseriesResult={timeseriesResult} />
            </LogsGraphContainer>
            <LogsTableActionsContainer>
              <Feature
                features="organizations:ourlogs-visualize-sidebar"
                renderDisabled={() => <div />}
              >
                <Tabs value={tableTab} onChange={setTableTab} size="sm">
                  <TabList hideBorder variant="floating">
                    <TabList.Item key={'logs'}>{t('Logs')}</TabList.Item>
                    <TabList.Item key={'aggregates'}>{t('Aggregates')}</TabList.Item>
                  </TabList>
                </Tabs>
              </Feature>
              <TableActionsContainer>
                <Feature features="organizations:ourlogs-live-refresh">
                  <AutorefreshToggle averageLogsPerSecond={averageLogsPerSecond} />
                </Feature>
                <Tooltip
                  title={t(
                    'Narrow your time range to 1hr or less for manually refreshing your logs.'
                  )}
                  disabled={canManuallyRefresh}
                >
                  <Button
                    onClick={refreshTable}
                    icon={<IconRefresh />}
                    size="sm"
                    aria-label={t('Refresh')}
                    disabled={!canManuallyRefresh}
                  />
                </Tooltip>
                <Button onClick={openColumnEditor} icon={<IconTable />} size="sm">
                  {t('Edit Table')}
                </Button>
              </TableActionsContainer>
            </LogsTableActionsContainer>

            <LogsItemContainer>
              {tableTab === 'logs' &&
              organization.features.includes('ourlogs-infinite-scroll') ? (
                <LogsInfiniteTable
                  stringAttributes={stringAttributes}
                  numberAttributes={numberAttributes}
                />
              ) : tableTab === 'logs' ? (
                <LogsTable
                  stringAttributes={stringAttributes}
                  numberAttributes={numberAttributes}
                />
              ) : (
                <LogsAggregateTable />
              )}
            </LogsItemContainer>
          </section>
        </BottomSectionBody>
      </ToolbarAndBodyContainer>
    </SearchQueryBuilderProvider>
  );
<<<<<<< HEAD
}

interface UseSaveAsItemsOptions {
  aggregate: string;
  groupBys: readonly string[];
  interval: string;
  mode: Mode;
  search: MutableSearch;
  sortBys: Sort[];
}

function useSaveAsItems({
  aggregate,
  groupBys,
  interval,
  mode,
  search,
  sortBys,
}: UseSaveAsItemsOptions) {
  const location = useLocation();
  const router = useRouter();
  const organization = useOrganization();
  const {projects} = useProjects();
  const pageFilters = usePageFilters();

  const project =
    projects.length === 1
      ? projects[0]
      : projects.find(p => p.id === `${pageFilters.selection.projects[0]}`);

  const aggregates = useMemo(() => [aggregate], [aggregate]);

  const saveAsAlert = useMemo(() => {
    const alertsUrls = aggregates.map((yAxis: string, index: number) => {
      const func = parseFunction(yAxis);
      const label = func ? prettifyParsedFunction(func) : yAxis;
      return {
        key: `${yAxis}-${index}`,
        label,
        to: getAlertsUrl({
          project,
          query: search.formatString(),
          pageFilters: pageFilters.selection,
          aggregate: yAxis,
          organization,
          dataset: Dataset.EVENTS_ANALYTICS_PLATFORM,
          interval,
          eventTypes: 'trace_item_log',
        }),
        onAction: () => {
          trackAnalytics('logs.save_as', {
            save_type: 'alert',
            ui_source: 'searchbar',
            organization,
          });
        },
      };
    });

    return {
      key: 'create-alert',
      label: t('An Alert for'),
      textValue: t('An Alert for'),
      children: alertsUrls ?? [],
      disabled: !alertsUrls || alertsUrls.length === 0,
      isSubmenu: true,
    };
  }, [aggregates, interval, organization, pageFilters, project, search]);

  const saveAsDashboard = useMemo(() => {
    const dashboardsUrls = aggregates.map((yAxis: string, index: number) => {
      const func = parseFunction(yAxis);
      const label = func ? prettifyParsedFunction(func) : yAxis;

      return {
        key: String(index),
        label,
        onAction: () => {
          trackAnalytics('logs.save_as', {
            save_type: 'dashboard',
            ui_source: 'searchbar',
            organization,
          });

          const fields =
            mode === Mode.SAMPLES
              ? []
              : [
                  ...new Set([
                    ...groupBys.filter(Boolean),
                    yAxis,
                    ...sortBys.map(sort => sort.field),
                  ]),
                ].filter(defined);

          const discoverQuery: NewQuery = {
            name: DEFAULT_WIDGET_NAME,
            fields,
            orderby: sortBys.map(formatSort),
            query: search.formatString(),
            version: 2,
            dataset: DiscoverDatasets.OURLOGS,
            yAxis: [yAxis],
          };

          const eventView = EventView.fromNewQueryWithPageFilters(
            discoverQuery,
            pageFilters.selection
          );
          // the chart currently track the chart type internally so force bar type for now
          eventView.display = DisplayType.BAR;

          handleAddQueryToDashboard({
            organization,
            location,
            eventView,
            router,
            yAxis: eventView.yAxis,
            widgetType: WidgetType.LOGS,
            source: DashboardWidgetSource.LOGS,
          });
        },
      };
    });

    return {
      key: 'add-to-dashboard',
      label: (
        <Feature
          hookName="feature-disabled:dashboards-edit"
          features="organizations:dashboards-edit"
          renderDisabled={() => <DisabledText>{t('A Dashboard widget')}</DisabledText>}
        >
          {t('A Dashboard widget')}
        </Feature>
      ),
      textValue: t('A Dashboard widget'),
      children: dashboardsUrls,
      disabled: !dashboardsUrls || dashboardsUrls.length === 0,
      isSubmenu: true,
    };
  }, [
    aggregates,
    groupBys,
    mode,
    organization,
    pageFilters,
    search,
    sortBys,
    location,
    router,
  ]);

  return useMemo(() => {
    const saveAs = [];
    if (organization.features.includes('ourlogs-alerts')) {
      saveAs.push(saveAsAlert);
    }
    if (organization.features.includes('ourlogs-dashboards')) {
      saveAs.push(saveAsDashboard);
    }
    return saveAs;
  }, [organization, saveAsAlert, saveAsDashboard]);
}

const DisabledText = styled('span')`
  color: ${p => p.theme.disabled};
`;
=======
}
>>>>>>> fa36f548
<|MERGE_RESOLUTION|>--- conflicted
+++ resolved
@@ -102,11 +102,8 @@
   const fields = useLogsFields();
   const groupBys = useQueryParamsGroupBys();
   const mode = useQueryParamsMode();
-<<<<<<< HEAD
   const topEventsLimit = useQueryParamsTopEventsLimit();
-=======
   const queryClient = useQueryClient();
->>>>>>> fa36f548
   const sortBys = useLogsAggregateSortBys();
   const setMode = useSetQueryParamsMode();
   const setFields = useSetLogsFields();
@@ -416,175 +413,4 @@
       </ToolbarAndBodyContainer>
     </SearchQueryBuilderProvider>
   );
-<<<<<<< HEAD
-}
-
-interface UseSaveAsItemsOptions {
-  aggregate: string;
-  groupBys: readonly string[];
-  interval: string;
-  mode: Mode;
-  search: MutableSearch;
-  sortBys: Sort[];
-}
-
-function useSaveAsItems({
-  aggregate,
-  groupBys,
-  interval,
-  mode,
-  search,
-  sortBys,
-}: UseSaveAsItemsOptions) {
-  const location = useLocation();
-  const router = useRouter();
-  const organization = useOrganization();
-  const {projects} = useProjects();
-  const pageFilters = usePageFilters();
-
-  const project =
-    projects.length === 1
-      ? projects[0]
-      : projects.find(p => p.id === `${pageFilters.selection.projects[0]}`);
-
-  const aggregates = useMemo(() => [aggregate], [aggregate]);
-
-  const saveAsAlert = useMemo(() => {
-    const alertsUrls = aggregates.map((yAxis: string, index: number) => {
-      const func = parseFunction(yAxis);
-      const label = func ? prettifyParsedFunction(func) : yAxis;
-      return {
-        key: `${yAxis}-${index}`,
-        label,
-        to: getAlertsUrl({
-          project,
-          query: search.formatString(),
-          pageFilters: pageFilters.selection,
-          aggregate: yAxis,
-          organization,
-          dataset: Dataset.EVENTS_ANALYTICS_PLATFORM,
-          interval,
-          eventTypes: 'trace_item_log',
-        }),
-        onAction: () => {
-          trackAnalytics('logs.save_as', {
-            save_type: 'alert',
-            ui_source: 'searchbar',
-            organization,
-          });
-        },
-      };
-    });
-
-    return {
-      key: 'create-alert',
-      label: t('An Alert for'),
-      textValue: t('An Alert for'),
-      children: alertsUrls ?? [],
-      disabled: !alertsUrls || alertsUrls.length === 0,
-      isSubmenu: true,
-    };
-  }, [aggregates, interval, organization, pageFilters, project, search]);
-
-  const saveAsDashboard = useMemo(() => {
-    const dashboardsUrls = aggregates.map((yAxis: string, index: number) => {
-      const func = parseFunction(yAxis);
-      const label = func ? prettifyParsedFunction(func) : yAxis;
-
-      return {
-        key: String(index),
-        label,
-        onAction: () => {
-          trackAnalytics('logs.save_as', {
-            save_type: 'dashboard',
-            ui_source: 'searchbar',
-            organization,
-          });
-
-          const fields =
-            mode === Mode.SAMPLES
-              ? []
-              : [
-                  ...new Set([
-                    ...groupBys.filter(Boolean),
-                    yAxis,
-                    ...sortBys.map(sort => sort.field),
-                  ]),
-                ].filter(defined);
-
-          const discoverQuery: NewQuery = {
-            name: DEFAULT_WIDGET_NAME,
-            fields,
-            orderby: sortBys.map(formatSort),
-            query: search.formatString(),
-            version: 2,
-            dataset: DiscoverDatasets.OURLOGS,
-            yAxis: [yAxis],
-          };
-
-          const eventView = EventView.fromNewQueryWithPageFilters(
-            discoverQuery,
-            pageFilters.selection
-          );
-          // the chart currently track the chart type internally so force bar type for now
-          eventView.display = DisplayType.BAR;
-
-          handleAddQueryToDashboard({
-            organization,
-            location,
-            eventView,
-            router,
-            yAxis: eventView.yAxis,
-            widgetType: WidgetType.LOGS,
-            source: DashboardWidgetSource.LOGS,
-          });
-        },
-      };
-    });
-
-    return {
-      key: 'add-to-dashboard',
-      label: (
-        <Feature
-          hookName="feature-disabled:dashboards-edit"
-          features="organizations:dashboards-edit"
-          renderDisabled={() => <DisabledText>{t('A Dashboard widget')}</DisabledText>}
-        >
-          {t('A Dashboard widget')}
-        </Feature>
-      ),
-      textValue: t('A Dashboard widget'),
-      children: dashboardsUrls,
-      disabled: !dashboardsUrls || dashboardsUrls.length === 0,
-      isSubmenu: true,
-    };
-  }, [
-    aggregates,
-    groupBys,
-    mode,
-    organization,
-    pageFilters,
-    search,
-    sortBys,
-    location,
-    router,
-  ]);
-
-  return useMemo(() => {
-    const saveAs = [];
-    if (organization.features.includes('ourlogs-alerts')) {
-      saveAs.push(saveAsAlert);
-    }
-    if (organization.features.includes('ourlogs-dashboards')) {
-      saveAs.push(saveAsDashboard);
-    }
-    return saveAs;
-  }, [organization, saveAsAlert, saveAsDashboard]);
-}
-
-const DisabledText = styled('span')`
-  color: ${p => p.theme.disabled};
-`;
-=======
-}
->>>>>>> fa36f548
+}