--- conflicted
+++ resolved
@@ -43,8 +43,7 @@
   const groupBys = useExploreGroupBys();
   const setGroupBys = useSetExploreGroupBys();
 
-<<<<<<< HEAD
-  const disabledOptions: SelectOption<string>[] = useMemo(() => {
+  const disabledOptions: Array<SelectOption<string>> = useMemo(() => {
     return [
       {
         label: <Disabled>{t('Samples not grouped')}</Disabled>,
@@ -54,10 +53,7 @@
     ];
   }, []);
 
-  const enabledOptions: SelectOption<string>[] = useMemo(() => {
-=======
-  const options: Array<SelectOption<string>> = useMemo(() => {
->>>>>>> 3775c78f
+  const enabledOptions: Array<SelectOption<string>> = useMemo(() => {
     const potentialOptions = [
       ...Object.keys(tags),
 
