--- conflicted
+++ resolved
@@ -192,21 +192,6 @@
   );
 }
 
-<<<<<<< HEAD
-const ChartLabel = styled('div')`
-  background-color: ${p => p.theme.purple100};
-  border-radius: ${p => p.theme.borderRadius};
-  text-align: center;
-  width: 38px;
-  color: ${p => p.theme.purple400};
-  white-space: nowrap;
-  font-weight: ${p => p.theme.fontWeight.bold};
-  align-content: center;
-  align-self: stretch;
-`;
-
-=======
->>>>>>> 4c7fc572
 const ColumnCompactSelect = styled(CompactSelect)`
   flex: 1 1;
   min-width: 0;
