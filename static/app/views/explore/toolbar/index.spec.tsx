--- conflicted
+++ resolved
@@ -13,30 +13,6 @@
 
 import {SpanTagsProvider} from '../contexts/spanTagsContext';
 
-<<<<<<< HEAD
-function renderWithRouter(component) {
-  const memoryHistory = createMemoryHistory();
-
-  render(
-    <SpanTagsProvider dataset={DiscoverDatasets.SPANS_EAP}>
-      <Router
-        history={memoryHistory}
-        render={props => {
-          return (
-            <RouteContext.Provider value={props}>
-              <RouterContext {...props} />
-            </RouteContext.Provider>
-          );
-        }}
-      >
-        <Route path="/" component={component} />
-      </Router>
-    </SpanTagsProvider>
-  );
-}
-
-=======
->>>>>>> 02137557
 describe('ExploreToolbar', function () {
   const organization = OrganizationFixture();
 
@@ -62,7 +38,7 @@
     }
 
     render(
-      <SpanTagsProvider>
+      <SpanTagsProvider dataset={DiscoverDatasets.SPANS_EAP}>
         <Component />
       </SpanTagsProvider>,
       {disableRouterMocks: true}
@@ -122,7 +98,7 @@
       return <ExploreToolbar />;
     }
     render(
-      <SpanTagsProvider>
+      <SpanTagsProvider dataset={DiscoverDatasets.SPANS_EAP}>
         <Component />
       </SpanTagsProvider>,
       {disableRouterMocks: true}
@@ -196,7 +172,7 @@
       return <ExploreToolbar />;
     }
     render(
-      <SpanTagsProvider>
+      <SpanTagsProvider dataset={DiscoverDatasets.SPANS_EAP}>
         <Component />
       </SpanTagsProvider>,
       {disableRouterMocks: true}
@@ -253,7 +229,7 @@
       return <ExploreToolbar />;
     }
     render(
-      <SpanTagsProvider>
+      <SpanTagsProvider dataset={DiscoverDatasets.SPANS_EAP}>
         <Component />
       </SpanTagsProvider>,
       {disableRouterMocks: true}
