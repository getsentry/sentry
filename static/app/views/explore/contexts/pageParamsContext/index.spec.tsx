--- conflicted
+++ resolved
@@ -20,11 +20,8 @@
 import {
   useSetQueryParamsFields,
   useSetQueryParamsGroupBys,
-<<<<<<< HEAD
+  useSetQueryParamsMode,
   useSetQueryParamsQuery,
-=======
-  useSetQueryParamsMode,
->>>>>>> 57b2228f
   useSetQueryParamsVisualizes,
 } from 'sentry/views/explore/queryParams/context';
 import {SpansQueryParamsProvider} from 'sentry/views/explore/spans/spansQueryParamsProvider';
@@ -57,13 +54,8 @@
   let setPageParams: ReturnType<typeof useSetExplorePageParams>;
   let setFields: ReturnType<typeof useSetQueryParamsFields>;
   let setGroupBys: ReturnType<typeof useSetQueryParamsGroupBys>;
-<<<<<<< HEAD
-  let setMode: ReturnType<typeof useSetExploreMode>;
+  let setMode: ReturnType<typeof useSetQueryParamsMode>;
   let setQuery: ReturnType<typeof useSetQueryParamsQuery>;
-=======
-  let setMode: ReturnType<typeof useSetQueryParamsMode>;
-  let setQuery: ReturnType<typeof useSetExploreQuery>;
->>>>>>> 57b2228f
   let setSortBys: ReturnType<typeof useSetExploreSortBys>;
   let setVisualizes: ReturnType<typeof useSetQueryParamsVisualizes>;
 
@@ -72,13 +64,8 @@
     setPageParams = useSetExplorePageParams();
     setFields = useSetQueryParamsFields();
     setGroupBys = useSetQueryParamsGroupBys();
-<<<<<<< HEAD
-    setMode = useSetExploreMode();
+    setMode = useSetQueryParamsMode();
     setQuery = useSetQueryParamsQuery();
-=======
-    setMode = useSetQueryParamsMode();
-    setQuery = useSetExploreQuery();
->>>>>>> 57b2228f
     setSortBys = useSetExploreSortBys();
     setVisualizes = useSetQueryParamsVisualizes();
     return <br />;
