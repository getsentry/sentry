--- conflicted
+++ resolved
@@ -525,21 +525,6 @@
   margin-bottom: ${space(1)};
 `;
 
-<<<<<<< HEAD
-const ChartLabel = styled('div')`
-  background-color: ${p => p.theme.purple100};
-  border-radius: ${p => p.theme.borderRadius};
-  text-align: center;
-  min-width: 24px;
-  color: ${p => p.theme.purple400};
-  white-space: nowrap;
-  font-weight: ${p => p.theme.fontWeight.bold};
-  align-content: center;
-  margin-right: ${space(1)};
-`;
-
-=======
->>>>>>> 4c7fc572
 const ChartTitle = styled('div')`
   display: flex;
 `;