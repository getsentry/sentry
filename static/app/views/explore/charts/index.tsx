--- conflicted
+++ resolved
@@ -1,9 +1,5 @@
-<<<<<<< HEAD
-import {useCallback, useMemo, useRef} from 'react';
-=======
 import type {ReactNode} from 'react';
-import {useCallback, useMemo, useState} from 'react';
->>>>>>> 64951ed5
+import {useCallback, useMemo, useRef, useState} from 'react';
 import {useTheme} from '@emotion/react';
 import styled from '@emotion/styled';
 
@@ -34,11 +30,8 @@
   BaseVisualize,
   Visualize,
 } from 'sentry/views/explore/contexts/pageParamsContext/visualizes';
-<<<<<<< HEAD
+import {DEFAULT_VISUALIZATION} from 'sentry/views/explore/contexts/pageParamsContext/visualizes';
 import {useChartBoxSelect} from 'sentry/views/explore/hooks/useChartBoxSelect';
-=======
-import {DEFAULT_VISUALIZATION} from 'sentry/views/explore/contexts/pageParamsContext/visualizes';
->>>>>>> 64951ed5
 import {useChartInterval} from 'sentry/views/explore/hooks/useChartInterval';
 import {
   SAMPLING_MODE,
@@ -115,15 +108,6 @@
   const topEvents = useTopEvents();
   const isTopN = defined(topEvents) && topEvents > 0;
 
-  const chartRef = useRef<ReactEchartsRef>(null);
-  const chartWrapperRef = useRef<HTMLDivElement>(null);
-
-  const boxSelectOptions = useChartBoxSelect({
-    chartRef,
-    chartWrapperRef,
-    chartResults: timeseriesResult,
-  });
-
   const previousTimeseriesResult = usePrevious(timeseriesResult);
 
   const getSeries = useCallback(
@@ -276,98 +260,12 @@
   );
 
   return (
-    <ChartList ref={chartWrapperRef}>
+    <ChartList>
       <WidgetSyncContextProvider>
         {chartInfos.map((chartInfo, index) => {
           return (
             <Chart
               key={index}
-<<<<<<< HEAD
-              height={CHART_HEIGHT}
-              Title={Title}
-              Actions={[
-                <Tooltip
-                  key="visualization"
-                  title={t('Type of chart displayed in this visualization (ex. line)')}
-                >
-                  <CompactSelect
-                    triggerProps={{
-                      icon: chartInfo.chartIcon,
-                      borderless: true,
-                      showChevron: false,
-                      size: 'xs',
-                    }}
-                    value={chartInfo.chartType}
-                    menuTitle="Type"
-                    options={EXPLORE_CHART_TYPE_OPTIONS}
-                    onChange={option => handleChartTypeChange(option.value, index)}
-                  />
-                </Tooltip>,
-                <Tooltip
-                  key="interval"
-                  title={t('Time interval displayed in this visualization (ex. 5m)')}
-                >
-                  <CompactSelect
-                    value={interval}
-                    onChange={({value}) => setInterval(value)}
-                    triggerProps={{
-                      icon: <IconClock />,
-                      borderless: true,
-                      showChevron: false,
-                      size: 'xs',
-                    }}
-                    menuTitle="Interval"
-                    options={intervalOptions}
-                  />
-                </Tooltip>,
-                [
-                  ...(hideContextMenu
-                    ? []
-                    : [
-                        <ChartContextMenu
-                          key="context"
-                          visualizeYAxes={chartInfo.yAxes}
-                          query={query}
-                          interval={interval}
-                          visualizeIndex={index}
-                        />,
-                      ]),
-                ],
-              ]}
-              revealActions="always"
-              Visualization={
-                <TimeSeriesWidgetVisualization
-                  ref={chartRef}
-                  brush={boxSelectOptions.brush}
-                  onBrushStart={boxSelectOptions.onBrushStart}
-                  onBrushEnd={boxSelectOptions.onBrushEnd}
-                  toolBox={boxSelectOptions.toolBox}
-                  plottables={chartInfo.data.map(timeSeries => {
-                    return new DataPlottableConstructor(
-                      markDelayedData(timeSeries, INGESTION_DELAY),
-                      {
-                        alias: timeSeries.seriesName,
-                        color: isTimeSeriesOther(timeSeries)
-                          ? theme.chartOther
-                          : undefined,
-                        stack: chartInfo.stack,
-                      }
-                    );
-                  })}
-                />
-              }
-              Footer={
-                <ConfidenceFooter
-                  sampleCount={chartInfo.sampleCount}
-                  isSampled={chartInfo.isSampled}
-                  confidence={chartInfo.confidence}
-                  topEvents={
-                    topEvents ? Math.min(topEvents, chartInfo.data.length) : undefined
-                  }
-                  dataScanned={chartInfo.dataScanned}
-                />
-              }
-=======
               chartInfo={chartInfo}
               handleChartTypeChange={handleChartTypeChange}
               index={index}
@@ -379,7 +277,6 @@
               hideContextMenu={hideContextMenu}
               samplingMode={samplingMode}
               topEvents={topEvents}
->>>>>>> 64951ed5
             />
           );
         })}
@@ -419,6 +316,15 @@
   const [visible, setVisible] = useState(true);
 
   const chartHeight = visible ? CHART_HEIGHT : 50;
+
+  const chartRef = useRef<ReactEchartsRef>(null);
+  const chartWrapperRef = useRef<HTMLDivElement>(null);
+
+  const boxSelectOptions = useChartBoxSelect({
+    chartRef,
+    chartWrapperRef,
+    chartResults: timeseriesResult,
+  });
 
   const Title = (
     <ChartTitle>
@@ -562,38 +468,49 @@
         : Bars;
 
   return (
-    <Widget
-      key={index}
-      height={chartHeight}
-      Title={Title}
-      Actions={actions}
-      revealActions="always"
-      Visualization={
-        <TimeSeriesWidgetVisualization
-          plottables={chartInfo.data.map(timeSeries => {
-            return new DataPlottableConstructor(
-              markDelayedData(timeSeries, INGESTION_DELAY),
-              {
-                alias: timeSeries.seriesName,
-                color: isTimeSeriesOther(timeSeries) ? theme.chartOther : undefined,
-                stack: chartInfo.stack,
-              }
-            );
-          })}
-        />
-      }
-      Footer={
-        <ConfidenceFooter
-          sampleCount={chartInfo.sampleCount}
-          isSampled={chartInfo.isSampled}
-          confidence={chartInfo.confidence}
-          topEvents={topEvents ? Math.min(topEvents, chartInfo.data.length) : undefined}
-          dataScanned={chartInfo.dataScanned}
-        />
-      }
-    />
+    <ChartWrapper ref={chartWrapperRef}>
+      <Widget
+        key={index}
+        height={chartHeight}
+        Title={Title}
+        Actions={actions}
+        revealActions="always"
+        Visualization={
+          <TimeSeriesWidgetVisualization
+            ref={chartRef}
+            brush={boxSelectOptions.brush}
+            onBrushStart={boxSelectOptions.onBrushStart}
+            onBrushEnd={boxSelectOptions.onBrushEnd}
+            toolBox={boxSelectOptions.toolBox}
+            plottables={chartInfo.data.map(timeSeries => {
+              return new DataPlottableConstructor(
+                markDelayedData(timeSeries, INGESTION_DELAY),
+                {
+                  alias: timeSeries.seriesName,
+                  color: isTimeSeriesOther(timeSeries) ? theme.chartOther : undefined,
+                  stack: chartInfo.stack,
+                }
+              );
+            })}
+          />
+        }
+        Footer={
+          <ConfidenceFooter
+            sampleCount={chartInfo.sampleCount}
+            isSampled={chartInfo.isSampled}
+            confidence={chartInfo.confidence}
+            topEvents={topEvents ? Math.min(topEvents, chartInfo.data.length) : undefined}
+            dataScanned={chartInfo.dataScanned}
+          />
+        }
+      />
+    </ChartWrapper>
   );
 }
+
+const ChartWrapper = styled('div')`
+  position: relative;
+`;
 
 const ChartList = styled('div')`
   display: grid;
