import {Organization} from 'sentry-fixture/organization';
import {MOCK_RESP_VERBOSE} from 'sentry-fixture/ruleConditions';

import {initializeOrg} from 'sentry-test/initializeOrg';
import {
  render,
  renderGlobalModal,
  screen,
  userEvent,
  waitFor,
} from 'sentry-test/reactTestingLibrary';

import {addErrorMessage, addSuccessMessage} from 'sentry/actionCreators/indicator';
import {tct} from 'sentry/locale';
import OrganizationStore from 'sentry/stores/organizationStore';
import TeamStore from 'sentry/stores/teamStore';
import {Organization as TOrganization} from 'sentry/types';
import {CreateProject} from 'sentry/views/projectInstall/createProject';

jest.mock('sentry/actionCreators/indicator');

function renderFrameworkModalMockRequests({
  organization,
  teamSlug,
}: {
  organization: TOrganization;
  teamSlug: string;
}) {
  MockApiClient.addMockResponse({
    url: `/projects/${organization.slug}/rule-conditions/`,
    body: [],
  });

  MockApiClient.addMockResponse({
    url: `/organizations/${organization.slug}/teams/`,
    body: [TestStubs.Team({slug: teamSlug})],
  });

  MockApiClient.addMockResponse({
    url: `/organizations/${organization.slug}/`,
    body: organization,
  });

  MockApiClient.addMockResponse({
    url: `/organizations/${organization.slug}/projects/`,
    body: [],
  });

  const projectCreationMockRequest = MockApiClient.addMockResponse({
    url: `/teams/${organization.slug}/${teamSlug}/projects/`,
    method: 'POST',
    body: {slug: 'testProj'},
  });

  const experimentalprojectCreationMockRequest = MockApiClient.addMockResponse({
    url: `/organizations/${organization.slug}/experimental/projects/`,
    method: 'POST',
    body: {slug: 'testProj', team_slug: 'testTeam'},
  });

  return {projectCreationMockRequest, experimentalprojectCreationMockRequest};
}

describe('CreateProject', function () {
  const teamNoAccess = TestStubs.Team({
    slug: 'test',
    id: '1',
    name: 'test',
    access: ['team:read'],
  });

  const teamWithAccess = TestStubs.Team({
    access: ['team:admin', 'team:write', 'team:read'],
  });

  beforeEach(() => {
    TeamStore.reset();
    TeamStore.loadUserTeams([teamNoAccess]);

    MockApiClient.addMockResponse({
      url: `/projects/testOrg/rule-conditions/`,
      body: {},
      // Not required for these tests
      statusCode: 500,
    });
  });

  afterEach(() => {
    MockApiClient.clearMockResponses();
  });

  it('should block if you have access to no teams without team-roles', function () {
    render(<CreateProject />, {
      context: TestStubs.routerContext([
        {
          organization: {
            id: '1',
            slug: 'testOrg',
            access: ['project:read'],
            features: [],
          },
        },
      ]),
    });
  });

  it('can create a new project as member with team-roles', async function () {
    const {organization} = initializeOrg({
      organization: {
        access: ['project:read'],
        features: ['team-roles'],
      },
    });

    renderFrameworkModalMockRequests({organization, teamSlug: 'team-two'});
    TeamStore.loadUserTeams([TestStubs.Team({id: 2, slug: 'team-two', access: []})]);

    render(<CreateProject />, {
      context: TestStubs.routerContext([
        {
          organization: {
            id: '1',
            slug: 'testOrg',
            access: ['project:read'],
            features: [],
          },
        },
      ]),
      organization,
    });

    renderGlobalModal();
    await userEvent.click(screen.getByTestId('platform-apple-ios'));
    const createTeamButton = screen.queryByRole('button', {name: 'Create a team'});
    expect(createTeamButton).not.toBeInTheDocument();
    expect(screen.getByRole('button', {name: 'Create Project'})).toBeEnabled();
  });

  it('should only allow teams which the user is a team-admin', async function () {
    const {organization} = initializeOrg({
      organization: {
        features: ['team-roles'],
      },
    });
    renderFrameworkModalMockRequests({organization, teamSlug: 'team-two'});

    OrganizationStore.onUpdate(organization);
    TeamStore.loadUserTeams([
      TestStubs.Team({id: 1, slug: 'team-one', access: []}),
      TestStubs.Team({id: 2, slug: 'team-two', access: ['team:admin']}),
      TestStubs.Team({id: 3, slug: 'team-three', access: ['team:admin']}),
    ]);
    render(<CreateProject />, {
      context: TestStubs.routerContext([{organization}]),
      organization,
    });

    await userEvent.type(screen.getByLabelText('Select a Team'), 'team');
    expect(screen.queryByText('#team-one')).not.toBeInTheDocument();
    expect(screen.getByText('#team-two')).toBeInTheDocument();
    expect(screen.getByText('#team-three')).toBeInTheDocument();
  });

  it('should fill in project name if its empty when platform is chosen', async function () {
    const {organization} = initializeOrg({
      organization: {
        access: ['project:admin'],
      },
    });

    render(<CreateProject />, {
      context: TestStubs.routerContext([
        {
          organization: {
            id: '1',
            slug: 'testOrg',
            access: ['project:read'],
            features: [],
          },
        },
      ]),
      organization,
    });

    await userEvent.click(screen.getByTestId('platform-apple-ios'));
    expect(screen.getByPlaceholderText('project-name')).toHaveValue('apple-ios');

    await userEvent.click(screen.getByTestId('platform-ruby-rails'));
    expect(screen.getByPlaceholderText('project-name')).toHaveValue('ruby-rails');

    // but not replace it when project name is something else:
    await userEvent.clear(screen.getByPlaceholderText('project-name'));
    await userEvent.type(screen.getByPlaceholderText('project-name'), 'another');

    await userEvent.click(screen.getByTestId('platform-apple-ios'));
    expect(screen.getByPlaceholderText('project-name')).toHaveValue('another');
  });

  it('should display success message on proj creation', async function () {
    const {organization} = initializeOrg({
      organization: {
        access: ['project:read'],
<<<<<<< HEAD
        features: [],
=======
        features: ['team-roles'],
>>>>>>> 3ec701d3
      },
    });

    const frameWorkModalMockRequests = renderFrameworkModalMockRequests({
      organization,
      teamSlug: teamWithAccess.slug,
    });
    TeamStore.loadUserTeams([teamWithAccess]);

    render(<CreateProject />, {
      organization,
    });

    renderGlobalModal();
    await userEvent.click(screen.getByTestId('platform-apple-ios'));
    await userEvent.click(screen.getByRole('button', {name: 'Create Project'}));

    expect(frameWorkModalMockRequests.projectCreationMockRequest).toHaveBeenCalledTimes(
      1
    );
    expect(addSuccessMessage).toHaveBeenCalledWith(
      tct('Created project [project]', {
        project: 'testProj',
      })
    );
  });

  it('should display error message on proj creation failure', async function () {
    const {organization} = initializeOrg({
      organization: {
        access: ['project:read'],
<<<<<<< HEAD
        features: [],
=======
        features: ['team-roles'],
>>>>>>> 3ec701d3
      },
    });

    const frameWorkModalMockRequests = renderFrameworkModalMockRequests({
      organization,
      teamSlug: teamWithAccess.slug,
    });
    frameWorkModalMockRequests.projectCreationMockRequest = MockApiClient.addMockResponse(
      {
        url: `/teams/${organization.slug}/${teamWithAccess.slug}/projects/`,
        method: 'POST',
        body: {slug: 'testProj'},
        statusCode: 404,
      }
    );
    TeamStore.loadUserTeams([teamWithAccess]);

    render(<CreateProject />, {
      organization,
    });

    renderGlobalModal();
    await userEvent.click(screen.getByTestId('platform-apple-ios'));
    await userEvent.click(screen.getByRole('button', {name: 'Create Project'}));

    expect(frameWorkModalMockRequests.projectCreationMockRequest).toHaveBeenCalledTimes(
      1
    );
    expect(addErrorMessage).toHaveBeenCalledWith(
      tct('Failed to create project [project]', {
        project: 'apple-ios',
      })
    );
  });

  it('should display success message when using member endpoint', async function () {
    const {organization} = initializeOrg({
      organization: {
        access: ['project:read'],
        features: ['team-roles'],
      },
    });

    const frameWorkModalMockRequests = renderFrameworkModalMockRequests({
      organization,
      teamSlug: teamNoAccess.slug,
    });
    render(<CreateProject />, {
      context: TestStubs.routerContext([
        {
          organization: {
            id: '1',
            slug: 'testOrg',
            access: ['project:read'],
            features: [],
          },
        },
      ]),
      organization,
    });

    renderGlobalModal();
    await userEvent.click(screen.getByTestId('platform-apple-ios'));
    await userEvent.click(screen.getByRole('button', {name: 'Create Project'}));

    expect(
      frameWorkModalMockRequests.experimentalprojectCreationMockRequest
    ).toHaveBeenCalledTimes(1);
    expect(addSuccessMessage).toHaveBeenCalledWith(
      tct('Created [project] under new team [team]', {
        project: 'testProj',
        team: '#testTeam',
      })
    );
  });

  it('does not render framework selection modal if vanilla js is NOT selected', async function () {
    const {organization} = initializeOrg({
      organization: {
        features: ['onboarding-sdk-selection', 'team-roles'],
        access: ['project:read', 'project:write'],
      },
    });

    const frameWorkModalMockRequests = renderFrameworkModalMockRequests({
      organization,
      teamSlug: teamWithAccess.slug,
    });

    TeamStore.loadUserTeams([teamWithAccess]);
    OrganizationStore.onUpdate(organization, {replace: true});

    render(<CreateProject />, {
      organization,
    });

    // Select the React platform
    await userEvent.click(screen.getByTestId('platform-javascript-react'));

    await userEvent.type(screen.getByLabelText('Select a Team'), teamWithAccess.slug);
    await userEvent.click(screen.getByText(`#${teamWithAccess.slug}`));

    await waitFor(() => {
      expect(screen.getByRole('button', {name: 'Create Project'})).toBeEnabled();
    });

    renderGlobalModal();

    // Click on 'configure SDK' button
    await userEvent.click(screen.getByRole('button', {name: 'Create Project'}));

    // Modal shall not be open
    expect(screen.queryByText('Do you use a framework?')).not.toBeInTheDocument();

    expect(frameWorkModalMockRequests.projectCreationMockRequest).toHaveBeenCalled();
  });

  it('renders framework selection modal if vanilla js is selected', async function () {
    const {organization} = initializeOrg({
      organization: {
        features: ['onboarding-sdk-selection'],
      },
    });

    const frameWorkModalMockRequests = renderFrameworkModalMockRequests({
      organization,
      teamSlug: teamWithAccess.slug,
    });

    TeamStore.loadUserTeams([teamWithAccess]);
    OrganizationStore.onUpdate(organization, {replace: true});

    render(<CreateProject />, {
      organization,
    });

    // Select the JavaScript platform
    await userEvent.click(screen.getByTestId('platform-javascript'));

    await userEvent.type(screen.getByLabelText('Select a Team'), teamWithAccess.slug);
    await userEvent.click(screen.getByText(`#${teamWithAccess.slug}`));

    await waitFor(() => {
      expect(screen.getByRole('button', {name: 'Create Project'})).toBeEnabled();
    });

    renderGlobalModal();

    // Click on 'configure SDK' button
    await userEvent.click(screen.getByRole('button', {name: 'Create Project'}));

    // Modal is open
    await screen.findByText('Do you use a framework?');

    // Close modal
    await userEvent.click(screen.getByRole('button', {name: 'Close Modal'}));

    expect(frameWorkModalMockRequests.projectCreationMockRequest).not.toHaveBeenCalled();
  });

  describe('Issue Alerts Options', function () {
    const organization = Organization();
    beforeEach(() => {
      TeamStore.loadUserTeams([teamWithAccess]);

      MockApiClient.addMockResponse({
        url: `/projects/${organization.slug}/rule-conditions/`,
        body: MOCK_RESP_VERBOSE,
      });
    });

    afterEach(() => {
      MockApiClient.clearMockResponses();
    });

    it('should enabled the submit button if and only if all the required information has been filled', async function () {
      render(<CreateProject />);

      // We need to query for the submit button every time we want to access it
      // as re-renders can create new DOM nodes
      const getSubmitButton = () => screen.getByRole('button', {name: 'Create Project'});

      expect(getSubmitButton()).toBeDisabled();

      // Selecting the platform pre-fills the project name
      await userEvent.click(screen.getByTestId('platform-apple-ios'));
      expect(getSubmitButton()).toBeEnabled();

      await userEvent.click(screen.getByText(/When there are more than/));
      expect(getSubmitButton()).toBeEnabled();

      await userEvent.clear(screen.getByTestId('range-input'));
      expect(getSubmitButton()).toBeDisabled();

      await userEvent.type(screen.getByTestId('range-input'), '2712');
      expect(getSubmitButton()).toBeEnabled();

      await userEvent.clear(screen.getByTestId('range-input'));
      expect(getSubmitButton()).toBeDisabled();

      await userEvent.click(screen.getByText("I'll create my own alerts later"));
      expect(getSubmitButton()).toBeEnabled();
    });
  });
});<|MERGE_RESOLUTION|>--- conflicted
+++ resolved
@@ -200,11 +200,7 @@
     const {organization} = initializeOrg({
       organization: {
         access: ['project:read'],
-<<<<<<< HEAD
-        features: [],
-=======
         features: ['team-roles'],
->>>>>>> 3ec701d3
       },
     });
 
@@ -236,17 +232,14 @@
     const {organization} = initializeOrg({
       organization: {
         access: ['project:read'],
-<<<<<<< HEAD
-        features: [],
-=======
         features: ['team-roles'],
->>>>>>> 3ec701d3
       },
     });
 
     const frameWorkModalMockRequests = renderFrameworkModalMockRequests({
       organization,
-      teamSlug: teamWithAccess.slug,
+      
+      Slug: teamWithAccess.slug,
     });
     frameWorkModalMockRequests.projectCreationMockRequest = MockApiClient.addMockResponse(
       {
