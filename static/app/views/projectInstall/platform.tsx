import {Fragment, useCallback, useContext, useEffect, useMemo, useState} from 'react';
import {RouteComponentProps} from 'react-router';
import styled from '@emotion/styled';
import omit from 'lodash/omit';

import Feature from 'sentry/components/acl/feature';
import {Alert} from 'sentry/components/alert';
import {Button} from 'sentry/components/button';
import ButtonBar from 'sentry/components/buttonBar';
import NotFound from 'sentry/components/errors/notFound';
import HookOrDefault from 'sentry/components/hookOrDefault';
import {SdkDocumentation} from 'sentry/components/onboarding/gettingStartedDoc/sdkDocumentation';
import {
  platformProductAvailability,
  ProductSolution,
} from 'sentry/components/onboarding/productSelection';
import {
  performance as performancePlatforms,
  Platform,
  PlatformKey,
} from 'sentry/data/platformCategories';
import platforms from 'sentry/data/platforms';
import {t} from 'sentry/locale';
import ConfigStore from 'sentry/stores/configStore';
import {space} from 'sentry/styles/space';
import type {PlatformIntegration} from 'sentry/types';
import {OnboardingSelectedSDK} from 'sentry/types';
import {IssueAlertRule} from 'sentry/types/alerts';
import {trackAnalytics} from 'sentry/utils/analytics';
import {useApiQuery} from 'sentry/utils/queryClient';
import useOrganization from 'sentry/utils/useOrganization';
import useProjects from 'sentry/utils/useProjects';
import {SetupDocsLoader} from 'sentry/views/onboarding/setupDocsLoader';
import {GettingStartedWithProjectContext} from 'sentry/views/projects/gettingStartedWithProjectContext';

import {OtherPlatformsInfo} from './otherPlatformsInfo';
import {PlatformDocHeader} from './platformDocHeader';

const allPlatforms: PlatformIntegration[] = [
  ...platforms,
  {
    id: 'other',
    name: t('Other'),
    link: 'https://docs.sentry.io/platforms/',
    type: 'language',
    language: 'other',
  },
];

const ProductUnavailableCTAHook = HookOrDefault({
  hookName: 'component:product-unavailable-cta',
});

type Props = RouteComponentProps<{projectId: string}, {}>;

export function ProjectInstallPlatform({location, params}: Props) {
  const organization = useOrganization();
  const gettingStartedWithProjectContext = useContext(GettingStartedWithProjectContext);

  const isSelfHosted = ConfigStore.get('isSelfHosted');

  const {projects, initiallyLoaded} = useProjects({
    slugs: [params.projectId],
    orgId: organization.slug,
  });

  const loadingProjects = !initiallyLoaded;
  const project = !loadingProjects
    ? projects.find(proj => proj.slug === params.projectId)
    : undefined;

  const currentPlatformKey = project?.platform ?? 'other';
  const currentPlatform = allPlatforms.find(p => p.id === currentPlatformKey);

  const [showLoaderOnboarding, setShowLoaderOnboarding] = useState(
    currentPlatform?.id === 'javascript'
  );

  const products = useMemo(
    () => (location.query.product ?? []) as ProductSolution[],
    [location.query.product]
  );

  const {
    data: projectAlertRules,
    isLoading: projectAlertRulesIsLoading,
    isError: projectAlertRulesIsError,
  } = useApiQuery<IssueAlertRule[]>(
    [`/projects/${organization.slug}/${project?.slug}/rules/`],
    {
      enabled: !!project?.slug,
      staleTime: 0,
    }
  );

  useEffect(() => {
    setShowLoaderOnboarding(currentPlatform?.id === 'javascript');
  }, [currentPlatform?.id]);

  useEffect(() => {
    if (!project || projectAlertRulesIsLoading || projectAlertRulesIsError) {
      return;
    }

    if (gettingStartedWithProjectContext.project?.id === project.id) {
      return;
    }

    const platformKey = Object.keys(platforms).find(
      key => platforms[key].id === project.platform
    );

    if (!platformKey) {
      return;
    }

    gettingStartedWithProjectContext.setProject({
      id: project.id,
      name: project.name,
      // sometimes the team slug here can be undefined
      teamSlug: project.team?.slug,
      alertRules: projectAlertRules,
      platform: {
        ...omit(platforms[platformKey], 'id'),
        key: platforms[platformKey].id,
      } as OnboardingSelectedSDK,
    });
  }, [
    gettingStartedWithProjectContext,
    project,
    projectAlertRules,
    projectAlertRulesIsLoading,
    projectAlertRulesIsError,
  ]);

  // This is a feature flag that is currently only enabled for a subset of internal users until the feature is fully implemented,
  // but the purpose of the feature is to make the product selection feature in documents available to all users
  // and guide them to upgrade to a plan if one of the products is not available on their current plan.
  const gettingStartedDocWithProductSelection = !!organization?.features.includes(
    'getting-started-doc-with-product-selection'
  );

  const platform: Platform = {
    key: currentPlatformKey as PlatformKey,
    id: currentPlatform?.id,
    name: currentPlatform?.name,
    link: currentPlatform?.link,
  };

  const hideLoaderOnboarding = useCallback(() => {
    setShowLoaderOnboarding(false);

    if (!project?.id || !currentPlatform) {
      return;
    }

    trackAnalytics('onboarding.js_loader_npm_docs_shown', {
      organization,
      platform: currentPlatform.id,
      project_id: project?.id,
    });
  }, [organization, currentPlatform, project?.id]);

  if (!project) {
    return null;
  }

  if (!platform.id && platform.key !== 'other') {
    return <NotFound />;
  }

  // because we fall back to 'other' this will always be defined
  if (!currentPlatform) {
    return null;
  }

  const issueStreamLink = `/organizations/${organization.slug}/issues/`;
  const performanceOverviewLink = `/organizations/${organization.slug}/performance/`;
  const showPerformancePrompt = performancePlatforms.includes(platform.id as PlatformKey);
  const isGettingStarted = window.location.href.indexOf('getting-started') > 0;
  const showDocsWithProductSelection =
    gettingStartedDocWithProductSelection &&
    (platformProductAvailability[platform.key] ?? []).length > 0;

  return (
    <Fragment>
      {!isSelfHosted && showDocsWithProductSelection && (
        <ProductUnavailableCTAHook organization={organization} />
      )}
      <PlatformDocHeader projectSlug={project.slug} platform={platform} />
      {platform.key === 'other' ? (
        <OtherPlatformsInfo
          projectSlug={project.slug}
          platform={platform.name ?? 'other'}
        />
      ) : showLoaderOnboarding ? (
        <SetupDocsLoader
          organization={organization}
          project={project}
          location={location}
          platform={currentPlatform.id}
          close={hideLoaderOnboarding}
        />
      ) : (
        <SdkDocumentation
          platform={currentPlatform}
          organization={organization}
          projectSlug={project.slug}
          projectId={project.id}
          activeProductSelection={products}
        />
      )}
      <div>
        {isGettingStarted && showPerformancePrompt && (
          <Feature
            features={['performance-view']}
            hookName="feature-disabled:performance-new-project"
          >
            {({hasFeature}) => {
              if (hasFeature) {
                return null;
              }
              return (
                <StyledAlert type="info" showIcon>
                  {t(
                    `Your selected platform supports performance, but your organization does not have performance enabled.`
                  )}
                </StyledAlert>
              );
            }}
          </Feature>
        )}
<<<<<<< HEAD

        {isGettingStarted && heartbeatFooter ? (
          <Footer
            projectSlug={params.projectId}
            projectId={project?.id}
            route={route}
            router={router}
            location={location}
          />
        ) : (
          <StyledButtonBar gap={1}>
            <Button
              priority="primary"
              busy={loadingProjects}
              to={{
                pathname: issueStreamLink,
                query: {
                  project: project?.id,
                },
                hash: '#welcome',
              }}
            >
              {t('Take me to Issues')}
            </Button>
            <Button
              busy={loadingProjects}
              to={{
                pathname: performanceOverviewLink,
                query: {
                  project: project?.id,
                },
              }}
            >
              {t('Take me to Performance')}
            </Button>
          </StyledButtonBar>
        )}
=======
        <StyledButtonBar gap={1}>
          <Button
            priority="primary"
            busy={loadingProjects}
            to={{
              pathname: issueStreamLink,
              query: project?.id,
              hash: '#welcome',
            }}
          >
            {t('Take me to Issues')}
          </Button>
          <Button
            busy={loadingProjects}
            to={{
              pathname: performanceOverviewLink,
              query: project?.id,
            }}
          >
            {t('Take me to Performance')}
          </Button>
        </StyledButtonBar>
>>>>>>> ae09f316
      </div>
    </Fragment>
  );
}

const StyledButtonBar = styled(ButtonBar)`
  margin-top: ${space(3)};
  width: max-content;

  @media (max-width: ${p => p.theme.breakpoints.small}) {
    width: auto;
    grid-row-gap: ${space(1)};
    grid-auto-flow: row;
  }
`;

const StyledAlert = styled(Alert)`
  margin-top: ${space(2)};
`;<|MERGE_RESOLUTION|>--- conflicted
+++ resolved
@@ -230,52 +230,15 @@
             }}
           </Feature>
         )}
-<<<<<<< HEAD
-
-        {isGettingStarted && heartbeatFooter ? (
-          <Footer
-            projectSlug={params.projectId}
-            projectId={project?.id}
-            route={route}
-            router={router}
-            location={location}
-          />
-        ) : (
-          <StyledButtonBar gap={1}>
-            <Button
-              priority="primary"
-              busy={loadingProjects}
-              to={{
-                pathname: issueStreamLink,
-                query: {
-                  project: project?.id,
-                },
-                hash: '#welcome',
-              }}
-            >
-              {t('Take me to Issues')}
-            </Button>
-            <Button
-              busy={loadingProjects}
-              to={{
-                pathname: performanceOverviewLink,
-                query: {
-                  project: project?.id,
-                },
-              }}
-            >
-              {t('Take me to Performance')}
-            </Button>
-          </StyledButtonBar>
-        )}
-=======
         <StyledButtonBar gap={1}>
           <Button
             priority="primary"
             busy={loadingProjects}
             to={{
               pathname: issueStreamLink,
-              query: project?.id,
+              query: {
+                project: project?.id,
+              },
               hash: '#welcome',
             }}
           >
@@ -285,13 +248,14 @@
             busy={loadingProjects}
             to={{
               pathname: performanceOverviewLink,
-              query: project?.id,
+              query: {
+                project: project?.id,
+              },
             }}
           >
             {t('Take me to Performance')}
           </Button>
         </StyledButtonBar>
->>>>>>> ae09f316
       </div>
     </Fragment>
   );
