import {Fragment, useCallback, useContext, useMemo, useState} from 'react';
import {browserHistory} from 'react-router';
import styled from '@emotion/styled';
import * as Sentry from '@sentry/react';
import omit from 'lodash/omit';
import {PlatformIcon} from 'platformicons';

import {addErrorMessage} from 'sentry/actionCreators/indicator';
import {openCreateTeamModal, openModal} from 'sentry/actionCreators/modal';
import Access from 'sentry/components/acl/access';
import {Alert} from 'sentry/components/alert';
import {Button} from 'sentry/components/button';
import Input from 'sentry/components/input';
import * as Layout from 'sentry/components/layouts/thirds';
import ExternalLink from 'sentry/components/links/externalLink';
import {SUPPORTED_LANGUAGES} from 'sentry/components/onboarding/frameworkSuggestionModal';
import PlatformPicker, {Platform} from 'sentry/components/platformPicker';
import {useProjectCreationAccess} from 'sentry/components/projects/useProjectCreationAccess';
import TeamSelector from 'sentry/components/teamSelector';
import {IconAdd} from 'sentry/icons';
import {t, tct} from 'sentry/locale';
import ProjectsStore from 'sentry/stores/projectsStore';
import {space} from 'sentry/styles/space';
import {OnboardingSelectedSDK, Team} from 'sentry/types';
import {trackAnalytics} from 'sentry/utils/analytics';
import useRouteAnalyticsEventNames from 'sentry/utils/routeAnalytics/useRouteAnalyticsEventNames';
import slugify from 'sentry/utils/slugify';
import useApi from 'sentry/utils/useApi';
import {useLocation} from 'sentry/utils/useLocation';
import useOrganization from 'sentry/utils/useOrganization';
import {useTeams} from 'sentry/utils/useTeams';
import {normalizeUrl} from 'sentry/utils/withDomainRequired';
import IssueAlertOptions, {
  MetricValues,
  RuleAction,
} from 'sentry/views/projectInstall/issueAlertOptions';
import {GettingStartedWithProjectContext} from 'sentry/views/projects/gettingStartedWithProjectContext';

type IssueAlertFragment = Parameters<
  React.ComponentProps<typeof IssueAlertOptions>['onChange']
>[0];

function CreateProject() {
  const api = useApi();
  const organization = useOrganization();
<<<<<<< HEAD
  const location = useLocation();
  const gettingStartedWithProjectContext = useContext(GettingStartedWithProjectContext);

  const autoFill =
    location.query.referrer === 'getting-started' &&
    location.query.project === gettingStartedWithProjectContext.project?.id;
=======
  const {teams} = useTeams();
>>>>>>> b4d92893

  const accessTeams = teams.filter((team: Team) => team.access.includes('team:admin'));

  useRouteAnalyticsEventNames(
    'project_creation_page.viewed',
    'Project Create: Creation page viewed'
  );

  const [projectName, setProjectName] = useState(
    autoFill ? gettingStartedWithProjectContext.project?.name : ''
  );
  const [platform, setPlatform] = useState<OnboardingSelectedSDK | undefined>(
    autoFill ? gettingStartedWithProjectContext.project?.platform : undefined
  );
  const [team, setTeam] = useState(
    autoFill
      ? gettingStartedWithProjectContext.project?.teamSlug ?? accessTeams?.[0]?.slug
      : accessTeams?.[0]?.slug
  );

  const [error, setError] = useState(false);
  const [inFlight, setInFlight] = useState(false);

  const [alertRuleConfig, setAlertRuleConfig] = useState<IssueAlertFragment | undefined>(
    undefined
  );

  const frameworkSelectionEnabled = !!organization?.features.includes(
    'onboarding-sdk-selection'
  );

  const createProject = useCallback(
    async (selectedFramework?: OnboardingSelectedSDK) => {
      const {slug} = organization;
      const {
        shouldCreateCustomRule,
        name,
        conditions,
        actions,
        actionMatch,
        frequency,
        defaultRules,
      } = alertRuleConfig || {};

      const selectedPlatform = selectedFramework ?? platform;

      if (!selectedPlatform) {
        addErrorMessage(t('Please select a platform in Step 1'));
        return;
      }

      setInFlight(true);

      try {
        const projectData = await api.requestPromise(`/teams/${slug}/${team}/projects/`, {
          method: 'POST',
          data: {
            name: projectName,
            platform: selectedPlatform.key,
            default_rules: defaultRules ?? true,
          },
        });

        let ruleId: string | undefined;
        if (shouldCreateCustomRule) {
          const ruleData = await api.requestPromise(
            `/projects/${organization.slug}/${projectData.slug}/rules/`,
            {
              method: 'POST',
              data: {
                name,
                conditions,
                actions,
                actionMatch,
                frequency,
              },
            }
          );
          ruleId = ruleData.id;
        }
        trackAnalytics('project_creation_page.created', {
          organization,
          issue_alert: defaultRules
            ? 'Default'
            : shouldCreateCustomRule
            ? 'Custom'
            : 'No Rule',
          project_id: projectData.id,
          rule_id: ruleId || '',
        });

        ProjectsStore.onCreateSuccess(projectData, organization.slug);

        browserHistory.push(
          normalizeUrl(
            `/organizations/${organization.slug}/projects/${projectData.slug}/getting-started/`
          )
        );
      } catch (err) {
        setInFlight(false);
        setError(err.responseJSON.detail);

        // Only log this if the error is something other than:
        // * The user not having access to create a project, or,
        // * A project with that slug already exists
        if (err.status !== 403 && err.status !== 409) {
          Sentry.withScope(scope => {
            scope.setExtra('err', err);
            Sentry.captureMessage('Project creation failed');
          });
        }
      }
    },
    [api, alertRuleConfig, organization, platform, projectName, team]
  );

  const handleProjectCreation = useCallback(async () => {
    const selectedPlatform = platform;

    if (!selectedPlatform) {
      addErrorMessage(t('Please select a platform in Step 1'));
      return;
    }

    if (
      selectedPlatform.type !== 'language' ||
      !Object.values(SUPPORTED_LANGUAGES).includes(
        selectedPlatform.language as SUPPORTED_LANGUAGES
      )
    ) {
      createProject();
      return;
    }

    const {FrameworkSuggestionModal, modalCss} = await import(
      'sentry/components/onboarding/frameworkSuggestionModal'
    );

    openModal(
      deps => (
        <FrameworkSuggestionModal
          {...deps}
          organization={organization}
          selectedPlatform={selectedPlatform}
          onConfigure={selectedFramework => {
            createProject(selectedFramework);
          }}
          onSkip={createProject}
        />
      ),
      {
        modalCss,
        onClose: () => {
          trackAnalytics('project_creation.select_framework_modal_close_button_clicked', {
            platform: selectedPlatform.key,
            organization,
          });
        },
      }
    );
  }, [platform, createProject, organization]);

  function handlePlatformChange(selectedPlatform: Platform | null) {
    if (!selectedPlatform?.id) {
      setPlatform(undefined);
      setProjectName('');
      return;
    }

    const userModifiedName = !!projectName && projectName !== platform?.key;
    const newName = userModifiedName ? projectName : selectedPlatform.id;

    setPlatform({
      ...omit(selectedPlatform, 'id'),
      key: selectedPlatform.id,
    });

    setProjectName(newName);
  }

  const {shouldCreateCustomRule, conditions} = alertRuleConfig || {};
  const {canCreateProject} = useProjectCreationAccess({organization, teams: accessTeams});

  const canSubmitForm =
    !inFlight &&
    team &&
    canCreateProject &&
    projectName !== '' &&
    (!shouldCreateCustomRule || conditions?.every?.(condition => condition.value));

<<<<<<< HEAD
  const alertFrequencyDefaultValues = useMemo(() => {
    if (!autoFill) {
      return {};
    }

    const alertRules = gettingStartedWithProjectContext.project?.alertRules;

    if (alertRules?.length === 0) {
      return {
        alertSetting: String(RuleAction.CREATE_ALERT_LATER),
      };
    }

    if (
      alertRules?.[0].conditions?.[0].id?.endsWith('EventFrequencyCondition') ||
      alertRules?.[0].conditions?.[0].id?.endsWith('EventUniqueUserFrequencyCondition')
    ) {
      return {
        alertSetting: String(RuleAction.CUSTOMIZED_ALERTS),
        interval: String(alertRules?.[0].conditions?.[0].interval),
        threshold: String(alertRules?.[0].conditions?.[0].value),
        metric: alertRules?.[0].conditions?.[0].id?.endsWith('EventFrequencyCondition')
          ? MetricValues.ERRORS
          : MetricValues.USERS,
      };
    }

    return {
      alertSetting: String(RuleAction.ALERT_ON_EVERY_ISSUE),
    };
  }, [gettingStartedWithProjectContext, autoFill]);
=======
  const createProjectForm = (
    <Fragment>
      <Layout.Title withMargins>
        {t('3. Name your project and assign it a team')}
      </Layout.Title>
      <CreateProjectForm
        onSubmit={(event: React.FormEvent<HTMLFormElement>) => {
          // Prevent the page from reloading
          event.preventDefault();
          frameworkSelectionEnabled ? handleProjectCreation() : createProject();
        }}
      >
        <div>
          <FormLabel>{t('Project name')}</FormLabel>
          <ProjectNameInputWrap>
            <StyledPlatformIcon platform={platform?.key ?? 'other'} size={20} />
            <ProjectNameInput
              type="text"
              name="name"
              placeholder={t('project-name')}
              autoComplete="off"
              value={projectName}
              onChange={e => setProjectName(slugify(e.target.value))}
            />
          </ProjectNameInputWrap>
        </div>
        <div>
          <FormLabel>{t('Team')}</FormLabel>
          <TeamSelectInput>
            <TeamSelector
              name="select-team"
              aria-label={t('Select a Team')}
              menuPlacement="auto"
              clearable={false}
              value={team}
              placeholder={t('Select a Team')}
              onChange={choice => setTeam(choice.value)}
              teamFilter={(tm: Team) => tm.access.includes('team:admin')}
            />
            <Button
              borderless
              data-test-id="create-team"
              icon={<IconAdd isCircled />}
              onClick={() =>
                openCreateTeamModal({
                  organization,
                  onClose: ({slug}) => setTeam(slug),
                })
              }
              title={t('Create a team')}
              aria-label={t('Create a team')}
            />
          </TeamSelectInput>
        </div>
        <div>
          <Button
            type="submit"
            data-test-id="create-project"
            priority="primary"
            disabled={!canSubmitForm}
          >
            {t('Create Project')}
          </Button>
        </div>
      </CreateProjectForm>
    </Fragment>
  );
>>>>>>> b4d92893

  return (
    <Access access={canCreateProject ? ['project:read'] : ['project:write']}>
      {error && <Alert type="error">{error}</Alert>}
      <div data-test-id="onboarding-info">
        <Layout.Title withMargins>{t('Create a new project in 3 steps')}</Layout.Title>
        <HelpText>
          {tct(
            'Set up a separate project for each part of your application (for example, your API server and frontend client), to quickly pinpoint which part of your application errors are coming from. [link: Read the docs].',
            {
              link: (
                <ExternalLink href="https://docs.sentry.io/product/sentry-basics/integrate-frontend/create-new-project/" />
              ),
            }
          )}
        </HelpText>
        <Layout.Title withMargins>{t('1. Choose your platform')}</Layout.Title>
        <PlatformPicker
          platform={platform?.key}
          defaultCategory={platform?.category}
          setPlatform={handlePlatformChange}
          organization={organization}
          showOther
          noAutoFilter
        />
        <IssueAlertOptions
          {...alertFrequencyDefaultValues}
          onChange={updatedData => setAlertRuleConfig(updatedData)}
        />
        <Layout.Title withMargins>
          {t('3. Name your project and assign it a team')}
        </Layout.Title>
        <CreateProjectForm
          onSubmit={(event: React.FormEvent<HTMLFormElement>) => {
            // Prevent the page from reloading
            event.preventDefault();
            frameworkSelectionEnabled ? handleProjectCreation() : createProject();
          }}
        >
          <div>
            <FormLabel>{t('Project name')}</FormLabel>
            <ProjectNameInputWrap>
              <StyledPlatformIcon platform={platform?.key ?? 'other'} size={20} />
              <ProjectNameInput
                type="text"
                name="name"
                placeholder={t('project-name')}
                autoComplete="off"
                value={projectName}
                onChange={e => setProjectName(slugify(e.target.value))}
              />
            </ProjectNameInputWrap>
          </div>
          <div>
            <FormLabel>{t('Team')}</FormLabel>
            <TeamSelectInput>
              <TeamSelector
                name="select-team"
                aria-label={t('Select a Team')}
                menuPlacement="auto"
                clearable={false}
                value={team}
                placeholder={t('Select a Team')}
                onChange={choice => setTeam(choice.value)}
                teamFilter={(filterTeam: Team) => filterTeam.hasAccess}
              />
              <Button
                borderless
                data-test-id="create-team"
                icon={<IconAdd isCircled />}
                onClick={() =>
                  openCreateTeamModal({
                    organization,
                    onClose: ({slug}) => setTeam(slug),
                  })
                }
                title={t('Create a team')}
                aria-label={t('Create a team')}
              />
            </TeamSelectInput>
          </div>
          <div>
            <Button
              type="submit"
              data-test-id="create-project"
              priority="primary"
              disabled={!canSubmitForm}
            >
              {t('Create Project')}
            </Button>
          </div>
        </CreateProjectForm>
      </div>
    </Access>
  );
}

export {CreateProject};

const CreateProjectForm = styled('form')`
  display: grid;
  grid-template-columns: 300px minmax(250px, max-content) max-content;
  gap: ${space(2)};
  align-items: end;
  padding: ${space(3)} 0;
  box-shadow: 0 -1px 0 rgba(0, 0, 0, 0.1);
  background: ${p => p.theme.background};
`;

const FormLabel = styled('div')`
  font-size: ${p => p.theme.fontSizeExtraLarge};
  margin-bottom: ${space(1)};
`;

const ProjectNameInputWrap = styled('div')`
  position: relative;
`;

const ProjectNameInput = styled(Input)`
  padding-left: calc(${p => p.theme.formPadding.md.paddingLeft}px * 1.5 + 20px);
`;

const StyledPlatformIcon = styled(PlatformIcon)`
  position: absolute;
  top: 50%;
  left: ${p => p.theme.formPadding.md.paddingLeft}px;
  transform: translateY(-50%);
`;

const TeamSelectInput = styled('div')`
  display: grid;
  gap: ${space(1)};
  grid-template-columns: 1fr min-content;
  align-items: center;
`;

const HelpText = styled('p')`
  color: ${p => p.theme.subText};
  max-width: 760px;
`;<|MERGE_RESOLUTION|>--- conflicted
+++ resolved
@@ -43,16 +43,13 @@
 function CreateProject() {
   const api = useApi();
   const organization = useOrganization();
-<<<<<<< HEAD
   const location = useLocation();
   const gettingStartedWithProjectContext = useContext(GettingStartedWithProjectContext);
+  const {teams} = useTeams();
 
   const autoFill =
     location.query.referrer === 'getting-started' &&
     location.query.project === gettingStartedWithProjectContext.project?.id;
-=======
-  const {teams} = useTeams();
->>>>>>> b4d92893
 
   const accessTeams = teams.filter((team: Team) => team.access.includes('team:admin'));
 
@@ -243,7 +240,6 @@
     projectName !== '' &&
     (!shouldCreateCustomRule || conditions?.every?.(condition => condition.value));
 
-<<<<<<< HEAD
   const alertFrequencyDefaultValues = useMemo(() => {
     if (!autoFill) {
       return {};
@@ -275,7 +271,7 @@
       alertSetting: String(RuleAction.ALERT_ON_EVERY_ISSUE),
     };
   }, [gettingStartedWithProjectContext, autoFill]);
-=======
+
   const createProjectForm = (
     <Fragment>
       <Layout.Title withMargins>
@@ -313,7 +309,7 @@
               value={team}
               placeholder={t('Select a Team')}
               onChange={choice => setTeam(choice.value)}
-              teamFilter={(tm: Team) => tm.access.includes('team:admin')}
+              teamFilter={(filterTeam: Team) => filterTeam.hasAccess}
             />
             <Button
               borderless
@@ -343,7 +339,6 @@
       </CreateProjectForm>
     </Fragment>
   );
->>>>>>> b4d92893
 
   return (
     <Access access={canCreateProject ? ['project:read'] : ['project:write']}>
@@ -373,69 +368,7 @@
           {...alertFrequencyDefaultValues}
           onChange={updatedData => setAlertRuleConfig(updatedData)}
         />
-        <Layout.Title withMargins>
-          {t('3. Name your project and assign it a team')}
-        </Layout.Title>
-        <CreateProjectForm
-          onSubmit={(event: React.FormEvent<HTMLFormElement>) => {
-            // Prevent the page from reloading
-            event.preventDefault();
-            frameworkSelectionEnabled ? handleProjectCreation() : createProject();
-          }}
-        >
-          <div>
-            <FormLabel>{t('Project name')}</FormLabel>
-            <ProjectNameInputWrap>
-              <StyledPlatformIcon platform={platform?.key ?? 'other'} size={20} />
-              <ProjectNameInput
-                type="text"
-                name="name"
-                placeholder={t('project-name')}
-                autoComplete="off"
-                value={projectName}
-                onChange={e => setProjectName(slugify(e.target.value))}
-              />
-            </ProjectNameInputWrap>
-          </div>
-          <div>
-            <FormLabel>{t('Team')}</FormLabel>
-            <TeamSelectInput>
-              <TeamSelector
-                name="select-team"
-                aria-label={t('Select a Team')}
-                menuPlacement="auto"
-                clearable={false}
-                value={team}
-                placeholder={t('Select a Team')}
-                onChange={choice => setTeam(choice.value)}
-                teamFilter={(filterTeam: Team) => filterTeam.hasAccess}
-              />
-              <Button
-                borderless
-                data-test-id="create-team"
-                icon={<IconAdd isCircled />}
-                onClick={() =>
-                  openCreateTeamModal({
-                    organization,
-                    onClose: ({slug}) => setTeam(slug),
-                  })
-                }
-                title={t('Create a team')}
-                aria-label={t('Create a team')}
-              />
-            </TeamSelectInput>
-          </div>
-          <div>
-            <Button
-              type="submit"
-              data-test-id="create-project"
-              priority="primary"
-              disabled={!canSubmitForm}
-            >
-              {t('Create Project')}
-            </Button>
-          </div>
-        </CreateProjectForm>
+        {createProjectForm}
       </div>
     </Access>
   );
