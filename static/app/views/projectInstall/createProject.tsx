import {Fragment, useCallback, useContext, useMemo, useState} from 'react';
import {browserHistory} from 'react-router';
import styled from '@emotion/styled';
import * as Sentry from '@sentry/react';
import omit from 'lodash/omit';
import startCase from 'lodash/startCase';
import {PlatformIcon} from 'platformicons';

import {addErrorMessage} from 'sentry/actionCreators/indicator';
import {openCreateTeamModal, openModal} from 'sentry/actionCreators/modal';
import Access from 'sentry/components/acl/access';
import {Alert} from 'sentry/components/alert';
import {Button} from 'sentry/components/button';
import Input from 'sentry/components/input';
import * as Layout from 'sentry/components/layouts/thirds';
import ExternalLink from 'sentry/components/links/externalLink';
import {SUPPORTED_LANGUAGES} from 'sentry/components/onboarding/frameworkSuggestionModal';
import PlatformPicker, {Platform} from 'sentry/components/platformPicker';
import {useProjectCreationAccess} from 'sentry/components/projects/useProjectCreationAccess';
import TeamSelector from 'sentry/components/teamSelector';
import {IconAdd} from 'sentry/icons';
import {t, tct} from 'sentry/locale';
import ProjectsStore from 'sentry/stores/projectsStore';
import {space} from 'sentry/styles/space';
import {OnboardingSelectedSDK, Team} from 'sentry/types';
import {trackAnalytics} from 'sentry/utils/analytics';
import useRouteAnalyticsEventNames from 'sentry/utils/routeAnalytics/useRouteAnalyticsEventNames';
import slugify from 'sentry/utils/slugify';
import useApi from 'sentry/utils/useApi';
import {useLocation} from 'sentry/utils/useLocation';
import useOrganization from 'sentry/utils/useOrganization';
import {useTeams} from 'sentry/utils/useTeams';
import {normalizeUrl} from 'sentry/utils/withDomainRequired';
import IssueAlertOptions, {
  MetricValues,
  RuleAction,
} from 'sentry/views/projectInstall/issueAlertOptions';
import {GettingStartedWithProjectContext} from 'sentry/views/projects/gettingStartedWithProjectContext';

type IssueAlertFragment = Parameters<
  React.ComponentProps<typeof IssueAlertOptions>['onChange']
>[0];

function CreateProject() {
  const api = useApi();
  const organization = useOrganization();
  const location = useLocation();
  const gettingStartedWithProjectContext = useContext(GettingStartedWithProjectContext);
  const {teams} = useTeams();

  const autoFill =
    location.query.referrer === 'getting-started' &&
    location.query.project === gettingStartedWithProjectContext.project?.id;

  const accessTeams = teams.filter((team: Team) => team.access.includes('team:admin'));

  useRouteAnalyticsEventNames(
    'project_creation_page.viewed',
    'Project Create: Creation page viewed'
  );

  const [projectName, setProjectName] = useState(
    autoFill ? gettingStartedWithProjectContext.project?.name : ''
  );
  const [platform, setPlatform] = useState<OnboardingSelectedSDK | undefined>(
    autoFill ? gettingStartedWithProjectContext.project?.platform : undefined
  );
  const [team, setTeam] = useState(
    autoFill
      ? gettingStartedWithProjectContext.project?.teamSlug ?? accessTeams?.[0]?.slug
      : accessTeams?.[0]?.slug
  );

  const [errors, setErrors] = useState(false);
  const [inFlight, setInFlight] = useState(false);

  const [alertRuleConfig, setAlertRuleConfig] = useState<IssueAlertFragment | undefined>(
    undefined
  );

  const frameworkSelectionEnabled = !!organization?.features.includes(
    'onboarding-sdk-selection'
  );

  const createProject = useCallback(
    async (selectedFramework?: OnboardingSelectedSDK) => {
      const {slug} = organization;
      const {
        shouldCreateCustomRule,
        name,
        conditions,
        actions,
        actionMatch,
        frequency,
        defaultRules,
      } = alertRuleConfig || {};

      const selectedPlatform = selectedFramework ?? platform;

      if (!selectedPlatform) {
        addErrorMessage(t('Please select a platform in Step 1'));
        return;
      }

      setInFlight(true);

      try {
<<<<<<< HEAD
        const projectData = await api.requestPromise(`/teams/${slug}/${team}/projects/`, {
          method: 'POST',
          data: {
            name: projectName,
            platform: selectedPlatform.key,
            default_rules: defaultRules ?? true,
          },
        });
=======
        const projectData = await api.requestPromise(
          team === null
            ? `/organizations/${slug}/experimental/projects/`
            : `/teams/${slug}/${team}/projects/`,
          {
            method: 'POST',
            data: {
              name: projectName,
              platform: selectedPlatform,
              default_rules: defaultRules ?? true,
            },
          }
        );
>>>>>>> 56bf9d0a

        let ruleId: string | undefined;
        if (shouldCreateCustomRule) {
          const ruleData = await api.requestPromise(
            `/projects/${organization.slug}/${projectData.slug}/rules/`,
            {
              method: 'POST',
              data: {
                name,
                conditions,
                actions,
                actionMatch,
                frequency,
              },
            }
          );
          ruleId = ruleData.id;
        }
        trackAnalytics('project_creation_page.created', {
          organization,
          issue_alert: defaultRules
            ? 'Default'
            : shouldCreateCustomRule
            ? 'Custom'
            : 'No Rule',
          project_id: projectData.id,
          rule_id: ruleId || '',
        });

        ProjectsStore.onCreateSuccess(projectData, organization.slug);

        browserHistory.push(
          normalizeUrl(
            `/organizations/${organization.slug}/projects/${projectData.slug}/getting-started/`
          )
        );
      } catch (err) {
        setInFlight(false);
        setErrors(err.responseJSON);

        // Only log this if the error is something other than:
        // * The user not having access to create a project, or,
        // * A project with that slug already exists
        if (err.status !== 403 && err.status !== 409) {
          Sentry.withScope(scope => {
            scope.setExtra('err', err);
            Sentry.captureMessage('Project creation failed');
          });
        }
      }
    },
    [api, alertRuleConfig, organization, platform, projectName, team]
  );

  const handleProjectCreation = useCallback(async () => {
    const selectedPlatform = platform;

    if (!selectedPlatform) {
      addErrorMessage(t('Please select a platform in Step 1'));
      return;
    }

    if (
      selectedPlatform.type !== 'language' ||
      !Object.values(SUPPORTED_LANGUAGES).includes(
        selectedPlatform.language as SUPPORTED_LANGUAGES
      )
    ) {
      createProject();
      return;
    }

    const {FrameworkSuggestionModal, modalCss} = await import(
      'sentry/components/onboarding/frameworkSuggestionModal'
    );

    openModal(
      deps => (
        <FrameworkSuggestionModal
          {...deps}
          organization={organization}
          selectedPlatform={selectedPlatform}
          onConfigure={selectedFramework => {
            createProject(selectedFramework);
          }}
          onSkip={createProject}
        />
      ),
      {
        modalCss,
        onClose: () => {
          trackAnalytics('project_creation.select_framework_modal_close_button_clicked', {
            platform: selectedPlatform.key,
            organization,
          });
        },
      }
    );
  }, [platform, createProject, organization]);

  function handlePlatformChange(selectedPlatform: Platform | null) {
    if (!selectedPlatform?.id) {
      setPlatform(undefined);
      setProjectName('');
      return;
    }

    const userModifiedName = !!projectName && projectName !== platform?.key;
    const newName = userModifiedName ? projectName : selectedPlatform.id;

    setPlatform({
      ...omit(selectedPlatform, 'id'),
      key: selectedPlatform.id,
    });

    setProjectName(newName);
  }

  const {shouldCreateCustomRule, conditions} = alertRuleConfig || {};
  const {canCreateProject} = useProjectCreationAccess({organization, teams: accessTeams});

  const isOrgMemberWithNoAccess =
    accessTeams.length === 0 && !organization.access.includes('project:admin');

  const canSubmitForm =
    !inFlight &&
    (team || isOrgMemberWithNoAccess) &&
    canCreateProject &&
    projectName !== '' &&
    (!shouldCreateCustomRule || conditions?.every?.(condition => condition.value));

  const alertFrequencyDefaultValues = useMemo(() => {
    if (!autoFill) {
      return {};
    }

    const alertRules = gettingStartedWithProjectContext.project?.alertRules;

    if (alertRules?.length === 0) {
      return {
        alertSetting: String(RuleAction.CREATE_ALERT_LATER),
      };
    }

    if (
      alertRules?.[0].conditions?.[0].id?.endsWith('EventFrequencyCondition') ||
      alertRules?.[0].conditions?.[0].id?.endsWith('EventUniqueUserFrequencyCondition')
    ) {
      return {
        alertSetting: String(RuleAction.CUSTOMIZED_ALERTS),
        interval: String(alertRules?.[0].conditions?.[0].interval),
        threshold: String(alertRules?.[0].conditions?.[0].value),
        metric: alertRules?.[0].conditions?.[0].id?.endsWith('EventFrequencyCondition')
          ? MetricValues.ERRORS
          : MetricValues.USERS,
      };
    }

    return {
      alertSetting: String(RuleAction.ALERT_ON_EVERY_ISSUE),
    };
  }, [gettingStartedWithProjectContext, autoFill]);

  const createProjectForm = (
    <Fragment>
      <Layout.Title withMargins>
        {t('3. Name your project and assign it a team')}
      </Layout.Title>
      <CreateProjectForm
        onSubmit={(event: React.FormEvent<HTMLFormElement>) => {
          // Prevent the page from reloading
          event.preventDefault();
          frameworkSelectionEnabled ? handleProjectCreation() : createProject();
        }}
      >
        <div>
          <FormLabel>{t('Project name')}</FormLabel>
          <ProjectNameInputWrap>
            <StyledPlatformIcon platform={platform?.key ?? 'other'} size={20} />
            <ProjectNameInput
              type="text"
              name="name"
              placeholder={t('project-name')}
              autoComplete="off"
              value={projectName}
              onChange={e => setProjectName(slugify(e.target.value))}
            />
          </ProjectNameInputWrap>
        </div>
        {!isOrgMemberWithNoAccess && (
          <div>
            <FormLabel>{t('Team')}</FormLabel>
            <TeamSelectInput>
              <TeamSelector
                name="select-team"
                aria-label={t('Select a Team')}
                menuPlacement="auto"
                clearable={false}
                value={team}
                placeholder={t('Select a Team')}
                onChange={choice => setTeam(choice.value)}
                teamFilter={(tm: Team) => tm.access.includes('team:admin')}
              />
              <Button
                borderless
                data-test-id="create-team"
                icon={<IconAdd isCircled />}
                onClick={() =>
                  openCreateTeamModal({
                    organization,
                    onClose: ({slug}) => setTeam(slug),
                  })
                }
                title={t('Create a team')}
                aria-label={t('Create a team')}
              />
            </TeamSelectInput>
          </div>
        )}
        <div>
          <Button
            type="submit"
            data-test-id="create-project"
            priority="primary"
            disabled={!canSubmitForm}
          >
            {t('Create Project')}
          </Button>
        </div>
      </CreateProjectForm>
    </Fragment>
  );

  return (
    <Access access={canCreateProject ? ['project:read'] : ['project:admin']}>
      <div data-test-id="onboarding-info">
        <Layout.Title withMargins>{t('Create a new project in 3 steps')}</Layout.Title>
        <HelpText>
          {tct(
            'Set up a separate project for each part of your application (for example, your API server and frontend client), to quickly pinpoint which part of your application errors are coming from. [link: Read the docs].',
            {
              link: (
                <ExternalLink href="https://docs.sentry.io/product/sentry-basics/integrate-frontend/create-new-project/" />
              ),
            }
          )}
        </HelpText>
        <Layout.Title withMargins>{t('1. Choose your platform')}</Layout.Title>
        <PlatformPicker
          platform={platform?.key}
          defaultCategory={platform?.category}
          setPlatform={handlePlatformChange}
          organization={organization}
          showOther
          noAutoFilter
        />
        <IssueAlertOptions
          {...alertFrequencyDefaultValues}
          onChange={updatedData => setAlertRuleConfig(updatedData)}
        />
        {createProjectForm}

        {errors && (
          <Alert type="error">
            {Object.keys(errors).map(key => (
              <div key={key}>
                <strong>{startCase(key)}</strong>: {errors[key]}
              </div>
            ))}
          </Alert>
        )}
      </div>
    </Access>
  );
}

export {CreateProject};

const CreateProjectForm = styled('form')`
  display: grid;
  grid-template-columns: 300px minmax(250px, max-content) max-content;
  gap: ${space(2)};
  align-items: end;
  padding: ${space(3)} 0;
  box-shadow: 0 -1px 0 rgba(0, 0, 0, 0.1);
  background: ${p => p.theme.background};
`;

const FormLabel = styled('div')`
  font-size: ${p => p.theme.fontSizeExtraLarge};
  margin-bottom: ${space(1)};
`;

const ProjectNameInputWrap = styled('div')`
  position: relative;
`;

const ProjectNameInput = styled(Input)`
  padding-left: calc(${p => p.theme.formPadding.md.paddingLeft}px * 1.5 + 20px);
`;

const StyledPlatformIcon = styled(PlatformIcon)`
  position: absolute;
  top: 50%;
  left: ${p => p.theme.formPadding.md.paddingLeft}px;
  transform: translateY(-50%);
`;

const TeamSelectInput = styled('div')`
  display: grid;
  gap: ${space(1)};
  grid-template-columns: 1fr min-content;
  align-items: center;
`;

const HelpText = styled('p')`
  color: ${p => p.theme.subText};
  max-width: 760px;
`;<|MERGE_RESOLUTION|>--- conflicted
+++ resolved
@@ -105,16 +105,6 @@
       setInFlight(true);
 
       try {
-<<<<<<< HEAD
-        const projectData = await api.requestPromise(`/teams/${slug}/${team}/projects/`, {
-          method: 'POST',
-          data: {
-            name: projectName,
-            platform: selectedPlatform.key,
-            default_rules: defaultRules ?? true,
-          },
-        });
-=======
         const projectData = await api.requestPromise(
           team === null
             ? `/organizations/${slug}/experimental/projects/`
@@ -128,7 +118,6 @@
             },
           }
         );
->>>>>>> 56bf9d0a
 
         let ruleId: string | undefined;
         if (shouldCreateCustomRule) {
