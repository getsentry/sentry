--- conflicted
+++ resolved
@@ -63,12 +63,8 @@
 
 type CreatedProject = Pick<Project, 'name' | 'id'> & {
   platform: OnboardingSelectedSDK;
-<<<<<<< HEAD
-  alertRule?: Partial<RequestDataFragment>;
+  alertRule?: Partial<AlertRuleOptions>;
   notificationRule?: IssueAlertRule;
-=======
-  alertRule?: Partial<AlertRuleOptions>;
->>>>>>> e5116aa3
   team?: string;
 };
 
@@ -301,13 +297,9 @@
           id: project.id,
           name: project.name,
           team: project.team?.slug,
-<<<<<<< HEAD
-          alertRule: alertRuleConfig,
-          notificationRule,
-=======
->>>>>>> e5116aa3
           platform: selectedPlatform,
           alertRule,
+          notificationRule,
         });
 
         navigate(
