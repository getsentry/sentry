--- conflicted
+++ resolved
@@ -60,7 +60,6 @@
   {value: '30d', label: t('30 days')},
 ];
 
-<<<<<<< HEAD
 const DEFAULT_ISSUE_ALERT_OPTIONS_VALUES = {
   alertSetting: RuleAction.DEFAULT_ALERT,
   interval: '1m',
@@ -68,16 +67,10 @@
   threshold: '10',
 };
 
-export type RequestDataFragment = {
-  actionMatch: string;
-  actions: Array<Omit<IssueAlertRuleAction, 'label' | 'name' | 'prompt'>>;
-  conditions: Array<{id: string; interval: string; value: string}> | undefined;
-=======
 export type RequestDataFragment = Pick<
   IssueAlertRule,
   'actionMatch' | 'actions' | 'conditions' | 'frequency' | 'name'
 > & {
->>>>>>> 3957502e
   defaultRules: boolean;
   shouldCreateCustomRule: boolean;
   shouldCreateRule: boolean;
