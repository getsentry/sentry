import {createContext, useCallback, useContext, useEffect, useRef, useState} from 'react';

import {fetchOrganizationDetails} from 'sentry/actionCreators/organization';
import {switchOrganization} from 'sentry/actionCreators/organizations';
import {openSudo} from 'sentry/actionCreators/sudoModal';
import {DEPLOY_PREVIEW_CONFIG} from 'sentry/constants';
import ConfigStore from 'sentry/stores/configStore';
import OrganizationsStore from 'sentry/stores/organizationsStore';
import OrganizationStore from 'sentry/stores/organizationStore';
import {useLegacyStore} from 'sentry/stores/useLegacyStore';
import type {Organization} from 'sentry/types/organization';
import type {User} from 'sentry/types/user';
import {metric} from 'sentry/utils/analytics';
import getRouteStringFromRoutes from 'sentry/utils/getRouteStringFromRoutes';
import useApi from 'sentry/utils/useApi';
import {useParams} from 'sentry/utils/useParams';
import {useRoutes} from 'sentry/utils/useRoutes';

interface OrganizationLoaderContextProps {
  isLoading: boolean;
  loadOrganization: () => void;
}

interface Props {
  children: React.ReactNode;
}

/**
 * Holds the current organization if loaded.
 */
export const OrganizationContext = createContext<Organization | null>(null);

/**
 * Holds a function to load the organization.
 */
export const OrganizationLoaderContext =
  createContext<OrganizationLoaderContextProps | null>(null);

/**
 * Ensures that an organization is loaded when the hook is used. This will only
 * be done on first render and if an organization is not already loaded.
 */
export function useEnsureOrganization() {
  const loadOrganization = useContext(OrganizationLoaderContext)?.loadOrganization;

  // XXX(epurkhiser): The loadOrganization function is stable as long as the
  // organization slug is stable. A change to the organization slug will cause
  // the organization to be reloaded.
  useEffect(() => loadOrganization?.(), [loadOrganization]);
}

/**
 * Context provider responsible for loading the organization into the
 * OrganizationStore if it is not already present.
 *
 * This provider *does not* immediately attempt to load the organization. A
 * child component must be responsible for calling `useEnsureOrganization` to
 * have the organization loaded.
 */
export function OrganizationContextProvider({children}: Props) {
  const api = useApi();
  const configStore = useLegacyStore(ConfigStore);

  const {organizations} = useLegacyStore(OrganizationsStore);
  const {organization, error} = useLegacyStore(OrganizationStore);

  const lastOrganizationSlug: string | null =
    configStore.lastOrganization ?? organizations[0]?.slug ?? null;

  const routes = useRoutes();
  const params = useParams<{orgId?: string}>();

  // XXX(epurkhiser): When running in deploy preview mode customer domains are
  // not supported correctly. Do NOT use the customer domain from the params.
  const orgSlug = DEPLOY_PREVIEW_CONFIG
    ? lastOrganizationSlug
    : params.orgId || lastOrganizationSlug;

  const [isLoading, setIsLoading] = useState(false);

  // Provided to the OrganizationLoaderContext. Loads the organization if it is
  // not already present.
  const loadOrganization = useCallback(() => {
    // Nothing to do if we already have the organization loaded
    if (organization && organization.slug === orgSlug) {
      return;
    }
    if (!orgSlug) {
      OrganizationStore.setNoOrganization();
      return;
    }

    const logSet = () => {
      setIsLoading(false);
    };

    metric.mark({name: 'organization-details-fetch-start'});
    // Track when the organization finishes loading so OrganizationLoaderContext
    // is up-to-date
    setIsLoading(true);
<<<<<<< HEAD
    fetchOrganizationDetails(api, orgSlug, false, true).then(logSet);
=======
    fetchOrganizationDetails(api, orgSlug, false, true).finally(() =>
      setIsLoading(false)
    );
>>>>>>> c6793a9d
  }, [api, orgSlug, organization]);

  // Take a measurement for when organization details are done loading and the
  // new state is applied
  useEffect(
    () => {
      if (organization === null) {
        return;
      }
      metric.measure({
        name: 'app.component.perf',
        start: 'organization-details-fetch-start',
        data: {
          name: 'org-details',
          route: getRouteStringFromRoutes(routes),
          organization_id: parseInt(organization.id, 10),
        },
      });
    },
    // Ignore the `routes` dependency for the metrics measurement
    // eslint-disable-next-line react-hooks/exhaustive-deps
    [organization]
  );

  // XXX(epurkhiser): User may be null in some scenarios at this point in app
  // boot. We should fix the types here in the future
  const user: User | null = configStore.user;

  // It may be possible for the user to use the sudo modal to load the organization.
  useEffect(() => {
    if (!error) {
      // If the user has an active staff session, the response will not return a
      // 403 but access scopes will be an empty list.
      if (user?.isSuperuser && user?.isStaff && organization?.access?.length === 0) {
        openSudo({
          isSuperuser: true,
          needsReload: true,
          closeEvents: 'none',
          closeButton: false,
        });
      }

      return;
    }

    if (user?.isSuperuser && error.status === 403) {
      openSudo({
        isSuperuser: true,
        needsReload: true,
        closeEvents: 'none',
        closeButton: false,
      });
    }

    // This `catch` can swallow up errors in development (and tests)
    // So let's log them. This may create some noise, especially the test case where
    // we specifically test this branch
    console.error(error); // eslint-disable-line no-console
  }, [user, error, organization]);

  // Switch organizations when the orgId changes
  const lastOrgId = useRef(orgSlug);

  useEffect(() => {
    if (orgSlug && lastOrgId.current !== orgSlug) {
      // Only switch on: org1 -> org2
      // Not on: undefined -> org1
      // Also avoid: org1 -> undefined -> org1
      if (lastOrgId.current) {
        switchOrganization();
      }

      lastOrgId.current = orgSlug;
    }
  }, [orgSlug]);

  return (
    <OrganizationLoaderContext.Provider value={{isLoading, loadOrganization}}>
      <OrganizationContext.Provider value={organization}>
        {children}
      </OrganizationContext.Provider>
    </OrganizationLoaderContext.Provider>
  );
}<|MERGE_RESOLUTION|>--- conflicted
+++ resolved
@@ -90,21 +90,13 @@
       return;
     }
 
-    const logSet = () => {
-      setIsLoading(false);
-    };
-
     metric.mark({name: 'organization-details-fetch-start'});
     // Track when the organization finishes loading so OrganizationLoaderContext
     // is up-to-date
     setIsLoading(true);
-<<<<<<< HEAD
-    fetchOrganizationDetails(api, orgSlug, false, true).then(logSet);
-=======
     fetchOrganizationDetails(api, orgSlug, false, true).finally(() =>
       setIsLoading(false)
     );
->>>>>>> c6793a9d
   }, [api, orgSlug, organization]);
 
   // Take a measurement for when organization details are done loading and the
