--- conflicted
+++ resolved
@@ -76,14 +76,11 @@
     render(
       <ProjectGeneralSettings onChangeSlug={mockOnChangeSlug} />,
 
-<<<<<<< HEAD
-      {organization, router}
-=======
       {
         organization,
+        router,
         deprecatedRouterMocks: true,
       }
->>>>>>> a8c18c44
     );
 
     expect(await screen.findByRole('textbox', {name: 'Name'})).toHaveValue(
@@ -109,20 +106,11 @@
       scrapeJavaScript: false,
     });
 
-<<<<<<< HEAD
     render(<ProjectGeneralSettings onChangeSlug={mockOnChangeSlug} />, {
       organization: orgWithoutScrapeJavaScript,
-      router,
-    });
-=======
-    render(
-      <ProjectGeneralSettings {...routerProps} params={{projectId: project.slug}} />,
-      {
-        organization: orgWithoutScrapeJavaScript,
-        deprecatedRouterMocks: true,
-      }
-    );
->>>>>>> a8c18c44
+      deprecatedRouterMocks: true,
+      router,
+    });
 
     expect(
       await screen.findByRole('checkbox', {name: 'Enable JavaScript source fetching'})
@@ -138,20 +126,11 @@
       method: 'DELETE',
     });
 
-<<<<<<< HEAD
     render(<ProjectGeneralSettings onChangeSlug={mockOnChangeSlug} />, {
       organization,
-      router,
-    });
-=======
-    render(
-      <ProjectGeneralSettings {...routerProps} params={{projectId: project.slug}} />,
-      {
-        organization,
-        deprecatedRouterMocks: true,
-      }
-    );
->>>>>>> a8c18c44
+      deprecatedRouterMocks: true,
+      router,
+    });
 
     await userEvent.click(await screen.findByRole('button', {name: 'Remove Project'}));
 
@@ -169,20 +148,11 @@
       method: 'POST',
     });
 
-<<<<<<< HEAD
     render(<ProjectGeneralSettings onChangeSlug={mockOnChangeSlug} />, {
       organization,
-      router,
-    });
-=======
-    render(
-      <ProjectGeneralSettings {...routerProps} params={{projectId: project.slug}} />,
-      {
-        organization,
-        deprecatedRouterMocks: true,
-      }
-    );
->>>>>>> a8c18c44
+      deprecatedRouterMocks: true,
+      router,
+    });
 
     await userEvent.click(await screen.findByRole('button', {name: 'Transfer Project'}));
 
@@ -214,20 +184,11 @@
       body: {detail: 'An organization owner could not be found'},
     });
 
-<<<<<<< HEAD
     render(<ProjectGeneralSettings onChangeSlug={mockOnChangeSlug} />, {
       organization,
-      router,
-    });
-=======
-    render(
-      <ProjectGeneralSettings {...routerProps} params={{projectId: project.slug}} />,
-      {
-        organization,
-        deprecatedRouterMocks: true,
-      }
-    );
->>>>>>> a8c18c44
+      deprecatedRouterMocks: true,
+      router,
+    });
 
     await userEvent.click(await screen.findByRole('button', {name: 'Transfer Project'}));
 
@@ -255,20 +216,11 @@
       access: ['org:read'],
     });
 
-<<<<<<< HEAD
     render(<ProjectGeneralSettings onChangeSlug={mockOnChangeSlug} />, {
       organization: nonAdminOrg,
-      router,
-    });
-=======
-    const {container} = render(
-      <ProjectGeneralSettings {...routerProps} params={{projectId: project.slug}} />,
-      {
-        organization: nonAdminOrg,
-        deprecatedRouterMocks: true,
-      }
-    );
->>>>>>> a8c18c44
+      deprecatedRouterMocks: true,
+      router,
+    });
 
     // Wait for the component to load
     await screen.findByRole('heading', {name: 'Project Settings'});
@@ -286,20 +238,11 @@
   it('disables the form for users without write permissions', async function () {
     const readOnlyOrg = OrganizationFixture({access: ['org:read']});
 
-<<<<<<< HEAD
     render(<ProjectGeneralSettings onChangeSlug={mockOnChangeSlug} />, {
       organization: readOnlyOrg,
-      router,
-    });
-=======
-    render(
-      <ProjectGeneralSettings {...routerProps} params={{projectId: project.slug}} />,
-      {
-        organization: readOnlyOrg,
-        deprecatedRouterMocks: true,
-      }
-    );
->>>>>>> a8c18c44
+      deprecatedRouterMocks: true,
+      router,
+    });
 
     // no textboxes are enabled
     screen.queryAllByRole('textbox').forEach(textbox => expect(textbox).toBeDisabled());
@@ -323,14 +266,11 @@
       <ProjectContextProvider projectSlug={project.slug}>
         <ProjectGeneralSettings onChangeSlug={mockOnChangeSlug} />
       </ProjectContextProvider>,
-<<<<<<< HEAD
-      {organization, router}
-=======
       {
         organization,
+        router,
         deprecatedRouterMocks: true,
       }
->>>>>>> a8c18c44
     );
 
     const platformSelect = await screen.findByRole('textbox', {name: 'Platform'});
@@ -401,14 +341,11 @@
         <ProjectContextProvider projectSlug={project.slug}>
           <ProjectGeneralSettings onChangeSlug={mockOnChangeSlug} />
         </ProjectContextProvider>,
-<<<<<<< HEAD
-        {organization, router}
-=======
         {
           organization,
+          router,
           deprecatedRouterMocks: true,
         }
->>>>>>> a8c18c44
       );
     }
 
