--- conflicted
+++ resolved
@@ -838,7 +838,6 @@
       <Fragment>
         <SettingsPageHeader title={t('Performance')} />
         <PermissionAlert project={project} />
-<<<<<<< HEAD
         <Access access={requiredScopes} project={project}>
           {({hasAccess}) => (
             <Feature features="organizations:starfish-browser-resource-module-image-view">
@@ -863,27 +862,6 @@
             </Feature>
           )}
         </Access>
-=======
-        <Feature features="organizations:starfish-browser-resource-module-image-view">
-          <Form
-            initialData={this.state.general}
-            saveOnBlur
-            apiEndpoint={`/projects/${organization.slug}/${project.slug}/performance/configure/`}
-          >
-            <JsonForm
-              fields={[
-                {
-                  name: 'enable_images',
-                  type: 'boolean',
-                  label: t('Images'),
-                  help: t('Enables images from real data to be displayed'),
-                },
-              ]}
-              title={t('General')}
-            />
-          </Form>
-        </Feature>
->>>>>>> 6e420488
 
         <Form
           saveOnBlur
