import {Fragment, useCallback, useMemo, useRef, useState} from 'react';
import {css} from '@emotion/react';
import styled from '@emotion/styled';
import partition from 'lodash/partition';

import LoadingIndicator from 'sentry/components/loadingIndicator';
import Panel from 'sentry/components/panels/panel';
import {t} from 'sentry/locale';
import {space} from 'sentry/styles/space';
import {formatNumberWithDynamicDecimalPoints} from 'sentry/utils/number/formatNumberWithDynamicDecimalPoints';
import useProjects from 'sentry/utils/useProjects';
import {PercentInput} from 'sentry/views/settings/dynamicSampling/percentInput';
import {ProjectsTable} from 'sentry/views/settings/dynamicSampling/projectsTable';
import {SamplingBreakdown} from 'sentry/views/settings/dynamicSampling/samplingBreakdown';
import {useHasDynamicSamplingWriteAccess} from 'sentry/views/settings/dynamicSampling/utils/access';
import {projectSamplingForm} from 'sentry/views/settings/dynamicSampling/utils/projectSamplingForm';
import {scaleSampleRates} from 'sentry/views/settings/dynamicSampling/utils/scaleSampleRates';
import type {ProjectSampleCount} from 'sentry/views/settings/dynamicSampling/utils/useProjectSampleCounts';

interface Props {
  isLoading: boolean;
  sampleCounts: ProjectSampleCount[];
}

const {useFormField} = projectSamplingForm;
const EMPTY_ARRAY = [];

export function ProjectsEditTable({isLoading: isLoadingProp, sampleCounts}: Props) {
  const {projects, fetching} = useProjects();
  const hasAccess = useHasDynamicSamplingWriteAccess();
  const {value, initialValue, error, onChange} = useFormField('projectRates');

  const [orgRate, setOrgRate] = useState<string>('');
  const [editMode, setEditMode] = useState<'single' | 'bulk'>('single');
  const projectRateSnapshotRef = useRef<Record<string, string>>({});

  const dataByProjectId = useMemo(
    () =>
      sampleCounts.reduce(
        (acc, item) => {
          acc[item.project.id] = item;
          return acc;
        },
        {} as Record<string, (typeof sampleCounts)[0]>
      ),
    [sampleCounts]
  );

  const handleProjectChange = useCallback(
    (projectId: string, newRate: string) => {
      onChange(prev => ({
        ...prev,
        [projectId]: newRate,
      }));
      setEditMode('single');
    },
    [onChange]
  );

  const handleOrgChange = useCallback(
    (event: React.ChangeEvent<HTMLInputElement>) => {
      const newRate = event.target.value;
      if (editMode === 'single') {
        projectRateSnapshotRef.current = value;
      }

      const scalingItems = Object.entries(projectRateSnapshotRef.current)
        .map(([projectId, rate]) => ({
          id: projectId,
          sampleRate: rate ? Number(rate) / 100 : 0,
          count: dataByProjectId[projectId]?.count ?? 0,
        }))
        // We do not wan't to bulk edit inactive projects as they have no effect on the outcome
        .filter(item => item.count !== 0);

      const {scaledItems} = scaleSampleRates({
        items: scalingItems,
        sampleRate: Number(newRate) / 100,
      });

      const newProjectValues = scaledItems.reduce((acc, item) => {
        acc[item.id] = formatNumberWithDynamicDecimalPoints(item.sampleRate * 100, 2);
        return acc;
      }, {});
      onChange(prev => {
        return {...prev, ...newProjectValues};
      });

      setOrgRate(newRate);
      setEditMode('bulk');
    },
    [dataByProjectId, editMode, onChange, value]
  );

  const items = useMemo(
    () =>
      projects.map(project => {
        const item = dataByProjectId[project.id] as
          | (typeof dataByProjectId)[string]
          | undefined;
        return {
          id: project.slug,
          name: project.slug,
          count: item?.count || 0,
          ownCount: item?.ownCount || 0,
          subProjects: item?.subProjects ?? EMPTY_ARRAY,
          project: project,
          initialSampleRate: initialValue[project.id],
          sampleRate: value[project.id],
          error: error?.[project.id],
        };
      }),
    [dataByProjectId, error, initialValue, projects, value]
  );
  const [activeItems, inactiveItems] = partition(items, item => item.count > 0);

  const projectedOrgRate = useMemo(() => {
    if (editMode === 'bulk') {
      return orgRate;
    }
    const totalSpans = items.reduce((acc, item) => acc + item.count, 0);
    const totalSampledSpans = items.reduce(
      (acc, item) => acc + item.count * Number(value[item.project.id] ?? 100),
      0
    );
    return formatNumberWithDynamicDecimalPoints(totalSampledSpans / totalSpans, 2);
  }, [editMode, items, orgRate, value]);

  const breakdownSampleRates = useMemo(
    () =>
      Object.entries(value).reduce(
        (acc, [projectId, rate]) => {
          acc[projectId] = Number(rate) / 100;
          return acc;
        },
        {} as Record<string, number>
      ),
    [value]
  );

  const isLoading = fetching || isLoadingProp;

  return (
    <Fragment>
      <BreakdownPanel>
        {isLoading ? (
          <LoadingIndicator
            css={css`
              margin: ${space(4)} 0;
            `}
          />
        ) : (
          <Fragment>
<<<<<<< HEAD
=======
            <ProjectedOrgRateWrapper>
              {t('Projected Organization Rate')}
              <PercentInput
                type="number"
                disabled
                size="sm"
                value={formatNumberWithDynamicDecimalPoints(projectedOrgRate, 2)}
              />
            </ProjectedOrgRateWrapper>
            <Divider />
>>>>>>> 12950ca3
            <SamplingBreakdown
              sampleCounts={sampleCounts}
              sampleRates={breakdownSampleRates}
            />
            <Divider />
            <ProjectedOrgRateWrapper>
              {t('Projected Organization Rate')}
              <div>
                <PercentInput
                  type="number"
                  disabled={!hasAccess}
                  min={0}
                  max={100}
                  size="sm"
                  onChange={handleOrgChange}
                  value={projectedOrgRate}
                />
              </div>
            </ProjectedOrgRateWrapper>
          </Fragment>
        )}
      </BreakdownPanel>

      <ProjectsTable
        canEdit
        onChange={handleProjectChange}
        emptyMessage={t('No active projects found in the selected period.')}
        isLoading={isLoading}
        items={activeItems}
        inactiveItems={inactiveItems}
      />
    </Fragment>
  );
}

const BreakdownPanel = styled(Panel)`
  margin-bottom: ${space(3)};
  padding: ${space(2)};
`;

const ProjectedOrgRateWrapper = styled('label')`
  display: flex;
  align-items: center;
  justify-content: space-between;
  flex-wrap: wrap;
  gap: ${space(1)};
  font-weight: ${p => p.theme.fontWeightNormal};
`;

const Divider = styled('hr')`
  margin: ${space(2)} -${space(2)};
  border: none;
  border-top: 1px solid ${p => p.theme.innerBorder};
`;<|MERGE_RESOLUTION|>--- conflicted
+++ resolved
@@ -151,19 +151,6 @@
           />
         ) : (
           <Fragment>
-<<<<<<< HEAD
-=======
-            <ProjectedOrgRateWrapper>
-              {t('Projected Organization Rate')}
-              <PercentInput
-                type="number"
-                disabled
-                size="sm"
-                value={formatNumberWithDynamicDecimalPoints(projectedOrgRate, 2)}
-              />
-            </ProjectedOrgRateWrapper>
-            <Divider />
->>>>>>> 12950ca3
             <SamplingBreakdown
               sampleCounts={sampleCounts}
               sampleRates={breakdownSampleRates}
@@ -175,8 +162,6 @@
                 <PercentInput
                   type="number"
                   disabled={!hasAccess}
-                  min={0}
-                  max={100}
                   size="sm"
                   onChange={handleOrgChange}
                   value={projectedOrgRate}
