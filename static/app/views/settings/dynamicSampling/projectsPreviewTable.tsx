--- conflicted
+++ resolved
@@ -156,11 +156,7 @@
       <Fragment>
         <div>{formatAbbreviatedNumber(ownCount, 2)}</div>
         {subProjects.map(subProject => (
-<<<<<<< HEAD
-          <div key={subProject.slug}>+{formatAbbreviatedNumber(subProject.count)}</div>
-=======
-          <div key={subProject.slug}>{formatAbbreviatedNumber(subProject.count, 2)}</div>
->>>>>>> b7777b74
+          <div key={subProject.slug}>{formatAbbreviatedNumber(subProject.count)}</div>
         ))}
       </Fragment>
     ) : (
