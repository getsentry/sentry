--- conflicted
+++ resolved
@@ -96,13 +96,8 @@
               ? tct(
                   'Deactivating advanced mode enables continuous adjustments for your projects based on a global target sample rate. Sentry boosts the sample rates of small projects and ensures equal visibility. [learnMoreLink:Learn more]',
                   {
-<<<<<<< HEAD
-                    leanMoreLink: (
+                    learnMoreLink: (
                       <ExternalLink href="https://docs.sentry.io/organization/dynamic-sampling/" />
-=======
-                    learnMoreLink: (
-                      <ExternalLink href="https://docs.sentry.io/product/performance/retention-priorities/" />
->>>>>>> 932d063c
                     ),
                   }
                 )
