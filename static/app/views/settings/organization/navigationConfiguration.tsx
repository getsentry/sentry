import FeatureBadge from 'sentry/components/badge/featureBadge';
import {t} from 'sentry/locale';
import type {Organization} from 'sentry/types/organization';
import {hasDynamicSamplingCustomFeature} from 'sentry/utils/dynamicSampling/features';
import {getUserOrgNavigationConfiguration} from 'sentry/views/settings/organization/userOrgNavigationConfiguration';
import type {NavigationSection} from 'sentry/views/settings/types';

const organizationSettingsPathPrefix = '/settings/:orgId';
const userSettingsPathPrefix = '/settings/account';

<<<<<<< HEAD
type ConfigParams = {
  organization?: Organization;
};
=======
const organizationNavigation: NavigationSection[] = [
  {
    name: t('User Settings'),
    items: [
      {
        path: `${userSettingsPathPrefix}/`,
        title: t('General Settings'),
        description: t('Configure general settings for your account'),
        id: 'user-settings',
      },
    ],
  },
  {
    name: t('Organization'),
    items: [
      {
        path: `${organizationSettingsPathPrefix}/`,
        title: t('General Settings'),
        index: true,
        description: t('Configure general settings for an organization'),
        id: 'general',
      },
      {
        path: `${organizationSettingsPathPrefix}/projects/`,
        title: t('Projects'),
        description: t("View and manage an organization's projects"),
        id: 'projects',
      },
      {
        path: `${organizationSettingsPathPrefix}/teams/`,
        title: t('Teams'),
        description: t("Manage an organization's teams"),
        id: 'teams',
      },
      {
        path: `${organizationSettingsPathPrefix}/members/`,
        title: t('Members'),
        description: t('Manage user membership for an organization'),
        id: 'members',
      },
      {
        path: `${organizationSettingsPathPrefix}/security-and-privacy/`,
        title: t('Security & Privacy'),
        description: t(
          'Configuration related to dealing with sensitive data and other security settings. (Data Scrubbing, Data Privacy, Data Scrubbing)'
        ),
        id: 'security-and-privacy',
      },
      {
        path: `${organizationSettingsPathPrefix}/auth/`,
        title: t('Auth'),
        description: t('Configure single sign-on'),
        id: 'sso',
      },
      {
        path: `${organizationSettingsPathPrefix}/api-keys/`,
        title: t('API Keys'),
        show: ({access, features}) =>
          features!.has('api-keys') && access!.has('org:admin'),
        id: 'api-keys',
      },
      {
        path: `${organizationSettingsPathPrefix}/audit-log/`,
        title: t('Audit Log'),
        description: t('View the audit log for an organization'),
        id: 'audit-log',
      },
      {
        path: `${organizationSettingsPathPrefix}/rate-limits/`,
        title: t('Rate Limits'),
        show: ({features}) => features!.has('legacy-rate-limits'),
        description: t('Configure rate limits for all projects in the organization'),
        id: 'rate-limits',
      },
      {
        path: `${organizationSettingsPathPrefix}/relay/`,
        title: t('Relay'),
        description: t('Manage relays connected to the organization'),
        id: 'relay',
      },
      {
        path: `${organizationSettingsPathPrefix}/repos/`,
        title: t('Repositories'),
        description: t('Manage repositories connected to the organization'),
        id: 'repos',
      },
      {
        path: `${organizationSettingsPathPrefix}/integrations/`,
        title: t('Integrations'),
        description: t(
          'Manage organization-level integrations, including: Slack, Github, Bitbucket, Jira, and Azure DevOps'
        ),
        id: 'integrations',
        recordAnalytics: true,
      },
      {
        path: `${organizationSettingsPathPrefix}/early-features/`,
        title: t('Early Features'),
        description: t('Manage early access features'),
        badge: () => <FeatureBadge type="new" />,
        show: ({isSelfHosted}) => isSelfHosted || false,
        id: 'early-features',
        recordAnalytics: true,
      },
      {
        path: `${organizationSettingsPathPrefix}/dynamic-sampling/`,
        title: t('Dynamic Sampling'),
        description: t('Manage your sampling rate'),
        badge: () => 'alpha',
        show: ({organization}) =>
          !!organization && hasDynamicSamplingCustomFeature(organization),
      },
      {
        path: `${organizationSettingsPathPrefix}/feature-flags/`,
        title: t('Feature Flags'),
        description: t('Set up your provider webhooks'),
        badge: () => 'beta',
        show: ({organization}) =>
          !!organization && organization.features.includes('feature-flag-ui'),
      },
      {
        path: `${organizationSettingsPathPrefix}/stats/`,
        title: t('Stats & Usage'),
        description: t('View organization stats and usage'),
        id: 'stats',
        show: ({organization}) =>
          organization?.features.includes('navigation-sidebar-v2') ?? false,
      },
    ],
  },
  {
    name: t('Developer Settings'),
    items: [
      {
        path: `${organizationSettingsPathPrefix}/auth-tokens/`,
        title: t('Auth Tokens'),
        description: t('Manage organization auth tokens'),
        id: 'auth-tokens',
      },
      {
        path: `${organizationSettingsPathPrefix}/developer-settings/`,
        title: t('Custom Integrations'),
        description: t('Manage custom integrations'),
        id: 'developer-settings',
      },
    ],
  },
];
>>>>>>> 003a085c

export function getOrganizationNavigationConfiguration({
  organization: incomingOrganization,
}: ConfigParams): NavigationSection[] {
  const hasNavigationV2 = incomingOrganization?.features.includes(
    'navigation-sidebar-v2'
  );

  if (incomingOrganization && hasNavigationV2) {
    return getUserOrgNavigationConfiguration({organization: incomingOrganization});
  }

  return [
    {
      name: t('User Settings'),
      items: [
        {
          path: `${userSettingsPathPrefix}/`,
          title: t('General Settings'),
          description: t('Configure general settings for your account'),
          id: 'user-settings',
        },
      ],
    },
    {
      name: t('Organization'),
      items: [
        {
          path: `${organizationSettingsPathPrefix}/`,
          title: t('General Settings'),
          index: true,
          description: t('Configure general settings for an organization'),
          id: 'general',
        },
        {
          path: `${organizationSettingsPathPrefix}/projects/`,
          title: t('Projects'),
          description: t("View and manage an organization's projects"),
          id: 'projects',
        },
        {
          path: `${organizationSettingsPathPrefix}/teams/`,
          title: t('Teams'),
          description: t("Manage an organization's teams"),
          id: 'teams',
        },
        {
          path: `${organizationSettingsPathPrefix}/members/`,
          title: t('Members'),
          description: t('Manage user membership for an organization'),
          id: 'members',
        },
        {
          path: `${organizationSettingsPathPrefix}/security-and-privacy/`,
          title: t('Security & Privacy'),
          description: t(
            'Configuration related to dealing with sensitive data and other security settings. (Data Scrubbing, Data Privacy, Data Scrubbing)'
          ),
          id: 'security-and-privacy',
        },
        {
          path: `${organizationSettingsPathPrefix}/auth/`,
          title: t('Auth'),
          description: t('Configure single sign-on'),
          id: 'sso',
        },
        {
          path: `${organizationSettingsPathPrefix}/api-keys/`,
          title: t('API Keys'),
          show: ({access, features}) =>
            features!.has('api-keys') && access!.has('org:admin'),
          id: 'api-keys',
        },
        {
          path: `${organizationSettingsPathPrefix}/audit-log/`,
          title: t('Audit Log'),
          description: t('View the audit log for an organization'),
          id: 'audit-log',
        },
        {
          path: `${organizationSettingsPathPrefix}/rate-limits/`,
          title: t('Rate Limits'),
          show: ({features}) => features!.has('legacy-rate-limits'),
          description: t('Configure rate limits for all projects in the organization'),
          id: 'rate-limits',
        },
        {
          path: `${organizationSettingsPathPrefix}/relay/`,
          title: t('Relay'),
          description: t('Manage relays connected to the organization'),
          id: 'relay',
        },
        {
          path: `${organizationSettingsPathPrefix}/repos/`,
          title: t('Repositories'),
          description: t('Manage repositories connected to the organization'),
          id: 'repos',
        },
        {
          path: `${organizationSettingsPathPrefix}/integrations/`,
          title: t('Integrations'),
          description: t(
            'Manage organization-level integrations, including: Slack, Github, Bitbucket, Jira, and Azure DevOps'
          ),
          id: 'integrations',
          recordAnalytics: true,
        },
        {
          path: `${organizationSettingsPathPrefix}/early-features/`,
          title: t('Early Features'),
          description: t('Manage early access features'),
          badge: () => <FeatureBadge type="new" />,
          show: ({isSelfHosted}) => isSelfHosted || false,
          id: 'early-features',
          recordAnalytics: true,
        },
        {
          path: `${organizationSettingsPathPrefix}/dynamic-sampling/`,
          title: t('Dynamic Sampling'),
          description: t('Manage your sampling rate'),
          badge: () => <FeatureBadge type="alpha" />,
          show: ({organization}) =>
            !!organization && hasDynamicSamplingCustomFeature(organization),
        },
        {
          path: `${organizationSettingsPathPrefix}/feature-flags/`,
          title: t('Feature Flags'),
          description: t('Set up your provider webhooks'),
          badge: () => <FeatureBadge type="beta" />,
          show: ({organization}) =>
            !!organization && organization.features.includes('feature-flag-ui'),
        },
        {
          path: `${organizationSettingsPathPrefix}/stats/`,
          title: t('Stats & Usage'),
          description: t('View organization stats and usage'),
          id: 'stats',
          show: ({organization}) =>
            organization?.features.includes('navigation-sidebar-v2') ?? false,
        },
      ],
    },
    {
      name: t('Developer Settings'),
      items: [
        {
          path: `${organizationSettingsPathPrefix}/auth-tokens/`,
          title: t('Auth Tokens'),
          description: t('Manage organization auth tokens'),
          id: 'auth-tokens',
        },
        {
          path: `${organizationSettingsPathPrefix}/developer-settings/`,
          title: t('Custom Integrations'),
          description: t('Manage custom integrations'),
          id: 'developer-settings',
        },
      ],
    },
  ];
}<|MERGE_RESOLUTION|>--- conflicted
+++ resolved
@@ -8,160 +8,9 @@
 const organizationSettingsPathPrefix = '/settings/:orgId';
 const userSettingsPathPrefix = '/settings/account';
 
-<<<<<<< HEAD
 type ConfigParams = {
   organization?: Organization;
 };
-=======
-const organizationNavigation: NavigationSection[] = [
-  {
-    name: t('User Settings'),
-    items: [
-      {
-        path: `${userSettingsPathPrefix}/`,
-        title: t('General Settings'),
-        description: t('Configure general settings for your account'),
-        id: 'user-settings',
-      },
-    ],
-  },
-  {
-    name: t('Organization'),
-    items: [
-      {
-        path: `${organizationSettingsPathPrefix}/`,
-        title: t('General Settings'),
-        index: true,
-        description: t('Configure general settings for an organization'),
-        id: 'general',
-      },
-      {
-        path: `${organizationSettingsPathPrefix}/projects/`,
-        title: t('Projects'),
-        description: t("View and manage an organization's projects"),
-        id: 'projects',
-      },
-      {
-        path: `${organizationSettingsPathPrefix}/teams/`,
-        title: t('Teams'),
-        description: t("Manage an organization's teams"),
-        id: 'teams',
-      },
-      {
-        path: `${organizationSettingsPathPrefix}/members/`,
-        title: t('Members'),
-        description: t('Manage user membership for an organization'),
-        id: 'members',
-      },
-      {
-        path: `${organizationSettingsPathPrefix}/security-and-privacy/`,
-        title: t('Security & Privacy'),
-        description: t(
-          'Configuration related to dealing with sensitive data and other security settings. (Data Scrubbing, Data Privacy, Data Scrubbing)'
-        ),
-        id: 'security-and-privacy',
-      },
-      {
-        path: `${organizationSettingsPathPrefix}/auth/`,
-        title: t('Auth'),
-        description: t('Configure single sign-on'),
-        id: 'sso',
-      },
-      {
-        path: `${organizationSettingsPathPrefix}/api-keys/`,
-        title: t('API Keys'),
-        show: ({access, features}) =>
-          features!.has('api-keys') && access!.has('org:admin'),
-        id: 'api-keys',
-      },
-      {
-        path: `${organizationSettingsPathPrefix}/audit-log/`,
-        title: t('Audit Log'),
-        description: t('View the audit log for an organization'),
-        id: 'audit-log',
-      },
-      {
-        path: `${organizationSettingsPathPrefix}/rate-limits/`,
-        title: t('Rate Limits'),
-        show: ({features}) => features!.has('legacy-rate-limits'),
-        description: t('Configure rate limits for all projects in the organization'),
-        id: 'rate-limits',
-      },
-      {
-        path: `${organizationSettingsPathPrefix}/relay/`,
-        title: t('Relay'),
-        description: t('Manage relays connected to the organization'),
-        id: 'relay',
-      },
-      {
-        path: `${organizationSettingsPathPrefix}/repos/`,
-        title: t('Repositories'),
-        description: t('Manage repositories connected to the organization'),
-        id: 'repos',
-      },
-      {
-        path: `${organizationSettingsPathPrefix}/integrations/`,
-        title: t('Integrations'),
-        description: t(
-          'Manage organization-level integrations, including: Slack, Github, Bitbucket, Jira, and Azure DevOps'
-        ),
-        id: 'integrations',
-        recordAnalytics: true,
-      },
-      {
-        path: `${organizationSettingsPathPrefix}/early-features/`,
-        title: t('Early Features'),
-        description: t('Manage early access features'),
-        badge: () => <FeatureBadge type="new" />,
-        show: ({isSelfHosted}) => isSelfHosted || false,
-        id: 'early-features',
-        recordAnalytics: true,
-      },
-      {
-        path: `${organizationSettingsPathPrefix}/dynamic-sampling/`,
-        title: t('Dynamic Sampling'),
-        description: t('Manage your sampling rate'),
-        badge: () => 'alpha',
-        show: ({organization}) =>
-          !!organization && hasDynamicSamplingCustomFeature(organization),
-      },
-      {
-        path: `${organizationSettingsPathPrefix}/feature-flags/`,
-        title: t('Feature Flags'),
-        description: t('Set up your provider webhooks'),
-        badge: () => 'beta',
-        show: ({organization}) =>
-          !!organization && organization.features.includes('feature-flag-ui'),
-      },
-      {
-        path: `${organizationSettingsPathPrefix}/stats/`,
-        title: t('Stats & Usage'),
-        description: t('View organization stats and usage'),
-        id: 'stats',
-        show: ({organization}) =>
-          organization?.features.includes('navigation-sidebar-v2') ?? false,
-      },
-    ],
-  },
-  {
-    name: t('Developer Settings'),
-    items: [
-      {
-        path: `${organizationSettingsPathPrefix}/auth-tokens/`,
-        title: t('Auth Tokens'),
-        description: t('Manage organization auth tokens'),
-        id: 'auth-tokens',
-      },
-      {
-        path: `${organizationSettingsPathPrefix}/developer-settings/`,
-        title: t('Custom Integrations'),
-        description: t('Manage custom integrations'),
-        id: 'developer-settings',
-      },
-    ],
-  },
-];
->>>>>>> 003a085c
 
 export function getOrganizationNavigationConfiguration({
   organization: incomingOrganization,
@@ -282,7 +131,7 @@
           path: `${organizationSettingsPathPrefix}/dynamic-sampling/`,
           title: t('Dynamic Sampling'),
           description: t('Manage your sampling rate'),
-          badge: () => <FeatureBadge type="alpha" />,
+          badge: () => 'alpha',
           show: ({organization}) =>
             !!organization && hasDynamicSamplingCustomFeature(organization),
         },
@@ -290,7 +139,7 @@
           path: `${organizationSettingsPathPrefix}/feature-flags/`,
           title: t('Feature Flags'),
           description: t('Set up your provider webhooks'),
-          badge: () => <FeatureBadge type="beta" />,
+          badge: () => 'beta',
           show: ({organization}) =>
             !!organization && organization.features.includes('feature-flag-ui'),
         },
