import {Fragment, useContext, useEffect} from 'react';
import {InjectedRouter} from 'react-router/lib/Router';
import styled from '@emotion/styled';
import {Location} from 'history';
import omit from 'lodash/omit';

import {addErrorMessage, addSuccessMessage} from 'app/actionCreators/indicator';
import {openDebugFileSourceModal} from 'app/actionCreators/modal';
import ProjectActions from 'app/actions/projectActions';
import {Client} from 'app/api';
import Feature from 'app/components/acl/feature';
import FeatureDisabled from 'app/components/acl/featureDisabled';
import Alert from 'app/components/alert';
import {Item} from 'app/components/dropdownAutoComplete/types';
import Link from 'app/components/links/link';
import List from 'app/components/list';
import ListItem from 'app/components/list/listItem';
import TextOverflow from 'app/components/textOverflow';
import {DEBUG_SOURCE_TYPES} from 'app/data/debugFileSources';
import {IconWarning} from 'app/icons';
import {t, tct, tn} from 'app/locale';
import space from 'app/styles/space';
import {Organization, Project} from 'app/types';
import Field from 'app/views/settings/components/forms/field';
import RichListField from 'app/views/settings/components/forms/richListField';
import TextBlock from 'app/views/settings/components/text/textBlock';
import AppStoreConnectContext from 'app/views/settings/project/appStoreConnectContext';

import {expandKeys} from './utils';

type Props = {
  api: Client;
  organization: Organization;
  projectSlug: Project['slug'];
  symbolSources: Item[];
  router: InjectedRouter;
  location: Location;
};

function SymbolSources({
  api,
  organization,
  symbolSources,
  projectSlug,
  router,
  location,
}: Props) {
  const appStoreConnectContext = useContext(AppStoreConnectContext);

  useEffect(() => {
    openDebugFileSourceDialog();
  }, [location.query]);

  const hasAppConnectStoreFeatureFlag = !!organization.features?.includes(
    'app-store-connect'
  );

  const dropDownItems = [
    {
      value: 's3',
      label: t(DEBUG_SOURCE_TYPES.s3),
      searchKey: t('aws amazon s3 bucket'),
    },
    {
      value: 'gcs',
      label: t(DEBUG_SOURCE_TYPES.gcs),
      searchKey: t('gcs google cloud storage bucket'),
    },
    {
      value: 'http',
      label: t(DEBUG_SOURCE_TYPES.http),
      searchKey: t('http symbol server ssqp symstore symsrv'),
    },
  ];

  const hasSavedAppStoreConnect = symbolSources.find(
    symbolSource => symbolSource.type === 'AppStoreConnect'
  );

  if (
    hasAppConnectStoreFeatureFlag &&
    !hasSavedAppStoreConnect &&
    !dropDownItems.find(dropDownItem => dropDownItem.value === 'appStoreConnect')
  ) {
    dropDownItems.push({
      value: 'appStoreConnect',
      label: t(DEBUG_SOURCE_TYPES.appStoreConnect),
      searchKey: t('apple store connect itunes ios'),
    });
  }

  function getRichListFieldValue(): {value: Item[]; errors?: React.ReactNode[]} {
    if (
      !hasAppConnectStoreFeatureFlag ||
      !appStoreConnectContext ||
      (appStoreConnectContext.appstoreCredentialsValid &&
        appStoreConnectContext.itunesSessionValid)
    ) {
      return {value: symbolSources};
    }

    const symbolSourcesErrors: React.ReactNode[] = [];

    const symbolSourcesWithErrors = symbolSources.map((symbolSource, index) => {
      if (symbolSource.id === appStoreConnectContext?.id) {
<<<<<<< HEAD
        const appStoreConnectErrors: string[] = [];

=======
        const errors: string[] = [];
>>>>>>> 6a1d73d5
        if (appStoreConnectContext.itunesSessionValid) {
          symbolSourcesErrors.push(
            tct('Revalidate your iTunes Session for [link]', {
              link: (
                <Link to="" onClick={() => editSymbolSourceModal(symbolSource, index)}>
                  {symbolSource.name}
                </Link>
              ),
            })
          );

          appStoreConnectErrors.push(t('Revalidate your iTunes Session'));
        }

        if (appStoreConnectContext.appstoreCredentialsValid) {
          symbolSourcesErrors.push(
            tct('Recheck your App Store Credentials for [link]', {
              link: (
                <Link to="" onClick={() => editSymbolSourceModal(symbolSource, index)}>
                  {symbolSource.name}
                </Link>
              ),
            })
          );
          appStoreConnectErrors.push(t('Recheck your App Store Credentials'));
        }

        return {
          ...symbolSource,
          error: !!appStoreConnectErrors.length ? (
            <Fragment>
              {tn(
                'There was an error connecting to the Apple Store Connect:',
                'There were errors connecting to the Apple Store Connect:',
                appStoreConnectErrors.length
              )}
              <StyledList symbol="bullet">
                {appStoreConnectErrors.map((error, errorIndex) => (
                  <ListItem key={errorIndex}>{error}</ListItem>
                ))}
              </StyledList>
            </Fragment>
          ) : undefined,
        };
      }

      return symbolSource;
    });

    return {
      value: symbolSourcesWithErrors,
      errors: symbolSourcesErrors,
    };
  }

  const {value, errors = []} = getRichListFieldValue();

  function openDebugFileSourceDialog() {
    const {customRepository} = location.query;

    if (!customRepository) {
      return;
    }

    const item = value.find(v => v.id === customRepository);

    if (!item) {
      return;
    }

    openDebugFileSourceModal({
      sourceConfig: item,
      sourceType: item.type,
      appStoreConnectValidationData: appStoreConnectContext,
      onSave: updatedData => handleUpdateSymbolSource(updatedData as Item, item.index),
      onClose: handleCloseImageDetailsModal,
    });
  }

  function getRequestMessages(symbolSourcesQuantity: number) {
    if (symbolSourcesQuantity > symbolSources.length) {
      return {
        successMessage: t('Successfully added custom repository'),
        errorMessage: t('An error occurred while adding a new custom repository'),
      };
    }

    if (symbolSourcesQuantity < symbolSources.length) {
      return {
        successMessage: t('Successfully removed custom repository'),
        errorMessage: t('An error occurred while removing the custom repository'),
      };
    }

    return {
      successMessage: t('Successfully updated custom repository'),
      errorMessage: t('An error occurred while updating the custom repository'),
    };
  }

  async function handleChange(updatedSymbolSources: Item[]) {
    const symbolSourcesWithoutErrors = updatedSymbolSources.map(updatedSymbolSource =>
      omit(updatedSymbolSource, 'error')
    );

    const {successMessage, errorMessage} = getRequestMessages(
      updatedSymbolSources.length
    );

    try {
      const updatedProjectDetails: Project = await api.requestPromise(
        `/projects/${organization.slug}/${projectSlug}/`,
        {
          method: 'PUT',
          data: {
            symbolSources: JSON.stringify(symbolSourcesWithoutErrors.map(expandKeys)),
          },
        }
      );

      ProjectActions.updateSuccess(updatedProjectDetails);
      addSuccessMessage(successMessage);
    } catch {
      addErrorMessage(errorMessage);
    }
  }

  function handleUpdateSymbolSource(updatedItem: Item, index: number) {
    const items = [...symbolSources] as Item[];
    items.splice(index, 1, updatedItem);
    handleChange(items);
  }

  function handleOpenDebugFileSourceModalToEdit(repositoryId: string) {
    router.push({
      ...location,
      query: {
        ...location.query,
        customRepository: repositoryId,
      },
    });
  }

  function handleCloseImageDetailsModal() {
    router.push({
      ...location,
      query: {...location.query, customRepository: undefined},
    });
  }

  function editSymbolSourceModal(item: Item, index: number) {
    return openDebugFileSourceModal({
      sourceConfig: item,
      sourceType: item.type,
      onSave: updatedData => handleUpdateSymbolSource(updatedData as Item, index),
    });
  }

  console.log('errors', errors);

  return (
    <Fragment>
      {!!errors.length && (
        <Alert type="error" icon={<IconWarning />} system>
          {tn(
            'There was an error connecting to the following custom repository:',
            'There were errors connecting to the following custom repositories:',
            errors.length
          )}
          <StyledList symbol="bullet">
            {errors.map((error, index) => (
              <ListItem key={index}>{error}</ListItem>
            ))}
          </StyledList>
        </Alert>
      )}
      <Field
        label={t('Custom Repositories')}
        help={
          <Feature
            features={['organizations:custom-symbol-sources']}
            hookName="feature-disabled:custom-symbol-sources"
            organization={organization}
            renderDisabled={p => (
              <FeatureDisabled
                features={p.features}
                message={t('Custom repositories are disabled.')}
                featureName={t('custom repositories')}
              />
            )}
          >
            {t('Configures custom repositories containing debug files.')}
          </Feature>
        }
        flexibleControlStateSize
      >
        <StyledRichListField
          inline={false}
          addButtonText={t('Add Repository')}
          name="symbolSources"
          value={value}
          onChange={handleChange}
          renderItem={item => (
            <TextOverflow>{item.name ?? t('<Unnamed Repository>')}</TextOverflow>
          )}
          disabled={!organization.features.includes('custom-symbol-sources')}
          formatMessageValue={false}
          onAddItem={(item, addItem) =>
            openDebugFileSourceModal({
              sourceType: item.value,
              onSave: addItem,
            })
          }
          onEditItem={item => handleOpenDebugFileSourceModalToEdit(item.id)}
          removeConfirm={{
            confirmText: t('Remove Repository'),
            message: (
              <Fragment>
                <TextBlock>
                  <strong>
                    {t('Removing this repository applies instantly to new events.')}
                  </strong>
                </TextBlock>
                <TextBlock>
                  {t(
                    'Debug files from this repository will not be used to symbolicate future events. This may create new issues and alert members in your organization.'
                  )}
                </TextBlock>
              </Fragment>
            ),
          }}
          addDropdown={{items: dropDownItems}}
        />
      </Field>
    </Fragment>
  );
}

export default SymbolSources;

const StyledRichListField = styled(RichListField)`
  padding: 0;
`;

const StyledList = styled(List)`
  margin-top: ${space(1)};
`;<|MERGE_RESOLUTION|>--- conflicted
+++ resolved
@@ -103,12 +103,8 @@
 
     const symbolSourcesWithErrors = symbolSources.map((symbolSource, index) => {
       if (symbolSource.id === appStoreConnectContext?.id) {
-<<<<<<< HEAD
         const appStoreConnectErrors: string[] = [];
 
-=======
-        const errors: string[] = [];
->>>>>>> 6a1d73d5
         if (appStoreConnectContext.itunesSessionValid) {
           symbolSourcesErrors.push(
             tct('Revalidate your iTunes Session for [link]', {
@@ -266,8 +262,6 @@
       onSave: updatedData => handleUpdateSymbolSource(updatedData as Item, index),
     });
   }
-
-  console.log('errors', errors);
 
   return (
     <Fragment>
