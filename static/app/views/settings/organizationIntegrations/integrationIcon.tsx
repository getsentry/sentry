import {useState} from 'react';
import styled from '@emotion/styled';

import PluginIcon from 'sentry/plugins/components/pluginIcon';
import type {Integration} from 'sentry/types/integrations';

type IconProps = {
  integration: Integration;
  size?: number;
};

<<<<<<< HEAD
function ImageIcon(props: IconProps) {
=======
function Icon(props: IconProps) {
>>>>>>> 8618e5dd
  const [renderFallback, setRenderFallback] = useState(false);

  if (renderFallback) {
    return (
      <PluginIcon size={props.size} pluginId={props.integration.provider.key || ''} />
    );
  }

  return (
    <StyledIcon
      size={props.size}
      src={props.integration.icon ?? ''}
      onError={() => setRenderFallback(true)}
    />
  );
}

export default function IntegrationIcon({integration, size = 32}: IconProps) {
  return integration.icon ? (
    <ImageIcon size={size} integration={integration} />
  ) : (
    <PluginIcon size={size} pluginId={integration.provider.key} />
  );
}

const StyledIcon = styled('img')<Pick<IconProps, 'size'>>`
  height: ${p => p.size}px;
  width: ${p => p.size}px;
  border-radius: 2px;
  display: block;
`;<|MERGE_RESOLUTION|>--- conflicted
+++ resolved
@@ -9,11 +9,7 @@
   size?: number;
 };
 
-<<<<<<< HEAD
-function ImageIcon(props: IconProps) {
-=======
 function Icon(props: IconProps) {
->>>>>>> 8618e5dd
   const [renderFallback, setRenderFallback] = useState(false);
 
   if (renderFallback) {
