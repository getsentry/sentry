--- conflicted
+++ resolved
@@ -72,216 +72,4 @@
   );
 }
 
-<<<<<<< HEAD
-interface MetricsExtractionTableProps {
-  extractionRules: MetricsExtractionRule[];
-  isLoading: boolean;
-  onDelete: (rule: MetricsExtractionRule) => void;
-  onEdit: (rule: MetricsExtractionRule) => void;
-}
-
-function MetricsExtractionTable({
-  extractionRules,
-  isLoading,
-  onDelete,
-  onEdit,
-}: MetricsExtractionTableProps) {
-  return (
-    <ExtractionRulesPanelTable
-      headers={[
-        <Cell key="spanAttribute">
-          <IconArrow size="xs" direction="down" />
-          {t('Span attribute')}
-        </Cell>,
-        <Cell right key="filters">
-          {t('Filters')}
-        </Cell>,
-        <Cell right key="actions">
-          {t('Actions')}
-        </Cell>,
-      ]}
-      emptyMessage={t('You have not created any extraction rules yet.')}
-      isEmpty={extractionRules.length === 0}
-      isLoading={isLoading}
-    >
-      {extractionRules
-        .toSorted((a, b) => a?.spanAttribute?.localeCompare(b?.spanAttribute))
-        .map(rule => (
-          <Fragment key={rule.spanAttribute + rule.unit}>
-            <Cell>{rule.spanAttribute}</Cell>
-            <Cell right>
-              {rule.conditions.length ? (
-                <Button priority="link" onClick={() => onEdit(rule)}>
-                  {rule.conditions.length}
-                </Button>
-              ) : (
-                <NoValue>{t('(none)')}</NoValue>
-              )}
-            </Cell>
-            <Cell right>
-              <Button
-                aria-label={t('Delete rule')}
-                size="xs"
-                icon={<IconDelete />}
-                borderless
-                onClick={() => onDelete(rule)}
-              />
-              <Button
-                aria-label={t('Edit rule')}
-                size="xs"
-                icon={<IconEdit />}
-                borderless
-                onClick={() => onEdit(rule)}
-              />
-            </Cell>
-          </Fragment>
-        ))}
-    </ExtractionRulesPanelTable>
-  );
-}
-
-interface MetricsTableProps {
-  isLoading: boolean;
-  metrics: MetricWithCardinality[];
-  project: Project;
-  query: string;
-}
-
-function MetricsTable({metrics, isLoading, query, project}: MetricsTableProps) {
-  const blockMetricMutation = useBlockMetric(project);
-  const {hasAccess} = useAccess({access: ['project:write'], project});
-  const cardinalityLimit =
-    project.relayCustomMetricCardinalityLimit ?? DEFAULT_METRICS_CARDINALITY_LIMIT;
-
-  return (
-    <MetricsPanelTable
-      headers={[
-        t('Metric'),
-        <Cell right key="cardinality">
-          <IconArrow size="xs" direction="down" />
-
-          {t('Cardinality')}
-        </Cell>,
-        <Cell right key="type">
-          {t('Type')}
-        </Cell>,
-        <Cell right key="unit">
-          {t('Unit')}
-        </Cell>,
-        <Cell right key="actions">
-          {t('Actions')}
-        </Cell>,
-      ]}
-      emptyMessage={
-        query
-          ? t('No metrics match the query.')
-          : t('There are no custom metrics to display.')
-      }
-      isEmpty={metrics.length === 0}
-      isLoading={isLoading}
-    >
-      {metrics.map(({mri, type, unit, cardinality, blockingStatus}) => {
-        const isBlocked = blockingStatus[0]?.isBlocked;
-        const isCardinalityLimited = cardinality >= cardinalityLimit;
-        return (
-          <Fragment key={mri}>
-            <Cell>
-              <Link
-                to={`/settings/projects/${project.slug}/metrics/${encodeURIComponent(
-                  mri
-                )}`}
-              >
-                {middleEllipsis(formatMRI(mri), 65, /\.|-|_/)}
-              </Link>
-            </Cell>
-            <Cell right>
-              {isCardinalityLimited && (
-                <Tooltip
-                  title={tct(
-                    'The tag cardinality of this metric exceeded our limit of [cardinalityLimit], which led to the data being dropped',
-                    {cardinalityLimit}
-                  )}
-                >
-                  <StyledIconWarning size="sm" color="red300" />
-                </Tooltip>
-              )}
-              {cardinality}
-            </Cell>
-            <Cell right>
-              <Tag>{getReadableMetricType(type)}</Tag>
-            </Cell>
-            <Cell right>
-              <Tag>{unit}</Tag>
-            </Cell>
-            <Cell right>
-              <BlockButton
-                size="xs"
-                hasAccess={hasAccess}
-                disabled={blockMetricMutation.isLoading}
-                isBlocked={isBlocked}
-                blockTarget="metric"
-                onConfirm={() => {
-                  blockMetricMutation.mutate({
-                    mri,
-                    operationType: isBlocked ? 'unblockMetric' : 'blockMetric',
-                  });
-                }}
-              />
-            </Cell>
-          </Fragment>
-        );
-      })}
-    </MetricsPanelTable>
-  );
-}
-
-const TabPanelsWrapper = styled(TabPanels)`
-  margin-top: ${space(2)};
-`;
-
-const SearchWrapper = styled('div')`
-  display: flex;
-  justify-content: space-between;
-  align-items: flex-start;
-  margin-top: ${space(4)};
-  margin-bottom: ${space(0)};
-
-  & > h6 {
-    margin: 0;
-  }
-`;
-
-const ExtractionRulesSearchWrapper = styled(SearchWrapper)`
-  margin-bottom: ${space(1)};
-`;
-
-const MetricsPanelTable = styled(PanelTable)`
-  grid-template-columns: 1fr repeat(4, min-content);
-`;
-
-const ExtractionRulesPanelTable = styled(PanelTable)`
-  grid-template-columns: 1fr repeat(2, min-content);
-`;
-
-const Cell = styled('div')<{right?: boolean}>`
-  display: flex;
-  align-items: center;
-  align-self: stretch;
-  gap: ${space(0.5)};
-  justify-content: ${p => (p.right ? 'flex-end' : 'flex-start')};
-`;
-
-const StyledIconWarning = styled(IconWarning)`
-  margin-top: ${space(0.5)};
-  &:hover {
-    cursor: pointer;
-  }
-`;
-
-const NoValue = styled('span')`
-  color: ${p => p.theme.subText};
-`;
-
-=======
->>>>>>> 716750f4
 export default ProjectMetrics;