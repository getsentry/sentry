--- conflicted
+++ resolved
@@ -38,11 +38,7 @@
 type MetricWithCardinality = MetricMeta & {cardinality: number};
 
 export function CustomMetricsTable({project}: Props) {
-<<<<<<< HEAD
   const organization = useOrganization();
-=======
-  const organiztion = useOrganization();
->>>>>>> 28474fe6
   const [selectedTab, setSelectedTab] = useState(BlockingStatusTab.ACTIVE);
   const [query, setQuery] = useSearchQueryParam('metricsQuery');
 
@@ -89,7 +85,7 @@
 
   // If we have custom metrics extraction rules,
   // we only show the custom metrics table if the project has custom metrics
-  if (hasCustomMetricsExtractionRules(organiztion) && metricsMeta.data.length === 0) {
+  if (hasCustomMetricsExtractionRules(organization) && metricsMeta.data.length === 0) {
     return null;
   }
 
