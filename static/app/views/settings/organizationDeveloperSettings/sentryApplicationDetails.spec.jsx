import selectEvent from 'react-select-event';

import {render, screen, userEvent, waitFor} from 'sentry-test/reactTestingLibrary';

import {Client} from 'sentry/api';
import SentryApplicationDetails from 'sentry/views/settings/organizationDeveloperSettings/sentryApplicationDetails';

describe('Sentry Application Details', function () {
  let org;
  let orgId;
  let sentryApp;
  let token;
  let createAppRequest;
  let editAppRequest;

  const maskedValue = '*'.repeat(64);

  beforeEach(() => {
    Client.clearMockResponses();

    org = TestStubs.Organization({features: ['sentry-app-logo-upload']});
    orgId = org.slug;
  });

  describe('Creating a new public Sentry App', () => {
    function renderComponent() {
      return render(
        <SentryApplicationDetails params={{orgId}} route={{path: 'new-public/'}} />,
        {context: TestStubs.routerContext([{organization: org}])}
      );
    }

    beforeEach(() => {
      createAppRequest = Client.addMockResponse({
        url: '/sentry-apps/',
        method: 'POST',
        body: [],
      });
    });

    it('has inputs for redirectUrl and verifyInstall', () => {
      renderComponent();

      expect(
        screen.getByRole('checkbox', {name: 'Verify Installation'})
      ).toBeInTheDocument();

      expect(screen.getByRole('textbox', {name: 'Redirect URL'})).toBeInTheDocument();
    });

    it('shows empty scopes and no credentials', function () {
      renderComponent();

      expect(screen.getByText('Permissions')).toBeInTheDocument();

      // new app starts off with no scopes selected
      expect(screen.getByRole('checkbox', {name: 'issue'})).not.toBeChecked();
      expect(screen.getByRole('checkbox', {name: 'error'})).not.toBeChecked();
      expect(screen.getByRole('checkbox', {name: 'comment'})).not.toBeChecked();
    });

    it('does not show logo upload fields', function () {
      renderComponent();

      expect(screen.queryByText('Logo')).not.toBeInTheDocument();
      expect(screen.queryByText('Small Icon')).not.toBeInTheDocument();
    });

    it('saves', async function () {
      renderComponent();

      userEvent.paste(screen.getByRole('textbox', {name: 'Name'}), 'Test App');
      userEvent.paste(screen.getByRole('textbox', {name: 'Author'}), 'Sentry');

      userEvent.paste(
        screen.getByRole('textbox', {name: 'Webhook URL'}),
        'https://webhook.com'
      );

<<<<<<< HEAD
      wrapper.find('textarea[name="schema"]').simulate('change', {target: {value: '{}'}});
=======
      userEvent.paste(
        screen.getByRole('textbox', {name: 'Redirect URL'}),
        'https://webhook.com/setup'
      );
>>>>>>> 8079be38

      userEvent.paste(screen.getByRole('textbox', {name: 'Schema'}), '{}');
      userEvent.click(screen.getByRole('checkbox', {name: 'Alert Rule Action'}));

      await selectEvent.select(screen.getByRole('textbox', {name: 'Member'}), 'Admin');
      await selectEvent.select(
        screen.getByRole('textbox', {name: 'Issue & Event'}),
        'Admin'
      );

      userEvent.click(screen.getByRole('checkbox', {name: 'issue'}));

      userEvent.click(screen.getByRole('button', {name: 'Save Changes'}));

      const data = {
        name: 'Test App',
        author: 'Sentry',
        organization: org.slug,
        redirectUrl: 'https://webhook.com/setup',
        webhookUrl: 'https://webhook.com',
        scopes: expect.arrayContaining([
          'member:read',
          'member:admin',
          'event:read',
          'event:admin',
        ]),
        events: ['issue'],
        isInternal: false,
        verifyInstall: true,
        isAlertable: true,
        allowedOrigins: [],
        schema: {},
      };

      expect(createAppRequest).toHaveBeenCalledWith(
        '/sentry-apps/',
        expect.objectContaining({
          data,
          method: 'POST',
        })
      );
    });
  });

  describe('Creating a new internal Sentry App', () => {
    function renderComponent() {
      return render(
        <SentryApplicationDetails params={{orgId}} route={{path: 'new-internal/'}} />,
        {context: TestStubs.routerContext([{organization: org}])}
      );
    }

    it('does not show logo upload fields', function () {
      renderComponent();

      expect(screen.queryByText('Logo')).not.toBeInTheDocument();
      expect(screen.queryByText('Small Icon')).not.toBeInTheDocument();
    });

    it('no inputs for redirectUrl and verifyInstall', () => {
      renderComponent();

      expect(
        screen.queryByRole('checkbox', {name: 'Verify Installation'})
      ).not.toBeInTheDocument();

      expect(
        screen.queryByRole('textbox', {name: 'Redirect URL'})
      ).not.toBeInTheDocument();
    });
  });

  describe('Renders public app', function () {
    function renderComponent() {
      return render(
        <SentryApplicationDetails params={{appSlug: sentryApp.slug, orgId}} />,
        {
          context: TestStubs.routerContext([{organization: org}]),
        }
      );
    }

    beforeEach(() => {
      sentryApp = TestStubs.SentryApp();
      sentryApp.events = ['issue'];

      Client.addMockResponse({
        url: `/sentry-apps/${sentryApp.slug}/`,
        body: sentryApp,
      });

      Client.addMockResponse({
        url: `/sentry-apps/${sentryApp.slug}/api-tokens/`,
        body: [],
      });
    });

    it('shows logo upload fields', function () {
      renderComponent();

      expect(screen.getByText('Logo')).toBeInTheDocument();
      expect(screen.getByText('Small Icon')).toBeInTheDocument();
    });

    it('has inputs for redirectUrl and verifyInstall', () => {
      renderComponent();

      expect(
        screen.getByRole('checkbox', {name: 'Verify Installation'})
      ).toBeInTheDocument();

      expect(screen.getByRole('textbox', {name: 'Redirect URL'})).toBeInTheDocument();
    });

    it('shows application data', function () {
      renderComponent();

      selectEvent.openMenu(screen.getByRole('textbox', {name: 'Project'}));
      expect(screen.getByRole('menuitemradio', {name: 'Read'})).toBeChecked();
    });

    it('renders clientId and clientSecret for public apps', function () {
      renderComponent();

      expect(screen.getByRole('textbox', {name: 'Client ID'})).toBeInTheDocument();
      expect(screen.getByRole('textbox', {name: 'Client Secret'})).toBeInTheDocument();
    });
  });

  describe('Renders for internal apps', () => {
    function renderComponent() {
      return render(
        <SentryApplicationDetails params={{appSlug: sentryApp.slug, orgId}} />,
        {
          context: TestStubs.routerContext([{organization: org}]),
        }
      );
    }

    beforeEach(() => {
      sentryApp = TestStubs.SentryApp({
        status: 'internal',
      });
      token = TestStubs.SentryAppToken();
      sentryApp.events = ['issue'];

      Client.addMockResponse({
        url: `/sentry-apps/${sentryApp.slug}/`,
        body: sentryApp,
      });

      Client.addMockResponse({
        url: `/sentry-apps/${sentryApp.slug}/api-tokens/`,
        body: [token],
      });
    });

    it('no inputs for redirectUrl and verifyInstall', () => {
      renderComponent();

      expect(
        screen.queryByRole('checkbox', {name: 'Verify Installation'})
      ).not.toBeInTheDocument();

      expect(
        screen.queryByRole('textbox', {name: 'Redirect URL'})
      ).not.toBeInTheDocument();
    });

    it('shows logo upload fields', function () {
      renderComponent();

      expect(screen.getByText('Logo')).toBeInTheDocument();
      expect(screen.getByText('Small Icon')).toBeInTheDocument();
    });

    it('shows tokens', function () {
      renderComponent();

      expect(screen.getByText('Tokens')).toBeInTheDocument();
      expect(screen.getByRole('textbox', {name: 'Token value'})).toHaveValue(
        '123456123456123456123456-token'
      );
    });

    it('shows just clientSecret', function () {
      renderComponent();

      expect(screen.queryByRole('textbox', {name: 'Client ID'})).not.toBeInTheDocument();
      expect(screen.getByRole('textbox', {name: 'Client Secret'})).toBeInTheDocument();
    });
  });

  describe('Renders masked values', () => {
    function renderComponent() {
      return render(
        <SentryApplicationDetails params={{appSlug: sentryApp.slug, orgId}} />,
        {
          context: TestStubs.routerContext([{organization: org}]),
        }
      );
    }

    beforeEach(() => {
      sentryApp = TestStubs.SentryApp({
        status: 'internal',
        clientSecret: maskedValue,
      });
      token = TestStubs.SentryAppToken({token: maskedValue, refreshToken: maskedValue});
      sentryApp.events = ['issue'];

      Client.addMockResponse({
        url: `/sentry-apps/${sentryApp.slug}/`,
        body: sentryApp,
      });

      Client.addMockResponse({
        url: `/sentry-apps/${sentryApp.slug}/api-tokens/`,
        body: [token],
      });
    });

    it('shows masked tokens', function () {
      renderComponent();
      expect(screen.getByRole('textbox', {name: 'Token value'})).toHaveValue(maskedValue);
    });

    it('shows masked clientSecret', function () {
      renderComponent();
      expect(screen.getByRole('textbox', {name: 'Client Secret'})).toHaveValue(
        maskedValue
      );
    });
  });

  describe('Editing internal app tokens', () => {
    function renderComponent() {
      return render(
        <SentryApplicationDetails params={{appSlug: sentryApp.slug, orgId}} />,
        {
          context: TestStubs.routerContext([{organization: org}]),
        }
      );
    }

    beforeEach(() => {
      sentryApp = TestStubs.SentryApp({
        status: 'internal',
        isAlertable: true,
      });
      token = TestStubs.SentryAppToken();
      sentryApp.events = ['issue'];

      Client.addMockResponse({
        url: `/sentry-apps/${sentryApp.slug}/`,
        body: sentryApp,
      });

      Client.addMockResponse({
        url: `/sentry-apps/${sentryApp.slug}/api-tokens/`,
        body: [token],
      });
    });

    it('adding token to list', async function () {
      Client.addMockResponse({
        url: `/sentry-apps/${sentryApp.slug}/api-tokens/`,
        method: 'POST',
        body: [
          TestStubs.SentryAppToken({
            token: '392847329',
            dateCreated: '2018-03-02T18:30:26Z',
          }),
        ],
      });

      renderComponent();
      userEvent.click(screen.getByRole('button', {name: 'New Token'}));

      await waitFor(() => {
        expect(screen.getAllByRole('textbox', {name: 'Token value'})).toHaveLength(2);
      });
    });

    it('removing token from list', async function () {
      Client.addMockResponse({
        url: `/sentry-apps/${sentryApp.slug}/api-tokens/${token.token}/`,
        method: 'DELETE',
        body: {},
      });

      renderComponent();
      userEvent.click(screen.getByRole('button', {name: 'Revoke'}));
      expect(await screen.findByText('No tokens created yet.')).toBeInTheDocument();
    });

    it('removing webhookURL unsets isAlertable and changes webhookDisabled to true', () => {
      renderComponent();

      expect(screen.getByRole('checkbox', {name: 'Alert Rule Action'})).toBeChecked();
      userEvent.clear(screen.getByRole('textbox', {name: 'Webhook URL'}), '');
      expect(screen.getByRole('checkbox', {name: 'Alert Rule Action'})).not.toBeChecked();
    });
  });

  describe('Editing an existing public Sentry App', () => {
    function renderComponent() {
      return render(
        <SentryApplicationDetails params={{appSlug: sentryApp.slug, orgId}} />,
        {
          context: TestStubs.routerContext([{organization: org}]),
        }
      );
    }

    beforeEach(() => {
      sentryApp = TestStubs.SentryApp();
      sentryApp.events = ['issue'];
      sentryApp.scopes = ['project:read', 'event:read'];

      editAppRequest = Client.addMockResponse({
        url: `/sentry-apps/${sentryApp.slug}/`,
        method: 'PUT',
        body: [],
      });

      Client.addMockResponse({
        url: `/sentry-apps/${sentryApp.slug}/`,
        body: sentryApp,
      });

      Client.addMockResponse({
        url: `/sentry-apps/${sentryApp.slug}/api-tokens/`,
        body: [],
      });
    });

    it('updates app with correct data', function () {
      renderComponent();

      userEvent.clear(screen.getByRole('textbox', {name: 'Redirect URL'}));
      userEvent.paste(
        screen.getByRole('textbox', {name: 'Redirect URL'}),
        'https://hello.com/'
      );

<<<<<<< HEAD
      wrapper.find('textarea[name="schema"]').simulate('change', {target: {value: '{}'}});
=======
      userEvent.paste(screen.getByRole('textbox', {name: 'Schema'}), '{}');
>>>>>>> 8079be38

      userEvent.click(screen.getByRole('checkbox', {name: 'issue'}));

      userEvent.click(screen.getByRole('button', {name: 'Save Changes'}));

      expect(editAppRequest).toHaveBeenCalledWith(
        `/sentry-apps/${sentryApp.slug}/`,
        expect.objectContaining({
          data: expect.objectContaining({
            redirectUrl: 'https://hello.com/',
            events: [],
          }),
          method: 'PUT',
        })
      );
    });

    it('submits with no-access for event subscription when permission is revoked', async () => {
      renderComponent();

<<<<<<< HEAD
      wrapper.find('textarea[name="schema"]').simulate('change', {target: {value: '{}'}});
=======
      userEvent.click(screen.getByRole('checkbox', {name: 'issue'}));
>>>>>>> 8079be38

      userEvent.paste(screen.getByRole('textbox', {name: 'Schema'}), '{}');

      await selectEvent.select(
        screen.getByRole('textbox', {name: 'Issue & Event'}),
        'No Access'
      );

      userEvent.click(screen.getByRole('button', {name: 'Save Changes'}));

      expect(editAppRequest).toHaveBeenCalledWith(
        `/sentry-apps/${sentryApp.slug}/`,
        expect.objectContaining({
          data: expect.objectContaining({
            events: [],
          }),
          method: 'PUT',
        })
      );
    });
  });

  describe('Editing an existing public Sentry App with a scope error', () => {
    function renderComponent() {
      render(<SentryApplicationDetails params={{appSlug: sentryApp.slug, orgId}} />, {
        context: TestStubs.routerContext([{organization: org}]),
      });
    }

    beforeEach(() => {
      sentryApp = TestStubs.SentryApp();

      editAppRequest = Client.addMockResponse({
        url: `/sentry-apps/${sentryApp.slug}/`,
        method: 'PUT',
        statusCode: 400,
        body: {
          scopes: [
            "Requested permission of member:write exceeds requester's permission. Please contact an administrator to make the requested change.",
            "Requested permission of member:admin exceeds requester's permission. Please contact an administrator to make the requested change.",
          ],
        },
      });

      Client.addMockResponse({
        url: `/sentry-apps/${sentryApp.slug}/`,
        body: sentryApp,
      });

      Client.addMockResponse({
        url: `/sentry-apps/${sentryApp.slug}/api-tokens/`,
        body: [],
      });
    });

    it('renders the error', async () => {
      renderComponent();

      userEvent.click(screen.getByRole('button', {name: 'Save Changes'}));

      expect(
        await screen.findByText(
          "Requested permission of member:admin exceeds requester's permission. Please contact an administrator to make the requested change."
        )
      ).toBeInTheDocument();
    });
  });
});<|MERGE_RESOLUTION|>--- conflicted
+++ resolved
@@ -77,14 +77,10 @@
         'https://webhook.com'
       );
 
-<<<<<<< HEAD
-      wrapper.find('textarea[name="schema"]').simulate('change', {target: {value: '{}'}});
-=======
       userEvent.paste(
         screen.getByRole('textbox', {name: 'Redirect URL'}),
         'https://webhook.com/setup'
       );
->>>>>>> 8079be38
 
       userEvent.paste(screen.getByRole('textbox', {name: 'Schema'}), '{}');
       userEvent.click(screen.getByRole('checkbox', {name: 'Alert Rule Action'}));
@@ -431,11 +427,7 @@
         'https://hello.com/'
       );
 
-<<<<<<< HEAD
-      wrapper.find('textarea[name="schema"]').simulate('change', {target: {value: '{}'}});
-=======
       userEvent.paste(screen.getByRole('textbox', {name: 'Schema'}), '{}');
->>>>>>> 8079be38
 
       userEvent.click(screen.getByRole('checkbox', {name: 'issue'}));
 
@@ -456,11 +448,7 @@
     it('submits with no-access for event subscription when permission is revoked', async () => {
       renderComponent();
 
-<<<<<<< HEAD
-      wrapper.find('textarea[name="schema"]').simulate('change', {target: {value: '{}'}});
-=======
       userEvent.click(screen.getByRole('checkbox', {name: 'issue'}));
->>>>>>> 8079be38
 
       userEvent.paste(screen.getByRole('textbox', {name: 'Schema'}), '{}');
 
