--- conflicted
+++ resolved
@@ -103,13 +103,8 @@
     return filteredSuggestions;
   }
 
-<<<<<<< HEAD
   // @ts-expect-error TS(7023): 'getNewSuggestions' implicitly has return type 'an... Remove this comment to see the full error message
-  getNewSuggestions(fieldValues: (SourceSuggestion | SourceSuggestion[])[]) {
-=======
-  // @ts-ignore TS(7023): 'getNewSuggestions' implicitly has return type 'an... Remove this comment to see the full error message
   getNewSuggestions(fieldValues: Array<SourceSuggestion | SourceSuggestion[]>) {
->>>>>>> 06abe0c3
     const lastFieldValue = fieldValues[fieldValues.length - 1]!;
     const penultimateFieldValue = fieldValues[fieldValues.length - 2]!;
 
