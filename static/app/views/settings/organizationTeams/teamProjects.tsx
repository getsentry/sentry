import {Fragment, useMemo, useState} from 'react';
import styled from '@emotion/styled';

import {addErrorMessage, addSuccessMessage} from 'sentry/actionCreators/indicator';
import {hasEveryAccess} from 'sentry/components/acl/access';
import ProjectAvatar from 'sentry/components/avatar/projectAvatar';
import {Button} from 'sentry/components/button';
import DropdownAutoComplete from 'sentry/components/dropdownAutoComplete';
import DropdownButton from 'sentry/components/dropdownButton';
import EmptyMessage from 'sentry/components/emptyMessage';
import LoadingError from 'sentry/components/loadingError';
import LoadingIndicator from 'sentry/components/loadingIndicator';
import Pagination from 'sentry/components/pagination';
import Panel from 'sentry/components/panels/panel';
import PanelBody from 'sentry/components/panels/panelBody';
import PanelHeader from 'sentry/components/panels/panelHeader';
import PanelItem from 'sentry/components/panels/panelItem';
import TextOverflow from 'sentry/components/textOverflow';
import {Tooltip} from 'sentry/components/tooltip';
import {IconFlag, IconSubtract} from 'sentry/icons';
import {t} from 'sentry/locale';
import ProjectsStore from 'sentry/stores/projectsStore';
import {space} from 'sentry/styles/space';
import type {RouteComponentProps} from 'sentry/types/legacyReactRouter';
import type {Team} from 'sentry/types/organization';
import type {Project} from 'sentry/types/project';
import {sortProjects} from 'sentry/utils/project/sortProjects';
import {useApiQuery} from 'sentry/utils/queryClient';
import useApi from 'sentry/utils/useApi';
import useOrganization from 'sentry/utils/useOrganization';
import ProjectListItem from 'sentry/views/settings/components/settingsProjectItem';
import TextBlock from 'sentry/views/settings/components/text/textBlock';

interface TeamProjectsProps extends RouteComponentProps<{teamId: string}, {}> {
  team: Team;
}

function TeamProjects({team, location, params}: TeamProjectsProps) {
  const organization = useOrganization();
  const api = useApi({persistInFlight: true});
  const [query, setQuery] = useState<string>('');
  const teamId = params.teamId;
  const {
    data: linkedProjects,
    isError: linkedProjectsError,
    isPending: linkedProjectsLoading,
    getResponseHeader: linkedProjectsHeaders,
    refetch: refetchLinkedProjects,
  } = useApiQuery<Project[]>(
    [
      `/organizations/${organization.slug}/projects/`,
      {
        query: {
          query: `team:${teamId}`,
          cursor: location.query.cursor,
        },
      },
    ],
    {staleTime: 0}
  );
  const {
    data: unlinkedProjects = [],
    isPending: loadingUnlinkedProjects,
    refetch: refetchUnlinkedProjects,
  } = useApiQuery<Project[]>(
    [
      `/organizations/${organization.slug}/projects/`,
      {
        query: {query: query ? `!team:${teamId} ${query}` : `!team:${teamId}`},
      },
    ],
    {staleTime: 0}
  );

  const handleLinkProject = (project: Project, action: string) => {
    api.request(`/projects/${organization.slug}/${project.slug}/teams/${teamId}/`, {
      method: action === 'add' ? 'POST' : 'DELETE',
      success: resp => {
        refetchLinkedProjects();
        refetchUnlinkedProjects();
        ProjectsStore.onUpdateSuccess(resp);
        addSuccessMessage(
          action === 'add'
            ? t('Successfully added project to team.')
            : t('Successfully removed project from team')
        );
      },
      error: () => {
        addErrorMessage(t("Wasn't able to change project association."));
      },
    });
  };

  const linkedProjectsPageLinks = linkedProjectsHeaders?.('Link');
  const hasWriteAccess = hasEveryAccess(['team:write'], {organization, team});
  const otherProjects = useMemo(() => {
    return unlinkedProjects
      .filter(p => p.access.includes('project:write'))
      .map(p => ({
        value: p.id,
        searchKey: p.slug,
        label: (
          <ProjectListElement>
            <ProjectAvatar project={p} size={16} />
            <TextOverflow>{p.slug}</TextOverflow>
          </ProjectListElement>
        ),
      }));
  }, [unlinkedProjects]);

  return (
    <Fragment>
      <TextBlock>
        {t(
          'If you have Team Admin permissions for other projects, you can associate them with this team.'
        )}
      </TextBlock>
      <Panel>
        <PanelHeader hasButtons>
          <div>{t('Projects')}</div>
          <div style={{textTransform: 'none', fontWeight: 'normal'}}>
<<<<<<< HEAD
            <DropdownAutoComplete
              items={otherProjects}
              onChange={evt => setQuery(evt.target.value)}
              onSelect={selection => {
                const project = unlinkedProjects.find(p => p.id === selection.value);
                if (project) {
                  handleLinkProject(project, 'add');
                }
              }}
              onClose={() => setQuery('')}
              busy={loadingUnlinkedProjects}
              emptyMessage={t('You are not an admin for any other projects')}
              alignMenu="right"
            >
              {({isOpen}) => (
                <DropdownButton isOpen={isOpen} size="xs">
                  {t('Add Project')}
                </DropdownButton>
              )}
            </DropdownAutoComplete>
=======
            {!hasWriteAccess ? (
              <DropdownButton
                disabled
                title={t('You do not have enough permission to associate a project.')}
                size="xs"
              >
                {t('Add Project')}
              </DropdownButton>
            ) : (
              <DropdownAutoComplete
                items={otherProjects}
                minWidth={300}
                onChange={evt => setQuery(evt.target.value)}
                onSelect={selection => {
                  const project = unlinkedProjects.find(p => p.id === selection.value);
                  if (project) {
                    handleLinkProject(project, 'add');
                  }
                }}
                onClose={() => setQuery('')}
                busy={loadingUnlinkedProjects}
                emptyMessage={t('You are not an admin for any other projects')}
                alignMenu="right"
              >
                {({isOpen}) => (
                  <DropdownButton isOpen={isOpen} size="xs">
                    {t('Add Project')}
                  </DropdownButton>
                )}
              </DropdownAutoComplete>
            )}
>>>>>>> ef6cf985
          </div>
        </PanelHeader>

        <PanelBody>
          {linkedProjectsError && (
            <LoadingError onRetry={() => refetchLinkedProjects()} />
          )}
          {linkedProjectsLoading && <LoadingIndicator />}
          {linkedProjects?.length ? (
            sortProjects(linkedProjects).map(project => (
              <StyledPanelItem key={project.id}>
                <ProjectListItem project={project} organization={organization} />
                <Tooltip
                  disabled={hasWriteAccess}
                  title={t(
                    'You do not have enough permission to change project association.'
                  )}
                >
                  <Button
                    size="sm"
                    disabled={!hasWriteAccess}
                    icon={<IconSubtract isCircled />}
                    aria-label={t('Remove')}
                    onClick={() => {
                      handleLinkProject(project, 'remove');
                    }}
                  >
                    {t('Remove')}
                  </Button>
                </Tooltip>
              </StyledPanelItem>
            ))
          ) : linkedProjectsLoading ? null : (
            <EmptyMessage size="large" icon={<IconFlag size="xl" />}>
              {t("This team doesn't have access to any projects.")}
            </EmptyMessage>
          )}
        </PanelBody>
      </Panel>
      <Pagination pageLinks={linkedProjectsPageLinks} />
    </Fragment>
  );
}

const StyledPanelItem = styled(PanelItem)`
  display: flex;
  align-items: center;
  justify-content: space-between;
  padding: ${space(2)};
  max-width: 100%;
`;

const ProjectListElement = styled('div')`
  display: flex;
  align-items: center;
  gap: ${space(0.5)};
  padding: ${space(0.25)} 0;
`;

export default TeamProjects;<|MERGE_RESOLUTION|>--- conflicted
+++ resolved
@@ -119,9 +119,9 @@
         <PanelHeader hasButtons>
           <div>{t('Projects')}</div>
           <div style={{textTransform: 'none', fontWeight: 'normal'}}>
-<<<<<<< HEAD
             <DropdownAutoComplete
               items={otherProjects}
+              minWidth={300}
               onChange={evt => setQuery(evt.target.value)}
               onSelect={selection => {
                 const project = unlinkedProjects.find(p => p.id === selection.value);
@@ -140,39 +140,6 @@
                 </DropdownButton>
               )}
             </DropdownAutoComplete>
-=======
-            {!hasWriteAccess ? (
-              <DropdownButton
-                disabled
-                title={t('You do not have enough permission to associate a project.')}
-                size="xs"
-              >
-                {t('Add Project')}
-              </DropdownButton>
-            ) : (
-              <DropdownAutoComplete
-                items={otherProjects}
-                minWidth={300}
-                onChange={evt => setQuery(evt.target.value)}
-                onSelect={selection => {
-                  const project = unlinkedProjects.find(p => p.id === selection.value);
-                  if (project) {
-                    handleLinkProject(project, 'add');
-                  }
-                }}
-                onClose={() => setQuery('')}
-                busy={loadingUnlinkedProjects}
-                emptyMessage={t('You are not an admin for any other projects')}
-                alignMenu="right"
-              >
-                {({isOpen}) => (
-                  <DropdownButton isOpen={isOpen} size="xs">
-                    {t('Add Project')}
-                  </DropdownButton>
-                )}
-              </DropdownAutoComplete>
-            )}
->>>>>>> ef6cf985
           </div>
         </PanelHeader>
 
