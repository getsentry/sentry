--- conflicted
+++ resolved
@@ -141,14 +141,4 @@
 
 const TabsContainer = styled('div')`
   margin-bottom: ${space(2)};
-`;
-
-<<<<<<< HEAD
-const RequestAccessWrapper = styled('div')`
-  display: flex;
-  justify-content: space-between;
-  align-items: center;
-`;
-=======
-export default TeamDetails;
->>>>>>> 20b3832c
+`;