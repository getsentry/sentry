<<<<<<< HEAD
import {WebhookPluginConfig} from 'sentry-fixture/integrationListDirectory';
import {Project as ProjectFixture} from 'sentry-fixture/project';
=======
import {OrganizationFixture} from 'sentry-fixture/organization';
import {ProjectFixture} from 'sentry-fixture/project';
import {RouterFixture} from 'sentry-fixture/routerFixture';
>>>>>>> 23ff2de2

import {initializeOrg} from 'sentry-test/initializeOrg';
import {render, screen, userEvent} from 'sentry-test/reactTestingLibrary';

import ProjectAlertSettings from 'sentry/views/settings/projectAlerts/settings';

describe('ProjectAlertSettings', () => {
<<<<<<< HEAD
=======
  const router = RouterFixture();
  const organization = OrganizationFixture();
>>>>>>> 23ff2de2
  // 12 minutes
  const digestsMinDelay = 12 * 60;
  // 55 minutes
  const digestsMaxDelay = 55 * 60;

  const project = ProjectFixture({
    digestsMinDelay,
    digestsMaxDelay,
  });
  const {organization, routerProps} = initializeOrg({
    project,
    router: {
      params: {projectId: project.slug},
    },
  });

  beforeEach(() => {
    MockApiClient.addMockResponse({
      url: `/projects/${organization.slug}/${project.slug}/`,
      method: 'GET',
      body: project,
    });

    MockApiClient.addMockResponse({
      url: `/projects/${organization.slug}/${project.slug}/plugins/`,
      method: 'GET',
      body: [],
    });
  });

  it('renders', async () => {
    render(<ProjectAlertSettings canEditRule {...routerProps} />);

    expect(
      await screen.findByPlaceholderText('e.g. $shortID - $title')
    ).toBeInTheDocument();
    expect(
      screen.getByRole('slider', {name: 'Minimum delivery interval'})
    ).toBeInTheDocument();
    expect(
      screen.getByRole('slider', {name: 'Maximum delivery interval'})
    ).toBeInTheDocument();
    expect(
      screen.getByText(
        "Oops! Looks like there aren't any available integrations installed."
      )
    ).toBeInTheDocument();
  });

  it('enables webhook integration', async () => {
    const pluginConfig = WebhookPluginConfig({enabled: false});

    MockApiClient.addMockResponse({
      url: `/projects/${organization.slug}/${project.slug}/plugins/`,
      method: 'GET',
      body: [pluginConfig],
    });
    const enabledPluginMock = MockApiClient.addMockResponse({
      url: `/projects/${organization.slug}/${project.slug}/plugins/${pluginConfig.id}/`,
      method: 'POST',
      body: '',
    });
    const getWebhookMock = MockApiClient.addMockResponse({
      url: `/projects/${organization.slug}/${project.slug}/plugins/${pluginConfig.id}/`,
      method: 'GET',
      body: [{...pluginConfig, enabled: true}],
    });

    render(<ProjectAlertSettings canEditRule {...routerProps} />);

    expect(
      await screen.findByPlaceholderText('e.g. $shortID - $title')
    ).toBeInTheDocument();
    await userEvent.click(screen.getByRole('button', {name: 'WebHooks'}));

    expect(await screen.findByRole('button', {name: 'Test Plugin'})).toBeInTheDocument();
    expect(enabledPluginMock).toHaveBeenCalled();
    expect(getWebhookMock).toHaveBeenCalled();
  });
});<|MERGE_RESOLUTION|>--- conflicted
+++ resolved
@@ -1,11 +1,5 @@
-<<<<<<< HEAD
-import {WebhookPluginConfig} from 'sentry-fixture/integrationListDirectory';
-import {Project as ProjectFixture} from 'sentry-fixture/project';
-=======
-import {OrganizationFixture} from 'sentry-fixture/organization';
+import {WebhookPluginConfigFixture} from 'sentry-fixture/integrationListDirectory';
 import {ProjectFixture} from 'sentry-fixture/project';
-import {RouterFixture} from 'sentry-fixture/routerFixture';
->>>>>>> 23ff2de2
 
 import {initializeOrg} from 'sentry-test/initializeOrg';
 import {render, screen, userEvent} from 'sentry-test/reactTestingLibrary';
@@ -13,11 +7,6 @@
 import ProjectAlertSettings from 'sentry/views/settings/projectAlerts/settings';
 
 describe('ProjectAlertSettings', () => {
-<<<<<<< HEAD
-=======
-  const router = RouterFixture();
-  const organization = OrganizationFixture();
->>>>>>> 23ff2de2
   // 12 minutes
   const digestsMinDelay = 12 * 60;
   // 55 minutes
@@ -68,7 +57,7 @@
   });
 
   it('enables webhook integration', async () => {
-    const pluginConfig = WebhookPluginConfig({enabled: false});
+    const pluginConfig = WebhookPluginConfigFixture({enabled: false});
 
     MockApiClient.addMockResponse({
       url: `/projects/${organization.slug}/${project.slug}/plugins/`,
