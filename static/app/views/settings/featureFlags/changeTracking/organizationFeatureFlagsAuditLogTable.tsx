import {Fragment, useMemo, useState} from 'react';

import {useAnalyticsArea} from 'sentry/components/analyticsArea';
import GridEditable, {type GridColumnOrder} from 'sentry/components/gridEditable';
import Pagination from 'sentry/components/pagination';
import useQueryBasedColumnResize from 'sentry/components/replays/useQueryBasedColumnResize';
import {t} from 'sentry/locale';
import {trackAnalytics} from 'sentry/utils/analytics';
import {FIELD_FORMATTERS} from 'sentry/utils/discover/fieldRenderers';
import {decodeScalar} from 'sentry/utils/queryString';
import useLocationQuery from 'sentry/utils/url/useLocationQuery';
import {useLocation} from 'sentry/utils/useLocation';
import {useNavigate} from 'sentry/utils/useNavigate';
import useOrganization from 'sentry/utils/useOrganization';
import {
  getFlagActionLabel,
  type RawFlag,
} from 'sentry/views/issueDetails/streamline/featureFlagUtils';
import {useOrganizationFlagLog} from 'sentry/views/issueDetails/streamline/hooks/featureFlags/useOrganizationFlagLog';
import TextBlock from 'sentry/views/settings/components/text/textBlock';

type ColumnKey = 'provider' | 'flag' | 'action' | 'createdAt';

const BASE_COLUMNS: Array<GridColumnOrder<ColumnKey>> = [
  {key: 'provider', name: t('Provider')},
  {key: 'flag', name: t('Feature Flag'), width: 600},
  {key: 'action', name: t('Action')},
  {key: 'createdAt', name: t('Date')},
];

export function OrganizationFeatureFlagsAuditLogTable({
  pageSize = 15,
}: {
  pageSize?: number;
}) {
  const organization = useOrganization();
  const navigate = useNavigate();
  const location = useLocation();
<<<<<<< HEAD
  const area = useAnalyticsArea();
=======
  const analyticsArea = useAnalyticsArea();
>>>>>>> 91e6c6ec

  const locationQuery = useLocationQuery({
    fields: {
      cursor: decodeScalar,
      end: decodeScalar,
      flag: decodeScalar,
      sort: (value: any) => decodeScalar(value, '-created_at'),
      start: decodeScalar,
      statsPeriod: decodeScalar,
      utc: decodeScalar,
    },
  });
  const query = useMemo(() => {
    const filteredFields = Object.fromEntries(
      Object.entries(locationQuery).filter(([_key, val]) => val !== '')
    );
    return {
      ...filteredFields,
      per_page: pageSize,
      queryReferrer: 'featureFlagsSettings',
    };
  }, [locationQuery, pageSize]);

  const {
    data: responseData,
    isPending,
    error,
    getResponseHeader,
  } = useOrganizationFlagLog({
    organization,
    query,
  });
  const pageLinks = getResponseHeader?.('Link') ?? null;

  const [activeRowKey, setActiveRowKey] = useState<number | undefined>(undefined);

  const renderBodyCell = (
    column: GridColumnOrder<ColumnKey>,
    dataRow: RawFlag,
    _rowIndex: number,
    _columnIndex: number
  ) => {
    switch (column.key) {
      case 'flag':
        return <code>{dataRow.flag}</code>;
      case 'provider':
        return dataRow.provider || t('unknown');
      case 'createdAt':
        return FIELD_FORMATTERS.date.renderFunc('createdAt', dataRow);
      case 'action': {
        return getFlagActionLabel(dataRow.action);
      }
      default:
        return dataRow[column.key];
    }
  };

  const {columns, handleResizeColumn} = useQueryBasedColumnResize({
    columns: BASE_COLUMNS,
    location,
  });

  return (
    <Fragment>
      <h5>{t('Audit Logs')}</h5>
      <TextBlock>
        {t(
          'Verify your webhook integration(s) by checking the audit logs below for recent changes to your feature flags.'
        )}
      </TextBlock>
      <GridEditable
        error={error}
        isLoading={isPending}
        data={responseData?.data ?? []}
        columnOrder={columns}
        columnSortBy={[]}
        grid={{
          renderBodyCell,
          onResizeColumn: handleResizeColumn,
        }}
        onRowMouseOver={(_dataRow, key) => {
          setActiveRowKey(key);
        }}
        onRowMouseOut={() => {
          setActiveRowKey(undefined);
        }}
        highlightedRowKey={activeRowKey}
        scrollable={false}
        data-test-id="audit-log-table"
      />

      <Pagination
        pageLinks={pageLinks}
        onCursor={(cursor, path, searchQuery) => {
          trackAnalytics('flags.logs-paginated', {
            direction: cursor?.endsWith(':1') ? 'prev' : 'next',
            organization,
<<<<<<< HEAD
            area,
=======
            surface: analyticsArea,
>>>>>>> 91e6c6ec
          });
          navigate({
            pathname: path,
            query: {...searchQuery, cursor},
          });
        }}
      />
    </Fragment>
  );
}<|MERGE_RESOLUTION|>--- conflicted
+++ resolved
@@ -36,11 +36,7 @@
   const organization = useOrganization();
   const navigate = useNavigate();
   const location = useLocation();
-<<<<<<< HEAD
-  const area = useAnalyticsArea();
-=======
   const analyticsArea = useAnalyticsArea();
->>>>>>> 91e6c6ec
 
   const locationQuery = useLocationQuery({
     fields: {
@@ -138,11 +134,7 @@
           trackAnalytics('flags.logs-paginated', {
             direction: cursor?.endsWith(':1') ? 'prev' : 'next',
             organization,
-<<<<<<< HEAD
-            area,
-=======
             surface: analyticsArea,
->>>>>>> 91e6c6ec
           });
           navigate({
             pathname: path,
