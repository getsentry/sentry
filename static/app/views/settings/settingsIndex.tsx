--- conflicted
+++ resolved
@@ -15,11 +15,7 @@
 import {IconDocs, IconLock, IconStack, IconSupport} from 'sentry/icons';
 import {t} from 'sentry/locale';
 import ConfigStore from 'sentry/stores/configStore';
-<<<<<<< HEAD
-=======
-import overflowEllipsis from 'sentry/styles/overflowEllipsis';
 import space from 'sentry/styles/space';
->>>>>>> 0440d5e3
 import {Organization} from 'sentry/types';
 import {Theme} from 'sentry/utils/theme';
 import withLatestContext from 'sentry/utils/withLatestContext';
@@ -359,19 +355,5 @@
 const OrganizationName = styled('div')`
   line-height: 1.1em;
 
-<<<<<<< HEAD
   ${p => p.theme.overflowEllipsis};
-`;
-
-const GridLayout = styled('div')`
-  display: grid;
-  grid-template-columns: 1fr 1fr 1fr;
-  gap: 16px;
-`;
-
-const GridPanel = styled(Panel)`
-  margin-bottom: 0;
-=======
-  ${overflowEllipsis};
->>>>>>> 0440d5e3
 `;