--- conflicted
+++ resolved
@@ -94,21 +94,6 @@
       url: `/projects/${org.slug}/${project.slug}/keys/${projectKeys[0]!.id}/`,
       method: 'DELETE',
     });
-<<<<<<< HEAD
-
-    render(
-      <ProjectKeyDetails
-        {...routerProps}
-        organization={org}
-        project={project}
-        params={{
-          keyId: projectKeys[0]!.id,
-          projectId: project.slug,
-        }}
-      />
-    );
-=======
->>>>>>> 2c35faed
   });
 
   it('has stats box', async function () {
