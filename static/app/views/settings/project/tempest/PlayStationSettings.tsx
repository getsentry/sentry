--- conflicted
+++ resolved
@@ -113,7 +113,6 @@
       {isLoading ? (
         <LoadingIndicator />
       ) : (
-<<<<<<< HEAD
         <Flex direction="column" gap="md" align="end">
           <ButtonBar>
             {hasCredentials && (
@@ -144,6 +143,7 @@
                 hasWriteAccess={hasWriteAccess}
                 tempestCredentials={tempestCredentials}
                 onRemoveCredential={handleRemoveCredential}
+                removingCredentialId={removingCredential?.id}
               />
             </Panel>
           ) : (
@@ -161,29 +161,13 @@
                 <CredentialRow
                   key={credential.id}
                   credential={credential}
-                  isRemoving={isRemoving}
+                  isRemoving={isRemoving && removingCredential?.id === credential.id}
                   removeCredential={hasWriteAccess ? handleRemoveCredential : undefined}
                 />
               ))}
             </StyledPanelTable>
           )}
         </Flex>
-=======
-        <PanelTable
-          headers={[t('Client ID'), t('Status'), t('Created At'), t('Created By'), '']}
-          isLoading={isLoading}
-          isEmpty={isEmpty}
-        >
-          {tempestCredentials?.map(credential => (
-            <CredentialRow
-              key={credential.id}
-              credential={credential}
-              isRemoving={isRemoving && removingCredential?.id === credential.id}
-              removeCredential={hasWriteAccess ? handleRemoveCredential : undefined}
-            />
-          ))}
-        </PanelTable>
->>>>>>> 5bbc8b0d
       )}
     </Fragment>
   );
