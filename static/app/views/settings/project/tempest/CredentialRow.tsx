--- conflicted
+++ resolved
@@ -34,11 +34,7 @@
         {credential.createdByEmail ? credential.createdByEmail : '\u2014'}
       </Flex>
 
-<<<<<<< HEAD
-      <Flex align="center">
-=======
       <Flex align="center" justify="flex-end">
->>>>>>> 8aefacdd
         <Tooltip
           title={t('You must be an organization admin to remove credentials.')}
           disabled={!!removeCredential}
@@ -51,11 +47,7 @@
             disabled={isRemoving || !removeCredential}
           >
             <Button
-<<<<<<< HEAD
-              size="sm"
-=======
               size="xs"
->>>>>>> 8aefacdd
               disabled={isRemoving || !removeCredential}
               aria-label={t('Remove credentials')}
               icon={
