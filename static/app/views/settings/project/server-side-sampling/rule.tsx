import {Fragment} from 'react';
import {DraggableSyntheticListeners, UseDraggableArguments} from '@dnd-kit/core';
import {css} from '@emotion/react';
import styled from '@emotion/styled';

import MenuItemActionLink from 'sentry/components/actions/menuItemActionLink';
import GuideAnchor from 'sentry/components/assistant/guideAnchor';
import Button from 'sentry/components/button';
import DropdownLink from 'sentry/components/dropdownLink';
import NewBooleanField from 'sentry/components/forms/booleanField';
import Tooltip from 'sentry/components/tooltip';
import {IconDownload, IconEllipsis} from 'sentry/icons';
import {IconGrabbable} from 'sentry/icons/iconGrabbable';
import {t} from 'sentry/locale';
import space from 'sentry/styles/space';
import {SamplingRule, SamplingRuleOperator} from 'sentry/types/sampling';

import {getInnerNameLabel, isUniformRule} from './utils';

type Props = {
  dragging: boolean;
  /**
   * Hide the grab button if true.
   * This is used when the list has a single item, making sorting not possible.
   */
  hideGrabButton: boolean;
  listeners: DraggableSyntheticListeners;
  noPermission: boolean;
  onActivate: () => void;
  onDeleteRule: () => void;
  onEditRule: () => void;
  operator: SamplingRuleOperator;
  rule: SamplingRule;
  sorting: boolean;
  grabAttributes?: UseDraggableArguments['attributes'];
};

export function Rule({
  dragging,
  rule,
  noPermission,
  onEditRule,
  onDeleteRule,
  onActivate,
  listeners,
  operator,
  grabAttributes,
  hideGrabButton,
}: Props) {
  const isUniform = isUniformRule(rule);
  const canDelete = !noPermission && !isUniform;

  return (
    <Fragment>
      <GrabColumn disabled={rule.bottomPinned || noPermission}>
        {hideGrabButton ? null : (
          <Tooltip
            title={
              noPermission
                ? t('You do not have permission to reorder rules.')
                : operator === SamplingRuleOperator.ELSE
                ? t('Rules without conditions cannot be reordered.')
                : undefined
            }
            containerDisplayMode="flex"
          >
            <IconGrabbableWrapper
              {...listeners}
              {...grabAttributes}
              aria-label={dragging ? t('Drop Rule') : t('Drag Rule')}
            >
              <IconGrabbable />
            </IconGrabbableWrapper>
          </Tooltip>
        )}
      </GrabColumn>
      <OperatorColumn>
        <Operator>
          {operator === SamplingRuleOperator.IF
            ? t('If')
            : operator === SamplingRuleOperator.ELSE_IF
            ? t('Else if')
            : t('Else')}
        </Operator>
      </OperatorColumn>
      <ConditionColumn>
        {hideGrabButton && !rule.condition.inner.length
          ? t('All')
          : rule.condition.inner.map((condition, index) => (
              <Fragment key={index}>
                <ConditionName>{getInnerNameLabel(condition.name)}</ConditionName>
                <ConditionEqualOperator>{'='}</ConditionEqualOperator>
                {Array.isArray(condition.value) ? (
                  <div>
                    {[...condition.value].map((conditionValue, conditionValueIndex) => (
                      <Fragment key={conditionValue}>
                        <ConditionValue>{conditionValue}</ConditionValue>
                        {conditionValueIndex !==
                          (condition.value as string[]).length - 1 && (
                          <ConditionSeparator>{'\u002C'}</ConditionSeparator>
                        )}
                      </Fragment>
                    ))}
                  </div>
                ) : (
                  <ConditionValue>{String(condition.value)}</ConditionValue>
                )}
              </Fragment>
            ))}
      </ConditionColumn>
      <RateColumn>
        <SampleRate>{`${rule.sampleRate * 100}\u0025`}</SampleRate>
      </RateColumn>
      <ActiveColumn>
        <GuideAnchor
          target="sampling_rule_toggle"
          onFinish={() => {
            // TODO(sampling): activate the rule
          }}
          // TODO(sampling): disable if sdks are not yet updated
          disabled={true || !isUniform}
        >
          <ActiveToggle
            inline={false}
            hideControlState
            aria-label={rule.active ? t('Deactivate Rule') : t('Activate Rule')}
            onClick={onActivate}
            name="active"
          />
        </GuideAnchor>
      </ActiveColumn>
      <Column>
        <EllipisDropDownButton
          caret={false}
          customTitle={
<<<<<<< HEAD
            <Button
              aria-label={t('Actions')}
              icon={<IconEllipsis />}
              size="sm"
              onClick={() => {
                setState({isMenuActionsOpen: !state.isMenuActionsOpen});
              }}
            />
=======
            <Button aria-label={t('Actions')} icon={<IconEllipsis />} size="small" />
>>>>>>> ccaaa60e
          }
          anchorRight
        >
          <MenuItemActionLink
            shouldConfirm={false}
            icon={<IconDownload size="xs" />}
            title={t('Edit')}
            onClick={
              !noPermission
                ? onEditRule
                : event => {
                    event?.stopPropagation();
                  }
            }
            disabled={noPermission}
          >
            <Tooltip
              disabled={!noPermission}
              title={t('You do not have permission to edit sampling rules.')}
              containerDisplayMode="block"
            >
              {t('Edit')}
            </Tooltip>
          </MenuItemActionLink>
          <MenuItemActionLink
            onAction={onDeleteRule}
            message={t('Are you sure you wish to delete this sampling rule?')}
            icon={<IconDownload size="xs" />}
            title={t('Delete')}
            disabled={!canDelete}
            priority="danger"
            shouldConfirm
          >
            <Tooltip
              disabled={canDelete}
              title={
                isUniform
                  ? t("You can't delete the uniform rule.")
                  : t('You do not have permission to delete sampling rules.')
              }
              containerDisplayMode="block"
            >
              {t('Delete')}
            </Tooltip>
          </MenuItemActionLink>
        </EllipisDropDownButton>
      </Column>
    </Fragment>
  );
}

export const Column = styled('div')`
  display: flex;
  padding: ${space(1)} ${space(2)};
  cursor: default;
  white-space: pre-wrap;
  word-break: break-all;
`;

export const GrabColumn = styled(Column)<{disabled?: boolean}>`
  [role='button'] {
    cursor: grab;
  }

  ${p =>
    p.disabled &&
    css`
      [role='button'] {
        cursor: not-allowed;
      }
      color: ${p.theme.disabled};
    `}

  display: none;
  @media (min-width: ${p => p.theme.breakpoints.small}) {
    display: flex;
  }
`;

export const OperatorColumn = styled(Column)`
  display: none;
  @media (min-width: ${p => p.theme.breakpoints.small}) {
    display: flex;
  }
`;

export const ConditionColumn = styled(Column)`
  display: flex;
  gap: ${space(1)};
  align-items: flex-start;
  flex-wrap: wrap;
`;

export const RateColumn = styled(Column)`
  justify-content: flex-end;
  text-align: right;
`;

export const ActiveColumn = styled(Column)`
  justify-content: center;
  text-align: center;
  display: none;
  @media (min-width: ${p => p.theme.breakpoints.small}) {
    display: flex;
  }
`;

const IconGrabbableWrapper = styled('div')`
  outline: none;
  display: flex;
  align-items: center;
  /* match the height of edit and delete buttons */
  height: 34px;
`;

const ConditionEqualOperator = styled('div')`
  color: ${p => p.theme.purple300};
`;

const Operator = styled('div')`
  color: ${p => p.theme.active};
`;

const SampleRate = styled('div')`
  white-space: pre-wrap;
  word-break: break-all;
`;

const ActiveToggle = styled(NewBooleanField)`
  padding: 0;
  height: 34px;
  justify-content: center;
`;

const ConditionName = styled('div')`
  color: ${p => p.theme.gray400};
`;

const ConditionValue = styled('span')`
  color: ${p => p.theme.gray300};
`;

const ConditionSeparator = styled(ConditionValue)`
  padding-right: ${space(0.5)};
`;

const EllipisDropDownButton = styled(DropdownLink)`
  display: flex;
  align-items: center;
  transition: none;
`;<|MERGE_RESOLUTION|>--- conflicted
+++ resolved
@@ -133,18 +133,7 @@
         <EllipisDropDownButton
           caret={false}
           customTitle={
-<<<<<<< HEAD
-            <Button
-              aria-label={t('Actions')}
-              icon={<IconEllipsis />}
-              size="sm"
-              onClick={() => {
-                setState({isMenuActionsOpen: !state.isMenuActionsOpen});
-              }}
-            />
-=======
-            <Button aria-label={t('Actions')} icon={<IconEllipsis />} size="small" />
->>>>>>> ccaaa60e
+            <Button aria-label={t('Actions')} icon={<IconEllipsis />} size="sm" />
           }
           anchorRight
         >
