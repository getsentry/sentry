import moment from 'moment';

import {t} from 'sentry/locale';
import {SeriesApi} from 'sentry/types';
import {Series} from 'sentry/types/echarts';
import {defined} from 'sentry/utils';
import commonTheme from 'sentry/utils/theme';
import {Outcome} from 'sentry/views/organizationStats/types';

import {quantityField} from '.';

export function projectStatsToPredictedSeries(
  projectStats?: SeriesApi,
  client?: number,
  server?: number,
  specifiedClientRate?: number
): Series[] {
  if (!projectStats || !defined(client) || !defined(server)) {
    return [];
  }

  const clientRate = Math.max(Math.min(client, 1), 0);
  let serverRate = Math.max(Math.min(server, 1), 0);

  const commonSeriesConfig = {
    barMinHeight: 1,
    type: 'bar',
    stack: 'predictedUsage',
  };

  const seriesData: Record<string, Series['data']> = {
    accepted: [],
    droppedServer: [],
    droppedClient: [],
  };

  (
    projectStats.intervals.map((interval, index) => {
      const result = {};
      projectStats.groups.forEach(group => {
        result[group.by.outcome] = group.series[quantityField][index];
      });
      return {
        interval,
        ...result,
      };
    }) as Array<Record<Partial<Outcome>, number> & {interval: string}>
  ).forEach((bucket, index) => {
    const {
      accepted = 0,
      filtered = 0,
      invalid = 0,
      rate_limited: rateLimited = 0,
      client_discard: clientDiscard = 0,
      interval,
    } = bucket;

    if (clientRate < serverRate!) {
      serverRate = clientRate;
    }

    let total = accepted + filtered + invalid + rateLimited + clientDiscard;

    if (defined(specifiedClientRate)) {
<<<<<<< HEAD
      // Calculates the discard client (SDK) bucket according to the specified client rate
=======
      // We assume that the clientDiscard is 0 and
      // calculate the discard client (SDK) bucket according to the specified client rate
>>>>>>> aa2ff639
      const newClientDiscard = total / specifiedClientRate - total;
      total += newClientDiscard;
    }

    const newSentClient = total * clientRate;
    const newDroppedClient = total - newSentClient;

    const newAccepted = clientRate === 0 ? 0 : newSentClient * (serverRate! / clientRate);
    const newDroppedServer = newSentClient - newAccepted;

    const name = moment(interval).valueOf();
    seriesData.accepted[index] = {
      name,
      value: Math.round(newAccepted),
    };
    seriesData.droppedServer[index] = {
      name,
      value: Math.round(newDroppedServer),
    };
    seriesData.droppedClient[index] = {
      name,
      value: Math.round(newDroppedClient),
    };
  });

  return [
    {
      seriesName: t('Indexed and Processed'),
      color: commonTheme.green300,
      ...commonSeriesConfig,
      data: seriesData.accepted,
    },
    {
      seriesName: t('Processed'),
      color: commonTheme.yellow300,
      data: seriesData.droppedServer,
      ...commonSeriesConfig,
    },
    {
      seriesName: t('Discarded'),
      color: commonTheme.red300,
      data: seriesData.droppedClient,
      ...commonSeriesConfig,
    },
  ];
}<|MERGE_RESOLUTION|>--- conflicted
+++ resolved
@@ -62,12 +62,8 @@
     let total = accepted + filtered + invalid + rateLimited + clientDiscard;
 
     if (defined(specifiedClientRate)) {
-<<<<<<< HEAD
-      // Calculates the discard client (SDK) bucket according to the specified client rate
-=======
       // We assume that the clientDiscard is 0 and
       // calculate the discard client (SDK) bucket according to the specified client rate
->>>>>>> aa2ff639
       const newClientDiscard = total / specifiedClientRate - total;
       total += newClientDiscard;
     }
