--- conflicted
+++ resolved
@@ -14,9 +14,6 @@
 export default function ServerSideSamplingContainer({project}: Props) {
   const organization = useOrganization();
 
-<<<<<<< HEAD
-  return <ServerSideSampling />;
-=======
   return (
     <Feature
       features={['server-side-sampling']}
@@ -32,5 +29,4 @@
       <ServerSideSampling project={project} />
     </Feature>
   );
->>>>>>> cbeef607
 }