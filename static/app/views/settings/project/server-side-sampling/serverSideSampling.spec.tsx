--- conflicted
+++ resolved
@@ -139,13 +139,10 @@
       await screen.findByRole('heading', {name: 'Set a global sample rate'})
     ).toBeInTheDocument();
 
-<<<<<<< HEAD
-=======
     expect(mockRequests.statsV2).toHaveBeenCalledTimes(2);
     expect(mockRequests.distribution).toHaveBeenCalledTimes(1);
     expect(mockRequests.sdkVersions).toHaveBeenCalledTimes(1);
 
->>>>>>> af5160e7
     // Close Modal
     userEvent.click(screen.getByRole('button', {name: 'Cancel'}));
     await waitForElementToBeRemoved(() => screen.getByRole('dialog'));
