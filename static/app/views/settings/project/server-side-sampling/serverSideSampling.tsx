import {Fragment, useEffect, useState} from 'react';
import {css} from '@emotion/react';
import styled from '@emotion/styled';
import isEqual from 'lodash/isEqual';

import {addErrorMessage, addSuccessMessage} from 'sentry/actionCreators/indicator';
import {openModal} from 'sentry/actionCreators/modal';
import Alert from 'sentry/components/alert';
import Button from 'sentry/components/button';
import ButtonBar from 'sentry/components/buttonBar';
import ProjectBadge from 'sentry/components/idBadge/projectBadge';
import {Panel, PanelFooter, PanelHeader} from 'sentry/components/panels';
import SentryDocumentTitle from 'sentry/components/sentryDocumentTitle';
import {IconAdd} from 'sentry/icons';
import {t} from 'sentry/locale';
import ProjectStore from 'sentry/stores/projectsStore';
import space from 'sentry/styles/space';
import {Project} from 'sentry/types';
import {SamplingRule, SamplingRuleOperator, SamplingRules} from 'sentry/types/sampling';
import handleXhrErrorResponse from 'sentry/utils/handleXhrErrorResponse';
import useApi from 'sentry/utils/useApi';
import useOrganization from 'sentry/utils/useOrganization';
import usePrevious from 'sentry/utils/usePrevious';
import SettingsPageHeader from 'sentry/views/settings/components/settingsPageHeader';
import TextBlock from 'sentry/views/settings/components/text/textBlock';
import PermissionAlert from 'sentry/views/settings/organization/permissionAlert';

import {DraggableList, UpdateItemsProps} from '../sampling/rules/draggableList';

import {ActivateModal} from './modals/activateModal';
<<<<<<< HEAD
import {RecommendedStepsModal} from './modals/recommendedStepsModal';
=======
import {SpecificConditionsModal} from './modals/specificConditionsModal';
>>>>>>> 9150b95c
import {UniformRateModal} from './modals/uniformRateModal';
import {Promo} from './promo';
import {
  ActiveColumn,
  Column,
  ConditionColumn,
  GrabColumn,
  OperatorColumn,
  RateColumn,
  Rule,
} from './rule';
import {SERVER_SIDE_SAMPLING_DOC_LINK} from './utils';

type Props = {
  project: Project;
};

export function ServerSideSampling({project}: Props) {
  const organization = useOrganization();
  const api = useApi();

  const hasAccess = organization.access.includes('project:write');
  const currentRules = project.dynamicSampling?.rules;
  const previousRules = usePrevious(currentRules);
  const [rules, setRules] = useState<SamplingRules>(currentRules ?? []);

  useEffect(() => {
    if (!isEqual(previousRules, currentRules)) {
      setRules(currentRules ?? []);
    }
  }, [currentRules, previousRules]);

  // TODO(sampling): fetch from API
  const recommendUpdateSdkForProjects = [
    'ProjectA',
    'ProjectB',
    'ProjectC',
    'ProjectC',
    'ProjectC',
    'ProjectC',
    'ProjectC',
    'ProjectC',
    'ProjectC',
    'ProjectC',
    'ProjectC',
    'ProjectC',
    'ProjectC',
    'ProjectC',
  ];

  // async function fetchDistribution() {
  //   try {
  //       const distribution = await api.request(
  //   } catch {

  //   }
  // }

  function handleActivateToggle(rule: SamplingRule) {
    openModal(modalProps => <ActivateModal {...modalProps} rule={rule} />);
  }

  function handleGetStarted() {
    openModal(modalProps => (
      <UniformRateModal {...modalProps} organization={organization} project={project} />
    ));
  }

<<<<<<< HEAD
  function handleOpenRecommendedSteps() {
    openModal(modalProps => (
      <RecommendedStepsModal
        {...modalProps}
        organization={organization}
        project={project}
      />
    ));
  }

=======
  async function handleSortRules({overIndex, reorderedItems: ruleIds}: UpdateItemsProps) {
    if (!rules[overIndex].condition.inner.length) {
      addErrorMessage(
        t('Rules with conditions cannot be below rules without conditions')
      );
      return;
    }

    const sortedRules = ruleIds
      .map(ruleId => rules.find(rule => String(rule.id) === ruleId))
      .filter(rule => !!rule) as SamplingRule[];

    setRules(sortedRules);

    try {
      const newProjectDetails = await api.requestPromise(
        `/projects/${organization.slug}/${project.slug}/`,
        {
          method: 'PUT',
          data: {dynamicSampling: {rules: sortedRules}},
        }
      );
      ProjectStore.onUpdateSuccess(newProjectDetails);
      addSuccessMessage(t('Successfully sorted sampling rules'));
    } catch (error) {
      setRules(previousRules ?? []);
      const message = t('Unable to sort sampling rules');
      handleXhrErrorResponse(message)(error);
      addErrorMessage(message);
    }
  }

  function handleAddRule() {
    openModal(modalProps => (
      <SpecificConditionsModal
        {...modalProps}
        organization={organization}
        project={project}
        rules={rules}
      />
    ));
  }

  function handleEditRule(rule: SamplingRule) {
    openModal(modalProps => (
      <SpecificConditionsModal
        {...modalProps}
        organization={organization}
        project={project}
        rule={rule}
        rules={rules}
      />
    ));
  }

  async function handleDeleteRule(rule: SamplingRule) {
    try {
      const newProjectDetails = await api.requestPromise(
        `/projects/${organization.slug}/${project.slug}/`,
        {
          method: 'PUT',
          data: {dynamicSampling: {rules: rules.filter(({id}) => id !== rule.id)}},
        }
      );
      ProjectStore.onUpdateSuccess(newProjectDetails);
      addSuccessMessage(t('Successfully deleted sampling rule'));
    } catch (error) {
      const message = t('Unable to delete sampling rule');
      handleXhrErrorResponse(message)(error);
      addErrorMessage(message);
    }
  }

>>>>>>> 9150b95c
  // Rules without a condition (Else case) always have to be 'pinned' to the bottom of the list
  // and cannot be sorted
  const items = rules.map(rule => ({
    ...rule,
    id: String(rule.id),
    bottomPinned: !rule.condition.inner.length,
  }));

  return (
    <SentryDocumentTitle title={t('Server-side Sampling')}>
      <Fragment>
        <SettingsPageHeader title={t('Server-side Sampling')} />
        <TextBlock>
          {t(
            'Server-side sampling provides an additional dial for dropping transactions. This comes in handy when your server-side sampling rules target the transactions you want to keep, but you need more of those transactions being sent by the SDK.'
          )}
        </TextBlock>
        <PermissionAlert
          access={['project:write']}
          message={t(
            'These settings can only be edited by users with the organization owner, manager, or admin role.'
          )}
        />
        {!!recommendUpdateSdkForProjects.length && (
          <Alert
            type="info"
            showIcon
            trailingItems={
              <Button onClick={handleOpenRecommendedSteps} priority="link" borderless>
                {t('Learn More')}
              </Button>
            }
          >
            {t(
              'To keep a consistent amount of transactions across your applications multiple services, we recommend you update the SDK versions for the following projects:'
            )}
            <Projects>
              {recommendUpdateSdkForProjects.map(recommendUpdateSdkForProject => (
                <ProjectBadge
                  key={recommendUpdateSdkForProject}
                  project={project}
                  avatarSize={16}
                />
              ))}
            </Projects>
          </Alert>
        )}
        <RulesPanel>
          <RulesPanelHeader lightText>
            <RulesPanelLayout>
              <GrabColumn />
              <OperatorColumn>{t('Operator')}</OperatorColumn>
              <ConditionColumn>{t('Condition')}</ConditionColumn>
              <RateColumn>{t('Rate')}</RateColumn>
              <ActiveColumn>{t('Active')}</ActiveColumn>
              <Column />
            </RulesPanelLayout>
          </RulesPanelHeader>
          {!rules.length && (
            <Promo onGetStarted={handleGetStarted} hasAccess={hasAccess} />
          )}
          {!!rules.length && (
            <Fragment>
              <DraggableList
                disabled={!hasAccess}
                items={items}
                onUpdateItems={handleSortRules}
                wrapperStyle={({isDragging, isSorting, index}) => {
                  if (isDragging) {
                    return {
                      cursor: 'grabbing',
                    };
                  }
                  if (isSorting) {
                    return {};
                  }
                  return {
                    transform: 'none',
                    transformOrigin: '0',
                    '--box-shadow': 'none',
                    '--box-shadow-picked-up': 'none',
                    overflow: 'visible',
                    position: 'relative',
                    zIndex: rules.length - index,
                    cursor: 'default',
                  };
                }}
                renderItem={({value, listeners, attributes, dragging, sorting}) => {
                  const itemsRuleIndex = items.findIndex(item => item.id === value);

                  if (itemsRuleIndex === -1) {
                    return null;
                  }

                  const itemsRule = items[itemsRuleIndex];

                  const currentRule = {
                    active: itemsRule.active,
                    condition: itemsRule.condition,
                    sampleRate: itemsRule.sampleRate,
                    type: itemsRule.type,
                    id: Number(itemsRule.id),
                  };

                  return (
                    <RulesPanelLayout isContent>
                      <Rule
                        operator={
                          itemsRule.id === items[0].id
                            ? SamplingRuleOperator.IF
                            : itemsRule.bottomPinned
                            ? SamplingRuleOperator.ELSE
                            : SamplingRuleOperator.ELSE_IF
                        }
                        hideGrabButton={items.length === 1}
                        rule={{
                          ...currentRule,
                          bottomPinned: itemsRule.bottomPinned,
                        }}
                        onEditRule={() => handleEditRule(currentRule)}
                        onDeleteRule={() => handleDeleteRule(currentRule)}
                        onActivate={() => handleActivateToggle(currentRule)}
                        noPermission={!hasAccess}
                        listeners={listeners}
                        grabAttributes={attributes}
                        dragging={dragging}
                        sorting={sorting}
                      />
                    </RulesPanelLayout>
                  );
                }}
              />
              <RulesPanelFooter>
                <ButtonBar gap={1}>
                  <Button href={SERVER_SIDE_SAMPLING_DOC_LINK} external>
                    {t('Read Docs')}
                  </Button>
                  <AddRuleButton
                    disabled={!hasAccess}
                    title={
                      !hasAccess
                        ? t("You don't have permission to add a rule")
                        : undefined
                    }
                    priority="primary"
                    onClick={handleAddRule}
                    icon={<IconAdd isCircled />}
                  >
                    {t('Add Rule')}
                  </AddRuleButton>
                </ButtonBar>
              </RulesPanelFooter>
            </Fragment>
          )}
        </RulesPanel>
      </Fragment>
    </SentryDocumentTitle>
  );
}

const RulesPanel = styled(Panel)``;

const RulesPanelHeader = styled(PanelHeader)`
  padding: ${space(0.5)} 0;
  font-size: ${p => p.theme.fontSizeSmall};
`;

const RulesPanelLayout = styled('div')<{isContent?: boolean}>`
  width: 100%;
  display: grid;
  grid-template-columns: 1fr 0.5fr 74px;

  @media (min-width: ${p => p.theme.breakpoints.small}) {
    grid-template-columns: 48px 95px 1fr 0.5fr 77px 74px;
  }

  ${p =>
    p.isContent &&
    css`
      > * {
        /* match the height of the ellipsis button */
        line-height: 34px;
        border-bottom: 1px solid ${p.theme.border};
      }
    `}
`;

const RulesPanelFooter = styled(PanelFooter)`
  border-top: none;
  padding: ${space(1.5)} ${space(2)};
  grid-column: 1 / -1;
  display: flex;
  align-items: center;
  justify-content: flex-end;
`;

const AddRuleButton = styled(Button)`
  @media (max-width: ${p => p.theme.breakpoints.small}) {
    width: 100%;
  }
`;

const Projects = styled('div')`
  display: flex;
  flex-wrap: wrap;
  gap: ${space(1.5)};
  justify-content: flex-start;
  margin-top: ${space(1)};
}
`;<|MERGE_RESOLUTION|>--- conflicted
+++ resolved
@@ -28,11 +28,8 @@
 import {DraggableList, UpdateItemsProps} from '../sampling/rules/draggableList';
 
 import {ActivateModal} from './modals/activateModal';
-<<<<<<< HEAD
 import {RecommendedStepsModal} from './modals/recommendedStepsModal';
-=======
 import {SpecificConditionsModal} from './modals/specificConditionsModal';
->>>>>>> 9150b95c
 import {UniformRateModal} from './modals/uniformRateModal';
 import {Promo} from './promo';
 import {
@@ -58,6 +55,7 @@
   const currentRules = project.dynamicSampling?.rules;
   const previousRules = usePrevious(currentRules);
   const [rules, setRules] = useState<SamplingRules>(currentRules ?? []);
+  const [isLoading, setIsLoading] = useState(false);
 
   useEffect(() => {
     if (!isEqual(previousRules, currentRules)) {
@@ -65,6 +63,22 @@
     }
   }, [currentRules, previousRules]);
 
+  useEffect(() => {
+    async function fetchDistribution() {
+      try {
+        const distribution = await api.requestPromise(
+          `/projects/${organization.slug}/${project.slug}/dynamic-sampling/distribution/`
+        );
+        console.log({distribution});
+      } catch (error) {
+        const message = t('Unable to fetch sampling distribution');
+        handleXhrErrorResponse(message)(error);
+        addErrorMessage(message);
+      }
+    }
+    fetchDistribution();
+  }, [api, organization.slug, project.slug]);
+
   // TODO(sampling): fetch from API
   const recommendUpdateSdkForProjects = [
     'ProjectA',
@@ -83,14 +97,6 @@
     'ProjectC',
   ];
 
-  // async function fetchDistribution() {
-  //   try {
-  //       const distribution = await api.request(
-  //   } catch {
-
-  //   }
-  // }
-
   function handleActivateToggle(rule: SamplingRule) {
     openModal(modalProps => <ActivateModal {...modalProps} rule={rule} />);
   }
@@ -101,7 +107,6 @@
     ));
   }
 
-<<<<<<< HEAD
   function handleOpenRecommendedSteps() {
     openModal(modalProps => (
       <RecommendedStepsModal
@@ -112,7 +117,6 @@
     ));
   }
 
-=======
   async function handleSortRules({overIndex, reorderedItems: ruleIds}: UpdateItemsProps) {
     if (!rules[overIndex].condition.inner.length) {
       addErrorMessage(
@@ -186,7 +190,6 @@
     }
   }
 
->>>>>>> 9150b95c
   // Rules without a condition (Else case) always have to be 'pinned' to the bottom of the list
   // and cannot be sorted
   const items = rules.map(rule => ({
