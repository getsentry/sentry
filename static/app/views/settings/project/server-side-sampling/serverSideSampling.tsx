--- conflicted
+++ resolved
@@ -162,25 +162,6 @@
     );
   }
 
-<<<<<<< HEAD
-=======
-  function handleOpenRecommendedSteps() {
-    if (!recommendedSdkUpgrades.length) {
-      return;
-    }
-
-    openModal(modalProps => (
-      <RecommendedStepsModal
-        {...modalProps}
-        organization={organization}
-        project={project}
-        recommendedSdkUpgrades={recommendedSdkUpgrades}
-        onSubmit={() => {}}
-      />
-    ));
-  }
-
->>>>>>> 4a179c23
   async function handleSortRules({overIndex, reorderedItems: ruleIds}: UpdateItemsProps) {
     if (!rules[overIndex].condition.inner.length) {
       addErrorMessage(
