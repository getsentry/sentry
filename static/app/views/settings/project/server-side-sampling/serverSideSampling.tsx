--- conflicted
+++ resolved
@@ -234,10 +234,6 @@
             uniformRule={rule}
             rules={rules}
             recommendedSdkUpgrades={recommendedSdkUpgrades}
-<<<<<<< HEAD
-            rules={rules}
-=======
->>>>>>> ce455917
           />
         ),
         {
