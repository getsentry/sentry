import {Fragment, useEffect, useState} from 'react';
import {css} from '@emotion/react';
import styled from '@emotion/styled';
import isEqual from 'lodash/isEqual';

import {
  addErrorMessage,
  addLoadingMessage,
  addSuccessMessage,
} from 'sentry/actionCreators/indicator';
import {openModal} from 'sentry/actionCreators/modal';
import {
  fetchProjectStats,
  fetchSamplingDistribution,
  fetchSamplingSdkVersions,
} from 'sentry/actionCreators/serverSideSampling';
import GuideAnchor from 'sentry/components/assistant/guideAnchor';
import Button from 'sentry/components/button';
import ButtonBar from 'sentry/components/buttonBar';
import FeatureBadge from 'sentry/components/featureBadge';
import ExternalLink from 'sentry/components/links/externalLink';
import {Panel, PanelFooter, PanelHeader} from 'sentry/components/panels';
import SentryDocumentTitle from 'sentry/components/sentryDocumentTitle';
import {IconAdd} from 'sentry/icons';
import {t, tct} from 'sentry/locale';
import ProjectStore from 'sentry/stores/projectsStore';
import space from 'sentry/styles/space';
import {Project} from 'sentry/types';
import {
  SamplingConditionOperator,
  SamplingRule,
  SamplingRuleOperator,
  SamplingRuleType,
  UniformModalsSubmit,
} from 'sentry/types/sampling';
import trackAdvancedAnalyticsEvent from 'sentry/utils/analytics/trackAdvancedAnalyticsEvent';
import handleXhrErrorResponse from 'sentry/utils/handleXhrErrorResponse';
import useApi from 'sentry/utils/useApi';
import useOrganization from 'sentry/utils/useOrganization';
import usePrevious from 'sentry/utils/usePrevious';
import SettingsPageHeader from 'sentry/views/settings/components/settingsPageHeader';
import TextBlock from 'sentry/views/settings/components/text/textBlock';
import PermissionAlert from 'sentry/views/settings/organization/permissionAlert';

import {SpecificConditionsModal} from './modals/specificConditionsModal';
import {responsiveModal} from './modals/styles';
import {UniformRateModal} from './modals/uniformRateModal';
import {useProjectStats} from './utils/useProjectStats';
import {useRecommendedSdkUpgrades} from './utils/useRecommendedSdkUpgrades';
import {DraggableRuleList, DraggableRuleListUpdateItemsProps} from './draggableRuleList';
import {
  ActiveColumn,
  Column,
  ConditionColumn,
  GrabColumn,
  OperatorColumn,
  RateColumn,
  Rule,
} from './rule';
import {SamplingBreakdown} from './samplingBreakdown';
import {SamplingProjectIncompatibleAlert} from './samplingProjectIncompatibleAlert';
import {SamplingPromo} from './samplingPromo';
import {SamplingSDKClientRateChangeAlert} from './samplingSDKClientRateChangeAlert';
import {SamplingSDKUpgradesAlert} from './samplingSDKUpgradesAlert';
import {isUniformRule, SERVER_SIDE_SAMPLING_DOC_LINK} from './utils';

type Props = {
  project: Project;
};

export function ServerSideSampling({project}: Props) {
  const organization = useOrganization();
  const api = useApi();

  const hasAccess = organization.access.includes('project:write');
  const currentRules = project.dynamicSampling?.rules;
  const previousRules = usePrevious(currentRules);

  const [rules, setRules] = useState<SamplingRule[]>(currentRules ?? []);

  useEffect(() => {
    trackAdvancedAnalyticsEvent('sampling.settings.view', {
      organization,
      project_id: project.id,
    });
  }, [project.id, organization]);

  useEffect(() => {
    if (!isEqual(previousRules, currentRules)) {
      setRules(currentRules ?? []);
    }
  }, [currentRules, previousRules]);

  useEffect(() => {
    if (!hasAccess) {
      return;
    }

    async function fetchData() {
      fetchProjectStats48h({
        orgSlug: organization.slug,
        api,
        projId: project.id,
      });

      fetchProjectStats30d({
        orgSlug: organization.slug,
        api,
        projId: project.id,
      });

<<<<<<< HEAD
      await fetchProjectStats({
=======
      await fetchSamplingDistribution({
        orgSlug: organization.slug,
        projSlug: project.slug,
        api,
      });

      await fetchSamplingSdkVersions({
>>>>>>> 127b69e5
        orgSlug: organization.slug,
        api,
        projectID: project.id,
      });
    }

    fetchData();
  }, [api, organization.slug, project.slug, project.id, hasAccess]);

  const {projectStats48h} = useProjectStats();

  const {recommendedSdkUpgrades, isProjectIncompatible} = useRecommendedSdkUpgrades({
    orgSlug: organization.slug,
    projectId: project.id,
  });

  async function handleActivateToggle(rule: SamplingRule) {
    if (isProjectIncompatible) {
      addErrorMessage(
        t('Your project is currently incompatible with Server-Side Sampling.')
      );
      return;
    }

    const newRules = rules.map(r => {
      if (r.id === rule.id) {
        return {
          ...r,
          id: 0,
          active: !r.active,
        };
      }
      return r;
    });

    addLoadingMessage();
    try {
      const result = await api.requestPromise(
        `/projects/${organization.slug}/${project.slug}/`,
        {
          method: 'PUT',
          data: {dynamicSampling: {rules: newRules}},
        }
      );
      ProjectStore.onUpdateSuccess(result);
      addSuccessMessage(t('Successfully updated the sampling rule'));
    } catch (error) {
      const message = t('Unable to update the sampling rule');
      handleXhrErrorResponse(message)(error);
      addErrorMessage(message);
    }

    if (isUniformRule(rule)) {
      trackAdvancedAnalyticsEvent(
        rule.active
          ? 'sampling.settings.rule.uniform_deactivate'
          : 'sampling.settings.rule.uniform_activate',
        {
          organization,
          project_id: project.id,
          sampling_rate: rule.sampleRate,
        }
      );
    } else {
      const analyticsConditions = rule.condition.inner.map(condition => condition.name);
      const analyticsConditionsStringified = analyticsConditions.sort().join(', ');

      trackAdvancedAnalyticsEvent(
        rule.active
          ? 'sampling.settings.rule.specific_deactivate'
          : 'sampling.settings.rule.specific_activate',
        {
          organization,
          project_id: project.id,
          sampling_rate: rule.sampleRate,
          conditions: analyticsConditions,
          conditions_stringified: analyticsConditionsStringified,
        }
      );
    }
  }

  function handleGetStarted() {
    trackAdvancedAnalyticsEvent('sampling.settings.view_get_started', {
      organization,
      project_id: project.id,
    });

    openModal(
      modalProps => (
        <UniformRateModal
          {...modalProps}
          organization={organization}
          project={project}
          rules={rules}
          onSubmit={saveUniformRule}
          onReadDocs={handleReadDocs}
        />
      ),
      {
        modalCss: responsiveModal,
      }
    );
  }

  async function handleSortRules({
    overIndex,
    reorderedItems: ruleIds,
  }: DraggableRuleListUpdateItemsProps) {
    if (!rules[overIndex].condition.inner.length) {
      addErrorMessage(t('Specific rules cannot be below uniform rules'));
      return;
    }

    const sortedRules = ruleIds
      .map(ruleId => rules.find(rule => String(rule.id) === ruleId))
      .filter(rule => !!rule) as SamplingRule[];

    setRules(sortedRules);

    try {
      const result = await api.requestPromise(
        `/projects/${organization.slug}/${project.slug}/`,
        {
          method: 'PUT',
          data: {dynamicSampling: {rules: sortedRules}},
        }
      );
      ProjectStore.onUpdateSuccess(result);
      addSuccessMessage(t('Successfully sorted sampling rules'));
    } catch (error) {
      setRules(previousRules ?? []);
      const message = t('Unable to sort sampling rules');
      handleXhrErrorResponse(message)(error);
      addErrorMessage(message);
    }
  }

  function handleAddRule() {
    openModal(modalProps => (
      <SpecificConditionsModal
        {...modalProps}
        organization={organization}
        project={project}
        rules={rules}
      />
    ));
  }

  function handleEditRule(rule: SamplingRule) {
    if (isUniformRule(rule)) {
      openModal(
        modalProps => (
          <UniformRateModal
            {...modalProps}
            organization={organization}
            project={project}
            uniformRule={rule}
            rules={rules}
            onSubmit={saveUniformRule}
            onReadDocs={handleReadDocs}
          />
        ),
        {
          modalCss: responsiveModal,
        }
      );
      return;
    }

    openModal(modalProps => (
      <SpecificConditionsModal
        {...modalProps}
        organization={organization}
        project={project}
        rule={rule}
        rules={rules}
      />
    ));
  }

  async function handleDeleteRule(rule: SamplingRule) {
    const conditions = rule.condition.inner.map(({name}) => name);

    trackAdvancedAnalyticsEvent('sampling.settings.rule.specific_delete', {
      organization,
      project_id: project.id,
      sampling_rate: rule.sampleRate,
      conditions,
      conditions_stringified: conditions.sort().join(', '),
    });

    try {
      const result = await api.requestPromise(
        `/projects/${organization.slug}/${project.slug}/`,
        {
          method: 'PUT',
          data: {dynamicSampling: {rules: rules.filter(({id}) => id !== rule.id)}},
        }
      );
      ProjectStore.onUpdateSuccess(result);
      addSuccessMessage(t('Successfully deleted sampling rule'));
    } catch (error) {
      const message = t('Unable to delete sampling rule');
      handleXhrErrorResponse(message)(error);
      addErrorMessage(message);
    }
  }

  function handleReadDocs() {
    trackAdvancedAnalyticsEvent('sampling.settings.view_read_docs', {
      organization,
      project_id: project.id,
    });
  }

  async function saveUniformRule({
    sampleRate,
    uniformRateModalOrigin,
    onError,
    onSuccess,
    rule,
  }: Parameters<UniformModalsSubmit>[0]) {
    if (isProjectIncompatible) {
      addErrorMessage(
        t('Your project is currently incompatible with Server-Side Sampling.')
      );
      return;
    }

    const newRule: SamplingRule = {
      // All new/updated rules must have id equal to 0
      id: 0,
      active: rule ? rule.active : false,
      type: SamplingRuleType.TRACE,
      condition: {
        op: SamplingConditionOperator.AND,
        inner: [],
      },
      sampleRate,
    };

    trackAdvancedAnalyticsEvent(
      uniformRateModalOrigin
        ? 'sampling.settings.modal.uniform.rate_done'
        : 'sampling.settings.modal.recommended.next.steps_done',
      {
        organization,
        project_id: project.id,
      }
    );

    trackAdvancedAnalyticsEvent(
      rule
        ? 'sampling.settings.rule.uniform_update'
        : 'sampling.settings.rule.uniform_create',
      {
        organization,
        project_id: project.id,
        sampling_rate: newRule.sampleRate,
        old_sampling_rate: rule ? rule.sampleRate : null,
      }
    );

    trackAdvancedAnalyticsEvent('sampling.settings.rule.uniform_save', {
      organization,
      project_id: project.id,
      sampling_rate: newRule.sampleRate,
      old_sampling_rate: rule ? rule.sampleRate : null,
    });

    const newRules = rule
      ? rules.map(existingRule => (existingRule.id === rule.id ? newRule : existingRule))
      : [...rules, newRule];

    try {
      const response = await api.requestPromise(
        `/projects/${organization.slug}/${project.slug}/`,
        {method: 'PUT', data: {dynamicSampling: {rules: newRules}}}
      );
      ProjectStore.onUpdateSuccess(response);
      addSuccessMessage(
        rule
          ? t('Successfully edited sampling rule')
          : t('Successfully added sampling rule')
      );
      onSuccess?.(response.dynamicSampling?.rules ?? []);
    } catch (error) {
      addErrorMessage(
        typeof error === 'string'
          ? error
          : error.message || t('Failed to save sampling rule')
      );
      onError?.();
    }
  }

  // Rules without a condition (Else case) always have to be 'pinned' to the bottom of the list
  // and cannot be sorted
  const items = rules.map(rule => ({
    ...rule,
    id: String(rule.id),
  }));

  const uniformRule = rules.find(isUniformRule);

  return (
    <SentryDocumentTitle title={t('Server-Side Sampling')}>
      <Fragment>
        <SettingsPageHeader
          title={
            <Fragment>
              {t('Server-Side Sampling')} <FeatureBadge type="beta" />
            </Fragment>
          }
        />
        <TextBlock>
          {tct(
            'Enhance the Performance monitoring experience by targeting which transactions are most valuable to your organization. To learn more about our beta program, [faqLink: visit our FAQ], for more general information, [docsLink: read our docs].',
            {
              faqLink: (
                <ExternalLink href="https://help.sentry.io/account/account-settings/dynamic-sampling/" />
              ),
              docsLink: <ExternalLink href={SERVER_SIDE_SAMPLING_DOC_LINK} />,
            }
          )}
        </TextBlock>
        <PermissionAlert
          access={['project:write']}
          message={t(
            'These settings can only be edited by users with the organization owner, manager, or admin role.'
          )}
        />

        <SamplingProjectIncompatibleAlert
          organization={organization}
          projectId={project.id}
          isProjectIncompatible={isProjectIncompatible}
        />

        {!!rules.length && (
          <SamplingSDKUpgradesAlert
            organization={organization}
            projectId={project.id}
            recommendedSdkUpgrades={recommendedSdkUpgrades}
            onReadDocs={handleReadDocs}
          />
        )}

        {!!rules.length && !recommendedSdkUpgrades.length && (
          <SamplingSDKClientRateChangeAlert
            onReadDocs={handleReadDocs}
            projectStats={projectStats48h.data}
            organization={organization}
            projectId={project.id}
          />
        )}

        {hasAccess && <SamplingBreakdown orgSlug={organization.slug} />}
        {!rules.length ? (
          <SamplingPromo
            onGetStarted={handleGetStarted}
            onReadDocs={handleReadDocs}
            hasAccess={hasAccess}
          />
        ) : (
          <RulesPanel>
            <RulesPanelHeader lightText>
              <RulesPanelLayout>
                <GrabColumn />
                <OperatorColumn>{t('Operator')}</OperatorColumn>
                <ConditionColumn>{t('Condition')}</ConditionColumn>
                <RateColumn>{t('Rate')}</RateColumn>
                <ActiveColumn>{t('Active')}</ActiveColumn>
                <Column />
              </RulesPanelLayout>
            </RulesPanelHeader>
            <DraggableRuleList
              disabled={!hasAccess}
              items={items}
              onUpdateItems={handleSortRules}
              wrapperStyle={({isDragging, isSorting, index}) => {
                if (isDragging) {
                  return {
                    cursor: 'grabbing',
                  };
                }
                if (isSorting) {
                  return {};
                }
                return {
                  transform: 'none',
                  transformOrigin: '0',
                  '--box-shadow': 'none',
                  '--box-shadow-picked-up': 'none',
                  overflow: 'visible',
                  position: 'relative',
                  zIndex: rules.length - index,
                  cursor: 'default',
                };
              }}
              renderItem={({value, listeners, attributes, dragging, sorting}) => {
                const itemsRuleIndex = items.findIndex(item => item.id === value);

                if (itemsRuleIndex === -1) {
                  return null;
                }

                const itemsRule = items[itemsRuleIndex];

                const currentRule = {
                  active: itemsRule.active,
                  condition: itemsRule.condition,
                  sampleRate: itemsRule.sampleRate,
                  type: itemsRule.type,
                  id: Number(itemsRule.id),
                };

                return (
                  <RulesPanelLayout isContent>
                    <Rule
                      operator={
                        itemsRule.id === items[0].id
                          ? SamplingRuleOperator.IF
                          : isUniformRule(currentRule)
                          ? SamplingRuleOperator.ELSE
                          : SamplingRuleOperator.ELSE_IF
                      }
                      hideGrabButton={items.length === 1}
                      rule={currentRule}
                      onEditRule={() => handleEditRule(currentRule)}
                      onDeleteRule={() => handleDeleteRule(currentRule)}
                      onActivate={() => handleActivateToggle(currentRule)}
                      noPermission={!hasAccess}
                      upgradeSdkForProjects={recommendedSdkUpgrades.map(
                        recommendedSdkUpgrade => recommendedSdkUpgrade.project.slug
                      )}
                      listeners={listeners}
                      grabAttributes={attributes}
                      dragging={dragging}
                      sorting={sorting}
                    />
                  </RulesPanelLayout>
                );
              }}
            />
            <RulesPanelFooter>
              <ButtonBar gap={1}>
                <Button
                  href={SERVER_SIDE_SAMPLING_DOC_LINK}
                  onClick={handleReadDocs}
                  external
                >
                  {t('Read Docs')}
                </Button>
                <GuideAnchor
                  target="add_conditional_rule"
                  disabled={!uniformRule?.active || !hasAccess || rules.length !== 1}
                >
                  <AddRuleButton
                    disabled={!hasAccess}
                    title={
                      !hasAccess
                        ? t("You don't have permission to add a rule")
                        : undefined
                    }
                    priority="primary"
                    onClick={handleAddRule}
                    icon={<IconAdd isCircled />}
                  >
                    {t('Add Rule')}
                  </AddRuleButton>
                </GuideAnchor>
              </ButtonBar>
            </RulesPanelFooter>
          </RulesPanel>
        )}
      </Fragment>
    </SentryDocumentTitle>
  );
}

const RulesPanel = styled(Panel)``;

const RulesPanelHeader = styled(PanelHeader)`
  padding: ${space(0.5)} 0;
  font-size: ${p => p.theme.fontSizeSmall};
`;

const RulesPanelLayout = styled('div')<{isContent?: boolean}>`
  width: 100%;
  display: grid;
  grid-template-columns: 1fr 0.5fr 74px;

  @media (min-width: ${p => p.theme.breakpoints.small}) {
    grid-template-columns: 48px 97px 1fr 0.5fr 77px 74px;
  }

  ${p =>
    p.isContent &&
    css`
      > * {
        /* match the height of the ellipsis button */
        line-height: 34px;
        border-bottom: 1px solid ${p.theme.border};
      }
    `}
`;

const RulesPanelFooter = styled(PanelFooter)`
  border-top: none;
  padding: ${space(1.5)} ${space(2)};
  grid-column: 1 / -1;
  display: flex;
  align-items: center;
  justify-content: flex-end;
`;

const AddRuleButton = styled(Button)`
  @media (max-width: ${p => p.theme.breakpoints.small}) {
    width: 100%;
  }
`;<|MERGE_RESOLUTION|>--- conflicted
+++ resolved
@@ -97,21 +97,12 @@
     }
 
     async function fetchData() {
-      fetchProjectStats48h({
+      fetchProjectStats({
         orgSlug: organization.slug,
         api,
         projId: project.id,
       });
 
-      fetchProjectStats30d({
-        orgSlug: organization.slug,
-        api,
-        projId: project.id,
-      });
-
-<<<<<<< HEAD
-      await fetchProjectStats({
-=======
       await fetchSamplingDistribution({
         orgSlug: organization.slug,
         projSlug: project.slug,
@@ -119,7 +110,6 @@
       });
 
       await fetchSamplingSdkVersions({
->>>>>>> 127b69e5
         orgSlug: organization.slug,
         api,
         projectID: project.id,
