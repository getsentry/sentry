import {Fragment, useEffect, useState} from 'react';
import {css} from '@emotion/react';
import styled from '@emotion/styled';

<<<<<<< HEAD
import Access from 'sentry/components/acl/access';
import Button from 'sentry/components/button';
import ButtonBar from 'sentry/components/buttonBar';
=======
import {openModal} from 'sentry/actionCreators/modal';
>>>>>>> f1182295
import LoadingError from 'sentry/components/loadingError';
import LoadingIndicator from 'sentry/components/loadingIndicator';
import {Panel, PanelFooter, PanelHeader} from 'sentry/components/panels';
import SentryDocumentTitle from 'sentry/components/sentryDocumentTitle';
import {IconAdd} from 'sentry/icons';
import {t} from 'sentry/locale';
<<<<<<< HEAD
import space from 'sentry/styles/space';
import {
  SamplingRuleOperator,
  SamplingRules,
  SamplingRuleType,
} from 'sentry/types/sampling';
=======
import {Project} from 'sentry/types';
import {SamplingRules, SamplingRuleType} from 'sentry/types/sampling';
>>>>>>> f1182295
import handleXhrErrorResponse from 'sentry/utils/handleXhrErrorResponse';
import useApi from 'sentry/utils/useApi';
import useOrganization from 'sentry/utils/useOrganization';
import {useParams} from 'sentry/utils/useParams';
import SettingsPageHeader from 'sentry/views/settings/components/settingsPageHeader';
import TextBlock from 'sentry/views/settings/components/text/textBlock';
import PermissionAlert from 'sentry/views/settings/organization/permissionAlert';

<<<<<<< HEAD
import {DraggableList} from '../sampling/rules/draggableList';

=======
import {UniformRateModal} from './modals/uniformRateModal';
>>>>>>> f1182295
import {Promo} from './promo';
import {
  ActiveColumn,
  Column,
  ConditionColumn,
  GrabColumn,
  OperatorColumn,
  RateColumn,
  Rule,
} from './rule';
import {SERVER_SIDE_SAMPLING_DOC_LINK} from './utils';

export function ServerSideSampling() {
  const api = useApi();
  const organization = useOrganization();
  const params = useParams();
  const hasAccess = organization.access.includes('project:write');

  const {orgId: orgSlug, projectId: projectSlug} = params;

<<<<<<< HEAD
  const [rules, setRules] = useState<SamplingRules>([]);
=======
  const [_rules, setRules] = useState<SamplingRules>([]);
  const [project, setProject] = useState<Project>();
>>>>>>> f1182295
  const [loading, setLoading] = useState(true);
  const [error, setError] = useState<string | undefined>(undefined);

  useEffect(() => {
    async function fetchRules() {
      try {
        // TODO(sampling): no need to fetch project here, settings pages get it via props for free
        const projectDetails = await api.requestPromise(
          `/projects/${orgSlug}/${projectSlug}/`
        );

        const {dynamicSampling} = projectDetails;
        const samplingRules: SamplingRules = dynamicSampling?.rules ?? [];

        const traceRules = samplingRules.filter(
          samplingRule => samplingRule.type === SamplingRuleType.TRACE
        );

<<<<<<< HEAD
        setRules(traceRules);
=======
        setRules([...rulesWithConditions, ...rulesWithoutConditions]);
        setProject(projectDetails);
>>>>>>> f1182295
        setLoading(false);
      } catch (err) {
        const errorMessage = t('Unable to load sampling rules');
        handleXhrErrorResponse(errorMessage)(err);
        setError(errorMessage);
        setLoading(false);
      }
    }
    fetchRules();
  }, [api, projectSlug, orgSlug]);

<<<<<<< HEAD
  // Rules without a condition (Else case) always have to be 'pinned' to the bottom of the list
  // and cannot be sorted
  const items = rules.map(rule => ({
    ...rule,
    id: String(rule.id),
    bottomPinned: !rule.condition.inner.length,
  }));
=======
  function handleGetStarted() {
    openModal(modalProps => (
      <UniformRateModal {...modalProps} organization={organization} project={project} />
    ));
  }
>>>>>>> f1182295

  return (
    <SentryDocumentTitle title={t('Server-side Sampling')}>
      <Fragment>
        <SettingsPageHeader title={t('Server-side Sampling')} />
        <TextBlock>
          {t(
            'Server-side sampling provides an additional dial for dropping transactions. This comes in handy when your server-side sampling rules target the transactions you want to keep, but you need more of those transactions being sent by the SDK.'
          )}
        </TextBlock>
<<<<<<< HEAD
        <PermissionAlert access={['project:write']} />
        <Access organization={organization} access={['project:write']}>
          {({hasAccess}) => (
            <Fragment>
              {error && <LoadingError message={error} />}
              {!error && loading && <LoadingIndicator />}
              {!error && !loading && (
                <RulesPanel>
                  <RulesPanelHeader lightText>
                    <RulesPanelLayout>
                      <GrabColumn />
                      <OperatorColumn>{t('Operator')}</OperatorColumn>
                      <ConditionColumn>{t('Condition')}</ConditionColumn>
                      <RateColumn>{t('Rate')}</RateColumn>
                      <ActiveColumn>{t('Active')}</ActiveColumn>
                      <Column />
                    </RulesPanelLayout>
                  </RulesPanelHeader>
                  {!rules.length && <Promo />}
                  {!!rules.length && (
                    <Fragment>
                      <DraggableList
                        disabled={!hasAccess}
                        items={items}
                        onUpdateItems={() => {}}
                        wrapperStyle={({isDragging, isSorting, index}) => {
                          if (isDragging) {
                            return {
                              cursor: 'grabbing',
                            };
                          }
                          if (isSorting) {
                            return {};
                          }
                          return {
                            transform: 'none',
                            transformOrigin: '0',
                            '--box-shadow': 'none',
                            '--box-shadow-picked-up': 'none',
                            overflow: 'visible',
                            position: 'relative',
                            zIndex: rules.length - index,
                            cursor: 'default',
                          };
                        }}
                        renderItem={({
                          value,
                          listeners,
                          attributes,
                          dragging,
                          sorting,
                        }) => {
                          const itemsRuleIndex = items.findIndex(
                            item => item.id === value
                          );

                          if (itemsRuleIndex === -1) {
                            return null;
                          }

                          const itemsRule = items[itemsRuleIndex];

                          const currentRule = {
                            active: itemsRule.active,
                            condition: itemsRule.condition,
                            sampleRate: itemsRule.sampleRate,
                            type: itemsRule.type,
                            id: Number(itemsRule.id),
                          };

                          return (
                            <RulesPanelLayout isContent>
                              <Rule
                                operator={
                                  itemsRule.id === items[0].id
                                    ? SamplingRuleOperator.IF
                                    : itemsRule.bottomPinned
                                    ? SamplingRuleOperator.ELSE
                                    : SamplingRuleOperator.ELSE_IF
                                }
                                hideGrabButton={items.length === 1}
                                rule={{
                                  ...currentRule,
                                  bottomPinned: itemsRule.bottomPinned,
                                }}
                                onEditRule={() => {}}
                                onDeleteRule={() => {}}
                                noPermission={!hasAccess}
                                listeners={listeners}
                                grabAttributes={attributes}
                                dragging={dragging}
                                sorting={sorting}
                              />
                            </RulesPanelLayout>
                          );
                        }}
                      />
                      <RulesPanelFooter>
                        <ButtonBar gap={1}>
                          <Button href={SERVER_SIDE_SAMPLING_DOC_LINK} external>
                            {t('Read Docs')}
                          </Button>
                          <AddRuleButton
                            disabled={!hasAccess}
                            title={
                              !hasAccess
                                ? t("You don't have permission to add a rule")
                                : undefined
                            }
                            priority="primary"
                            onClick={() => {}}
                            icon={<IconAdd isCircled />}
                          >
                            {t('Add Rule')}
                          </AddRuleButton>
                        </ButtonBar>
                      </RulesPanelFooter>
                    </Fragment>
                  )}
                </RulesPanel>
              )}
            </Fragment>
=======
        <PermissionAlert
          access={['project:write']}
          message={t(
            'These settings can only be edited by users with the organization owner, manager, or admin role.'
>>>>>>> f1182295
          )}
        />
        {error && <LoadingError message={error} />}
        {!error && loading && <LoadingIndicator />}
        {!error && !loading && (
          <RulesPanel
            headers={['', t('Operator'), t('Condition'), t('Rate'), t('Active'), '']}
          >
            <Promo onGetStarted={handleGetStarted} hasAccess={hasAccess} />
          </RulesPanel>
        )}
      </Fragment>
    </SentryDocumentTitle>
  );
}

const RulesPanel = styled(Panel)``;

const RulesPanelHeader = styled(PanelHeader)`
  padding: ${space(0.5)} 0;
  font-size: ${p => p.theme.fontSizeSmall};
`;

const RulesPanelLayout = styled('div')<{isContent?: boolean}>`
  width: 100%;
  display: grid;
  grid-template-columns: 1fr 0.5fr 74px;

  @media (min-width: ${p => p.theme.breakpoints.small}) {
    grid-template-columns: 48px 95px 1fr 0.5fr 77px 74px;
  }

  ${p =>
    p.isContent &&
    css`
      > * {
        /* match the height of the ellipsis button */
        line-height: 34px;
        border-bottom: 1px solid ${p.theme.border};
      }
    `}
`;

const RulesPanelFooter = styled(PanelFooter)`
  border-top: none;
  padding: ${space(1.5)} ${space(2)};
  grid-column: 1 / -1;
  display: flex;
  align-items: center;
  justify-content: flex-end;
`;

const AddRuleButton = styled(Button)`
  @media (max-width: ${p => p.theme.breakpoints.small}) {
    width: 100%;
  }
`;<|MERGE_RESOLUTION|>--- conflicted
+++ resolved
@@ -2,30 +2,22 @@
 import {css} from '@emotion/react';
 import styled from '@emotion/styled';
 
-<<<<<<< HEAD
-import Access from 'sentry/components/acl/access';
+import {openModal} from 'sentry/actionCreators/modal';
 import Button from 'sentry/components/button';
 import ButtonBar from 'sentry/components/buttonBar';
-=======
-import {openModal} from 'sentry/actionCreators/modal';
->>>>>>> f1182295
 import LoadingError from 'sentry/components/loadingError';
 import LoadingIndicator from 'sentry/components/loadingIndicator';
 import {Panel, PanelFooter, PanelHeader} from 'sentry/components/panels';
 import SentryDocumentTitle from 'sentry/components/sentryDocumentTitle';
 import {IconAdd} from 'sentry/icons';
 import {t} from 'sentry/locale';
-<<<<<<< HEAD
 import space from 'sentry/styles/space';
+import {Project} from 'sentry/types';
 import {
   SamplingRuleOperator,
   SamplingRules,
   SamplingRuleType,
 } from 'sentry/types/sampling';
-=======
-import {Project} from 'sentry/types';
-import {SamplingRules, SamplingRuleType} from 'sentry/types/sampling';
->>>>>>> f1182295
 import handleXhrErrorResponse from 'sentry/utils/handleXhrErrorResponse';
 import useApi from 'sentry/utils/useApi';
 import useOrganization from 'sentry/utils/useOrganization';
@@ -34,12 +26,9 @@
 import TextBlock from 'sentry/views/settings/components/text/textBlock';
 import PermissionAlert from 'sentry/views/settings/organization/permissionAlert';
 
-<<<<<<< HEAD
 import {DraggableList} from '../sampling/rules/draggableList';
 
-=======
 import {UniformRateModal} from './modals/uniformRateModal';
->>>>>>> f1182295
 import {Promo} from './promo';
 import {
   ActiveColumn,
@@ -60,12 +49,8 @@
 
   const {orgId: orgSlug, projectId: projectSlug} = params;
 
-<<<<<<< HEAD
   const [rules, setRules] = useState<SamplingRules>([]);
-=======
-  const [_rules, setRules] = useState<SamplingRules>([]);
   const [project, setProject] = useState<Project>();
->>>>>>> f1182295
   const [loading, setLoading] = useState(true);
   const [error, setError] = useState<string | undefined>(undefined);
 
@@ -84,12 +69,8 @@
           samplingRule => samplingRule.type === SamplingRuleType.TRACE
         );
 
-<<<<<<< HEAD
         setRules(traceRules);
-=======
-        setRules([...rulesWithConditions, ...rulesWithoutConditions]);
         setProject(projectDetails);
->>>>>>> f1182295
         setLoading(false);
       } catch (err) {
         const errorMessage = t('Unable to load sampling rules');
@@ -101,7 +82,12 @@
     fetchRules();
   }, [api, projectSlug, orgSlug]);
 
-<<<<<<< HEAD
+  function handleGetStarted() {
+    openModal(modalProps => (
+      <UniformRateModal {...modalProps} organization={organization} project={project} />
+    ));
+  }
+
   // Rules without a condition (Else case) always have to be 'pinned' to the bottom of the list
   // and cannot be sorted
   const items = rules.map(rule => ({
@@ -109,13 +95,6 @@
     id: String(rule.id),
     bottomPinned: !rule.condition.inner.length,
   }));
-=======
-  function handleGetStarted() {
-    openModal(modalProps => (
-      <UniformRateModal {...modalProps} organization={organization} project={project} />
-    ));
-  }
->>>>>>> f1182295
 
   return (
     <SentryDocumentTitle title={t('Server-side Sampling')}>
@@ -126,144 +105,121 @@
             'Server-side sampling provides an additional dial for dropping transactions. This comes in handy when your server-side sampling rules target the transactions you want to keep, but you need more of those transactions being sent by the SDK.'
           )}
         </TextBlock>
-<<<<<<< HEAD
-        <PermissionAlert access={['project:write']} />
-        <Access organization={organization} access={['project:write']}>
-          {({hasAccess}) => (
-            <Fragment>
-              {error && <LoadingError message={error} />}
-              {!error && loading && <LoadingIndicator />}
-              {!error && !loading && (
-                <RulesPanel>
-                  <RulesPanelHeader lightText>
-                    <RulesPanelLayout>
-                      <GrabColumn />
-                      <OperatorColumn>{t('Operator')}</OperatorColumn>
-                      <ConditionColumn>{t('Condition')}</ConditionColumn>
-                      <RateColumn>{t('Rate')}</RateColumn>
-                      <ActiveColumn>{t('Active')}</ActiveColumn>
-                      <Column />
-                    </RulesPanelLayout>
-                  </RulesPanelHeader>
-                  {!rules.length && <Promo />}
-                  {!!rules.length && (
-                    <Fragment>
-                      <DraggableList
-                        disabled={!hasAccess}
-                        items={items}
-                        onUpdateItems={() => {}}
-                        wrapperStyle={({isDragging, isSorting, index}) => {
-                          if (isDragging) {
-                            return {
-                              cursor: 'grabbing',
-                            };
-                          }
-                          if (isSorting) {
-                            return {};
-                          }
-                          return {
-                            transform: 'none',
-                            transformOrigin: '0',
-                            '--box-shadow': 'none',
-                            '--box-shadow-picked-up': 'none',
-                            overflow: 'visible',
-                            position: 'relative',
-                            zIndex: rules.length - index,
-                            cursor: 'default',
-                          };
-                        }}
-                        renderItem={({
-                          value,
-                          listeners,
-                          attributes,
-                          dragging,
-                          sorting,
-                        }) => {
-                          const itemsRuleIndex = items.findIndex(
-                            item => item.id === value
-                          );
-
-                          if (itemsRuleIndex === -1) {
-                            return null;
-                          }
-
-                          const itemsRule = items[itemsRuleIndex];
-
-                          const currentRule = {
-                            active: itemsRule.active,
-                            condition: itemsRule.condition,
-                            sampleRate: itemsRule.sampleRate,
-                            type: itemsRule.type,
-                            id: Number(itemsRule.id),
-                          };
-
-                          return (
-                            <RulesPanelLayout isContent>
-                              <Rule
-                                operator={
-                                  itemsRule.id === items[0].id
-                                    ? SamplingRuleOperator.IF
-                                    : itemsRule.bottomPinned
-                                    ? SamplingRuleOperator.ELSE
-                                    : SamplingRuleOperator.ELSE_IF
-                                }
-                                hideGrabButton={items.length === 1}
-                                rule={{
-                                  ...currentRule,
-                                  bottomPinned: itemsRule.bottomPinned,
-                                }}
-                                onEditRule={() => {}}
-                                onDeleteRule={() => {}}
-                                noPermission={!hasAccess}
-                                listeners={listeners}
-                                grabAttributes={attributes}
-                                dragging={dragging}
-                                sorting={sorting}
-                              />
-                            </RulesPanelLayout>
-                          );
-                        }}
-                      />
-                      <RulesPanelFooter>
-                        <ButtonBar gap={1}>
-                          <Button href={SERVER_SIDE_SAMPLING_DOC_LINK} external>
-                            {t('Read Docs')}
-                          </Button>
-                          <AddRuleButton
-                            disabled={!hasAccess}
-                            title={
-                              !hasAccess
-                                ? t("You don't have permission to add a rule")
-                                : undefined
-                            }
-                            priority="primary"
-                            onClick={() => {}}
-                            icon={<IconAdd isCircled />}
-                          >
-                            {t('Add Rule')}
-                          </AddRuleButton>
-                        </ButtonBar>
-                      </RulesPanelFooter>
-                    </Fragment>
-                  )}
-                </RulesPanel>
-              )}
-            </Fragment>
-=======
         <PermissionAlert
           access={['project:write']}
           message={t(
             'These settings can only be edited by users with the organization owner, manager, or admin role.'
->>>>>>> f1182295
           )}
         />
         {error && <LoadingError message={error} />}
         {!error && loading && <LoadingIndicator />}
         {!error && !loading && (
-          <RulesPanel
-            headers={['', t('Operator'), t('Condition'), t('Rate'), t('Active'), '']}
-          >
-            <Promo onGetStarted={handleGetStarted} hasAccess={hasAccess} />
+          <RulesPanel>
+            <RulesPanelHeader lightText>
+              <RulesPanelLayout>
+                <GrabColumn />
+                <OperatorColumn>{t('Operator')}</OperatorColumn>
+                <ConditionColumn>{t('Condition')}</ConditionColumn>
+                <RateColumn>{t('Rate')}</RateColumn>
+                <ActiveColumn>{t('Active')}</ActiveColumn>
+                <Column />
+              </RulesPanelLayout>
+            </RulesPanelHeader>
+            {!rules.length && (
+              <Promo onGetStarted={handleGetStarted} hasAccess={hasAccess} />
+            )}
+            {!!rules.length && (
+              <Fragment>
+                <DraggableList
+                  disabled={!hasAccess}
+                  items={items}
+                  onUpdateItems={() => {}}
+                  wrapperStyle={({isDragging, isSorting, index}) => {
+                    if (isDragging) {
+                      return {
+                        cursor: 'grabbing',
+                      };
+                    }
+                    if (isSorting) {
+                      return {};
+                    }
+                    return {
+                      transform: 'none',
+                      transformOrigin: '0',
+                      '--box-shadow': 'none',
+                      '--box-shadow-picked-up': 'none',
+                      overflow: 'visible',
+                      position: 'relative',
+                      zIndex: rules.length - index,
+                      cursor: 'default',
+                    };
+                  }}
+                  renderItem={({value, listeners, attributes, dragging, sorting}) => {
+                    const itemsRuleIndex = items.findIndex(item => item.id === value);
+
+                    if (itemsRuleIndex === -1) {
+                      return null;
+                    }
+
+                    const itemsRule = items[itemsRuleIndex];
+
+                    const currentRule = {
+                      active: itemsRule.active,
+                      condition: itemsRule.condition,
+                      sampleRate: itemsRule.sampleRate,
+                      type: itemsRule.type,
+                      id: Number(itemsRule.id),
+                    };
+
+                    return (
+                      <RulesPanelLayout isContent>
+                        <Rule
+                          operator={
+                            itemsRule.id === items[0].id
+                              ? SamplingRuleOperator.IF
+                              : itemsRule.bottomPinned
+                              ? SamplingRuleOperator.ELSE
+                              : SamplingRuleOperator.ELSE_IF
+                          }
+                          hideGrabButton={items.length === 1}
+                          rule={{
+                            ...currentRule,
+                            bottomPinned: itemsRule.bottomPinned,
+                          }}
+                          onEditRule={() => {}}
+                          onDeleteRule={() => {}}
+                          noPermission={!hasAccess}
+                          listeners={listeners}
+                          grabAttributes={attributes}
+                          dragging={dragging}
+                          sorting={sorting}
+                        />
+                      </RulesPanelLayout>
+                    );
+                  }}
+                />
+                <RulesPanelFooter>
+                  <ButtonBar gap={1}>
+                    <Button href={SERVER_SIDE_SAMPLING_DOC_LINK} external>
+                      {t('Read Docs')}
+                    </Button>
+                    <AddRuleButton
+                      disabled={!hasAccess}
+                      title={
+                        !hasAccess
+                          ? t("You don't have permission to add a rule")
+                          : undefined
+                      }
+                      priority="primary"
+                      onClick={() => {}}
+                      icon={<IconAdd isCircled />}
+                    >
+                      {t('Add Rule')}
+                    </AddRuleButton>
+                  </ButtonBar>
+                </RulesPanelFooter>
+              </Fragment>
+            )}
           </RulesPanel>
         )}
       </Fragment>
