import {Fragment, useEffect, useState} from 'react';
import {css} from '@emotion/react';
import styled from '@emotion/styled';
import isEqual from 'lodash/isEqual';

import {addErrorMessage, addSuccessMessage} from 'sentry/actionCreators/indicator';
import {openModal} from 'sentry/actionCreators/modal';
import Button from 'sentry/components/button';
import ButtonBar from 'sentry/components/buttonBar';
import {Panel, PanelFooter, PanelHeader} from 'sentry/components/panels';
import SentryDocumentTitle from 'sentry/components/sentryDocumentTitle';
import {IconAdd} from 'sentry/icons';
import {t} from 'sentry/locale';
import ProjectStore from 'sentry/stores/projectsStore';
import space from 'sentry/styles/space';
import {Project} from 'sentry/types';
import {SamplingRule, SamplingRuleOperator, SamplingRules} from 'sentry/types/sampling';
import handleXhrErrorResponse from 'sentry/utils/handleXhrErrorResponse';
import useApi from 'sentry/utils/useApi';
import useOrganization from 'sentry/utils/useOrganization';
import usePrevious from 'sentry/utils/usePrevious';
import SettingsPageHeader from 'sentry/views/settings/components/settingsPageHeader';
import TextBlock from 'sentry/views/settings/components/text/textBlock';
import PermissionAlert from 'sentry/views/settings/organization/permissionAlert';

import {DraggableList, UpdateItemsProps} from '../sampling/rules/draggableList';

import {ActivateModal} from './modals/activateModal';
import {SpecificConditionsModal} from './modals/specificConditionsModal';
import {UniformRateModal} from './modals/uniformRateModal';
import {useProjectStats} from './utils/useProjectStats';
import {Promo} from './promo';
import {
  ActiveColumn,
  Column,
  ConditionColumn,
  GrabColumn,
  OperatorColumn,
  RateColumn,
  Rule,
} from './rule';
import {SERVER_SIDE_SAMPLING_DOC_LINK} from './utils';

type Props = {
  project: Project;
};

export function ServerSideSampling({project}: Props) {
  const organization = useOrganization();
  const api = useApi();

  const hasAccess = organization.access.includes('project:write');
<<<<<<< HEAD
  const dynamicSamplingRules = project.dynamicSampling?.rules ?? [];
  const {projectStats} = useProjectStats({
    orgSlug: organization.slug,
    projectId: project?.id,
    interval: '1h',
    statsPeriod: '48h',
  });
=======
  const currentRules = project.dynamicSampling?.rules;
  const previousRules = usePrevious(currentRules);
  const [rules, setRules] = useState<SamplingRules>(currentRules ?? []);
>>>>>>> 9150b95c

  useEffect(() => {
    if (!isEqual(previousRules, currentRules)) {
      setRules(currentRules ?? []);
    }
  }, [currentRules, previousRules]);

  function handleActivateToggle(rule: SamplingRule) {
    openModal(modalProps => <ActivateModal {...modalProps} rule={rule} />);
  }

  function handleGetStarted() {
    openModal(modalProps => (
      <UniformRateModal
        {...modalProps}
        organization={organization}
        project={project}
        projectStats={projectStats}
        rules={dynamicSamplingRules}
      />
    ));
  }

  async function handleSortRules({overIndex, reorderedItems: ruleIds}: UpdateItemsProps) {
    if (!rules[overIndex].condition.inner.length) {
      addErrorMessage(
        t('Rules with conditions cannot be below rules without conditions')
      );
      return;
    }

    const sortedRules = ruleIds
      .map(ruleId => rules.find(rule => String(rule.id) === ruleId))
      .filter(rule => !!rule) as SamplingRule[];

    setRules(sortedRules);

    try {
      const newProjectDetails = await api.requestPromise(
        `/projects/${organization.slug}/${project.slug}/`,
        {
          method: 'PUT',
          data: {dynamicSampling: {rules: sortedRules}},
        }
      );
      ProjectStore.onUpdateSuccess(newProjectDetails);
      addSuccessMessage(t('Successfully sorted sampling rules'));
    } catch (error) {
      setRules(previousRules ?? []);
      const message = t('Unable to sort sampling rules');
      handleXhrErrorResponse(message)(error);
      addErrorMessage(message);
    }
  }

  function handleAddRule() {
    openModal(modalProps => (
      <SpecificConditionsModal
        {...modalProps}
        organization={organization}
        project={project}
        rules={rules}
      />
    ));
  }

  function handleEditRule(rule: SamplingRule) {
    openModal(modalProps => (
      <SpecificConditionsModal
        {...modalProps}
        organization={organization}
        project={project}
        rule={rule}
        rules={rules}
      />
    ));
  }

  async function handleDeleteRule(rule: SamplingRule) {
    try {
      const newProjectDetails = await api.requestPromise(
        `/projects/${organization.slug}/${project.slug}/`,
        {
          method: 'PUT',
          data: {dynamicSampling: {rules: rules.filter(({id}) => id !== rule.id)}},
        }
      );
      ProjectStore.onUpdateSuccess(newProjectDetails);
      addSuccessMessage(t('Successfully deleted sampling rule'));
    } catch (error) {
      const message = t('Unable to delete sampling rule');
      handleXhrErrorResponse(message)(error);
      addErrorMessage(message);
    }
  }

  // Rules without a condition (Else case) always have to be 'pinned' to the bottom of the list
  // and cannot be sorted
  const items = rules.map(rule => ({
    ...rule,
    id: String(rule.id),
    bottomPinned: !rule.condition.inner.length,
  }));

  return (
    <SentryDocumentTitle title={t('Server-side Sampling')}>
      <Fragment>
        <SettingsPageHeader title={t('Server-side Sampling')} />
        <TextBlock>
          {t(
            'Server-side sampling provides an additional dial for dropping transactions. This comes in handy when your server-side sampling rules target the transactions you want to keep, but you need more of those transactions being sent by the SDK.'
          )}
        </TextBlock>
        <PermissionAlert
          access={['project:write']}
          message={t(
            'These settings can only be edited by users with the organization owner, manager, or admin role.'
          )}
        />
        <RulesPanel>
          <RulesPanelHeader lightText>
            <RulesPanelLayout>
              <GrabColumn />
              <OperatorColumn>{t('Operator')}</OperatorColumn>
              <ConditionColumn>{t('Condition')}</ConditionColumn>
              <RateColumn>{t('Rate')}</RateColumn>
              <ActiveColumn>{t('Active')}</ActiveColumn>
              <Column />
            </RulesPanelLayout>
          </RulesPanelHeader>
          {!rules.length && (
            <Promo onGetStarted={handleGetStarted} hasAccess={hasAccess} />
          )}
          {!!rules.length && (
            <Fragment>
              <DraggableList
                disabled={!hasAccess}
                items={items}
                onUpdateItems={handleSortRules}
                wrapperStyle={({isDragging, isSorting, index}) => {
                  if (isDragging) {
                    return {
                      cursor: 'grabbing',
                    };
                  }
                  if (isSorting) {
                    return {};
                  }
                  return {
                    transform: 'none',
                    transformOrigin: '0',
                    '--box-shadow': 'none',
                    '--box-shadow-picked-up': 'none',
                    overflow: 'visible',
                    position: 'relative',
                    zIndex: rules.length - index,
                    cursor: 'default',
                  };
                }}
                renderItem={({value, listeners, attributes, dragging, sorting}) => {
                  const itemsRuleIndex = items.findIndex(item => item.id === value);

                  if (itemsRuleIndex === -1) {
                    return null;
                  }

                  const itemsRule = items[itemsRuleIndex];

                  const currentRule = {
                    active: itemsRule.active,
                    condition: itemsRule.condition,
                    sampleRate: itemsRule.sampleRate,
                    type: itemsRule.type,
                    id: Number(itemsRule.id),
                  };

                  return (
                    <RulesPanelLayout isContent>
                      <Rule
                        operator={
                          itemsRule.id === items[0].id
                            ? SamplingRuleOperator.IF
                            : itemsRule.bottomPinned
                            ? SamplingRuleOperator.ELSE
                            : SamplingRuleOperator.ELSE_IF
                        }
                        hideGrabButton={items.length === 1}
                        rule={{
                          ...currentRule,
                          bottomPinned: itemsRule.bottomPinned,
                        }}
                        onEditRule={() => handleEditRule(currentRule)}
                        onDeleteRule={() => handleDeleteRule(currentRule)}
                        onActivate={() => handleActivateToggle(currentRule)}
                        noPermission={!hasAccess}
                        listeners={listeners}
                        grabAttributes={attributes}
                        dragging={dragging}
                        sorting={sorting}
                      />
                    </RulesPanelLayout>
                  );
                }}
              />
              <RulesPanelFooter>
                <ButtonBar gap={1}>
                  <Button href={SERVER_SIDE_SAMPLING_DOC_LINK} external>
                    {t('Read Docs')}
                  </Button>
                  <AddRuleButton
                    disabled={!hasAccess}
                    title={
                      !hasAccess
                        ? t("You don't have permission to add a rule")
                        : undefined
                    }
                    priority="primary"
                    onClick={handleAddRule}
                    icon={<IconAdd isCircled />}
                  >
                    {t('Add Rule')}
                  </AddRuleButton>
                </ButtonBar>
              </RulesPanelFooter>
            </Fragment>
          )}
        </RulesPanel>
      </Fragment>
    </SentryDocumentTitle>
  );
}

const RulesPanel = styled(Panel)``;

const RulesPanelHeader = styled(PanelHeader)`
  padding: ${space(0.5)} 0;
  font-size: ${p => p.theme.fontSizeSmall};
`;

const RulesPanelLayout = styled('div')<{isContent?: boolean}>`
  width: 100%;
  display: grid;
  grid-template-columns: 1fr 0.5fr 74px;

  @media (min-width: ${p => p.theme.breakpoints.small}) {
    grid-template-columns: 48px 95px 1fr 0.5fr 77px 74px;
  }

  ${p =>
    p.isContent &&
    css`
      > * {
        /* match the height of the ellipsis button */
        line-height: 34px;
        border-bottom: 1px solid ${p.theme.border};
      }
    `}
`;

const RulesPanelFooter = styled(PanelFooter)`
  border-top: none;
  padding: ${space(1.5)} ${space(2)};
  grid-column: 1 / -1;
  display: flex;
  align-items: center;
  justify-content: flex-end;
`;

const AddRuleButton = styled(Button)`
  @media (max-width: ${p => p.theme.breakpoints.small}) {
    width: 100%;
  }
`;<|MERGE_RESOLUTION|>--- conflicted
+++ resolved
@@ -50,19 +50,16 @@
   const api = useApi();
 
   const hasAccess = organization.access.includes('project:write');
-<<<<<<< HEAD
-  const dynamicSamplingRules = project.dynamicSampling?.rules ?? [];
+
+  const currentRules = project.dynamicSampling?.rules;
+  const previousRules = usePrevious(currentRules);
+  const [rules, setRules] = useState<SamplingRules>(currentRules ?? []);
   const {projectStats} = useProjectStats({
     orgSlug: organization.slug,
     projectId: project?.id,
     interval: '1h',
     statsPeriod: '48h',
   });
-=======
-  const currentRules = project.dynamicSampling?.rules;
-  const previousRules = usePrevious(currentRules);
-  const [rules, setRules] = useState<SamplingRules>(currentRules ?? []);
->>>>>>> 9150b95c
 
   useEffect(() => {
     if (!isEqual(previousRules, currentRules)) {
@@ -81,7 +78,7 @@
         organization={organization}
         project={project}
         projectStats={projectStats}
-        rules={dynamicSamplingRules}
+        rules={rules}
       />
     ));
   }
