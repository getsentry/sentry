--- conflicted
+++ resolved
@@ -97,10 +97,7 @@
     recommendedSdkUpgrades,
     affectedProjects,
     isProjectIncompatible,
-<<<<<<< HEAD
     isProjectOnOldSDK,
-=======
->>>>>>> bbdd7c26
     loading: sdkUpgradesLoading,
   } = useRecommendedSdkUpgrades({
     orgSlug: organization.slug,
@@ -582,12 +579,6 @@
               </Projects>
             </Alert>
           )}
-
-          <SamplingProjectIncompatibleAlert
-            organization={organization}
-            projectId={project.id}
-            isProjectIncompatible={isProjectIncompatible}
-          />
         </Fragment>
       </Body>
       <Footer>
