import {Fragment, useEffect, useState} from 'react';
import styled from '@emotion/styled';
import isEqual from 'lodash/isEqual';

import {fetchProjectStats} from 'sentry/actionCreators/serverSideSampling';
import Alert from 'sentry/components/alert';
import Button from 'sentry/components/button';
import ButtonBar from 'sentry/components/buttonBar';
import {NumberField} from 'sentry/components/forms';
import ProjectBadge from 'sentry/components/idBadge/projectBadge';
import ExternalLink from 'sentry/components/links/externalLink';
import LoadingError from 'sentry/components/loadingError';
import LoadingIndicator from 'sentry/components/loadingIndicator';
import {PanelTable} from 'sentry/components/panels';
import Placeholder from 'sentry/components/placeholder';
import QuestionTooltip from 'sentry/components/questionTooltip';
import Radio from 'sentry/components/radio';
import Tooltip from 'sentry/components/tooltip';
import {IconRefresh, IconWarning} from 'sentry/icons';
import {t, tct} from 'sentry/locale';
import ModalStore from 'sentry/stores/modalStore';
import {useLegacyStore} from 'sentry/stores/useLegacyStore';
import space from 'sentry/styles/space';
import {Project} from 'sentry/types';
import {SamplingRule, UniformModalsSubmit} from 'sentry/types/sampling';
import {defined} from 'sentry/utils';
import trackAdvancedAnalyticsEvent from 'sentry/utils/analytics/trackAdvancedAnalyticsEvent';
import {formatPercentage} from 'sentry/utils/formatters';
import useApi from 'sentry/utils/useApi';
import {Outcome} from 'sentry/views/organizationStats/types';
import TextBlock from 'sentry/views/settings/components/text/textBlock';

import {
  getClientSampleRates,
  isValidSampleRate,
  percentageToRate,
  rateToPercentage,
  SERVER_SIDE_SAMPLING_DOC_LINK,
} from '../utils';
import {hasFirstBucketsEmpty} from '../utils/hasFirstBucketsEmpty';
import {projectStatsToPredictedSeries} from '../utils/projectStatsToPredictedSeries';
import {projectStatsToSeries} from '../utils/projectStatsToSeries';
import {useProjectStats} from '../utils/useProjectStats';
import {useRecommendedSdkUpgrades} from '../utils/useRecommendedSdkUpgrades';

import {RecommendedStepsModal, RecommendedStepsModalProps} from './recommendedStepsModal';
import {SpecifyClientRateModal} from './specifyClientRateModal';
import {UniformRateChart} from './uniformRateChart';

const CONSERVATIVE_SAMPLE_RATE = 0.1;

enum Strategy {
  CURRENT = 'current',
  RECOMMENDED = 'recommended',
}

enum Step {
  SET_CURRENT_CLIENT_SAMPLE_RATE = 'set_current_client_sample_rate',
  SET_UNIFORM_SAMPLE_RATE = 'set_uniform_sample_rate',
  RECOMMENDED_STEPS = 'recommended_steps',
}

type Props = Omit<
  RecommendedStepsModalProps,
  'onSubmit' | 'recommendedSdkUpgrades' | 'projectId' | 'recommendedSampleRate'
> & {
  onSubmit: UniformModalsSubmit;
  project: Project;
  rules: SamplingRule[];
};

export function UniformRateModal({
  Header,
  Body,
  Footer,
  closeModal,
  organization,
  project,
  uniformRule,
  onSubmit,
  onReadDocs,
  ...props
}: Props) {
  const api = useApi();
  const [rules, setRules] = useState(props.rules);
  const [specifiedClientRate, setSpecifiedClientRate] = useState<undefined | number>(
    undefined
  );
  const [activeStep, setActiveStep] = useState<Step | undefined>(undefined);
  const [selectedStrategy, setSelectedStrategy] = useState<Strategy>(Strategy.CURRENT);

  const modalStore = useLegacyStore(ModalStore);

  const {projectStats30d, projectStats48h} = useProjectStats();

  const {
    recommendedSdkUpgrades,
    affectedProjects,
    isProjectIncompatible,
    isProjectOnOldSDK,
    loading: sdkUpgradesLoading,
  } = useRecommendedSdkUpgrades({
    orgSlug: organization.slug,
    projectId: project.id,
  });

<<<<<<< HEAD
  const loading = projectStats30d.loading || projectStats48h.loading;
  const error = projectStats30d.error || projectStats48h.error;
=======
  const loading =
    projectStats30d.loading || projectStats48h.loading || sdkUpgradesLoading;
>>>>>>> 127b69e5

  useEffect(() => {
    if (loading || !projectStats30d.data) {
      return;
    }

    if (!projectStats30d.data.groups.length) {
      setActiveStep(Step.SET_UNIFORM_SAMPLE_RATE);
      return;
    }

    const clientDiscard = projectStats30d.data.groups.some(
      g => g.by.outcome === Outcome.CLIENT_DISCARD
    );

    setActiveStep(
      clientDiscard || !isProjectOnOldSDK
        ? Step.SET_UNIFORM_SAMPLE_RATE
        : Step.SET_CURRENT_CLIENT_SAMPLE_RATE
    );
  }, [loading, projectStats30d.data, isProjectOnOldSDK]);

  const shouldUseConservativeSampleRate =
    hasFirstBucketsEmpty(projectStats30d.data, 27) &&
    hasFirstBucketsEmpty(projectStats48h.data, 3) &&
    !defined(specifiedClientRate);

  const isWithoutTransactions =
    projectStats30d.data?.groups.reduce(
      (acc, group) => acc + group.totals['sum(quantity)'],
      0
    ) === 0;

  useEffect(() => {
    // updated or created rules will always have a new id,
    // therefore the isEqual will always work in this case
    if (modalStore.renderer === null && isEqual(rules, props.rules)) {
      trackAdvancedAnalyticsEvent(
        activeStep === Step.SET_CURRENT_CLIENT_SAMPLE_RATE
          ? 'sampling.settings.modal.specify.client.rate_cancel'
          : activeStep === Step.RECOMMENDED_STEPS
          ? 'sampling.settings.modal.recommended.next.steps_cancel'
          : 'sampling.settings.modal.uniform.rate_cancel',
        {
          organization,
          project_id: project.id,
        }
      );
    }
  }, [activeStep, modalStore.renderer, organization, project.id, rules, props.rules]);

  useEffect(() => {
    trackAdvancedAnalyticsEvent(
      selectedStrategy === Strategy.RECOMMENDED
        ? 'sampling.settings.modal.uniform.rate_switch_recommended'
        : 'sampling.settings.modal.uniform.rate_switch_current',
      {
        organization,
        project_id: project.id,
      }
    );
  }, [selectedStrategy, organization, project.id]);

  const uniformSampleRate = uniformRule?.sampleRate;

  const {recommended: recommendedClientSampling, current: currentClientSampling} =
    getClientSampleRates(projectStats48h.data, specifiedClientRate);

  const currentServerSampling =
    defined(uniformSampleRate) && !isNaN(uniformSampleRate)
      ? uniformSampleRate
      : undefined;
  const recommendedServerSampling = shouldUseConservativeSampleRate
    ? CONSERVATIVE_SAMPLE_RATE
    : Math.min(currentClientSampling ?? 1, recommendedClientSampling ?? 1);

  const [clientInput, setClientInput] = useState(
    rateToPercentage(recommendedClientSampling)
  );
  const [serverInput, setServerInput] = useState(
    rateToPercentage(recommendedServerSampling)
  );
  // ^^^ We use clientInput and serverInput variables just for the text fields, everywhere else we should use client and server variables vvv

  const client = percentageToRate(clientInput);
  const server = percentageToRate(serverInput);

  const [saving, setSaving] = useState(false);

  const shouldHaveNextStep =
    client !== currentClientSampling || recommendedSdkUpgrades.length > 0;

  useEffect(() => {
    setClientInput(rateToPercentage(recommendedClientSampling));
    setServerInput(rateToPercentage(recommendedServerSampling));
  }, [recommendedClientSampling, recommendedServerSampling]);

  const isEdited =
    client !== recommendedClientSampling || server !== recommendedServerSampling;

  const isServerRateHigherThanClientRate =
    defined(client) && defined(server) ? client < server : false;

  const isValid =
    isValidSampleRate(client) &&
    isValidSampleRate(server) &&
    !isServerRateHigherThanClientRate;

  function handlePrimaryButtonClick() {
    // this can either be "Next" or "Done"

    if (!isValid) {
      return;
    }

    if (shouldHaveNextStep) {
      trackAdvancedAnalyticsEvent('sampling.settings.modal.uniform.rate_next', {
        organization,
        project_id: project.id,
      });

      setActiveStep(Step.RECOMMENDED_STEPS);
      return;
    }

    setSaving(true);

    onSubmit({
      recommendedSampleRate: !isEdited,
      uniformRateModalOrigin: true,
      sampleRate: server!,
      rule: uniformRule,
      onSuccess: newRules => {
        setSaving(false);
        setRules(newRules);
        closeModal();
      },
      onError: () => {
        setSaving(false);
      },
    });
  }

  function handleReadDocs() {
    onReadDocs();

    if (activeStep === undefined) {
      return;
    }

    trackAdvancedAnalyticsEvent('sampling.settings.modal.uniform.rate_read_docs', {
      organization,
      project_id: project.id,
    });
  }

  async function handleRefetchProjectStats() {
    await fetchProjectStats({
      api,
      orgSlug: organization.slug,
      projId: project.id,
    });
  }

  if (activeStep === undefined || loading || error) {
    return (
      <Fragment>
        <Header closeButton>
          {error ? (
            <h4>{t('Set a global sample rate')}</h4>
          ) : (
            <Placeholder height="22px" />
          )}
        </Header>
        <Body>
          {error ? (
            <LoadingError onRetry={handleRefetchProjectStats} />
          ) : (
            <LoadingIndicator />
          )}
        </Body>
        <Footer>
          <FooterActions>
            <Button
              href={SERVER_SIDE_SAMPLING_DOC_LINK}
              onClick={handleReadDocs}
              external
            >
              {t('Read Docs')}
            </Button>
            <ButtonBar gap={1}>
              <Button onClick={closeModal}>{t('Cancel')}</Button>
              {error ? (
                <Button
                  priority="primary"
                  title={t('There was an error loading data')}
                  disabled
                >
                  {t('Done')}
                </Button>
              ) : (
                <Placeholder height="40px" width="80px" />
              )}
            </ButtonBar>
          </FooterActions>
        </Footer>
      </Fragment>
    );
  }

  if (activeStep === Step.SET_CURRENT_CLIENT_SAMPLE_RATE) {
    return (
      <SpecifyClientRateModal
        {...props}
        Header={Header}
        Body={Body}
        Footer={Footer}
        closeModal={closeModal}
        onReadDocs={onReadDocs}
        organization={organization}
        projectId={project.id}
        value={specifiedClientRate}
        onChange={setSpecifiedClientRate}
        onGoNext={() => setActiveStep(Step.SET_UNIFORM_SAMPLE_RATE)}
      />
    );
  }

  if (activeStep === Step.RECOMMENDED_STEPS) {
    return (
      <RecommendedStepsModal
        {...props}
        Header={Header}
        Body={Body}
        Footer={Footer}
        closeModal={closeModal}
        organization={organization}
        recommendedSdkUpgrades={recommendedSdkUpgrades}
        onGoBack={() => setActiveStep(Step.SET_UNIFORM_SAMPLE_RATE)}
        onSubmit={onSubmit}
        onReadDocs={onReadDocs}
        clientSampleRate={client}
        serverSampleRate={server}
        uniformRule={uniformRule}
        projectId={project.id}
        recommendedSampleRate={!isEdited}
        onSetRules={setRules}
      />
    );
  }

  return (
    <Fragment>
      <Header closeButton>
        <h4>{t('Set a global sample rate')}</h4>
      </Header>
      <Body>
        <TextBlock>
          {tct(
            'Set a server-side sample rate for all transactions using our suggestion as a starting point. To accurately monitor overall performance, we also suggest changing your client(SDK) sample rate to allow more metrics to be processed. [learnMoreLink: Learn more about quota management].',
            {
              learnMoreLink: (
                <ExternalLink
                  href={`${SERVER_SIDE_SAMPLING_DOC_LINK}getting-started/#2-set-a-uniform-sampling-rate`}
                />
              ),
            }
          )}
        </TextBlock>
        <Fragment>
          <UniformRateChart
            series={
              selectedStrategy === Strategy.CURRENT
                ? projectStatsToSeries(projectStats30d.data, specifiedClientRate)
                : projectStatsToPredictedSeries(
                    projectStats30d.data,
                    client,
                    server,
                    specifiedClientRate
                  )
            }
          />

          <StyledPanelTable
            headers={[
              <SamplingValuesColumn key="sampling-values">
                {t('Sampling Values')}
              </SamplingValuesColumn>,
              <ClientColumn key="client">{t('Client')}</ClientColumn>,
              <ClientHelpOrWarningColumn key="client-rate-help" />,
              <ServerColumn key="server">{t('Server')}</ServerColumn>,
              <ServerWarningColumn key="server-warning" />,
              <RefreshRatesColumn key="refresh-rates" />,
            ]}
          >
            <Fragment>
              <SamplingValuesColumn>
                <Label htmlFor="sampling-current">
                  <Radio
                    id="sampling-current"
                    checked={selectedStrategy === Strategy.CURRENT}
                    onChange={() => {
                      setSelectedStrategy(Strategy.CURRENT);
                    }}
                  />
                  {t('Current')}
                </Label>
              </SamplingValuesColumn>
              <ClientColumn>
                {defined(currentClientSampling)
                  ? formatPercentage(currentClientSampling)
                  : 'N/A'}
              </ClientColumn>
              <ClientHelpOrWarningColumn />
              <ServerColumn>
                {defined(currentServerSampling)
                  ? formatPercentage(currentServerSampling)
                  : 'N/A'}
              </ServerColumn>
              <ServerWarningColumn />
              <RefreshRatesColumn />
            </Fragment>
            <Fragment>
              <SamplingValuesColumn>
                <Label htmlFor="sampling-recommended">
                  <Radio
                    id="sampling-recommended"
                    checked={selectedStrategy === Strategy.RECOMMENDED}
                    onChange={() => {
                      setSelectedStrategy(Strategy.RECOMMENDED);
                    }}
                  />
                  {isEdited ? t('New') : t('Suggested')}
                  {!isEdited && (
                    <QuestionTooltip
                      title={t(
                        'Optimal sample rates based on your organization’s usage and quota.'
                      )}
                      size="sm"
                    />
                  )}
                </Label>
              </SamplingValuesColumn>
              <ClientColumn>
                <StyledNumberField
                  name="recommended-client-sampling"
                  placeholder="%"
                  step="10"
                  value={clientInput ?? null}
                  onChange={value => {
                    setClientInput(value === '' ? undefined : value);
                  }}
                  onFocus={() => setSelectedStrategy(Strategy.RECOMMENDED)}
                  stacked
                  flexibleControlStateSize
                  inline={false}
                />
              </ClientColumn>
              <ClientHelpOrWarningColumn>
                {isEdited && !isValidSampleRate(client) ? (
                  <Tooltip
                    title={t('Set a value between 0 and 100')}
                    containerDisplayMode="inline-flex"
                  >
                    <IconWarning
                      color="red300"
                      size="sm"
                      data-test-id="invalid-client-rate"
                    />
                  </Tooltip>
                ) : (
                  <QuestionTooltip
                    title={t(
                      'Changing the client(SDK) sample rate will require re-deployment.'
                    )}
                    size="sm"
                  />
                )}
              </ClientHelpOrWarningColumn>
              <ServerColumn>
                <StyledNumberField
                  name="recommended-server-sampling"
                  placeholder="%"
                  step="10"
                  value={serverInput ?? null}
                  onChange={value => {
                    setServerInput(value === '' ? undefined : value);
                  }}
                  onFocus={() => setSelectedStrategy(Strategy.RECOMMENDED)}
                  stacked
                  flexibleControlStateSize
                  inline={false}
                />
              </ServerColumn>
              <ServerWarningColumn>
                {isEdited && !isValidSampleRate(server) ? (
                  <Tooltip
                    title={t('Set a value between 0 and 100')}
                    containerDisplayMode="inline-flex"
                  >
                    <IconWarning
                      color="red300"
                      size="sm"
                      data-test-id="invalid-server-rate"
                    />
                  </Tooltip>
                ) : (
                  isServerRateHigherThanClientRate && (
                    <Tooltip
                      title={t(
                        'Server sample rate shall not be higher than client sample rate'
                      )}
                      containerDisplayMode="inline-flex"
                    >
                      <IconWarning
                        color="red300"
                        size="sm"
                        data-test-id="invalid-server-rate"
                      />
                    </Tooltip>
                  )
                )}
              </ServerWarningColumn>
              <RefreshRatesColumn>
                {isEdited && (
                  <Button
                    title={t('Reset to suggested values')}
                    icon={<IconRefresh size="sm" />}
                    aria-label={t('Reset to suggested values')}
                    onClick={() => {
                      setClientInput(rateToPercentage(recommendedClientSampling));
                      setServerInput(rateToPercentage(recommendedServerSampling));
                    }}
                    borderless
                    size="zero"
                  />
                )}
              </RefreshRatesColumn>
            </Fragment>
          </StyledPanelTable>

          {!isWithoutTransactions && shouldUseConservativeSampleRate && (
            <Alert type="info" showIcon>
              {t(
                "For accurate suggestions, we need at least 48hrs to ingest transactions. Meanwhile, here's a conservative server-side sampling rate which can be changed later on."
              )}
            </Alert>
          )}

          {!isProjectIncompatible && affectedProjects.length > 0 && (
            <Alert
              data-test-id="affected-sdk-alert"
              type="info"
              showIcon
              trailingItems={
                <Button
                  href={`${SERVER_SIDE_SAMPLING_DOC_LINK}#traces--propagation-of-sampling-decisions`}
                  priority="link"
                  borderless
                  external
                >
                  {t('Learn More')}
                </Button>
              }
            >
              {t('This rate will affect the transactions for the following projects:')}
              <Projects>
                {affectedProjects.map(affectedProject => (
                  <ProjectBadge
                    key={affectedProject.id}
                    project={affectedProject}
                    avatarSize={16}
                  />
                ))}
              </Projects>
            </Alert>
          )}
        </Fragment>
      </Body>
      <Footer>
        <FooterActions>
          <Button href={SERVER_SIDE_SAMPLING_DOC_LINK} onClick={handleReadDocs} external>
            {t('Read Docs')}
          </Button>

          <ButtonBar gap={1}>
            {shouldHaveNextStep && (
              <Stepper>
                {defined(specifiedClientRate) ? t('Step 2 of 3') : t('Step 1 of 2')}
              </Stepper>
            )}
            {defined(specifiedClientRate) ? (
              <Button onClick={() => setActiveStep(Step.SET_CURRENT_CLIENT_SAMPLE_RATE)}>
                {t('Back')}
              </Button>
            ) : (
              <Button onClick={closeModal}>{t('Cancel')}</Button>
            )}
            <Button
              priority="primary"
              onClick={handlePrimaryButtonClick}
              disabled={
                saving ||
                !isValid ||
                selectedStrategy === Strategy.CURRENT ||
                isProjectIncompatible ||
                isWithoutTransactions
              }
              title={
                isProjectIncompatible
                  ? t('Your project is currently incompatible with Server-Side Sampling.')
                  : isWithoutTransactions
                  ? t('You need at least one transaction to set up Server-Side Sampling.')
                  : selectedStrategy === Strategy.CURRENT
                  ? t('Current sampling values selected')
                  : !isValid
                  ? t('Sample rate is not valid')
                  : undefined
              }
            >
              {shouldHaveNextStep ? t('Next') : t('Done')}
            </Button>
          </ButtonBar>
        </FooterActions>
      </Footer>
    </Fragment>
  );
}

const StyledPanelTable = styled(PanelTable)`
  grid-template-columns: 1fr 115px 24px 115px 16px 46px;
  border-top-left-radius: 0;
  border-top-right-radius: 0;
  > * {
    padding: 0;
  }
`;

const Label = styled('label')`
  font-weight: 400;
  display: inline-flex;
  align-items: center;
  gap: ${space(1)};
  margin-bottom: 0;
`;

export const StyledNumberField = styled(NumberField)`
  width: 100%;
`;

export const FooterActions = styled('div')`
  display: flex;
  justify-content: space-between;
  align-items: center;
  flex: 1;
  gap: ${space(1)};
`;

export const Stepper = styled('span')`
  font-size: ${p => p.theme.fontSizeMedium};
  color: ${p => p.theme.subText};
`;

const SamplingValuesColumn = styled('div')`
  padding: ${space(2)};
  display: flex;
`;

const ClientColumn = styled('div')`
  padding: ${space(2)} ${space(1)} ${space(2)} ${space(2)};
  text-align: right;
  display: flex;
  justify-content: flex-end;
`;

const ClientHelpOrWarningColumn = styled('div')`
  padding: ${space(2)} ${space(1)} ${space(2)} 0;
  display: flex;
  align-items: center;
`;

const ServerColumn = styled('div')`
  padding: ${space(2)} ${space(1)} ${space(2)} ${space(2)};
  text-align: right;
  display: flex;
  justify-content: flex-end;
`;

const ServerWarningColumn = styled('div')`
  padding: ${space(2)} 0;
  display: flex;
  align-items: center;
`;

const RefreshRatesColumn = styled('div')`
  padding: ${space(2)} ${space(2)} ${space(2)} ${space(1)};
  display: inline-flex;
`;

const Projects = styled('div')`
  display: flex;
  flex-wrap: wrap;
  gap: ${space(1.5)};
  justify-content: flex-start;
  margin-top: ${space(1)};
`;<|MERGE_RESOLUTION|>--- conflicted
+++ resolved
@@ -104,13 +104,10 @@
     projectId: project.id,
   });
 
-<<<<<<< HEAD
-  const loading = projectStats30d.loading || projectStats48h.loading;
-  const error = projectStats30d.error || projectStats48h.error;
-=======
   const loading =
     projectStats30d.loading || projectStats48h.loading || sdkUpgradesLoading;
->>>>>>> 127b69e5
+
+  const error = projectStats30d.error || projectStats48h.error;
 
   useEffect(() => {
     if (loading || !projectStats30d.data) {
@@ -268,11 +265,7 @@
   }
 
   async function handleRefetchProjectStats() {
-    await fetchProjectStats({
-      api,
-      orgSlug: organization.slug,
-      projId: project.id,
-    });
+    await fetchProjectStats({api, orgSlug: organization.slug, projId: project.id});
   }
 
   if (activeStep === undefined || loading || error) {
