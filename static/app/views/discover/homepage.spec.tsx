--- conflicted
+++ resolved
@@ -587,13 +587,8 @@
 
     await screen.findByText('environment');
 
-<<<<<<< HEAD
-    expect(screen.getAllByTestId('grid-head-cell').length).toEqual(1);
+    expect(screen.getAllByTestId('grid-head-cell')).toHaveLength(1);
     screen.getByRole('row', {name: 'event.type:error'});
-=======
-    expect(screen.getAllByTestId('grid-head-cell')).toHaveLength(1);
-    screen.getByText('event.type:error');
->>>>>>> 6b55aa24
     expect(screen.getByRole('tab', {name: 'Errors'})).toHaveAttribute(
       'aria-selected',
       'true'
