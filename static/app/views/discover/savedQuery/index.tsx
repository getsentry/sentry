--- conflicted
+++ resolved
@@ -144,11 +144,7 @@
   yAxis: string[];
   homepageQuery?: SavedQuery;
   isHomepage?: boolean;
-<<<<<<< HEAD
-  splitDecision?: string;
-=======
   splitDecision?: SavedQueryDatasets;
->>>>>>> 893baede
 };
 
 type State = {
