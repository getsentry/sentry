import type {Location} from 'history';

import {
  deleteHomepageQuery,
  updateHomepageQuery,
} from 'sentry/actionCreators/discoverHomepageQueries';
import {
  createSavedQuery,
  deleteSavedQuery,
  updateSavedQuery,
} from 'sentry/actionCreators/discoverSavedQueries';
import {addErrorMessage, addSuccessMessage} from 'sentry/actionCreators/indicator';
import type {Client} from 'sentry/api';
import {t} from 'sentry/locale';
import type {NewQuery, Organization, SavedQuery} from 'sentry/types';
import {trackAnalytics} from 'sentry/utils/analytics';
import type {SaveQueryEventParameters} from 'sentry/utils/analytics/discoverAnalyticsEvents';
import type EventView from 'sentry/utils/discover/eventView';
<<<<<<< HEAD
import {
  DiscoverDatasets,
  DisplayModes,
  SavedQueryDatasets,
} from 'sentry/utils/discover/types';
=======
import {DisplayModes, SavedQueryDatasets} from 'sentry/utils/discover/types';
>>>>>>> 893baede
import {decodeScalar} from 'sentry/utils/queryString';
import {DisplayType} from 'sentry/views/dashboards/types';
import {DATASET_PARAM} from 'sentry/views/discover/savedQuery/datasetSelector';

export function handleCreateQuery(
  api: Client,
  organization: Organization,
  eventView: EventView,
  yAxis: string[],
  // True if this is a brand new query being saved
  // False if this is a modification from a saved query
  isNewQuery: boolean = true
): Promise<SavedQuery> {
  const payload = eventView.toNewQuery();
  payload.yAxis = yAxis;

  trackAnalytics(getAnalyticsCreateEventKeyName(isNewQuery, 'request'), {
    organization,
    ...extractAnalyticsQueryFields(payload),
  });
  const promise = createSavedQuery(api, organization.slug, payload);

  promise
    .then((savedQuery: SavedQuery) => {
      addSuccessMessage(t('Query saved'));
      trackAnalytics(getAnalyticsCreateEventKeyName(isNewQuery, 'success'), {
        organization,
        ...extractAnalyticsQueryFields(payload),
      });

      return savedQuery;
    })
    .catch((err: Error) => {
      addErrorMessage(t('Query not saved'));
      trackAnalytics(getAnalyticsCreateEventKeyName(isNewQuery, 'failed'), {
        organization,
        ...extractAnalyticsQueryFields(payload),
        error:
          err?.message || `Could not save a ${isNewQuery ? 'new' : 'existing'} query`,
      });
    });

  return promise;
}

export function handleUpdateQuery(
  api: Client,
  organization: Organization,
  eventView: EventView,
  yAxis: string[]
): Promise<SavedQuery> {
  const payload = eventView.toNewQuery();
  payload.yAxis = yAxis;

  if (!eventView.name) {
    addErrorMessage(t('Please name your query'));
    return Promise.reject();
  }

  trackAnalytics('discover_v2.update_query_request', {
    organization,
    ...extractAnalyticsQueryFields(payload),
  });

  const promise = updateSavedQuery(api, organization.slug, payload);

  promise
    .then((savedQuery: SavedQuery) => {
      addSuccessMessage(t('Query updated'));

      trackAnalytics('discover_v2.update_query_success', {
        organization,
        ...extractAnalyticsQueryFields(payload),
      });
      // NOTE: there is no need to convert _saved into an EventView and push it
      //       to the browser history, since this.props.eventView already
      //       derives from location.

      return savedQuery;
    })
    .catch((err: Error) => {
      addErrorMessage(t('Query not updated'));

      trackAnalytics('discover_v2.update_query_failed', {
        organization,
        ...extractAnalyticsQueryFields(payload),
        error: err?.message || 'Failed to update a query',
      });
    });

  return promise;
}

/**
 * Essentially the same as handleUpdateQuery, but specifically for changing the
 * name of the query
 */
export function handleUpdateQueryName(
  api: Client,
  organization: Organization,
  eventView: EventView
) {
  const payload = eventView.toNewQuery();
  trackAnalytics('discover_v2.update_query_name_request', {
    organization,
    ...extractAnalyticsQueryFields(payload),
  });

  const promise = updateSavedQuery(api, organization.slug, payload);

  promise
    .then(_saved => {
      addSuccessMessage(t('Query name saved'));

      trackAnalytics('discover_v2.update_query_name_successs', {
        organization,
        ...extractAnalyticsQueryFields(payload),
      });
    })
    .catch((err: Error) => {
      addErrorMessage(t('Query name not saved'));

      trackAnalytics('discover_v2.update_query_failed', {
        organization,
        ...extractAnalyticsQueryFields(payload),
        error: err?.message || 'Failed to update a query name',
      });
    });

  return promise;
}

export function handleDeleteQuery(
  api: Client,
  organization: Organization,
  eventView: EventView
): Promise<void> {
  trackAnalytics('discover_v2.delete_query_request', {
    organization,
    ...extractAnalyticsQueryFields(eventView.toNewQuery()),
  });

  const promise = deleteSavedQuery(api, organization.slug, eventView.id!);

  promise
    .then(() => {
      addSuccessMessage(t('Query deleted'));
      trackAnalytics('discover_v2.delete_query_success', {
        organization,
        ...extractAnalyticsQueryFields(eventView.toNewQuery()),
      });
    })
    .catch((err: Error) => {
      addErrorMessage(t('Query not deleted'));
      trackAnalytics('discover_v2.delete_query_failed', {
        organization,
        ...extractAnalyticsQueryFields(eventView.toNewQuery()),
        error: err?.message || 'Failed to delete query',
      });
    });

  return promise;
}

export function handleUpdateHomepageQuery(
  api: Client,
  organization: Organization,
  query: NewQuery
) {
  const promise = updateHomepageQuery(api, organization.slug, query);

  return promise
    .then(savedQuery => {
      addSuccessMessage(t('Saved as Discover default'));
      return savedQuery;
    })
    .catch(() => {
      addErrorMessage(t('Unable to set query as Discover default'));
    });
}

export function handleResetHomepageQuery(api: Client, organization: Organization) {
  const promise = deleteHomepageQuery(api, organization.slug);

  return promise
    .then(() => {
      addSuccessMessage(t('Successfully removed Discover default'));
    })
    .catch(() => {
      addErrorMessage(t('Unable to remove Discover default'));
    });
}

export function getAnalyticsCreateEventKeyName(
  // True if this is a brand new query being saved
  // False if this is a modification from a saved query
  isNewQuery: boolean,
  type: 'request' | 'success' | 'failed'
): keyof SaveQueryEventParameters {
  return (
    isNewQuery
      ? 'discover_v2.save_new_query_' + type
      : 'discover_v2.save_existing_query_' + type
  ) as keyof SaveQueryEventParameters;
}

/**
 * Takes in a DiscoverV2 NewQuery object and returns a Partial containing
 * the desired fields to populate into reload analytics
 */
export function extractAnalyticsQueryFields(payload: NewQuery): Partial<NewQuery> {
  const {projects, fields, query} = payload;
  return {
    projects,
    fields,
    query,
  };
}

export function displayModeToDisplayType(displayMode: DisplayModes): DisplayType {
  switch (displayMode) {
    case DisplayModes.BAR:
      return DisplayType.BAR;
    case DisplayModes.TOP5:
      return DisplayType.TOP_N;
    default:
      return DisplayType.LINE;
  }
}

<<<<<<< HEAD
export function getSavedQueryDataset(
  location: Location,
  savedQuery: SavedQuery | undefined,
  splitDecision?: string
=======
export function getDataset(
  location: Location,
  savedQuery: SavedQuery | undefined,
  splitDecision?: SavedQueryDatasets
>>>>>>> 893baede
): SavedQueryDatasets {
  const dataset = decodeScalar(location.query[DATASET_PARAM]);
  if (dataset) {
    return dataset as SavedQueryDatasets;
  }
<<<<<<< HEAD
  if (savedQuery?.queryDataset === 'discover' && splitDecision) {
    return splitDecision as SavedQueryDatasets;
  }
  return (savedQuery?.queryDataset ?? 'error-events') as SavedQueryDatasets;
}

export function getDatasetFromSavedQueryDataset(
  queryDataset: SavedQueryDatasets
): DiscoverDatasets {
  switch (queryDataset) {
    case SavedQueryDatasets.ERRORS:
      return DiscoverDatasets.ERRORS;
    case SavedQueryDatasets.TRANSACTIONS:
      return DiscoverDatasets.TRANSACTIONS;
    default:
      return DiscoverDatasets.DISCOVER;
  }
=======
  if (savedQuery?.queryDataset === SavedQueryDatasets.DISCOVER && splitDecision) {
    return splitDecision;
  }
  return (savedQuery?.queryDataset ?? SavedQueryDatasets.ERRORS) as SavedQueryDatasets;
>>>>>>> 893baede
}<|MERGE_RESOLUTION|>--- conflicted
+++ resolved
@@ -16,15 +16,11 @@
 import {trackAnalytics} from 'sentry/utils/analytics';
 import type {SaveQueryEventParameters} from 'sentry/utils/analytics/discoverAnalyticsEvents';
 import type EventView from 'sentry/utils/discover/eventView';
-<<<<<<< HEAD
 import {
   DiscoverDatasets,
   DisplayModes,
   SavedQueryDatasets,
 } from 'sentry/utils/discover/types';
-=======
-import {DisplayModes, SavedQueryDatasets} from 'sentry/utils/discover/types';
->>>>>>> 893baede
 import {decodeScalar} from 'sentry/utils/queryString';
 import {DisplayType} from 'sentry/views/dashboards/types';
 import {DATASET_PARAM} from 'sentry/views/discover/savedQuery/datasetSelector';
@@ -255,27 +251,19 @@
   }
 }
 
-<<<<<<< HEAD
 export function getSavedQueryDataset(
   location: Location,
   savedQuery: SavedQuery | undefined,
-  splitDecision?: string
-=======
-export function getDataset(
-  location: Location,
-  savedQuery: SavedQuery | undefined,
   splitDecision?: SavedQueryDatasets
->>>>>>> 893baede
 ): SavedQueryDatasets {
   const dataset = decodeScalar(location.query[DATASET_PARAM]);
   if (dataset) {
     return dataset as SavedQueryDatasets;
   }
-<<<<<<< HEAD
-  if (savedQuery?.queryDataset === 'discover' && splitDecision) {
-    return splitDecision as SavedQueryDatasets;
-  }
-  return (savedQuery?.queryDataset ?? 'error-events') as SavedQueryDatasets;
+  if (savedQuery?.queryDataset === SavedQueryDatasets.DISCOVER && splitDecision) {
+    return splitDecision;
+  }
+  return (savedQuery?.queryDataset ?? SavedQueryDatasets.ERRORS) as SavedQueryDatasets;
 }
 
 export function getDatasetFromSavedQueryDataset(
@@ -289,10 +277,4 @@
     default:
       return DiscoverDatasets.DISCOVER;
   }
-=======
-  if (savedQuery?.queryDataset === SavedQueryDatasets.DISCOVER && splitDecision) {
-    return splitDecision;
-  }
-  return (savedQuery?.queryDataset ?? SavedQueryDatasets.ERRORS) as SavedQueryDatasets;
->>>>>>> 893baede
 }