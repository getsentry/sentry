import {browserHistory} from 'react-router';

import {initializeOrg} from 'sentry-test/initializeOrg';
import {
  render,
  screen,
  userEvent,
  waitFor,
  within,
} from 'sentry-test/reactTestingLibrary';

import {openAddToDashboardModal} from 'sentry/actionCreators/modal';
import {DisplayModes} from 'sentry/utils/discover/types';
import {DashboardWidgetSource, DisplayType} from 'sentry/views/dashboards/types';
import QueryList from 'sentry/views/discover/queryList';

jest.mock('sentry/actionCreators/modal');

describe('Discover > QueryList', function () {
  let location,
    savedQueries,
    organization,
    deleteMock,
    duplicateMock,
    queryChangeMock,
    updateHomepageMock,
    eventsStatsMock,
    wrapper;

  const {router, routerContext} = initializeOrg();

  beforeAll(async function () {
    await import('sentry/components/modals/widgetBuilder/addToDashboardModal');
  });

  beforeEach(function () {
    organization = TestStubs.Organization({
      features: ['discover-basic', 'discover-query'],
    });
    savedQueries = [
      TestStubs.DiscoverSavedQuery(),
      TestStubs.DiscoverSavedQuery({name: 'saved query 2', id: '2'}),
    ];

    eventsStatsMock = MockApiClient.addMockResponse({
      url: '/organizations/org-slug/events-stats/',
      method: 'GET',
      statusCode: 200,
      body: {data: []},
    });

    deleteMock = MockApiClient.addMockResponse({
      url: '/organizations/org-slug/discover/saved/2/',
      method: 'DELETE',
      statusCode: 200,
      body: {},
    });

    duplicateMock = MockApiClient.addMockResponse({
      url: '/organizations/org-slug/discover/saved/',
      method: 'POST',
      body: {
        id: '3',
        name: 'Saved query copy',
      },
    });

    updateHomepageMock = MockApiClient.addMockResponse({
      url: '/organizations/org-slug/discover/homepage/',
      method: 'PUT',
      statusCode: 204,
    });

    location = {
      pathname: '/organizations/org-slug/discover/queries/',
      query: {cursor: '0:1:1', statsPeriod: '14d'},
    };
    queryChangeMock = jest.fn();
  });

  afterEach(() => {
    jest.clearAllMocks();
    wrapper && wrapper.unmount();
    wrapper = null;
  });

  it('renders an empty list', function () {
    render(
      <QueryList
        organization={organization}
        savedQueries={[]}
        savedQuerySearchQuery="no matches"
        pageLinks=""
        onQueryChange={queryChangeMock}
        location={location}
      />
    );

    expect(screen.getByText('No saved queries match that filter')).toBeInTheDocument();
  });

  it('renders pre-built queries and saved ones', function () {
    render(
      <QueryList
        organization={organization}
        savedQueries={savedQueries}
        renderPrebuilt
        pageLinks=""
        onQueryChange={queryChangeMock}
        location={location}
      />
    );

    expect(screen.getAllByTestId(/card-.*/)).toHaveLength(5);
  });

  it('can duplicate and trigger change callback', async function () {
    render(
      <QueryList
        organization={organization}
        savedQueries={savedQueries}
        pageLinks=""
        onQueryChange={queryChangeMock}
        location={location}
      />
    );

    const card = screen.getAllByTestId(/card-*/).at(0);
    const withinCard = within(card);
    expect(withinCard.getByText('Saved query #1')).toBeInTheDocument();

    await userEvent.click(withinCard.getByTestId('menu-trigger'));
    await userEvent.click(withinCard.getByText('Duplicate Query'));

    await waitFor(() => {
      expect(browserHistory.push).toHaveBeenCalledWith({
        pathname: location.pathname,
        query: {},
      });
    });

    expect(duplicateMock).toHaveBeenCalled();
    expect(queryChangeMock).toHaveBeenCalled();
  });

  it('can delete and trigger change callback', async function () {
    render(
      <QueryList
        organization={organization}
        savedQueries={savedQueries}
        pageLinks=""
        onQueryChange={queryChangeMock}
        location={location}
      />
    );

    const card = screen.getAllByTestId(/card-*/).at(1);
    const withinCard = within(card);

    await userEvent.click(withinCard.getByTestId('menu-trigger'));
    await userEvent.click(withinCard.getByText('Delete Query'));

    await waitFor(() => {
      expect(queryChangeMock).toHaveBeenCalled();
    });

    expect(deleteMock).toHaveBeenCalled();
  });

  it('redirects to Discover on card click', async function () {
    render(
      <QueryList
        organization={organization}
        savedQueries={savedQueries}
        pageLinks=""
        onQueryChange={queryChangeMock}
        location={location}
      />,
      {context: routerContext}
    );

    await userEvent.click(screen.getAllByTestId(/card-*/).at(0));
    expect(router.push).toHaveBeenLastCalledWith({
      pathname: '/organizations/org-slug/discover/results/',
      query: {id: '1', statsPeriod: '14d'},
    });
  });

  it('can redirect on last query deletion', async function () {
    render(
      <QueryList
        organization={organization}
        savedQueries={savedQueries.slice(1)}
        pageLinks=""
        onQueryChange={queryChangeMock}
        location={location}
      />,
      {context: routerContext}
    );

    const card = screen.getAllByTestId(/card-*/).at(0);
    const withinCard = within(card);

    await userEvent.click(withinCard.getByTestId('menu-trigger'));
    await userEvent.click(withinCard.getByText('Delete Query'));

    expect(deleteMock).toHaveBeenCalled();
    expect(queryChangeMock).not.toHaveBeenCalled();

    await waitFor(() => {
      expect(browserHistory.push).toHaveBeenCalledWith({
        pathname: location.pathname,
        query: {cursor: undefined, statsPeriod: '14d'},
      });
    });
  });

<<<<<<< HEAD
  it('renders Add to Dashboard in context menu', function () {
=======
  it('renders Add to Dashboard in context menu with feature flag', async function () {
>>>>>>> 19fd882c
    const featuredOrganization = TestStubs.Organization({
      features: ['dashboards-edit'],
    });

    render(
      <QueryList
        organization={featuredOrganization}
        savedQueries={savedQueries.slice(1)}
        pageLinks=""
        onQueryChange={queryChangeMock}
        location={location}
      />
    );

    const card = screen.getAllByTestId(/card-*/).at(0);
    const withinCard = within(card);

    await userEvent.click(withinCard.getByTestId('menu-trigger'));

    expect(
      screen.getByRole('menuitemradio', {name: 'Add to Dashboard'})
    ).toBeInTheDocument();
    expect(
      screen.getByRole('menuitemradio', {name: 'Set as Default'})
    ).toBeInTheDocument();
    expect(
      screen.getByRole('menuitemradio', {name: 'Duplicate Query'})
    ).toBeInTheDocument();
    expect(screen.getByRole('menuitemradio', {name: 'Delete Query'})).toBeInTheDocument();
  });

  it('only renders Delete Query and Duplicate Query in context menu', async function () {
    render(
      <QueryList
        organization={organization}
        savedQueries={savedQueries.slice(1)}
        pageLinks=""
        onQueryChange={queryChangeMock}
        location={location}
      />
    );

    const card = screen.getAllByTestId(/card-*/).at(0);
    const withinCard = within(card);

    await userEvent.click(withinCard.getByTestId('menu-trigger'));

    expect(
      screen.queryByRole('menuitemradio', {name: 'Add to Dashboard'})
    ).not.toBeInTheDocument();
    expect(
      screen.getByRole('menuitemradio', {name: 'Set as Default'})
    ).toBeInTheDocument();
    expect(
      screen.getByRole('menuitemradio', {name: 'Duplicate Query'})
    ).toBeInTheDocument();
    expect(screen.getByRole('menuitemradio', {name: 'Delete Query'})).toBeInTheDocument();
  });

  it('passes yAxis from the savedQuery to MiniGraph', async function () {
    const featuredOrganization = TestStubs.Organization({
      features: ['dashboards-edit'],
    });
    const yAxis = ['count()', 'failure_count()'];
    const savedQueryWithMultiYAxis = {
      ...savedQueries.slice(1)[0],
      yAxis,
    };

    render(
      <QueryList
        organization={featuredOrganization}
        savedQueries={[savedQueryWithMultiYAxis]}
        pageLinks=""
        onQueryChange={queryChangeMock}
        location={location}
      />
    );

    const chart = await screen.findByTestId('area-chart');
    expect(chart).toBeInTheDocument();
    expect(eventsStatsMock).toHaveBeenCalledWith(
      '/organizations/org-slug/events-stats/',
      expect.objectContaining({
        query: expect.objectContaining({
          yAxis: ['count()', 'failure_count()'],
        }),
      })
    );
  });

  it('Set as Default updates the homepage query', async function () {
    render(
      <QueryList
        organization={organization}
        savedQueries={savedQueries.slice(1)}
        pageLinks=""
        onQueryChange={queryChangeMock}
        location={location}
      />
    );

    await userEvent.click(screen.getByTestId('menu-trigger'));
    await userEvent.click(screen.getByText('Set as Default'));
    expect(updateHomepageMock).toHaveBeenCalledWith(
      '/organizations/org-slug/discover/homepage/',
      expect.objectContaining({
        data: expect.objectContaining({fields: ['test'], range: '14d'}),
      })
    );
  });

  describe('Add to Dashboard modal', () => {
    it('opens a modal with the correct params for Top 5 chart', async function () {
      const featuredOrganization = TestStubs.Organization({
        features: ['dashboards-edit'],
      });
      render(
        <QueryList
          organization={featuredOrganization}
          savedQueries={[
            TestStubs.DiscoverSavedQuery({
              display: DisplayModes.TOP5,
              orderby: 'test',
              fields: ['test', 'count()'],
              yAxis: ['count()'],
            }),
          ]}
          pageLinks=""
          onQueryChange={queryChangeMock}
          location={location}
        />
      );

      const contextMenu = await screen.findByTestId('menu-trigger');
      expect(contextMenu).toBeInTheDocument();

      expect(screen.queryByTestId('add-to-dashboard')).not.toBeInTheDocument();

      await userEvent.click(contextMenu);

      const addToDashboardMenuItem = await screen.findByTestId('add-to-dashboard');

      await userEvent.click(addToDashboardMenuItem);

      await waitFor(() => {
        expect(openAddToDashboardModal).toHaveBeenCalledWith(
          expect.objectContaining({
            widget: {
              title: 'Saved query #1',
              displayType: DisplayType.AREA,
              limit: 5,
              queries: [
                {
                  aggregates: ['count()'],
                  columns: ['test'],
                  conditions: '',
                  fields: ['test', 'count()', 'count()'],
                  name: '',
                  orderby: 'test',
                },
              ],
            },
            widgetAsQueryParams: expect.objectContaining({
              defaultTableColumns: ['test', 'count()'],
              defaultTitle: 'Saved query #1',
              defaultWidgetQuery:
                'name=&aggregates=count()&columns=test&fields=test%2Ccount()%2Ccount()&conditions=&orderby=test',
              displayType: DisplayType.AREA,
              source: DashboardWidgetSource.DISCOVERV2,
            }),
          })
        );
      });
    });

    it('opens a modal with the correct params for other chart', async function () {
      const featuredOrganization = TestStubs.Organization({
        features: ['dashboards-edit'],
      });
      render(
        <QueryList
          organization={featuredOrganization}
          savedQueries={[
            TestStubs.DiscoverSavedQuery({
              display: DisplayModes.DEFAULT,
              orderby: 'count()',
              fields: ['test', 'count()'],
              yAxis: ['count()'],
            }),
          ]}
          pageLinks=""
          onQueryChange={queryChangeMock}
          location={location}
        />
      );

      const contextMenu = await screen.findByTestId('menu-trigger');
      expect(contextMenu).toBeInTheDocument();

      expect(screen.queryByTestId('add-to-dashboard')).not.toBeInTheDocument();

      await userEvent.click(contextMenu);

      const addToDashboardMenuItem = await screen.findByTestId('add-to-dashboard');

      await userEvent.click(addToDashboardMenuItem);

      await waitFor(() => {
        expect(openAddToDashboardModal).toHaveBeenCalledWith(
          expect.objectContaining({
            widget: {
              title: 'Saved query #1',
              displayType: DisplayType.LINE,
              queries: [
                {
                  aggregates: ['count()'],
                  columns: [],
                  conditions: '',
                  fields: ['count()'],
                  name: '',
                  // Orderby gets dropped because ordering only applies to
                  // Top-N and tables
                  orderby: '',
                },
              ],
            },
            widgetAsQueryParams: expect.objectContaining({
              defaultTableColumns: ['test', 'count()'],
              defaultTitle: 'Saved query #1',
              defaultWidgetQuery:
                'name=&aggregates=count()&columns=&fields=count()&conditions=&orderby=',
              displayType: DisplayType.LINE,
              source: DashboardWidgetSource.DISCOVERV2,
            }),
          })
        );
      });
    });
  });
});<|MERGE_RESOLUTION|>--- conflicted
+++ resolved
@@ -215,11 +215,7 @@
     });
   });
 
-<<<<<<< HEAD
-  it('renders Add to Dashboard in context menu', function () {
-=======
-  it('renders Add to Dashboard in context menu with feature flag', async function () {
->>>>>>> 19fd882c
+  it('renders Add to Dashboard in context menu', async function () {
     const featuredOrganization = TestStubs.Organization({
       features: ['dashboards-edit'],
     });
