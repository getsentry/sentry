--- conflicted
+++ resolved
@@ -1,12 +1,5 @@
 import styled from '@emotion/styled';
 
-<<<<<<< HEAD
-import {Flex} from 'sentry/components/core/layout/flex';
-import {Stack} from 'sentry/components/core/layout/stack';
-import {space} from 'sentry/styles/space';
-
-export const ContextContainer = Stack;
-=======
 import type {FlexProps} from 'sentry/components/core/layout';
 import {Flex, Stack} from 'sentry/components/core/layout';
 import {space} from 'sentry/styles/space';
@@ -14,7 +7,6 @@
 export function ContextContainer(props: FlexProps) {
   return <Stack {...props} />;
 }
->>>>>>> 2c2934bf
 
 export const ContextHeader = styled(Flex)`
   align-items: center;
@@ -54,12 +46,6 @@
   min-width: 320px;
 `;
 
-<<<<<<< HEAD
-export const ContextRow = styled(Flex)`
-  justify-content: space-between;
-`;
-=======
 export function ContextRow(props: FlexProps) {
   return <Flex justify="between" {...props} />;
-}
->>>>>>> 2c2934bf
+}