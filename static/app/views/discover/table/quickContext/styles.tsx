--- conflicted
+++ resolved
@@ -28,13 +28,8 @@
 `;
 
 export const Wrapper = styled('div')`
-<<<<<<< HEAD
   background: ${p => p.theme.tokens.background.primary};
-  border-radius: ${p => p.theme.borderRadius};
-=======
-  background: ${p => p.theme.background};
   border-radius: ${p => p.theme.radius.md};
->>>>>>> 24b7a1e4
   width: 320px;
   padding: ${space(1.5)};
 `;
