--- conflicted
+++ resolved
@@ -138,14 +138,9 @@
       apiPayload.field.push('timestamp');
     }
 
-    // We need to include the issue and event.type fields because we want to
+    // We need to include the event.type field because we want to
     // route to issue details for error and default event types.
     if (!eventView.hasAggregateField()) {
-<<<<<<< HEAD
-      apiPayload.field.push('issue');
-=======
-      apiPayload.field.push('trace');
->>>>>>> 1527863b
       apiPayload.field.push('event.type');
     }
 
