import {OrganizationFixture} from 'sentry-fixture/organization';

import {render, screen, waitForElementToBeRemoved} from 'sentry-test/reactTestingLibrary';

import {useLocation} from 'sentry/utils/useLocation';
import useOrganization from 'sentry/utils/useOrganization';
import usePageFilters from 'sentry/utils/usePageFilters';
import {HTTPLandingPage} from 'sentry/views/performance/http/httpLandingPage';

jest.mock('sentry/utils/useLocation');
jest.mock('sentry/utils/usePageFilters');
jest.mock('sentry/utils/useOrganization');

describe('HTTPLandingPage', function () {
  const organization = OrganizationFixture();

  let spanListRequestMock, spanChartsRequestMock;

  jest.mocked(usePageFilters).mockReturnValue({
    isReady: true,
    desyncedFilters: new Set(),
    pinnedFilters: new Set(),
    shouldPersist: true,
    selection: {
      datetime: {
        period: '10d',
        start: null,
        end: null,
        utc: false,
      },
      environments: [],
      projects: [],
    },
  });

  jest.mocked(useLocation).mockReturnValue({
    pathname: '',
    search: '',
    query: {statsPeriod: '10d', 'span.domain': 'git'},
    hash: '',
    state: undefined,
    action: 'PUSH',
    key: '',
  });

  jest.mocked(useOrganization).mockReturnValue(organization);

  beforeEach(function () {
    jest.clearAllMocks();

    spanListRequestMock = MockApiClient.addMockResponse({
      url: `/organizations/${organization.slug}/events/`,
      method: 'GET',
      match: [
        MockApiClient.matchQuery({
          referrer: 'api.starfish.http-module-landing-domains-list',
        }),
      ],
      body: {
        data: [
          {
            'span.domain': '*.sentry.io',
          },
          {
            'span.domain': '*.github.com',
          },
        ],
      },
    });

    spanChartsRequestMock = MockApiClient.addMockResponse({
      url: `/organizations/${organization.slug}/events-stats/`,
      method: 'GET',
      body: {
        'spm()': {
          data: [
            [1699907700, [{count: 7810.2}]],
            [1699908000, [{count: 1216.8}]],
          ],
        },
      },
    });
  });

  afterAll(function () {
    jest.resetAllMocks();
  });

  it('fetches module data', async function () {
    render(<HTTPLandingPage />);

    expect(spanChartsRequestMock).toHaveBeenNthCalledWith(
      1,
      `/organizations/${organization.slug}/events-stats/`,
      expect.objectContaining({
        method: 'GET',
        query: {
          cursor: undefined,
          dataset: 'spansMetrics',
          environment: [],
          excludeOther: 0,
          field: [],
          interval: '30m',
          orderby: undefined,
          partial: 1,
          per_page: 50,
          project: [],
          query: 'span.module:http',
          referrer: 'api.starfish.http-module-landing-throughput-chart',
          statsPeriod: '10d',
          topEvents: undefined,
          yAxis: 'spm()',
        },
      })
    );

    expect(spanChartsRequestMock).toHaveBeenNthCalledWith(
      2,
      `/organizations/${organization.slug}/events-stats/`,
      expect.objectContaining({
        method: 'GET',
        query: {
          cursor: undefined,
          dataset: 'spansMetrics',
          environment: [],
          excludeOther: 0,
          field: [],
          interval: '30m',
          orderby: undefined,
          partial: 1,
          per_page: 50,
          project: [],
          query: 'span.module:http',
          referrer: 'api.starfish.http-module-landing-duration-chart',
          statsPeriod: '10d',
          topEvents: undefined,
          yAxis: 'avg(span.self_time)',
        },
      })
    );

    expect(spanChartsRequestMock).toHaveBeenNthCalledWith(
      3,
      `/organizations/${organization.slug}/events-stats/`,
      expect.objectContaining({
        method: 'GET',
        query: {
          cursor: undefined,
          dataset: 'spansMetrics',
          environment: [],
          excludeOther: 0,
          field: [],
          interval: '30m',
          orderby: undefined,
          partial: 1,
          per_page: 50,
          project: [],
          query: 'span.module:http',
          referrer: 'api.starfish.http-module-landing-response-code-chart',
          statsPeriod: '10d',
          topEvents: undefined,
          yAxis: [
            'http_response_rate(3)',
            'http_response_rate(4)',
            'http_response_rate(5)',
          ],
        },
      })
    );

    expect(spanListRequestMock).toHaveBeenCalledWith(
      `/organizations/${organization.slug}/events/`,
      expect.objectContaining({
        method: 'GET',
        query: {
          dataset: 'spansMetrics',
          environment: [],
          field: [
            'project.id',
            'span.domain',
            'spm()',
            'http_response_rate(3)',
            'http_response_rate(4)',
            'http_response_rate(5)',
            'avg(span.self_time)',
            'sum(span.self_time)',
            'time_spent_percentage()',
          ],
          per_page: 10,
          project: [],
<<<<<<< HEAD
          query: 'span.module:http',
=======
          query: 'span.module:http span.domain:*git* has:span.domain',
>>>>>>> d2836f6c
          referrer: 'api.starfish.http-module-landing-domains-list',
          sort: '-time_spent_percentage()',
          statsPeriod: '10d',
        },
      })
    );

    await waitForElementToBeRemoved(() => screen.queryAllByTestId('loading-indicator'));
  });

  it('renders a list of domains', async function () {
    render(<HTTPLandingPage />);

    await waitForElementToBeRemoved(() => screen.queryAllByTestId('loading-indicator'));

    expect(screen.getByRole('link', {name: '*.sentry.io'})).toHaveAttribute(
      'href',
      '/organizations/org-slug/performance/http/domains/?domain=%2A.sentry.io&statsPeriod=10d'
    );
    expect(screen.getByRole('link', {name: '*.github.com'})).toHaveAttribute(
      'href',
      '/organizations/org-slug/performance/http/domains/?domain=%2A.github.com&statsPeriod=10d'
    );
  });
});<|MERGE_RESOLUTION|>--- conflicted
+++ resolved
@@ -188,11 +188,7 @@
           ],
           per_page: 10,
           project: [],
-<<<<<<< HEAD
-          query: 'span.module:http',
-=======
-          query: 'span.module:http span.domain:*git* has:span.domain',
->>>>>>> d2836f6c
+          query: 'span.module:http span.domain:*git*',
           referrer: 'api.starfish.http-module-landing-domains-list',
           sort: '-time_spent_percentage()',
           statsPeriod: '10d',
