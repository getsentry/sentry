--- conflicted
+++ resolved
@@ -14,11 +14,11 @@
 import {fromSorts} from 'sentry/utils/discover/eventView';
 import {DurationUnit, RateUnit} from 'sentry/utils/discover/fields';
 import {decodeScalar} from 'sentry/utils/queryString';
-<<<<<<< HEAD
-import {EMPTY_OPTION_VALUE, MutableSearch} from 'sentry/utils/tokenizeSearch';
-=======
-import {escapeFilterValue, MutableSearch} from 'sentry/utils/tokenizeSearch';
->>>>>>> d2836f6c
+import {
+  EMPTY_OPTION_VALUE,
+  escapeFilterValue,
+  MutableSearch,
+} from 'sentry/utils/tokenizeSearch';
 import useLocationQuery from 'sentry/utils/url/useLocationQuery';
 import {useLocation} from 'sentry/utils/useLocation';
 import useOrganization from 'sentry/utils/useOrganization';
@@ -32,7 +32,11 @@
 import {DurationChart} from 'sentry/views/performance/http/durationChart';
 import {HTTPSamplesPanel} from 'sentry/views/performance/http/httpSamplesPanel';
 import {ResponseRateChart} from 'sentry/views/performance/http/responseRateChart';
-import {MODULE_TITLE, RELEASE_LEVEL} from 'sentry/views/performance/http/settings';
+import {
+  MODULE_TITLE,
+  NULL_DOMAIN_DESCRIPTION,
+  RELEASE_LEVEL,
+} from 'sentry/views/performance/http/settings';
 import {ThroughputChart} from 'sentry/views/performance/http/throughputChart';
 import {MetricReadout} from 'sentry/views/performance/metricReadout';
 import * as ModuleLayout from 'sentry/views/performance/moduleLayout';
@@ -72,11 +76,7 @@
 
   const filters: SpanMetricsQueryFilters = {
     'span.module': ModuleName.HTTP,
-<<<<<<< HEAD
-    'span.domain': domain === '' ? EMPTY_OPTION_VALUE : domain,
-=======
-    'span.domain': escapeFilterValue(domain),
->>>>>>> d2836f6c
+    'span.domain': domain === '' ? EMPTY_OPTION_VALUE : escapeFilterValue(domain),
   };
 
   const cursor = decodeScalar(location.query?.[QueryParameterNames.TRANSACTIONS_CURSOR]);
@@ -176,7 +176,7 @@
           />
           <Layout.Title>
             {project && <ProjectAvatar project={project} size={36} />}
-            {domain || t('No Domain')}
+            {domain || NULL_DOMAIN_DESCRIPTION}
             <DomainStatusLink domain={domain} />
             <FeatureBadge type={RELEASE_LEVEL} />
           </Layout.Title>
