import React from 'react';
import styled from '@emotion/styled';

import {Breadcrumbs} from 'sentry/components/breadcrumbs';
import FloatingFeedbackWidget from 'sentry/components/feedback/widget/floatingFeedbackWidget';
import * as Layout from 'sentry/components/layouts/thirds';
import {DatePageFilter} from 'sentry/components/organizations/datePageFilter';
import {EnvironmentPageFilter} from 'sentry/components/organizations/environmentPageFilter';
import PageFilterBar from 'sentry/components/organizations/pageFilterBar';
import {t} from 'sentry/locale';
import {space} from 'sentry/styles/space';
import {fromSorts} from 'sentry/utils/discover/eventView';
import {DurationUnit, RateUnit} from 'sentry/utils/discover/fields';
import {decodeScalar} from 'sentry/utils/queryString';
import {useLocation} from 'sentry/utils/useLocation';
import useOrganization from 'sentry/utils/useOrganization';
import {normalizeUrl} from 'sentry/utils/withDomainRequired';
import {
  DomainTransactionsTable,
  isAValidSort,
} from 'sentry/views/performance/http/domainTransactionsTable';
import {DurationChart} from 'sentry/views/performance/http/durationChart';
import {ResponseRateChart} from 'sentry/views/performance/http/responseRateChart';
import {ThroughputChart} from 'sentry/views/performance/http/throughputChart';
import {MetricReadout} from 'sentry/views/performance/metricReadout';
import * as ModuleLayout from 'sentry/views/performance/moduleLayout';
import {ModulePageProviders} from 'sentry/views/performance/modulePageProviders';
import {useSynchronizeCharts} from 'sentry/views/starfish/components/chart';
import {useSpanMetrics} from 'sentry/views/starfish/queries/useSpanMetrics';
import {useSpanMetricsSeries} from 'sentry/views/starfish/queries/useSpanMetricsSeries';
import type {SpanMetricsQueryFilters} from 'sentry/views/starfish/types';
import {ModuleName, SpanFunction, SpanMetricsField} from 'sentry/views/starfish/types';
import {QueryParameterNames} from 'sentry/views/starfish/views/queryParameters';
import {DataTitles, getThroughputTitle} from 'sentry/views/starfish/views/spans/types';

type Query = {
  aggregate?: string;
  domain?: string;
};

export function HTTPDomainSummaryPage() {
  const location = useLocation<Query>();
  const organization = useOrganization();

  const sortField = decodeScalar(location.query?.[QueryParameterNames.TRANSACTIONS_SORT]);

  const sort = fromSorts(sortField).filter(isAValidSort).at(0) ?? DEFAULT_SORT;

  const {domain} = location.query;

  const filters: SpanMetricsQueryFilters = {
    'span.module': ModuleName.HTTP,
    'span.domain': domain,
  };

  const cursor = decodeScalar(location.query?.[QueryParameterNames.TRANSACTIONS_CURSOR]);

  const {data: domainMetrics, isLoading: areDomainMetricsLoading} = useSpanMetrics({
    filters,
    fields: [
      SpanMetricsField.SPAN_DOMAIN,
      `${SpanFunction.SPM}()`,
      `avg(${SpanMetricsField.SPAN_SELF_TIME})`,
      `sum(${SpanMetricsField.SPAN_SELF_TIME})`,
      `${SpanFunction.TIME_SPENT_PERCENTAGE}()`,
    ],
    enabled: Boolean(domain),
    referrer: 'api.starfish.http-module-domain-summary-metrics-ribbon',
  });

  const {
    isLoading: isThroughputDataLoading,
    data: throughputData,
    error: throughputError,
  } = useSpanMetricsSeries({
    filters,
    yAxis: ['spm()'],
    enabled: Boolean(domain),
    referrer: 'api.starfish.http-module-domain-summary-throughput-chart',
  });

  const {
    isLoading: isDurationDataLoading,
    data: durationData,
    error: durationError,
  } = useSpanMetricsSeries({
    filters,
<<<<<<< HEAD
    yAxis: [`${selectedAggregate}(${SpanMetricsField.SPAN_SELF_TIME})`],
=======
    yAxis: [`avg(${SpanMetricsField.SPAN_SELF_TIME})`],
>>>>>>> 7024926c
    enabled: Boolean(domain),
    referrer: 'api.starfish.http-module-domain-summary-duration-chart',
  });

  const {
    isLoading: isResponseCodeDataLoading,
    data: responseCodeData,
    error: responseCodeError,
  } = useSpanMetricsSeries({
    filters: filters,
    yAxis: ['http_response_rate(3)', 'http_response_rate(4)', 'http_response_rate(5)'],
    referrer: 'api.starfish.http-module-domain-summary-response-code-chart',
  });

  const {
    isLoading: isTransactionsListLoading,
    data: transactionsList,
    meta: transactionsListMeta,
    error: transactionsListError,
    pageLinks: transactionsListPageLinks,
  } = useSpanMetrics({
    filters,
    fields: [
      'transaction',
      'spm()',
      'http_response_rate(2)',
      'http_response_rate(4)',
      'http_response_rate(5)',
      'avg(span.self_time)',
      'sum(span.self_time)',
      'time_spent_percentage()',
    ],
    sorts: [sort],
    limit: TRANSACTIONS_TABLE_ROW_COUNT,
    cursor,
    referrer: 'api.starfish.http-module-domain-summary-transactions-list',
  });

  useSynchronizeCharts([!isThroughputDataLoading && !isDurationDataLoading]);

  return (
    <React.Fragment>
      <Layout.Header>
        <Layout.HeaderContent>
          <Breadcrumbs
            crumbs={[
              {
                label: 'Performance',
                to: normalizeUrl(`/organizations/${organization.slug}/performance/`),
                preservePageFilters: true,
              },
              {
                label: 'HTTP',
                to: normalizeUrl(`/organizations/${organization.slug}/performance/http`),
                preservePageFilters: true,
              },
              {
                label: 'Domain Summary',
              },
            ]}
          />
          <Layout.Title>{domain}</Layout.Title>
        </Layout.HeaderContent>
      </Layout.Header>

      <Layout.Body>
        <Layout.Main fullWidth>
          <FloatingFeedbackWidget />

          <ModuleLayout.Layout>
            <ModuleLayout.Full>
              <HeaderContainer>
                <PageFilterBar condensed>
                  <EnvironmentPageFilter />
                  <DatePageFilter />
                </PageFilterBar>

                <MetricsRibbon>
                  <MetricReadout
                    title={getThroughputTitle('http')}
                    value={domainMetrics?.[0]?.[`${SpanFunction.SPM}()`]}
                    unit={RateUnit.PER_MINUTE}
                    isLoading={areDomainMetricsLoading}
                  />

                  <MetricReadout
                    title={DataTitles.avg}
                    value={
                      domainMetrics?.[0]?.[`avg(${SpanMetricsField.SPAN_SELF_TIME})`]
                    }
                    unit={DurationUnit.MILLISECOND}
                    isLoading={areDomainMetricsLoading}
                  />
                </MetricsRibbon>
              </HeaderContainer>
            </ModuleLayout.Full>

            <ModuleLayout.Third>
              <ThroughputChart
                series={throughputData['spm()']}
                isLoading={isThroughputDataLoading}
                error={throughputError}
              />
            </ModuleLayout.Third>

            <ModuleLayout.Third>
              <DurationChart
                series={durationData[`avg(${SpanMetricsField.SPAN_SELF_TIME})`]}
                isLoading={isDurationDataLoading}
                error={durationError}
              />
            </ModuleLayout.Third>

            <ModuleLayout.Third>
              <ResponseRateChart
                series={[
                  {
                    ...responseCodeData[`http_response_rate(3)`],
                    seriesName: t('3XX'),
                  },
                  {
                    ...responseCodeData[`http_response_rate(4)`],
                    seriesName: t('4XX'),
                  },
                  {
                    ...responseCodeData[`http_response_rate(5)`],
                    seriesName: t('5XX'),
                  },
                ]}
                isLoading={isResponseCodeDataLoading}
                error={responseCodeError}
              />
            </ModuleLayout.Third>

            <ModuleLayout.Full>
              <DomainTransactionsTable
                data={transactionsList}
                error={transactionsListError}
                isLoading={isTransactionsListLoading}
                meta={transactionsListMeta}
                pageLinks={transactionsListPageLinks}
                sort={sort}
              />
            </ModuleLayout.Full>
          </ModuleLayout.Layout>
        </Layout.Main>
      </Layout.Body>
    </React.Fragment>
  );
}

const DEFAULT_SORT = {
  field: 'time_spent_percentage()' as const,
  kind: 'desc' as const,
};

const TRANSACTIONS_TABLE_ROW_COUNT = 20;

const HeaderContainer = styled('div')`
  display: flex;
  justify-content: space-between;
  flex-wrap: wrap;
`;

const MetricsRibbon = styled('div')`
  display: flex;
  flex-wrap: wrap;
  gap: ${space(4)};
`;

function LandingPageWithProviders() {
  return (
    <ModulePageProviders
      baseURL="/performance/http"
      title={[t('Performance'), t('HTTP'), t('Domain Summary')].join(' — ')}
      features="performance-http-view"
    >
      <HTTPDomainSummaryPage />
    </ModulePageProviders>
  );
}

export default LandingPageWithProviders;<|MERGE_RESOLUTION|>--- conflicted
+++ resolved
@@ -85,11 +85,7 @@
     error: durationError,
   } = useSpanMetricsSeries({
     filters,
-<<<<<<< HEAD
-    yAxis: [`${selectedAggregate}(${SpanMetricsField.SPAN_SELF_TIME})`],
-=======
     yAxis: [`avg(${SpanMetricsField.SPAN_SELF_TIME})`],
->>>>>>> 7024926c
     enabled: Boolean(domain),
     referrer: 'api.starfish.http-module-domain-summary-duration-chart',
   });
