import React from 'react';
import styled from '@emotion/styled';

import Alert from 'sentry/components/alert';
import ProjectAvatar from 'sentry/components/avatar/projectAvatar';
import FeatureBadge from 'sentry/components/badge/featureBadge';
import {Breadcrumbs} from 'sentry/components/breadcrumbs';
import ButtonBar from 'sentry/components/buttonBar';
import FeedbackWidgetButton from 'sentry/components/feedback/widget/feedbackWidgetButton';
import * as Layout from 'sentry/components/layouts/thirds';
import ExternalLink from 'sentry/components/links/externalLink';
import {DatePageFilter} from 'sentry/components/organizations/datePageFilter';
import {EnvironmentPageFilter} from 'sentry/components/organizations/environmentPageFilter';
import PageFilterBar from 'sentry/components/organizations/pageFilterBar';
import {t, tct} from 'sentry/locale';
import {space} from 'sentry/styles/space';
import {DurationUnit, RateUnit} from 'sentry/utils/discover/fields';
import {decodeScalar, decodeSorts} from 'sentry/utils/queryString';
import {
  EMPTY_OPTION_VALUE,
  escapeFilterValue,
  MutableSearch,
} from 'sentry/utils/tokenizeSearch';
import useLocationQuery from 'sentry/utils/url/useLocationQuery';
import {useLocation} from 'sentry/utils/useLocation';
import useOrganization from 'sentry/utils/useOrganization';
import useProjects from 'sentry/utils/useProjects';
import {normalizeUrl} from 'sentry/utils/withDomainRequired';
import {DurationChart} from 'sentry/views/performance/http/charts/durationChart';
import {ResponseRateChart} from 'sentry/views/performance/http/charts/responseRateChart';
import {ThroughputChart} from 'sentry/views/performance/http/charts/throughputChart';
import {DomainStatusLink} from 'sentry/views/performance/http/components/domainStatusLink';
import {HTTPSamplesPanel} from 'sentry/views/performance/http/httpSamplesPanel';
import {Referrer} from 'sentry/views/performance/http/referrers';
import {
<<<<<<< HEAD
  BASE_URL,
=======
  BASE_FILTERS,
>>>>>>> cfbb98f2
  MODULE_TITLE,
  NULL_DOMAIN_DESCRIPTION,
  RELEASE_LEVEL,
} from 'sentry/views/performance/http/settings';
import {
  DomainTransactionsTable,
  isAValidSort,
} from 'sentry/views/performance/http/tables/domainTransactionsTable';
import {MetricReadout} from 'sentry/views/performance/metricReadout';
import * as ModuleLayout from 'sentry/views/performance/moduleLayout';
import {ModulePageProviders} from 'sentry/views/performance/modulePageProviders';
import {useSynchronizeCharts} from 'sentry/views/starfish/components/chart';
import {getTimeSpentExplanation} from 'sentry/views/starfish/components/tableCells/timeSpentCell';
import {useSpanMetrics} from 'sentry/views/starfish/queries/useDiscover';
import {useSpanMetricsSeries} from 'sentry/views/starfish/queries/useDiscoverSeries';
import type {SpanMetricsQueryFilters} from 'sentry/views/starfish/types';
import {SpanFunction, SpanMetricsField} from 'sentry/views/starfish/types';
import {QueryParameterNames} from 'sentry/views/starfish/views/queryParameters';
import {DataTitles, getThroughputTitle} from 'sentry/views/starfish/views/spans/types';

type Query = {
  aggregate?: string;
  domain?: string;
};

export function HTTPDomainSummaryPage() {
  const location = useLocation<Query>();
  const organization = useOrganization();
  const {projects} = useProjects();

  // TODO: Fetch sort information using `useLocationQuery`
  const sortField = decodeScalar(location.query?.[QueryParameterNames.TRANSACTIONS_SORT]);

  const sort = decodeSorts(sortField).filter(isAValidSort).at(0) ?? DEFAULT_SORT;

  const {domain, project: projectId} = useLocationQuery({
    fields: {
      project: decodeScalar,
      domain: decodeScalar,
    },
  });

  const project = projects.find(p => projectId === p.id);
  const filters: SpanMetricsQueryFilters = {
    ...BASE_FILTERS,
    'span.domain': domain === '' ? EMPTY_OPTION_VALUE : escapeFilterValue(domain),
  };

  const cursor = decodeScalar(location.query?.[QueryParameterNames.TRANSACTIONS_CURSOR]);

  const {data: domainMetrics, isLoading: areDomainMetricsLoading} = useSpanMetrics(
    {
      search: MutableSearch.fromQueryObject(filters),
      fields: [
        `${SpanFunction.SPM}()`,
        `avg(${SpanMetricsField.SPAN_SELF_TIME})`,
        `sum(${SpanMetricsField.SPAN_SELF_TIME})`,
        'http_response_rate(3)',
        'http_response_rate(4)',
        'http_response_rate(5)',
        `${SpanFunction.TIME_SPENT_PERCENTAGE}()`,
      ],
    },
    Referrer.DOMAIN_SUMMARY_METRICS_RIBBON
  );

  const {
    isLoading: isThroughputDataLoading,
    data: throughputData,
    error: throughputError,
  } = useSpanMetricsSeries(
    {
      search: MutableSearch.fromQueryObject(filters),
      yAxis: ['spm()'],
    },
    Referrer.DOMAIN_SUMMARY_THROUGHPUT_CHART
  );

  const {
    isLoading: isDurationDataLoading,
    data: durationData,
    error: durationError,
  } = useSpanMetricsSeries(
    {
      search: MutableSearch.fromQueryObject(filters),
      yAxis: [`avg(${SpanMetricsField.SPAN_SELF_TIME})`],
    },
    Referrer.DOMAIN_SUMMARY_DURATION_CHART
  );

  const {
    isLoading: isResponseCodeDataLoading,
    data: responseCodeData,
    error: responseCodeError,
  } = useSpanMetricsSeries(
    {
      search: MutableSearch.fromQueryObject(filters),
      yAxis: ['http_response_rate(3)', 'http_response_rate(4)', 'http_response_rate(5)'],
    },
    Referrer.DOMAIN_SUMMARY_RESPONSE_CODE_CHART
  );

  const {
    isLoading: isTransactionsListLoading,
    data: transactionsList,
    meta: transactionsListMeta,
    error: transactionsListError,
    pageLinks: transactionsListPageLinks,
  } = useSpanMetrics(
    {
      search: MutableSearch.fromQueryObject(filters),
      fields: [
        'project.id',
        'transaction',
        'transaction.method',
        'spm()',
        'http_response_rate(3)',
        'http_response_rate(4)',
        'http_response_rate(5)',
        'avg(span.self_time)',
        'sum(span.self_time)',
        'time_spent_percentage()',
      ],
      sorts: [sort],
      limit: TRANSACTIONS_TABLE_ROW_COUNT,
      cursor,
    },
    Referrer.DOMAIN_SUMMARY_TRANSACTIONS_LIST
  );

  useSynchronizeCharts([!isThroughputDataLoading && !isDurationDataLoading]);

  return (
    <React.Fragment>
      <Layout.Header>
        <Layout.HeaderContent>
          <Breadcrumbs
            crumbs={[
              {
                label: 'Performance',
                to: normalizeUrl(`/organizations/${organization.slug}/performance/`),
                preservePageFilters: true,
              },
              {
                label: MODULE_TITLE,
                to: normalizeUrl(`/organizations/${organization.slug}/performance/http`),
                preservePageFilters: true,
              },
              {
                label: 'Domain Summary',
              },
            ]}
          />
          <Layout.Title>
            {project && <ProjectAvatar project={project} size={36} />}
            {domain || NULL_DOMAIN_DESCRIPTION}
            <DomainStatusLink domain={domain} />
            <FeatureBadge type={RELEASE_LEVEL} />
          </Layout.Title>
        </Layout.HeaderContent>
        <Layout.HeaderActions>
          <ButtonBar gap={1}>
            <FeedbackWidgetButton />
          </ButtonBar>
        </Layout.HeaderActions>
      </Layout.Header>

      <Layout.Body>
        <Layout.Main fullWidth>
          {domain === '' && (
            <Alert type="info">
              {tct(
                '"Unknown Domain" entries can be caused by instrumentation errors. Please refer to our [link] for more information.',
                {
                  link: (
                    <ExternalLink href="https://docs.sentry.io/product/performance/requests/">
                      documentation
                    </ExternalLink>
                  ),
                }
              )}
            </Alert>
          )}

          <ModuleLayout.Layout>
            <ModuleLayout.Full>
              <HeaderContainer>
                <PageFilterBar condensed>
                  <EnvironmentPageFilter />
                  <DatePageFilter />
                </PageFilterBar>

                <MetricsRibbon>
                  <MetricReadout
                    title={getThroughputTitle('http')}
                    value={domainMetrics?.[0]?.[`${SpanFunction.SPM}()`]}
                    unit={RateUnit.PER_MINUTE}
                    isLoading={areDomainMetricsLoading}
                  />

                  <MetricReadout
                    title={DataTitles.avg}
                    value={
                      domainMetrics?.[0]?.[`avg(${SpanMetricsField.SPAN_SELF_TIME})`]
                    }
                    unit={DurationUnit.MILLISECOND}
                    isLoading={areDomainMetricsLoading}
                  />

                  <MetricReadout
                    title={t('3XXs')}
                    value={domainMetrics?.[0]?.[`http_response_rate(3)`]}
                    unit="percentage"
                    isLoading={areDomainMetricsLoading}
                  />

                  <MetricReadout
                    title={t('4XXs')}
                    value={domainMetrics?.[0]?.[`http_response_rate(4)`]}
                    unit="percentage"
                    isLoading={areDomainMetricsLoading}
                  />

                  <MetricReadout
                    title={t('5XXs')}
                    value={domainMetrics?.[0]?.[`http_response_rate(5)`]}
                    unit="percentage"
                    isLoading={areDomainMetricsLoading}
                  />

                  <MetricReadout
                    title={DataTitles.timeSpent}
                    value={domainMetrics?.[0]?.['sum(span.self_time)']}
                    unit={DurationUnit.MILLISECOND}
                    tooltip={getTimeSpentExplanation(
                      domainMetrics?.[0]?.['time_spent_percentage()'],
                      'http'
                    )}
                    isLoading={areDomainMetricsLoading}
                  />
                </MetricsRibbon>
              </HeaderContainer>
            </ModuleLayout.Full>

            <ModuleLayout.Third>
              <ThroughputChart
                series={throughputData['spm()']}
                isLoading={isThroughputDataLoading}
                error={throughputError}
              />
            </ModuleLayout.Third>

            <ModuleLayout.Third>
              <DurationChart
                series={[durationData[`avg(${SpanMetricsField.SPAN_SELF_TIME})`]]}
                isLoading={isDurationDataLoading}
                error={durationError}
              />
            </ModuleLayout.Third>

            <ModuleLayout.Third>
              <ResponseRateChart
                series={[
                  {
                    ...responseCodeData[`http_response_rate(3)`],
                    seriesName: t('3XX'),
                  },
                  {
                    ...responseCodeData[`http_response_rate(4)`],
                    seriesName: t('4XX'),
                  },
                  {
                    ...responseCodeData[`http_response_rate(5)`],
                    seriesName: t('5XX'),
                  },
                ]}
                isLoading={isResponseCodeDataLoading}
                error={responseCodeError}
              />
            </ModuleLayout.Third>

            <ModuleLayout.Full>
              <DomainTransactionsTable
                domain={domain}
                data={transactionsList}
                error={transactionsListError}
                isLoading={isTransactionsListLoading}
                meta={transactionsListMeta}
                pageLinks={transactionsListPageLinks}
                sort={sort}
              />
            </ModuleLayout.Full>
          </ModuleLayout.Layout>
        </Layout.Main>
      </Layout.Body>

      <HTTPSamplesPanel />
    </React.Fragment>
  );
}

const DEFAULT_SORT = {
  field: 'time_spent_percentage()' as const,
  kind: 'desc' as const,
};

const TRANSACTIONS_TABLE_ROW_COUNT = 20;

const HeaderContainer = styled('div')`
  display: flex;
  justify-content: space-between;
  flex-wrap: wrap;
`;

const MetricsRibbon = styled('div')`
  display: flex;
  flex-wrap: wrap;
  gap: ${space(4)};
`;

function PageWithProviders() {
  return (
    <ModulePageProviders
      baseURL={`/performance/${BASE_URL}`}
      title={[t('Performance'), MODULE_TITLE, t('Domain Summary')].join(' — ')}
      features="spans-first-ui"
    >
      <HTTPDomainSummaryPage />
    </ModulePageProviders>
  );
}

export default PageWithProviders;<|MERGE_RESOLUTION|>--- conflicted
+++ resolved
@@ -33,11 +33,8 @@
 import {HTTPSamplesPanel} from 'sentry/views/performance/http/httpSamplesPanel';
 import {Referrer} from 'sentry/views/performance/http/referrers';
 import {
-<<<<<<< HEAD
+  BASE_FILTERS,
   BASE_URL,
-=======
-  BASE_FILTERS,
->>>>>>> cfbb98f2
   MODULE_TITLE,
   NULL_DOMAIN_DESCRIPTION,
   RELEASE_LEVEL,
