import {decodeScalar} from 'sentry/utils/queryString';
import {MutableSearch} from 'sentry/utils/tokenizeSearch';
import {useLocation} from 'sentry/utils/useLocation';
import {DEFAULT_QUERY_FILTER} from 'sentry/views/performance/queues/settings';
import {useSpanMetrics} from 'sentry/views/starfish/queries/useDiscover';
import {QueryParameterNames} from 'sentry/views/starfish/views/queryParameters';

type Props = {
  enabled?: boolean;
};

export function useQueuesByDestinationQuery({enabled}: Props) {
  const location = useLocation();
  const cursor = decodeScalar(location.query?.[QueryParameterNames.DESTINATIONS_CURSOR]);

  const mutableSearch = new MutableSearch(DEFAULT_QUERY_FILTER);
<<<<<<< HEAD
  const response = useSpanMetrics({
    search: mutableSearch,
    fields: [
      'messaging.destination.name',
      'count()',
      'count_op(queue.publish)',
      'count_op(queue.process)',
      'sum(span.duration)',
      'avg(span.duration)',
      'avg_if(span.duration,span.op,queue.publish)',
      'avg_if(span.duration,span.op,queue.process)',
      'avg(messaging.message.receive.latency)',
    ],
    enabled,
    sorts: [],
    limit: 10,
    cursor,
    referrer: 'api.performance.queues.destination-summary',
  });
=======
  const response = useSpanMetrics(
    {
      search: mutableSearch,
      fields: [
        'messaging.destination.name',
        'count()',
        'count_op(queue.publish)',
        'count_op(queue.process)',
        'sum(span.self_time)',
        'avg(span.self_time)',
        'avg_if(span.self_time,span.op,queue.publish)',
        'avg_if(span.self_time,span.op,queue.process)',
        'avg(messaging.message.receive.latency)',
      ],
      enabled,
      sorts: [],
      limit: 10,
      cursor,
    },
    'api.performance.queues.destination-summary'
  );
>>>>>>> e311537f

  return response;
}<|MERGE_RESOLUTION|>--- conflicted
+++ resolved
@@ -14,27 +14,6 @@
   const cursor = decodeScalar(location.query?.[QueryParameterNames.DESTINATIONS_CURSOR]);
 
   const mutableSearch = new MutableSearch(DEFAULT_QUERY_FILTER);
-<<<<<<< HEAD
-  const response = useSpanMetrics({
-    search: mutableSearch,
-    fields: [
-      'messaging.destination.name',
-      'count()',
-      'count_op(queue.publish)',
-      'count_op(queue.process)',
-      'sum(span.duration)',
-      'avg(span.duration)',
-      'avg_if(span.duration,span.op,queue.publish)',
-      'avg_if(span.duration,span.op,queue.process)',
-      'avg(messaging.message.receive.latency)',
-    ],
-    enabled,
-    sorts: [],
-    limit: 10,
-    cursor,
-    referrer: 'api.performance.queues.destination-summary',
-  });
-=======
   const response = useSpanMetrics(
     {
       search: mutableSearch,
@@ -43,10 +22,10 @@
         'count()',
         'count_op(queue.publish)',
         'count_op(queue.process)',
-        'sum(span.self_time)',
-        'avg(span.self_time)',
-        'avg_if(span.self_time,span.op,queue.publish)',
-        'avg_if(span.self_time,span.op,queue.process)',
+        'sum(span.duration)',
+        'avg(span.duration)',
+        'avg_if(span.duration,span.op,queue.publish)',
+        'avg_if(span.duration,span.op,queue.process)',
         'avg(messaging.message.receive.latency)',
       ],
       enabled,
@@ -56,7 +35,6 @@
     },
     'api.performance.queues.destination-summary'
   );
->>>>>>> e311537f
 
   return response;
 }