import {decodeScalar} from 'sentry/utils/queryString';
import {MutableSearch} from 'sentry/utils/tokenizeSearch';
import {useLocation} from 'sentry/utils/useLocation';
import {DEFAULT_QUERY_FILTER} from 'sentry/views/performance/queues/settings';
import {useSpanMetrics} from 'sentry/views/starfish/queries/useDiscover';
import {QueryParameterNames} from 'sentry/views/starfish/views/queryParameters';

type Props = {
  destination?: string;
  enabled?: boolean;
};

export function useQueuesByTransactionQuery({destination, enabled}: Props) {
  const location = useLocation();
  const cursor = decodeScalar(location.query?.[QueryParameterNames.TRANSACTIONS_CURSOR]);

  const mutableSearch = new MutableSearch(DEFAULT_QUERY_FILTER);
  if (destination) {
    mutableSearch.addFilterValue('messaging.destination.name', destination);
  }
<<<<<<< HEAD
  const response = useSpanMetrics({
    search: mutableSearch,
    fields: [
      'transaction',
      'span.op',
      'count()',
      'count_op(queue.publish)',
      'count_op(queue.process)',
      'sum(span.duration)',
      'avg(span.duration)',
      'avg_if(span.duration,span.op,queue.publish)',
      'avg_if(span.duration,span.op,queue.process)',
      'avg(messaging.message.receive.latency)',
    ],
    enabled,
    sorts: [],
    limit: 10,
    cursor,
    referrer: 'api.performance.queues.destination-summary',
  });
=======
  const response = useSpanMetrics(
    {
      search: mutableSearch,
      fields: [
        'transaction',
        'span.op',
        'count()',
        'count_op(queue.publish)',
        'count_op(queue.process)',
        'sum(span.self_time)',
        'avg(span.self_time)',
        'avg_if(span.self_time,span.op,queue.publish)',
        'avg_if(span.self_time,span.op,queue.process)',
        'avg(messaging.message.receive.latency)',
      ],
      enabled,
      sorts: [],
      limit: 10,
      cursor,
    },
    'api.performance.queues.destination-summary'
  );
>>>>>>> e311537f

  return response;
}<|MERGE_RESOLUTION|>--- conflicted
+++ resolved
@@ -18,28 +18,6 @@
   if (destination) {
     mutableSearch.addFilterValue('messaging.destination.name', destination);
   }
-<<<<<<< HEAD
-  const response = useSpanMetrics({
-    search: mutableSearch,
-    fields: [
-      'transaction',
-      'span.op',
-      'count()',
-      'count_op(queue.publish)',
-      'count_op(queue.process)',
-      'sum(span.duration)',
-      'avg(span.duration)',
-      'avg_if(span.duration,span.op,queue.publish)',
-      'avg_if(span.duration,span.op,queue.process)',
-      'avg(messaging.message.receive.latency)',
-    ],
-    enabled,
-    sorts: [],
-    limit: 10,
-    cursor,
-    referrer: 'api.performance.queues.destination-summary',
-  });
-=======
   const response = useSpanMetrics(
     {
       search: mutableSearch,
@@ -49,10 +27,10 @@
         'count()',
         'count_op(queue.publish)',
         'count_op(queue.process)',
-        'sum(span.self_time)',
-        'avg(span.self_time)',
-        'avg_if(span.self_time,span.op,queue.publish)',
-        'avg_if(span.self_time,span.op,queue.process)',
+        'sum(span.duration)',
+        'avg(span.duration)',
+        'avg_if(span.duration,span.op,queue.publish)',
+        'avg_if(span.duration,span.op,queue.process)',
         'avg(messaging.message.receive.latency)',
       ],
       enabled,
@@ -62,7 +40,6 @@
     },
     'api.performance.queues.destination-summary'
   );
->>>>>>> e311537f
 
   return response;
 }