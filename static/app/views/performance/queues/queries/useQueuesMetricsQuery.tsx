--- conflicted
+++ resolved
@@ -28,11 +28,8 @@
         'avg_if(span.duration,span.op,queue.publish)',
         'avg_if(span.duration,span.op,queue.process)',
         'avg(messaging.message.receive.latency)',
-<<<<<<< HEAD
         'trace_status_rate(ok)',
-=======
         'time_spent_percentage(app,span.duration)',
->>>>>>> 5aabb978
       ],
       enabled,
       sorts: [],
