--- conflicted
+++ resolved
@@ -137,10 +137,7 @@
                   <QueuesTable sort={sort} destination={wildCardDestinationFilter} />
                 </Flex>
               </ModuleLayout.Full>
-<<<<<<< HEAD
-            )}
 
-            {!onboardingProject && (
               <Fragment>
                 <ModuleLayout.Half>
                   <LatencyChart referrer={Referrer.QUEUES_LANDING_CHARTS} />
@@ -161,10 +158,7 @@
                   </Flex>
                 </ModuleLayout.Full>
               </Fragment>
-            )}
-=======
             </ModulesOnboarding>
->>>>>>> 84fec256
           </ModuleLayout.Layout>
         </Layout.Main>
       </Layout.Body>
