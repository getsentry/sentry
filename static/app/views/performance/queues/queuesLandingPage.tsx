--- conflicted
+++ resolved
@@ -31,11 +31,7 @@
 import {QueryParameterNames} from 'sentry/views/starfish/views/queryParameters';
 
 const DEFAULT_SORT = {
-<<<<<<< HEAD
   field: 'time_spent_percentage(app,span.duration)' as const,
-=======
-  field: 'time_spent_percentage()' as const,
->>>>>>> 2ecee6eb
   kind: 'desc' as const,
 };
 
@@ -47,23 +43,14 @@
   const query = useLocationQuery({
     fields: {
       destination: decodeScalar,
-<<<<<<< HEAD
       [QueryParameterNames.DESTINATIONS_SORT]: decodeScalar,
-=======
-      [QueryParameterNames.DOMAINS_SORT]: decodeScalar,
->>>>>>> 2ecee6eb
     },
   });
 
   const sort =
-<<<<<<< HEAD
     decodeSorts(query[QueryParameterNames.DESTINATIONS_SORT])
       .filter(isAValidSort)
       .at(0) ?? DEFAULT_SORT;
-=======
-    decodeSorts(query[QueryParameterNames.DOMAINS_SORT]).filter(isAValidSort).at(0) ??
-    DEFAULT_SORT;
->>>>>>> 2ecee6eb
 
   const handleSearch = (newDestination: string) => {
     browserHistory.push({
