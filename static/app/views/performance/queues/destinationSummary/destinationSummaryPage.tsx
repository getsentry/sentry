--- conflicted
+++ resolved
@@ -42,12 +42,8 @@
   const {query} = useLocation();
   const destination = decodeScalar(query.destination);
 
-<<<<<<< HEAD
-  const {data} = useQueuesMetricsQuery({destination});
+  const {data, isLoading} = useQueuesMetricsQuery({destination});
   const errorRate = 1 - (data[0]?.['trace_status_rate(ok)'] ?? 0);
-=======
-  const {data, isLoading} = useQueuesMetricsQuery({destination});
->>>>>>> 5aabb978
   return (
     <Fragment>
       <Layout.Header>
