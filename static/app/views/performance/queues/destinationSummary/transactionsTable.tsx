import {Fragment} from 'react';
import styled from '@emotion/styled';
import type {Location} from 'history';
import qs from 'qs';

import GridEditable, {
  COL_WIDTH_UNDEFINED,
  type GridColumnHeader,
} from 'sentry/components/gridEditable';
import Link from 'sentry/components/links/link';
import type {CursorHandler} from 'sentry/components/pagination';
import Pagination from 'sentry/components/pagination';
import {t} from 'sentry/locale';
import type {Organization} from 'sentry/types';
import {browserHistory} from 'sentry/utils/browserHistory';
import type {EventsMetaType} from 'sentry/utils/discover/eventView';
import {FIELD_FORMATTERS, getFieldRenderer} from 'sentry/utils/discover/fieldRenderers';
import {decodeScalar} from 'sentry/utils/queryString';
import {useLocation} from 'sentry/utils/useLocation';
import useOrganization from 'sentry/utils/useOrganization';
import {normalizeUrl} from 'sentry/utils/withDomainRequired';
import {useQueuesByTransactionQuery} from 'sentry/views/performance/queues/queries/useQueuesByTransactionQuery';
import {renderHeadCell} from 'sentry/views/starfish/components/tableCells/renderHeadCell';
import type {SpanMetricsResponse} from 'sentry/views/starfish/types';
import {QueryParameterNames} from 'sentry/views/starfish/views/queryParameters';

type Row = Pick<
<<<<<<< HEAD
  SpanMetricsResponse,
  | 'avg_if(span.self_time,span.op,queue.task.celery)'
  | 'count_op(queue.submit.celery)'
  | 'count_op(queue.task.celery)'
=======
  MetricsResponse,
  | 'avg_if(span.self_time,span.op,queue.process)'
  | 'count_op(queue.publish)'
  | 'count_op(queue.process)'
>>>>>>> 89104eaa
  | 'sum(span.self_time)'
  | 'transaction'
>;

type Column = GridColumnHeader<string>;

const COLUMN_ORDER: Column[] = [
  {
    key: 'transaction',
    name: t('Transactions'),
    width: COL_WIDTH_UNDEFINED,
  },
  {
    key: 'span.op',
    name: t('Type'),
    width: COL_WIDTH_UNDEFINED,
  },
  {
    key: 'avg(messaging.message.receive.latency)',
    name: t('Avg Time in Queue'),
    width: COL_WIDTH_UNDEFINED,
  },
  {
    key: 'avg_if(span.self_time,span.op,queue.process)',
    name: t('Avg Processing Time'),
    width: COL_WIDTH_UNDEFINED,
  },
  {
    key: '', // TODO
    name: t('Error Rate'),
    width: COL_WIDTH_UNDEFINED,
  },
  {
    key: 'count_op(queue.publish)',
    name: t('Published'),
    width: COL_WIDTH_UNDEFINED,
  },
  {
    key: 'count_op(queue.process)',
    name: t('Processed'),
    width: COL_WIDTH_UNDEFINED,
  },
  {
    key: 'sum(span.self_time)',
    name: t('Time Spent'),
    width: COL_WIDTH_UNDEFINED,
  },
];

export function TransactionsTable() {
  const organization = useOrganization();
  const location = useLocation();
  const destination = decodeScalar(location.query.destination);

  const {data, isLoading, meta, pageLinks, error} = useQueuesByTransactionQuery({
    destination,
  });

  const handleCursor: CursorHandler = (newCursor, pathname, query) => {
    browserHistory.push({
      pathname,
      query: {...query, [QueryParameterNames.TRANSACTIONS_CURSOR]: newCursor},
    });
  };

  return (
    <Fragment>
      <GridEditable
        aria-label={t('Transactions')}
        isLoading={isLoading}
        error={error}
        data={data}
        columnOrder={COLUMN_ORDER}
        columnSortBy={[]}
        grid={{
          renderHeadCell: col =>
            renderHeadCell({
              column: col,
              location,
            }),
          renderBodyCell: (column, row) =>
            renderBodyCell(column, row, meta, location, organization),
        }}
        location={location}
      />

      <Pagination pageLinks={pageLinks} onCursor={handleCursor} />
    </Fragment>
  );
}

function renderBodyCell(
  column: Column,
  row: Row,
  meta: EventsMetaType | undefined,
  location: Location,
  organization: Organization
) {
  const key = column.key;
  if (row[key] === undefined) {
    return (
      <AlignRight>
        <NoValue>{' \u2014 '}</NoValue>
      </AlignRight>
    );
  }

  if (key === 'transaction') {
    return <TransactionCell transaction={row[key]} />;
  }

  if (!meta?.fields) {
    return row[column.key];
  }

  if (key.startsWith('avg')) {
    const renderer = FIELD_FORMATTERS.duration.renderFunc;
    return renderer(key, row);
  }

  const renderer = getFieldRenderer(column.key, meta.fields, false);
  return renderer(row, {
    location,
    organization,
    unit: meta.units?.[column.key],
  });
}

function TransactionCell({transaction}: {transaction: string}) {
  const organization = useOrganization();
  const {query} = useLocation();
  const queryString = {
    ...query,
    transaction,
  };
  return (
    <NoOverflow>
      <Link
        to={normalizeUrl(
          `/organizations/${organization.slug}/performance/queues/destination/?${qs.stringify(queryString)}`
        )}
      >
        {transaction}
      </Link>
    </NoOverflow>
  );
}

const NoOverflow = styled('span')`
  overflow: hidden;
`;

const AlignRight = styled('span')`
  text-align: right;
`;

const NoValue = styled('span')`
  color: ${p => p.theme.gray300};
`;<|MERGE_RESOLUTION|>--- conflicted
+++ resolved
@@ -25,17 +25,10 @@
 import {QueryParameterNames} from 'sentry/views/starfish/views/queryParameters';
 
 type Row = Pick<
-<<<<<<< HEAD
   SpanMetricsResponse,
-  | 'avg_if(span.self_time,span.op,queue.task.celery)'
-  | 'count_op(queue.submit.celery)'
-  | 'count_op(queue.task.celery)'
-=======
-  MetricsResponse,
   | 'avg_if(span.self_time,span.op,queue.process)'
   | 'count_op(queue.publish)'
   | 'count_op(queue.process)'
->>>>>>> 89104eaa
   | 'sum(span.self_time)'
   | 'transaction'
 >;
