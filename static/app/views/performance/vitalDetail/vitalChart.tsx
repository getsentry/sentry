--- conflicted
+++ resolved
@@ -181,19 +181,11 @@
 
 export default withRouter(VitalChart);
 
-<<<<<<< HEAD
-type _VitalChartProps = {
-  loading: boolean;
-  reloading: boolean;
-  field: string;
-  grid: LineChart['props']['grid'];
-=======
 export type _VitalChartProps = Props & {
   loading: boolean;
   reloading: boolean;
   field: string;
   grid: React.ComponentProps<typeof LineChart>['grid'];
->>>>>>> 6b4ac0f0
   data?: Series[];
   height?: number;
   utc?: boolean;
