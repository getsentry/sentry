import * as React from 'react';
import {browserHistory, InjectedRouter} from 'react-router';
import styled from '@emotion/styled';
import {Location} from 'history';
import omit from 'lodash/omit';

import {Client} from 'sentry/api';
import Feature from 'sentry/components/acl/feature';
import Alert from 'sentry/components/alert';
import Button from 'sentry/components/button';
import ButtonBar from 'sentry/components/buttonBar';
import {getInterval} from 'sentry/components/charts/utils';
import {CreateAlertFromViewButton} from 'sentry/components/createAlertButton';
import SearchBar from 'sentry/components/events/searchBar';
import * as Layout from 'sentry/components/layouts/thirds';
import LoadingIndicator from 'sentry/components/loadingIndicator';
import {normalizeDateTimeParams} from 'sentry/components/organizations/pageFilters/parse';
import * as TeamKeyTransactionManager from 'sentry/components/performance/teamKeyTransactionsManager';
import {IconChevron} from 'sentry/icons';
import {IconFlag} from 'sentry/icons/iconFlag';
import {t} from 'sentry/locale';
import space from 'sentry/styles/space';
import {Organization, Project} from 'sentry/types';
import {generateQueryWithTag} from 'sentry/utils';
import {getUtcToLocalDateObject} from 'sentry/utils/dates';
import EventView from 'sentry/utils/discover/eventView';
import {WebVital} from 'sentry/utils/discover/fields';
import MetricsRequest from 'sentry/utils/metrics/metricsRequest';
import {decodeScalar} from 'sentry/utils/queryString';
import Teams from 'sentry/utils/teams';
import {MutableSearch} from 'sentry/utils/tokenizeSearch';
import withProjects from 'sentry/utils/withProjects';

import Breadcrumb from '../breadcrumb';
import MetricsSearchBar from '../metricsSearchBar';
import {MetricsSwitch} from '../metricsSwitch';
import {getTransactionSearchQuery} from '../utils';

import Table from './table';
import {vitalDescription, vitalMap, vitalToMetricsField} from './utils';
import VitalChart from './vitalChart';
import VitalChartMetrics from './vitalChartMetrics';
import VitalInfo from './vitalInfo';
import VitalInfoMetrics from './vitalInfoMetrics';

const FRONTEND_VITALS = [WebVital.FCP, WebVital.LCP, WebVital.FID, WebVital.CLS];

type Props = {
  api: Client;
  location: Location;
  eventView: EventView;
  organization: Organization;
  projects: Project[];
  router: InjectedRouter;
  vitalName: WebVital;
  isMetricsData: boolean;
};

type State = {
  incompatibleAlertNotice: React.ReactNode;
  error: string | undefined;
};

function getSummaryConditions(query: string) {
  const parsed = new MutableSearch(query);
  parsed.freeText = [];

  return parsed.formatString();
}

class VitalDetailContent extends React.Component<Props, State> {
  state: State = {
    incompatibleAlertNotice: null,
    error: undefined,
  };

  handleSearch = (query: string) => {
    const {location} = this.props;

    const queryParams = normalizeDateTimeParams({
      ...(location.query || {}),
      query,
    });

    // do not propagate pagination when making a new search
    const searchQueryParams = omit(queryParams, 'cursor');

    browserHistory.push({
      pathname: location.pathname,
      query: searchQueryParams,
    });
  };

  generateTagUrl = (key: string, value: string) => {
    const {location} = this.props;
    const query = generateQueryWithTag(location.query, {key, value});

    return {
      ...location,
      query,
    };
  };

  handleIncompatibleQuery: React.ComponentProps<
    typeof CreateAlertFromViewButton
  >['onIncompatibleQuery'] = (incompatibleAlertNoticeFn, _errors) => {
    const incompatibleAlertNotice = incompatibleAlertNoticeFn(() =>
      this.setState({incompatibleAlertNotice: null})
    );
    this.setState({incompatibleAlertNotice});
  };

  renderCreateAlertButton() {
    const {eventView, organization, projects} = this.props;

    return (
      <CreateAlertFromViewButton
        eventView={eventView}
        organization={organization}
        projects={projects}
        onIncompatibleQuery={this.handleIncompatibleQuery}
        onSuccess={() => {}}
        referrer="performance"
      />
    );
  }

  renderVitalSwitcher() {
    const {vitalName, location} = this.props;

    const position = FRONTEND_VITALS.indexOf(vitalName);

    if (position < 0) {
      return null;
    }

    const previousDisabled = position === 0;
    const nextDisabled = position === FRONTEND_VITALS.length - 1;

    const switchVital = newVitalName => {
      return () => {
        browserHistory.push({
          pathname: location.pathname,
          query: {
            ...location.query,
            vitalName: newVitalName,
          },
        });
      };
    };

    return (
      <ButtonBar merged>
        <Button
          icon={<IconChevron direction="left" size="sm" />}
          aria-label={t('Previous')}
          disabled={previousDisabled}
          onClick={switchVital(FRONTEND_VITALS[position - 1])}
        />
        <Button
          icon={<IconChevron direction="right" size="sm" />}
          aria-label={t('Next')}
          disabled={nextDisabled}
          onClick={switchVital(FRONTEND_VITALS[position + 1])}
        />
      </ButtonBar>
    );
  }

  setError = (error: string | undefined) => {
    this.setState({error});
  };

  renderError() {
    const {error} = this.state;

    if (!error) {
      return null;
    }

    return (
      <Alert type="error" icon={<IconFlag size="md" />}>
        {error}
      </Alert>
    );
  }

  renderContent(vital: WebVital) {
<<<<<<< HEAD
    const {isMetricsData, location, organization, eventView, api, projects} = this.props;
    const query = decodeScalar(location.query.query, '');
    const orgSlug = organization.slug;
    const {fields, start, end, statsPeriod, environment, project: projectIds} = eventView;
    const localDateStart = start ? getUtcToLocalDateObject(start) : null;
    const localDateEnd = end ? getUtcToLocalDateObject(end) : null;
    const interval = getInterval(
      {start: localDateStart, end: localDateEnd, period: statsPeriod},
      'high'
    );
=======
    const {isMetricsData, location, organization, eventView, api} = this.props;
    const query = decodeScalar(location.query.query, '');
    const orgSlug = organization.slug;
    const {fields, start, end, statsPeriod, environment, project: projectIds} = eventView;

    if (isMetricsData) {
      const field = `p75(${vitalToMetricsField[vital]})`;
      return (
        <React.Fragment>
          <StyledMetricsSearchBar
            searchSource="performance_vitals_metrics"
            orgSlug={orgSlug}
            projectIds={eventView.project}
            query={query}
            onSearch={this.handleSearch}
          />
          <MetricsRequest
            api={api}
            orgSlug={orgSlug}
            start={start}
            end={end}
            statsPeriod={statsPeriod}
            project={projectIds}
            environment={environment}
            field={[field]}
            query={new MutableSearch(query).formatString()} // TODO(metrics): not all tags will be compatible with metrics
          >
            {({loading: isLoading, response}) => {
              const p75AllTransactions = response?.groups.reduce(
                (acc, group) => acc + (group.totals[field] ?? 0),
                0
              );
              return (
                <React.Fragment>
                  <div>{'TODO'}</div>
                  <StyledVitalInfo>
                    <VitalInfoMetrics
                      api={api}
                      orgSlug={orgSlug}
                      start={start}
                      end={end}
                      statsPeriod={statsPeriod}
                      project={projectIds}
                      environment={environment}
                      vital={vital}
                      query={query}
                      p75AllTransactions={p75AllTransactions}
                      isLoading={isLoading}
                    />
                  </StyledVitalInfo>
                </React.Fragment>
              );
            }}
          </MetricsRequest>
        </React.Fragment>
      );
    }

    return (
      <React.Fragment>
        <StyledSearchBar
          searchSource="performance_vitals"
          organization={organization}
          projectIds={projectIds}
          query={query}
          fields={fields}
          onSearch={this.handleSearch}
        />
        <VitalChart
          organization={organization}
          query={query}
          project={projectIds}
          environment={environment}
          start={start}
          end={end}
          statsPeriod={statsPeriod}
        />
        <StyledVitalInfo>
          <VitalInfo location={location} vital={vital} />
        </StyledVitalInfo>
      </React.Fragment>
    );
  }

  render() {
    const {location, eventView, organization, vitalName, projects} = this.props;
    const {incompatibleAlertNotice} = this.state;
>>>>>>> 6b4ac0f0

    if (isMetricsData) {
      const field = `p75(${vitalToMetricsField[vital]})`;

      return (
        <React.Fragment>
          <StyledMetricsSearchBar
            searchSource="performance_vitals_metrics"
            orgSlug={orgSlug}
            projectIds={projectIds}
            query={query}
            onSearch={this.handleSearch}
          />
          <MetricsRequest
            api={api}
            orgSlug={orgSlug}
            start={start}
            end={end}
            statsPeriod={statsPeriod}
            project={projectIds}
            environment={environment}
            field={[field]}
            query={new MutableSearch(query).formatString()} // TODO(metrics): not all tags will be compatible with metrics
            interval={interval}
          >
            {({loading: isLoading, response, reloading, errored}) => {
              const p75AllTransactions = response?.groups.reduce(
                (acc, group) => acc + (group.totals[field] ?? 0),
                0
              );
              return (
                <React.Fragment>
                  <VitalChartMetrics
                    start={localDateStart}
                    end={localDateEnd}
                    statsPeriod={statsPeriod}
                    project={projectIds}
                    environment={environment}
                    loading={isLoading}
                    response={response}
                    errored={errored}
                    reloading={reloading}
                    field={field}
                    vital={vital}
                  />
                  <StyledVitalInfo>
                    <VitalInfoMetrics
                      api={api}
                      orgSlug={orgSlug}
                      start={start}
                      end={end}
                      statsPeriod={statsPeriod}
                      project={projectIds}
                      environment={environment}
                      vital={vital}
                      query={query}
                      p75AllTransactions={p75AllTransactions}
                      isLoading={isLoading}
                    />
                  </StyledVitalInfo>
                  <div>TODO</div>
                </React.Fragment>
              );
            }}
          </MetricsRequest>
        </React.Fragment>
      );
    }

    const filterString = getTransactionSearchQuery(location);
    const summaryConditions = getSummaryConditions(filterString);

    return (
      <React.Fragment>
        <StyledSearchBar
          searchSource="performance_vitals"
          organization={organization}
          projectIds={projectIds}
          query={query}
          fields={fields}
          onSearch={this.handleSearch}
        />
        <VitalChart
          organization={organization}
          query={query}
          project={projectIds}
          environment={environment}
          start={localDateStart}
          end={localDateEnd}
          statsPeriod={statsPeriod}
          interval={interval}
        />
        <StyledVitalInfo>
          <VitalInfo location={location} vital={vital} />
        </StyledVitalInfo>
        <Teams provideUserTeams>
          {({teams, initiallyLoaded}) =>
            initiallyLoaded ? (
              <TeamKeyTransactionManager.Provider
                organization={organization}
                teams={teams}
                selectedTeams={['myteams']}
                selectedProjects={eventView.project.map(String)}
              >
                <Table
                  eventView={eventView}
                  projects={projects}
                  organization={organization}
                  location={location}
                  setError={this.setError}
                  summaryConditions={summaryConditions}
                />
              </TeamKeyTransactionManager.Provider>
            ) : (
              <LoadingIndicator />
            )
          }
        </Teams>
      </React.Fragment>
    );
  }

  render() {
    const {location, organization, vitalName} = this.props;
    const {incompatibleAlertNotice} = this.state;

    const vital = vitalName || WebVital.LCP;
    const description = vitalDescription[vitalName];

    return (
      <React.Fragment>
        <Layout.Header>
          <Layout.HeaderContent>
            <Breadcrumb
              organization={organization}
              location={location}
              vitalName={vital}
            />
            <Layout.Title>{vitalMap[vital]}</Layout.Title>
          </Layout.HeaderContent>
          <Layout.HeaderActions>
            <ButtonBar gap={1}>
              <MetricsSwitch onSwitch={() => this.handleSearch('')} />
              <Feature organization={organization} features={['incidents']}>
                {({hasFeature}) => hasFeature && this.renderCreateAlertButton()}
              </Feature>
              {this.renderVitalSwitcher()}
            </ButtonBar>
          </Layout.HeaderActions>
        </Layout.Header>
        <Layout.Body>
          {this.renderError()}
          {incompatibleAlertNotice && (
            <Layout.Main fullWidth>{incompatibleAlertNotice}</Layout.Main>
          )}
          <Layout.Main fullWidth>
            <StyledDescription>{description}</StyledDescription>
            {this.renderContent(vital)}
<<<<<<< HEAD
=======
            <Teams provideUserTeams>
              {({teams, initiallyLoaded}) =>
                initiallyLoaded ? (
                  <TeamKeyTransactionManager.Provider
                    organization={organization}
                    teams={teams}
                    selectedTeams={['myteams']}
                    selectedProjects={eventView.project.map(String)}
                  >
                    <Table
                      eventView={eventView}
                      projects={projects}
                      organization={organization}
                      location={location}
                      setError={this.setError}
                      summaryConditions={summaryConditions}
                    />
                  </TeamKeyTransactionManager.Provider>
                ) : (
                  <LoadingIndicator />
                )
              }
            </Teams>
>>>>>>> 6b4ac0f0
          </Layout.Main>
        </Layout.Body>
      </React.Fragment>
    );
  }
}

export default withProjects(VitalDetailContent);

const StyledDescription = styled('div')`
  font-size: ${p => p.theme.fontSizeMedium};
  margin-bottom: ${space(3)};
`;

const StyledSearchBar = styled(SearchBar)`
  margin-bottom: ${space(2)};
`;

const StyledVitalInfo = styled('div')`
  margin-bottom: ${space(3)};
`;

const StyledMetricsSearchBar = styled(MetricsSearchBar)`
  margin-bottom: ${space(2)};
`;<|MERGE_RESOLUTION|>--- conflicted
+++ resolved
@@ -186,7 +186,6 @@
   }
 
   renderContent(vital: WebVital) {
-<<<<<<< HEAD
     const {isMetricsData, location, organization, eventView, api, projects} = this.props;
     const query = decodeScalar(location.query.query, '');
     const orgSlug = organization.slug;
@@ -197,95 +196,6 @@
       {start: localDateStart, end: localDateEnd, period: statsPeriod},
       'high'
     );
-=======
-    const {isMetricsData, location, organization, eventView, api} = this.props;
-    const query = decodeScalar(location.query.query, '');
-    const orgSlug = organization.slug;
-    const {fields, start, end, statsPeriod, environment, project: projectIds} = eventView;
-
-    if (isMetricsData) {
-      const field = `p75(${vitalToMetricsField[vital]})`;
-      return (
-        <React.Fragment>
-          <StyledMetricsSearchBar
-            searchSource="performance_vitals_metrics"
-            orgSlug={orgSlug}
-            projectIds={eventView.project}
-            query={query}
-            onSearch={this.handleSearch}
-          />
-          <MetricsRequest
-            api={api}
-            orgSlug={orgSlug}
-            start={start}
-            end={end}
-            statsPeriod={statsPeriod}
-            project={projectIds}
-            environment={environment}
-            field={[field]}
-            query={new MutableSearch(query).formatString()} // TODO(metrics): not all tags will be compatible with metrics
-          >
-            {({loading: isLoading, response}) => {
-              const p75AllTransactions = response?.groups.reduce(
-                (acc, group) => acc + (group.totals[field] ?? 0),
-                0
-              );
-              return (
-                <React.Fragment>
-                  <div>{'TODO'}</div>
-                  <StyledVitalInfo>
-                    <VitalInfoMetrics
-                      api={api}
-                      orgSlug={orgSlug}
-                      start={start}
-                      end={end}
-                      statsPeriod={statsPeriod}
-                      project={projectIds}
-                      environment={environment}
-                      vital={vital}
-                      query={query}
-                      p75AllTransactions={p75AllTransactions}
-                      isLoading={isLoading}
-                    />
-                  </StyledVitalInfo>
-                </React.Fragment>
-              );
-            }}
-          </MetricsRequest>
-        </React.Fragment>
-      );
-    }
-
-    return (
-      <React.Fragment>
-        <StyledSearchBar
-          searchSource="performance_vitals"
-          organization={organization}
-          projectIds={projectIds}
-          query={query}
-          fields={fields}
-          onSearch={this.handleSearch}
-        />
-        <VitalChart
-          organization={organization}
-          query={query}
-          project={projectIds}
-          environment={environment}
-          start={start}
-          end={end}
-          statsPeriod={statsPeriod}
-        />
-        <StyledVitalInfo>
-          <VitalInfo location={location} vital={vital} />
-        </StyledVitalInfo>
-      </React.Fragment>
-    );
-  }
-
-  render() {
-    const {location, eventView, organization, vitalName, projects} = this.props;
-    const {incompatibleAlertNotice} = this.state;
->>>>>>> 6b4ac0f0
 
     if (isMetricsData) {
       const field = `p75(${vitalToMetricsField[vital]})`;
@@ -444,32 +354,6 @@
           <Layout.Main fullWidth>
             <StyledDescription>{description}</StyledDescription>
             {this.renderContent(vital)}
-<<<<<<< HEAD
-=======
-            <Teams provideUserTeams>
-              {({teams, initiallyLoaded}) =>
-                initiallyLoaded ? (
-                  <TeamKeyTransactionManager.Provider
-                    organization={organization}
-                    teams={teams}
-                    selectedTeams={['myteams']}
-                    selectedProjects={eventView.project.map(String)}
-                  >
-                    <Table
-                      eventView={eventView}
-                      projects={projects}
-                      organization={organization}
-                      location={location}
-                      setError={this.setError}
-                      summaryConditions={summaryConditions}
-                    />
-                  </TeamKeyTransactionManager.Provider>
-                ) : (
-                  <LoadingIndicator />
-                )
-              }
-            </Teams>
->>>>>>> 6b4ac0f0
           </Layout.Main>
         </Layout.Body>
       </React.Fragment>
