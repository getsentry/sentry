--- conflicted
+++ resolved
@@ -178,60 +178,11 @@
     );
   }
 
-  renderContent(vital: WebVital) {
-    const {isMetricsData, location, organization, eventView} = this.props;
+  render() {
+    const {location, eventView, organization, vitalName, projects, isMetricsData} =
+      this.props;
+    const {incompatibleAlertNotice} = this.state;
     const query = decodeScalar(location.query.query, '');
-
-    if (isMetricsData) {
-      return (
-        <React.Fragment>
-          <StyledMetricsSearchBar
-            searchSource="performance_vitals_metrics"
-            orgSlug={organization.slug}
-            projectIds={eventView.project}
-            query={query}
-            onSearch={this.handleSearch}
-          />
-          <div>{'TODO'}</div>
-          <StyledVitalInfo>{'TODO'}</StyledVitalInfo>
-        </React.Fragment>
-      );
-    }
-
-    return (
-      <React.Fragment>
-        <StyledSearchBar
-          searchSource="performance_vitals"
-          organization={organization}
-          projectIds={eventView.project}
-          query={query}
-          fields={eventView.fields}
-          onSearch={this.handleSearch}
-        />
-        <VitalChart
-          organization={organization}
-          query={eventView.query}
-          project={eventView.project}
-          environment={eventView.environment}
-          start={eventView.start}
-          end={eventView.end}
-          statsPeriod={eventView.statsPeriod}
-        />
-        <StyledVitalInfo>
-          <VitalInfo location={location} vital={vital} />
-        </StyledVitalInfo>
-      </React.Fragment>
-    );
-  }
-
-  render() {
-    const {location, eventView, organization, vitalName, projects} = this.props;
-    const {incompatibleAlertNotice} = this.state;
-<<<<<<< HEAD
-    const query = decodeScalar(location.query.query, '');
-=======
-
->>>>>>> c18f23b2
     const vital = vitalName || WebVital.LCP;
     const filterString = getTransactionSearchQuery(location);
     const summaryConditions = getSummaryConditions(filterString);
@@ -265,15 +216,24 @@
           )}
           <Layout.Main fullWidth>
             <StyledDescription>{description}</StyledDescription>
-<<<<<<< HEAD
-            <StyledSearchBar
-              searchSource="performance_vitals"
-              organization={organization}
-              projectIds={eventView.project}
-              query={query}
-              fields={eventView.fields}
-              onSearch={this.handleSearch}
-            />
+            {isMetricsData ? (
+              <StyledMetricsSearchBar
+                searchSource="performance_vitals_metrics"
+                orgSlug={organization.slug}
+                projectIds={eventView.project}
+                query={query}
+                onSearch={this.handleSearch}
+              />
+            ) : (
+              <StyledSearchBar
+                searchSource="performance_vitals"
+                organization={organization}
+                projectIds={eventView.project}
+                query={query}
+                fields={eventView.fields}
+                onSearch={this.handleSearch}
+              />
+            )}
             <VitalChart
               organization={organization}
               query={eventView.query}
@@ -293,12 +253,10 @@
                 start={eventView.start}
                 end={eventView.end}
                 statsPeriod={eventView.statsPeriod}
+                isMetricsData={isMetricsData}
               />
             </StyledVitalInfo>
 
-=======
-            {this.renderContent(vital)}
->>>>>>> c18f23b2
             <Teams provideUserTeams>
               {({teams, initiallyLoaded}) =>
                 initiallyLoaded ? (
