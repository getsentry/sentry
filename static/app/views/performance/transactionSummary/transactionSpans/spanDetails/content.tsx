import {Fragment} from 'react';
import styled from '@emotion/styled';
import {Location} from 'history';

import {SectionHeading as _SectionHeading} from 'sentry/components/charts/styles';
import * as Layout from 'sentry/components/layouts/thirds';
import {t, tn} from 'sentry/locale';
import overflowEllipsis from 'sentry/styles/overflowEllipsis';
import space from 'sentry/styles/space';
import {Organization} from 'sentry/types';
import {defined} from 'sentry/utils';
import DiscoverQuery from 'sentry/utils/discover/discoverQuery';
import EventView from 'sentry/utils/discover/eventView';
import {formatPercentage} from 'sentry/utils/formatters';
import SpanExamplesQuery, {
  ChildrenProps as SpanExamplesProps,
} from 'sentry/utils/performance/suspectSpans/spanExamplesQuery';
import SuspectSpansQuery, {
  ChildrenProps as SuspectSpansProps,
} from 'sentry/utils/performance/suspectSpans/suspectSpansQuery';
import {SuspectSpan} from 'sentry/utils/performance/suspectSpans/types';
import Breadcrumb from 'sentry/views/performance/breadcrumb';

import {PerformanceDuration} from '../../../utils';
import Tab from '../../tabs';
import {SpanSlug} from '../types';
import {getTotalsView} from '../utils';

<<<<<<< HEAD
import SpanChart from './chart';
=======
import SpanTable from './spanDetailsTable';
>>>>>>> 693c5a58

type Props = {
  location: Location;
  organization: Organization;
  eventView: EventView;
  projectId: string;
  transactionName: string;
  spanSlug: SpanSlug;
};

export default function SpanDetailsContentWrapper(props: Props) {
  const {location, organization, eventView, projectId, transactionName, spanSlug} = props;

  return (
    <Fragment>
      <Layout.Header>
        <Layout.HeaderContent>
          <Breadcrumb
            organization={organization}
            location={location}
            transaction={{
              project: projectId,
              name: transactionName,
            }}
            tab={Tab.Spans}
          />
          <Layout.Title>{transactionName}</Layout.Title>
        </Layout.HeaderContent>
      </Layout.Header>
      <Layout.Body>
        <Layout.Main fullWidth>
          <DiscoverQuery
            eventView={getTotalsView(eventView)}
            orgSlug={organization.slug}
            location={location}
            referrer="api.performance.transaction-spans"
            cursor="0:0:1"
            noPagination
          >
            {({tableData}) => {
              const totalCount: number = tableData?.data?.[0]?.count ?? null;

              return (
                <SuspectSpansQuery
                  location={location}
                  orgSlug={organization.slug}
                  eventView={getSpansEventView(eventView)}
                  perSuspect={0}
                  spanOps={[spanSlug.op]}
                  spanGroups={[spanSlug.group]}
                  cursor="0:0:1"
                >
                  {suspectSpansResults => (
                    <SpanExamplesQuery
                      location={location}
                      orgSlug={organization.slug}
                      eventView={eventView}
                      spanOp={spanSlug.op}
                      spanGroup={spanSlug.group}
                      limit={10}
                    >
                      {spanExamplesResults => (
                        <SpanDetailsContent
                          location={location}
                          organization={organization}
                          eventView={eventView}
                          spanSlug={spanSlug}
                          transactionName={transactionName}
                          totalCount={totalCount}
                          suspectSpansResults={suspectSpansResults}
                          spanExamplesResults={spanExamplesResults}
                        />
                      )}
                    </SpanExamplesQuery>
                  )}
                </SuspectSpansQuery>
              );
            }}
          </DiscoverQuery>
        </Layout.Main>
      </Layout.Body>
    </Fragment>
  );
}

type ContentProps = {
  location: Location;
  organization: Organization;
  eventView: EventView;
  spanSlug: SpanSlug;
  transactionName: string;
  totalCount: number;
  suspectSpansResults: SuspectSpansProps;
  spanExamplesResults: SpanExamplesProps;
};

function SpanDetailsContent(props: ContentProps) {
  const {
    location,
    organization,
    eventView,
    spanSlug,
    transactionName,
    totalCount,
    suspectSpansResults,
    spanExamplesResults,
  } = props;

  // There should always be exactly 1 result
  const suspectSpan = suspectSpansResults.suspectSpans?.[0];
  const examples = spanExamplesResults.examples?.[0]?.examples;
  const description = examples?.[0]?.description ?? null;

  return (
    <Fragment>
      <SpanDetailsHeader
        spanSlug={spanSlug}
        description={description}
        totalCount={totalCount}
        suspectSpan={suspectSpan}
      />
      <SpanChart organization={organization} eventView={eventView} spanSlug={spanSlug} />
      <SpanTable
        location={location}
        organization={organization}
        suspectSpan={suspectSpan}
        transactionName={transactionName}
        isLoading={spanExamplesResults.isLoading}
        examples={examples ?? []}
        pageLinks={spanExamplesResults.pageLinks}
      />
    </Fragment>
  );
}

type HeaderProps = {
  spanSlug: SpanSlug;
  description: string | null;
  totalCount: number | null;
  suspectSpan?: SuspectSpan;
};

function SpanDetailsHeader(props: HeaderProps) {
  const {spanSlug, description, suspectSpan, totalCount} = props;

  const {
    frequency,
    p75ExclusiveTime,
    p95ExclusiveTime,
    p99ExclusiveTime,
    sumExclusiveTime,
  } = suspectSpan ?? {};

  return (
    <ContentHeader>
      <HeaderInfo data-test-id="header-operation-name">
        <SectionHeading>{t('Span Operation')}</SectionHeading>
        <SectionBody>
          <SpanLabelContainer>{description ?? emptyValue}</SpanLabelContainer>
        </SectionBody>
        <SectionSubtext data-test-id="operation-name">{spanSlug.op}</SectionSubtext>
      </HeaderInfo>
      <HeaderInfo data-test-id="header-percentiles">
        <SectionHeading>{t('Exclusive Time Percentiles')}</SectionHeading>
        <PercentileHeaderBodyWrapper>
          <div data-test-id="section-p75">
            <SectionBody>
              {defined(p75ExclusiveTime) ? (
                <PerformanceDuration abbreviation milliseconds={p75ExclusiveTime} />
              ) : (
                '\u2014'
              )}
            </SectionBody>
            <SectionSubtext>{t('p75')}</SectionSubtext>
          </div>
          <div data-test-id="section-p95">
            <SectionBody>
              {defined(p95ExclusiveTime) ? (
                <PerformanceDuration abbreviation milliseconds={p95ExclusiveTime} />
              ) : (
                '\u2014'
              )}
            </SectionBody>
            <SectionSubtext>{t('p95')}</SectionSubtext>
          </div>
          <div data-test-id="section-p99">
            <SectionBody>
              {defined(p99ExclusiveTime) ? (
                <PerformanceDuration abbreviation milliseconds={p99ExclusiveTime} />
              ) : (
                '\u2014'
              )}
            </SectionBody>
            <SectionSubtext>{t('p99')}</SectionSubtext>
          </div>
        </PercentileHeaderBodyWrapper>
      </HeaderInfo>
      <HeaderInfo data-test-id="header-frequency">
        <SectionHeading>{t('Frequency')}</SectionHeading>
        <SectionBody>
          {defined(frequency) && defined(totalCount)
            ? formatPercentage(Math.min(frequency, totalCount) / totalCount)
            : '\u2014'}
        </SectionBody>
        <SectionSubtext>{tn('%s event', '%s events', frequency)}</SectionSubtext>
      </HeaderInfo>
      <HeaderInfo data-test-id="header-total-exclusive-time">
        <SectionHeading>{t('Total Exclusive Time')}</SectionHeading>
        <SectionBody>
          {defined(sumExclusiveTime) ? (
            <PerformanceDuration abbreviation milliseconds={sumExclusiveTime} />
          ) : (
            '\u2014'
          )}
        </SectionBody>
        <SectionSubtext>TBD</SectionSubtext>
      </HeaderInfo>
    </ContentHeader>
  );
}

function getSpansEventView(eventView: EventView): EventView {
  eventView = eventView.clone();
  eventView.fields = [
    {field: 'count()'},
    {field: 'count_unique(id)'},
    {field: 'sumArray(spans_exclusive_time)'},
    {field: 'percentileArray(spans_exclusive_time, 0.75)'},
    {field: 'percentileArray(spans_exclusive_time, 0.95)'},
    {field: 'percentileArray(spans_exclusive_time, 0.99)'},
  ];
  return eventView;
}

const ContentHeader = styled('div')`
  display: grid;
  grid-template-columns: 1fr;
  gap: ${space(4)};
  margin-bottom: ${space(2)};

  @media (min-width: ${p => p.theme.breakpoints[1]}) {
    grid-template-columns: auto repeat(3, max-content);
    grid-row-gap: 0;
  }
`;

const HeaderInfo = styled('div')`
  ${overflowEllipsis};
  height: 78px;
`;

const SectionHeading = styled(_SectionHeading)`
  margin: 0;
`;

const SectionBody = styled('div')<{overflowEllipsis?: boolean}>`
  font-size: ${p => p.theme.fontSizeExtraLarge};
  padding: ${space(0.5)} 0;
  max-height: 32px;
`;

const SectionSubtext = styled('div')`
  color: ${p => p.theme.subText};
  font-size: ${p => p.theme.fontSizeMedium};
`;

const PercentileHeaderBodyWrapper = styled('div')`
  display: grid;
  grid-template-columns: repeat(3, max-content);
  gap: ${space(3)};
`;

export const SpanLabelContainer = styled('div')`
  ${overflowEllipsis};
`;

const EmptyValueContainer = styled('span')`
  color: ${p => p.theme.gray300};
`;

export const emptyValue = <EmptyValueContainer>{t('n/a')}</EmptyValueContainer>;<|MERGE_RESOLUTION|>--- conflicted
+++ resolved
@@ -26,11 +26,8 @@
 import {SpanSlug} from '../types';
 import {getTotalsView} from '../utils';
 
-<<<<<<< HEAD
 import SpanChart from './chart';
-=======
 import SpanTable from './spanDetailsTable';
->>>>>>> 693c5a58
 
 type Props = {
   location: Location;
