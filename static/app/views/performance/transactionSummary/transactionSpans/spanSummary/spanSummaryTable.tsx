--- conflicted
+++ resolved
@@ -370,11 +370,6 @@
   line-height: 1;
 `;
 
-<<<<<<< HEAD
-const StyledSearchBar = styled(SearchBar)`
+const StyledSearchBarWrapper = styled('div')`
   margin-bottom: ${p => p.theme.space(2)};
-=======
-const StyledSearchBarWrapper = styled('div')`
-  margin-bottom: ${space(2)};
->>>>>>> 4e1db534
 `;