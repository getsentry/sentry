--- conflicted
+++ resolved
@@ -53,7 +53,6 @@
   });
 
   const load = useCallback(async () => {
-<<<<<<< HEAD
     const percentilesView = getPercentilesEventView(eventsWithReplaysView.clone());
     const percentileData = await fetchPercentiles({
       api,
@@ -64,21 +63,15 @@
     const percentiles = mapPercentileValues(percentileData);
     const filteredEventView = getFilteredEventView(percentiles);
 
-    const replayIds = await fetchReplayIds({
-=======
     const eventsData = await fetchEventsWithReplay({
->>>>>>> 81425c5d
       api,
       eventView: filteredEventView ?? eventsWithReplaysView,
       location,
       organization,
     });
 
-<<<<<<< HEAD
-=======
     const replayIds = eventsData?.map(row => row.replayId);
 
->>>>>>> 81425c5d
     const eventView = EventView.fromNewQueryWithLocation(
       {
         id: '',
