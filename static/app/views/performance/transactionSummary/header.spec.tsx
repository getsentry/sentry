--- conflicted
+++ resolved
@@ -1,9 +1,5 @@
 import {initializeOrg} from 'sentry-test/initializeOrg';
-<<<<<<< HEAD
-import {render, screen} from 'sentry-test/reactTestingLibrary';
-=======
 import {render, screen, waitFor} from 'sentry-test/reactTestingLibrary';
->>>>>>> f884fa4e
 
 import {Organization} from 'sentry/types';
 import EventView from 'sentry/utils/discover/eventView';
@@ -67,44 +63,11 @@
 }
 
 describe('Performance > Transaction Summary Header', function () {
-<<<<<<< HEAD
-  afterEach(function () {
-=======
   beforeEach(function () {
->>>>>>> f884fa4e
     MockApiClient.clearMockResponses();
   });
 
   it('should render web vitals tab when yes', function () {
-<<<<<<< HEAD
-    MockApiClient.addMockResponse({
-      url: '/organizations/org-slug/events-has-measurements/',
-      body: {measurements: true},
-    });
-
-    render(<WrappedComponent hasWebVitals="yes" />);
-    expect(screen.getByRole('tab', {name: 'Web Vitals'})).toBeInTheDocument();
-  });
-
-  it('should not render web vitals tab when no', function () {
-    MockApiClient.addMockResponse({
-      url: '/organizations/org-slug/events-has-measurements/',
-      body: {measurements: true},
-    });
-
-    render(<WrappedComponent hasWebVitals="no" />);
-    expect(screen.queryByRole('tab', {name: 'Web Vitals'})).not.toBeInTheDocument();
-  });
-
-  it('should render web vitals tab when maybe and is frontend platform', function () {
-    MockApiClient.addMockResponse({
-      url: '/organizations/org-slug/events-has-measurements/',
-      body: {measurements: true},
-    });
-
-    render(<WrappedComponent hasWebVitals="maybe" platform="javascript" />);
-    expect(screen.getByRole('tab', {name: 'Web Vitals'})).toBeInTheDocument();
-=======
     const {project, organization, router, eventView} = initializeData();
 
     render(
@@ -165,7 +128,6 @@
     );
 
     expect(screen.getByRole('link', {name: 'Web Vitals'})).toBeInTheDocument();
->>>>>>> f884fa4e
   });
 
   it('should render web vitals tab when maybe and has measurements', async function () {
@@ -176,14 +138,6 @@
       body: {measurements: true},
     });
 
-<<<<<<< HEAD
-    render(<WrappedComponent hasWebVitals="maybe" />);
-    expect(await screen.findByRole('tab', {name: 'Web Vitals'})).toBeInTheDocument();
-  });
-
-  it('should not render web vitals tab when maybe and has no measurements', function () {
-    MockApiClient.addMockResponse({
-=======
     render(
       <ComponentProviders organization={organization}>
         <TransactionHeader
@@ -208,30 +162,10 @@
     const {project, organization, router, eventView} = initializeData();
 
     const eventHasMeasurementsMock = MockApiClient.addMockResponse({
->>>>>>> f884fa4e
       url: '/organizations/org-slug/events-has-measurements/',
       body: {measurements: false},
     });
 
-<<<<<<< HEAD
-    render(<WrappedComponent hasWebVitals="maybe" />);
-    expect(screen.queryByRole('tab', {name: 'Web Vitals'})).not.toBeInTheDocument();
-  });
-
-  it('should render spans tab with feature', function () {
-    MockApiClient.addMockResponse({
-      url: '/organizations/org-slug/events-has-measurements/',
-      body: {measurements: false},
-    });
-
-    render(
-      <WrappedComponent
-        hasWebVitals="yes"
-        features={['performance-suspect-spans-view']}
-      />
-    );
-    expect(screen.getByRole('tab', {name: 'Spans'})).toBeInTheDocument();
-=======
     render(
       <ComponentProviders organization={organization}>
         <TransactionHeader
@@ -273,6 +207,5 @@
     );
 
     expect(screen.getByRole('link', {name: 'Spans'})).toBeInTheDocument();
->>>>>>> f884fa4e
   });
 });