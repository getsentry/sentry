import {useEffect} from 'react';
import {browserHistory} from 'react-router';
import {Location} from 'history';

import {loadOrganizationTags} from 'app/actionCreators/tags';
import {Client} from 'app/api';
import {t} from 'app/locale';
import {GlobalSelection, Organization, Project} from 'app/types';
import {trackAnalyticsEvent} from 'app/utils/analytics';
import DiscoverQuery from 'app/utils/discover/discoverQuery';
import EventView from 'app/utils/discover/eventView';
import {
  Column,
  isAggregateField,
  QueryFieldValue,
  WebVital,
} from 'app/utils/discover/fields';
import {removeHistogramQueryStrings} from 'app/utils/performance/histogram';
import {decodeScalar} from 'app/utils/queryString';
import {MutableSearch} from 'app/utils/tokenizeSearch';
import withApi from 'app/utils/withApi';
import withGlobalSelection from 'app/utils/withGlobalSelection';
import withOrganization from 'app/utils/withOrganization';
import withProjects from 'app/utils/withProjects';

import {addRoutePerformanceContext} from '../../utils';
import {
  decodeFilterFromLocation,
  filterToLocationQuery,
  SpanOperationBreakdownFilter,
} from '../filter';
import PageLayout, {ChildProps} from '../pageLayout';
import Tab from '../tabs';
import {
  PERCENTILE as VITAL_PERCENTILE,
  VITAL_GROUPS,
} from '../transactionVitals/constants';

import SummaryContent from './content';
import {ZOOM_END, ZOOM_START} from './latencyChart';

// Used to cast the totals request to numbers
// as React.ReactText
type TotalValues = Record<string, number>;

type Props = {
  api: Client;
  location: Location;
  selection: GlobalSelection;
  organization: Organization;
  projects: Project[];
};

function TransactionOverview(props: Props) {
  const {api, location, selection, organization, projects} = props;

  useEffect(() => {
    loadOrganizationTags(api, organization.slug, selection);
    addRoutePerformanceContext(selection);
  }, [selection]);

  return (
    <PageLayout
      location={location}
      organization={organization}
      projects={projects}
      tab={Tab.TransactionSummary}
      getDocumentTitle={getDocumentTitle}
      generateEventView={generateEventView}
      childComponent={OverviewContentWrapper}
    />
  );
}

function OverviewContentWrapper(props: ChildProps) {
  const {
    location,
    organization,
    eventView,
    transactionName,
    transactionThreshold,
    transactionThresholdMetric,
  } = props;

  const spanOperationBreakdownFilter = decodeFilterFromLocation(location);

  const totalsView = getTotalsEventView(organization, eventView);

  const onChangeFilter = (newFilter: SpanOperationBreakdownFilter) => {
    trackAnalyticsEvent({
      eventName: 'Performance Views: Filter Dropdown',
      eventKey: 'performance_views.filter_dropdown.selection',
      organization_id: parseInt(organization.id, 10),
      action: newFilter as string,
    });

    const nextQuery: Location['query'] = {
      ...removeHistogramQueryStrings(location, [ZOOM_START, ZOOM_END]),
      ...filterToLocationQuery(newFilter),
    };

    if (newFilter === SpanOperationBreakdownFilter.None) {
      delete nextQuery.breakdown;
    }
    browserHistory.push({
      pathname: location.pathname,
      query: nextQuery,
    });
  };

  return (
    <DiscoverQuery
      eventView={totalsView}
      orgSlug={organization.slug}
      location={location}
      transactionThreshold={transactionThreshold}
      transactionThresholdMetric={transactionThresholdMetric}
      referrer="api.performance.transaction-summary"
    >
<<<<<<< HEAD
      {({isLoading, error, tableData}) => {
        const totals: TotalValues | null = tableData?.data?.[0] ?? null;
        return (
          <SummaryContent
            location={location}
            organization={organization}
            eventView={eventView}
            transactionName={transactionName}
            isLoading={isLoading}
            error={error}
            totalValues={totals}
            onChangeFilter={onChangeFilter}
            spanOperationBreakdownFilter={spanOperationBreakdownFilter}
          />
        );
      }}
    </DiscoverQuery>
=======
      <GlobalSelectionHeader
        lockedMessageSubject={t('transaction')}
        shouldForceProject={defined(project)}
        forceProject={project}
        specificProjectSlugs={defined(project) ? [project.slug] : []}
        disableMultipleProjectSelection
        showProjectSettingsLink
      >
        <StyledPageContent>
          <LightWeightNoProjectMessage organization={organization}>
            <TransactionHeader
              eventView={eventView}
              location={location}
              organization={organization}
              projects={projects}
              projectId={projectId}
              transactionName={transactionName}
              currentTab={Tab.TransactionSummary}
              hasWebVitals="maybe"
              handleIncompatibleQuery={handleIncompatibleQuery}
              onChangeThreshold={(threshold, metric) => {
                setTransactionThreshold(threshold);
                setTransactionThresholdMetric(metric);
              }}
            />
            <Layout.Body>
              <StyledSdkUpdatesAlert />
              {incompatibleAlertNotice && (
                <Layout.Main fullWidth>{incompatibleAlertNotice}</Layout.Main>
              )}
              <DiscoverQuery
                eventView={totalsView}
                orgSlug={organization.slug}
                location={location}
                transactionThreshold={transactionThreshold}
                transactionThresholdMetric={transactionThresholdMetric}
                referrer="api.performance.transaction-summary"
              >
                {({isLoading, error, tableData}) => {
                  const totals: TotalValues | null = tableData?.data?.[0] ?? null;
                  return (
                    <SummaryContent
                      location={location}
                      organization={organization}
                      eventView={eventView}
                      transactionName={transactionName}
                      isLoading={isLoading}
                      error={error}
                      totalValues={totals}
                      onChangeFilter={onChangeFilter}
                      spanOperationBreakdownFilter={spanOperationBreakdownFilter}
                    />
                  );
                }}
              </DiscoverQuery>
            </Layout.Body>
          </LightWeightNoProjectMessage>
        </StyledPageContent>
      </GlobalSelectionHeader>
    </SentryDocumentTitle>
>>>>>>> 89dbbb27
  );
}

function getDocumentTitle(transactionName: string): string {
  const hasTransactionName =
    typeof transactionName === 'string' && String(transactionName).trim().length > 0;

  if (hasTransactionName) {
    return [String(transactionName).trim(), t('Performance')].join(' - ');
  }

  return [t('Summary'), t('Performance')].join(' - ');
}

function generateEventView(location: Location, transactionName: string): EventView {
  // Use the user supplied query but overwrite any transaction or event type
  // conditions they applied.
  const query = decodeScalar(location.query.query, '');
  const conditions = new MutableSearch(query);
  conditions
    .setFilterValues('event.type', ['transaction'])
    .setFilterValues('transaction', [transactionName]);

  Object.keys(conditions.filters).forEach(field => {
    if (isAggregateField(field)) conditions.removeFilter(field);
  });

  const fields = ['id', 'user.display', 'transaction.duration', 'trace', 'timestamp'];

  return EventView.fromNewQueryWithLocation(
    {
      id: undefined,
      version: 2,
      name: transactionName,
      fields,
      query: conditions.formatString(),
      projects: [],
    },
    location
  );
}

function getTotalsEventView(
  _organization: Organization,
  eventView: EventView
): EventView {
  const vitals = VITAL_GROUPS.map(({vitals: vs}) => vs).reduce((keys: WebVital[], vs) => {
    vs.forEach(vital => keys.push(vital));
    return keys;
  }, []);

  const totalsColumns: QueryFieldValue[] = [
    {
      kind: 'function',
      function: ['p95', '', undefined, undefined],
    },
    {
      kind: 'function',
      function: ['count', '', undefined, undefined],
    },
    {
      kind: 'function',
      function: ['count_unique', 'user', undefined, undefined],
    },
    {
      kind: 'function',
      function: ['failure_rate', '', undefined, undefined],
    },
    {
      kind: 'function',
      function: ['tpm', '', undefined, undefined],
    },
    {
      kind: 'function',
      function: ['count_miserable', 'user', undefined, undefined],
    },
    {
      kind: 'function',
      function: ['user_misery', '', undefined, undefined],
    },
    {
      kind: 'function',
      function: ['apdex', '', undefined, undefined],
    },
  ];

  return eventView.withColumns([
    ...totalsColumns,
    ...vitals.map(
      vital =>
        ({
          kind: 'function',
          function: ['percentile', vital, VITAL_PERCENTILE.toString(), undefined],
        } as Column)
    ),
  ]);
}

export default withApi(
  withGlobalSelection(withProjects(withOrganization(TransactionOverview)))
);<|MERGE_RESOLUTION|>--- conflicted
+++ resolved
@@ -117,7 +117,6 @@
       transactionThresholdMetric={transactionThresholdMetric}
       referrer="api.performance.transaction-summary"
     >
-<<<<<<< HEAD
       {({isLoading, error, tableData}) => {
         const totals: TotalValues | null = tableData?.data?.[0] ?? null;
         return (
@@ -135,68 +134,6 @@
         );
       }}
     </DiscoverQuery>
-=======
-      <GlobalSelectionHeader
-        lockedMessageSubject={t('transaction')}
-        shouldForceProject={defined(project)}
-        forceProject={project}
-        specificProjectSlugs={defined(project) ? [project.slug] : []}
-        disableMultipleProjectSelection
-        showProjectSettingsLink
-      >
-        <StyledPageContent>
-          <LightWeightNoProjectMessage organization={organization}>
-            <TransactionHeader
-              eventView={eventView}
-              location={location}
-              organization={organization}
-              projects={projects}
-              projectId={projectId}
-              transactionName={transactionName}
-              currentTab={Tab.TransactionSummary}
-              hasWebVitals="maybe"
-              handleIncompatibleQuery={handleIncompatibleQuery}
-              onChangeThreshold={(threshold, metric) => {
-                setTransactionThreshold(threshold);
-                setTransactionThresholdMetric(metric);
-              }}
-            />
-            <Layout.Body>
-              <StyledSdkUpdatesAlert />
-              {incompatibleAlertNotice && (
-                <Layout.Main fullWidth>{incompatibleAlertNotice}</Layout.Main>
-              )}
-              <DiscoverQuery
-                eventView={totalsView}
-                orgSlug={organization.slug}
-                location={location}
-                transactionThreshold={transactionThreshold}
-                transactionThresholdMetric={transactionThresholdMetric}
-                referrer="api.performance.transaction-summary"
-              >
-                {({isLoading, error, tableData}) => {
-                  const totals: TotalValues | null = tableData?.data?.[0] ?? null;
-                  return (
-                    <SummaryContent
-                      location={location}
-                      organization={organization}
-                      eventView={eventView}
-                      transactionName={transactionName}
-                      isLoading={isLoading}
-                      error={error}
-                      totalValues={totals}
-                      onChangeFilter={onChangeFilter}
-                      spanOperationBreakdownFilter={spanOperationBreakdownFilter}
-                    />
-                  );
-                }}
-              </DiscoverQuery>
-            </Layout.Body>
-          </LightWeightNoProjectMessage>
-        </StyledPageContent>
-      </GlobalSelectionHeader>
-    </SentryDocumentTitle>
->>>>>>> 89dbbb27
   );
 }
 
