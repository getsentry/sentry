--- conflicted
+++ resolved
@@ -87,101 +87,6 @@
     selected: getSeriesSelection(location, 'trendsUnselectedSeries'),
   };
 
-<<<<<<< HEAD
-    return (
-      <Fragment>
-        <HeaderTitleLegend>
-          {t('Trend')}
-          <QuestionTooltip
-            size="sm"
-            position="top"
-            title={t(`Trends shows the smoothed value of an aggregate over time.`)}
-          />
-        </HeaderTitleLegend>
-        <ChartZoom
-          router={router}
-          period={statsPeriod}
-          start={start}
-          end={end}
-          utc={utc === 'true'}
-        >
-          {zoomRenderProps => (
-            <EventsRequest
-              api={api}
-              organization={organization}
-              period={statsPeriod}
-              project={project}
-              environment={environment}
-              start={start}
-              end={end}
-              interval={getInterval(datetimeSelection, 'high')}
-              showLoading={false}
-              query={query}
-              includePrevious={false}
-              yAxis={trendDisplay}
-              currentSeriesNames={[trendDisplay]}
-              partial
-              withoutZerofill={withoutZerofill}
-              referrer="api.performance.transaction-summary.trends-chart"
-            >
-              {({errored, loading, reloading, timeseriesData, timeframe}) => {
-                if (errored) {
-                  return (
-                    <ErrorPanel>
-                      <IconWarning color="gray300" size="lg" />
-                    </ErrorPanel>
-                  );
-                }
-
-                const chartOptions = {
-                  grid: {
-                    left: '10px',
-                    right: '10px',
-                    top: '40px',
-                    bottom: '0px',
-                  },
-                  seriesOptions: {
-                    showSymbol: false,
-                  },
-                  tooltip: {
-                    trigger: 'axis' as const,
-                    valueFormatter: value => tooltipFormatter(value, 'p50()'),
-                  },
-                  xAxis: timeframe
-                    ? {
-                        min: timeframe.start,
-                        max: timeframe.end,
-                      }
-                    : undefined,
-                  yAxis: {
-                    min: 0,
-                    axisLabel: {
-                      color: theme.chartLabel,
-                      // p50() coerces the axis to be time based
-                      formatter: (value: number) => axisLabelFormatter(value, 'p50()'),
-                    },
-                  },
-                };
-
-                const series = timeseriesData
-                  ? timeseriesData
-                      .map(values => {
-                        return {
-                          ...values,
-                          color: theme.purple300,
-                          lineStyle: {
-                            opacity: 0.75,
-                            width: 1,
-                          },
-                        };
-                      })
-                      .reverse()
-                  : [];
-
-                const {smoothedResults} = transformEventStatsSmoothed(
-                  timeseriesData,
-                  t('Smoothed')
-=======
   const datetimeSelection = {
     start,
     end,
@@ -219,7 +124,7 @@
             query={query}
             includePrevious={false}
             yAxis={trendDisplay}
-            currentSeriesName={trendDisplay}
+            currentSeriesNames={[trendDisplay]}
             partial
             withoutZerofill={withoutZerofill}
             referrer="api.performance.transaction-summary.trends-chart"
@@ -230,7 +135,6 @@
                   <ErrorPanel>
                     <IconWarning color="gray300" size="lg" />
                   </ErrorPanel>
->>>>>>> e94fc7a6
                 );
               }
 
