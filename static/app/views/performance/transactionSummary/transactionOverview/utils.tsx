import type {Organization} from 'sentry/types/organization';
import type {MetricsCardinalityContext} from 'sentry/utils/performance/contexts/metricsCardinality';
import type {MetricsEnhancedPerformanceDataContext} from 'sentry/utils/performance/contexts/metricsEnhancedPerformanceDataContext';
import type {MetricsEnhancedSettingContext} from 'sentry/utils/performance/contexts/metricsEnhancedSetting';
import {canUseMetricsData} from 'sentry/utils/performance/contexts/metricsEnhancedSetting';
import type {DiscoverSeries} from 'sentry/views/insights/common/queries/useDiscoverSeries';
import {convertSeriesToTimeseries} from 'sentry/views/insights/common/utils/convertSeriesToTimeseries';
import {getMEPQueryParams} from 'sentry/views/performance/landing/widgets/utils';

export function canUseTransactionMetricsData(
  organization: Organization,
  mepDataContext: MetricsEnhancedPerformanceDataContext
) {
  const isUsingMetrics = canUseMetricsData(organization);

  if (!isUsingMetrics) {
    return false;
  }

  if (mepDataContext.isMetricsData === false) {
    return false;
  }

  return true;
}

export function getTransactionMEPParamsIfApplicable(
  mepSetting: MetricsEnhancedSettingContext,
  mepCardinality: MetricsCardinalityContext,
  organization: Organization
) {
  if (!canUseMetricsData(organization)) {
    return undefined;
  }

  if (mepCardinality.outcome?.forceTransactionsOnly) {
    return undefined;
  }

  return getMEPQueryParams(mepSetting, true);
}

type EAPSeriesData = Record<string, DiscoverSeries>;
export function eapSeriesDataToTimeSeries(data: EAPSeriesData) {
<<<<<<< HEAD
  const timeSeries: TimeSeries[] = [];
  Object.entries(data).forEach(([key, value]) => {
    timeSeries.push({
      field: key,
      meta: {
        type: value.meta?.fields?.[key] ?? null,
        unit: value.meta?.units?.[key] as DataUnit,
      },
      values:
        value.data.map(item => ({
          timestamp: item.name.toString(),
          value: item.value,
        })) ?? [],
    });
  });

  return timeSeries;
=======
  return Object.values(data).map(convertSeriesToTimeseries);
>>>>>>> 918e0d48
}<|MERGE_RESOLUTION|>--- conflicted
+++ resolved
@@ -42,25 +42,5 @@
 
 type EAPSeriesData = Record<string, DiscoverSeries>;
 export function eapSeriesDataToTimeSeries(data: EAPSeriesData) {
-<<<<<<< HEAD
-  const timeSeries: TimeSeries[] = [];
-  Object.entries(data).forEach(([key, value]) => {
-    timeSeries.push({
-      field: key,
-      meta: {
-        type: value.meta?.fields?.[key] ?? null,
-        unit: value.meta?.units?.[key] as DataUnit,
-      },
-      values:
-        value.data.map(item => ({
-          timestamp: item.name.toString(),
-          value: item.value,
-        })) ?? [],
-    });
-  });
-
-  return timeSeries;
-=======
   return Object.values(data).map(convertSeriesToTimeseries);
->>>>>>> 918e0d48
 }