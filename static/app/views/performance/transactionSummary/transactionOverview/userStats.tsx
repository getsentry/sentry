--- conflicted
+++ resolved
@@ -146,12 +146,8 @@
             id={DemoTourStep.PERFORMANCE_USER_MISERY}
             title={t('Identify the root cause')}
             description={t(
-<<<<<<< HEAD
-              'Dive into the details behind a slow transaction. See User Misery, Apdex, and more metrics, along with related events and suspect spans.'
-=======
               `Dive into the details behind a slow transaction.
               See User Misery, Apdex, and more metrics, along with related events and suspect spans.`
->>>>>>> deeb0cdc
             )}
           >
             <SectionHeading>
