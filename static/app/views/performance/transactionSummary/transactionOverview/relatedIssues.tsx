import {Fragment} from 'react';
import styled from '@emotion/styled';
import type {Location} from 'history';
import pick from 'lodash/pick';

import {SectionHeading} from 'sentry/components/charts/styles';
import {LinkButton} from 'sentry/components/core/button/linkButton';
import EmptyStateWarning from 'sentry/components/emptyStateWarning';
import GroupList from 'sentry/components/issues/groupList';
import Panel from 'sentry/components/panels/panel';
import PanelBody from 'sentry/components/panels/panelBody';
import {DEFAULT_RELATIVE_PERIODS} from 'sentry/constants';
import {URL_PARAM} from 'sentry/constants/pageFilters';
import {t, tct} from 'sentry/locale';
import {space} from 'sentry/styles/space';
import type {Organization} from 'sentry/types/organization';
import {trackAnalytics} from 'sentry/utils/analytics';
import {decodeScalar} from 'sentry/utils/queryString';
import {MutableSearch} from 'sentry/utils/tokenizeSearch';
import {removeTracingKeysFromSearch} from 'sentry/views/performance/utils';

type Props = {
  location: Location;
  organization: Organization;
  shouldUseOTelFriendlyUI: boolean;
  transaction: string;
  end?: string;
  start?: string;
  statsPeriod?: string | null;
};

function RelatedIssues({
  location,
  organization,
  transaction,
  start,
  end,
  statsPeriod,
}: Props) {
  const getIssuesEndpointQueryParams = () => {
    const queryParams = {
      start,
      end,
      statsPeriod,
      limit: 5,
      sort: 'trends',
      ...pick(location.query, [...Object.values(URL_PARAM), 'cursor']),
    };
    const currentFilter = new MutableSearch(decodeScalar(location.query.query, ''));
    removeTracingKeysFromSearch(currentFilter);
    currentFilter
      .addFreeText('is:unresolved')
      .setFilterValues('transaction', [transaction]);

    return {
      queryParams: {
        ...queryParams,
        query: currentFilter.formatString(),
      },
    };
  };

  const handleOpenClick = () => {
    trackAnalytics('performance_views.summary.open_issues', {
      organization: organization.id,
    });
  };

<<<<<<< HEAD
  renderEmptyMessage = (isOTelUI: boolean) => {
    const {statsPeriod} = this.props;

    // @ts-expect-error TS(7053): Element implicitly has an 'any' type because expre... Remove this comment to see the full error message
=======
  const renderEmptyMessage = (isEAP: boolean) => {
    // @ts-expect-error TS(7053): Element implicitly has an 'any' type because expression of type 'string | null | undefined' can't be used to index type
>>>>>>> fda8f22c
    const selectedTimePeriod = statsPeriod && DEFAULT_RELATIVE_PERIODS[statsPeriod];
    const displayedPeriod = selectedTimePeriod
      ? selectedTimePeriod.toLowerCase()
      : t('given timeframe');

    return (
      <Panel>
        <PanelBody>
          <EmptyStateWarning>
            <p>
              {tct('No new issues for this [identifier] for the [timePeriod].', {
                identifier: isOTelUI ? 'service entry span' : 'transaction',
                timePeriod: displayedPeriod,
              })}
            </p>
          </EmptyStateWarning>
        </PanelBody>
      </Panel>
    );
  };

<<<<<<< HEAD
  render() {
    const {organization, shouldUseOTelFriendlyUI} = this.props;
    const {queryParams} = this.getIssuesEndpointQueryParams();
    const issueSearch = {
      pathname: `/organizations/${organization.slug}/issues/`,
      query: {referrer: 'performance-related-issues', ...queryParams},
    };

    return (
      <Fragment>
        <ControlsWrapper>
          <SectionHeading>{t('Related Issues')}</SectionHeading>
          <LinkButton
            data-test-id="issues-open"
            size="xs"
            to={issueSearch}
            onClick={this.handleOpenClick}
          >
            {t('Open in Issues')}
          </LinkButton>
        </ControlsWrapper>

        <TableWrapper>
          <GroupList
            queryParams={queryParams}
            canSelectGroups={false}
            renderEmptyMessage={() => this.renderEmptyMessage(shouldUseOTelFriendlyUI)}
            withChart={false}
            withPagination={false}
            source="performance-related-issues"
          />
        </TableWrapper>
      </Fragment>
    );
  }
=======
  const {queryParams} = getIssuesEndpointQueryParams();
  const issueSearch = {
    pathname: `/organizations/${organization.slug}/issues/`,
    query: {referrer: 'performance-related-issues', ...queryParams},
  };

  const isEAP = organization.features.includes('performance-transaction-summary-eap');

  return (
    <Fragment>
      <ControlsWrapper>
        <SectionHeading>{t('Related Issues')}</SectionHeading>
        <LinkButton
          data-test-id="issues-open"
          size="xs"
          to={issueSearch}
          onClick={handleOpenClick}
        >
          {t('Open in Issues')}
        </LinkButton>
      </ControlsWrapper>

      <TableWrapper>
        <GroupList
          queryParams={queryParams}
          canSelectGroups={false}
          renderEmptyMessage={() => renderEmptyMessage(isEAP)}
          withChart={false}
          withPagination={false}
          source="performance-related-issues"
        />
      </TableWrapper>
    </Fragment>
  );
>>>>>>> fda8f22c
}

const ControlsWrapper = styled('div')`
  display: flex;
  align-items: center;
  justify-content: space-between;
  margin-bottom: ${space(1)};
`;

const TableWrapper = styled('div')`
  margin-bottom: ${space(4)};
  ${Panel} {
    /* smaller space between table and pagination */
    margin-bottom: -${space(1)};
  }
`;

export default RelatedIssues;<|MERGE_RESOLUTION|>--- conflicted
+++ resolved
@@ -17,12 +17,12 @@
 import {trackAnalytics} from 'sentry/utils/analytics';
 import {decodeScalar} from 'sentry/utils/queryString';
 import {MutableSearch} from 'sentry/utils/tokenizeSearch';
+import {useOTelFriendlyUI} from 'sentry/views/performance/otlp/useOTelFriendlyUI';
 import {removeTracingKeysFromSearch} from 'sentry/views/performance/utils';
 
 type Props = {
   location: Location;
   organization: Organization;
-  shouldUseOTelFriendlyUI: boolean;
   transaction: string;
   end?: string;
   start?: string;
@@ -37,6 +37,8 @@
   end,
   statsPeriod,
 }: Props) {
+  const shouldUseOTelFriendlyUI = useOTelFriendlyUI();
+
   const getIssuesEndpointQueryParams = () => {
     const queryParams = {
       start,
@@ -66,15 +68,8 @@
     });
   };
 
-<<<<<<< HEAD
-  renderEmptyMessage = (isOTelUI: boolean) => {
-    const {statsPeriod} = this.props;
-
-    // @ts-expect-error TS(7053): Element implicitly has an 'any' type because expre... Remove this comment to see the full error message
-=======
-  const renderEmptyMessage = (isEAP: boolean) => {
+  const renderEmptyMessage = () => {
     // @ts-expect-error TS(7053): Element implicitly has an 'any' type because expression of type 'string | null | undefined' can't be used to index type
->>>>>>> fda8f22c
     const selectedTimePeriod = statsPeriod && DEFAULT_RELATIVE_PERIODS[statsPeriod];
     const displayedPeriod = selectedTimePeriod
       ? selectedTimePeriod.toLowerCase()
@@ -86,7 +81,9 @@
           <EmptyStateWarning>
             <p>
               {tct('No new issues for this [identifier] for the [timePeriod].', {
-                identifier: isOTelUI ? 'service entry span' : 'transaction',
+                identifier: shouldUseOTelFriendlyUI
+                  ? 'service entry span'
+                  : 'transaction',
                 timePeriod: displayedPeriod,
               })}
             </p>
@@ -96,50 +93,11 @@
     );
   };
 
-<<<<<<< HEAD
-  render() {
-    const {organization, shouldUseOTelFriendlyUI} = this.props;
-    const {queryParams} = this.getIssuesEndpointQueryParams();
-    const issueSearch = {
-      pathname: `/organizations/${organization.slug}/issues/`,
-      query: {referrer: 'performance-related-issues', ...queryParams},
-    };
-
-    return (
-      <Fragment>
-        <ControlsWrapper>
-          <SectionHeading>{t('Related Issues')}</SectionHeading>
-          <LinkButton
-            data-test-id="issues-open"
-            size="xs"
-            to={issueSearch}
-            onClick={this.handleOpenClick}
-          >
-            {t('Open in Issues')}
-          </LinkButton>
-        </ControlsWrapper>
-
-        <TableWrapper>
-          <GroupList
-            queryParams={queryParams}
-            canSelectGroups={false}
-            renderEmptyMessage={() => this.renderEmptyMessage(shouldUseOTelFriendlyUI)}
-            withChart={false}
-            withPagination={false}
-            source="performance-related-issues"
-          />
-        </TableWrapper>
-      </Fragment>
-    );
-  }
-=======
   const {queryParams} = getIssuesEndpointQueryParams();
   const issueSearch = {
     pathname: `/organizations/${organization.slug}/issues/`,
     query: {referrer: 'performance-related-issues', ...queryParams},
   };
-
-  const isEAP = organization.features.includes('performance-transaction-summary-eap');
 
   return (
     <Fragment>
@@ -159,7 +117,7 @@
         <GroupList
           queryParams={queryParams}
           canSelectGroups={false}
-          renderEmptyMessage={() => renderEmptyMessage(isEAP)}
+          renderEmptyMessage={() => renderEmptyMessage()}
           withChart={false}
           withPagination={false}
           source="performance-related-issues"
@@ -167,7 +125,6 @@
       </TableWrapper>
     </Fragment>
   );
->>>>>>> fda8f22c
 }
 
 const ControlsWrapper = styled('div')`
