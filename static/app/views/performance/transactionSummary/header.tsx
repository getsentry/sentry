import {useCallback, useEffect, useState} from 'react';
import styled from '@emotion/styled';
import * as Sentry from '@sentry/react';
import {Location} from 'history';

import Feature from 'sentry/components/acl/feature';
import GuideAnchor from 'sentry/components/assistant/guideAnchor';
import Badge from 'sentry/components/badge';
import ButtonBar from 'sentry/components/buttonBar';
import {CreateAlertFromViewButton} from 'sentry/components/createAlertButton';
import FeatureBadge from 'sentry/components/featureBadge';
import IdBadge from 'sentry/components/idBadge';
import * as Layout from 'sentry/components/layouts/thirds';
import ReplaysFeatureBadge from 'sentry/components/replays/replaysFeatureBadge';
import {Item, TabList} from 'sentry/components/tabs';
import {t} from 'sentry/locale';
import space from 'sentry/styles/space';
import {Organization, Project} from 'sentry/types';
import {defined} from 'sentry/utils';
import {trackAnalyticsEvent} from 'sentry/utils/analytics';
import {TableData} from 'sentry/utils/discover/discoverQuery';
import EventView from 'sentry/utils/discover/eventView';
import {doDiscoverQuery} from 'sentry/utils/discover/genericDiscoverQuery';
import {MetricsCardinalityContext} from 'sentry/utils/performance/contexts/metricsCardinality';
import HasMeasurementsQuery from 'sentry/utils/performance/vitals/hasMeasurementsQuery';
import projectSupportsReplay from 'sentry/utils/replays/projectSupportsReplay';
import useApi from 'sentry/utils/useApi';
import Breadcrumb from 'sentry/views/performance/breadcrumb';

import {getCurrentLandingDisplay, LandingDisplayField} from '../landing/utils';

import Tab from './tabs';
import TeamKeyTransactionButton from './teamKeyTransactionButton';
import TransactionThresholdButton from './transactionThresholdButton';
import {TransactionThresholdMetric} from './transactionThresholdModal';

type Props = {
  currentTab: Tab;
  eventView: EventView;
  hasWebVitals: 'maybe' | 'yes' | 'no';
  location: Location;
  organization: Organization;
  projectId: string;
  projects: Project[];
  transactionName: string;
  metricsCardinality?: MetricsCardinalityContext;
  onChangeThreshold?: (threshold: number, metric: TransactionThresholdMetric) => void;
};

function TransactionHeader({
  eventView,
  organization,
  projects,
  projectId,
  metricsCardinality,
  location,
  transactionName,
  onChangeThreshold,
  currentTab,
  hasWebVitals,
}: Props) {
  function handleCreateAlertSuccess() {
    trackAnalyticsEvent({
      eventKey: 'performance_views.summary.create_alert_clicked',
      eventName: 'Performance Views: Create alert clicked',
      organization_id: organization.id,
    });
  }
  const api = useApi();
  const [replaysCount, setReplaysCount] = useState<number>();

  const project = projects.find(p => p.id === projectId);

<<<<<<< HEAD
  const hasAnomalyDetection = organization.features?.includes(
=======
  const hasSuspectSpansView = organization.features.includes(
    'performance-suspect-spans-view'
  );
  const hasAnomalyDetection = organization.features.includes(
>>>>>>> 3dea4b73
    'performance-anomaly-detection-ui'
  );

  const hasSessionReplay =
    organization.features.includes('session-replay-ui') && projectSupportsReplay(project);

  const getWebVitals = useCallback(
    (hasMeasurements: boolean) => {
      switch (hasWebVitals) {
        case 'maybe':
          // need to check if the web vitals tab should be shown

          // frontend projects should always show the web vitals tab
          if (
            getCurrentLandingDisplay(location, projects, eventView).field ===
            LandingDisplayField.FRONTEND_PAGELOAD
          ) {
            return true;
          }

          // if it is not a frontend project, then we check to see if there
          // are any web vitals associated with the transaction recently
          return hasMeasurements;
        case 'yes':
          // always show the web vitals tab
          return true;
        case 'no':
        default:
          // never show the web vitals tab
          return false;
      }
    },
    [hasWebVitals, location, projects, eventView]
  );

  const fetchReplaysCount = useCallback(async () => {
    if (hasSessionReplay) {
      const replayEventView = EventView.fromNewQueryWithLocation(
        {
          id: '',
          name: `Replay events count within a transaction`,
          version: 2,
          fields: ['count_unique(replayId)'],
          query: `event.type:transaction transaction:${transactionName}`,
          projects: [],
        },
        location
      );

      try {
        const [data] = await doDiscoverQuery<TableData>(
          api,
          `/organizations/${organization.slug}/events/`,
          replayEventView.getEventsAPIPayload(location)
        );

        setReplaysCount(Number(data.data[0]['count_unique(replayId)']));
      } catch (err) {
        Sentry.captureException(err);
        return null;
      }
    }

    return null;
  }, [api, hasSessionReplay, location, organization.slug, transactionName]);

  useEffect(() => {
    fetchReplaysCount();
  }, [fetchReplaysCount]);

  return (
    <Layout.Header>
      <Layout.HeaderContent>
        <Breadcrumb
          organization={organization}
          location={location}
          transaction={{
            project: projectId,
            name: transactionName,
          }}
          tab={currentTab}
        />
        <Layout.Title>
          <TransactionName>
            {project && (
              <IdBadge
                project={project}
                avatarSize={28}
                hideName
                avatarProps={{hasTooltip: true, tooltip: project.slug}}
              />
            )}
            {transactionName}
          </TransactionName>
        </Layout.Title>
      </Layout.HeaderContent>
      <Layout.HeaderActions>
        <ButtonBar gap={1}>
          <Feature organization={organization} features={['incidents']}>
            {({hasFeature}) =>
              hasFeature && !metricsCardinality?.isLoading ? (
                <CreateAlertFromViewButton
                  size="sm"
                  eventView={eventView}
                  organization={organization}
                  projects={projects}
                  onClick={handleCreateAlertSuccess}
                  referrer="performance"
                  alertType="trans_duration"
                  aria-label={t('Create Alert')}
                  disableMetricDataset={
                    metricsCardinality?.outcome?.forceTransactionsOnly
                  }
                />
              ) : null
            }
          </Feature>
          <TeamKeyTransactionButton
            transactionName={transactionName}
            eventView={eventView}
            organization={organization}
          />
          <GuideAnchor target="project_transaction_threshold_override" position="bottom">
            <TransactionThresholdButton
              organization={organization}
              transactionName={transactionName}
              eventView={eventView}
              onChangeThreshold={onChangeThreshold}
            />
          </GuideAnchor>
        </ButtonBar>
      </Layout.HeaderActions>
      <HasMeasurementsQuery
        location={location}
        orgSlug={organization.slug}
        eventView={eventView}
        transaction={transactionName}
        type="web"
      >
        {({hasMeasurements}) => {
          const renderWebVitals = getWebVitals(!!hasMeasurements);

          return (
            <TabList hideBorder>
              <Item key={Tab.TransactionSummary}>{t('Overview')}</Item>
              <Item key={Tab.Events}>{t('All Events')}</Item>
              <Item key={Tab.Tags}>{t('Tags')}</Item>
              <Item key={Tab.Spans}>{t('Spans')}</Item>
              <Item
                key={Tab.Anomalies}
                textValue={t('Anomalies')}
                hidden={!hasAnomalyDetection}
              >
                {t('Anomalies')}
                <FeatureBadge type="alpha" noTooltip />
              </Item>
              <Item
                key={Tab.WebVitals}
                textValue={t('Web Vitals')}
                hidden={!renderWebVitals}
              >
                {t('Web Vitals')}
              </Item>
              <Item key={Tab.Replays} textValue={t('Replays')} hidden={!hasSessionReplay}>
                {t('Replays')}
                <Badge
                  text={
                    defined(replaysCount) && !Number.isNaN(replaysCount)
                      ? replaysCount
                      : null
                  }
                />
                <ReplaysFeatureBadge noTooltip />
              </Item>
            </TabList>
          );
        }}
      </HasMeasurementsQuery>
    </Layout.Header>
  );
}

const TransactionName = styled('div')`
  display: grid;
  grid-template-columns: max-content 1fr;
  grid-column-gap: ${space(1)};
  align-items: center;
`;

export default TransactionHeader;<|MERGE_RESOLUTION|>--- conflicted
+++ resolved
@@ -71,14 +71,7 @@
 
   const project = projects.find(p => p.id === projectId);
 
-<<<<<<< HEAD
   const hasAnomalyDetection = organization.features?.includes(
-=======
-  const hasSuspectSpansView = organization.features.includes(
-    'performance-suspect-spans-view'
-  );
-  const hasAnomalyDetection = organization.features.includes(
->>>>>>> 3dea4b73
     'performance-anomaly-detection-ui'
   );
 
