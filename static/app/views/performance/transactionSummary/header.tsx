--- conflicted
+++ resolved
@@ -196,14 +196,7 @@
               <TabList.Item key={Tab.TRANSACTION_SUMMARY}>{t('Overview')}</TabList.Item>
               <TabList.Item key={Tab.EVENTS}>{t('Sampled Events')}</TabList.Item>
               <TabList.Item key={Tab.TAGS}>{t('Tags')}</TabList.Item>
-<<<<<<< HEAD
-              <TabList.Item key={Tab.SPANS} hidden={false}>
-                {t('Spans')}
-              </TabList.Item>
-
-=======
               <TabList.Item key={Tab.SPANS}>{t('Spans')}</TabList.Item>
->>>>>>> f1e0f4fd
               <TabList.Item
                 key={Tab.ANOMALIES}
                 textValue={t('Anomalies')}
