--- conflicted
+++ resolved
@@ -45,11 +45,7 @@
   subPath?: string;
   view?: DomainView; // TODO - this should be mantatory once we release domain view
 }): string {
-<<<<<<< HEAD
-  return `${getPerformanceBaseUrl(orgSlug, view)}/summary/${subPath ? `${subPath}/` : ''}`;
-=======
   return `${getTransactionSummaryBaseUrl(orgSlug, view)}/${subPath ? `${subPath}/` : ''}`;
->>>>>>> ccad4014
 }
 
 // normalizes search conditions by removing any redundant search conditions before presenting them in:
