import {useState} from 'react';
import {browserHistory} from 'react-router';
import styled from '@emotion/styled';
import {Location} from 'history';

import Feature from 'sentry/components/acl/feature';
import Alert from 'sentry/components/alert';
import GlobalSdkUpdateAlert from 'sentry/components/globalSdkUpdateAlert';
import * as Layout from 'sentry/components/layouts/thirds';
import NoProjectMessage from 'sentry/components/noProjectMessage';
import PageFiltersContainer from 'sentry/components/organizations/pageFilters/container';
import SentryDocumentTitle from 'sentry/components/sentryDocumentTitle';
import {IconFlag} from 'sentry/icons';
import {t} from 'sentry/locale';
import {PageContent} from 'sentry/styles/organization';
import {Organization, Project} from 'sentry/types';
import {defined} from 'sentry/utils';
import EventView from 'sentry/utils/discover/eventView';
import {PerformanceEventViewProvider} from 'sentry/utils/performance/contexts/performanceEventViewContext';
import {decodeScalar} from 'sentry/utils/queryString';

import {MetricsSwitchContext} from '../metricsSwitch';
import {getTransactionName} from '../utils';

import TransactionHeader from './header';
import Tab from './tabs';
import {TransactionThresholdMetric} from './transactionThresholdModal';

export type ChildProps = {
  location: Location;
  organization: Organization;
  projects: Project[];
  eventView: EventView;
  projectId: string;
  transactionName: string;
  setError: React.Dispatch<React.SetStateAction<string | undefined>>;
  isMetricsData: boolean;
  // These are used to trigger a reload when the threshold/metric changes.
  transactionThreshold?: number;
  transactionThresholdMetric?: TransactionThresholdMetric;
};

type Props = {
  location: Location;
  organization: Organization;
  projects: Project[];
  tab: Tab;
  getDocumentTitle: (name: string) => string;
  generateEventView: (props: {
    location: Location;
    transactionName: string;
    isMetricsData: boolean;
  }) => EventView;
  childComponent: (props: ChildProps) => JSX.Element;
  relativeDateOptions?: Record<string, React.ReactNode>;
  maxPickableDays?: number;
  features?: string[];
};

function PageLayout(props: Props) {
  const {
    location,
    organization,
    projects,
    tab,
    getDocumentTitle,
    generateEventView,
    childComponent: ChildComponent,
    relativeDateOptions,
    maxPickableDays,
    features = [],
  } = props;

  const projectId = decodeScalar(location.query.project);
  const transactionName = getTransactionName(location);

  if (!defined(projectId) || !defined(transactionName)) {
    // If there is no transaction name, redirect to the Performance landing page
    browserHistory.replace({
      pathname: `/organizations/${organization.slug}/performance/`,
      query: {
        ...location.query,
      },
    });
    return null;
  }

  const project = projects.find(p => p.id === projectId);

  const [error, setError] = useState<string | undefined>();

  const [incompatibleAlertNotice, setIncompatibleAlertNotice] =
    useState<React.ReactNode>(null);

  const handleIncompatibleQuery = (incompatibleAlertNoticeFn, _errors) => {
    const notice = incompatibleAlertNoticeFn(() => setIncompatibleAlertNotice(null));
    setIncompatibleAlertNotice(notice);
  };

  const [transactionThreshold, setTransactionThreshold] = useState<number | undefined>();
  const [transactionThresholdMetric, setTransactionThresholdMetric] = useState<
    TransactionThresholdMetric | undefined
  >();

  return (
    <SentryDocumentTitle
      title={getDocumentTitle(transactionName)}
      orgSlug={organization.slug}
      projectSlug={project?.slug}
    >
      <Feature
        features={['performance-view', ...features]}
        organization={organization}
        renderDisabled={NoAccess}
      >
<<<<<<< HEAD
        <MetricsSwitchContext.Consumer>
          {({isMetricsData}) => {
            const eventView = generateEventView({
              location,
              transactionName,
              isMetricsData,
            });
            return (
              <PerformanceEventViewProvider value={{eventView}}>
                <GlobalSelectionHeader
                  lockedMessageSubject={t('transaction')}
                  shouldForceProject={defined(project)}
                  forceProject={project}
                  specificProjectSlugs={defined(project) ? [project.slug] : []}
                  disableMultipleProjectSelection
                  showProjectSettingsLink
                  relativeDateOptions={relativeDateOptions}
                  maxPickableDays={maxPickableDays}
                >
                  <StyledPageContent>
                    <NoProjectMessage organization={organization}>
                      <TransactionHeader
                        eventView={eventView}
                        location={location}
                        organization={organization}
                        projects={projects}
                        projectId={projectId}
                        transactionName={transactionName}
                        currentTab={tab}
                        hasWebVitals={tab === Tab.WebVitals ? 'yes' : 'maybe'}
                        handleIncompatibleQuery={handleIncompatibleQuery}
                        onChangeThreshold={(threshold, metric) => {
                          setTransactionThreshold(threshold);
                          setTransactionThresholdMetric(metric);
                        }}
                      />
                      <Layout.Body>
                        <StyledSdkUpdatesAlert />
                        {defined(error) && (
                          <StyledAlert type="error" icon={<IconFlag size="md" />}>
                            {error}
                          </StyledAlert>
                        )}
                        {incompatibleAlertNotice && (
                          <Layout.Main fullWidth>{incompatibleAlertNotice}</Layout.Main>
                        )}
                        <ChildComponent
                          location={location}
                          organization={organization}
                          projects={projects}
                          eventView={eventView}
                          projectId={projectId}
                          transactionName={transactionName}
                          setError={setError}
                          transactionThreshold={transactionThreshold}
                          transactionThresholdMetric={transactionThresholdMetric}
                          isMetricsData={isMetricsData}
                        />
                      </Layout.Body>
                    </NoProjectMessage>
                  </StyledPageContent>
                </GlobalSelectionHeader>
              </PerformanceEventViewProvider>
            );
          }}
        </MetricsSwitchContext.Consumer>
=======
        <PerformanceEventViewProvider value={{eventView}}>
          <PageFiltersContainer
            lockedMessageSubject={t('transaction')}
            shouldForceProject={defined(project)}
            forceProject={project}
            specificProjectSlugs={defined(project) ? [project.slug] : []}
            disableMultipleProjectSelection
            showProjectSettingsLink
            relativeDateOptions={relativeDateOptions}
            maxPickableDays={maxPickableDays}
          >
            <StyledPageContent>
              <NoProjectMessage organization={organization}>
                <TransactionHeader
                  eventView={eventView}
                  location={location}
                  organization={organization}
                  projects={projects}
                  projectId={projectId}
                  transactionName={transactionName}
                  currentTab={tab}
                  hasWebVitals={tab === Tab.WebVitals ? 'yes' : 'maybe'}
                  handleIncompatibleQuery={handleIncompatibleQuery}
                  onChangeThreshold={(threshold, metric) => {
                    setTransactionThreshold(threshold);
                    setTransactionThresholdMetric(metric);
                  }}
                />
                <Layout.Body>
                  <StyledSdkUpdatesAlert />
                  {defined(error) && (
                    <StyledAlert type="error" icon={<IconFlag size="md" />}>
                      {error}
                    </StyledAlert>
                  )}
                  {incompatibleAlertNotice && (
                    <Layout.Main fullWidth>{incompatibleAlertNotice}</Layout.Main>
                  )}
                  <ChildComponent
                    location={location}
                    organization={organization}
                    projects={projects}
                    eventView={eventView}
                    projectId={projectId}
                    transactionName={transactionName}
                    setError={setError}
                    transactionThreshold={transactionThreshold}
                    transactionThresholdMetric={transactionThresholdMetric}
                  />
                </Layout.Body>
              </NoProjectMessage>
            </StyledPageContent>
          </PageFiltersContainer>
        </PerformanceEventViewProvider>
>>>>>>> c39df7b3
      </Feature>
    </SentryDocumentTitle>
  );
}

export function NoAccess() {
  return <Alert type="warning">{t("You don't have access to this feature")}</Alert>;
}

const StyledPageContent = styled(PageContent)`
  padding: 0;
`;

const StyledSdkUpdatesAlert = styled(GlobalSdkUpdateAlert)`
  @media (min-width: ${p => p.theme.breakpoints[1]}) {
    margin-bottom: 0;
  }
`;

StyledSdkUpdatesAlert.defaultProps = {
  Wrapper: p => <Layout.Main fullWidth {...p} />,
};

const StyledAlert = styled(Alert)`
  grid-column: 1/3;
  margin: 0;
`;

export default PageLayout;<|MERGE_RESOLUTION|>--- conflicted
+++ resolved
@@ -113,7 +113,6 @@
         organization={organization}
         renderDisabled={NoAccess}
       >
-<<<<<<< HEAD
         <MetricsSwitchContext.Consumer>
           {({isMetricsData}) => {
             const eventView = generateEventView({
@@ -123,7 +122,7 @@
             });
             return (
               <PerformanceEventViewProvider value={{eventView}}>
-                <GlobalSelectionHeader
+                <PageFiltersContainer
                   lockedMessageSubject={t('transaction')}
                   shouldForceProject={defined(project)}
                   forceProject={project}
@@ -175,67 +174,11 @@
                       </Layout.Body>
                     </NoProjectMessage>
                   </StyledPageContent>
-                </GlobalSelectionHeader>
+                </PageFiltersContainer>
               </PerformanceEventViewProvider>
             );
           }}
         </MetricsSwitchContext.Consumer>
-=======
-        <PerformanceEventViewProvider value={{eventView}}>
-          <PageFiltersContainer
-            lockedMessageSubject={t('transaction')}
-            shouldForceProject={defined(project)}
-            forceProject={project}
-            specificProjectSlugs={defined(project) ? [project.slug] : []}
-            disableMultipleProjectSelection
-            showProjectSettingsLink
-            relativeDateOptions={relativeDateOptions}
-            maxPickableDays={maxPickableDays}
-          >
-            <StyledPageContent>
-              <NoProjectMessage organization={organization}>
-                <TransactionHeader
-                  eventView={eventView}
-                  location={location}
-                  organization={organization}
-                  projects={projects}
-                  projectId={projectId}
-                  transactionName={transactionName}
-                  currentTab={tab}
-                  hasWebVitals={tab === Tab.WebVitals ? 'yes' : 'maybe'}
-                  handleIncompatibleQuery={handleIncompatibleQuery}
-                  onChangeThreshold={(threshold, metric) => {
-                    setTransactionThreshold(threshold);
-                    setTransactionThresholdMetric(metric);
-                  }}
-                />
-                <Layout.Body>
-                  <StyledSdkUpdatesAlert />
-                  {defined(error) && (
-                    <StyledAlert type="error" icon={<IconFlag size="md" />}>
-                      {error}
-                    </StyledAlert>
-                  )}
-                  {incompatibleAlertNotice && (
-                    <Layout.Main fullWidth>{incompatibleAlertNotice}</Layout.Main>
-                  )}
-                  <ChildComponent
-                    location={location}
-                    organization={organization}
-                    projects={projects}
-                    eventView={eventView}
-                    projectId={projectId}
-                    transactionName={transactionName}
-                    setError={setError}
-                    transactionThreshold={transactionThreshold}
-                    transactionThresholdMetric={transactionThresholdMetric}
-                  />
-                </Layout.Body>
-              </NoProjectMessage>
-            </StyledPageContent>
-          </PageFiltersContainer>
-        </PerformanceEventViewProvider>
->>>>>>> c39df7b3
       </Feature>
     </SentryDocumentTitle>
   );
