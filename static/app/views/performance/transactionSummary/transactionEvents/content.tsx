--- conflicted
+++ resolved
@@ -23,17 +23,13 @@
 import {TableColumn} from 'app/views/eventsV2/table/types';
 
 import {getCurrentLandingDisplay, LandingDisplayField} from '../../landing/utils';
-<<<<<<< HEAD
 import Table from '../../table';
 import Filter, {filterToSearchConditions, SpanOperationBreakdownFilter} from '../filter';
 import TransactionHeader, {Tab} from '../header';
 
 import {EventsFilterOption, getEventsFilterOptions} from './utils';
-=======
-import TransactionHeader, {Tab} from '../header';
 
 import EventsTable from './eventsTable';
->>>>>>> e96c987b
 
 type Props = {
   location: Location;
@@ -244,16 +240,15 @@
   );
 };
 
-<<<<<<< HEAD
 const SearchWrapper = styled('div')`
   display: flex;
   width: 100%;
   margin-bottom: ${space(3)};
-=======
+`;
+
 const StyledAlert = styled(Alert)`
   grid-column: 1/3;
   margin: 0;
->>>>>>> e96c987b
 `;
 
 const StyledSearchBar = styled(SearchBar)`
