import {RenderProps} from 'sentry/components/charts/eventsRequest';
import {normalizeDateTimeParams} from 'sentry/components/organizations/pageFilters/parse';
import {defined} from 'sentry/utils';

import {QueryDefinitionWithKey, WidgetDataConstraint, WidgetPropUnion} from '../types';

export function transformEventsRequestToArea<T extends WidgetDataConstraint>(
  widgetProps: WidgetPropUnion<T>,
  results: RenderProps,
  _: QueryDefinitionWithKey<T>
) {
  const {start, end, utc, interval, statsPeriod} = normalizeDateTimeParams(
    widgetProps.location.query
  );

  const data = results.timeseriesData ?? [];

<<<<<<< HEAD
  const dataMean = data.map(series => {
    const meanData = mean(series.data.map(({value}) => value));

    return {
      mean: meanData,
      outputType: aggregateOutputType(series.seriesName),
      label: axisLabelFormatter(meanData, aggregateOutputType(series.seriesName)),
    };
  });

=======
>>>>>>> 536b7923
  const childData = {
    ...results,
    isLoading: results.loading || results.reloading,
    isErrored: results.errored,
    hasData: defined(data) && !!data.length && !!data[0].data.length,
    data,
    previousData: results.previousTimeseriesData ?? undefined,

    utc: utc === 'true',
    interval,
    statsPeriod: statsPeriod ?? undefined,
    start: start ?? '',
    end: end ?? '',
  };

  return childData;
}<|MERGE_RESOLUTION|>--- conflicted
+++ resolved
@@ -15,19 +15,6 @@
 
   const data = results.timeseriesData ?? [];
 
-<<<<<<< HEAD
-  const dataMean = data.map(series => {
-    const meanData = mean(series.data.map(({value}) => value));
-
-    return {
-      mean: meanData,
-      outputType: aggregateOutputType(series.seriesName),
-      label: axisLabelFormatter(meanData, aggregateOutputType(series.seriesName)),
-    };
-  });
-
-=======
->>>>>>> 536b7923
   const childData = {
     ...results,
     isLoading: results.loading || results.reloading,
