import {useEffect, useState} from 'react';
import {browserHistory} from 'react-router';
import styled from '@emotion/styled';
import omit from 'lodash/omit';
import pick from 'lodash/pick';
import * as qs from 'query-string';

import CompactSelect from 'sentry/components/compactSelect';
import CompositeSelect from 'sentry/components/compositeSelect';
import DropdownButton from 'sentry/components/dropdownButton';
import TextOverflow from 'sentry/components/textOverflow';
import {IconEllipsis} from 'sentry/icons/iconEllipsis';
import {t} from 'sentry/locale';
import space from 'sentry/styles/space';
import {Organization} from 'sentry/types';
import trackAdvancedAnalyticsEvent from 'sentry/utils/analytics/trackAdvancedAnalyticsEvent';
import EventView from 'sentry/utils/discover/eventView';
import {Field} from 'sentry/utils/discover/fields';
import {DisplayModes} from 'sentry/utils/discover/types';
import {useMEPSettingContext} from 'sentry/utils/performance/contexts/metricsEnhancedSetting';
import {usePerformanceDisplayType} from 'sentry/utils/performance/contexts/performanceDisplayContext';
import useOrganization from 'sentry/utils/useOrganization';
import withOrganization from 'sentry/utils/withOrganization';

import {GenericPerformanceWidgetDataType} from '../types';
import {_setChartSetting, filterAllowedChartsMetrics, getChartSetting} from '../utils';
import {
  ChartDefinition,
  PerformanceWidgetSetting,
  WIDGET_DEFINITIONS,
} from '../widgetDefinitions';
import {HistogramWidget} from '../widgets/histogramWidget';
import {LineChartListWidget} from '../widgets/lineChartListWidget';
import {SingleFieldAreaWidget} from '../widgets/singleFieldAreaWidget';
import {StackedBarsChartListWidget} from '../widgets/stackedBarsChartListWidget';
import {TrendsWidget} from '../widgets/trendsWidget';
import {VitalWidget} from '../widgets/vitalWidget';

import {ChartRowProps} from './widgetChartRow';

type Props = {
  allowedCharts: PerformanceWidgetSetting[];
  chartHeight: number;
  defaultChartSetting: PerformanceWidgetSetting;
  eventView: EventView;
  index: number;
  organization: Organization;
  rowChartSettings: PerformanceWidgetSetting[];
  setRowChartSettings: (settings: PerformanceWidgetSetting[]) => void;
  withStaticFilters: boolean;
  chartColor?: string;
  forceDefaultChartSetting?: boolean;
} & ChartRowProps;

function trackChartSettingChange(
  previousChartSetting: PerformanceWidgetSetting,
  chartSetting: PerformanceWidgetSetting,
  fromDefault: boolean,
  organization: Organization
) {
  trackAdvancedAnalyticsEvent('performance_views.landingv3.widget.switch', {
    organization,
    from_widget: previousChartSetting,
    to_widget: chartSetting,
    from_default: fromDefault,
    is_new_menu: organization.features.includes('performance-new-widget-designs'),
  });
}

const _WidgetContainer = (props: Props) => {
  const {
    organization,
    index,
    chartHeight,
    rowChartSettings,
    setRowChartSettings,
    ...rest
  } = props;
  const performanceType = usePerformanceDisplayType();
  let _chartSetting = getChartSetting(
    index,
    chartHeight,
    performanceType,
    rest.defaultChartSetting,
    rest.forceDefaultChartSetting
  );
  const mepSetting = useMEPSettingContext();
  const allowedCharts = filterAllowedChartsMetrics(
    props.organization,
    props.allowedCharts,
    mepSetting
  );

  if (!allowedCharts.includes(_chartSetting)) {
    _chartSetting = rest.defaultChartSetting;
  }

  const [chartSetting, setChartSettingState] = useState(_chartSetting);

  const setChartSetting = (setting: PerformanceWidgetSetting) => {
    if (!props.forceDefaultChartSetting) {
      _setChartSetting(index, chartHeight, performanceType, setting);
    }
    setChartSettingState(setting);
    const newSettings = [...rowChartSettings];
    newSettings[index] = setting;
    setRowChartSettings(newSettings);
    trackChartSettingChange(
      chartSetting,
      setting,
      rest.defaultChartSetting === chartSetting,
      organization
    );
  };

  useEffect(() => {
    setChartSettingState(_chartSetting);
  }, [rest.defaultChartSetting, _chartSetting]);

  const chartDefinition = WIDGET_DEFINITIONS({organization})[chartSetting];

  // Construct an EventView that matches this widget's definition. The
  // `eventView` from the props is the _landing page_ EventView, which is different
  const widgetEventView = makeEventViewForWidget(props.eventView, chartDefinition);

  const showNewWidgetDesign = organization.features.includes(
    'performance-new-widget-designs'
  );

  const widgetProps = {
    ...chartDefinition,
    chartSetting,
    chartDefinition,
    InteractiveTitle: showNewWidgetDesign
      ? containerProps => (
          <WidgetInteractiveTitle
            {...containerProps}
            eventView={widgetEventView}
            allowedCharts={allowedCharts}
            chartSetting={chartSetting}
            setChartSetting={setChartSetting}
            rowChartSettings={rowChartSettings}
          />
        )
      : null,
    ContainerActions: !showNewWidgetDesign
      ? containerProps => (
          <WidgetContainerActions
            {...containerProps}
            eventView={widgetEventView}
            allowedCharts={allowedCharts}
            chartSetting={chartSetting}
            setChartSetting={setChartSetting}
            rowChartSettings={rowChartSettings}
          />
        )
      : null,
  };

  const passedProps = pick(props, [
    'eventView',
    'location',
    'organization',
    'chartHeight',
    'withStaticFilters',
  ]);

  const titleTooltip = showNewWidgetDesign ? '' : widgetProps.titleTooltip;

  switch (widgetProps.dataType) {
    case GenericPerformanceWidgetDataType.trends:
      return (
        <TrendsWidget {...passedProps} {...widgetProps} titleTooltip={titleTooltip} />
      );
    case GenericPerformanceWidgetDataType.area:
      return (
        <SingleFieldAreaWidget
          {...passedProps}
          {...widgetProps}
          titleTooltip={titleTooltip}
        />
      );
    case GenericPerformanceWidgetDataType.vitals:
      return (
        <VitalWidget {...passedProps} {...widgetProps} titleTooltip={titleTooltip} />
      );
    case GenericPerformanceWidgetDataType.line_list:
      return (
        <LineChartListWidget
          {...passedProps}
          {...widgetProps}
          titleTooltip={titleTooltip}
        />
      );
    case GenericPerformanceWidgetDataType.histogram:
<<<<<<< HEAD
      return <HistogramWidget {...passedProps} {...widgetProps} />;
    case GenericPerformanceWidgetDataType.stacked_bars:
      return <StackedBarsChartListWidget {...passedProps} {...widgetProps} />;
=======
      return (
        <HistogramWidget {...passedProps} {...widgetProps} titleTooltip={titleTooltip} />
      );
>>>>>>> fda5d707
    default:
      throw new Error(`Widget type "${widgetProps.dataType}" has no implementation.`);
  }
};

export const WidgetInteractiveTitle = ({
  chartSetting,
  eventView,
  setChartSetting,
  allowedCharts,
  rowChartSettings,
}) => {
  const organization = useOrganization();
  const menuOptions: React.ComponentProps<
    typeof CompositeSelect
  >['sections'][number]['options'] = [];

  const settingsMap = WIDGET_DEFINITIONS({organization});
  for (const setting of allowedCharts) {
    const options = settingsMap[setting];
    menuOptions.push({
      value: setting,
      label: options.title,
      disabled: setting !== chartSetting && rowChartSettings.includes(setting),
    });
  }

  const chartDefinition = WIDGET_DEFINITIONS({organization})[chartSetting];

  if (chartDefinition.allowsOpenInDiscover) {
    menuOptions.push({label: t('Open in Discover'), value: 'open_in_discover'});
  }

  const handleChange = option => {
    if (option.value === 'open_in_discover') {
      browserHistory.push(getEventViewDiscoverPath(organization, eventView));
    } else {
      setChartSetting(option.value);
    }
  };

  return (
    <StyledCompactSelect
      options={menuOptions}
      value={chartSetting}
      onChange={handleChange}
      renderWrapAs={TextOverflow}
      triggerProps={{borderless: true, size: 'zero'}}
    />
  );
};

const StyledCompactSelect = styled(CompactSelect)`
  button {
    padding: ${space(0)};
    font-size: ${p => p.theme.fontSizeLarge};
  }
`;

export const WidgetContainerActions = ({
  chartSetting,
  eventView,
  setChartSetting,
  allowedCharts,
  rowChartSettings,
}: {
  allowedCharts: PerformanceWidgetSetting[];
  chartSetting: PerformanceWidgetSetting;
  eventView: EventView;
  rowChartSettings: PerformanceWidgetSetting[];
  setChartSetting: (setting: PerformanceWidgetSetting) => void;
}) => {
  const organization = useOrganization();
  const menuOptions: React.ComponentProps<
    typeof CompositeSelect
  >['sections'][number]['options'] = [];

  const settingsMap = WIDGET_DEFINITIONS({organization});
  for (const setting of allowedCharts) {
    const options = settingsMap[setting];
    menuOptions.push({
      value: setting,
      label: options.title,
      disabled: setting !== chartSetting && rowChartSettings.includes(setting),
    });
  }

  const chartDefinition = WIDGET_DEFINITIONS({organization})[chartSetting];

  function handleWidgetActionChange(value) {
    if (value === 'open_in_discover') {
      browserHistory.push(getEventViewDiscoverPath(organization, eventView));
    }
  }

  return (
    <CompositeSelect
      sections={
        [
          {
            label: t('Display'),
            options: menuOptions,
            value: chartSetting,
            onChange: setChartSetting,
          },
          chartDefinition.allowsOpenInDiscover
            ? {
                label: t('Other'),
                options: [{label: t('Open in Discover'), value: 'open_in_discover'}],
                value: '',
                onChange: handleWidgetActionChange,
              }
            : null,
        ].filter(Boolean) as React.ComponentProps<typeof CompositeSelect>['sections']
      }
      trigger={triggerProps => (
        <DropdownButton
          {...triggerProps}
          size="xs"
          borderless
          showChevron={false}
          icon={<IconEllipsis aria-label={t('More')} />}
        />
      )}
      position="bottom-end"
    />
  );
};

const getEventViewDiscoverPath = (
  organization: Organization,
  eventView: EventView
): string => {
  const discoverUrlTarget = eventView.getResultsViewUrlTarget(organization.slug);

  // The landing page EventView has some additional conditions, but
  // `EventView#getResultsViewUrlTarget` omits those! Get them manually
  discoverUrlTarget.query.query = eventView.getQueryWithAdditionalConditions();

  return `${discoverUrlTarget.pathname}?${qs.stringify(
    omit(discoverUrlTarget.query, ['widths']) // Column widths are not useful in this case
  )}`;
};

/**
 * Constructs an `EventView` that matches a widget's chart definition.
 * @param baseEventView Any valid event view. The easiest way to make a new EventView is to clone an existing one, because `EventView#constructor` takes too many abstract arguments
 * @param chartDefinition
 */
const makeEventViewForWidget = (
  baseEventView: EventView,
  chartDefinition: ChartDefinition
): EventView => {
  const widgetEventView = baseEventView.clone();
  widgetEventView.name = chartDefinition.title;
  widgetEventView.yAxis = chartDefinition.fields[0]; // All current widgets only have one field
  widgetEventView.display = DisplayModes.PREVIOUS;
  widgetEventView.fields = ['transaction', 'project', ...chartDefinition.fields].map(
    fieldName => ({field: fieldName} as Field)
  );

  return widgetEventView;
};

const WidgetContainer = withOrganization(_WidgetContainer);

export default WidgetContainer;<|MERGE_RESOLUTION|>--- conflicted
+++ resolved
@@ -193,15 +193,11 @@
         />
       );
     case GenericPerformanceWidgetDataType.histogram:
-<<<<<<< HEAD
-      return <HistogramWidget {...passedProps} {...widgetProps} />;
+      return (
+        <HistogramWidget {...passedProps} {...widgetProps} titleTooltip={titleTooltip} />
+      );
     case GenericPerformanceWidgetDataType.stacked_bars:
       return <StackedBarsChartListWidget {...passedProps} {...widgetProps} />;
-=======
-      return (
-        <HistogramWidget {...passedProps} {...widgetProps} titleTooltip={titleTooltip} />
-      );
->>>>>>> fda5d707
     default:
       throw new Error(`Widget type "${widgetProps.dataType}" has no implementation.`);
   }
