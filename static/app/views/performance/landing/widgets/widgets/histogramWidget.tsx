import {useMemo} from 'react';
import styled from '@emotion/styled';

import {t} from 'sentry/locale';
import {useMEPSettingContext} from 'sentry/utils/performance/contexts/metricsEnhancedSetting';
import HistogramQuery from 'sentry/utils/performance/histogram/histogramQuery';
import {useLocation} from 'sentry/utils/useLocation';
import {Chart as HistogramChart} from 'sentry/views/performance/landing/chart/histogramChart';

import {GenericPerformanceWidget} from '../components/performanceWidget';
import {transformHistogramQuery} from '../transforms/transformHistogramQuery';
import {PerformanceWidgetProps, WidgetDataResult} from '../types';
import {getMEPQueryParams} from '../utils';

type AreaDataType = {
  chart: WidgetDataResult & ReturnType<typeof transformHistogramQuery>;
};

export function HistogramWidget(props: PerformanceWidgetProps) {
  const location = useLocation();
  const mepSetting = useMEPSettingContext();
<<<<<<< HEAD
  const {ContainerActions, location, InteractiveTitle} = props;
=======
  const {ContainerActions} = props;
>>>>>>> 5fafc01e
  const globalSelection = props.eventView.getPageFilters();

  const Queries = useMemo(() => {
    return {
      chart: {
        fields: props.fields,
        component: provided => (
          <HistogramQuery
            {...provided}
            eventView={provided.eventView}
            location={location}
            numBuckets={20}
            dataFilter="exclude_outliers"
            queryExtras={getMEPQueryParams(mepSetting)}
          />
        ),
        transform: transformHistogramQuery,
      },
    };
    // eslint-disable-next-line react-hooks/exhaustive-deps
  }, [props.chartSetting, mepSetting.memoizationKey, location]);

  const onFilterChange = () => {};

  return (
    <GenericPerformanceWidget<AreaDataType>
      {...props}
      location={location}
      Subtitle={() => (
        <Subtitle>
          {globalSelection.datetime.period
            ? t('In the last %s ', globalSelection.datetime.period)
            : t('In the last period')}
        </Subtitle>
      )}
      HeaderActions={provided =>
        ContainerActions && <ContainerActions {...provided.widgetData.chart} />
      }
      InteractiveTitle={
        InteractiveTitle
          ? provided => <InteractiveTitle {...provided.widgetData.chart} />
          : null
      }
      Queries={Queries}
      Visualizations={[
        {
          component: provided => (
            <HistogramChart
              {...provided}
              colors={props.chartColor ? [props.chartColor] : undefined}
              location={location}
              isLoading={false}
              isErrored={false}
              onFilterChange={onFilterChange}
              field={props.fields[0]}
              chartData={provided.widgetData.chart?.data?.[props.fields[0]]}
              disableXAxis
              disableZoom
              disableChartPadding
            />
          ),
          height: props.chartHeight,
        },
      ]}
    />
  );
}

const Subtitle = styled('span')`
  color: ${p => p.theme.gray300};
  font-size: ${p => p.theme.fontSizeMedium};
`;<|MERGE_RESOLUTION|>--- conflicted
+++ resolved
@@ -19,11 +19,7 @@
 export function HistogramWidget(props: PerformanceWidgetProps) {
   const location = useLocation();
   const mepSetting = useMEPSettingContext();
-<<<<<<< HEAD
-  const {ContainerActions, location, InteractiveTitle} = props;
-=======
-  const {ContainerActions} = props;
->>>>>>> 5fafc01e
+  const {ContainerActions, InteractiveTitle} = props;
   const globalSelection = props.eventView.getPageFilters();
 
   const Queries = useMemo(() => {
