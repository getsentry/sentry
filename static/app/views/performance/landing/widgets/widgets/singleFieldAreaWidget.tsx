import {Fragment, useMemo} from 'react';
import styled from '@emotion/styled';
import pick from 'lodash/pick';

import _EventsRequest from 'sentry/components/charts/eventsRequest';
import {getInterval, getPreviousSeriesName} from 'sentry/components/charts/utils';
import {t} from 'sentry/locale';
import {axisLabelFormatter} from 'sentry/utils/discover/charts';
import DiscoverQuery from 'sentry/utils/discover/discoverQuery';
import {aggregateOutputType} from 'sentry/utils/discover/fields';
import {
  QueryBatchNode,
  Transform,
} from 'sentry/utils/performance/contexts/genericQueryBatcher';
import {useMEPSettingContext} from 'sentry/utils/performance/contexts/metricsEnhancedSetting';
import {usePageError} from 'sentry/utils/performance/contexts/pageError';
import {useLocation} from 'sentry/utils/useLocation';
import withApi from 'sentry/utils/withApi';
import DurationChart from 'sentry/views/performance/charts/chart';

import {GenericPerformanceWidget} from '../components/performanceWidget';
import {transformDiscoverToSingleValue} from '../transforms/transformDiscoverToSingleValue';
import {transformEventsRequestToArea} from '../transforms/transformEventsToArea';
import {PerformanceWidgetProps, QueryDefinition, WidgetDataResult} from '../types';
import {eventsRequestQueryProps, getMEPQueryParams} from '../utils';

type DataType = {
  chart: WidgetDataResult & ReturnType<typeof transformEventsRequestToArea>;
  overall: WidgetDataResult & ReturnType<typeof transformDiscoverToSingleValue>;
};

export function SingleFieldAreaWidget(props: PerformanceWidgetProps) {
<<<<<<< HEAD
  const {ContainerActions, InteractiveTitle} = props;
=======
  const location = useLocation();
  const {ContainerActions} = props;
>>>>>>> 5fafc01e
  const globalSelection = props.eventView.getPageFilters();
  const pageError = usePageError();
  const mepSetting = useMEPSettingContext();

  if (props.fields.length !== 1) {
    throw new Error(`Single field area can only accept a single field (${props.fields})`);
  }
  const field = props.fields[0];

  const chartQuery = useMemo<QueryDefinition<DataType, WidgetDataResult>>(
    () => ({
      fields: props.fields[0],
      component: provided => (
        <QueryBatchNode batchProperty="yAxis" transform={unmergeIntoIndividualResults}>
          {({queryBatching}) => (
            <EventsRequest
              {...pick(provided, eventsRequestQueryProps)}
              limit={1}
              queryBatching={queryBatching}
              includePrevious
              includeTransformedData
              partial
              currentSeriesNames={[field]}
              previousSeriesNames={[getPreviousSeriesName(field)]}
              query={provided.eventView.getQueryWithAdditionalConditions()}
              interval={getInterval(
                {
                  start: provided.start,
                  end: provided.end,
                  period: provided.period,
                },
                'medium'
              )}
              hideError
              onError={pageError.setPageError}
              queryExtras={getMEPQueryParams(mepSetting)}
            />
          )}
        </QueryBatchNode>
      ),
      transform: transformEventsRequestToArea,
    }),
    // eslint-disable-next-line react-hooks/exhaustive-deps
    [props.chartSetting, mepSetting.memoizationKey]
  );

  const overallQuery = useMemo<QueryDefinition<DataType, WidgetDataResult>>(
    () => ({
      fields: field,
      component: provided => {
        const eventView = provided.eventView.clone();

        eventView.sorts = [];
        eventView.fields = props.fields.map(fieldName => ({field: fieldName}));

        return (
          <QueryBatchNode batchProperty="field">
            {({queryBatching}) => (
              <DiscoverQuery
                {...provided}
                queryBatching={queryBatching}
                eventView={eventView}
                location={location}
                queryExtras={getMEPQueryParams(mepSetting)}
                useEvents
              />
            )}
          </QueryBatchNode>
        );
      },
      transform: transformDiscoverToSingleValue,
    }),
    // eslint-disable-next-line react-hooks/exhaustive-deps
    [props.chartSetting, mepSetting.memoizationKey]
  );

  const Queries = {
    chart: chartQuery,
    overall: overallQuery,
  };

  return (
    <GenericPerformanceWidget<DataType>
      {...props}
      location={location}
      Subtitle={() => (
        <Subtitle>
          {globalSelection.datetime.period
            ? t('Compared to last %s ', globalSelection.datetime.period)
            : t('Compared to the last period')}
        </Subtitle>
      )}
      InteractiveTitle={
        InteractiveTitle
          ? provided => <InteractiveTitle {...provided.widgetData.chart} />
          : null
      }
      HeaderActions={provided => (
        <Fragment>
          {provided.widgetData?.overall?.hasData ? (
            <Fragment>
              {props.fields.map(fieldName => {
                const value = provided.widgetData?.overall?.[fieldName];

                if (!value) {
                  return null;
                }

                return (
                  <HighlightNumber key={fieldName} color={props.chartColor}>
                    {axisLabelFormatter(value, aggregateOutputType(fieldName))}
                  </HighlightNumber>
                );
              })}
            </Fragment>
          ) : null}
          {ContainerActions && <ContainerActions {...provided.widgetData.chart} />}
        </Fragment>
      )}
      Queries={Queries}
      Visualizations={[
        {
          component: provided => (
            <DurationChart
              {...provided.widgetData.chart}
              {...provided}
              disableMultiAxis
              disableXAxis
              definedAxisTicks={4}
              chartColors={props.chartColor ? [props.chartColor] : undefined}
            />
          ),
          height: props.chartHeight,
        },
      ]}
    />
  );
}

const EventsRequest = withApi(_EventsRequest);
export const Subtitle = styled('span')`
  color: ${p => p.theme.gray300};
  font-size: ${p => p.theme.fontSizeMedium};
`;

export const HighlightNumber = styled('div')<{color?: string}>`
  color: ${p => p.color};
  font-size: ${p => p.theme.fontSizeExtraLarge};
`;

const unmergeIntoIndividualResults: Transform = (response, queryDefinition) => {
  const propertyName = Array.isArray(
    queryDefinition.requestQueryObject.query[queryDefinition.batchProperty]
  )
    ? queryDefinition.requestQueryObject.query[queryDefinition.batchProperty][0]
    : queryDefinition.requestQueryObject.query[queryDefinition.batchProperty];

  return response[propertyName];
};<|MERGE_RESOLUTION|>--- conflicted
+++ resolved
@@ -30,12 +30,8 @@
 };
 
 export function SingleFieldAreaWidget(props: PerformanceWidgetProps) {
-<<<<<<< HEAD
+  const location = useLocation();
   const {ContainerActions, InteractiveTitle} = props;
-=======
-  const location = useLocation();
-  const {ContainerActions} = props;
->>>>>>> 5fafc01e
   const globalSelection = props.eventView.getPageFilters();
   const pageError = usePageError();
   const mepSetting = useMEPSettingContext();
