import {Fragment, useMemo, useState} from 'react';
import {useTheme} from '@emotion/react';
import styled from '@emotion/styled';
import pick from 'lodash/pick';

import Accordion from 'sentry/components/accordion/accordion';
import {LinkButton} from 'sentry/components/button';
import _EventsRequest from 'sentry/components/charts/eventsRequest';
import StackedAreaChart from 'sentry/components/charts/stackedAreaChart';
import {getInterval} from 'sentry/components/charts/utils';
import Count from 'sentry/components/count';
import ExternalLink from 'sentry/components/links/externalLink';
import LoadingIndicator from 'sentry/components/loadingIndicator';
import {Tooltip} from 'sentry/components/tooltip';
import Truncate from 'sentry/components/truncate';
import {t} from 'sentry/locale';
import {
  axisLabelFormatter,
  getDurationUnit,
  tooltipFormatter,
} from 'sentry/utils/discover/charts';
import DiscoverQuery from 'sentry/utils/discover/discoverQuery';
import {aggregateOutputType} from 'sentry/utils/discover/fields';
import {DiscoverDatasets} from 'sentry/utils/discover/types';
import {
  canUseMetricsData,
  useMEPSettingContext,
} from 'sentry/utils/performance/contexts/metricsEnhancedSetting';
import {usePageError} from 'sentry/utils/performance/contexts/pageError';
import {MutableSearch} from 'sentry/utils/tokenizeSearch';
import {useLocation} from 'sentry/utils/useLocation';
import withApi from 'sentry/utils/withApi';
import {
  Badge,
  PerformanceBadge,
} from 'sentry/views/performance/browser/webVitals/components/performanceBadge';
import {formatTimeSeriesResultsToChartData} from 'sentry/views/performance/browser/webVitals/components/performanceScoreBreakdownChart';
import {calculateOpportunity} from 'sentry/views/performance/browser/webVitals/utils/calculateOpportunity';
import {calculatePerformanceScore} from 'sentry/views/performance/browser/webVitals/utils/calculatePerformanceScore';
import {WebVitals} from 'sentry/views/performance/browser/webVitals/utils/types';
import {useProjectWebVitalsQuery} from 'sentry/views/performance/browser/webVitals/utils/useProjectWebVitalsQuery';
import {WebVitalsScoreBreakdown} from 'sentry/views/performance/browser/webVitals/utils/useProjectWebVitalsTimeseriesQuery';
import {transactionSummaryRouteWithQuery} from 'sentry/views/performance/transactionSummary/utils';
import {
  createUnnamedTransactionsDiscoverTarget,
  UNPARAMETERIZED_TRANSACTION,
} from 'sentry/views/performance/utils';
import Chart from 'sentry/views/starfish/components/chart';

import {GenericPerformanceWidget} from '../components/performanceWidget';
import {
  GrowLink,
  RightAlignedCell,
  Subtitle,
  WidgetEmptyStateWarning,
} from '../components/selectableList';
import {transformDiscoverToList} from '../transforms/transformDiscoverToList';
import {transformEventsRequestToStackedArea} from '../transforms/transformEventsToStackedBars';
import {PerformanceWidgetProps, QueryDefinition, WidgetDataResult} from '../types';
import {
  eventsRequestQueryProps,
  getMEPParamsIfApplicable,
  QUERY_LIMIT_PARAM,
} from '../utils';
import {PerformanceWidgetSetting} from '../widgetDefinitions';

type DataType = {
  chart: WidgetDataResult & ReturnType<typeof transformEventsRequestToStackedArea>;
  list: WidgetDataResult & ReturnType<typeof transformDiscoverToList>;
};

export function StackedAreaChartListWidget(props: PerformanceWidgetProps) {
  const location = useLocation();
  const mepSetting = useMEPSettingContext();
  const [selectedListIndex, setSelectListIndex] = useState<number>(0);
  const {ContainerActions, organization, InteractiveTitle, fields} = props;
  const pageError = usePageError();
  const theme = useTheme();
  const colors = [...theme.charts.getColorPalette(5)].reverse();
  const field = fields[0];

  // TODO Abdullah Khan: Create a new widget type/file for Best Page Opportunity
  // Web vitals widget. Code path is very different from generic stacked area chart widget.
  const {data: projectData, isLoading: isProjectWebVitalDataLoading} =
    useProjectWebVitalsQuery();

  const listQuery = useMemo<QueryDefinition<DataType, WidgetDataResult>>(
    () => ({
      fields,
      component: provided => {
        const eventView = provided.eventView.clone();
        let extraQueryParams = getMEPParamsIfApplicable(mepSetting, props.chartSetting);

        if (props.chartSetting === PerformanceWidgetSetting.HIGHEST_OPPORTUNITY_PAGES) {
          // Set fields
          eventView.fields = [
            {field: 'transaction'},
            {field: 'transaction.op'},
            {field: 'project.id'},
            {field: 'p75(measurements.lcp)'},
            {field: 'p75(measurements.fcp)'},
            {field: 'p75(measurements.cls)'},
            {field: 'p75(measurements.ttfb)'},
            {field: 'p75(measurements.fid)'},
            {field},
          ];

          // Set Metrics
          eventView.dataset = DiscoverDatasets.METRICS;
          extraQueryParams = {
            ...extraQueryParams,
            dataset: DiscoverDatasets.METRICS,
          };

          eventView.sorts = [{kind: 'desc', field}];

          // Update query
          const mutableSearch = new MutableSearch(eventView.query);
          mutableSearch.removeFilter('event.type');
          eventView.additionalConditions.removeFilter('event.type');
          mutableSearch.addFilterValue('transaction.op', 'pageload');
          eventView.query = mutableSearch.formatString();
        } else {
          eventView.fields = [
            {field: 'transaction'},
            {field: 'team_key_transaction'},
            {field: 'count()'},
            {field: 'project.id'},
            ...fields.map(f => ({field: f})),
          ];

          eventView.sorts = [
            {kind: 'desc', field: 'team_key_transaction'},
            {kind: 'desc', field: 'count()'},
          ];

          if (canUseMetricsData(organization)) {
            eventView.additionalConditions.setFilterValues('!transaction', [
              UNPARAMETERIZED_TRANSACTION,
            ]);
          }
          const mutableSearch = new MutableSearch(eventView.query);
          mutableSearch.removeFilter('transaction.duration');

          eventView.query = mutableSearch.formatString();

          // Don't retrieve list items with 0 in the field.
          eventView.additionalConditions.setFilterValues('count()', ['>0']);
          eventView.additionalConditions.setFilterValues('!transaction.op', ['']);
        }

        return (
          <DiscoverQuery
            {...provided}
            eventView={eventView}
            location={location}
            limit={QUERY_LIMIT_PARAM}
            cursor="0:0:1"
            noPagination
            queryExtras={extraQueryParams}
          />
        );
      },
      transform: transformDiscoverToList,
    }),
    // eslint-disable-next-line react-hooks/exhaustive-deps
    [props.chartSetting, mepSetting.memoizationKey]
  );

  const chartQuery = useMemo<QueryDefinition<DataType, WidgetDataResult>>(
    () => {
      return {
        enabled: widgetData => {
          return !!widgetData?.list?.data?.length;
        },
        fields,
        component: provided => {
          const eventView = props.eventView.clone();
          let extraQueryParams = getMEPParamsIfApplicable(mepSetting, props.chartSetting);
          const pageFilterDatetime = {
            start: provided.start,
            end: provided.end,
            period: provided.period,
          };

          // Chart options
          let currentSeriesNames = [field];
          let yAxis = provided.yAxis;
          const interval = getInterval(pageFilterDatetime, 'low');

          if (!provided.widgetData.list.data[selectedListIndex]?.transaction) {
            return null;
          }

          if (props.chartSetting === PerformanceWidgetSetting.HIGHEST_OPPORTUNITY_PAGES) {
            // Update request params
            eventView.dataset = DiscoverDatasets.METRICS;
            extraQueryParams = {
              ...extraQueryParams,
              dataset: DiscoverDatasets.METRICS,
              excludeOther: false,
              per_page: 50,
            };
            eventView.fields = [];

            // Update chart options
            yAxis = [
              'p75(measurements.lcp)',
              'p75(measurements.fcp)',
              'p75(measurements.cls)',
              'p75(measurements.ttfb)',
              'p75(measurements.fid)',
              'count()',
            ];

            // Update search query
            eventView.additionalConditions.removeFilter('event.type');
            eventView.additionalConditions.addFilterValue('transaction.op', 'pageload');
            const mutableSearch = new MutableSearch(eventView.query);
            mutableSearch.addFilterValue(
              'transaction',
              provided.widgetData.list.data[selectedListIndex].transaction.toString()
            );
            eventView.query = mutableSearch.formatString();
          } else {
            // Skip character escaping because generating the query for EventsRequest
            // downstream will already handle escaping
            eventView.additionalConditions.setFilterValues(
              'transaction',
              [provided.widgetData.list.data[selectedListIndex].transaction as string],
              false
            );

            if (canUseMetricsData(organization)) {
              eventView.additionalConditions.setFilterValues('!transaction', [
                UNPARAMETERIZED_TRANSACTION,
              ]);
            }
            const listResult = provided.widgetData.list.data[selectedListIndex];
            const nonEmptySpanOpFields = Object.entries(listResult)
              .filter(result => fields.includes(result[0]) && result[1] !== 0)
              .map(result => result[0]);
            currentSeriesNames = nonEmptySpanOpFields;
            yAxis = nonEmptySpanOpFields;
          }

          return (
            <EventsRequest
              {...pick(provided, eventsRequestQueryProps)}
              limit={5}
              yAxis={yAxis}
              includePrevious={false}
              includeTransformedData
              partial
              currentSeriesNames={currentSeriesNames}
              query={eventView.getQueryWithAdditionalConditions()}
              interval={interval}
              hideError
              onError={pageError.setPageError}
              queryExtras={extraQueryParams}
            />
          );
        },
        transform: transformEventsRequestToStackedArea,
      };
    },
    // eslint-disable-next-line react-hooks/exhaustive-deps
    [props.chartSetting, selectedListIndex, mepSetting.memoizationKey]
  );

  const Queries = {
    list: listQuery,
    chart: chartQuery,
  };

  const assembleAccordionItems = provided =>
    getHeaders(provided).map(header => ({header, content: getAreaChart(provided)}));

  const getAreaChart = provided =>
    function () {
      if (props.chartSetting === PerformanceWidgetSetting.HIGHEST_OPPORTUNITY_PAGES) {
        const segmentColors = theme.charts.getColorPalette(3);

        const formattedWebVitalsScoreBreakdown: WebVitalsScoreBreakdown = {
          lcp: [],
          fcp: [],
          cls: [],
          ttfb: [],
          fid: [],
          total: [],
        };

        const getWebVitalValue = (webVital: WebVitals, rowIndex: number): number =>
          provided.widgetData.chart.data?.find(
            series => series.seriesName === `p75(measurements.${webVital})`
          ).data[rowIndex].value;

        provided.widgetData.chart.data
          ?.find(series => series.seriesName === 'p75(measurements.lcp)')
          ?.data.forEach((dataRow, index) => {
            const lcp: number = getWebVitalValue('lcp', index);
            const fcp: number = getWebVitalValue('fcp', index);
            const cls: number = getWebVitalValue('cls', index);
            const ttfb: number = getWebVitalValue('ttfb', index);
            const fid: number = getWebVitalValue('fid', index);

            // // This is kinda jank, but since events-stats zero fills, we need to assume that 0 values mean no data.
            // // 0 value for a webvital is low frequency, but not impossible. We may need to figure out a better way to handle this in the future.
            const {totalScore, lcpScore, fcpScore, fidScore, clsScore, ttfbScore} =
              calculatePerformanceScore({
                lcp: lcp === 0 ? Infinity : lcp,
                fcp: fcp === 0 ? Infinity : fcp,
                cls: cls === 0 ? Infinity : cls,
                ttfb: ttfb === 0 ? Infinity : ttfb,
                fid: fid === 0 ? Infinity : fid,
              });

            formattedWebVitalsScoreBreakdown.total.push({
              value: totalScore ?? 0,
              name: dataRow.name,
            });
            formattedWebVitalsScoreBreakdown.cls.push({
              value: clsScore ?? 0,
              name: dataRow.name,
            });
            formattedWebVitalsScoreBreakdown.lcp.push({
              value: lcpScore ?? 0,
              name: dataRow.name,
            });
            formattedWebVitalsScoreBreakdown.fcp.push({
              value: fcpScore ?? 0,
              name: dataRow.name,
            });
            formattedWebVitalsScoreBreakdown.ttfb.push({
              value: ttfbScore ?? 0,
              name: dataRow.name,
            });
            formattedWebVitalsScoreBreakdown.fid.push({
              value: fidScore ?? 0,
              name: dataRow.name,
            });
          });
        return (
          <Chart
            stacked
            height={props.chartHeight}
            data={formatTimeSeriesResultsToChartData(
              formattedWebVitalsScoreBreakdown,
              segmentColors
            )}
            disableXAxis
            loading={false}
            utc={false}
            grid={{
              left: 5,
              right: 5,
              top: 5,
              bottom: 0,
            }}
            dataMax={100}
            chartColors={segmentColors}
          />
        );
      }

      const durationUnit = getDurationUnit(provided.widgetData.chart.data);
      return (
        <StackedAreaChart
          {...provided.widgetData.chart}
          {...provided}
          colors={colors}
          series={provided.widgetData.chart.data}
          animation
          isGroupedByDate
          showTimeInTooltip
          yAxis={{
            minInterval: durationUnit,
            axisLabel: {
              formatter(value: number) {
                return axisLabelFormatter(
                  value,
                  aggregateOutputType(provided.widgetData.chart.data[0].seriesName),
                  undefined,
                  durationUnit
                );
              },
            },
          }}
          xAxis={{
            show: false,
            axisLabel: {show: true, margin: 8},
            axisLine: {show: false},
          }}
          tooltip={{
            valueFormatter: value => tooltipFormatter(value, 'duration'),
          }}
        />
      );
    };

  const getHeaders = provided =>
    provided.widgetData.list.data.map(
      listItem =>
        function () {
          const transaction = (listItem.transaction as string | undefined) ?? '';
          const count = projectData?.data[0]['count()'] as number;
          if (props.chartSetting === PerformanceWidgetSetting.HIGHEST_OPPORTUNITY_PAGES) {
            const projectScore = calculatePerformanceScore({
              lcp: projectData?.data[0]['p75(measurements.lcp)'] as number,
              fcp: projectData?.data[0]['p75(measurements.fcp)'] as number,
              cls: projectData?.data[0]['p75(measurements.cls)'] as number,
              ttfb: projectData?.data[0]['p75(measurements.ttfb)'] as number,
              fid: projectData?.data[0]['p75(measurements.fid)'] as number,
            });
            const rowScore = calculatePerformanceScore({
              lcp: listItem['p75(measurements.lcp)'] as number,
              fcp: listItem['p75(measurements.fcp)'] as number,
              cls: listItem['p75(measurements.cls)'] as number,
              ttfb: listItem['p75(measurements.ttfb)'] as number,
              fid: listItem['p75(measurements.fid)'] as number,
            });
            const opportunity =
              projectScore.totalScore !== null && rowScore.totalScore !== null
                ? calculateOpportunity(
                    projectScore.totalScore,
                    count,
                    rowScore.totalScore,
                    listItem['count()']
                  )
                : null;
            return (
              <Fragment>
                <GrowLink
                  to={{
                    pathname: '/performance/browser/pageloads/overview/',
                    query: {...location.query, transaction},
                  }}
                >
                  <Truncate value={transaction} maxLength={40} />
                </GrowLink>
                <StyledRightAlignedCell>
<<<<<<< HEAD
                  {rowScore.totalScore !== null && (
                    <PerformanceBadge score={rowScore.totalScore} />
                  )}
=======
                  <Tooltip
                    title={
                      <span>
                        {t('The overall performance rating of this page.')}
                        <br />
                        <ExternalLink href="https://docs.sentry.io/product/performance/web-vitals/#performance-score">
                          {t('How is this calculated?')}
                        </ExternalLink>
                      </span>
                    }
                    isHoverable
                  >
                    <PerformanceBadgeWrapper>
                      <PerformanceBadge score={rowScore.totalScore} />
                    </PerformanceBadgeWrapper>
                  </Tooltip>
>>>>>>> 1ddc0665
                  {isProjectWebVitalDataLoading ? (
                    <StyledLoadingIndicator size={20} />
                  ) : (
                    <Tooltip
                      title={
                        <span>
                          {t(
                            "A number rating how impactful a performance improvement on this page would be to your application's overall Performance Score."
                          )}
                          <br />
                          <ExternalLink href="https://docs.sentry.io/product/performance/web-vitals/#opportunity">
                            {t('How is this calculated?')}
                          </ExternalLink>
                        </span>
                      }
                      isHoverable
                      showUnderline
                      skipWrapper
                    >
                      {opportunity}
                    </Tooltip>
                  )}
                </StyledRightAlignedCell>
              </Fragment>
            );
          }

          const isUnparameterizedRow = transaction === UNPARAMETERIZED_TRANSACTION;
          const transactionTarget = isUnparameterizedRow
            ? createUnnamedTransactionsDiscoverTarget({
                organization,
                location,
              })
            : transactionSummaryRouteWithQuery({
                orgSlug: props.organization.slug,
                projectID: listItem['project.id'] as string,
                transaction,
                query: props.eventView.generateQueryStringObject(),
                subPath: 'spans',
              });

          const displayedField = 'count()';
          const rightValue = listItem[displayedField];

          return (
            <Fragment>
              <GrowLink to={transactionTarget}>
                <Truncate value={transaction} maxLength={40} />
              </GrowLink>
              <RightAlignedCell>
                <Count value={rightValue} />
              </RightAlignedCell>
            </Fragment>
          );
        }
    );

  const getContainerActions = provided => {
    return props.chartSetting === PerformanceWidgetSetting.HIGHEST_OPPORTUNITY_PAGES ? (
      <Fragment>
        <div>
          <LinkButton
            to={`/organizations/${organization.slug}/performance/browser/pageloads/`}
            size="sm"
          >
            {t('View All')}
          </LinkButton>
        </div>
        {ContainerActions && (
          <ContainerActions isLoading={provided.widgetData.list?.isLoading} />
        )}
      </Fragment>
    ) : (
      ContainerActions && (
        <ContainerActions isLoading={provided.widgetData.list?.isLoading} />
      )
    );
  };

  return (
    <GenericPerformanceWidget<DataType>
      {...props}
      location={location}
      Subtitle={() => (
        <Subtitle>{props.subTitle ?? t('P75 in Top Transactions')}</Subtitle>
      )}
      HeaderActions={provided => getContainerActions(provided)}
      InteractiveTitle={
        InteractiveTitle
          ? provided => <InteractiveTitle {...provided.widgetData.chart} />
          : null
      }
      EmptyComponent={WidgetEmptyStateWarning}
      Queries={Queries}
      Visualizations={[
        {
          component: provided => (
            <Accordion
              expandedIndex={selectedListIndex}
              setExpandedIndex={setSelectListIndex}
              items={assembleAccordionItems(provided)}
            />
          ),
          height: 124 + props.chartHeight,
          noPadding: true,
        },
      ]}
    />
  );
}

const StyledRightAlignedCell = styled(RightAlignedCell)`
  justify-content: space-between;
  width: 115px;
`;

const StyledLoadingIndicator = styled(LoadingIndicator)`
  &,
  .loading-message {
    margin: 0;
  }
`;

const PerformanceBadgeWrapper = styled('span')`
  ${Badge} {
    text-decoration: underline dotted;
  }
`;

const EventsRequest = withApi(_EventsRequest);<|MERGE_RESOLUTION|>--- conflicted
+++ resolved
@@ -439,28 +439,24 @@
                   <Truncate value={transaction} maxLength={40} />
                 </GrowLink>
                 <StyledRightAlignedCell>
-<<<<<<< HEAD
                   {rowScore.totalScore !== null && (
-                    <PerformanceBadge score={rowScore.totalScore} />
+                    <Tooltip
+                      title={
+                        <span>
+                          {t('The overall performance rating of this page.')}
+                          <br />
+                          <ExternalLink href="https://docs.sentry.io/product/performance/web-vitals/#performance-score">
+                            {t('How is this calculated?')}
+                          </ExternalLink>
+                        </span>
+                      }
+                      isHoverable
+                    >
+                      <PerformanceBadgeWrapper>
+                        <PerformanceBadge score={rowScore.totalScore} />
+                      </PerformanceBadgeWrapper>
+                    </Tooltip>
                   )}
-=======
-                  <Tooltip
-                    title={
-                      <span>
-                        {t('The overall performance rating of this page.')}
-                        <br />
-                        <ExternalLink href="https://docs.sentry.io/product/performance/web-vitals/#performance-score">
-                          {t('How is this calculated?')}
-                        </ExternalLink>
-                      </span>
-                    }
-                    isHoverable
-                  >
-                    <PerformanceBadgeWrapper>
-                      <PerformanceBadge score={rowScore.totalScore} />
-                    </PerformanceBadgeWrapper>
-                  </Tooltip>
->>>>>>> 1ddc0665
                   {isProjectWebVitalDataLoading ? (
                     <StyledLoadingIndicator size={20} />
                   ) : (
