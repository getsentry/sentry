--- conflicted
+++ resolved
@@ -118,19 +118,11 @@
   const metricsDataset = useEap ? DiscoverDatasets.SPANS_EAP : DiscoverDatasets.METRICS;
 
   const spanQueryParams: Record<string, string> = useEap
-<<<<<<< HEAD
-    ? {dataset: DiscoverDatasets.SPANS_EAP}
-    : {dataset: DiscoverDatasets.SPANS_METRICS};
-
-  const metricsQueryParams: Record<string, string> = useEap
-    ? {dataset: DiscoverDatasets.SPANS_EAP}
-=======
     ? {...EAP_QUERY_PARAMS}
     : {dataset: DiscoverDatasets.SPANS_METRICS};
 
   const metricsQueryParams: Record<string, string> = useEap
     ? {...EAP_QUERY_PARAMS}
->>>>>>> a3c4b1b3
     : {dataset: DiscoverDatasets.METRICS};
 
   let emptyComponent: any;
