import {Fragment, useMemo, useState} from 'react';
import styled from '@emotion/styled';
import pick from 'lodash/pick';
import * as qs from 'query-string';

import {LinkButton} from 'sentry/components/button';
import _EventsRequest from 'sentry/components/charts/eventsRequest';
import {getInterval} from 'sentry/components/charts/utils';
import Count from 'sentry/components/count';
import Link from 'sentry/components/links/link';
import TextOverflow from 'sentry/components/textOverflow';
import {Tooltip} from 'sentry/components/tooltip';
import Truncate from 'sentry/components/truncate';
import {t, tct} from 'sentry/locale';
import DiscoverQuery from 'sentry/utils/discover/discoverQuery';
import {DiscoverDatasets} from 'sentry/utils/discover/types';
import {formatPercentage} from 'sentry/utils/formatters';
import {
  canUseMetricsData,
  useMEPSettingContext,
} from 'sentry/utils/performance/contexts/metricsEnhancedSetting';
import {usePageAlert} from 'sentry/utils/performance/contexts/pageAlert';
import {MutableSearch} from 'sentry/utils/tokenizeSearch';
import {useLocation} from 'sentry/utils/useLocation';
import withApi from 'sentry/utils/withApi';
import {normalizeUrl} from 'sentry/utils/withDomainRequired';
import {DEFAULT_RESOURCE_TYPES} from 'sentry/views/performance/browser/resources/resourceView';
import {getResourcesEventViewQuery} from 'sentry/views/performance/browser/resources/utils/useResourcesQuery';
import {BASE_FILTERS, CACHE_BASE_URL} from 'sentry/views/performance/cache/settings';
import DurationChart from 'sentry/views/performance/charts/chart';
import {DomainCell} from 'sentry/views/performance/http/tables/domainCell';
import {transactionSummaryRouteWithQuery} from 'sentry/views/performance/transactionSummary/utils';
import {
  createUnnamedTransactionsDiscoverTarget,
  UNPARAMETERIZED_TRANSACTION,
} from 'sentry/views/performance/utils';
import {getPerformanceDuration} from 'sentry/views/performance/utils/getPerformanceDuration';
import {useModuleURLBuilder} from 'sentry/views/performance/utils/useModuleURL';
import {SpanDescriptionCell} from 'sentry/views/starfish/components/tableCells/spanDescriptionCell';
import {TimeSpentCell} from 'sentry/views/starfish/components/tableCells/timeSpentCell';
import {ModuleName, SpanFunction, SpanMetricsField} from 'sentry/views/starfish/types';
import {STARFISH_CHART_INTERVAL_FIDELITY} from 'sentry/views/starfish/utils/constants';

import {excludeTransaction} from '../../utils';
import {Accordion} from '../components/accordion';
import {GenericPerformanceWidget} from '../components/performanceWidget';
import SelectableList, {
  GrowLink,
  HighestCacheMissRateTransactionsWidgetEmptyStateWarning,
  ListClose,
  RightAlignedCell,
  Subtitle,
  TimeConsumingDomainsWidgetEmptyStateWarning,
  TimeSpentInDatabaseWidgetEmptyStateWarning,
  WidgetAddInstrumentationWarning,
  WidgetEmptyStateWarning,
} from '../components/selectableList';
import {transformDiscoverToList} from '../transforms/transformDiscoverToList';
import {transformEventsRequestToArea} from '../transforms/transformEventsToArea';
import type {PerformanceWidgetProps, QueryDefinition, WidgetDataResult} from '../types';
import {
  eventsRequestQueryProps,
  getMEPParamsIfApplicable,
  QUERY_LIMIT_PARAM,
  TOTAL_EXPANDABLE_ROWS_HEIGHT,
} from '../utils';
import {PerformanceWidgetSetting} from '../widgetDefinitions';

type DataType = {
  chart: WidgetDataResult & ReturnType<typeof transformEventsRequestToArea>;
  list: WidgetDataResult & ReturnType<typeof transformDiscoverToList>;
};

const slowList = [
  PerformanceWidgetSetting.SLOW_HTTP_OPS,
  PerformanceWidgetSetting.SLOW_DB_OPS,
  PerformanceWidgetSetting.SLOW_BROWSER_OPS,
  PerformanceWidgetSetting.SLOW_RESOURCE_OPS,
];

// Most N Frames, low population, and count vs. duration so treated separately from 'slow' widgets.
const framesList = [
  PerformanceWidgetSetting.MOST_SLOW_FRAMES,
  PerformanceWidgetSetting.MOST_FROZEN_FRAMES,
];

const integrationEmptyStateWidgets = [
  PerformanceWidgetSetting.SLOW_DB_OPS,
  PerformanceWidgetSetting.SLOW_HTTP_OPS,
];

export function LineChartListWidget(props: PerformanceWidgetProps) {
  const location = useLocation();
  const mepSetting = useMEPSettingContext();
  const [selectedListIndex, setSelectListIndex] = useState<number>(0);
  const {ContainerActions, organization, InteractiveTitle} = props;
  const {setPageError} = usePageAlert();
  const canHaveIntegrationEmptyState = integrationEmptyStateWidgets.includes(
    props.chartSetting
  );

  let emptyComponent;
  if (props.chartSetting === PerformanceWidgetSetting.MOST_TIME_SPENT_DB_QUERIES) {
    emptyComponent = TimeSpentInDatabaseWidgetEmptyStateWarning;
  } else if (
    props.chartSetting === PerformanceWidgetSetting.MOST_TIME_CONSUMING_DOMAINS
  ) {
    emptyComponent = TimeConsumingDomainsWidgetEmptyStateWarning;
  } else if (
    props.chartSetting === PerformanceWidgetSetting.HIGHEST_CACHE_MISS_RATE_TRANSACTIONS
  ) {
    emptyComponent = HighestCacheMissRateTransactionsWidgetEmptyStateWarning;
  } else {
    emptyComponent = canHaveIntegrationEmptyState
      ? () => (
          <WidgetAddInstrumentationWarning
            type={
              props.chartSetting === PerformanceWidgetSetting.SLOW_DB_OPS ? 'db' : 'http'
            }
          />
        )
      : WidgetEmptyStateWarning;
  }

  const field = props.fields[0];

  if (props.fields.length !== 1 && !canHaveIntegrationEmptyState) {
    throw new Error(
      `Line chart list widget can only accept a single field (${props.fields})`
    );
  }

  const isSlowestType = slowList.includes(props.chartSetting);
  const isFramesType = framesList.includes(props.chartSetting);

  const listQuery = useMemo<QueryDefinition<DataType, WidgetDataResult>>(
    () => ({
      fields: field,
      component: provided => {
        const eventView = provided.eventView.clone();
        let extraQueryParams = getMEPParamsIfApplicable(mepSetting, props.chartSetting);
        eventView.sorts = [{kind: 'desc', field}];
        if (props.chartSetting === PerformanceWidgetSetting.MOST_RELATED_ISSUES) {
          eventView.fields = [
            {field: 'issue'},
            {field: 'transaction'},
            {field: 'title'},
            {field: 'project.id'},
            {field},
          ];
          eventView.additionalConditions.setFilterValues('event.type', ['error']);
          eventView.additionalConditions.setFilterValues('!tags[transaction]', ['']);
          if (canUseMetricsData(organization)) {
            eventView.additionalConditions.setFilterValues('!transaction', [
              UNPARAMETERIZED_TRANSACTION,
            ]);
          }
          const mutableSearch = new MutableSearch(eventView.query);
          mutableSearch.removeFilter('transaction.duration');
          eventView.additionalConditions.removeFilter('transaction.op'); // Remove transaction op incase it's applied from the performance view.
          eventView.additionalConditions.removeFilter('!transaction.op'); // Remove transaction op incase it's applied from the performance view.
          eventView.query = mutableSearch.formatString();
        } else if (
          props.chartSetting === PerformanceWidgetSetting.MOST_TIME_SPENT_DB_QUERIES
        ) {
          // Set fields
          eventView.fields = [
            {field: SpanMetricsField.SPAN_OP},
            {field: SpanMetricsField.SPAN_GROUP},
            {field: 'project.id'},
            {field: SpanMetricsField.SPAN_DESCRIPTION},
            {field: `sum(${SpanMetricsField.SPAN_SELF_TIME})`},
            {field: `avg(${SpanMetricsField.SPAN_SELF_TIME})`},
            {field},
          ];

          // Change data set to spansMetrics
          eventView.dataset = DiscoverDatasets.SPANS_METRICS;
          extraQueryParams = {
            ...extraQueryParams,
            dataset: DiscoverDatasets.SPANS_METRICS,
          };

          // Update query
          const mutableSearch = new MutableSearch(eventView.query);
          mutableSearch.removeFilter('event.type');
          eventView.additionalConditions.removeFilter('event.type');
          eventView.additionalConditions.removeFilter('time_spent_percentage()');
          mutableSearch.addFilterValue('has', 'span.description');
          mutableSearch.addFilterValue('span.module', 'db');
          eventView.query = mutableSearch.formatString();
        } else if (
          props.chartSetting === PerformanceWidgetSetting.MOST_TIME_CONSUMING_DOMAINS
        ) {
          // Set fields
          eventView.fields = [
            {field: SpanMetricsField.PROJECT_ID},
            {field: SpanMetricsField.SPAN_DOMAIN},
            {field: `sum(${SpanMetricsField.SPAN_SELF_TIME})`},
            {field: `avg(${SpanMetricsField.SPAN_SELF_TIME})`},
            {field},
          ];

          // Change data set to spansMetrics
          eventView.dataset = DiscoverDatasets.SPANS_METRICS;
          extraQueryParams = {
            ...extraQueryParams,
            dataset: DiscoverDatasets.SPANS_METRICS,
          };

          // Update query
          const mutableSearch = new MutableSearch(eventView.query);
          mutableSearch.removeFilter('event.type');
          mutableSearch.removeFilter('transaction.op');
          eventView.additionalConditions.removeFilter('event.type');
          eventView.additionalConditions.removeFilter('transaction.op');
          eventView.additionalConditions.removeFilter('time_spent_percentage()');
          mutableSearch.addFilterValue('span.module', 'http');
          eventView.query = mutableSearch.formatString();
        } else if (
          props.chartSetting === PerformanceWidgetSetting.MOST_TIME_CONSUMING_ASSETS
        ) {
          // Set fields
          eventView.fields = [
            {field: SpanMetricsField.SPAN_DESCRIPTION},
            {field: SpanMetricsField.SPAN_OP},
            {field: 'project.id'},
            {field: SpanMetricsField.SPAN_GROUP},
            {field: `sum(${SpanMetricsField.SPAN_SELF_TIME})`},
            {field: `avg(${SpanMetricsField.SPAN_SELF_TIME})`},
            {field},
          ];

          // Change data set to spansMetrics
          eventView.dataset = DiscoverDatasets.SPANS_METRICS;
          extraQueryParams = {
            ...extraQueryParams,
            dataset: DiscoverDatasets.SPANS_METRICS,
          };

          // Update query
          const mutableSearch = new MutableSearch(eventView.query);
          mutableSearch.removeFilter('event.type');
          mutableSearch.removeFilter('time_spent_percentage()');
          eventView.additionalConditions.removeFilter('event.type');
          eventView.additionalConditions.removeFilter('time_spent_percentage()');
          eventView.query = `${mutableSearch.formatString()} ${getResourcesEventViewQuery(
            {'resource.render_blocking_status': 'blocking'},
            DEFAULT_RESOURCE_TYPES
          ).join(' ')}`;
        } else if (
          props.chartSetting ===
          PerformanceWidgetSetting.HIGHEST_CACHE_MISS_RATE_TRANSACTIONS
        ) {
          eventView.fields = [
            {field: SpanMetricsField.TRANSACTION},
            {field: 'project.id'},
            {field},
          ];

          // Change data set to spansMetrics
          eventView.dataset = DiscoverDatasets.SPANS_METRICS;
          extraQueryParams = {
            ...extraQueryParams,
            dataset: DiscoverDatasets.SPANS_METRICS,
          };

          // Update query
          const mutableSearch = MutableSearch.fromQueryObject(BASE_FILTERS);
          eventView.additionalConditions.removeFilter('event.type');
          eventView.additionalConditions.removeFilter('transaction.op');
          eventView.query = mutableSearch.formatString();
        } else if (isSlowestType || isFramesType) {
          eventView.additionalConditions.setFilterValues('epm()', ['>0.01']);
          eventView.fields = [
            {field: 'transaction'},
            {field: 'project.id'},
            {field: 'epm()'},
            ...props.fields.map(f => ({field: f})),
          ];
        } else {
          // Most related errors
          eventView.fields = [{field: 'transaction'}, {field: 'project.id'}, {field}];
        }
        // Don't retrieve list items with 0 in the field.
        if (
          ![
            PerformanceWidgetSetting.MOST_TIME_SPENT_DB_QUERIES,
            PerformanceWidgetSetting.MOST_TIME_CONSUMING_ASSETS,
            PerformanceWidgetSetting.MOST_TIME_CONSUMING_DOMAINS,
            PerformanceWidgetSetting.HIGHEST_CACHE_MISS_RATE_TRANSACTIONS,
          ].includes(props.chartSetting)
        ) {
          eventView.additionalConditions.setFilterValues(field, ['>0']);
        }

        return (
          <DiscoverQuery
            {...provided}
            eventView={eventView}
            location={location}
            limit={QUERY_LIMIT_PARAM}
            cursor="0:0:1"
            noPagination
            queryExtras={extraQueryParams}
          />
        );
      },
      transform: transformDiscoverToList,
    }),
    // eslint-disable-next-line react-hooks/exhaustive-deps
    [props.chartSetting, mepSetting.memoizationKey]
  );

  const chartQuery = useMemo<QueryDefinition<DataType, WidgetDataResult>>(
    () => {
      return {
        enabled: widgetData => {
          return !!widgetData?.list?.data?.length;
        },
        fields: field,
        component: provided => {
          const eventView = props.eventView.clone();
          let extraQueryParams = getMEPParamsIfApplicable(mepSetting, props.chartSetting);
          const pageFilterDatetime = {
            start: provided.start,
            end: provided.end,
            period: provided.period,
          };

          // Chart options
          let currentSeriesNames = [field];
          let includePreviousParam = true;
          let yAxis = provided.yAxis;
          let interval = getInterval(pageFilterDatetime, 'medium');
          let partialDataParam = true;

          if (
            !provided.widgetData.list.data[selectedListIndex]?.transaction &&
            !provided.widgetData.list.data[selectedListIndex]?.[
              SpanMetricsField.SPAN_DESCRIPTION
            ] &&
            !provided.widgetData.list.data[selectedListIndex]?.[
              SpanMetricsField.SPAN_DOMAIN
            ]
          ) {
            return null;
          }
          eventView.additionalConditions.setFilterValues('transaction', [
            provided.widgetData.list.data[selectedListIndex].transaction as string,
          ]);
          if (props.chartSetting === PerformanceWidgetSetting.MOST_RELATED_ISSUES) {
            if (!provided.widgetData.list.data[selectedListIndex]?.issue) {
              return null;
            }
            eventView.fields = [
              {field: 'issue'},
              {field: 'issue.id'},
              {field: 'transaction'},
              {field},
            ];
            eventView.additionalConditions.setFilterValues('issue', [
              provided.widgetData.list.data[selectedListIndex].issue as string,
            ]);
            eventView.additionalConditions.setFilterValues('event.type', ['error']);

            if (canUseMetricsData(organization)) {
              eventView.additionalConditions.setFilterValues('!transaction', [
                UNPARAMETERIZED_TRANSACTION,
              ]);
            }

            eventView.additionalConditions.removeFilter('transaction.op'); // Remove transaction op incase it's applied from the performance view.
            eventView.additionalConditions.removeFilter('!transaction.op'); // Remove transaction op incase it's applied from the performance view.
            const mutableSearch = new MutableSearch(eventView.query);
            mutableSearch.removeFilter('transaction.duration');
            eventView.query = mutableSearch.formatString();
          } else if (
            props.chartSetting === PerformanceWidgetSetting.MOST_TIME_SPENT_DB_QUERIES ||
            props.chartSetting === PerformanceWidgetSetting.MOST_TIME_CONSUMING_ASSETS ||
            props.chartSetting === PerformanceWidgetSetting.MOST_TIME_CONSUMING_DOMAINS
          ) {
            // Update request params
            eventView.dataset = DiscoverDatasets.SPANS_METRICS;
            extraQueryParams = {
              ...extraQueryParams,
              dataset: DiscoverDatasets.SPANS_METRICS,
              excludeOther: false,
              per_page: 50,
            };
            eventView.fields = [];

            // Update chart options
            partialDataParam = false;
            yAxis = `avg(${SpanMetricsField.SPAN_SELF_TIME})`;
            interval = getInterval(pageFilterDatetime, STARFISH_CHART_INTERVAL_FIDELITY);
            includePreviousParam = false;
            currentSeriesNames = [`avg(${SpanMetricsField.SPAN_SELF_TIME})`];

            // Update search query
            eventView.additionalConditions.removeFilter('event.type');
            eventView.additionalConditions.removeFilter('transaction');

            if (
              props.chartSetting === PerformanceWidgetSetting.MOST_TIME_CONSUMING_DOMAINS
            ) {
              eventView.additionalConditions.addFilterValue(
                SpanMetricsField.SPAN_DOMAIN,
                provided.widgetData.list.data[selectedListIndex][
                  SpanMetricsField.SPAN_DOMAIN
                ].toString(),
                false
              );
            } else {
              eventView.additionalConditions.addFilterValue(
                SpanMetricsField.SPAN_GROUP,
                provided.widgetData.list.data[selectedListIndex][
                  SpanMetricsField.SPAN_GROUP
                ].toString()
              );
            }

            const mutableSearch = new MutableSearch(eventView.query);
            mutableSearch.removeFilter('transaction');
            eventView.query = mutableSearch.formatString();
          } else if (
            props.chartSetting ===
            PerformanceWidgetSetting.HIGHEST_CACHE_MISS_RATE_TRANSACTIONS
          ) {
            // Update request params
            eventView.dataset = DiscoverDatasets.SPANS_METRICS;
            extraQueryParams = {
              ...extraQueryParams,
              dataset: DiscoverDatasets.SPANS_METRICS,
              excludeOther: false,
              per_page: 50,
            };
            eventView.fields = [];

            // Update chart options
            partialDataParam = false;
            yAxis = `${SpanFunction.CACHE_MISS_RATE}()`;
            interval = getInterval(pageFilterDatetime, STARFISH_CHART_INTERVAL_FIDELITY);
            includePreviousParam = false;
            currentSeriesNames = [`${SpanFunction.CACHE_MISS_RATE}()`];

            // Update search query
            eventView.additionalConditions.removeFilter('event.type');
            eventView.additionalConditions.removeFilter('transaction.op');

            const mutableSearch = new MutableSearch(eventView.query);
            mutableSearch.removeFilter('transaction');
            eventView.query = mutableSearch.formatString();
          } else {
            eventView.fields = [{field: 'transaction'}, {field}];
          }

          return (
            <EventsRequest
              {...pick(provided, eventsRequestQueryProps)}
              yAxis={yAxis}
              limit={1}
              includePrevious={includePreviousParam}
              includeTransformedData
              partial={partialDataParam}
              currentSeriesNames={currentSeriesNames}
              query={eventView.getQueryWithAdditionalConditions()}
              interval={interval}
              hideError
              onError={setPageError}
              queryExtras={extraQueryParams}
            />
          );
        },
        transform: transformEventsRequestToArea,
      };
    },
    // eslint-disable-next-line react-hooks/exhaustive-deps
    [props.chartSetting, selectedListIndex, mepSetting.memoizationKey]
  );

  const Queries = {
    list: listQuery,
    chart: chartQuery,
  };

  const assembleAccordionItems = provided =>
    getItems(provided).map(item => ({header: item, content: getChart(provided)}));

  const getChart = provided => (
    <DurationChart
      {...provided.widgetData.chart}
      {...provided}
      disableMultiAxis
      disableXAxis
      chartColors={props.chartColor ? [props.chartColor] : undefined}
      isLineChart
    />
  );

  const getItems = provided =>
    provided.widgetData.list.data.map(listItem => {
      const transaction = (listItem.transaction as string | undefined) ?? '';

      const additionalQuery: Record<string, string> = {};

      if (props.chartSetting === PerformanceWidgetSetting.SLOW_HTTP_OPS) {
        additionalQuery.breakdown = 'http';
        additionalQuery.display = 'latency';
      } else if (props.chartSetting === PerformanceWidgetSetting.SLOW_DB_OPS) {
        additionalQuery.breakdown = 'db';
        additionalQuery.display = 'latency';
      } else if (props.chartSetting === PerformanceWidgetSetting.SLOW_BROWSER_OPS) {
        additionalQuery.breakdown = 'browser';
        additionalQuery.display = 'latency';
      } else if (props.chartSetting === PerformanceWidgetSetting.SLOW_RESOURCE_OPS) {
        additionalQuery.breakdown = 'resource';
        additionalQuery.display = 'latency';
      }

<<<<<<< HEAD
          const isUnparameterizedRow = transaction === UNPARAMETERIZED_TRANSACTION;
          const transactionTarget = isUnparameterizedRow
            ? createUnnamedTransactionsDiscoverTarget({
                organization,
                location,
              })
            : transactionSummaryRouteWithQuery({
                orgSlug: props.organization.slug,
                projectID: listItem['project.id'] as string,
                transaction,
                query: props.eventView.getPageFiltersQuery(),
                additionalQuery,
              });

          const fieldString = field;

          const valueMap = {
            [PerformanceWidgetSetting.MOST_RELATED_ERRORS]: listItem.failure_count,
            [PerformanceWidgetSetting.MOST_RELATED_ISSUES]: listItem.issue,
            slowest: getPerformanceDuration(listItem[fieldString] as number),
          };
          const rightValue =
            valueMap[isSlowestType ? 'slowest' : props.chartSetting] ??
            listItem[fieldString];

          switch (props.chartSetting) {
            case PerformanceWidgetSetting.MOST_RELATED_ISSUES:
              return (
                <Fragment>
                  <GrowLink to={transactionTarget}>
                    <Truncate value={transaction} maxLength={40} />
                  </GrowLink>
                  <RightAlignedCell>
                    <Tooltip title={listItem.title}>
                      <Link
                        to={`/organizations/${props.organization.slug}/issues/${listItem['issue.id']}/?referrer=performance-line-chart-widget`}
                      >
                        {rightValue}
                      </Link>
                    </Tooltip>
                  </RightAlignedCell>
                  {!props.withStaticFilters && (
                    <ListClose
                      setSelectListIndex={setSelectListIndex}
                      onClick={() =>
                        excludeTransaction(listItem.transaction, {
                          eventView: props.eventView,
                          location,
                        })
                      }
                    />
                  )}
                </Fragment>
              );
            case PerformanceWidgetSetting.MOST_RELATED_ERRORS:
              return (
                <Fragment>
                  <GrowLink to={transactionTarget}>
                    <Truncate value={transaction} maxLength={40} />
                  </GrowLink>
                  <RightAlignedCell>
                    {tct('[count] errors', {
                      count: <Count value={rightValue} />,
                    })}
                  </RightAlignedCell>
                  {!props.withStaticFilters && (
                    <ListClose
                      setSelectListIndex={setSelectListIndex}
                      onClick={() =>
                        excludeTransaction(listItem.transaction, {
                          eventView: props.eventView,
                          location,
                        })
                      }
                    />
                  )}
                </Fragment>
              );
            case PerformanceWidgetSetting.MOST_TIME_CONSUMING_DOMAINS:
              return (
                <RoutingContextProvider
                  value={{baseURL: `/performance/${HTTP_BASE_URL}`}}
                >
                  <Fragment>
                    <StyledTextOverflow>
                      <DomainCell
                        projectId={listItem[SpanMetricsField.PROJECT_ID].toString()}
                        domain={listItem[SpanMetricsField.SPAN_DOMAIN]}
                      />
                    </StyledTextOverflow>

                    <RightAlignedCell>
                      <TimeSpentCell
                        percentage={listItem[fieldString]}
                        total={listItem[`sum(${SpanMetricsField.SPAN_SELF_TIME})`]}
                        op={'http.client'}
                      />
                    </RightAlignedCell>

                    {!props.withStaticFilters && (
                      <ListClose
                        setSelectListIndex={setSelectListIndex}
                        onClick={() =>
                          excludeTransaction(listItem.transaction, {
                            eventView: props.eventView,
                            location,
                          })
                        }
                      />
                    )}
                  </Fragment>
                </RoutingContextProvider>
              );
            case PerformanceWidgetSetting.MOST_TIME_SPENT_DB_QUERIES:
            case PerformanceWidgetSetting.MOST_TIME_CONSUMING_ASSETS:
              const description: string = listItem[SpanMetricsField.SPAN_DESCRIPTION];
              const group: string = listItem[SpanMetricsField.SPAN_GROUP];
              const projectID: number = listItem['project.id'];
              const timeSpentPercentage: number = listItem[fieldString];
              const totalTime: number =
                listItem[`sum(${SpanMetricsField.SPAN_SELF_TIME})`];

              const isQueriesWidget =
                props.chartSetting ===
                PerformanceWidgetSetting.MOST_TIME_SPENT_DB_QUERIES;
              const moduleName = isQueriesWidget ? ModuleName.DB : ModuleName.RESOURCE;
              const timeSpentOp = isQueriesWidget ? 'op' : undefined;
              const routingContextBaseURL = isQueriesWidget
                ? `/performance/${DATABASE_BASE_URL}`
                : `/performance/${RESOURCES_BASE_URL}`;
              return (
                <RoutingContextProvider value={{baseURL: routingContextBaseURL}}>
                  <Fragment>
                    <StyledTextOverflow>
                      <SpanDescriptionCell
                        projectId={projectID}
                        group={group}
                        description={description}
                        moduleName={moduleName}
                      />
                    </StyledTextOverflow>
                    <RightAlignedCell>
                      <TimeSpentCell
                        percentage={timeSpentPercentage}
                        total={totalTime}
                        op={timeSpentOp}
                      />
                    </RightAlignedCell>
                    {!props.withStaticFilters && (
                      <ListClose
                        setSelectListIndex={setSelectListIndex}
                        onClick={() =>
                          excludeTransaction(listItem.transaction, {
                            eventView: props.eventView,
                            location,
                          })
                        }
                      />
                    )}
                  </Fragment>
                </RoutingContextProvider>
              );
            case PerformanceWidgetSetting.HIGHEST_CACHE_MISS_RATE_TRANSACTIONS:
              const cacheMissRate = listItem[fieldString];
              const target = normalizeUrl(
                `${CACHE_BASE_URL}/?${qs.stringify({transaction: transaction, project: listItem['project.id']})}`
              );
              return (
                <Fragment>
                  <GrowLink to={target}>
                    <Truncate value={transaction} maxLength={40} />
                  </GrowLink>
                  <RightAlignedCell>{formatPercentage(cacheMissRate)}</RightAlignedCell>
                  {!props.withStaticFilters && (
                    <ListClose
                      setSelectListIndex={setSelectListIndex}
                      onClick={() =>
                        excludeTransaction(listItem.transaction, {
                          eventView: props.eventView,
                          location,
                        })
                      }
                    />
                  )}
                </Fragment>
              );
            default:
              if (typeof rightValue === 'number') {
                return (
                  <Fragment>
                    <GrowLink to={transactionTarget}>
                      <Truncate value={transaction} maxLength={40} />
                    </GrowLink>
                    <RightAlignedCell>
                      <Count value={rightValue} />
                    </RightAlignedCell>
                    {!props.withStaticFilters && (
                      <ListClose
                        setSelectListIndex={setSelectListIndex}
                        onClick={() =>
                          excludeTransaction(listItem.transaction, {
                            eventView: props.eventView,
                            location,
                          })
                        }
                      />
                    )}
                  </Fragment>
                );
              }
              return (
                <Fragment>
                  <GrowLink to={transactionTarget}>
                    <Truncate value={transaction} maxLength={40} />
                  </GrowLink>
                  <RightAlignedCell>{rightValue}</RightAlignedCell>
                  {!props.withStaticFilters && (
                    <ListClose
                      setSelectListIndex={setSelectListIndex}
                      onClick={() =>
                        excludeTransaction(listItem.transaction, {
                          eventView: props.eventView,
                          location,
                        })
                      }
                    />
                  )}
                </Fragment>
              );
=======
      const isUnparameterizedRow = transaction === UNPARAMETERIZED_TRANSACTION;
      const transactionTarget = isUnparameterizedRow
        ? createUnnamedTransactionsDiscoverTarget({
            organization,
            location,
          })
        : transactionSummaryRouteWithQuery({
            orgSlug: props.organization.slug,
            projectID: listItem['project.id'] as string,
            transaction,
            query: props.eventView.getPageFiltersQuery(),
            additionalQuery,
          });

      const fieldString = field;

      const valueMap = {
        [PerformanceWidgetSetting.MOST_RELATED_ERRORS]: listItem.failure_count,
        [PerformanceWidgetSetting.MOST_RELATED_ISSUES]: listItem.issue,
        slowest: getPerformanceDuration(listItem[fieldString] as number),
      };
      const rightValue =
        valueMap[isSlowestType ? 'slowest' : props.chartSetting] ?? listItem[fieldString];

      switch (props.chartSetting) {
        case PerformanceWidgetSetting.MOST_RELATED_ISSUES:
          return (
            <Fragment>
              <GrowLink to={transactionTarget}>
                <Truncate value={transaction} maxLength={40} />
              </GrowLink>
              <RightAlignedCell>
                <Tooltip title={listItem.title}>
                  <Link
                    to={`/organizations/${props.organization.slug}/issues/${listItem['issue.id']}/?referrer=performance-line-chart-widget`}
                  >
                    {rightValue}
                  </Link>
                </Tooltip>
              </RightAlignedCell>
              {!props.withStaticFilters && (
                <ListClose
                  setSelectListIndex={setSelectListIndex}
                  onClick={() =>
                    excludeTransaction(listItem.transaction, {
                      eventView: props.eventView,
                      location,
                    })
                  }
                />
              )}
            </Fragment>
          );
        case PerformanceWidgetSetting.MOST_RELATED_ERRORS:
          return (
            <Fragment>
              <GrowLink to={transactionTarget}>
                <Truncate value={transaction} maxLength={40} />
              </GrowLink>
              <RightAlignedCell>
                {tct('[count] errors', {
                  count: <Count value={rightValue} />,
                })}
              </RightAlignedCell>
              {!props.withStaticFilters && (
                <ListClose
                  setSelectListIndex={setSelectListIndex}
                  onClick={() =>
                    excludeTransaction(listItem.transaction, {
                      eventView: props.eventView,
                      location,
                    })
                  }
                />
              )}
            </Fragment>
          );
        case PerformanceWidgetSetting.MOST_TIME_CONSUMING_DOMAINS:
          return (
            <Fragment>
              <StyledTextOverflow>
                <DomainCell
                  projectId={listItem[SpanMetricsField.PROJECT_ID].toString()}
                  domain={listItem[SpanMetricsField.SPAN_DOMAIN]}
                />
              </StyledTextOverflow>

              <RightAlignedCell>
                <TimeSpentCell
                  percentage={listItem[fieldString]}
                  total={listItem[`sum(${SpanMetricsField.SPAN_SELF_TIME})`]}
                  op={'http.client'}
                />
              </RightAlignedCell>

              {!props.withStaticFilters && (
                <ListClose
                  setSelectListIndex={setSelectListIndex}
                  onClick={() =>
                    excludeTransaction(listItem.transaction, {
                      eventView: props.eventView,
                      location,
                    })
                  }
                />
              )}
            </Fragment>
          );
        case PerformanceWidgetSetting.MOST_TIME_SPENT_DB_QUERIES:
        case PerformanceWidgetSetting.MOST_TIME_CONSUMING_RESOURCES:
          const description: string = listItem[SpanMetricsField.SPAN_DESCRIPTION];
          const group: string = listItem[SpanMetricsField.SPAN_GROUP];
          const projectID: number = listItem['project.id'];
          const timeSpentPercentage: number = listItem[fieldString];
          const totalTime: number = listItem[`sum(${SpanMetricsField.SPAN_SELF_TIME})`];

          const isQueriesWidget =
            props.chartSetting === PerformanceWidgetSetting.MOST_TIME_SPENT_DB_QUERIES;
          const moduleName = isQueriesWidget ? ModuleName.DB : ModuleName.RESOURCE;
          const timeSpentOp = isQueriesWidget ? 'op' : undefined;

          return (
            <Fragment>
              <StyledTextOverflow>
                <SpanDescriptionCell
                  projectId={projectID}
                  group={group}
                  description={description}
                  moduleName={moduleName}
                />
              </StyledTextOverflow>
              <RightAlignedCell>
                <TimeSpentCell
                  percentage={timeSpentPercentage}
                  total={totalTime}
                  op={timeSpentOp}
                />
              </RightAlignedCell>
              {!props.withStaticFilters && (
                <ListClose
                  setSelectListIndex={setSelectListIndex}
                  onClick={() =>
                    excludeTransaction(listItem.transaction, {
                      eventView: props.eventView,
                      location,
                    })
                  }
                />
              )}
            </Fragment>
          );
        case PerformanceWidgetSetting.HIGHEST_CACHE_MISS_RATE_TRANSACTIONS:
          const cacheMissRate = listItem[fieldString];
          const target = normalizeUrl(
            `${CACHE_BASE_URL}/?${qs.stringify({transaction: transaction, project: listItem['project.id']})}`
          );
          return (
            <Fragment>
              <GrowLink to={target}>
                <Truncate value={transaction} maxLength={40} />
              </GrowLink>
              <RightAlignedCell>{formatPercentage(cacheMissRate)}</RightAlignedCell>
              {!props.withStaticFilters && (
                <ListClose
                  setSelectListIndex={setSelectListIndex}
                  onClick={() =>
                    excludeTransaction(listItem.transaction, {
                      eventView: props.eventView,
                      location,
                    })
                  }
                />
              )}
            </Fragment>
          );
        default:
          if (typeof rightValue === 'number') {
            return (
              <Fragment>
                <GrowLink to={transactionTarget}>
                  <Truncate value={transaction} maxLength={40} />
                </GrowLink>
                <RightAlignedCell>
                  <Count value={rightValue} />
                </RightAlignedCell>
                {!props.withStaticFilters && (
                  <ListClose
                    setSelectListIndex={setSelectListIndex}
                    onClick={() =>
                      excludeTransaction(listItem.transaction, {
                        eventView: props.eventView,
                        location,
                      })
                    }
                  />
                )}
              </Fragment>
            );
>>>>>>> 66bbc4b3
          }
          return (
            <Fragment>
              <GrowLink to={transactionTarget}>
                <Truncate value={transaction} maxLength={40} />
              </GrowLink>
              <RightAlignedCell>{rightValue}</RightAlignedCell>
              {!props.withStaticFilters && (
                <ListClose
                  setSelectListIndex={setSelectListIndex}
                  onClick={() =>
                    excludeTransaction(listItem.transaction, {
                      eventView: props.eventView,
                      location,
                    })
                  }
                />
              )}
            </Fragment>
          );
      }
    });

  const Visualizations = organization.features.includes('performance-new-widget-designs')
    ? [
        {
          component: provided => (
            <Accordion
              expandedIndex={selectedListIndex}
              setExpandedIndex={setSelectListIndex}
              items={assembleAccordionItems(provided)}
            />
          ),
          // accordion items height + chart height
          height: TOTAL_EXPANDABLE_ROWS_HEIGHT + props.chartHeight,
          noPadding: true,
        },
      ]
    : [
        {
          component: provided => (
            <DurationChart
              {...provided.widgetData.chart}
              {...provided}
              disableMultiAxis
              disableXAxis
              chartColors={props.chartColor ? [props.chartColor] : undefined}
              isLineChart
            />
          ),
          height: props.chartHeight,
        },
        {
          component: provided => (
            <SelectableList
              selectedIndex={selectedListIndex}
              setSelectedIndex={setSelectListIndex}
              items={getItems(provided)}
            />
          ),
          height: 124,
          noPadding: true,
        },
      ];

  const moduleURLBuilder = useModuleURLBuilder(true);

  const getContainerActions = provided => {
    const route =
      {
<<<<<<< HEAD
        [PerformanceWidgetSetting.MOST_TIME_SPENT_DB_QUERIES]: 'performance/database/',
        [PerformanceWidgetSetting.MOST_TIME_CONSUMING_ASSETS]:
          'performance/browser/resources/',
        [PerformanceWidgetSetting.MOST_TIME_CONSUMING_DOMAINS]: 'performance/http/',
=======
        [PerformanceWidgetSetting.MOST_TIME_SPENT_DB_QUERIES]: moduleURLBuilder('db'),
        [PerformanceWidgetSetting.MOST_TIME_CONSUMING_RESOURCES]:
          moduleURLBuilder('resource'),
        [PerformanceWidgetSetting.MOST_TIME_CONSUMING_DOMAINS]: moduleURLBuilder('http'),
>>>>>>> 66bbc4b3
        [PerformanceWidgetSetting.HIGHEST_CACHE_MISS_RATE_TRANSACTIONS]:
          moduleURLBuilder('cache'),
      }[props.chartSetting] ?? '';

    return [
      PerformanceWidgetSetting.MOST_TIME_SPENT_DB_QUERIES,
      PerformanceWidgetSetting.MOST_TIME_CONSUMING_ASSETS,
      PerformanceWidgetSetting.MOST_TIME_CONSUMING_DOMAINS,
      PerformanceWidgetSetting.HIGHEST_CACHE_MISS_RATE_TRANSACTIONS,
    ].includes(props.chartSetting) ? (
      <Fragment>
        <div>
          <LinkButton to={`/${route}/`} size="sm">
            {t('View All')}
          </LinkButton>
        </div>
      </Fragment>
    ) : (
      ContainerActions && (
        <ContainerActions isLoading={provided.widgetData.list?.isLoading} />
      )
    );
  };

  return (
    <GenericPerformanceWidget<DataType>
      {...props}
      location={location}
      Subtitle={() => (
        <Subtitle>{props.subTitle ?? t('Found in the following transactions')}</Subtitle>
      )}
      HeaderActions={provided => getContainerActions(provided)}
      InteractiveTitle={
        InteractiveTitle
          ? provided => <InteractiveTitle {...provided.widgetData.chart} />
          : null
      }
      EmptyComponent={emptyComponent}
      Queries={Queries}
      Visualizations={Visualizations}
    />
  );
}

const EventsRequest = withApi(_EventsRequest);

const StyledTextOverflow = styled(TextOverflow)`
  flex: 1;
`;<|MERGE_RESOLUTION|>--- conflicted
+++ resolved
@@ -218,7 +218,7 @@
           mutableSearch.addFilterValue('span.module', 'http');
           eventView.query = mutableSearch.formatString();
         } else if (
-          props.chartSetting === PerformanceWidgetSetting.MOST_TIME_CONSUMING_ASSETS
+          props.chartSetting === PerformanceWidgetSetting.MOST_TIME_CONSUMING_RESOURCES
         ) {
           // Set fields
           eventView.fields = [
@@ -286,7 +286,7 @@
         if (
           ![
             PerformanceWidgetSetting.MOST_TIME_SPENT_DB_QUERIES,
-            PerformanceWidgetSetting.MOST_TIME_CONSUMING_ASSETS,
+            PerformanceWidgetSetting.MOST_TIME_CONSUMING_RESOURCES,
             PerformanceWidgetSetting.MOST_TIME_CONSUMING_DOMAINS,
             PerformanceWidgetSetting.HIGHEST_CACHE_MISS_RATE_TRANSACTIONS,
           ].includes(props.chartSetting)
@@ -377,7 +377,8 @@
             eventView.query = mutableSearch.formatString();
           } else if (
             props.chartSetting === PerformanceWidgetSetting.MOST_TIME_SPENT_DB_QUERIES ||
-            props.chartSetting === PerformanceWidgetSetting.MOST_TIME_CONSUMING_ASSETS ||
+            props.chartSetting ===
+              PerformanceWidgetSetting.MOST_TIME_CONSUMING_RESOURCES ||
             props.chartSetting === PerformanceWidgetSetting.MOST_TIME_CONSUMING_DOMAINS
           ) {
             // Update request params
@@ -518,237 +519,6 @@
         additionalQuery.display = 'latency';
       }
 
-<<<<<<< HEAD
-          const isUnparameterizedRow = transaction === UNPARAMETERIZED_TRANSACTION;
-          const transactionTarget = isUnparameterizedRow
-            ? createUnnamedTransactionsDiscoverTarget({
-                organization,
-                location,
-              })
-            : transactionSummaryRouteWithQuery({
-                orgSlug: props.organization.slug,
-                projectID: listItem['project.id'] as string,
-                transaction,
-                query: props.eventView.getPageFiltersQuery(),
-                additionalQuery,
-              });
-
-          const fieldString = field;
-
-          const valueMap = {
-            [PerformanceWidgetSetting.MOST_RELATED_ERRORS]: listItem.failure_count,
-            [PerformanceWidgetSetting.MOST_RELATED_ISSUES]: listItem.issue,
-            slowest: getPerformanceDuration(listItem[fieldString] as number),
-          };
-          const rightValue =
-            valueMap[isSlowestType ? 'slowest' : props.chartSetting] ??
-            listItem[fieldString];
-
-          switch (props.chartSetting) {
-            case PerformanceWidgetSetting.MOST_RELATED_ISSUES:
-              return (
-                <Fragment>
-                  <GrowLink to={transactionTarget}>
-                    <Truncate value={transaction} maxLength={40} />
-                  </GrowLink>
-                  <RightAlignedCell>
-                    <Tooltip title={listItem.title}>
-                      <Link
-                        to={`/organizations/${props.organization.slug}/issues/${listItem['issue.id']}/?referrer=performance-line-chart-widget`}
-                      >
-                        {rightValue}
-                      </Link>
-                    </Tooltip>
-                  </RightAlignedCell>
-                  {!props.withStaticFilters && (
-                    <ListClose
-                      setSelectListIndex={setSelectListIndex}
-                      onClick={() =>
-                        excludeTransaction(listItem.transaction, {
-                          eventView: props.eventView,
-                          location,
-                        })
-                      }
-                    />
-                  )}
-                </Fragment>
-              );
-            case PerformanceWidgetSetting.MOST_RELATED_ERRORS:
-              return (
-                <Fragment>
-                  <GrowLink to={transactionTarget}>
-                    <Truncate value={transaction} maxLength={40} />
-                  </GrowLink>
-                  <RightAlignedCell>
-                    {tct('[count] errors', {
-                      count: <Count value={rightValue} />,
-                    })}
-                  </RightAlignedCell>
-                  {!props.withStaticFilters && (
-                    <ListClose
-                      setSelectListIndex={setSelectListIndex}
-                      onClick={() =>
-                        excludeTransaction(listItem.transaction, {
-                          eventView: props.eventView,
-                          location,
-                        })
-                      }
-                    />
-                  )}
-                </Fragment>
-              );
-            case PerformanceWidgetSetting.MOST_TIME_CONSUMING_DOMAINS:
-              return (
-                <RoutingContextProvider
-                  value={{baseURL: `/performance/${HTTP_BASE_URL}`}}
-                >
-                  <Fragment>
-                    <StyledTextOverflow>
-                      <DomainCell
-                        projectId={listItem[SpanMetricsField.PROJECT_ID].toString()}
-                        domain={listItem[SpanMetricsField.SPAN_DOMAIN]}
-                      />
-                    </StyledTextOverflow>
-
-                    <RightAlignedCell>
-                      <TimeSpentCell
-                        percentage={listItem[fieldString]}
-                        total={listItem[`sum(${SpanMetricsField.SPAN_SELF_TIME})`]}
-                        op={'http.client'}
-                      />
-                    </RightAlignedCell>
-
-                    {!props.withStaticFilters && (
-                      <ListClose
-                        setSelectListIndex={setSelectListIndex}
-                        onClick={() =>
-                          excludeTransaction(listItem.transaction, {
-                            eventView: props.eventView,
-                            location,
-                          })
-                        }
-                      />
-                    )}
-                  </Fragment>
-                </RoutingContextProvider>
-              );
-            case PerformanceWidgetSetting.MOST_TIME_SPENT_DB_QUERIES:
-            case PerformanceWidgetSetting.MOST_TIME_CONSUMING_ASSETS:
-              const description: string = listItem[SpanMetricsField.SPAN_DESCRIPTION];
-              const group: string = listItem[SpanMetricsField.SPAN_GROUP];
-              const projectID: number = listItem['project.id'];
-              const timeSpentPercentage: number = listItem[fieldString];
-              const totalTime: number =
-                listItem[`sum(${SpanMetricsField.SPAN_SELF_TIME})`];
-
-              const isQueriesWidget =
-                props.chartSetting ===
-                PerformanceWidgetSetting.MOST_TIME_SPENT_DB_QUERIES;
-              const moduleName = isQueriesWidget ? ModuleName.DB : ModuleName.RESOURCE;
-              const timeSpentOp = isQueriesWidget ? 'op' : undefined;
-              const routingContextBaseURL = isQueriesWidget
-                ? `/performance/${DATABASE_BASE_URL}`
-                : `/performance/${RESOURCES_BASE_URL}`;
-              return (
-                <RoutingContextProvider value={{baseURL: routingContextBaseURL}}>
-                  <Fragment>
-                    <StyledTextOverflow>
-                      <SpanDescriptionCell
-                        projectId={projectID}
-                        group={group}
-                        description={description}
-                        moduleName={moduleName}
-                      />
-                    </StyledTextOverflow>
-                    <RightAlignedCell>
-                      <TimeSpentCell
-                        percentage={timeSpentPercentage}
-                        total={totalTime}
-                        op={timeSpentOp}
-                      />
-                    </RightAlignedCell>
-                    {!props.withStaticFilters && (
-                      <ListClose
-                        setSelectListIndex={setSelectListIndex}
-                        onClick={() =>
-                          excludeTransaction(listItem.transaction, {
-                            eventView: props.eventView,
-                            location,
-                          })
-                        }
-                      />
-                    )}
-                  </Fragment>
-                </RoutingContextProvider>
-              );
-            case PerformanceWidgetSetting.HIGHEST_CACHE_MISS_RATE_TRANSACTIONS:
-              const cacheMissRate = listItem[fieldString];
-              const target = normalizeUrl(
-                `${CACHE_BASE_URL}/?${qs.stringify({transaction: transaction, project: listItem['project.id']})}`
-              );
-              return (
-                <Fragment>
-                  <GrowLink to={target}>
-                    <Truncate value={transaction} maxLength={40} />
-                  </GrowLink>
-                  <RightAlignedCell>{formatPercentage(cacheMissRate)}</RightAlignedCell>
-                  {!props.withStaticFilters && (
-                    <ListClose
-                      setSelectListIndex={setSelectListIndex}
-                      onClick={() =>
-                        excludeTransaction(listItem.transaction, {
-                          eventView: props.eventView,
-                          location,
-                        })
-                      }
-                    />
-                  )}
-                </Fragment>
-              );
-            default:
-              if (typeof rightValue === 'number') {
-                return (
-                  <Fragment>
-                    <GrowLink to={transactionTarget}>
-                      <Truncate value={transaction} maxLength={40} />
-                    </GrowLink>
-                    <RightAlignedCell>
-                      <Count value={rightValue} />
-                    </RightAlignedCell>
-                    {!props.withStaticFilters && (
-                      <ListClose
-                        setSelectListIndex={setSelectListIndex}
-                        onClick={() =>
-                          excludeTransaction(listItem.transaction, {
-                            eventView: props.eventView,
-                            location,
-                          })
-                        }
-                      />
-                    )}
-                  </Fragment>
-                );
-              }
-              return (
-                <Fragment>
-                  <GrowLink to={transactionTarget}>
-                    <Truncate value={transaction} maxLength={40} />
-                  </GrowLink>
-                  <RightAlignedCell>{rightValue}</RightAlignedCell>
-                  {!props.withStaticFilters && (
-                    <ListClose
-                      setSelectListIndex={setSelectListIndex}
-                      onClick={() =>
-                        excludeTransaction(listItem.transaction, {
-                          eventView: props.eventView,
-                          location,
-                        })
-                      }
-                    />
-                  )}
-                </Fragment>
-              );
-=======
       const isUnparameterizedRow = transaction === UNPARAMETERIZED_TRANSACTION;
       const transactionTarget = isUnparameterizedRow
         ? createUnnamedTransactionsDiscoverTarget({
@@ -947,7 +717,6 @@
                 )}
               </Fragment>
             );
->>>>>>> 66bbc4b3
           }
           return (
             <Fragment>
@@ -1018,24 +787,17 @@
   const getContainerActions = provided => {
     const route =
       {
-<<<<<<< HEAD
-        [PerformanceWidgetSetting.MOST_TIME_SPENT_DB_QUERIES]: 'performance/database/',
-        [PerformanceWidgetSetting.MOST_TIME_CONSUMING_ASSETS]:
-          'performance/browser/resources/',
-        [PerformanceWidgetSetting.MOST_TIME_CONSUMING_DOMAINS]: 'performance/http/',
-=======
         [PerformanceWidgetSetting.MOST_TIME_SPENT_DB_QUERIES]: moduleURLBuilder('db'),
         [PerformanceWidgetSetting.MOST_TIME_CONSUMING_RESOURCES]:
           moduleURLBuilder('resource'),
         [PerformanceWidgetSetting.MOST_TIME_CONSUMING_DOMAINS]: moduleURLBuilder('http'),
->>>>>>> 66bbc4b3
         [PerformanceWidgetSetting.HIGHEST_CACHE_MISS_RATE_TRANSACTIONS]:
           moduleURLBuilder('cache'),
       }[props.chartSetting] ?? '';
 
     return [
       PerformanceWidgetSetting.MOST_TIME_SPENT_DB_QUERIES,
-      PerformanceWidgetSetting.MOST_TIME_CONSUMING_ASSETS,
+      PerformanceWidgetSetting.MOST_TIME_CONSUMING_RESOURCES,
       PerformanceWidgetSetting.MOST_TIME_CONSUMING_DOMAINS,
       PerformanceWidgetSetting.HIGHEST_CACHE_MISS_RATE_TRANSACTIONS,
     ].includes(props.chartSetting) ? (
