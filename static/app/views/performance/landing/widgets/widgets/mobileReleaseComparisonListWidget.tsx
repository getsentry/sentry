--- conflicted
+++ resolved
@@ -120,11 +120,7 @@
     : DiscoverDatasets.SPANS_METRICS;
 
   const queryParams: Record<string, string> = useEap
-<<<<<<< HEAD
-    ? {dataset: DiscoverDatasets.SPANS_EAP}
-=======
     ? {...EAP_QUERY_PARAMS}
->>>>>>> a3c4b1b3
     : {dataset: DiscoverDatasets.SPANS_METRICS};
 
   const segmentOp = useEap ? 'span.op' : 'transaction.op';
