--- conflicted
+++ resolved
@@ -38,18 +38,8 @@
   }
 
   const field = fields[0];
+  const isFailureRateWidget = chartSetting === PerformanceWidgetSetting.FAILURE_RATE_AREA;
 
-<<<<<<< HEAD
-  const metricsFieldMap = {
-    [widgetDefinitions.tpm_area.fields[0]]: 'count(transaction.duration)',
-    [widgetDefinitions.failure_rate_area.fields[0]]: 'count(transaction.duration)',
-  };
-
-  const metricsField = metricsFieldMap[field] ?? field;
-  const isFailureRateWidget = field === widgetDefinitions.failure_rate_area.fields[0];
-
-=======
->>>>>>> 849bc266
   const chart = useMemo<QueryDefinition<DataType, WidgetDataResult>>(
     () => ({
       fields: field,
@@ -72,15 +62,7 @@
           environment={environment}
           query={new MutableSearch(eventView.query).formatString()} // TODO(metrics): not all tags will be compatible with metrics
           field={decodeList(chartFields)}
-<<<<<<< HEAD
           groupBy={isFailureRateWidget ? ['transaction.status'] : undefined}
-=======
-          groupBy={
-            chartSetting === PerformanceWidgetSetting.FAILURE_RATE_AREA
-              ? ['transaction.status']
-              : undefined
-          }
->>>>>>> 849bc266
           includePrevious
         >
           {children}
@@ -122,9 +104,9 @@
               {...provided.widgetData.chart}
               {...provided}
               aggregation={isFailureRateWidget ? field : undefined}
+              chartColors={chartColor ? [chartColor] : undefined}
               disableMultiAxis
               disableXAxis
-              chartColors={chartColor ? [chartColor] : undefined}
             />
           ),
           height: chartHeight,
