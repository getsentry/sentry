--- conflicted
+++ resolved
@@ -20,6 +20,8 @@
         <DoubleChartRow
           {...props}
           allowedCharts={[
+            // TODO fix mobile widget
+            PerformanceWidgetSetting.SPAN_OPERATIONS,
             PerformanceWidgetSetting.MOST_SLOW_FRAMES,
             PerformanceWidgetSetting.MOST_FROZEN_FRAMES,
             PerformanceWidgetSetting.MOST_IMPROVED,
@@ -36,20 +38,6 @@
             PerformanceWidgetSetting.FROZEN_FRAMES_AREA,
           ]}
         />
-<<<<<<< HEAD
-        <DoubleChartRow
-          {...props}
-          allowedCharts={[
-            // TODO fix mobile widget
-            PerformanceWidgetSetting.SPAN_OPERATIONS,
-            PerformanceWidgetSetting.MOST_SLOW_FRAMES,
-            PerformanceWidgetSetting.MOST_FROZEN_FRAMES,
-            PerformanceWidgetSetting.MOST_IMPROVED,
-            PerformanceWidgetSetting.MOST_REGRESSED,
-          ]}
-        />
-=======
->>>>>>> 6ea52deb
         <Table
           {...props}
           columnTitles={columnTitles}
