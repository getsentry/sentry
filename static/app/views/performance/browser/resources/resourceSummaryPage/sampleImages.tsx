import {useEffect, useState} from 'react';
import {useTheme} from '@emotion/react';
import styled from '@emotion/styled';
import * as Sentry from '@sentry/react';

import {Button} from 'sentry/components/button';
import EmptyStateWarning from 'sentry/components/emptyStateWarning';
import Link from 'sentry/components/links/link';
import LoadingIndicator from 'sentry/components/loadingIndicator';
import {IconImage} from 'sentry/icons';
import {t} from 'sentry/locale';
import {space} from 'sentry/styles/space';
import {safeURL} from 'sentry/utils/url/safeURL';
import {useLocalStorageState} from 'sentry/utils/useLocalStorageState';
import usePageFilters from 'sentry/utils/usePageFilters';
import useProjects from 'sentry/utils/useProjects';
import {normalizeUrl} from 'sentry/utils/withDomainRequired';
import ResourceSize from 'sentry/views/performance/browser/resources/shared/resourceSize';
import {useIndexedResourcesQuery} from 'sentry/views/performance/browser/resources/utils/useIndexedResourceQuery';
import {usePerformanceGeneralProjectSettings} from 'sentry/views/performance/utils';
import ChartPanel from 'sentry/views/starfish/components/chartPanel';
import {SpanIndexedField} from 'sentry/views/starfish/types';

type Props = {groupId: string; projectId?: number};

export const LOCAL_STORAGE_SHOW_LINKS = 'performance-resources-images-showLinks';

const {SPAN_GROUP, SPAN_DESCRIPTION, HTTP_RESPONSE_CONTENT_LENGTH} = SpanIndexedField;
const imageWidth = '200px';
const imageHeight = '180px';

function SampleImages({groupId, projectId}: Props) {
  const [showLinks, setShowLinks] = useLocalStorageState(LOCAL_STORAGE_SHOW_LINKS, false);
  const [showImages, setShowImages] = useState(showLinks);
  const {data: settings, isLoading: isSettingsLoading} =
    usePerformanceGeneralProjectSettings(projectId);
  const isImagesEnabled = settings?.enable_images ?? false;

  const {data: imageResources, isLoading: isLoadingImages} = useIndexedResourcesQuery({
    queryConditions: [`${SPAN_GROUP}:${groupId}`],
    sorts: [{field: `measurements.${HTTP_RESPONSE_CONTENT_LENGTH}`, kind: 'desc'}],
    limit: 100,
    referrer: 'api.performance.resources.sample-images',
  });

  const uniqueResources = new Set();

  const filteredResources = imageResources
    .filter(resource => {
      const fileName = getFileNameFromDescription(resource[SPAN_DESCRIPTION]);
      if (uniqueResources.has(fileName)) {
        return false;
      }
      uniqueResources.add(fileName);
      return true;
    })
    .splice(0, 5);

  const handleClickOnlyShowLinks = () => {
    setShowLinks(true);
    setShowImages(true);
  };

  return (
    <ChartPanel title={showImages ? t('Largest Images') : undefined}>
      <SampleImagesChartPanelBody
        onClickShowLinks={handleClickOnlyShowLinks}
        images={filteredResources}
        isLoadingImages={isLoadingImages}
        isSettingsLoading={isSettingsLoading}
        isImagesEnabled={isImagesEnabled}
        showImages={showImages || isImagesEnabled}
      />
    </ChartPanel>
  );
}

function SampleImagesChartPanelBody(props: {
  images: ReturnType<typeof useIndexedResourcesQuery>['data'];
  isImagesEnabled: boolean;
  isLoadingImages: boolean;
  isSettingsLoading: boolean;
  showImages: boolean;
  onClickShowLinks?: () => void;
}) {
  const {
    onClickShowLinks,
    images,
    isLoadingImages,
    showImages,
    isImagesEnabled,
    isSettingsLoading,
  } = props;

  const hasImages = images.length > 0;

  useEffect(() => {
    if (showImages && !hasImages && !isLoadingImages) {
      Sentry.captureException(new Error('No sample images found'));
    }
  }, [showImages, hasImages, isLoadingImages]);

  if (isSettingsLoading || (showImages && isLoadingImages)) {
    return <LoadingIndicator />;
  }

  if (!showImages) {
    return <DisabledImages onClickShowLinks={onClickShowLinks} />;
  }

  if (showImages && !hasImages) {
    return (
      <EmptyStateWarning>
        <p>{t('No images detected')}</p>
      </EmptyStateWarning>
    );
  }

  return (
    <ImageWrapper>
      {images.map(resource => {
        return (
          <ImageContainer
            src={resource[SPAN_DESCRIPTION]}
            showImage={isImagesEnabled}
            fileName={getFileNameFromDescription(resource[SPAN_DESCRIPTION])}
            size={resource[`measurements.${HTTP_RESPONSE_CONTENT_LENGTH}`]}
            key={resource[SPAN_DESCRIPTION]}
          />
        );
      })}
    </ImageWrapper>
  );
}

function DisabledImages(props: {onClickShowLinks?: () => void}) {
  const {onClickShowLinks} = props;
  const {
    selection: {projects: selectedProjects},
  } = usePageFilters();
  const {projects} = useProjects();
  const firstProjectSelected = projects.find(
    project => project.id === selectedProjects[0].toString()
  );

  return (
    <div>
      <ChartPanelTextContainer>
        <IconImage />
        <h6>{t('Images not shown')}</h6>
        {t(
          'You know, you can see the actual images that are on your site if you opt into this feature.'
        )}
      </ChartPanelTextContainer>
      <ButtonContainer>
        <Button onClick={onClickShowLinks}>Only show links</Button>
        <Link
          to={normalizeUrl(
            `/settings/projects/${firstProjectSelected?.slug}/performance/`
          )}
        >
          <Button priority="primary" data-test-id="enable-sample-images-button">
            {t(' Enable in Settings')}
          </Button>
        </Link>
      </ButtonContainer>
    </div>
  );
}

function ImageContainer(props: {
  fileName: string;
  showImage: boolean;
  size: number;
  src: string;
}) {
  const [hasError, setHasError] = useState(false);

  const {fileName, size, src, showImage = true} = props;
  const isRelativeUrl = src.startsWith('/');

  const handleError = () => {
    setHasError(true);
    Sentry.metrics.increment('performance.resource.image_load', 1, {
      tags: {status: 'error'},
    });
  };

  const handleLoad = () => {
    Sentry.metrics.increment('performance.resource.image_load', 1, {
      tags: {status: 'success'},
    });
  };

  return (
    <div style={{width: '100%', wordWrap: 'break-word'}}>
      {showImage && !isRelativeUrl && !hasError ? (
        <div
          style={{
            width: imageWidth,
            height: imageHeight,
          }}
        >
          <img
<<<<<<< HEAD
            data-test-id="sample-image"
            onError={() => setHasError(true)}
=======
            onError={handleError}
            onLoad={handleLoad}
>>>>>>> c5e0c372
            src={src}
            style={{
              width: '100%',
              height: '100%',
              objectFit: 'contain',
              objectPosition: 'center',
            }}
          />
        </div>
      ) : (
        <MissingImage />
      )}
      {fileName} (<ResourceSize bytes={size} />)
    </div>
  );
}

function MissingImage() {
  const theme = useTheme();

  return (
    <div
      style={{
        background: theme.gray100,
        width: imageWidth,
        height: imageHeight,
        position: 'relative',
      }}
    >
      <IconImage
        style={{
          position: 'absolute',
          top: 0,
          right: 0,
          bottom: 0,
          left: 0,
          margin: 'auto',
        }}
      />
    </div>
  );
}

const getFileNameFromDescription = (description: string) => {
  const url = safeURL(description);

  if (!url) {
    return description;
  }

  return url.pathname.split('/').pop() ?? '';
};

const ImageWrapper = styled('div')`
  display: grid;
  grid-template-columns: repeat(auto-fill, ${imageWidth});
  padding-top: ${space(2)};
  gap: 30px;
`;

const ButtonContainer = styled('div')`
  display: grid;
  grid-template-columns: repeat(2, auto);
  gap: ${space(1)};
  justify-content: center;
  align-items: center;
  padding-top: ${space(2)};
`;

const ChartPanelTextContainer = styled('div')`
  text-align: center;
  width: 300px;
  margin: auto;
`;

export default SampleImages;<|MERGE_RESOLUTION|>--- conflicted
+++ resolved
@@ -202,13 +202,9 @@
           }}
         >
           <img
-<<<<<<< HEAD
             data-test-id="sample-image"
-            onError={() => setHasError(true)}
-=======
             onError={handleError}
             onLoad={handleLoad}
->>>>>>> c5e0c372
             src={src}
             style={{
               width: '100%',
