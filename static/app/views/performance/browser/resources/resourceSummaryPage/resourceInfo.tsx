--- conflicted
+++ resolved
@@ -1,10 +1,6 @@
-<<<<<<< HEAD
-=======
 import {Fragment} from 'react';
 
 import Alert from 'sentry/components/alert';
-import FileSize from 'sentry/components/fileSize';
->>>>>>> 34dbced5
 import {Tooltip} from 'sentry/components/tooltip';
 import {t, tct} from 'sentry/locale';
 import {formatBytesBase2} from 'sentry/utils';
@@ -64,61 +60,36 @@
     avgContentLength === 0 && avgDecodedContentLength === 0 && avgTransferSize === 0;
 
   return (
-<<<<<<< HEAD
-    <BlockContainer>
-      <Block title={t('Avg encoded size')}>
-        <Tooltip
-          isHoverable
-          title={tooltips.avgContentLength}
-          showUnderline
-          disabled={!avgContentLength}
-        >
-          <ResourceSize bytes={avgContentLength} />
-        </Tooltip>
-      </Block>
-      <Block title={t('Avg decoded size')}>
-        <Tooltip
-          isHoverable
-          title={tooltips.avgDecodedContentLength}
-          showUnderline
-          disabled={!avgDecodedContentLength}
-        >
-          <ResourceSize bytes={avgDecodedContentLength} />
-        </Tooltip>
-      </Block>
-      <Block title={t('Avg transfer size')}>
-        <Tooltip
-          isHoverable
-          title={tooltips.avgTransferSize}
-          showUnderline
-          disabled={!avgTransferSize}
-        >
-          <ResourceSize bytes={avgTransferSize} />
-        </Tooltip>
-      </Block>
-      <Block title={DataTitles.avg}>
-        <DurationCell milliseconds={avgDuration} />
-      </Block>
-      <Block title={getThroughputTitle('http')}>
-        <ThroughputCell rate={throughput * 60} unit={RateUnits.PER_SECOND} />
-      </Block>
-    </BlockContainer>
-=======
     <Fragment>
       <BlockContainer>
         <Block title={t('Avg encoded size')}>
-          <Tooltip isHoverable title={tooltips.avgContentLength} showUnderline>
-            <FileSize bytes={avgContentLength} />
+          <Tooltip
+            isHoverable
+            title={tooltips.avgContentLength}
+            showUnderline
+            disabled={!avgContentLength}
+          >
+            <ResourceSize bytes={avgContentLength} />
           </Tooltip>
         </Block>
         <Block title={t('Avg decoded size')}>
-          <Tooltip isHoverable title={tooltips.avgDecodedContentLength} showUnderline>
-            <FileSize bytes={avgDecodedContentLength} />
+          <Tooltip
+            isHoverable
+            title={tooltips.avgDecodedContentLength}
+            showUnderline
+            disabled={!avgDecodedContentLength}
+          >
+            <ResourceSize bytes={avgDecodedContentLength} />
           </Tooltip>
         </Block>
         <Block title={t('Avg transfer size')}>
-          <Tooltip isHoverable title={tooltips.avgTransferSize} showUnderline>
-            <FileSize bytes={avgTransferSize} />
+          <Tooltip
+            isHoverable
+            title={tooltips.avgTransferSize}
+            showUnderline
+            disabled={!avgTransferSize}
+          >
+            <ResourceSize bytes={avgTransferSize} />
           </Tooltip>
         </Block>
         <Block title={DataTitles.avg}>
@@ -136,7 +107,6 @@
         </Alert>
       )}
     </Fragment>
->>>>>>> 34dbced5
   );
 }
 
