import {t} from 'sentry/locale';

<<<<<<< HEAD
export const MODULE_TITLE = t('Assets');
export const BASE_URL = 'browser/assets';
=======
export const MODULE_TITLE = t('Resources');
export const BASE_URL = 'browser/resources';

export const MODULE_DESCRIPTION = t(
  'Find large and slow-to-load resources used by your application and understand their impact on page performance.'
);
export const MODULE_DOC_LINK = 'https://docs.sentry.io/product/performance/resources/';
>>>>>>> 66bbc4b3
<|MERGE_RESOLUTION|>--- conflicted
+++ resolved
@@ -1,14 +1,9 @@
 import {t} from 'sentry/locale';
 
-<<<<<<< HEAD
-export const MODULE_TITLE = t('Assets');
-export const BASE_URL = 'browser/assets';
-=======
 export const MODULE_TITLE = t('Resources');
 export const BASE_URL = 'browser/resources';
 
 export const MODULE_DESCRIPTION = t(
   'Find large and slow-to-load resources used by your application and understand their impact on page performance.'
 );
-export const MODULE_DOC_LINK = 'https://docs.sentry.io/product/performance/resources/';
->>>>>>> 66bbc4b3
+export const MODULE_DOC_LINK = 'https://docs.sentry.io/product/performance/resources/';