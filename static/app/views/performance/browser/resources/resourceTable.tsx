--- conflicted
+++ resolved
@@ -71,12 +71,6 @@
           Math.random() * (1000 - 500) + 500
         ),
         'http.response_content_length': Math.floor(Math.random() * (500 - 50) + 50),
-<<<<<<< HEAD
-        'resource.render_blocking_status':
-          Math.random() > 0.5 ? 'blocking' : 'non-blocking',
-=======
-        'span.group': 'group123',
->>>>>>> 1be135f4
         domain: 's1.sentry-cdn.com',
       }))
     : [];
