import React from 'react';
import styled from '@emotion/styled';

import {Breadcrumbs} from 'sentry/components/breadcrumbs';
import ButtonBar from 'sentry/components/buttonBar';
import FeedbackWidgetButton from 'sentry/components/feedback/widget/feedbackWidgetButton';
import * as Layout from 'sentry/components/layouts/thirds';
import {DatePageFilter} from 'sentry/components/organizations/datePageFilter';
import {EnvironmentPageFilter} from 'sentry/components/organizations/environmentPageFilter';
import PageFilterBar from 'sentry/components/organizations/pageFilterBar';
import {ProjectPageFilter} from 'sentry/components/organizations/projectPageFilter';
import {PageHeadingQuestionTooltip} from 'sentry/components/pageHeadingQuestionTooltip';
import {space} from 'sentry/styles/space';
import {RateUnit} from 'sentry/utils/discover/fields';
import {PageAlert, PageAlertProvider} from 'sentry/utils/performance/contexts/pageAlert';
import ResourceView, {
  DEFAULT_RESOURCE_TYPES,
  FilterOptionsContainer,
} from 'sentry/views/performance/browser/resources/resourceView';
import {
<<<<<<< HEAD
  BASE_URL,
=======
  MODULE_DESCRIPTION,
  MODULE_DOC_LINK,
>>>>>>> 66bbc4b3
  MODULE_TITLE,
} from 'sentry/views/performance/browser/resources/settings';
import {
  BrowserStarfishFields,
  useResourceModuleFilters,
} from 'sentry/views/performance/browser/resources/utils/useResourceFilters';
import {DEFAULT_RESOURCE_FILTERS} from 'sentry/views/performance/browser/resources/utils/useResourcesQuery';
import {ModulePageProviders} from 'sentry/views/performance/modulePageProviders';
import {useModuleBreadcrumbs} from 'sentry/views/performance/utils/useModuleBreadcrumbs';
import {DomainSelector} from 'sentry/views/starfish/views/spans/selectors/domainSelector';

const {SPAN_OP, SPAN_DOMAIN} = BrowserStarfishFields;

export const RESOURCE_THROUGHPUT_UNIT = RateUnit.PER_MINUTE;

function ResourcesLandingPage() {
  const filters = useResourceModuleFilters();

  const crumbs = useModuleBreadcrumbs('resource');

  return (
    <React.Fragment>
      <PageAlertProvider>
        <Layout.Header>
          <Layout.HeaderContent>
            <Breadcrumbs crumbs={crumbs} />

<<<<<<< HEAD
            <Layout.Title>{MODULE_TITLE}</Layout.Title>
=======
            <Layout.Title>
              {MODULE_TITLE}
              <PageHeadingQuestionTooltip
                docsUrl={MODULE_DOC_LINK}
                title={MODULE_DESCRIPTION}
              />
            </Layout.Title>
>>>>>>> 66bbc4b3
          </Layout.HeaderContent>
          <Layout.HeaderActions>
            <ButtonBar gap={1}>
              <FeedbackWidgetButton />
            </ButtonBar>
          </Layout.HeaderActions>
        </Layout.Header>
        <Layout.Body>
          <Layout.Main fullWidth>
            <PageAlert />
            <FilterOptionsContainer columnCount={2}>
              <PageFilterBar condensed>
                <ProjectPageFilter />
                <EnvironmentPageFilter />
                <DatePageFilter />
              </PageFilterBar>
              <DomainSelector
                emptyOptionLocation="top"
                value={filters[SPAN_DOMAIN] || ''}
                additionalQuery={[
                  ...DEFAULT_RESOURCE_FILTERS,
                  `${SPAN_OP}:[${DEFAULT_RESOURCE_TYPES.join(',')}]`,
                ]}
              />
            </FilterOptionsContainer>
            <ResourceView />
          </Layout.Main>
        </Layout.Body>
      </PageAlertProvider>
    </React.Fragment>
  );
}

function PageWithProviders() {
  return (
<<<<<<< HEAD
    <ModulePageProviders
      title={[t('Performance'), MODULE_TITLE].join(' — ')}
      baseURL={`/performance/${BASE_URL}`}
      features="spans-first-ui"
    >
=======
    <ModulePageProviders moduleName="resource" features="spans-first-ui">
>>>>>>> 66bbc4b3
      <ResourcesLandingPage />
    </ModulePageProviders>
  );
}

export default PageWithProviders;

export const PaddedContainer = styled('div')`
  margin-bottom: ${space(2)};
`;<|MERGE_RESOLUTION|>--- conflicted
+++ resolved
@@ -18,13 +18,8 @@
   FilterOptionsContainer,
 } from 'sentry/views/performance/browser/resources/resourceView';
 import {
-<<<<<<< HEAD
-  BASE_URL,
-=======
   MODULE_DESCRIPTION,
   MODULE_DOC_LINK,
->>>>>>> 66bbc4b3
-  MODULE_TITLE,
 } from 'sentry/views/performance/browser/resources/settings';
 import {
   BrowserStarfishFields,
@@ -33,6 +28,8 @@
 import {DEFAULT_RESOURCE_FILTERS} from 'sentry/views/performance/browser/resources/utils/useResourcesQuery';
 import {ModulePageProviders} from 'sentry/views/performance/modulePageProviders';
 import {useModuleBreadcrumbs} from 'sentry/views/performance/utils/useModuleBreadcrumbs';
+import {useModuleTitle} from 'sentry/views/performance/utils/useModuleTitle';
+import {ModuleName} from 'sentry/views/starfish/types';
 import {DomainSelector} from 'sentry/views/starfish/views/spans/selectors/domainSelector';
 
 const {SPAN_OP, SPAN_DOMAIN} = BrowserStarfishFields;
@@ -41,6 +38,7 @@
 
 function ResourcesLandingPage() {
   const filters = useResourceModuleFilters();
+  const moduleTitle = useModuleTitle(ModuleName.RESOURCE);
 
   const crumbs = useModuleBreadcrumbs('resource');
 
@@ -51,17 +49,13 @@
           <Layout.HeaderContent>
             <Breadcrumbs crumbs={crumbs} />
 
-<<<<<<< HEAD
-            <Layout.Title>{MODULE_TITLE}</Layout.Title>
-=======
             <Layout.Title>
-              {MODULE_TITLE}
+              {moduleTitle}
               <PageHeadingQuestionTooltip
                 docsUrl={MODULE_DOC_LINK}
                 title={MODULE_DESCRIPTION}
               />
             </Layout.Title>
->>>>>>> 66bbc4b3
           </Layout.HeaderContent>
           <Layout.HeaderActions>
             <ButtonBar gap={1}>
@@ -97,15 +91,7 @@
 
 function PageWithProviders() {
   return (
-<<<<<<< HEAD
-    <ModulePageProviders
-      title={[t('Performance'), MODULE_TITLE].join(' — ')}
-      baseURL={`/performance/${BASE_URL}`}
-      features="spans-first-ui"
-    >
-=======
     <ModulePageProviders moduleName="resource" features="spans-first-ui">
->>>>>>> 66bbc4b3
       <ResourcesLandingPage />
     </ModulePageProviders>
   );
