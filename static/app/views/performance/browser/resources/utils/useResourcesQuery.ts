import {useDiscoverQuery} from 'sentry/utils/discover/discoverQuery';
import EventView from 'sentry/utils/discover/eventView';
import {DiscoverDatasets} from 'sentry/utils/discover/types';
import {useLocation} from 'sentry/utils/useLocation';
import useOrganization from 'sentry/utils/useOrganization';
import usePageFilters from 'sentry/utils/usePageFilters';
import {useResourceModuleFilters} from 'sentry/views/performance/browser/resources/utils/useResourceFilters';
import {ValidSort} from 'sentry/views/performance/browser/resources/utils/useResourceSort';
import {SpanMetricsField} from 'sentry/views/starfish/types';

const {
  SPAN_DOMAIN,
  SPAN_GROUP,
  SPAN_DESCRIPTION,
  SPAN_OP,
  SPAN_SELF_TIME,
  RESOURCE_RENDER_BLOCKING_STATUS,
  HTTP_RESPONSE_CONTENT_LENGTH,
  PROJECT_ID,
} = SpanMetricsField;

type Props = {
  query: string;
  sort: ValidSort;
  defaultResourceTypes?: string[];
  limit?: number;
};

export const useResourcesQuery = ({sort, defaultResourceTypes, query, limit}: Props) => {
  const pageFilters = usePageFilters();
  const location = useLocation();
  const resourceFilters = useResourceModuleFilters();
  const {slug: orgSlug} = useOrganization();

  const queryConditions = [
    `${SPAN_OP}:${
      resourceFilters[SPAN_OP] || `[${defaultResourceTypes?.join(',')}]` || 'resource.*'
    }`,
    ...(!query
      ? [
          ...(resourceFilters.transaction
            ? [`transaction:"${resourceFilters.transaction}"`]
            : []),
          ...(resourceFilters[SPAN_DOMAIN]
            ? [`${SPAN_DOMAIN}:${resourceFilters[SPAN_DOMAIN]}`]
            : []),
          ...(resourceFilters['resource.render_blocking_status']
            ? [
                `resource.render_blocking_status:${resourceFilters['resource.render_blocking_status']}`,
              ]
            : [`!resource.render_blocking_status:blocking`]),
        ]
      : []),
    query,
  ];

  // TODO - we should be using metrics data here
  const eventView = EventView.fromNewQueryWithPageFilters(
    {
      fields: [
        SPAN_DESCRIPTION,
        SPAN_OP,
        'count()',
        `avg(${SPAN_SELF_TIME})`,
        'spm()',
        SPAN_GROUP,
        SPAN_DOMAIN,
        `avg(${HTTP_RESPONSE_CONTENT_LENGTH})`,
<<<<<<< HEAD
        'count_unique(transaction)',
=======
        'project.id',
>>>>>>> 3b7b1aff
      ],
      name: 'Resource module - resource table',
      query: queryConditions.join(' '),
      orderby: '-count',
      version: 2,
      dataset: DiscoverDatasets.SPANS_METRICS,
    },
    pageFilters.selection
  );

  if (sort) {
    eventView.sorts = [sort];
  }

  const result = useDiscoverQuery({
    eventView,
    limit: limit ?? 100,
    location,
    orgSlug,
    options: {
      refetchOnWindowFocus: false,
    },
  });

  const data = result?.data?.data.map(row => ({
    [SPAN_OP]: row[SPAN_OP].toString() as `resource.${string}`,
    [SPAN_DESCRIPTION]: row[SPAN_DESCRIPTION].toString(),
    ['avg(span.self_time)']: row[`avg(${SPAN_SELF_TIME})`] as number,
    'count()': row['count()'] as number,
    'spm()': row['spm()'] as number,
    [SPAN_GROUP]: row[SPAN_GROUP].toString(),
    [RESOURCE_RENDER_BLOCKING_STATUS]: row[RESOURCE_RENDER_BLOCKING_STATUS] as
      | ''
      | 'non-blocking'
      | 'blocking',
    [SPAN_DOMAIN]: row[SPAN_DOMAIN][0]?.toString(),
    [PROJECT_ID]: row[PROJECT_ID] as number,
    [`avg(http.response_content_length)`]: row[
      `avg(${HTTP_RESPONSE_CONTENT_LENGTH})`
    ] as number,
    ['count_unique(transaction)']: row['count_unique(transaction)'] as number,
  }));

  return {...result, data: data || []};
};<|MERGE_RESOLUTION|>--- conflicted
+++ resolved
@@ -66,11 +66,7 @@
         SPAN_GROUP,
         SPAN_DOMAIN,
         `avg(${HTTP_RESPONSE_CONTENT_LENGTH})`,
-<<<<<<< HEAD
-        'count_unique(transaction)',
-=======
         'project.id',
->>>>>>> 3b7b1aff
       ],
       name: 'Resource module - resource table',
       query: queryConditions.join(' '),
