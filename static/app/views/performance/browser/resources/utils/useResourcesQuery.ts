--- conflicted
+++ resolved
@@ -51,12 +51,7 @@
       ? [
           `${RESOURCE_RENDER_BLOCKING_STATUS}:${resourceFilters[RESOURCE_RENDER_BLOCKING_STATUS]}`,
         ]
-<<<<<<< HEAD
-      : [`!${RESOURCE_RENDER_BLOCKING_STATUS}:blocking`]),
-=======
       : []),
-    'AND (',
->>>>>>> 5c4bae66
     ...getResourceTypeFilter(resourceFilters[SPAN_OP], defaultResourceTypes),
   ];
 };
