import {useDiscoverQuery} from 'sentry/utils/discover/discoverQuery';
import EventView from 'sentry/utils/discover/eventView';
import {DiscoverDatasets} from 'sentry/utils/discover/types';
import {useLocation} from 'sentry/utils/useLocation';
import useOrganization from 'sentry/utils/useOrganization';
import usePageFilters from 'sentry/utils/usePageFilters';
import {useResourceModuleFilters} from 'sentry/views/performance/browser/resources/utils/useResourceFilters';
import {ValidSort} from 'sentry/views/performance/browser/resources/utils/useResourceSort';

export const useResourcesQuery = ({sort}: {sort: ValidSort}) => {
  const pageFilters = usePageFilters();
  const location = useLocation();
  const resourceFilters = useResourceModuleFilters();
  const {slug: orgSlug} = useOrganization();
  const queryConditions = [
    `span.op:${resourceFilters.type || 'resource.*'}`,
    ...(resourceFilters.transaction
      ? [`transaction:"${resourceFilters.transaction}"`]
      : []),
  ];

  // TODO - we should be using metrics data here
  const eventView = EventView.fromNewQueryWithPageFilters(
    {
      fields: [
        'span.description',
        'span.op',
        'count()',
        'avg(span.self_time)',
        'spm()',
<<<<<<< HEAD
        'span.group',
=======
        'resource.render_blocking_status',
>>>>>>> 1be135f4
      ],
      name: 'Resource module - resource table',
      query: queryConditions.join(' '),
      orderby: '-count',
      version: 2,
      dataset: DiscoverDatasets.SPANS_METRICS,
    },
    pageFilters.selection
  );

  if (sort) {
    eventView.sorts = [sort];
  }

  const result = useDiscoverQuery({eventView, limit: 100, location, orgSlug});

  const data = result?.data?.data.map(row => ({
    'span.op': row['span.op'].toString() as 'resource.script' | 'resource.img',
    'span.description': row['span.description'].toString(),
    'avg(span.self_time)': row['avg(span.self_time)'] as number,
    'count()': row['count()'] as number,
    'spm()': row['spm()'] as number,
<<<<<<< HEAD
    'span.group': row['span.group'].toString(),
=======
    'resource.render_blocking_status': row['resource.render_blocking_status'] as
      | ''
      | 'non-blocking'
      | 'blocking',
>>>>>>> 1be135f4
  }));

  return {...result, data: data || []};
};<|MERGE_RESOLUTION|>--- conflicted
+++ resolved
@@ -28,11 +28,8 @@
         'count()',
         'avg(span.self_time)',
         'spm()',
-<<<<<<< HEAD
         'span.group',
-=======
         'resource.render_blocking_status',
->>>>>>> 1be135f4
       ],
       name: 'Resource module - resource table',
       query: queryConditions.join(' '),
@@ -55,14 +52,11 @@
     'avg(span.self_time)': row['avg(span.self_time)'] as number,
     'count()': row['count()'] as number,
     'spm()': row['spm()'] as number,
-<<<<<<< HEAD
     'span.group': row['span.group'].toString(),
-=======
     'resource.render_blocking_status': row['resource.render_blocking_status'] as
       | ''
       | 'non-blocking'
       | 'blocking',
->>>>>>> 1be135f4
   }));
 
   return {...result, data: data || []};
