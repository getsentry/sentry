--- conflicted
+++ resolved
@@ -12,14 +12,11 @@
 }
 
 export type ModuleFilters = {
-<<<<<<< HEAD
   [BrowserStarfishFields.SPAN_DOMAIN]?: string;
-=======
   [BrowserStarfishFields.RESOURCE_RENDER_BLOCKING_STATUS]:
     | ''
     | 'non-blocking'
     | 'blocking';
->>>>>>> 4e11e741
   [BrowserStarfishFields.RESOURCE_TYPE]?: 'resource.script' | 'resource.img';
   [BrowserStarfishFields.TRANSACTION]?: string;
   [BrowserStarfishFields.DOMAIN]?: string;
