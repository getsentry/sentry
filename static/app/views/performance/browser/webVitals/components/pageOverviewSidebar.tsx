--- conflicted
+++ resolved
@@ -110,7 +110,6 @@
       <SidebarSpacer />
       <SectionHeading>
         {t('Page Loads')}
-        {/* TODO: Add a proper tooltip */}
         <QuestionTooltip
           size="sm"
           title={t('The number of transactions per unit time')}
@@ -140,70 +139,7 @@
       </ChartZoom>
       <SidebarSpacer />
       <SectionHeading>
-<<<<<<< HEAD
-=======
-        {t('Duration (P75)')}
-        {/* TODO: Add a proper tooltip */}
-        <QuestionTooltip
-          size="sm"
-          title={t(
-            'Metric indicating a duration that 25% of all transaction durations exceed'
-          )}
-        />
-      </SectionHeading>
-      <ChartValue>{currentDuration}</ChartValue>
-      <ChartSubText color={diffToColor(durationDiff, true)}>
-        {getChartSubText(durationDiff, initialDuration, currentDuration)}
-      </ChartSubText>
-      <ChartZoom router={router} period={period} start={start} end={end} utc={utc}>
-        {zoomRenderProps => (
-          <LineChart
-            {...zoomRenderProps}
-            height={CHART_HEIGHTS}
-            series={durationData}
-            xAxis={{show: false}}
-            grid={{
-              left: 0,
-              right: 15,
-              top: 10,
-              bottom: -10,
-            }}
-            yAxis={{axisLabel: {formatter: getAxisLabelFormattedDuration}}}
-            tooltip={{valueFormatter: getFormattedDuration}}
-          />
-        )}
-      </ChartZoom>
-      <SidebarSpacer />
-      <SectionHeading>
-        {t('5XX Responses')}
-        {/* TODO: Add a proper tooltip */}
-        <QuestionTooltip
-          size="sm"
-          title={t('The count of responses with server errors')}
-        />
-      </SectionHeading>
-      <ChartValue>{pageData?.data[0]['failure_count()']}</ChartValue>
-      <ChartZoom router={router} period={period} start={start} end={end} utc={utc}>
-        {zoomRenderProps => (
-          <LineChart
-            {...zoomRenderProps}
-            height={CHART_HEIGHTS}
-            series={errorData}
-            xAxis={{show: false}}
-            grid={{
-              left: 0,
-              right: 15,
-              top: 10,
-              bottom: -10,
-            }}
-          />
-        )}
-      </ChartZoom>
-      <SidebarSpacer />
-      <SectionHeading>
->>>>>>> a7b8f023
         {t('Aggregate Spans')}
-        {/* TODO: Add a proper tooltip */}
         <QuestionTooltip
           size="sm"
           title={t('Waterfall view displaying common span paths that the page may take')}
