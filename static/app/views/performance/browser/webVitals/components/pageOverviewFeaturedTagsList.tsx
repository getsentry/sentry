--- conflicted
+++ resolved
@@ -17,9 +17,6 @@
 
 const LIMIT = 4;
 
-<<<<<<< HEAD
-export function PageOverviewFeaturedTagsList({transaction, tag, title, onClick}: Props) {
-=======
 function toReadableValue(tag, tagValue) {
   if (tag === 'geo.country_code') {
     return COUNTRY_CODE_TO_NAME_MAP[tagValue] ?? tagValue;
@@ -28,8 +25,7 @@
   return tagValue;
 }
 
-export function PageOverviewFeaturedTagsList({transaction, tag, title}: Props) {
->>>>>>> 3e0c5f8c
+export function PageOverviewFeaturedTagsList({transaction, tag, title, onClick}: Props) {
   const {data} = useSlowestTagValuesQuery({transaction, tag, limit: LIMIT});
   const tagValues = data?.data ?? [];
   return (
