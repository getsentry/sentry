import {useMemo, useState} from 'react';
import {browserHistory} from 'react-router';
import styled from '@emotion/styled';

import ProjectAvatar from 'sentry/components/avatar/projectAvatar';
import Breadcrumbs from 'sentry/components/breadcrumbs';
import {LinkButton} from 'sentry/components/button';
import {AggregateSpans} from 'sentry/components/events/interfaces/spans/aggregateSpans';
import FeatureBadge from 'sentry/components/featureBadge';
import FeedbackWidget from 'sentry/components/feedback/widget/feedbackWidget';
import * as Layout from 'sentry/components/layouts/thirds';
import {DatePageFilter} from 'sentry/components/organizations/datePageFilter';
import PageFilterBar from 'sentry/components/organizations/pageFilterBar';
import {ProjectPageFilter} from 'sentry/components/organizations/projectPageFilter';
import {TabList, Tabs} from 'sentry/components/tabs';
import {IconChevron} from 'sentry/icons';
import {t} from 'sentry/locale';
import {space} from 'sentry/styles/space';
import {defined} from 'sentry/utils';
import {decodeScalar} from 'sentry/utils/queryString';
import {useLocation} from 'sentry/utils/useLocation';
import useOrganization from 'sentry/utils/useOrganization';
import useProjects from 'sentry/utils/useProjects';
import {normalizeUrl} from 'sentry/utils/withDomainRequired';
import {PageOverviewFeaturedTagsList} from 'sentry/views/performance/browser/webVitals/components/pageOverviewFeaturedTagsList';
import {PageOverviewSidebar} from 'sentry/views/performance/browser/webVitals/components/pageOverviewSidebar';
import {PerformanceScoreBreakdownChart} from 'sentry/views/performance/browser/webVitals/components/performanceScoreBreakdownChart';
import WebVitalsRingMeters from 'sentry/views/performance/browser/webVitals/components/webVitalsRingMeters';
import {PageOverviewWebVitalsDetailPanel} from 'sentry/views/performance/browser/webVitals/pageOverviewWebVitalsDetailPanel';
import {calculatePerformanceScore} from 'sentry/views/performance/browser/webVitals/utils/calculatePerformanceScore';
import {WebVitals} from 'sentry/views/performance/browser/webVitals/utils/types';
import {useProjectWebVitalsQuery} from 'sentry/views/performance/browser/webVitals/utils/useProjectWebVitalsQuery';
import {ModulePageProviders} from 'sentry/views/performance/database/modulePageProviders';

export enum LandingDisplayField {
  OVERVIEW = 'overview',
  SPANS = 'spans',
}

const LANDING_DISPLAYS = [
  {
    label: t('Overview'),
    field: LandingDisplayField.OVERVIEW,
  },
  {
    label: t('Aggregate Spans'),
    field: LandingDisplayField.SPANS,
  },
];

function getCurrentTabSelection(selectedTab) {
  const tab = decodeScalar(selectedTab);
  if (tab && Object.values(LandingDisplayField).includes(tab as LandingDisplayField)) {
    return tab as LandingDisplayField;
  }
  return LandingDisplayField.OVERVIEW;
}

export default function PageOverview() {
  const organization = useOrganization();
  const location = useLocation();
  const {projects} = useProjects();
  const transaction = location.query.transaction
    ? Array.isArray(location.query.transaction)
      ? location.query.transaction[0]
      : location.query.transaction
    : undefined;
  const project = useMemo(
    () => projects.find(p => p.id === String(location.query.project)),
    [projects, location.query.project]
  );

  const tab = getCurrentTabSelection(location.query.tab);

  // TODO: When visiting page overview from a specific webvital detail panel in the landing page,
  // we should automatically default this webvital state to the respective webvital so the detail
  // panel in this page opens automatically.
  const [state, setState] = useState<{webVital: WebVitals | null}>({
    webVital: null,
  });

  const {data: pageData, isLoading} = useProjectWebVitalsQuery({transaction});

  if (transaction === undefined) {
    // redirect user to webvitals landing page
    window.location.href = normalizeUrl(
      `/organizations/${organization.slug}/performance/browser/pageloads/`
    );
    return null;
  }

  const projectScore = isLoading
    ? undefined
    : calculatePerformanceScore({
        lcp: pageData?.data[0]['p75(measurements.lcp)'] as number,
        fcp: pageData?.data[0]['p75(measurements.fcp)'] as number,
        cls: pageData?.data[0]['p75(measurements.cls)'] as number,
        ttfb: pageData?.data[0]['p75(measurements.ttfb)'] as number,
        fid: pageData?.data[0]['p75(measurements.fid)'] as number,
      });

  return (
    <ModulePageProviders title={[t('Performance'), t('Web Vitals')].join(' — ')}>
      <Tabs
        value={tab}
        onChange={value => {
          browserHistory.push({
            ...location,
            query: {
              ...location.query,
              tab: value,
            },
          });
        }}
      >
        <Layout.Header>
          <Layout.HeaderContent>
            <Breadcrumbs
              crumbs={[
                {
                  label: 'Performance',
                  to: normalizeUrl(`/organizations/${organization.slug}/performance/`),
                  preservePageFilters: true,
                },
                {
                  label: 'Web Vitals',
                  to: normalizeUrl(
                    `/organizations/${organization.slug}/performance/browser/pageloads/`
                  ),
                  preservePageFilters: true,
                },
                ...(transaction ? [{label: 'Page Overview'}] : []),
              ]}
            />
            <Layout.Title>
              {transaction && project && <ProjectAvatar project={project} size={24} />}
              {transaction ?? t('Page Loads')}
              <FeatureBadge type="alpha" />
            </Layout.Title>
          </Layout.HeaderContent>
          <Layout.HeaderActions />
          <TabList hideBorder>
            {LANDING_DISPLAYS.map(({label, field}) => (
              <TabList.Item key={field}>{label}</TabList.Item>
            ))}
          </TabList>
        </Layout.Header>
<<<<<<< HEAD
        {tab === LandingDisplayField.SPANS ? (
          <Layout.Body>
            <Layout.Main fullWidth>
              {defined(transaction) && <AggregateSpans transaction={transaction} />}
            </Layout.Main>
          </Layout.Body>
        ) : (
          <Layout.Body>
            <FeedbackWidget />
            <Layout.Main>
              <TopMenuContainer>
                {transaction && (
                  <ViewAllPagesButton
                    to={{
                      ...location,
                      pathname: '/performance/browser/pageloads/',
                      query: {...location.query, transaction: undefined},
                    }}
                  >
                    <IconChevron direction="left" /> {t('View All Pages')}
                  </ViewAllPagesButton>
                )}
                <PageFilterBar condensed>
                  <ProjectPageFilter />
                  <DatePageFilter />
                </PageFilterBar>
              </TopMenuContainer>
              <Flex>
                <PerformanceScoreBreakdownChart transaction={transaction} />
              </Flex>
              <WebVitalsRingMeters
                projectScore={projectScore}
                onClick={webVital => setState({...state, webVital})}
                transaction={transaction}
              />
              {/* TODO: Need to pass in a handler function to each tag list here to handle opening detail panel for tags */}
              <Flex>
                <PageOverviewFeaturedTagsList
                  tag="browser.name"
                  transaction={transaction}
                />
                <PageOverviewFeaturedTagsList tag="release" transaction={transaction} />
                <PageOverviewFeaturedTagsList
                  tag="geo.country_code"
                  transaction={transaction}
                />
              </Flex>
            </Layout.Main>
            <Layout.Side>
              <PageOverviewSidebar
                projectScore={projectScore}
=======
        <Layout.Body>
          <FeedbackWidget />
          <Layout.Main>
            <TopMenuContainer>
              {transaction && (
                <ViewAllPagesButton
                  to={{
                    ...location,
                    pathname: '/performance/browser/pageloads/',
                    query: {...location.query, transaction: undefined},
                  }}
                >
                  <IconChevron direction="left" /> {t('View All Pages')}
                </ViewAllPagesButton>
              )}
              <PageFilterBar condensed>
                <ProjectPageFilter />
                <DatePageFilter />
              </PageFilterBar>
            </TopMenuContainer>
            <Flex>
              <PerformanceScoreBreakdownChart transaction={transaction} />
            </Flex>
            <WebVitalsRingMeters
              projectScore={projectScore}
              onClick={webVital => setState({...state, webVital})}
              transaction={transaction}
            />
            {/* TODO: Need to pass in a handler function to each tag list here to handle opening detail panel for tags */}
            <Flex>
              <PageOverviewFeaturedTagsList
                tag="browser.name"
                title={t('Slowest Browsers')}
                transaction={transaction}
              />
              <PageOverviewFeaturedTagsList
                tag="release"
                title={t('Slowest Releases')}
                transaction={transaction}
              />
              <PageOverviewFeaturedTagsList
                tag="geo.country_code"
                title={t('Slowest Regions')}
>>>>>>> 5423e7bf
                transaction={transaction}
              />
            </Layout.Side>
          </Layout.Body>
        )}
        <PageOverviewWebVitalsDetailPanel
          webVital={state.webVital}
          onClose={() => {
            setState({...state, webVital: null});
          }}
        />
        {/* TODO: Add the detail panel for tags here. Can copy foundation from PageOverviewWebVitalsDetailPanel above. */}
      </Tabs>
    </ModulePageProviders>
  );
}

const ViewAllPagesButton = styled(LinkButton)`
  margin-right: ${space(1)};
`;

const TopMenuContainer = styled('div')`
  display: flex;
`;

const Flex = styled('div')`
  display: flex;
  flex-direction: row;
  justify-content: space-between;
  width: 100%;
  gap: ${space(1)};
  margin-top: ${space(1)};
`;<|MERGE_RESOLUTION|>--- conflicted
+++ resolved
@@ -145,7 +145,6 @@
             ))}
           </TabList>
         </Layout.Header>
-<<<<<<< HEAD
         {tab === LandingDisplayField.SPANS ? (
           <Layout.Body>
             <Layout.Main fullWidth>
@@ -185,11 +184,17 @@
               <Flex>
                 <PageOverviewFeaturedTagsList
                   tag="browser.name"
+                  title={t('Slowest Browsers')}
                   transaction={transaction}
                 />
-                <PageOverviewFeaturedTagsList tag="release" transaction={transaction} />
+                <PageOverviewFeaturedTagsList
+                  tag="release"
+                  title={t('Slowest Releases')}
+                  transaction={transaction}
+                />
                 <PageOverviewFeaturedTagsList
                   tag="geo.country_code"
+                  title={t('Slowest Regions')}
                   transaction={transaction}
                 />
               </Flex>
@@ -197,51 +202,6 @@
             <Layout.Side>
               <PageOverviewSidebar
                 projectScore={projectScore}
-=======
-        <Layout.Body>
-          <FeedbackWidget />
-          <Layout.Main>
-            <TopMenuContainer>
-              {transaction && (
-                <ViewAllPagesButton
-                  to={{
-                    ...location,
-                    pathname: '/performance/browser/pageloads/',
-                    query: {...location.query, transaction: undefined},
-                  }}
-                >
-                  <IconChevron direction="left" /> {t('View All Pages')}
-                </ViewAllPagesButton>
-              )}
-              <PageFilterBar condensed>
-                <ProjectPageFilter />
-                <DatePageFilter />
-              </PageFilterBar>
-            </TopMenuContainer>
-            <Flex>
-              <PerformanceScoreBreakdownChart transaction={transaction} />
-            </Flex>
-            <WebVitalsRingMeters
-              projectScore={projectScore}
-              onClick={webVital => setState({...state, webVital})}
-              transaction={transaction}
-            />
-            {/* TODO: Need to pass in a handler function to each tag list here to handle opening detail panel for tags */}
-            <Flex>
-              <PageOverviewFeaturedTagsList
-                tag="browser.name"
-                title={t('Slowest Browsers')}
-                transaction={transaction}
-              />
-              <PageOverviewFeaturedTagsList
-                tag="release"
-                title={t('Slowest Releases')}
-                transaction={transaction}
-              />
-              <PageOverviewFeaturedTagsList
-                tag="geo.country_code"
-                title={t('Slowest Regions')}
->>>>>>> 5423e7bf
                 transaction={transaction}
               />
             </Layout.Side>
