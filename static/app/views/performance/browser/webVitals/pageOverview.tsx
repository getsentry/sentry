import {useMemo, useState} from 'react';
import {browserHistory} from 'react-router';
import styled from '@emotion/styled';

import ProjectAvatar from 'sentry/components/avatar/projectAvatar';
import Breadcrumbs from 'sentry/components/breadcrumbs';
import {LinkButton} from 'sentry/components/button';
import {AggregateSpans} from 'sentry/components/events/interfaces/spans/aggregateSpans';
import FeatureBadge from 'sentry/components/featureBadge';
import FeedbackWidget from 'sentry/components/feedback/widget/feedbackWidget';
import * as Layout from 'sentry/components/layouts/thirds';
import {DatePageFilter} from 'sentry/components/organizations/datePageFilter';
import PageFilterBar from 'sentry/components/organizations/pageFilterBar';
import {ProjectPageFilter} from 'sentry/components/organizations/projectPageFilter';
import {TabList, Tabs} from 'sentry/components/tabs';
import {IconChevron} from 'sentry/icons';
import {t} from 'sentry/locale';
import {space} from 'sentry/styles/space';
<<<<<<< HEAD
import {Tag} from 'sentry/types';
=======
import {defined} from 'sentry/utils';
import {decodeScalar} from 'sentry/utils/queryString';
>>>>>>> 3e0c5f8c
import {useLocation} from 'sentry/utils/useLocation';
import useOrganization from 'sentry/utils/useOrganization';
import useProjects from 'sentry/utils/useProjects';
import {normalizeUrl} from 'sentry/utils/withDomainRequired';
import {PageOverviewFeaturedTagsList} from 'sentry/views/performance/browser/webVitals/components/pageOverviewFeaturedTagsList';
import {PageOverviewSidebar} from 'sentry/views/performance/browser/webVitals/components/pageOverviewSidebar';
import {PerformanceScoreBreakdownChart} from 'sentry/views/performance/browser/webVitals/components/performanceScoreBreakdownChart';
import WebVitalsRingMeters from 'sentry/views/performance/browser/webVitals/components/webVitalsRingMeters';
import {PageOverviewWebVitalsDetailPanel} from 'sentry/views/performance/browser/webVitals/pageOverviewWebVitalsDetailPanel';
import {calculatePerformanceScore} from 'sentry/views/performance/browser/webVitals/utils/calculatePerformanceScore';
import {WebVitals} from 'sentry/views/performance/browser/webVitals/utils/types';
import {useProjectWebVitalsQuery} from 'sentry/views/performance/browser/webVitals/utils/useProjectWebVitalsQuery';
import {ModulePageProviders} from 'sentry/views/performance/database/modulePageProviders';

<<<<<<< HEAD
import {PageOverviewWebVitalsTagDetailPanel} from './pageOverWebVitalsTagDetailPanel';

enum LandingDisplayField {
=======
export enum LandingDisplayField {
>>>>>>> 3e0c5f8c
  OVERVIEW = 'overview',
  SPANS = 'spans',
}

const LANDING_DISPLAYS = [
  {
    label: t('Overview'),
    field: LandingDisplayField.OVERVIEW,
  },
  {
    label: t('Aggregate Spans'),
    field: LandingDisplayField.SPANS,
  },
];

function getCurrentTabSelection(selectedTab) {
  const tab = decodeScalar(selectedTab);
  if (tab && Object.values(LandingDisplayField).includes(tab as LandingDisplayField)) {
    return tab as LandingDisplayField;
  }
  return LandingDisplayField.OVERVIEW;
}

export default function PageOverview() {
  const organization = useOrganization();
  const location = useLocation();
  const {projects} = useProjects();
  const transaction = location.query.transaction
    ? Array.isArray(location.query.transaction)
      ? location.query.transaction[0]
      : location.query.transaction
    : undefined;
  const project = useMemo(
    () => projects.find(p => p.id === String(location.query.project)),
    [projects, location.query.project]
  );

  const tab = getCurrentTabSelection(location.query.tab);

  // TODO: When visiting page overview from a specific webvital detail panel in the landing page,
  // we should automatically default this webvital state to the respective webvital so the detail
  // panel in this page opens automatically.
  const [state, setState] = useState<{webVital: WebVitals | null; tag?: Tag}>({
    webVital: null,
    tag: undefined,
  });

  const {data: pageData, isLoading} = useProjectWebVitalsQuery({transaction});

  if (transaction === undefined) {
    // redirect user to webvitals landing page
    window.location.href = normalizeUrl(
      `/organizations/${organization.slug}/performance/browser/pageloads/`
    );
    return null;
  }

  const projectScore = isLoading
    ? undefined
    : calculatePerformanceScore({
        lcp: pageData?.data[0]['p75(measurements.lcp)'] as number,
        fcp: pageData?.data[0]['p75(measurements.fcp)'] as number,
        cls: pageData?.data[0]['p75(measurements.cls)'] as number,
        ttfb: pageData?.data[0]['p75(measurements.ttfb)'] as number,
        fid: pageData?.data[0]['p75(measurements.fid)'] as number,
      });

  return (
    <ModulePageProviders title={[t('Performance'), t('Web Vitals')].join(' — ')}>
      <Tabs
        value={tab}
        onChange={value => {
          browserHistory.push({
            ...location,
            query: {
              ...location.query,
              tab: value,
            },
          });
        }}
      >
        <Layout.Header>
          <Layout.HeaderContent>
            <Breadcrumbs
              crumbs={[
                {
                  label: 'Performance',
                  to: normalizeUrl(`/organizations/${organization.slug}/performance/`),
                  preservePageFilters: true,
                },
                {
                  label: 'Web Vitals',
                  to: normalizeUrl(
                    `/organizations/${organization.slug}/performance/browser/pageloads/`
                  ),
                  preservePageFilters: true,
                },
                ...(transaction ? [{label: 'Page Overview'}] : []),
              ]}
            />
            <Layout.Title>
              {transaction && project && <ProjectAvatar project={project} size={24} />}
              {transaction ?? t('Page Loads')}
              <FeatureBadge type="alpha" />
            </Layout.Title>
          </Layout.HeaderContent>
          <Layout.HeaderActions />
          <TabList hideBorder>
            {LANDING_DISPLAYS.map(({label, field}) => (
              <TabList.Item key={field}>{label}</TabList.Item>
            ))}
          </TabList>
        </Layout.Header>
        {tab === LandingDisplayField.SPANS ? (
          <Layout.Body>
            <Layout.Main fullWidth>
              {defined(transaction) && <AggregateSpans transaction={transaction} />}
            </Layout.Main>
          </Layout.Body>
        ) : (
          <Layout.Body>
            <FeedbackWidget />
            <Layout.Main>
              <TopMenuContainer>
                {transaction && (
                  <ViewAllPagesButton
                    to={{
                      ...location,
                      pathname: '/performance/browser/pageloads/',
                      query: {...location.query, transaction: undefined},
                    }}
                  >
                    <IconChevron direction="left" /> {t('View All Pages')}
                  </ViewAllPagesButton>
                )}
                <PageFilterBar condensed>
                  <ProjectPageFilter />
                  <DatePageFilter />
                </PageFilterBar>
              </TopMenuContainer>
              <Flex>
                <PerformanceScoreBreakdownChart transaction={transaction} />
              </Flex>
              <WebVitalsRingMeters
                projectScore={projectScore}
                onClick={webVital => setState({...state, webVital})}
                transaction={transaction}
                onClick={tag => setState({...state, tag})}
              />
              <PageOverviewFeaturedTagsList
                tag="release"
                transaction={transaction}
                onClick={tag => setState({...state, tag})}
              />
<<<<<<< HEAD
              {/* TODO: need a way to map country code to actual country name */}
              <PageOverviewFeaturedTagsList
                tag="geo.country_code"
=======
              {/* TODO: Need to pass in a handler function to each tag list here to handle opening detail panel for tags */}
              <Flex>
                <PageOverviewFeaturedTagsList
                  tag="browser.name"
                  title={t('Slowest Browsers')}
                  transaction={transaction}
                />
                <PageOverviewFeaturedTagsList
                  tag="release"
                  title={t('Slowest Releases')}
                  transaction={transaction}
                />
                <PageOverviewFeaturedTagsList
                  tag="geo.country_code"
                  title={t('Slowest Regions')}
                  transaction={transaction}
                />
              </Flex>
            </Layout.Main>
            <Layout.Side>
              <PageOverviewSidebar
                projectScore={projectScore}
>>>>>>> 3e0c5f8c
                transaction={transaction}
                onClick={tag => setState({...state, tag})}
              />
            </Layout.Side>
          </Layout.Body>
        )}
        <PageOverviewWebVitalsDetailPanel
          webVital={state.webVital}
          onClose={() => {
            setState({...state, webVital: null});
          }}
        />
        <PageOverviewWebVitalsTagDetailPanel
          tag={state.tag}
          onClose={() => {
            setState({...state, tag: undefined});
          }}
        />
      </Tabs>
    </ModulePageProviders>
  );
}

const ViewAllPagesButton = styled(LinkButton)`
  margin-right: ${space(1)};
`;

const TopMenuContainer = styled('div')`
  display: flex;
`;

const Flex = styled('div')`
  display: flex;
  flex-direction: row;
  justify-content: space-between;
  width: 100%;
  gap: ${space(1)};
  margin-top: ${space(1)};
`;<|MERGE_RESOLUTION|>--- conflicted
+++ resolved
@@ -16,12 +16,9 @@
 import {IconChevron} from 'sentry/icons';
 import {t} from 'sentry/locale';
 import {space} from 'sentry/styles/space';
-<<<<<<< HEAD
 import {Tag} from 'sentry/types';
-=======
 import {defined} from 'sentry/utils';
 import {decodeScalar} from 'sentry/utils/queryString';
->>>>>>> 3e0c5f8c
 import {useLocation} from 'sentry/utils/useLocation';
 import useOrganization from 'sentry/utils/useOrganization';
 import useProjects from 'sentry/utils/useProjects';
@@ -36,13 +33,9 @@
 import {useProjectWebVitalsQuery} from 'sentry/views/performance/browser/webVitals/utils/useProjectWebVitalsQuery';
 import {ModulePageProviders} from 'sentry/views/performance/database/modulePageProviders';
 
-<<<<<<< HEAD
 import {PageOverviewWebVitalsTagDetailPanel} from './pageOverWebVitalsTagDetailPanel';
 
-enum LandingDisplayField {
-=======
 export enum LandingDisplayField {
->>>>>>> 3e0c5f8c
   OVERVIEW = 'overview',
   SPANS = 'spans',
 }
@@ -190,43 +183,32 @@
                 projectScore={projectScore}
                 onClick={webVital => setState({...state, webVital})}
                 transaction={transaction}
-                onClick={tag => setState({...state, tag})}
               />
-              <PageOverviewFeaturedTagsList
-                tag="release"
-                transaction={transaction}
-                onClick={tag => setState({...state, tag})}
-              />
-<<<<<<< HEAD
-              {/* TODO: need a way to map country code to actual country name */}
-              <PageOverviewFeaturedTagsList
-                tag="geo.country_code"
-=======
-              {/* TODO: Need to pass in a handler function to each tag list here to handle opening detail panel for tags */}
               <Flex>
                 <PageOverviewFeaturedTagsList
                   tag="browser.name"
                   title={t('Slowest Browsers')}
                   transaction={transaction}
+                  onClick={tag => setState({...state, tag})}
                 />
                 <PageOverviewFeaturedTagsList
                   tag="release"
                   title={t('Slowest Releases')}
                   transaction={transaction}
+                  onClick={tag => setState({...state, tag})}
                 />
                 <PageOverviewFeaturedTagsList
                   tag="geo.country_code"
                   title={t('Slowest Regions')}
                   transaction={transaction}
+                  onClick={tag => setState({...state, tag})}
                 />
               </Flex>
             </Layout.Main>
             <Layout.Side>
               <PageOverviewSidebar
                 projectScore={projectScore}
->>>>>>> 3e0c5f8c
                 transaction={transaction}
-                onClick={tag => setState({...state, tag})}
               />
             </Layout.Side>
           </Layout.Body>
