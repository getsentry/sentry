--- conflicted
+++ resolved
@@ -216,35 +216,17 @@
               <Flex>
                 <PerformanceScoreBreakdownChart transaction={transaction} />
               </Flex>
-<<<<<<< HEAD
               <WebVitalMetersContainer>
                 <WebVitalMeters
                   projectData={pageData}
                   projectScore={projectScore}
-                  onClick={webVital => setState({...state, webVital})}
-=======
-              <WebVitalsRingMeters
-                projectScore={projectScore}
-                onClick={webVital => {
-                  router.replace({
-                    pathname: location.pathname,
-                    query: {...location.query, webVital},
-                  });
-                  setState({...state, webVital});
-                }}
-                transaction={transaction}
-              />
-              <Flex>
-                <PageOverviewFeaturedTagsList
-                  tag="browser.name"
-                  title={t('Slowest Browsers')}
-                  transaction={transaction}
-                  onClick={tag => setState({...state, tag})}
-                />
-                <PageOverviewFeaturedTagsList
-                  tag="release"
-                  title={t('Slowest Releases')}
->>>>>>> a7b8f023
+                  onClick={webVital => {
+                    router.replace({
+                      pathname: location.pathname,
+                      query: {...location.query, webVital},
+                    });
+                    setState({...state, webVital});
+                  }}
                   transaction={transaction}
                 />
               </WebVitalMetersContainer>
