import {useTheme} from '@emotion/react';
import styled from '@emotion/styled';

import EmptyStateWarning from 'sentry/components/emptyStateWarning';
import ExternalLink from 'sentry/components/links/externalLink';
import QuestionTooltip from 'sentry/components/questionTooltip';
import {DEFAULT_RELATIVE_PERIODS} from 'sentry/constants';
import {t} from 'sentry/locale';
import {space} from 'sentry/styles/space';
import usePageFilters from 'sentry/utils/usePageFilters';
import {PerformanceScoreBreakdownChart} from 'sentry/views/performance/browser/webVitals/components/performanceScoreBreakdownChart';
<<<<<<< HEAD
import {getWeights} from 'sentry/views/performance/browser/webVitals/utils/getWeights';
import {ProjectScore} from 'sentry/views/performance/browser/webVitals/utils/queries/rawWebVitalsQueries/calculatePerformanceScore';
import {WebVitals} from 'sentry/views/performance/browser/webVitals/utils/types';
=======
import {
  ProjectScore,
  WebVitals,
} from 'sentry/views/performance/browser/webVitals/utils/types';
>>>>>>> 636fdef7

import PerformanceScoreRingWithTooltips from './components/performanceScoreRingWithTooltips';

type Props = {
  isProjectScoreLoading?: boolean;
  projectScore?: ProjectScore;
  transaction?: string;
  webVital?: WebVitals | null;
};

export const ORDER = ['lcp', 'fcp', 'fid', 'cls', 'ttfb'];

export function PerformanceScoreChart({
  projectScore,
  webVital,
  transaction,
  isProjectScoreLoading,
}: Props) {
  const theme = useTheme();
  const pageFilters = usePageFilters();

  const score = projectScore
    ? webVital
      ? projectScore[`${webVital}Score`]
      : projectScore.totalScore
    : undefined;

  let ringSegmentColors = theme.charts.getColorPalette(3);
  let ringBackgroundColors = ringSegmentColors.map(color => `${color}50`);

  if (webVital) {
    const index = ORDER.indexOf(webVital);
    ringSegmentColors = ringSegmentColors.map((color, i) => {
      return i === index ? color : theme.gray200;
    });
    ringBackgroundColors = ringBackgroundColors.map((color, i) => {
      return i === index ? color : `${theme.gray200}33`;
    });
  }

  const period = pageFilters.selection.datetime.period;
  const performanceScoreSubtext = (period && DEFAULT_RELATIVE_PERIODS[period]) ?? '';

<<<<<<< HEAD
  const weights = getWeights(projectScore);
=======
  // Gets weights to dynamically size the performance score ring segments
  const weights = projectScore
    ? {
        cls: projectScore.clsWeight,
        fcp: projectScore.fcpWeight,
        fid: projectScore.fidWeight,
        lcp: projectScore.lcpWeight,
        ttfb: projectScore.ttfbWeight,
      }
    : undefined;
>>>>>>> 636fdef7

  return (
    <Flex>
      <PerformanceScoreLabelContainer>
        <PerformanceScoreLabel>
          {t('Performance Score')}
          <StyledQuestionTooltip
            isHoverable
            size="sm"
            title={
              <span>
                {t('The overall performance rating of this page.')}
                <br />
                <ExternalLink href="https://docs.sentry.io/product/performance/web-vitals/#performance-score">
                  {t('How is this calculated?')}
                </ExternalLink>
              </span>
            }
          />
        </PerformanceScoreLabel>
        <PerformanceScoreSubtext>{performanceScoreSubtext}</PerformanceScoreSubtext>
        {!isProjectScoreLoading && projectScore && (
          <PerformanceScoreRingWithTooltips
            projectScore={projectScore}
            text={score}
            width={220}
            height={190}
            ringBackgroundColors={ringBackgroundColors}
            ringSegmentColors={ringSegmentColors}
            weights={weights}
          />
        )}
        {!isProjectScoreLoading && !projectScore && (
          <EmptyStateWarning>
            <p>{t('No Web Vitals found')}</p>
          </EmptyStateWarning>
        )}
      </PerformanceScoreLabelContainer>
      <PerformanceScoreBreakdownChart transaction={transaction} />
    </Flex>
  );
}

const Flex = styled('div')`
  display: flex;
  flex-direction: row;
  justify-content: space-between;
  width: 100%;
  gap: ${space(1)};
  margin-top: ${space(1)};
`;

const PerformanceScoreLabelContainer = styled('div')`
  padding: ${space(2)} ${space(2)} 0 ${space(2)};
  min-width: 320px;
  border: 1px solid ${p => p.theme.gray200};
  border-radius: ${p => p.theme.borderRadius};
  display: flex;
  align-items: center;
  flex-direction: column;
`;

const PerformanceScoreLabel = styled('div')`
  width: 100%;
  font-size: ${p => p.theme.fontSizeLarge};
  color: ${p => p.theme.textColor};
  font-weight: bold;
`;

const PerformanceScoreSubtext = styled('div')`
  width: 100%;
  font-size: ${p => p.theme.fontSizeSmall};
  color: ${p => p.theme.gray300};
  margin-bottom: ${space(1)};
`;

const StyledQuestionTooltip = styled(QuestionTooltip)`
  position: relative;
  margin-left: ${space(0.5)};
  top: ${space(0.25)};
`;<|MERGE_RESOLUTION|>--- conflicted
+++ resolved
@@ -9,16 +9,10 @@
 import {space} from 'sentry/styles/space';
 import usePageFilters from 'sentry/utils/usePageFilters';
 import {PerformanceScoreBreakdownChart} from 'sentry/views/performance/browser/webVitals/components/performanceScoreBreakdownChart';
-<<<<<<< HEAD
-import {getWeights} from 'sentry/views/performance/browser/webVitals/utils/getWeights';
-import {ProjectScore} from 'sentry/views/performance/browser/webVitals/utils/queries/rawWebVitalsQueries/calculatePerformanceScore';
-import {WebVitals} from 'sentry/views/performance/browser/webVitals/utils/types';
-=======
 import {
   ProjectScore,
   WebVitals,
 } from 'sentry/views/performance/browser/webVitals/utils/types';
->>>>>>> 636fdef7
 
 import PerformanceScoreRingWithTooltips from './components/performanceScoreRingWithTooltips';
 
@@ -62,9 +56,6 @@
   const period = pageFilters.selection.datetime.period;
   const performanceScoreSubtext = (period && DEFAULT_RELATIVE_PERIODS[period]) ?? '';
 
-<<<<<<< HEAD
-  const weights = getWeights(projectScore);
-=======
   // Gets weights to dynamically size the performance score ring segments
   const weights = projectScore
     ? {
@@ -75,7 +66,6 @@
         ttfb: projectScore.ttfbWeight,
       }
     : undefined;
->>>>>>> 636fdef7
 
   return (
     <Flex>
