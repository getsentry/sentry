--- conflicted
+++ resolved
@@ -233,13 +233,7 @@
 
       return (
         <AlignCenter>
-<<<<<<< HEAD
-          <Link to={target} onClick={onClose}>
-            {getShortEventId(row['profile.id'])}
-          </Link>
-=======
           <Link to={target}>{getShortEventId(row['profile.id'])}</Link>
->>>>>>> 66892711
         </AlignCenter>
       );
     }
