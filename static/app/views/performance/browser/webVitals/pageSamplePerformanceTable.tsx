--- conflicted
+++ resolved
@@ -223,10 +223,10 @@
     }
     if (key === 'profile.id') {
       const profileTarget =
-        defined(project) && defined(row['profile.id'])
+        defined(row.projectSlug) && defined(row['profile.id'])
           ? generateProfileFlamechartRoute({
               orgSlug: organization.slug,
-              projectSlug: project.slug,
+              projectSlug: row.projectSlug,
               profileId: String(row['profile.id']),
             })
           : null;
@@ -258,18 +258,6 @@
           },
           undefined
         );
-<<<<<<< HEAD
-=======
-      const profileTarget =
-        defined(row.projectSlug) && defined(row['profile.id'])
-          ? generateProfileFlamechartRoute({
-              orgSlug: organization.slug,
-              projectSlug: row.projectSlug,
-              profileId: String(row['profile.id']),
-            })
-          : null;
-
->>>>>>> 7f5e7bfc
       return (
         <NoOverflow>
           <AlignCenter>
