--- conflicted
+++ resolved
@@ -165,15 +165,11 @@
           <Link
             to={{
               ...location,
-<<<<<<< HEAD
-              pathname: `${location.pathname}overview/`,
-=======
               ...(organization.features.includes(
                 'starfish-browser-webvitals-pageoverview-v2'
               )
                 ? {pathname: `${location.pathname}overview/`}
                 : {}),
->>>>>>> 3e0c5f8c
               query: {...location.query, transaction: row.transaction},
             }}
           >
