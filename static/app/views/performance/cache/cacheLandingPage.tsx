import React from 'react';
import keyBy from 'lodash/keyBy';

import FeatureBadge from 'sentry/components/badge/featureBadge';
import {Breadcrumbs} from 'sentry/components/breadcrumbs';
import ButtonBar from 'sentry/components/buttonBar';
import FeedbackWidgetButton from 'sentry/components/feedback/widget/feedbackWidgetButton';
import * as Layout from 'sentry/components/layouts/thirds';
import {DatePageFilter} from 'sentry/components/organizations/datePageFilter';
import {EnvironmentPageFilter} from 'sentry/components/organizations/environmentPageFilter';
import PageFilterBar from 'sentry/components/organizations/pageFilterBar';
import {ProjectPageFilter} from 'sentry/components/organizations/projectPageFilter';
import {t} from 'sentry/locale';
import type {EventsMetaType} from 'sentry/utils/discover/eventView';
import {decodeScalar, decodeSorts} from 'sentry/utils/queryString';
import {MutableSearch} from 'sentry/utils/tokenizeSearch';
import {useLocation} from 'sentry/utils/useLocation';
import useOrganization from 'sentry/utils/useOrganization';
import {normalizeUrl} from 'sentry/utils/withDomainRequired';
import {CacheHitMissChart} from 'sentry/views/performance/cache/charts/hitMissChart';
import {ThroughputChart} from 'sentry/views/performance/cache/charts/throughputChart';
import {Referrer} from 'sentry/views/performance/cache/referrers';
import {CacheSamplePanel} from 'sentry/views/performance/cache/samplePanel/samplePanel';
import {
  BASE_FILTERS,
  BASE_URL,
  MODULE_TITLE,
  ONBOARDING_CONTENT,
  RELEASE_LEVEL,
} from 'sentry/views/performance/cache/settings';
import {
  isAValidSort,
  TransactionsTable,
} from 'sentry/views/performance/cache/tables/transactionsTable';
import * as ModuleLayout from 'sentry/views/performance/moduleLayout';
import {ModulePageProviders} from 'sentry/views/performance/modulePageProviders';
import {ModulesOnboarding} from 'sentry/views/performance/onboarding/modulesOnboarding';
import {OnboardingContent} from 'sentry/views/performance/onboarding/onboardingContent';
import {useMetrics, useSpanMetrics} from 'sentry/views/starfish/queries/useDiscover';
import {useSpanMetricsSeries} from 'sentry/views/starfish/queries/useDiscoverSeries';
import {SpanFunction, SpanMetricsField} from 'sentry/views/starfish/types';
import {QueryParameterNames} from 'sentry/views/starfish/views/queryParameters';
import {DataTitles} from 'sentry/views/starfish/views/spans/types';

const {CACHE_MISS_RATE} = SpanFunction;
const {CACHE_ITEM_SIZE} = SpanMetricsField;

export function CacheLandingPage() {
  const organization = useOrganization();
  const location = useLocation();

  const sortField = decodeScalar(location.query?.[QueryParameterNames.TRANSACTIONS_SORT]);

  const sort = decodeSorts(sortField).filter(isAValidSort).at(0) ?? DEFAULT_SORT;
  const cursor = decodeScalar(location.query?.[QueryParameterNames.TRANSACTIONS_CURSOR]);

  const {
    isLoading: isCacheHitRateLoading,
    data: cacheHitRateData,
    error: cacheHitRateError,
  } = useSpanMetricsSeries(
    {
      yAxis: [`${CACHE_MISS_RATE}()`],
      search: MutableSearch.fromQueryObject(BASE_FILTERS),
    },
    Referrer.LANDING_CACHE_HIT_MISS_CHART
  );

  const {
    isLoading: isThroughputDataLoading,
    data: throughputData,
    error: throughputError,
  } = useSpanMetricsSeries(
    {
      search: MutableSearch.fromQueryObject(BASE_FILTERS),
      yAxis: ['spm()'],
    },
    Referrer.LANDING_CACHE_THROUGHPUT_CHART
  );

  const {
    isLoading: isTransactionsListLoading,
    data: transactionsList,
    meta: transactionsListMeta,
    error: transactionsListError,
    pageLinks: transactionsListPageLinks,
  } = useSpanMetrics(
    {
      search: MutableSearch.fromQueryObject(BASE_FILTERS),
      fields: [
        'project',
        'project.id',
        'transaction',
        'spm()',
        `${CACHE_MISS_RATE}()`,
        'sum(span.self_time)',
        'time_spent_percentage()',
        `avg(${CACHE_ITEM_SIZE})`,
      ],
      sorts: [sort],
      cursor,
      limit: TRANSACTIONS_TABLE_ROW_COUNT,
    },
    Referrer.LANDING_CACHE_TRANSACTION_LIST
  );

  const {
    data: transactionDurationData,
    error: transactionDurationError,
    meta: transactionDurationMeta,
    isLoading: isTransactionDurationLoading,
  } = useMetrics(
    {
      search: `transaction:[${transactionsList.map(({transaction}) => `"${transaction}"`).join(',')}]`,
      fields: [`avg(transaction.duration)`, 'transaction'],
      enabled: !isTransactionsListLoading && transactionsList.length > 0,
    },
    Referrer.LANDING_CACHE_TRANSACTION_DURATION
  );

  const transactionDurationsMap = keyBy(transactionDurationData, 'transaction');

  const transactionsListWithDuration =
    transactionsList?.map(transaction => ({
      ...transaction,
      'avg(transaction.duration)':
        transactionDurationsMap[transaction.transaction]?.['avg(transaction.duration)'],
    })) || [];

  const meta = combineMeta(transactionsListMeta, transactionDurationMeta);

  addCustomMeta(meta);

  return (
    <React.Fragment>
      <Layout.Header>
        <Layout.HeaderContent>
          <Breadcrumbs
            crumbs={[
              {
                label: t('Performance'),
                to: normalizeUrl(`/organizations/${organization.slug}/performance/`),
                preservePageFilters: true,
              },
              {
                label: MODULE_TITLE,
              },
            ]}
          />

          <Layout.Title>
            {MODULE_TITLE}
            <FeatureBadge type={RELEASE_LEVEL} />
          </Layout.Title>
        </Layout.HeaderContent>
        <Layout.HeaderActions>
          <ButtonBar gap={1}>
            <FeedbackWidgetButton />
          </ButtonBar>
        </Layout.HeaderActions>
      </Layout.Header>

      <Layout.Body>
        <Layout.Main fullWidth>
          <ModuleLayout.Layout>
            <ModuleLayout.Full>
              <PageFilterBar condensed>
                <ProjectPageFilter />
                <EnvironmentPageFilter />
                <DatePageFilter />
              </PageFilterBar>
            </ModuleLayout.Full>
<<<<<<< HEAD
            <ModuleLayout.Half>
              <CacheHitMissChart
                series={{
                  seriesName: DataTitles[`${CACHE_MISS_RATE}()`],
                  data: cacheHitRateData[`${CACHE_MISS_RATE}()`]?.data,
                }}
                isLoading={isCacheHitRateLoading}
                error={cacheHitRateError}
              />
            </ModuleLayout.Half>
            <ModuleLayout.Half>
              <ThroughputChart
                series={throughputData['spm()']}
                isLoading={isThroughputDataLoading}
                error={throughputError}
              />
            </ModuleLayout.Half>
            <ModuleLayout.Full>
              <TransactionsTable
                data={transactionsListWithDuration}
                isLoading={isTransactionsListLoading || isTransactionDurationLoading}
                sort={sort}
                error={transactionsListError || transactionDurationError}
                meta={meta}
                pageLinks={transactionsListPageLinks}
              />
            </ModuleLayout.Full>
=======
            <ModulesOnboarding
              moduleQueryFilter={MutableSearch.fromQueryObject(BASE_FILTERS)}
              onboardingContent={<OnboardingContent {...ONBOARDING_CONTENT} />}
              referrer={Referrer.LANDING_CACHE_ONBOARDING}
            >
              <ModuleLayout.Half>
                <CacheHitMissChart
                  series={{
                    seriesName: DataTitles.cacheMissRate,
                    data: cacheHitRateData[`${CACHE_MISS_RATE}()`]?.data,
                  }}
                  isLoading={isCacheHitRateLoading}
                  error={cacheHitRateError}
                />
              </ModuleLayout.Half>
              <ModuleLayout.Half>
                <ThroughputChart
                  series={throughputData['spm()']}
                  isLoading={isThroughputDataLoading}
                  error={throughputError}
                />
              </ModuleLayout.Half>
              <ModuleLayout.Full>
                <TransactionsTable
                  data={transactionsListWithDuration}
                  isLoading={isTransactionsListLoading || isTransactionDurationLoading}
                  sort={sort}
                  error={transactionsListError || transactionDurationError}
                  meta={meta}
                  pageLinks={transactionsListPageLinks}
                />
              </ModuleLayout.Full>
            </ModulesOnboarding>
>>>>>>> 84fec256
          </ModuleLayout.Layout>
        </Layout.Main>
      </Layout.Body>
      <CacheSamplePanel />
    </React.Fragment>
  );
}

function PageWithProviders() {
  return (
    <ModulePageProviders
      title={[t('Performance'), MODULE_TITLE].join(' — ')}
      baseURL={`/performance/${BASE_URL}`}
      features="performance-cache-view"
    >
      <CacheLandingPage />
    </ModulePageProviders>
  );
}

export default PageWithProviders;

const combineMeta = (
  meta1?: EventsMetaType,
  meta2?: EventsMetaType
): EventsMetaType | undefined => {
  if (!meta1 && !meta2) {
    return undefined;
  }
  if (!meta1) {
    return meta2;
  }
  if (!meta2) {
    return meta1;
  }
  return {
    fields: {...meta1.fields, ...meta2.fields},
    units: {...meta1.units, ...meta2.units},
  };
};

// TODO - this should come from the backend
const addCustomMeta = (meta?: EventsMetaType) => {
  if (meta) {
    meta.fields[`avg(${CACHE_ITEM_SIZE})`] = 'size';
    meta.units[`avg(${CACHE_ITEM_SIZE})`] = 'byte';
  }
};

const DEFAULT_SORT = {
  field: 'time_spent_percentage()' as const,
  kind: 'desc' as const,
};

const TRANSACTIONS_TABLE_ROW_COUNT = 20;<|MERGE_RESOLUTION|>--- conflicted
+++ resolved
@@ -170,35 +170,6 @@
                 <DatePageFilter />
               </PageFilterBar>
             </ModuleLayout.Full>
-<<<<<<< HEAD
-            <ModuleLayout.Half>
-              <CacheHitMissChart
-                series={{
-                  seriesName: DataTitles[`${CACHE_MISS_RATE}()`],
-                  data: cacheHitRateData[`${CACHE_MISS_RATE}()`]?.data,
-                }}
-                isLoading={isCacheHitRateLoading}
-                error={cacheHitRateError}
-              />
-            </ModuleLayout.Half>
-            <ModuleLayout.Half>
-              <ThroughputChart
-                series={throughputData['spm()']}
-                isLoading={isThroughputDataLoading}
-                error={throughputError}
-              />
-            </ModuleLayout.Half>
-            <ModuleLayout.Full>
-              <TransactionsTable
-                data={transactionsListWithDuration}
-                isLoading={isTransactionsListLoading || isTransactionDurationLoading}
-                sort={sort}
-                error={transactionsListError || transactionDurationError}
-                meta={meta}
-                pageLinks={transactionsListPageLinks}
-              />
-            </ModuleLayout.Full>
-=======
             <ModulesOnboarding
               moduleQueryFilter={MutableSearch.fromQueryObject(BASE_FILTERS)}
               onboardingContent={<OnboardingContent {...ONBOARDING_CONTENT} />}
@@ -207,7 +178,7 @@
               <ModuleLayout.Half>
                 <CacheHitMissChart
                   series={{
-                    seriesName: DataTitles.cacheMissRate,
+                    seriesName: DataTitles[`${CACHE_MISS_RATE}()`],
                     data: cacheHitRateData[`${CACHE_MISS_RATE}()`]?.data,
                   }}
                   isLoading={isCacheHitRateLoading}
@@ -232,7 +203,6 @@
                 />
               </ModuleLayout.Full>
             </ModulesOnboarding>
->>>>>>> 84fec256
           </ModuleLayout.Layout>
         </Layout.Main>
       </Layout.Body>
