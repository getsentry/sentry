import {Fragment} from 'react';
import type {Location} from 'history';

import GridEditable, {
  COL_WIDTH_UNDEFINED,
  type GridColumnHeader,
} from 'sentry/components/gridEditable';
import type {CursorHandler} from 'sentry/components/pagination';
import Pagination from 'sentry/components/pagination';
import {t} from 'sentry/locale';
import type {Organization} from 'sentry/types/organization';
import {browserHistory} from 'sentry/utils/browserHistory';
import type {EventsMetaType} from 'sentry/utils/discover/eventView';
import {getFieldRenderer} from 'sentry/utils/discover/fieldRenderers';
import {RATE_UNIT_TITLE, RateUnit, type Sort} from 'sentry/utils/discover/fields';
import {useLocation} from 'sentry/utils/useLocation';
import useOrganization from 'sentry/utils/useOrganization';
import {TransactionCell} from 'sentry/views/performance/cache/tables/transactionCell';
import {renderHeadCell} from 'sentry/views/starfish/components/tableCells/renderHeadCell';
import {
<<<<<<< HEAD
  MetricsFields,
  type MetricsResponse,
  SpanFunction,
=======
  SpanFunction,
  SpanMetricsField,
>>>>>>> 956db828
  type SpanMetricsResponse,
} from 'sentry/views/starfish/types';
import {QueryParameterNames} from 'sentry/views/starfish/views/queryParameters';
import {DataTitles} from 'sentry/views/starfish/views/spans/types';

const {CACHE_MISS_RATE, SPM, TIME_SPENT_PERCENTAGE} = SpanFunction;
<<<<<<< HEAD
const {TRANSACTION_DURATION} = MetricsFields;
=======
const {CACHE_ITEM_SIZE} = SpanMetricsField;
>>>>>>> 956db828

type Row = Pick<
  SpanMetricsResponse,
  | 'project'
  | 'project.id'
  | 'transaction'
  | 'spm()'
  | 'cache_miss_rate()'
  | 'sum(span.self_time)'
  | 'time_spent_percentage()'
<<<<<<< HEAD
> &
  Pick<MetricsResponse, 'avg(transaction.duration)'>;
=======
  | 'avg(cache.item_size)'
>;
>>>>>>> 956db828

type Column = GridColumnHeader<
  | 'transaction'
  | 'spm()'
  | 'cache_miss_rate()'
  | 'time_spent_percentage()'
  | 'project'
<<<<<<< HEAD
  | 'avg(transaction.duration)'
=======
  | 'avg(cache.item_size)'
>>>>>>> 956db828
>;

const COLUMN_ORDER: Column[] = [
  {
    key: 'transaction',
    name: t('Transaction'),
    width: COL_WIDTH_UNDEFINED,
  },
  {
    key: 'project',
    name: t('Project'),
    width: COL_WIDTH_UNDEFINED,
  },
  {
    key: `avg(${CACHE_ITEM_SIZE})`,
    name: DataTitles[`avg(${CACHE_ITEM_SIZE})`],
    width: COL_WIDTH_UNDEFINED,
  },
  {
    key: `${SPM}()`,
    name: `${t('Requests')} ${RATE_UNIT_TITLE[RateUnit.PER_MINUTE]}`,
    width: COL_WIDTH_UNDEFINED,
  },
  {
    key: `avg(${TRANSACTION_DURATION})`,
    name: DataTitles[`avg(${TRANSACTION_DURATION})`],
    width: COL_WIDTH_UNDEFINED,
  },
  {
    key: `${CACHE_MISS_RATE}()`,
    name: DataTitles.cacheMissRate,
    width: COL_WIDTH_UNDEFINED,
  },
  {
    key: `${TIME_SPENT_PERCENTAGE}()`,
    name: DataTitles.timeSpent,
    width: COL_WIDTH_UNDEFINED,
  },
];

const SORTABLE_FIELDS = [
  `${SPM}()`,
  `${CACHE_MISS_RATE}()`,
  `${TIME_SPENT_PERCENTAGE}()`,
  `avg(${CACHE_ITEM_SIZE})`,
] as const;

type ValidSort = Sort & {
  field: (typeof SORTABLE_FIELDS)[number];
};

export function isAValidSort(sort: Sort): sort is ValidSort {
  return (SORTABLE_FIELDS as unknown as string[]).includes(sort.field);
}

interface Props {
  data: Row[];
  isLoading: boolean;
  sort: ValidSort;
  error?: Error | null;
  meta?: EventsMetaType;
  pageLinks?: string;
}

export function TransactionsTable({
  data,
  isLoading,
  error,
  meta,
  pageLinks,
  sort,
}: Props) {
  const location = useLocation();
  const organization = useOrganization();

  const handleCursor: CursorHandler = (newCursor, pathname, query) => {
    browserHistory.push({
      pathname,
      query: {...query, [QueryParameterNames.TRANSACTIONS_CURSOR]: newCursor},
    });
  };

  return (
    <Fragment>
      <GridEditable
        aria-label={t('Transactions')}
        isLoading={isLoading}
        error={error}
        data={data}
        columnOrder={COLUMN_ORDER}
        columnSortBy={[
          {
            key: sort.field,
            order: sort.kind,
          },
        ]}
        grid={{
          renderHeadCell: col =>
            renderHeadCell({
              column: col,
              sort,
              location,
              sortParameterName: QueryParameterNames.TRANSACTIONS_SORT,
            }),
          renderBodyCell: (column, row) =>
            renderBodyCell(column, row, meta, location, organization),
        }}
        location={location}
      />

      <Pagination pageLinks={pageLinks} onCursor={handleCursor} />
    </Fragment>
  );
}

function renderBodyCell(
  column: Column,
  row: Row,
  meta: EventsMetaType | undefined,
  location: Location,
  organization: Organization
) {
  if (column.key === 'transaction') {
    return (
      <TransactionCell
        project={String(row['project.id'])}
        transaction={row.transaction}
        transactionMethod={row['transaction.method']}
      />
    );
  }

  if (!meta?.fields) {
    return row[column.key];
  }

  const renderer = getFieldRenderer(column.key, meta.fields, false);

  return renderer(row, {
    location,
    organization,
    unit: meta.units?.[column.key],
  });
}<|MERGE_RESOLUTION|>--- conflicted
+++ resolved
@@ -18,25 +18,18 @@
 import {TransactionCell} from 'sentry/views/performance/cache/tables/transactionCell';
 import {renderHeadCell} from 'sentry/views/starfish/components/tableCells/renderHeadCell';
 import {
-<<<<<<< HEAD
   MetricsFields,
   type MetricsResponse,
   SpanFunction,
-=======
-  SpanFunction,
   SpanMetricsField,
->>>>>>> 956db828
   type SpanMetricsResponse,
 } from 'sentry/views/starfish/types';
 import {QueryParameterNames} from 'sentry/views/starfish/views/queryParameters';
 import {DataTitles} from 'sentry/views/starfish/views/spans/types';
 
 const {CACHE_MISS_RATE, SPM, TIME_SPENT_PERCENTAGE} = SpanFunction;
-<<<<<<< HEAD
 const {TRANSACTION_DURATION} = MetricsFields;
-=======
 const {CACHE_ITEM_SIZE} = SpanMetricsField;
->>>>>>> 956db828
 
 type Row = Pick<
   SpanMetricsResponse,
@@ -47,13 +40,9 @@
   | 'cache_miss_rate()'
   | 'sum(span.self_time)'
   | 'time_spent_percentage()'
-<<<<<<< HEAD
+  | 'avg(cache.item_size)'
 > &
   Pick<MetricsResponse, 'avg(transaction.duration)'>;
-=======
-  | 'avg(cache.item_size)'
->;
->>>>>>> 956db828
 
 type Column = GridColumnHeader<
   | 'transaction'
@@ -61,11 +50,8 @@
   | 'cache_miss_rate()'
   | 'time_spent_percentage()'
   | 'project'
-<<<<<<< HEAD
   | 'avg(transaction.duration)'
-=======
   | 'avg(cache.item_size)'
->>>>>>> 956db828
 >;
 
 const COLUMN_ORDER: Column[] = [
