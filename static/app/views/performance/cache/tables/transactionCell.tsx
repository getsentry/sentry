--- conflicted
+++ resolved
@@ -3,12 +3,8 @@
 import Link from 'sentry/components/links/link';
 import {trackAnalytics} from 'sentry/utils/analytics';
 import {useLocation} from 'sentry/utils/useLocation';
-<<<<<<< HEAD
+import useOrganization from 'sentry/utils/useOrganization';
 import {useCacheModuleURL} from 'sentry/views/performance/utils/useModuleURL';
-=======
-import useOrganization from 'sentry/utils/useOrganization';
-import {useCacheUrl} from 'sentry/views/performance/cache/utils';
->>>>>>> 147b05ae
 import {OverflowEllipsisTextContainer} from 'sentry/views/starfish/components/textAlign';
 import {ModuleName} from 'sentry/views/starfish/types';
 
@@ -19,11 +15,8 @@
 }
 
 export function TransactionCell({project, transaction}: Props) {
-<<<<<<< HEAD
   const moduleURL = useCacheModuleURL();
-=======
   const organization = useOrganization();
->>>>>>> 147b05ae
   const location = useLocation();
 
   if (!transaction) {
@@ -38,9 +31,6 @@
 
   return (
     <OverflowEllipsisTextContainer>
-<<<<<<< HEAD
-      <Link to={`${moduleURL}/?${qs.stringify(query)}`}>{transaction}</Link>
-=======
       <Link
         onClick={() =>
           trackAnalytics('performance_views.sample_spans.opened', {
@@ -48,11 +38,10 @@
             source: ModuleName.CACHE,
           })
         }
-        to={`${cacheUrl}/?${qs.stringify(query)}`}
+        to={`${moduleURL}/?${qs.stringify(query)}`}
       >
         {transaction}
       </Link>
->>>>>>> 147b05ae
     </OverflowEllipsisTextContainer>
   );
 }
