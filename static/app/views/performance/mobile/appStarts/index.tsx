import AppStartup from 'sentry/views/performance/mobile/appStarts/screens';
import {StartTypeSelector} from 'sentry/views/performance/mobile/appStarts/screenSummary/startTypeSelector';
import ScreensTemplate from 'sentry/views/performance/mobile/components/screensTemplate';
import {ModulePageProviders} from 'sentry/views/performance/modulePageProviders';
import {ROUTE_NAMES} from 'sentry/views/starfish/utils/routeNames';

export function InitializationModule() {
  return (
    <ScreensTemplate
      additionalSelectors={<StartTypeSelector />}
      compatibilityProps={{
        compatibleSDKNames: ['sentry.cocoa', 'sentry.java.android'],
        docsUrl:
          'https://docs.sentry.io/product/performance/mobile-vitals/app-starts/#minimum-sdk-requirements',
      }}
      content={<AppStartup chartHeight={200} />}
      title={ROUTE_NAMES['app-startup']}
    />
  );
}

function PageWithProviders() {
  return (
<<<<<<< HEAD
    <ModulePageProviders
      title={ROUTE_NAMES['app-startup']}
      baseURL="/performance/mobile/app-startup"
      features="spans-first-ui"
    >
      <InitializationModule />
    </ModulePageProviders>
=======
    <Feature features="spans-first-ui" organization={organization}>
      <ScreensTemplate
        additionalSelectors={<StartTypeSelector />}
        content={<AppStartup chartHeight={200} />}
        title={ROUTE_NAMES['app-startup']}
      />
    </Feature>
>>>>>>> ff63150e
  );
}

export default PageWithProviders;<|MERGE_RESOLUTION|>--- conflicted
+++ resolved
@@ -8,11 +8,6 @@
   return (
     <ScreensTemplate
       additionalSelectors={<StartTypeSelector />}
-      compatibilityProps={{
-        compatibleSDKNames: ['sentry.cocoa', 'sentry.java.android'],
-        docsUrl:
-          'https://docs.sentry.io/product/performance/mobile-vitals/app-starts/#minimum-sdk-requirements',
-      }}
       content={<AppStartup chartHeight={200} />}
       title={ROUTE_NAMES['app-startup']}
     />
@@ -21,7 +16,6 @@
 
 function PageWithProviders() {
   return (
-<<<<<<< HEAD
     <ModulePageProviders
       title={ROUTE_NAMES['app-startup']}
       baseURL="/performance/mobile/app-startup"
@@ -29,15 +23,6 @@
     >
       <InitializationModule />
     </ModulePageProviders>
-=======
-    <Feature features="spans-first-ui" organization={organization}>
-      <ScreensTemplate
-        additionalSelectors={<StartTypeSelector />}
-        content={<AppStartup chartHeight={200} />}
-        title={ROUTE_NAMES['app-startup']}
-      />
-    </Feature>
->>>>>>> ff63150e
   );
 }
 
