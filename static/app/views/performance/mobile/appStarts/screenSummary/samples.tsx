--- conflicted
+++ resolved
@@ -85,7 +85,6 @@
           />
         </FiltersContainer>
         <SegmentedControl
-<<<<<<< HEAD
           onChange={value => {
             trackAnalytics('insight.app_start.spans.toggle_sample_type', {
               organization,
@@ -94,11 +93,7 @@
             setSampleType(value);
           }}
           defaultValue={SPANS}
-=======
-          onChange={value => setSampleType(value)}
-          defaultValue={SPANS}
           aria-label={t('Sample Type Selection')}
->>>>>>> a933a4c1
         >
           <SegmentedControl.Item key={SPANS}>{t('By Spans')}</SegmentedControl.Item>
           <SegmentedControl.Item key={EVENT}>{t('By Event')}</SegmentedControl.Item>
