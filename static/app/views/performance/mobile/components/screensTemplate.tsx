--- conflicted
+++ resolved
@@ -72,7 +72,6 @@
           </Layout.HeaderActions>
         </Layout.Header>
 
-<<<<<<< HEAD
         <Layout.Body>
           <Layout.Main fullWidth>
             <Container>
@@ -86,43 +85,15 @@
             </Container>
             <PageAlert />
             <ErrorBoundary mini>
-              <PlatformCompatibilityChecker {...compatibilityProps}>
-=======
-          <Layout.Body>
-            <Layout.Main fullWidth>
-              <PageFiltersContainer>
-                <Container>
-                  <PageFilterBar condensed>
-                    <ProjectPageFilter onChange={handleProjectChange} />
-                    <EnvironmentPageFilter />
-                    <DatePageFilter />
-                  </PageFilterBar>
-                  <ReleaseComparisonSelector />
-                  {additionalSelectors}
-                </Container>
-              </PageFiltersContainer>
-              <PageAlert />
-              <ErrorBoundary mini>
->>>>>>> ff63150e
-                {onboardingProject && (
-                  <Onboarding organization={organization} project={onboardingProject} />
-                )}
-                {!onboardingProject && content}
-<<<<<<< HEAD
-              </PlatformCompatibilityChecker>
+              {onboardingProject && (
+                <Onboarding organization={organization} project={onboardingProject} />
+              )}
+              {!onboardingProject && content}
             </ErrorBoundary>
           </Layout.Main>
         </Layout.Body>
       </PageAlertProvider>
     </Layout.Page>
-=======
-              </ErrorBoundary>
-            </Layout.Main>
-          </Layout.Body>
-        </PageAlertProvider>
-      </Layout.Page>
-    </SentryDocumentTitle>
->>>>>>> ff63150e
   );
 }
 
