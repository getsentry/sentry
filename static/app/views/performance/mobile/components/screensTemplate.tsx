--- conflicted
+++ resolved
@@ -11,11 +11,7 @@
 import {EnvironmentPageFilter} from 'sentry/components/organizations/environmentPageFilter';
 import PageFilterBar from 'sentry/components/organizations/pageFilterBar';
 import {ProjectPageFilter} from 'sentry/components/organizations/projectPageFilter';
-<<<<<<< HEAD
-=======
 import {PageHeadingQuestionTooltip} from 'sentry/components/pageHeadingQuestionTooltip';
-import {t} from 'sentry/locale';
->>>>>>> 982398db
 import {space} from 'sentry/styles/space';
 import {browserHistory} from 'sentry/utils/browserHistory';
 import {PageAlert, PageAlertProvider} from 'sentry/utils/performance/contexts/pageAlert';
@@ -64,22 +60,7 @@
       <PageAlertProvider>
         <Layout.Header>
           <Layout.HeaderContent>
-<<<<<<< HEAD
             <Breadcrumbs crumbs={crumbs} />
-            <Layout.Title>{title}</Layout.Title>
-=======
-            <Breadcrumbs
-              crumbs={[
-                {
-                  label: t('Performance'),
-                  to: normalizeUrl(`/organizations/${organization.slug}/performance/`),
-                  preservePageFilters: true,
-                },
-                {
-                  label: title,
-                },
-              ]}
-            />
             <Layout.Title>
               {title}
               <PageHeadingQuestionTooltip
@@ -87,7 +68,6 @@
                 title={MODULE_DESCRIPTION}
               />
             </Layout.Title>
->>>>>>> 982398db
           </Layout.HeaderContent>
           <Layout.HeaderActions>
             <ButtonBar gap={1}>
