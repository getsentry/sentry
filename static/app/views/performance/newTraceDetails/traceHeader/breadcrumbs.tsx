--- conflicted
+++ resolved
@@ -514,21 +514,15 @@
     case TraceViewSources.ISSUE_DETAILS:
       return getIssuesBreadCrumbs(organization, location, leafBreadcrumb);
     case TraceViewSources.PERFORMANCE_TRANSACTION_SUMMARY:
-<<<<<<< HEAD
-      return getPerformanceBreadCrumbs(organization, location, view);
+      return getPerformanceBreadCrumbs(organization, location, leafBreadcrumb, view);
     case TraceViewSources.LOGS:
       return [
         {
           label: t('Logs'),
           to: getBreadCrumbTarget(`explore/logs`, location.query, organization),
         },
-        {
-          label: t('Trace View'),
-        },
+        leafBreadcrumb,
       ];
-=======
-      return getPerformanceBreadCrumbs(organization, location, leafBreadcrumb, view);
->>>>>>> 13910c89
     default:
       return [
         {
