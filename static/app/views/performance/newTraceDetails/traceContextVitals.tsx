import {useTheme} from '@emotion/react';

import {
  VitalMeter,
  VitalPill,
} from 'sentry/views/insights/browser/webVitals/components/webVitalMeters';
import type {WebVitals} from 'sentry/views/insights/browser/webVitals/types';
import type {TraceTree} from 'sentry/views/performance/newTraceDetails/traceModels/traceTree';

type Props = {
  tree: TraceTree;
};

const ALLOWED_VITALS = ['lcp', 'fcp', 'cls', 'ttfb', 'inp'];

export function TraceContextVitals({tree}: Props) {
  const theme = useTheme();

  const hasWebVitals = tree.vital_types.has('web');
  const hasValidWebVitals = Array.from(tree.vitals.values()).some(vitalGroup =>
    vitalGroup.some(vital => ALLOWED_VITALS.includes(vital.key))
  );

  if (!hasWebVitals || !hasValidWebVitals) {
    return null;
  }

  return ALLOWED_VITALS.map((webVital, index) => {
    let vital: TraceTree.CollectedVital | undefined;
    tree.vitals.forEach(entry => (vital = entry.find(v => v.key === webVital)));

    // Render empty state
    // if (!vital || !vital.score) {
    //   return (
    //     <VitalMeter
    //       key={webVital}
    //       webVital={webVital as WebVitals}
    //       score={undefined}
    //       meterValue={undefined}
    //       color={theme.charts.getColorPalette(3)[index]}
    //       showTooltip
    //       isAggregateMode={false}
    //     />
    //   );
    // }

    const colors = theme.charts.getColorPalette(3);
<<<<<<< HEAD
    const score = vital?.score ? Math.round(vital.score * 100) : 0;

    // return (
    //   <VitalMeter
    //     key={vital.key}
    //     webVital={vital.key as WebVitals}
    //     score={score}
    //     meterValue={vital.measurement.value}
    //     showTooltip
    //     color={colors[index]}
    //     isAggregateMode={false}
    //   />
    // );

    return (
      <VitalPill
        key={vital?.key}
        webVital={webVital as WebVitals}
        score={score}
=======

    return (
      <VitalMeter
        key={vital.key}
        webVital={vital.key as WebVitals}
        score={vital.score}
        meterValue={vital.measurement.value}
        showTooltip
>>>>>>> ef9534ec
        color={colors[index]}
        meterValue={vital?.measurement.value}
      />
    );
  });
}<|MERGE_RESOLUTION|>--- conflicted
+++ resolved
@@ -1,9 +1,6 @@
 import {useTheme} from '@emotion/react';
 
-import {
-  VitalMeter,
-  VitalPill,
-} from 'sentry/views/insights/browser/webVitals/components/webVitalMeters';
+import {VitalPill} from 'sentry/views/insights/browser/webVitals/components/webVitalMeters';
 import type {WebVitals} from 'sentry/views/insights/browser/webVitals/types';
 import type {TraceTree} from 'sentry/views/performance/newTraceDetails/traceModels/traceTree';
 
@@ -45,7 +42,6 @@
     // }
 
     const colors = theme.charts.getColorPalette(3);
-<<<<<<< HEAD
     const score = vital?.score ? Math.round(vital.score * 100) : 0;
 
     // return (
@@ -65,16 +61,6 @@
         key={vital?.key}
         webVital={webVital as WebVitals}
         score={score}
-=======
-
-    return (
-      <VitalMeter
-        key={vital.key}
-        webVital={vital.key as WebVitals}
-        score={vital.score}
-        meterValue={vital.measurement.value}
-        showTooltip
->>>>>>> ef9534ec
         color={colors[index]}
         meterValue={vital?.measurement.value}
       />
