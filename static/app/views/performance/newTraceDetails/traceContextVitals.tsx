--- conflicted
+++ resolved
@@ -189,15 +189,9 @@
   justify-content: center;
   border: 1px solid ${p => p.theme.border};
   border-left: none;
-<<<<<<< HEAD
-  border-radius: 0 ${p => p.theme.borderRadius} ${p => p.theme.borderRadius} 0;
   background: ${p => p.theme.tokens.background.primary};
-  color: ${p => p.theme.textColor};
-=======
   border-radius: 0 ${p => p.theme.radius.md} ${p => p.theme.radius.md} 0;
-  background: ${p => p.theme.background};
   color: ${p => p.theme.tokens.content.primary};
->>>>>>> 24b7a1e4
   font-size: ${p => p.theme.fontSize.lg};
   padding: 0 ${space(1)};
 `;
