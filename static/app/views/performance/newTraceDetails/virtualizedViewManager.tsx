--- conflicted
+++ resolved
@@ -987,7 +987,6 @@
 
     this.container = container;
 
-<<<<<<< HEAD
     this.container.style.setProperty(
       '--list-column-width',
       // @ts-expect-error we set a number on purpose
@@ -998,9 +997,8 @@
       // @ts-expect-error we set a number on purpose
       Math.round(this.columns.span_list.width * 1000) / 1000
     );
-=======
+        
     this.row_measurer.on('max', this.onNewMaxRowWidth);
->>>>>>> 9d06c1c5
 
     this.resize_observer = new ResizeObserver(entries => {
       const entry = entries[0];
