--- conflicted
+++ resolved
@@ -1594,18 +1594,13 @@
   }
 
   drain() {
-<<<<<<< HEAD
-    for (const [node, element] of this.queue) {
-      const width = this.measure(node, element);
+    while (this.queue.length > 0) {
+      const next = this.queue.pop()!;
+      const width = this.measure(next[0], next[1]);
       if (width > this.max) {
         this.max = width;
         this.dispatch(this.max);
       }
-=======
-    while (this.queue.length > 0) {
-      const next = this.queue.pop()!;
-      this.measure(next[0], next[1]);
->>>>>>> 67e68887
     }
   }
 
