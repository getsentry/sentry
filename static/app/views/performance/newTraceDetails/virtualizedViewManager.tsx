import {useLayoutEffect, useRef, useState} from 'react';
import * as Sentry from '@sentry/react';
import {mat3, vec2} from 'gl-matrix';

import type {Client} from 'sentry/api';
import type {Organization} from 'sentry/types';
import {getDuration} from 'sentry/utils/formatters';
import clamp from 'sentry/utils/number/clamp';
import {requestAnimationTimeout} from 'sentry/utils/profiling/hooks/useVirtualizedTree/virtualizedTreeUtils';
import {lightTheme as theme} from 'sentry/utils/theme';
import {
  isAutogroupedNode,
  isMissingInstrumentationNode,
  isParentAutogroupedNode,
  isSiblingAutogroupedNode,
  isSpanNode,
  isTraceErrorNode,
  isTransactionNode,
} from 'sentry/views/performance/newTraceDetails/guards';
import {
  type TraceTree,
  TraceTreeNode,
} from 'sentry/views/performance/newTraceDetails/traceTree';

const DIVIDER_WIDTH = 6;

function easeOutSine(x: number): number {
  return Math.sin((x * Math.PI) / 2);
}

type ViewColumn = {
  column_nodes: TraceTreeNode<TraceTree.NodeValue>[];
  column_refs: (HTMLElement | undefined)[];
  translate: [number, number];
  width: number;
};

class View {
  public x: number;
  public y: number;
  public width: number;
  public height: number;

  constructor(x: number, y: number, width: number, height: number) {
    this.x = x;
    this.y = y;
    this.width = width;
    this.height = height;
  }

  static From(view: View): View {
    return new View(view.x, view.y, view.width, view.height);
  }
  static Empty(): View {
    return new View(0, 0, 1000, 1);
  }

  serialize() {
    return [this.x, this.y, this.width, this.height];
  }

  between(to: View): mat3 {
    return mat3.fromValues(
      to.width / this.width,
      0,
      0,
      to.height / this.height,
      0,
      0,
      to.x - this.x * (to.width / this.width),
      to.y - this.y * (to.height / this.height),
      1
    );
  }

  transform(mat: mat3): [number, number, number, number] {
    const x = this.x * mat[0] + this.y * mat[3] + mat[6];
    const y = this.x * mat[1] + this.y * mat[4] + mat[7];
    const width = this.width * mat[0] + this.height * mat[3];
    const height = this.width * mat[1] + this.height * mat[4];
    return [x, y, width, height];
  }

  get center() {
    return this.x + this.width / 2;
  }

  get left() {
    return this.x;
  }
  get right() {
    return this.x + this.width;
  }
  get top() {
    return this.y;
  }
  get bottom() {
    return this.y + this.height;
  }
}

export function computeTimelineIntervals(
  view: View,
  targetInterval: number,
  results: (number | undefined)[]
): void {
  const minInterval = Math.pow(10, Math.floor(Math.log10(targetInterval)));
  let interval = minInterval;

  if (targetInterval / interval > 5) {
    interval *= 5;
  } else if (targetInterval / interval > 2) {
    interval *= 2;
  }

  let x = Math.ceil(view.x / interval) * interval;
  let idx = -1;
  if (x > 0) {
    x -= interval;
  }
  while (x <= view.right) {
    results[++idx] = x;
    x += interval;
  }

  while (idx < results.length - 1 && results[idx + 1] !== undefined) {
    results[++idx] = undefined;
  }
}

/**
 * Tracks the state of the virtualized view and manages the resizing of the columns.
 * Children components should call the appropriate register*Ref methods to register their
 * HTML elements.
 */
export class VirtualizedViewManager {
  // Represents the space of the entire trace, for example
  // a trace starting at 0 and ending at 1000 would have a space of [0, 1000]
  to_origin: number = 0;
  trace_space: View = View.Empty();
  // The view defines what the user is currently looking at, it is a subset
  // of the trace space. For example, if the user is currently looking at the
  // trace from 500 to 1000, the view would be represented by [x, width] = [500, 500]
  trace_view: View = View.Empty();
  // Represents the pixel space of the entire trace - this is the container
  // that we render to. For example, if the container is 1000px wide, the
  // pixel space would be [0, 1000]
  trace_physical_space: View = View.Empty();
  container_physical_space: View = View.Empty();

  row_measurer: DOMWidthMeasurer<TraceTreeNode<TraceTree.NodeValue>> =
    new DOMWidthMeasurer();
  indicator_label_measurer: DOMWidthMeasurer<TraceTree['indicators'][0]> =
    new DOMWidthMeasurer();
  text_measurer: TextMeasurer = new TextMeasurer();

  resize_observer: ResizeObserver | null = null;
  list: VirtualizedList | null = null;

  isScrolling: boolean = false;
  start_virtualized_index: number = 0;

  // HTML refs that we need to keep track of such
  // that rendering can be done programmatically
  divider: HTMLElement | null = null;
  container: HTMLElement | null = null;
  indicator_container: HTMLElement | null = null;

  intervals: number[] = [];
  // We want to render an indicator every 100px, but because we dont track resizing
  // of the container, we need to precompute the number of intervals we need to render.
  // We'll oversize the count by 3x, assuming no user will ever resize the window to 3x the
  // original size.
  interval_bars = new Array(Math.ceil(window.innerWidth / 100) * 3).fill(0);
  indicators: ({indicator: TraceTree['indicators'][0]; ref: HTMLElement} | undefined)[] =
    [];
  timeline_indicators: (HTMLElement | undefined)[] = [];
  span_bars: ({ref: HTMLElement; space: [number, number]} | undefined)[] = [];
  span_arrows: (
    | {
        position: 0 | 1;
        ref: HTMLElement;
        space: [number, number];
        visible: boolean;
      }
    | undefined
  )[] = [];
  span_text: ({ref: HTMLElement; space: [number, number]; text: string} | undefined)[] =
    [];

  // Holds the span to px matrix so we dont keep recalculating it
  span_to_px: mat3 = mat3.create();
  row_depth_padding: number = 22;

  // Column configuration
  columns: {
    list: ViewColumn;
    span_list: ViewColumn;
  };

  constructor(columns: {
    list: Pick<ViewColumn, 'width'>;
    span_list: Pick<ViewColumn, 'width'>;
  }) {
    this.columns = {
      list: {...columns.list, column_nodes: [], column_refs: [], translate: [0, 0]},
      span_list: {
        ...columns.span_list,
        column_nodes: [],
        column_refs: [],
        translate: [0, 0],
      },
    };

    this.onDividerMouseDown = this.onDividerMouseDown.bind(this);
    this.onDividerMouseUp = this.onDividerMouseUp.bind(this);
    this.onDividerMouseMove = this.onDividerMouseMove.bind(this);
    this.onSyncedScrollbarScroll = this.onSyncedScrollbarScroll.bind(this);
    this.onWheelZoom = this.onWheelZoom.bind(this);
  }

  initializeTraceSpace(space: [x: number, y: number, width: number, height: number]) {
    this.to_origin = space[0];

    this.trace_space = new View(0, 0, space[2], space[3]);
    this.trace_view = new View(0, 0, space[2], space[3]);

    this.recomputeTimelineIntervals();
    this.recomputeSpanToPxMatrix();
  }

  initializePhysicalSpace(width: number, height: number) {
    this.container_physical_space = new View(0, 0, width, height);
    this.trace_physical_space = new View(
      0,
      0,
      width * this.columns.span_list.width,
      height
    );

    this.recomputeTimelineIntervals();
    this.recomputeSpanToPxMatrix();
  }

  onContainerRef(container: HTMLElement | null) {
    if (container) {
      this.initialize(container);
    } else {
      this.teardown();
    }
  }

  dividerScale: 1 | undefined = undefined;
  dividerStartVec: [number, number] | null = null;
  previousDividerClientVec: [number, number] | null = null;
  onDividerMouseDown(event: MouseEvent) {
    if (!this.container) {
      return;
    }

    this.dividerScale = this.trace_view.width === this.trace_space.width ? 1 : undefined;
    this.dividerStartVec = [event.clientX, event.clientY];
    this.previousDividerClientVec = [event.clientX, event.clientY];
    this.container.style.userSelect = 'none';

    document.addEventListener('mouseup', this.onDividerMouseUp, {passive: true});
    document.addEventListener('mousemove', this.onDividerMouseMove, {
      passive: true,
    });
  }

  onDividerMouseUp(event: MouseEvent) {
    if (!this.container || !this.dividerStartVec) {
      return;
    }

    this.dividerScale = undefined;
    const distance = event.clientX - this.dividerStartVec[0];
    const distancePercentage = distance / this.container_physical_space.width;

    this.columns.list.width = this.columns.list.width + distancePercentage;
    this.columns.span_list.width = this.columns.span_list.width - distancePercentage;

    this.container.style.userSelect = 'auto';

    this.dividerStartVec = null;
    this.previousDividerClientVec = null;

<<<<<<< HEAD
    document.removeEventListener('mouseup', this.onDividerMouseUp);
    document.removeEventListener('mousemove', this.onDividerMouseMove);
=======
    this.enqueueOnScrollEndOutOfBoundsCheck();
    this.container.removeEventListener('mouseup', this.onDividerMouseUp);
    this.container.removeEventListener('mousemove', this.onDividerMouseMove);
>>>>>>> bbe5b8f8
  }

  onDividerMouseMove(event: MouseEvent) {
    if (!this.dividerStartVec || !this.divider || !this.previousDividerClientVec) {
      return;
    }

    const distance = event.clientX - this.dividerStartVec[0];
    const distancePercentage = distance / this.container_physical_space.width;

    this.trace_physical_space.width =
      (this.columns.span_list.width - distancePercentage) *
      this.container_physical_space.width;

    const physical_distance = this.previousDividerClientVec[0] - event.clientX;
    const config_distance_pct = physical_distance / this.trace_physical_space.width;
    const config_distance = this.trace_view.width * config_distance_pct;

    if (this.dividerScale) {
      // just recompute the draw matrix and let the view scale itself
      this.recomputeSpanToPxMatrix();
    } else {
      this.setTraceView({
        x: this.trace_view.x - config_distance,
        width: this.trace_view.width + config_distance,
      });
    }
    this.recomputeTimelineIntervals();
    this.draw({
      list: this.columns.list.width + distancePercentage,
      span_list: this.columns.span_list.width - distancePercentage,
    });

    this.previousDividerClientVec = [event.clientX, event.clientY];
  }

  registerList(list: VirtualizedList | null) {
    this.list = list;
  }

  registerIndicatorContainerRef(ref: HTMLElement | null) {
    if (ref) {
      ref.style.width = this.columns.span_list.width * 100 + '%';
    }
    this.indicator_container = ref;
  }

  registerDividerRef(ref: HTMLElement | null) {
    if (!ref) {
      if (this.divider) {
        this.divider.removeEventListener('mousedown', this.onDividerMouseDown);
      }
      this.divider = null;
      return;
    }

    this.divider = ref;
    this.divider.style.width = `${DIVIDER_WIDTH}px`;
    ref.addEventListener('mousedown', this.onDividerMouseDown, {passive: true});
  }

  registerSpanBarRef(ref: HTMLElement | null, space: [number, number], index: number) {
    this.span_bars[index] = ref ? {ref, space} : undefined;
  }

  registerArrowRef(ref: HTMLElement | null, space: [number, number], index: number) {
    this.span_arrows[index] = ref ? {ref, space, visible: false, position: 0} : undefined;
  }

  registerSpanBarTextRef(
    ref: HTMLElement | null,
    text: string,
    space: [number, number],
    index: number
  ) {
    this.span_text[index] = ref ? {ref, text, space} : undefined;
  }

  registerColumnRef(
    column: string,
    ref: HTMLElement | null,
    index: number,
    node: TraceTreeNode<any>
  ) {
    if (column === 'list') {
      const element = this.columns[column].column_refs[index];
      if (ref === undefined && element) {
        element.removeEventListener('wheel', this.onSyncedScrollbarScroll);
      } else if (ref) {
        const scrollableElement = ref.children[0] as HTMLElement | undefined;
        if (scrollableElement) {
          scrollableElement.style.transform = `translateX(${this.columns.list.translate[0]}px)`;
          this.row_measurer.measure(node, scrollableElement as HTMLElement);
          ref.addEventListener('wheel', this.onSyncedScrollbarScroll, {passive: true});
        }
      }
    }

    if (column === 'span_list') {
      const element = this.columns[column].column_refs[index];
      if (ref === undefined && element) {
        element.removeEventListener('wheel', this.onWheelZoom);
      } else if (ref) {
        ref.addEventListener('wheel', this.onWheelZoom, {passive: false});
      }
    }

    this.columns[column].column_refs[index] = ref ?? undefined;
    this.columns[column].column_nodes[index] = node ?? undefined;
  }

  registerIndicatorRef(
    ref: HTMLElement | null,
    index: number,
    indicator: TraceTree['indicators'][0]
  ) {
    if (!ref) {
      const element = this.indicators[index]?.ref;
      if (element) {
        element.removeEventListener('wheel', this.onWheelZoom);
      }
      this.indicators[index] = undefined;
    } else {
      this.indicators[index] = {ref, indicator};
    }

    if (ref) {
      const label = ref.children[0] as HTMLElement | undefined;
      if (label) {
        this.indicator_label_measurer.measure(indicator, label);
      }

      ref.addEventListener('wheel', this.onWheelZoom, {passive: false});
      ref.style.transform = `translateX(${this.computeTransformXFromTimestamp(
        indicator.start
      )}px)`;
    }
  }

  registerTimelineIndicatorRef(ref: HTMLElement | null, index: number) {
    if (ref) {
      this.timeline_indicators[index] = ref;
    } else {
      this.timeline_indicators[index] = undefined;
    }
  }

  getConfigSpaceCursor(cursor: {x: number; y: number}): [number, number] {
    const left_percentage = cursor.x / this.trace_physical_space.width;
    const left_view = left_percentage * this.trace_view.width;

    return [this.trace_view.x + left_view, 0];
  }

  onWheelZoom(event: WheelEvent) {
    if (event.metaKey) {
      event.preventDefault();

      if (!this.onWheelEndRaf) {
        this.onWheelStart();
        this.enqueueOnWheelEndRaf();
        return;
      }

      const scale = 1 - event.deltaY * 0.01 * -1;
      const configSpaceCursor = this.getConfigSpaceCursor({
        x: event.offsetX,
        y: event.offsetY,
      });

      const center = vec2.fromValues(configSpaceCursor[0], 0);
      const centerScaleMatrix = mat3.create();

      mat3.fromTranslation(centerScaleMatrix, center);
      mat3.scale(centerScaleMatrix, centerScaleMatrix, vec2.fromValues(scale, 1));
      mat3.translate(
        centerScaleMatrix,
        centerScaleMatrix,
        vec2.fromValues(-center[0], 0)
      );

      const newView = this.trace_view.transform(centerScaleMatrix);
      this.setTraceView({
        x: newView[0],
        width: newView[2],
      });
    } else {
      const physical_delta_pct = event.deltaX / this.trace_physical_space.width;
      const view_delta = physical_delta_pct * this.trace_view.width;
      this.setTraceView({
        x: this.trace_view.x + view_delta,
      });
    }
    this.draw();
  }

  zoomIntoSpaceRaf: number | null = null;
  onBringRowIntoView(space: [number, number]) {
    if (this.zoomIntoSpaceRaf !== null) {
      window.cancelAnimationFrame(this.zoomIntoSpaceRaf);
      this.zoomIntoSpaceRaf = null;
    }

    if (space[0] - this.to_origin > this.trace_view.x) {
      this.onZoomIntoSpace([
        space[0] + space[1] / 2 - this.trace_view.width / 2,
        this.trace_view.width,
      ]);
    } else if (space[0] - this.to_origin < this.trace_view.x) {
      this.onZoomIntoSpace([
        space[0] + space[1] / 2 - this.trace_view.width / 2,
        this.trace_view.width,
      ]);
    }
  }

  onZoomIntoSpace(space: [number, number]) {
    const distance_x = space[0] - this.to_origin - this.trace_view.x;
    const distance_width = this.trace_view.width - space[1];

    const start_x = this.trace_view.x;
    const start_width = this.trace_view.width;

    const start = performance.now();
    const rafCallback = (now: number) => {
      const elapsed = now - start;
      const progress = elapsed / 300;

      const eased = easeOutSine(progress);

      const x = start_x + distance_x * eased;
      const width = start_width - distance_width * eased;

      this.setTraceView({x, width});
      this.draw();

      if (progress < 1) {
        this.zoomIntoSpaceRaf = window.requestAnimationFrame(rafCallback);
      } else {
        this.zoomIntoSpaceRaf = null;
        this.setTraceView({x: space[0] - this.to_origin, width: space[1]});
        this.draw();
      }
    };

    this.zoomIntoSpaceRaf = window.requestAnimationFrame(rafCallback);
  }

  onWheelEndRaf: number | null = null;
  enqueueOnWheelEndRaf() {
    if (this.onWheelEndRaf !== null) {
      window.cancelAnimationFrame(this.onWheelEndRaf);
    }

    const start = performance.now();
    const rafCallback = (now: number) => {
      const elapsed = now - start;
      if (elapsed > 150) {
        this.onWheelEnd();
      } else {
        this.onWheelEndRaf = window.requestAnimationFrame(rafCallback);
      }
    };

    this.onWheelEndRaf = window.requestAnimationFrame(rafCallback);
  }

  onWheelStart() {
    for (let i = 0; i < this.columns.span_list.column_refs.length; i++) {
      const span_list = this.columns.span_list.column_refs[i];
      if (span_list?.children?.[0]) {
        (span_list.children[0] as HTMLElement).style.pointerEvents = 'none';
      }
      const span_text = this.span_text[i];
      if (span_text) {
        span_text.ref.style.pointerEvents = 'none';
      }
    }

    for (let i = 0; i < this.indicators.length; i++) {
      const indicator = this.indicators[i];
      if (indicator?.ref) {
        indicator.ref.style.pointerEvents = 'none';
      }
    }
  }

  onWheelEnd() {
    this.onWheelEndRaf = null;

    for (let i = 0; i < this.columns.span_list.column_refs.length; i++) {
      const span_list = this.columns.span_list.column_refs[i];
      if (span_list?.children?.[0]) {
        (span_list.children[0] as HTMLElement).style.pointerEvents = 'auto';
      }
      const span_text = this.span_text[i];
      if (span_text) {
        span_text.ref.style.pointerEvents = 'auto';
      }
    }
    for (let i = 0; i < this.indicators.length; i++) {
      const indicator = this.indicators[i];
      if (indicator?.ref) {
        indicator.ref.style.pointerEvents = 'auto';
      }
    }
  }

  setTraceView(view: {width?: number; x?: number}) {
    const x = view.x ?? this.trace_view.x;
    const width = view.width ?? this.trace_view.width;

    this.trace_view.x = clamp(x, 0, this.trace_space.width - width);
    this.trace_view.width = clamp(width, 0, this.trace_space.width - this.trace_view.x);

    this.recomputeTimelineIntervals();
    this.recomputeSpanToPxMatrix();
  }

  scrollSyncRaf: number | null = null;
  onSyncedScrollbarScroll(event: WheelEvent) {
    if (this.isScrolling) {
      return;
    }
    if (this.bringRowIntoViewAnimation !== null) {
      window.cancelAnimationFrame(this.bringRowIntoViewAnimation);
      this.bringRowIntoViewAnimation = null;
    }

    this.enqueueOnScrollEndOutOfBoundsCheck();
    const columnWidth = this.columns.list.width * this.container_physical_space.width;

    this.columns.list.translate[0] = clamp(
      this.columns.list.translate[0] - event.deltaX,
      -(this.row_measurer.max - columnWidth + 16), // 16px margin so we dont scroll right to the last px
      0
    );

    if (this.scrollSyncRaf) {
      window.cancelAnimationFrame(this.scrollSyncRaf);
    }

    this.scrollSyncRaf = window.requestAnimationFrame(() => {
      for (let i = 0; i < this.columns.list.column_refs.length; i++) {
        const list = this.columns.list.column_refs[i];
        if (list?.children?.[0]) {
          (list.children[0] as HTMLElement).style.transform =
            `translateX(${this.columns.list.translate[0]}px)`;
        }
      }
    });
  }

  scrollEndSyncRaf: number | null = null;
  enqueueOnScrollEndOutOfBoundsCheck() {
    if (this.scrollEndSyncRaf !== null) {
      window.cancelAnimationFrame(this.scrollEndSyncRaf);
    }

    const start = performance.now();
    const rafCallback = (now: number) => {
      const elapsed = now - start;
      if (elapsed > 300) {
        this.onScrollEndOutOfBoundsCheck();
      } else {
        this.scrollEndSyncRaf = window.requestAnimationFrame(rafCallback);
      }
    };

    this.scrollEndSyncRaf = window.requestAnimationFrame(rafCallback);
  }

  onScrollEndOutOfBoundsCheck() {
    this.scrollEndSyncRaf = null;

    const translation = this.columns.list.translate[0];
    let min = Number.POSITIVE_INFINITY;
    let max = Number.NEGATIVE_INFINITY;
    let innerMostNode: TraceTreeNode<any> | undefined;

    for (let i = 5; i < this.columns.span_list.column_refs.length - 5; i++) {
      const width = this.row_measurer.cache.get(this.columns.list.column_nodes[i]);
      if (width === undefined) {
        // this is unlikely to happen, but we should trigger a sync measure event if it does
        continue;
      }

      min = Math.min(min, width);
      max = Math.max(max, width);
      innerMostNode =
        !innerMostNode || this.columns.list.column_nodes[i].depth < innerMostNode.depth
          ? this.columns.list.column_nodes[i]
          : innerMostNode;
    }

    if (innerMostNode) {
      if (translation + max < 0) {
        this.scrollRowIntoViewHorizontally(innerMostNode);
      } else if (
        translation + innerMostNode.depth * this.row_depth_padding >
        this.columns.list.width * this.container_physical_space.width
      ) {
        this.scrollRowIntoViewHorizontally(innerMostNode);
      }
    }
  }

  scrollRowIntoViewHorizontally(node: TraceTreeNode<any>, duration: number = 600) {
    const VISUAL_OFFSET = this.row_depth_padding / 2;
    const target = Math.min(-node.depth * this.row_depth_padding + VISUAL_OFFSET, 0);
    this.animateScrollColumnTo(target, duration);
  }

  bringRowIntoViewAnimation: number | null = null;
  animateScrollColumnTo(x: number, duration: number) {
    const start = performance.now();

    const startPosition = this.columns.list.translate[0];
    const distance = x - startPosition;

    const animate = (now: number) => {
      const elapsed = now - start;
      const progress = duration > 0 ? elapsed / duration : 1;
      const eased = easeOutSine(progress);

      const pos = startPosition + distance * eased;

      for (let i = 0; i < this.columns.list.column_refs.length; i++) {
        const list = this.columns.list.column_refs[i];
        if (list?.children?.[0]) {
          (list.children[0] as HTMLElement).style.transform = `translateX(${pos}px)`;
        }
      }

      if (progress < 1) {
        this.columns.list.translate[0] = pos;
        this.bringRowIntoViewAnimation = window.requestAnimationFrame(animate);
      } else {
        this.columns.list.translate[0] = x;
      }
    };

    this.bringRowIntoViewAnimation = window.requestAnimationFrame(animate);
  }

  initialize(container: HTMLElement) {
    if (this.container !== container && this.resize_observer !== null) {
      this.teardown();
    }

    this.container = container;

    this.resize_observer = new ResizeObserver(entries => {
      const entry = entries[0];
      if (!entry) {
        throw new Error('ResizeObserver entry is undefined');
      }

      this.initializePhysicalSpace(entry.contentRect.width, entry.contentRect.height);
      this.draw();
    });

    this.resize_observer.observe(container);
  }

  recomputeSpanToPxMatrix() {
    const traceViewToSpace = this.trace_space.between(this.trace_view);
    const tracePhysicalToView = this.trace_physical_space.between(this.trace_space);
    this.span_to_px = mat3.multiply(
      this.span_to_px,
      traceViewToSpace,
      tracePhysicalToView
    );
  }

  recomputeTimelineIntervals() {
    const tracePhysicalToView = this.trace_physical_space.between(this.trace_view);
    const time_at_100 =
      tracePhysicalToView[0] * (100 * window.devicePixelRatio) +
      tracePhysicalToView[6] -
      this.trace_view.x;

    computeTimelineIntervals(this.trace_view, time_at_100, this.intervals);
  }

  readonly span_matrix: [number, number, number, number, number, number] = [
    1, 0, 0, 1, 0, 0,
  ];

  computeSpanCSSMatrixTransform(
    space: [number, number]
  ): [number, number, number, number, number, number] {
    const scale = space[1] / this.trace_view.width;

    this.span_matrix[0] = Math.max(
      scale,
      (1 * this.span_to_px[0]) / this.trace_view.width
    );
    this.span_matrix[3] = 1;
    this.span_matrix[4] =
      (space[0] - this.to_origin) / this.span_to_px[0] -
      this.trace_view.x / this.span_to_px[0];

    return this.span_matrix;
  }

  scrollToPath(
    tree: TraceTree,
    scrollQueue: TraceTree.NodePath[],
    rerender: () => void,
    {api, organization}: {api: Client; organization: Organization}
  ): Promise<{index: number; node: TraceTreeNode<TraceTree.NodeValue>} | null | null> {
    const segments = [...scrollQueue];
    const list = this.list;

    if (!list) {
      return Promise.resolve(null);
    }

    if (segments.length === 1 && segments[0] === 'trace:root') {
      rerender();
      list.scrollToRow(0);
      return Promise.resolve({index: 0, node: tree.root.children[0]});
    }

    // Keep parent reference as we traverse the tree so that we can only
    // perform searching in the current level and not the entire tree
    let parent: TraceTreeNode<TraceTree.NodeValue> = tree.root;

    const scrollToRow = async (): Promise<{
      index: number;
      node: TraceTreeNode<TraceTree.NodeValue>;
    } | null | null> => {
      const path = segments.pop();
      const current = findInTreeFromSegment(parent, path!);

      if (!current) {
        Sentry.captureMessage('Failed to scroll to node in trace tree');
        return null;
      }

      // Reassing the parent to the current node
      parent = current;

      if (isTransactionNode(current)) {
        const nextSegment = segments[segments.length - 1];
        if (
          nextSegment?.startsWith('span:') ||
          nextSegment?.startsWith('ag:') ||
          nextSegment?.startsWith('ms:')
        ) {
          await tree.zoomIn(current, true, {
            api,
            organization,
          });
          return scrollToRow();
        }
      }

      if (isAutogroupedNode(current) && segments.length > 0) {
        tree.expand(current, true);
        return scrollToRow();
      }

      if (segments.length > 0) {
        return scrollToRow();
      }

      // We are at the last path segment (the node that the user clicked on)
      // and we should scroll the view to this node.
      const index = tree.list.findIndex(node => node === current);
      if (index === -1) {
        throw new Error("Couldn't find node in list");
      }

      rerender();
      list.scrollToRow(index);
      return {index, node: current};
    };

    return scrollToRow();
  }

  computeTransformXFromTimestamp(timestamp: number): number {
    return (timestamp - this.to_origin - this.trace_view.x) / this.span_to_px[0];
  }

  computeSpanTextPlacement(span_space: [number, number], text: string): [number, number] {
    const TEXT_PADDING = 2;
    const anchor_left = span_space[0] > this.to_origin + this.trace_space.width * 0.8;

    const width = this.text_measurer.measure(text);

    // precomput all anchor points aot, so we make the control flow more readable.
    // this wastes some cycles, but it's not a big deal as computers are fast when
    // it comes to simple arithmetic.
    const right_outside =
      this.computeTransformXFromTimestamp(span_space[0] + span_space[1]) + TEXT_PADDING;
    const right_inside =
      this.computeTransformXFromTimestamp(span_space[0] + span_space[1]) -
      width -
      TEXT_PADDING;
    const left_outside =
      this.computeTransformXFromTimestamp(span_space[0]) - TEXT_PADDING - width;
    const left_inside = this.computeTransformXFromTimestamp(span_space[0]) + TEXT_PADDING;
    const window_right =
      this.computeTransformXFromTimestamp(
        this.to_origin + this.trace_view.left + this.trace_view.width
      ) -
      width -
      TEXT_PADDING;
    const window_left =
      this.computeTransformXFromTimestamp(this.to_origin + this.trace_view.left) +
      TEXT_PADDING;

    const view_left = this.trace_view.x;
    const view_right = view_left + this.trace_view.width;

    const span_left = span_space[0] - this.to_origin;
    const span_right = span_left + span_space[1];

    const space_right = view_right - span_right;
    const space_left = span_left - view_left;

    // Span is completely outside of the view on the left side
    if (span_right < this.trace_view.x) {
      return anchor_left ? [1, right_inside] : [0, right_outside];
    }

    // Span is completely outside of the view on the right side
    if (span_left > this.trace_view.right) {
      return anchor_left ? [0, left_outside] : [1, left_inside];
    }

    // Span "spans" the entire view
    if (span_left <= this.trace_view.x && span_right >= this.trace_view.right) {
      return anchor_left ? [1, window_left] : [1, window_right];
    }

    const full_span_px_width = span_space[1] / this.span_to_px[0];

    if (anchor_left) {
      // While we have space on the left, place the text there
      if (space_left > 0) {
        return [0, left_outside];
      }

      const distance = span_right - this.trace_view.left;
      const visible_width = distance / this.span_to_px[0] - TEXT_PADDING;

      // If the text fits inside the visible portion of the span, anchor it to the left
      // side of the window so that it is visible while the user pans the view
      if (visible_width - TEXT_PADDING >= width) {
        return [1, window_left];
      }

      // If the text doesnt fit inside the visible portion of the span,
      // anchor it to the inside right place in the span.
      return [1, right_inside];
    }
    // While we have space on the right, place the text there
    if (space_right > 0) {
      return [0, right_outside];
    }

    // If text fits inside the span
    if (full_span_px_width > width) {
      const distance = span_right - this.trace_view.right;
      const visible_width =
        (span_space[1] - distance) / this.span_to_px[0] - TEXT_PADDING;

      // If the text fits inside the visible portion of the span, anchor it to the right
      // side of the window so that it is visible while the user pans the view
      if (visible_width - TEXT_PADDING >= width) {
        return [1, window_right];
      }

      // If the text doesnt fit inside the visible portion of the span,
      // anchor it to the inside left of the span
      return [1, left_inside];
    }
    return [0, right_outside];
  }

  draw(options: {list?: number; span_list?: number} = {}) {
    const list_width = options.list ?? this.columns.list.width;
    const span_list_width = options.span_list ?? this.columns.span_list.width;

    if (this.divider) {
      this.divider.style.transform = `translateX(${
        list_width * this.container_physical_space.width - DIVIDER_WIDTH / 2 - 1
      }px)`;
    }
    if (this.indicator_container) {
      this.indicator_container.style.width = span_list_width * 100 + '%';
    }

    const listWidth = list_width * 100 + '%';
    const spanWidth = span_list_width * 100 + '%';

    // JavaScript "arrays" are nice in the sense that they are really just dicts,
    // allowing us to store negative indices. This sometimes happens as the list
    // virtualizes the rows and we end up with a negative index as they are being
    // rendered off screen.
    for (let i = 0; i < this.columns.list.column_refs.length; i++) {
      while (this.span_bars[i] === undefined && i < this.columns.list.column_refs.length)
        i++;

      const list = this.columns.list.column_refs[i];
      if (list) list.style.width = listWidth;
      const span = this.columns.span_list.column_refs[i];
      if (span) span.style.width = spanWidth;

      const span_bar = this.span_bars[i];
      const span_arrow = this.span_arrows[i];

      if (span_bar) {
        const span_transform = this.computeSpanCSSMatrixTransform(span_bar.space);
        span_bar.ref.style.transform = `matrix(${span_transform.join(',')}`;
      }
      const span_text = this.span_text[i];
      if (span_text) {
        const [inside, text_transform] = this.computeSpanTextPlacement(
          span_text.space,
          span_text.text
        );

        if (text_transform === null) {
          continue;
        }

        span_text.ref.style.color = inside ? 'white' : '';
        span_text.ref.style.transform = `translateX(${text_transform}px)`;
        if (span_arrow && span_bar) {
          const outside_left =
            span_bar.space[0] - this.to_origin + span_bar.space[1] < this.trace_view.x;
          const outside_right =
            span_bar.space[0] - this.to_origin > this.trace_view.right;
          const visible = outside_left || outside_right;

          if (visible !== span_arrow.visible) {
            span_arrow.visible = visible;
            span_arrow.position = outside_left ? 0 : 1;

            if (visible) {
              span_arrow.ref.className = `TraceArrow Visible ${span_arrow.position === 0 ? 'Left' : 'Right'}`;
            } else {
              span_arrow.ref.className = 'TraceArrow';
            }
          }
        }
      }
    }

    let start_indicator = 0;
    let end_indicator = this.indicators.length;

    while (start_indicator < this.indicators.length - 1) {
      const indicator = this.indicators[start_indicator];
      if (!indicator?.indicator) {
        start_indicator++;
        continue;
      }

      if (indicator.indicator.start < this.to_origin + this.trace_view.left) {
        start_indicator++;
        continue;
      }

      break;
    }

    while (end_indicator > start_indicator) {
      const last_indicator = this.indicators[end_indicator - 1];
      if (!last_indicator) {
        end_indicator--;
        continue;
      }
      if (last_indicator.indicator.start > this.to_origin + this.trace_view.right) {
        end_indicator--;
        continue;
      }
      break;
    }

    start_indicator = Math.max(0, start_indicator - 1);
    end_indicator = Math.min(this.indicators.length - 1, end_indicator);

    for (let i = 0; i < this.indicators.length; i++) {
      const entry = this.indicators[i];
      if (!entry) {
        continue;
      }

      if (i < start_indicator || i > end_indicator) {
        entry.ref.style.opacity = '0';
        continue;
      }

      const transform = this.computeTransformXFromTimestamp(entry.indicator.start);
      const label = entry.ref.children[0] as HTMLElement | undefined;

      const indicator_max = this.trace_physical_space.width + 1;
      const indicator_min = -1;

      const label_width = this.indicator_label_measurer.cache.get(entry.indicator);
      const clamped_transform = clamp(transform, -1, indicator_max);

      if (label_width === undefined) {
        entry.ref.style.transform = `translate(${clamp(transform, indicator_min, indicator_max)}px, 0)`;
        continue;
      }

      if (label) {
        const PADDING = 2;
        const label_window_left = PADDING;
        const label_window_right = -label_width - PADDING;

        if (transform < -1) {
          label.style.transform = `translateX(${label_window_left}px)`;
        } else if (transform >= indicator_max) {
          label.style.transform = `translateX(${label_window_right}px)`;
        } else {
          const space_left = transform - PADDING - label_width / 2;
          const space_right = transform + label_width / 2;

          if (space_left < 0) {
            const left = -label_width / 2 + Math.abs(space_left);
            label.style.transform = `translateX(${left - 1}px)`;
          } else if (space_right > this.trace_physical_space.width) {
            const right =
              -label_width / 2 - (space_right - this.trace_physical_space.width) - 1;
            label.style.transform = `translateX(${right}px)`;
          } else {
            label.style.transform = `translateX(${-label_width / 2}px)`;
          }
        }
      }

      entry.ref.style.opacity = '1';
      entry.ref.style.zIndex = i === start_indicator || i === end_indicator ? '1' : '2';
      entry.ref.style.transform = `translate(${clamped_transform}px, 0)`;
    }

    for (let i = 0; i < this.timeline_indicators.length; i++) {
      const indicator = this.timeline_indicators[i];
      const interval = this.intervals[i];

      if (indicator) {
        if (interval === undefined) {
          indicator.style.opacity = '0';
          continue;
        }

        const placement = this.computeTransformXFromTimestamp(this.to_origin + interval);

        indicator.style.opacity = '1';
        indicator.style.transform = `translateX(${placement}px)`;
        const label = indicator.children[0] as HTMLElement | undefined;

        if (label) {
          label.textContent = getDuration(interval / 1000, 2, true);
        }
      }
    }
  }

  teardown() {
    if (this.resize_observer) {
      this.resize_observer.disconnect();
    }
  }
}

// The backing cache should be a proper LRU cache,
// so we dont end up storing an infinite amount of elements
class DOMWidthMeasurer<T> {
  cache: Map<T, number> = new Map();
  elements: HTMLElement[] = [];

  queue: [T, HTMLElement][] = [];
  drainRaf: number | null = null;
  max: number = 0;

  constructor() {
    this.drain = this.drain.bind(this);
  }

  enqueueMeasure(node: T, element: HTMLElement) {
    if (this.cache.has(node)) {
      return;
    }

    this.queue.push([node, element]);

    if (this.drainRaf !== null) {
      window.cancelAnimationFrame(this.drainRaf);
    }
    this.drainRaf = window.requestAnimationFrame(this.drain);
  }

  drain() {
    for (const [node, element] of this.queue) {
      this.measure(node, element);
    }
  }

  measure(node: T, element: HTMLElement): number {
    const cache = this.cache.get(node);
    if (cache !== undefined) {
      return cache;
    }

    const width = element.getBoundingClientRect().width;
    if (width > this.max) {
      this.max = width;
    }
    this.cache.set(node, width);
    return width;
  }
}

// The backing cache should be a proper LRU cache,
// so we dont end up storing an infinite amount of elements
class TextMeasurer {
  queue: string[] = [];
  drainRaf: number | null = null;
  cache: Map<string, number> = new Map();

  ctx: CanvasRenderingContext2D;

  number: number = 0;
  dot: number = 0;
  duration: Record<string, number> = {};

  constructor() {
    this.drain = this.drain.bind(this);

    const canvas = document.createElement('canvas');
    const ctx = canvas.getContext('2d');

    if (!ctx) {
      throw new Error('Canvas 2d context is not available');
    }

    canvas.width = 50 * window.devicePixelRatio ?? 1;
    canvas.height = 50 * window.devicePixelRatio ?? 1;
    this.ctx = ctx;

    ctx.font = '11px' + theme.text.family;

    this.dot = this.ctx.measureText('.').width;
    for (let i = 0; i < 10; i++) {
      const measurement = this.ctx.measureText(i.toString());
      this.number = Math.max(this.number, measurement.width);
    }

    for (const duration of ['ns', 'ms', 's', 'm', 'h', 'd']) {
      this.duration[duration] = this.ctx.measureText(duration).width;
    }
  }

  drain() {
    for (const string of this.queue) {
      this.measure(string);
    }
  }

  computeStringLength(string: string): number {
    let width = 0;
    for (let i = 0; i < string.length; i++) {
      switch (string[i]) {
        case '.':
          width += this.dot;
          break;
        case '0':
        case '1':
        case '2':
        case '3':
        case '4':
        case '5':
        case '6':
        case '7':
        case '8':
        case '9':
          width += this.number;
          break;
        default:
          const remaining = string.slice(i);
          if (this.duration[remaining]) {
            width += this.duration[remaining];
            return width;
          }
      }
    }
    return width;
  }

  measure(string: string): number {
    const cached_width = this.cache.get(string);
    if (cached_width !== undefined) {
      return cached_width;
    }

    const width = this.computeStringLength(string);
    this.cache.set(string, width);
    return width;
  }
}

export class VirtualizedList {
  container: HTMLElement | null = null;

  scrollHeight: number = 0;
  scrollTop: number = 0;

  scrollToRow(index: number, rowHeight: number = 24) {
    if (!this.container) {
      return;
    }

    const top = this.container.scrollTop;
    const height = this.scrollHeight;
    const position = index * rowHeight;

    if (position < top) {
      // above view
    } else if (position > top + height) {
      // under view
    } else {
      return;
    }

    this.container.scrollTop = index * rowHeight;
  }
}

interface UseVirtualizedListProps {
  container: HTMLElement | null;
  items: ReadonlyArray<TraceTreeNode<TraceTree.NodeValue>>;
  manager: VirtualizedViewManager;
  render: (item: VirtualizedRow) => React.ReactNode;
}
interface UseVirtualizedListResult {
  list: VirtualizedList;
  rendered: React.ReactNode[];
  virtualized: VirtualizedRow[];
}

export const useVirtualizedList = (
  props: UseVirtualizedListProps
): UseVirtualizedListResult => {
  const list = useRef<VirtualizedList | null>();

  const scrollTopRef = useRef<number>(0);
  const scrollHeightRef = useRef<number>(0);
  const scrollContainerRef = useRef<HTMLElement | null>(null);

  const renderCache = useRef<Map<number, React.ReactNode>>();
  const styleCache = useRef<Map<number, React.CSSProperties>>();
  const resizeObserverRef = useRef<ResizeObserver | null>(null);

  if (!styleCache.current) {
    styleCache.current = new Map();
  }
  if (!renderCache.current) {
    renderCache.current = new Map();
  }

  const [items, setItems] = useState<{
    rendered: React.ReactNode[];
    virtualized: VirtualizedRow[];
  }>({rendered: [], virtualized: []});

  if (!list.current) {
    list.current = new VirtualizedList();
    props.manager.registerList(list.current);
  }

  const renderRef = useRef<(item: VirtualizedRow) => React.ReactNode>(props.render);
  renderRef.current = props.render;
  const itemsRef = useRef<ReadonlyArray<TraceTreeNode<TraceTree.NodeValue>>>(props.items);
  itemsRef.current = props.items;
  const managerRef = useRef<VirtualizedViewManager>(props.manager);
  managerRef.current = props.manager;

  useLayoutEffect(() => {
    if (!props.container) {
      return;
    }
    const scrollContainer = props.container.children[0] as HTMLElement | null;
    if (!scrollContainer) {
      throw new Error(
        'Virtualized list container has to render a scroll container as its first child.'
      );
    }
  }, [props.container, props.items.length]);

  useLayoutEffect(() => {
    if (!props.container || !list.current) {
      return;
    }

    list.current.container = props.container;

    if (resizeObserverRef.current) {
      resizeObserverRef.current.disconnect();
    }

    const resizeObserver = new ResizeObserver(elements => {
      // We only care about changes to the height of the scroll container,
      // if it has not changed then do not update the scroll height.
      styleCache.current?.clear();
      renderCache.current?.clear();

      scrollHeightRef.current = elements[0].contentRect.height;
      if (list.current) {
        list.current.scrollHeight = scrollHeightRef.current;
      }

      const recomputedItems = findRenderedItems({
        scrollTop: scrollTopRef.current,
        items: itemsRef.current,
        overscroll: 5,
        rowHeight: 24,
        scrollHeight: scrollHeightRef.current,
        styleCache: styleCache.current!,
        renderCache: renderCache.current!,
        render: renderRef.current,
        manager: managerRef.current,
      });
      setItems(recomputedItems);
    });

    resizeObserver.observe(props.container);
    resizeObserverRef.current = resizeObserver;
  }, [props.container]);

  const rafId = useRef<number | null>(null);
  const pointerEventsRaf = useRef<{id: number} | null>(null);

  useLayoutEffect(() => {
    if (!list.current || !props.container) {
      return undefined;
    }

    if (props.container && !scrollContainerRef.current) {
      scrollContainerRef.current = props.container.children[0] as HTMLElement | null;
    }

    props.container.style.height = '100%';
    props.container.style.overflow = 'auto';
    props.container.style.position = 'relative';
    props.container.style.willChange = 'transform';
    props.container.style.overscrollBehavior = 'none';

    scrollContainerRef.current!.style.overflow = 'hidden';
    scrollContainerRef.current!.style.position = 'relative';
    scrollContainerRef.current!.style.willChange = 'transform';
    scrollContainerRef.current!.style.height = `${props.items.length * 24}px`;

    const onScroll = event => {
      if (!list.current) {
        return;
      }

      if (rafId.current !== null) {
        window.cancelAnimationFrame(rafId.current);
      }

      managerRef.current.isScrolling = true;

      rafId.current = window.requestAnimationFrame(() => {
        scrollTopRef.current = Math.max(0, event.target?.scrollTop ?? 0);

        const recomputedItems = findRenderedItems({
          scrollTop: scrollTopRef.current,
          items: props.items,
          overscroll: 5,
          rowHeight: 24,
          scrollHeight: scrollHeightRef.current,
          styleCache: styleCache.current!,
          renderCache: renderCache.current!,
          render: renderRef.current,
          manager: managerRef.current,
        });
        setItems(recomputedItems);
      });

      if (!pointerEventsRaf.current && scrollContainerRef.current) {
        scrollContainerRef.current.style.pointerEvents = 'none';
      }

      if (pointerEventsRaf.current) {
        window.cancelAnimationFrame(pointerEventsRaf.current.id);
      }

      pointerEventsRaf.current = requestAnimationTimeout(() => {
        styleCache.current?.clear();
        renderCache.current?.clear();
        managerRef.current.isScrolling = false;

        const recomputedItems = findRenderedItems({
          scrollTop: scrollTopRef.current,
          items: props.items,
          overscroll: 5,
          rowHeight: 24,
          scrollHeight: scrollHeightRef.current,
          styleCache: styleCache.current!,
          renderCache: renderCache.current!,
          render: renderRef.current,
          manager: managerRef.current,
        });
        setItems(recomputedItems);

        if (list.current && scrollContainerRef.current) {
          scrollContainerRef.current.style.pointerEvents = 'auto';
          pointerEventsRaf.current = null;
        }
      }, 150);
    };
    props.container.addEventListener('scroll', onScroll, {passive: false});

    return () => {
      props.container?.removeEventListener('scroll', onScroll);
    };
  }, [props.container, props.items, props.items.length]);

  useLayoutEffect(() => {
    if (!list.current || !styleCache.current || !renderCache.current) {
      return;
    }

    styleCache.current.clear();
    renderCache.current.clear();

    const recomputedItems = findRenderedItems({
      scrollTop: scrollTopRef.current,
      items: props.items,
      overscroll: 5,
      rowHeight: 24,
      scrollHeight: scrollHeightRef.current,
      styleCache: styleCache.current!,
      renderCache: renderCache.current,
      render: renderRef.current,
      manager: managerRef.current,
    });

    setItems(recomputedItems);
  }, [props.items, props.items.length, props.render]);

  return {
    virtualized: items.virtualized,
    rendered: items.rendered,
    list: list.current!,
  };
};

export interface VirtualizedRow {
  index: number;
  item: TraceTreeNode<TraceTree.NodeValue>;
  key: number;
  style: React.CSSProperties;
}

function findRenderedItems({
  items,
  overscroll,
  rowHeight,
  scrollHeight,
  scrollTop,
  styleCache,
  renderCache,
  render,
  manager,
}: {
  items: ReadonlyArray<TraceTreeNode<TraceTree.NodeValue>>;
  manager: VirtualizedViewManager;
  overscroll: number;
  render: (arg: VirtualizedRow) => React.ReactNode;
  renderCache: Map<number, React.ReactNode>;
  rowHeight: number;
  scrollHeight: number;
  scrollTop: number;
  styleCache: Map<number, React.CSSProperties>;
}): {rendered: React.ReactNode[]; virtualized: VirtualizedRow[]} {
  // This is overscroll height for single direction, when computing the total,
  // we need to multiply this by 2 because we overscroll in both directions.
  const OVERSCROLL_HEIGHT = overscroll * rowHeight;
  const virtualized: VirtualizedRow[] = [];
  const rendered: React.ReactNode[] = [];

  // Clamp viewport to scrollHeight bounds [0, length * rowHeight] because some browsers may fire
  // scrollTop with negative values when the user scrolls up past the top of the list (overscroll behavior)
  const viewport = {
    top: Math.max(scrollTop - OVERSCROLL_HEIGHT, 0),
    bottom: Math.min(
      scrollTop + scrollHeight + OVERSCROLL_HEIGHT,
      items.length * rowHeight
    ),
  };

  // Points to the position inside the visible array
  let visibleItemIndex = 0;
  // Points to the currently iterated item
  let indexPointer = findOptimisticStartIndex({
    items,
    viewport,
    scrollTop,
    rowHeight,
    overscroll,
  });

  manager.start_virtualized_index = indexPointer;

  // Max number of visible items in our list
  const MAX_VISIBLE_ITEMS = Math.ceil((scrollHeight + OVERSCROLL_HEIGHT * 2) / rowHeight);
  const ALL_ITEMS = items.length;

  // While number of visible items is less than max visible items, and we haven't reached the end of the list
  while (visibleItemIndex < MAX_VISIBLE_ITEMS && indexPointer < ALL_ITEMS) {
    const elementTop = indexPointer * rowHeight;
    const elementBottom = elementTop + rowHeight;

    // An element is inside a viewport if the top of the element is below the top of the viewport
    // and the bottom of the element is above the bottom of the viewport
    if (elementTop >= viewport.top && elementBottom <= viewport.bottom) {
      let style = styleCache.get(indexPointer);
      if (!style) {
        style = {position: 'absolute', top: elementTop};
        styleCache.set(indexPointer, style);
      }

      const virtualizedRow: VirtualizedRow = {
        key: indexPointer,
        style,
        index: indexPointer,
        item: items[indexPointer],
      };

      virtualized[visibleItemIndex] = virtualizedRow;

      const renderedRow = renderCache.get(indexPointer) || render(virtualizedRow);
      rendered[visibleItemIndex] = renderedRow;
      renderCache.set(indexPointer, renderedRow);
      visibleItemIndex++;
    }
    indexPointer++;
  }

  return {rendered, virtualized};
}

export function findOptimisticStartIndex({
  items,
  overscroll,
  rowHeight,
  scrollTop,
  viewport,
}: {
  items: ReadonlyArray<TraceTreeNode<TraceTree.NodeValue>>;
  overscroll: number;
  rowHeight: number;
  scrollTop: number;
  viewport: {bottom: number; top: number};
}): number {
  if (!items.length || viewport.top === 0) {
    return 0;
  }
  return Math.max(Math.floor(scrollTop / rowHeight) - overscroll, 0);
}

function findInTreeFromSegment(
  start: TraceTreeNode<TraceTree.NodeValue>,
  segment: TraceTree.NodePath
): TraceTreeNode<TraceTree.NodeValue> | null {
  const [type, id] = segment.split(':');

  if (!type || !id) {
    throw new TypeError('Node path must be in the format of `type:id`');
  }

  return TraceTreeNode.Find(start, node => {
    if (type === 'txn' && isTransactionNode(node)) {
      return node.value.event_id === id;
    }

    if (type === 'span' && isSpanNode(node)) {
      return node.value.span_id === id;
    }

    if (type === 'ag' && isAutogroupedNode(node)) {
      if (isParentAutogroupedNode(node)) {
        return node.head.value.span_id === id || node.tail.value.span_id === id;
      }
      if (isSiblingAutogroupedNode(node)) {
        const child = node.children[0];
        if (isSpanNode(child)) {
          return child.value.span_id === id;
        }
      }
    }

    if (type === 'ms' && isMissingInstrumentationNode(node)) {
      return node.previous.value.span_id === id || node.next.value.span_id === id;
    }

    if (type === 'error' && isTraceErrorNode(node)) {
      return node.value.event_id === id;
    }

    return false;
  });
}<|MERGE_RESOLUTION|>--- conflicted
+++ resolved
@@ -286,14 +286,9 @@
     this.dividerStartVec = null;
     this.previousDividerClientVec = null;
 
-<<<<<<< HEAD
+    this.enqueueOnScrollEndOutOfBoundsCheck();
     document.removeEventListener('mouseup', this.onDividerMouseUp);
     document.removeEventListener('mousemove', this.onDividerMouseMove);
-=======
-    this.enqueueOnScrollEndOutOfBoundsCheck();
-    this.container.removeEventListener('mouseup', this.onDividerMouseUp);
-    this.container.removeEventListener('mousemove', this.onDividerMouseMove);
->>>>>>> bbe5b8f8
   }
 
   onDividerMouseMove(event: MouseEvent) {
