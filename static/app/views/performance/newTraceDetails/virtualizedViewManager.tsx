import {useLayoutEffect, useRef, useState} from 'react';
import * as Sentry from '@sentry/react';
import {mat3, vec2} from 'gl-matrix';

import type {Client} from 'sentry/api';
import type {Organization} from 'sentry/types';
import {getDuration} from 'sentry/utils/formatters';
import clamp from 'sentry/utils/number/clamp';
import {requestAnimationTimeout} from 'sentry/utils/profiling/hooks/useVirtualizedTree/virtualizedTreeUtils';
import {lightTheme as theme} from 'sentry/utils/theme';
import {
  isAutogroupedNode,
  isMissingInstrumentationNode,
  isParentAutogroupedNode,
  isSiblingAutogroupedNode,
  isSpanNode,
  isTraceErrorNode,
  isTransactionNode,
} from 'sentry/views/performance/newTraceDetails/guards';
import {
  type TraceTree,
  TraceTreeNode,
} from 'sentry/views/performance/newTraceDetails/traceTree';

const DIVIDER_WIDTH = 6;

function easeOutSine(x: number): number {
  return Math.sin((x * Math.PI) / 2);
}

type ViewColumn = {
  column_nodes: TraceTreeNode<TraceTree.NodeValue>[];
  column_refs: (HTMLElement | undefined)[];
  translate: [number, number];
  width: number;
};

class View {
  public x: number;
  public y: number;
  public width: number;
  public height: number;

  constructor(x: number, y: number, width: number, height: number) {
    this.x = x;
    this.y = y;
    this.width = width;
    this.height = height;
  }

  static From(view: View): View {
    return new View(view.x, view.y, view.width, view.height);
  }
  static Empty(): View {
    return new View(0, 0, 1000, 1);
  }

  serialize() {
    return [this.x, this.y, this.width, this.height];
  }

  between(to: View): mat3 {
    return mat3.fromValues(
      to.width / this.width,
      0,
      0,
      to.height / this.height,
      0,
      0,
      to.x - this.x * (to.width / this.width),
      to.y - this.y * (to.height / this.height),
      1
    );
  }

  transform(mat: mat3): [number, number, number, number] {
    const x = this.x * mat[0] + this.y * mat[3] + mat[6];
    const y = this.x * mat[1] + this.y * mat[4] + mat[7];
    const width = this.width * mat[0] + this.height * mat[3];
    const height = this.width * mat[1] + this.height * mat[4];
    return [x, y, width, height];
  }

  get center() {
    return this.x + this.width / 2;
  }

  get left() {
    return this.x;
  }
  get right() {
    return this.x + this.width;
  }
  get top() {
    return this.y;
  }
  get bottom() {
    return this.y + this.height;
  }
}

export function computeTimelineIntervals(
  view: View,
  targetInterval: number,
  results: (number | undefined)[]
): void {
  const minInterval = Math.pow(10, Math.floor(Math.log10(targetInterval)));
  let interval = minInterval;

  if (targetInterval / interval > 5) {
    interval *= 5;
  } else if (targetInterval / interval > 2) {
    interval *= 2;
  }

  let x = Math.ceil(view.x / interval) * interval;
  let idx = -1;
  if (x > 0) {
    x -= interval;
  }
  while (x <= view.right) {
    results[++idx] = x;
    x += interval;
  }

  while (idx < results.length - 1 && results[idx + 1] !== undefined) {
    results[++idx] = undefined;
  }
}

/**
 * Tracks the state of the virtualized view and manages the resizing of the columns.
 * Children components should call the appropriate register*Ref methods to register their
 * HTML elements.
 */
export class VirtualizedViewManager {
  // Represents the space of the entire trace, for example
  // a trace starting at 0 and ending at 1000 would have a space of [0, 1000]
  to_origin: number = 0;
  trace_space: View = View.Empty();
  // The view defines what the user is currently looking at, it is a subset
  // of the trace space. For example, if the user is currently looking at the
  // trace from 500 to 1000, the view would be represented by [x, width] = [500, 500]
  trace_view: View = View.Empty();
  // Represents the pixel space of the entire trace - this is the container
  // that we render to. For example, if the container is 1000px wide, the
  // pixel space would be [0, 1000]
  trace_physical_space: View = View.Empty();
  container_physical_space: View = View.Empty();

  row_measurer: DOMWidthMeasurer<TraceTreeNode<TraceTree.NodeValue>> =
    new DOMWidthMeasurer();
  indicator_label_measurer: DOMWidthMeasurer<TraceTree['indicators'][0]> =
    new DOMWidthMeasurer();
  text_measurer: TextMeasurer = new TextMeasurer();

  resize_observer: ResizeObserver | null = null;
  list: VirtualizedList | null = null;

  isScrolling: boolean = false;
  start_virtualized_index: number = 0;

  // HTML refs that we need to keep track of such
  // that rendering can be done programmatically
  divider: HTMLElement | null = null;
  container: HTMLElement | null = null;
  indicator_container: HTMLElement | null = null;

  intervals: number[] = [];
  // We want to render an indicator every 100px, but because we dont track resizing
  // of the container, we need to precompute the number of intervals we need to render.
  // We'll oversize the count by 3x, assuming no user will ever resize the window to 3x the
  // original size.
  interval_bars = new Array(Math.ceil(window.innerWidth / 100) * 3).fill(0);
  indicators: ({indicator: TraceTree['indicators'][0]; ref: HTMLElement} | undefined)[] =
    [];
  timeline_indicators: (HTMLElement | undefined)[] = [];
  span_bars: ({ref: HTMLElement; space: [number, number]} | undefined)[] = [];
  span_arrows: (
    | {
        position: 0 | 1;
        ref: HTMLElement;
        space: [number, number];
        visible: boolean;
      }
    | undefined
  )[] = [];
  span_text: ({ref: HTMLElement; space: [number, number]; text: string} | undefined)[] =
    [];

  // Holds the span to px matrix so we dont keep recalculating it
  span_to_px: mat3 = mat3.create();
  row_depth_padding: number = 22;

  // Column configuration
  columns: {
    list: ViewColumn;
    span_list: ViewColumn;
  };

  constructor(columns: {
    list: Pick<ViewColumn, 'width'>;
    span_list: Pick<ViewColumn, 'width'>;
  }) {
    this.columns = {
      list: {...columns.list, column_nodes: [], column_refs: [], translate: [0, 0]},
      span_list: {
        ...columns.span_list,
        column_nodes: [],
        column_refs: [],
        translate: [0, 0],
      },
    };

    this.onDividerMouseDown = this.onDividerMouseDown.bind(this);
    this.onDividerMouseUp = this.onDividerMouseUp.bind(this);
    this.onDividerMouseMove = this.onDividerMouseMove.bind(this);
    this.onSyncedScrollbarScroll = this.onSyncedScrollbarScroll.bind(this);
    this.onWheelZoom = this.onWheelZoom.bind(this);
    this.onWheelEnd = this.onWheelEnd.bind(this);
    this.onWheelStart = this.onWheelStart.bind(this);
  }

  initializeTraceSpace(space: [x: number, y: number, width: number, height: number]) {
    this.to_origin = space[0];

    this.trace_space = new View(0, 0, space[2], space[3]);
    this.trace_view = new View(0, 0, space[2], space[3]);

    this.recomputeTimelineIntervals();
    this.recomputeSpanToPxMatrix();
  }

  initializePhysicalSpace(width: number, height: number) {
    this.container_physical_space = new View(0, 0, width, height);
    this.trace_physical_space = new View(
      0,
      0,
      width * this.columns.span_list.width,
      height
    );

    this.recomputeTimelineIntervals();
    this.recomputeSpanToPxMatrix();
  }

  onContainerRef(container: HTMLElement | null) {
    if (container) {
      this.initialize(container);
    } else {
      this.teardown();
    }
  }

  dividerScale: 1 | undefined = undefined;
  dividerStartVec: [number, number] | null = null;
  previousDividerClientVec: [number, number] | null = null;
  onDividerMouseDown(event: MouseEvent) {
    if (!this.container) {
      return;
    }

    this.dividerScale = this.trace_view.width === this.trace_space.width ? 1 : undefined;
    this.dividerStartVec = [event.clientX, event.clientY];
    this.previousDividerClientVec = [event.clientX, event.clientY];
    this.container.style.userSelect = 'none';

    document.addEventListener('mouseup', this.onDividerMouseUp, {passive: true});
    document.addEventListener('mousemove', this.onDividerMouseMove, {
      passive: true,
    });
  }

  onDividerMouseUp(event: MouseEvent) {
    if (!this.container || !this.dividerStartVec) {
      return;
    }

    this.dividerScale = undefined;
    const distance = event.clientX - this.dividerStartVec[0];
    const distancePercentage = distance / this.container_physical_space.width;

    this.columns.list.width = this.columns.list.width + distancePercentage;
    this.columns.span_list.width = this.columns.span_list.width - distancePercentage;

    this.container.style.userSelect = 'auto';

    this.dividerStartVec = null;
    this.previousDividerClientVec = null;

    this.enqueueOnScrollEndOutOfBoundsCheck();
    document.removeEventListener('mouseup', this.onDividerMouseUp);
    document.removeEventListener('mousemove', this.onDividerMouseMove);
  }

  onDividerMouseMove(event: MouseEvent) {
    if (!this.dividerStartVec || !this.divider || !this.previousDividerClientVec) {
      return;
    }

    const distance = event.clientX - this.dividerStartVec[0];
    const distancePercentage = distance / this.container_physical_space.width;

    this.trace_physical_space.width =
      (this.columns.span_list.width - distancePercentage) *
      this.container_physical_space.width;

    const physical_distance = this.previousDividerClientVec[0] - event.clientX;
    const config_distance_pct = physical_distance / this.trace_physical_space.width;
    const config_distance = this.trace_view.width * config_distance_pct;

    if (this.dividerScale) {
      // just recompute the draw matrix and let the view scale itself
      this.recomputeSpanToPxMatrix();
    } else {
      this.setTraceView({
        x: this.trace_view.x - config_distance,
        width: this.trace_view.width + config_distance,
      });
    }
    this.recomputeTimelineIntervals();
    this.draw({
      list: this.columns.list.width + distancePercentage,
      span_list: this.columns.span_list.width - distancePercentage,
    });

    this.previousDividerClientVec = [event.clientX, event.clientY];
  }

  registerList(list: VirtualizedList | null) {
    this.list = list;
  }

  registerIndicatorContainerRef(ref: HTMLElement | null) {
    if (ref) {
      ref.style.width = this.columns.span_list.width * 100 + '%';
    }
    this.indicator_container = ref;
  }

  registerDividerRef(ref: HTMLElement | null) {
    if (!ref) {
      if (this.divider) {
        this.divider.removeEventListener('mousedown', this.onDividerMouseDown);
      }
      this.divider = null;
      return;
    }

    this.divider = ref;
    this.divider.style.width = `${DIVIDER_WIDTH}px`;
    ref.addEventListener('mousedown', this.onDividerMouseDown, {passive: true});
  }

  registerSpanBarRef(ref: HTMLElement | null, space: [number, number], index: number) {
    this.span_bars[index] = ref ? {ref, space} : undefined;
  }

  registerArrowRef(ref: HTMLElement | null, space: [number, number], index: number) {
    this.span_arrows[index] = ref ? {ref, space, visible: false, position: 0} : undefined;
  }

  registerSpanBarTextRef(
    ref: HTMLElement | null,
    text: string,
    space: [number, number],
    index: number
  ) {
    this.span_text[index] = ref ? {ref, text, space} : undefined;
  }

  registerColumnRef(
    column: string,
    ref: HTMLElement | null,
    index: number,
    node: TraceTreeNode<any>
  ) {
    if (column === 'list') {
      const element = this.columns[column].column_refs[index];
      if (ref === undefined && element) {
        element.removeEventListener('wheel', this.onSyncedScrollbarScroll);
      } else if (ref) {
        const scrollableElement = ref.children[0] as HTMLElement | undefined;
        if (scrollableElement) {
          scrollableElement.style.transform = `translateX(${this.columns.list.translate[0]}px)`;
          this.row_measurer.measure(node, scrollableElement as HTMLElement);
          ref.addEventListener('wheel', this.onSyncedScrollbarScroll, {passive: false});
        }
      }
    }

    if (column === 'span_list') {
      const element = this.columns[column].column_refs[index];
      if (ref === undefined && element) {
        element.removeEventListener('wheel', this.onWheelZoom);
      } else if (ref) {
        ref.addEventListener('wheel', this.onWheelZoom, {passive: false});
      }
    }

    this.columns[column].column_refs[index] = ref ?? undefined;
    this.columns[column].column_nodes[index] = node ?? undefined;
  }

  registerIndicatorRef(
    ref: HTMLElement | null,
    index: number,
    indicator: TraceTree['indicators'][0]
  ) {
    if (!ref) {
      const element = this.indicators[index]?.ref;
      if (element) {
        element.removeEventListener('wheel', this.onWheelZoom);
      }
      this.indicators[index] = undefined;
    } else {
      this.indicators[index] = {ref, indicator};
    }

    if (ref) {
      const label = ref.children[0] as HTMLElement | undefined;
      if (label) {
        this.indicator_label_measurer.measure(indicator, label);
      }

      ref.addEventListener('wheel', this.onWheelZoom, {passive: false});
      ref.style.transform = `translateX(${this.computeTransformXFromTimestamp(
        indicator.start
      )}px)`;
    }
  }

  registerTimelineIndicatorRef(ref: HTMLElement | null, index: number) {
    if (ref) {
      this.timeline_indicators[index] = ref;
    } else {
      this.timeline_indicators[index] = undefined;
    }
  }

  getConfigSpaceCursor(cursor: {x: number; y: number}): [number, number] {
    const left_percentage = cursor.x / this.trace_physical_space.width;
    const left_view = left_percentage * this.trace_view.width;

    return [this.trace_view.x + left_view, 0];
  }

  onWheelZoom(event: WheelEvent) {
    if (event.metaKey) {
      event.preventDefault();
      if (!this.onWheelEndRaf) {
        this.onWheelStart();
      }
      this.enqueueOnWheelEndRaf();

      const scale = 1 - event.deltaY * 0.01 * -1;
      const configSpaceCursor = this.getConfigSpaceCursor({
        x: event.offsetX,
        y: event.offsetY,
      });

      const center = vec2.fromValues(configSpaceCursor[0], 0);
      const centerScaleMatrix = mat3.create();

      mat3.fromTranslation(centerScaleMatrix, center);
      mat3.scale(centerScaleMatrix, centerScaleMatrix, vec2.fromValues(scale, 1));
      mat3.translate(
        centerScaleMatrix,
        centerScaleMatrix,
        vec2.fromValues(-center[0], 0)
      );

      const newView = this.trace_view.transform(centerScaleMatrix);
      this.setTraceView({
        x: newView[0],
        width: newView[2],
      });
      this.draw();
    } else {
      if (!this.onWheelEndRaf) {
        this.onWheelStart();
      }
      this.enqueueOnWheelEndRaf();
      const scrollingHorizontally = Math.abs(event.deltaX) >= Math.abs(event.deltaY);

      if (event.deltaX !== 0 && event.deltaX !== -0 && scrollingHorizontally) {
        event.preventDefault();
      }

      if (scrollingHorizontally) {
        const physical_delta_pct = event.deltaX / this.trace_physical_space.width;
        const view_delta = physical_delta_pct * this.trace_view.width;

        this.setTraceView({
          x: this.trace_view.x + view_delta,
        });
        this.draw();
      }
    }
  }

  zoomIntoSpaceRaf: number | null = null;
  onBringRowIntoView(space: [number, number]) {
    if (this.zoomIntoSpaceRaf !== null) {
      window.cancelAnimationFrame(this.zoomIntoSpaceRaf);
      this.zoomIntoSpaceRaf = null;
    }

    if (space[0] - this.to_origin > this.trace_view.x) {
      this.onZoomIntoSpace([
        space[0] + space[1] / 2 - this.trace_view.width / 2,
        this.trace_view.width,
      ]);
    } else if (space[0] - this.to_origin < this.trace_view.x) {
      this.onZoomIntoSpace([
        space[0] + space[1] / 2 - this.trace_view.width / 2,
        this.trace_view.width,
      ]);
    }
  }

  onZoomIntoSpace(space: [number, number]) {
    const distance_x = space[0] - this.to_origin - this.trace_view.x;
    const distance_width = this.trace_view.width - space[1];

    const start_x = this.trace_view.x;
    const start_width = this.trace_view.width;

    const start = performance.now();
    const rafCallback = (now: number) => {
      const elapsed = now - start;
      const progress = elapsed / 300;

      const eased = easeOutSine(progress);

      const x = start_x + distance_x * eased;
      const width = start_width - distance_width * eased;

      this.setTraceView({x, width});
      this.draw();

      if (progress < 1) {
        this.zoomIntoSpaceRaf = window.requestAnimationFrame(rafCallback);
      } else {
        this.zoomIntoSpaceRaf = null;
        this.setTraceView({x: space[0] - this.to_origin, width: space[1]});
        this.draw();
      }
    };

    this.zoomIntoSpaceRaf = window.requestAnimationFrame(rafCallback);
  }

  onWheelEndRaf: number | null = null;
  enqueueOnWheelEndRaf() {
    if (this.onWheelEndRaf !== null) {
      window.cancelAnimationFrame(this.onWheelEndRaf);
    }

    const start = performance.now();
    const rafCallback = (now: number) => {
      const elapsed = now - start;
      if (elapsed > 200) {
        this.onWheelEnd();
      } else {
        this.onWheelEndRaf = window.requestAnimationFrame(rafCallback);
      }
    };

    this.onWheelEndRaf = window.requestAnimationFrame(rafCallback);
  }

  onWheelStart() {
    for (let i = 0; i < this.columns.span_list.column_refs.length; i++) {
      const span_list = this.columns.span_list.column_refs[i];
      if (span_list?.children?.[0]) {
        (span_list.children[0] as HTMLElement).style.pointerEvents = 'none';
      }
      const span_text = this.span_text[i];
      if (span_text) {
        span_text.ref.style.pointerEvents = 'none';
      }
    }

    for (let i = 0; i < this.indicators.length; i++) {
      const indicator = this.indicators[i];
      if (indicator?.ref) {
        indicator.ref.style.pointerEvents = 'none';
      }
    }
  }

  onWheelEnd() {
    this.onWheelEndRaf = null;

    for (let i = 0; i < this.columns.span_list.column_refs.length; i++) {
      const span_list = this.columns.span_list.column_refs[i];
      if (span_list?.children?.[0]) {
        (span_list.children[0] as HTMLElement).style.pointerEvents = 'auto';
      }
      const span_text = this.span_text[i];
      if (span_text) {
        span_text.ref.style.pointerEvents = 'auto';
      }
    }
    for (let i = 0; i < this.indicators.length; i++) {
      const indicator = this.indicators[i];
      if (indicator?.ref) {
        indicator.ref.style.pointerEvents = 'auto';
      }
    }
  }

  setTraceView(view: {width?: number; x?: number}) {
    const x = view.x ?? this.trace_view.x;
    const width = view.width ?? this.trace_view.width;

    this.trace_view.x = clamp(x, 0, this.trace_space.width - width);
    this.trace_view.width = clamp(width, 0, this.trace_space.width - this.trace_view.x);

    this.recomputeTimelineIntervals();
    this.recomputeSpanToPxMatrix();
  }

  scrollSyncRaf: number | null = null;
  onSyncedScrollbarScroll(event: WheelEvent) {
    if (this.isScrolling) {
      return;
    }

    const scrollingHorizontally = Math.abs(event.deltaX) >= Math.abs(event.deltaY);
    if (event.deltaX !== 0 && event.deltaX !== -0 && scrollingHorizontally) {
      event.preventDefault();
    } else {
      return;
    }

    if (this.bringRowIntoViewAnimation !== null) {
      window.cancelAnimationFrame(this.bringRowIntoViewAnimation);
      this.bringRowIntoViewAnimation = null;
    }

    this.enqueueOnScrollEndOutOfBoundsCheck();
    const columnWidth = this.columns.list.width * this.container_physical_space.width;

    this.columns.list.translate[0] = clamp(
      this.columns.list.translate[0] - event.deltaX,
      -(this.row_measurer.max - columnWidth + 16), // 16px margin so we dont scroll right to the last px
      0
    );

    if (this.scrollSyncRaf) {
      window.cancelAnimationFrame(this.scrollSyncRaf);
    }

    this.scrollSyncRaf = window.requestAnimationFrame(() => {
      for (let i = 0; i < this.columns.list.column_refs.length; i++) {
        const list = this.columns.list.column_refs[i];
        if (list?.children?.[0]) {
          (list.children[0] as HTMLElement).style.transform =
            `translateX(${this.columns.list.translate[0]}px)`;
        }
      }
    });
  }

  scrollEndSyncRaf: number | null = null;
  enqueueOnScrollEndOutOfBoundsCheck() {
    if (this.scrollEndSyncRaf !== null) {
      window.cancelAnimationFrame(this.scrollEndSyncRaf);
    }

    const start = performance.now();
    const rafCallback = (now: number) => {
      const elapsed = now - start;
      if (elapsed > 300) {
        this.onScrollEndOutOfBoundsCheck();
      } else {
        this.scrollEndSyncRaf = window.requestAnimationFrame(rafCallback);
      }
    };

    this.scrollEndSyncRaf = window.requestAnimationFrame(rafCallback);
  }

  onScrollEndOutOfBoundsCheck() {
    this.scrollEndSyncRaf = null;

    const translation = this.columns.list.translate[0];
    let min = Number.POSITIVE_INFINITY;
    let max = Number.NEGATIVE_INFINITY;
    let innerMostNode: TraceTreeNode<any> | undefined;

    for (let i = 5; i < this.columns.span_list.column_refs.length - 5; i++) {
      const width = this.row_measurer.cache.get(this.columns.list.column_nodes[i]);
      if (width === undefined) {
        // this is unlikely to happen, but we should trigger a sync measure event if it does
        continue;
      }

      min = Math.min(min, width);
      max = Math.max(max, width);
      innerMostNode =
        !innerMostNode || this.columns.list.column_nodes[i].depth < innerMostNode.depth
          ? this.columns.list.column_nodes[i]
          : innerMostNode;
    }

    if (innerMostNode) {
      if (translation + max < 0) {
        this.scrollRowIntoViewHorizontally(innerMostNode);
      } else if (
        translation + innerMostNode.depth * this.row_depth_padding >
        this.columns.list.width * this.container_physical_space.width
      ) {
        this.scrollRowIntoViewHorizontally(innerMostNode);
      }
    }
  }

  isOutsideOfViewOnKeyDown(node: TraceTreeNode<any>, offset_px: number): boolean {
    const width = this.row_measurer.cache.get(node);
    if (width === undefined) {
      // this is unlikely to happen, but we should trigger a sync measure event if it does
      return false;
    }
    const translation = this.columns.list.translate[0];

    return (
      translation + node.depth * this.row_depth_padding < 0 ||
      translation + node.depth * this.row_depth_padding + offset_px >
        this.columns.list.width * this.container_physical_space.width
    );
  }

  scrollRowIntoViewHorizontally(
    node: TraceTreeNode<any>,
    duration: number = 600,
    offset_px: number = 0
  ) {
    const VISUAL_OFFSET = this.row_depth_padding / 2;
    const target = Math.min(
      -node.depth * this.row_depth_padding + VISUAL_OFFSET + offset_px,
      0
    );
    this.animateScrollColumnTo(target, duration);
  }

  bringRowIntoViewAnimation: number | null = null;
  animateScrollColumnTo(x: number, duration: number) {
    const start = performance.now();

    const startPosition = this.columns.list.translate[0];
    const distance = x - startPosition;

    const animate = (now: number) => {
      const elapsed = now - start;
      const progress = duration > 0 ? elapsed / duration : 1;
      const eased = easeOutSine(progress);

      const pos = startPosition + distance * eased;

      for (let i = 0; i < this.columns.list.column_refs.length; i++) {
        const list = this.columns.list.column_refs[i];
        if (list?.children?.[0]) {
          (list.children[0] as HTMLElement).style.transform = `translateX(${pos}px)`;
        }
      }

      if (progress < 1) {
        this.columns.list.translate[0] = pos;
        this.bringRowIntoViewAnimation = window.requestAnimationFrame(animate);
      } else {
        this.columns.list.translate[0] = x;
      }
    };

    this.bringRowIntoViewAnimation = window.requestAnimationFrame(animate);
  }

  initialize(container: HTMLElement) {
    if (this.container !== container && this.resize_observer !== null) {
      this.teardown();
    }

    this.container = container;

    this.resize_observer = new ResizeObserver(entries => {
      const entry = entries[0];
      if (!entry) {
        throw new Error('ResizeObserver entry is undefined');
      }

      this.initializePhysicalSpace(entry.contentRect.width, entry.contentRect.height);
      this.draw();
    });

    this.resize_observer.observe(container);
  }

  recomputeSpanToPxMatrix() {
    const traceViewToSpace = this.trace_space.between(this.trace_view);
    const tracePhysicalToView = this.trace_physical_space.between(this.trace_space);
    this.span_to_px = mat3.multiply(
      this.span_to_px,
      traceViewToSpace,
      tracePhysicalToView
    );
  }

  recomputeTimelineIntervals() {
    const tracePhysicalToView = this.trace_physical_space.between(this.trace_view);
    const time_at_100 =
      tracePhysicalToView[0] * (100 * window.devicePixelRatio) +
      tracePhysicalToView[6] -
      this.trace_view.x;

    computeTimelineIntervals(this.trace_view, time_at_100, this.intervals);
  }

  readonly span_matrix: [number, number, number, number, number, number] = [
    1, 0, 0, 1, 0, 0,
  ];

  computeSpanCSSMatrixTransform(
    space: [number, number]
  ): [number, number, number, number, number, number] {
    const scale = space[1] / this.trace_view.width;

    this.span_matrix[0] = Math.max(
      scale,
      (1 * this.span_to_px[0]) / this.trace_view.width
    );
    this.span_matrix[3] = 1;
    this.span_matrix[4] =
      (space[0] - this.to_origin) / this.span_to_px[0] -
      this.trace_view.x / this.span_to_px[0];

    return this.span_matrix;
  }

  scrollToPath(
    tree: TraceTree,
    scrollQueue: TraceTree.NodePath[],
    rerender: () => void,
    {api, organization}: {api: Client; organization: Organization}
  ): Promise<{index: number; node: TraceTreeNode<TraceTree.NodeValue>} | null | null> {
    const segments = [...scrollQueue];
    const list = this.list;

    if (!list) {
      return Promise.resolve(null);
    }

    if (segments.length === 1 && segments[0] === 'trace:root') {
      rerender();
      this.scrollToRow(0);
      return Promise.resolve({index: 0, node: tree.root.children[0]});
    }

    // Keep parent reference as we traverse the tree so that we can only
    // perform searching in the current level and not the entire tree
    let parent: TraceTreeNode<TraceTree.NodeValue> = tree.root;

    const scrollToRow = async (): Promise<{
      index: number;
      node: TraceTreeNode<TraceTree.NodeValue>;
    } | null | null> => {
      const path = segments.pop();
      const current = findInTreeFromSegment(parent, path!);

      if (!current) {
        Sentry.captureMessage('Failed to scroll to node in trace tree');
        return null;
      }

      // Reassing the parent to the current node so that
      // searching narrows down to the current level
      // and we dont need to search the entire tree each time
      parent = current;

      if (isTransactionNode(current)) {
        const nextSegment = segments[segments.length - 1];
        if (
          nextSegment?.startsWith('span:') ||
          nextSegment?.startsWith('ag:') ||
          nextSegment?.startsWith('ms:')
        ) {
          await tree.zoomIn(current, true, {
            api,
            organization,
          });
          return scrollToRow();
        }
      }

      if (isAutogroupedNode(current) && segments.length > 0) {
        tree.expand(current, true);
        return scrollToRow();
      }

      if (segments.length > 0) {
        return scrollToRow();
      }

      // We are at the last path segment (the node that the user clicked on)
      // and we should scroll the view to this node.
      const index = tree.list.findIndex(node => node === current);
      if (index === -1) {
        throw new Error("Couldn't find node in list");
      }

      rerender();
      this.scrollToRow(index);
      return {index, node: current};
    };

    return scrollToRow();
  }

  scrollToRow(index: number) {
    if (!this.list) {
      return;
    }
    this.list.scrollToRow(index);
  }

  computeTransformXFromTimestamp(timestamp: number): number {
    return (timestamp - this.to_origin - this.trace_view.x) / this.span_to_px[0];
  }

  computeSpanTextPlacement(span_space: [number, number], text: string): [number, number] {
    const TEXT_PADDING = 2;
    const anchor_left = span_space[0] > this.to_origin + this.trace_space.width * 0.8;

    const width = this.text_measurer.measure(text);

    // precomput all anchor points aot, so we make the control flow more readable.
    // this wastes some cycles, but it's not a big deal as computers are fast when
    // it comes to simple arithmetic.
    const right_outside =
      this.computeTransformXFromTimestamp(span_space[0] + span_space[1]) + TEXT_PADDING;
    const right_inside =
      this.computeTransformXFromTimestamp(span_space[0] + span_space[1]) -
      width -
      TEXT_PADDING;
    const left_outside =
      this.computeTransformXFromTimestamp(span_space[0]) - TEXT_PADDING - width;
    const left_inside = this.computeTransformXFromTimestamp(span_space[0]) + TEXT_PADDING;
    const window_right =
      this.computeTransformXFromTimestamp(
        this.to_origin + this.trace_view.left + this.trace_view.width
      ) -
      width -
      TEXT_PADDING;
    const window_left =
      this.computeTransformXFromTimestamp(this.to_origin + this.trace_view.left) +
      TEXT_PADDING;

    const view_left = this.trace_view.x;
    const view_right = view_left + this.trace_view.width;

    const span_left = span_space[0] - this.to_origin;
    const span_right = span_left + span_space[1];

    const space_right = view_right - span_right;
    const space_left = span_left - view_left;

    // Span is completely outside of the view on the left side
    if (span_right < this.trace_view.x) {
      return anchor_left ? [1, right_inside] : [0, right_outside];
    }

    // Span is completely outside of the view on the right side
    if (span_left > this.trace_view.right) {
      return anchor_left ? [0, left_outside] : [1, left_inside];
    }

    // Span "spans" the entire view
    if (span_left <= this.trace_view.x && span_right >= this.trace_view.right) {
      return anchor_left ? [1, window_left] : [1, window_right];
    }

    const full_span_px_width = span_space[1] / this.span_to_px[0];

    if (anchor_left) {
      // While we have space on the left, place the text there
      if (space_left > 0) {
        return [0, left_outside];
      }

      const distance = span_right - this.trace_view.left;
      const visible_width = distance / this.span_to_px[0] - TEXT_PADDING;

      // If the text fits inside the visible portion of the span, anchor it to the left
      // side of the window so that it is visible while the user pans the view
      if (visible_width - TEXT_PADDING >= width) {
        return [1, window_left];
      }

      // If the text doesnt fit inside the visible portion of the span,
      // anchor it to the inside right place in the span.
      return [1, right_inside];
    }
    // While we have space on the right, place the text there
    if (space_right > 0) {
      return [0, right_outside];
    }

    // If text fits inside the span
    if (full_span_px_width > width) {
      const distance = span_right - this.trace_view.right;
      const visible_width =
        (span_space[1] - distance) / this.span_to_px[0] - TEXT_PADDING;

      // If the text fits inside the visible portion of the span, anchor it to the right
      // side of the window so that it is visible while the user pans the view
      if (visible_width - TEXT_PADDING >= width) {
        return [1, window_right];
      }

      // If the text doesnt fit inside the visible portion of the span,
      // anchor it to the inside left of the span
      return [1, left_inside];
    }
    return [0, right_outside];
  }

  draw(options: {list?: number; span_list?: number} = {}) {
    const list_width = options.list ?? this.columns.list.width;
    const span_list_width = options.span_list ?? this.columns.span_list.width;

    if (this.divider) {
      this.divider.style.transform = `translateX(${
        list_width * this.container_physical_space.width - DIVIDER_WIDTH / 2 - 1
      }px)`;
    }
    if (this.indicator_container) {
      this.indicator_container.style.width = span_list_width * 100 + '%';
    }

    const listWidth = list_width * 100 + '%';
    const spanWidth = span_list_width * 100 + '%';

    for (let i = 0; i < this.columns.list.column_refs.length; i++) {
      while (this.span_bars[i] === undefined && i < this.columns.list.column_refs.length)
        i++;

      const list = this.columns.list.column_refs[i];
      if (list) list.style.width = listWidth;
      const span = this.columns.span_list.column_refs[i];
      if (span) span.style.width = spanWidth;

      const span_bar = this.span_bars[i];
      const span_arrow = this.span_arrows[i];

      if (span_bar) {
        const span_transform = this.computeSpanCSSMatrixTransform(span_bar.space);
        span_bar.ref.style.transform = `matrix(${span_transform.join(',')}`;
      }
      const span_text = this.span_text[i];
      if (span_text) {
        const [inside, text_transform] = this.computeSpanTextPlacement(
          span_text.space,
          span_text.text
        );

        if (text_transform === null) {
          continue;
        }

        span_text.ref.style.color = inside ? 'white' : '';
        span_text.ref.style.transform = `translateX(${text_transform}px)`;
        if (span_arrow && span_bar) {
          const outside_left =
            span_bar.space[0] - this.to_origin + span_bar.space[1] < this.trace_view.x;
          const outside_right =
            span_bar.space[0] - this.to_origin > this.trace_view.right;
          const visible = outside_left || outside_right;

          if (visible !== span_arrow.visible) {
            span_arrow.visible = visible;
            span_arrow.position = outside_left ? 0 : 1;

            if (visible) {
              span_arrow.ref.className = `TraceArrow Visible ${span_arrow.position === 0 ? 'Left' : 'Right'}`;
            } else {
              span_arrow.ref.className = 'TraceArrow';
            }
          }
        }
      }
    }

    let start_indicator = 0;
    let end_indicator = this.indicators.length;

    while (start_indicator < this.indicators.length - 1) {
      const indicator = this.indicators[start_indicator];
      if (!indicator?.indicator) {
        start_indicator++;
        continue;
      }

      if (indicator.indicator.start < this.to_origin + this.trace_view.left) {
        start_indicator++;
        continue;
      }

      break;
    }

    while (end_indicator > start_indicator) {
      const last_indicator = this.indicators[end_indicator - 1];
      if (!last_indicator) {
        end_indicator--;
        continue;
      }
      if (last_indicator.indicator.start > this.to_origin + this.trace_view.right) {
        end_indicator--;
        continue;
      }
      break;
    }

    start_indicator = Math.max(0, start_indicator - 1);
    end_indicator = Math.min(this.indicators.length - 1, end_indicator);

    for (let i = 0; i < this.indicators.length; i++) {
      const entry = this.indicators[i];
      if (!entry) {
        continue;
      }

      if (i < start_indicator || i > end_indicator) {
        entry.ref.style.opacity = '0';
        continue;
      }

      const transform = this.computeTransformXFromTimestamp(entry.indicator.start);
      const label = entry.ref.children[0] as HTMLElement | undefined;

      const indicator_max = this.trace_physical_space.width + 1;
      const indicator_min = -1;

      const label_width = this.indicator_label_measurer.cache.get(entry.indicator);
      const clamped_transform = clamp(transform, -1, indicator_max);

      if (label_width === undefined) {
        entry.ref.style.transform = `translate(${clamp(transform, indicator_min, indicator_max)}px, 0)`;
        continue;
      }

      if (label) {
        const PADDING = 2;
        const label_window_left = PADDING;
        const label_window_right = -label_width - PADDING;

        if (transform < -1) {
          label.style.transform = `translateX(${label_window_left}px)`;
        } else if (transform >= indicator_max) {
          label.style.transform = `translateX(${label_window_right}px)`;
        } else {
          const space_left = transform - PADDING - label_width / 2;
          const space_right = transform + label_width / 2;

          if (space_left < 0) {
            const left = -label_width / 2 + Math.abs(space_left);
            label.style.transform = `translateX(${left - 1}px)`;
          } else if (space_right > this.trace_physical_space.width) {
            const right =
              -label_width / 2 - (space_right - this.trace_physical_space.width) - 1;
            label.style.transform = `translateX(${right}px)`;
          } else {
            label.style.transform = `translateX(${-label_width / 2}px)`;
          }
        }
      }

      entry.ref.style.opacity = '1';
      entry.ref.style.zIndex = i === start_indicator || i === end_indicator ? '1' : '2';
      entry.ref.style.transform = `translate(${clamped_transform}px, 0)`;
    }

    for (let i = 0; i < this.timeline_indicators.length; i++) {
      const indicator = this.timeline_indicators[i];
      const interval = this.intervals[i];

      if (indicator) {
        if (interval === undefined) {
          indicator.style.opacity = '0';
          continue;
        }

        const placement = this.computeTransformXFromTimestamp(this.to_origin + interval);

        indicator.style.opacity = '1';
        indicator.style.transform = `translateX(${placement}px)`;
        const label = indicator.children[0] as HTMLElement | undefined;
<<<<<<< HEAD
        const duration = getDuration(interval / 1000, 2, true);
        if (label && label?.innerHTML !== duration) {
          label.innerHTML = duration;
=======

        if (label) {
          label.textContent = getDuration(interval / 1000, 2, true);
>>>>>>> 14b245fa
        }
      }
    }
  }

  teardown() {
    if (this.resize_observer) {
      this.resize_observer.disconnect();
    }
  }
}

// The backing cache should be a proper LRU cache,
// so we dont end up storing an infinite amount of elements
class DOMWidthMeasurer<T> {
  cache: Map<T, number> = new Map();
  elements: HTMLElement[] = [];

  queue: [T, HTMLElement][] = [];
  drainRaf: number | null = null;
  max: number = 0;

  constructor() {
    this.drain = this.drain.bind(this);
  }

  enqueueMeasure(node: T, element: HTMLElement) {
    if (this.cache.has(node)) {
      return;
    }

    this.queue.push([node, element]);

    if (this.drainRaf !== null) {
      window.cancelAnimationFrame(this.drainRaf);
    }
    this.drainRaf = window.requestAnimationFrame(this.drain);
  }

  drain() {
    for (const [node, element] of this.queue) {
      this.measure(node, element);
    }
  }

  measure(node: T, element: HTMLElement): number {
    const cache = this.cache.get(node);
    if (cache !== undefined) {
      return cache;
    }

    const width = element.getBoundingClientRect().width;
    if (width > this.max) {
      this.max = width;
    }
    this.cache.set(node, width);
    return width;
  }
}

// The backing cache should be a proper LRU cache,
// so we dont end up storing an infinite amount of elements
class TextMeasurer {
  queue: string[] = [];
  drainRaf: number | null = null;
  cache: Map<string, number> = new Map();

  ctx: CanvasRenderingContext2D;

  number: number = 0;
  dot: number = 0;
  duration: Record<string, number> = {};

  constructor() {
    this.drain = this.drain.bind(this);

    const canvas = document.createElement('canvas');
    const ctx = canvas.getContext('2d');

    if (!ctx) {
      throw new Error('Canvas 2d context is not available');
    }

    canvas.width = 50 * window.devicePixelRatio ?? 1;
    canvas.height = 50 * window.devicePixelRatio ?? 1;
    this.ctx = ctx;

    ctx.font = '11px' + theme.text.family;

    this.dot = this.ctx.measureText('.').width;
    for (let i = 0; i < 10; i++) {
      const measurement = this.ctx.measureText(i.toString());
      this.number = Math.max(this.number, measurement.width);
    }

    for (const duration of ['ns', 'ms', 's', 'm', 'h', 'd']) {
      this.duration[duration] = this.ctx.measureText(duration).width;
    }
  }

  drain() {
    for (const string of this.queue) {
      this.measure(string);
    }
  }

  computeStringLength(string: string): number {
    let width = 0;
    for (let i = 0; i < string.length; i++) {
      switch (string[i]) {
        case '.':
          width += this.dot;
          break;
        case '0':
        case '1':
        case '2':
        case '3':
        case '4':
        case '5':
        case '6':
        case '7':
        case '8':
        case '9':
          width += this.number;
          break;
        default:
          const remaining = string.slice(i);
          if (this.duration[remaining]) {
            width += this.duration[remaining];
            return width;
          }
      }
    }
    return width;
  }

  measure(string: string): number {
    const cached_width = this.cache.get(string);
    if (cached_width !== undefined) {
      return cached_width;
    }

    const width = this.computeStringLength(string);
    this.cache.set(string, width);
    return width;
  }
}

export class VirtualizedList {
  container: HTMLElement | null = null;

  scrollHeight: number = 0;
  scrollTop: number = 0;

  scrollToRow(index: number, rowHeight: number = 24) {
    if (!this.container) {
      return;
    }

    const top = this.container.scrollTop;
    const height = this.scrollHeight;
    const position = index * rowHeight;

    if (position < top) {
      // above view
    } else if (position > top + height) {
      // under view
    } else {
      return;
    }

    this.container.scrollTop = index * rowHeight;
  }
}

interface UseVirtualizedListProps {
  container: HTMLElement | null;
  items: ReadonlyArray<TraceTreeNode<TraceTree.NodeValue>>;
  manager: VirtualizedViewManager;
  render: (item: VirtualizedRow) => React.ReactNode;
}
interface UseVirtualizedListResult {
  list: VirtualizedList;
  rendered: React.ReactNode[];
  virtualized: VirtualizedRow[];
}

export const useVirtualizedList = (
  props: UseVirtualizedListProps
): UseVirtualizedListResult => {
  const list = useRef<VirtualizedList | null>();

  const scrollTopRef = useRef<number>(0);
  const scrollHeightRef = useRef<number>(0);
  const scrollContainerRef = useRef<HTMLElement | null>(null);

  const renderCache = useRef<Map<number, React.ReactNode>>();
  const styleCache = useRef<Map<number, React.CSSProperties>>();
  const resizeObserverRef = useRef<ResizeObserver | null>(null);

  if (!styleCache.current) {
    styleCache.current = new Map();
  }
  if (!renderCache.current) {
    renderCache.current = new Map();
  }

  const [items, setItems] = useState<{
    rendered: React.ReactNode[];
    virtualized: VirtualizedRow[];
  }>({rendered: [], virtualized: []});

  if (!list.current) {
    list.current = new VirtualizedList();
    props.manager.registerList(list.current);
  }

  const renderRef = useRef<(item: VirtualizedRow) => React.ReactNode>(props.render);
  renderRef.current = props.render;
  const itemsRef = useRef<ReadonlyArray<TraceTreeNode<TraceTree.NodeValue>>>(props.items);
  itemsRef.current = props.items;
  const managerRef = useRef<VirtualizedViewManager>(props.manager);
  managerRef.current = props.manager;

  useLayoutEffect(() => {
    if (!props.container) {
      return;
    }
    const scrollContainer = props.container.children[0] as HTMLElement | null;
    if (!scrollContainer) {
      throw new Error(
        'Virtualized list container has to render a scroll container as its first child.'
      );
    }
  }, [props.container, props.items.length]);

  useLayoutEffect(() => {
    if (!props.container || !list.current) {
      return;
    }

    list.current.container = props.container;

    if (resizeObserverRef.current) {
      resizeObserverRef.current.disconnect();
    }

    const resizeObserver = new ResizeObserver(elements => {
      // We only care about changes to the height of the scroll container,
      // if it has not changed then do not update the scroll height.
      styleCache.current?.clear();
      renderCache.current?.clear();

      scrollHeightRef.current = elements[0].contentRect.height;
      if (list.current) {
        list.current.scrollHeight = scrollHeightRef.current;
      }

      const recomputedItems = findRenderedItems({
        scrollTop: scrollTopRef.current,
        items: itemsRef.current,
        overscroll: 5,
        rowHeight: 24,
        scrollHeight: scrollHeightRef.current,
        styleCache: styleCache.current!,
        renderCache: renderCache.current!,
        render: renderRef.current,
        manager: managerRef.current,
      });
      setItems(recomputedItems);
    });

    resizeObserver.observe(props.container);
    resizeObserverRef.current = resizeObserver;
  }, [props.container]);

  const rafId = useRef<number | null>(null);
  const pointerEventsRaf = useRef<{id: number} | null>(null);

  useLayoutEffect(() => {
    if (!list.current || !props.container) {
      return undefined;
    }

    if (props.container && !scrollContainerRef.current) {
      scrollContainerRef.current = props.container.children[0] as HTMLElement | null;
    }

    props.container.style.height = '100%';
    props.container.style.overflow = 'auto';
    props.container.style.position = 'relative';
    props.container.style.willChange = 'transform';
    props.container.style.overscrollBehavior = 'none';

    scrollContainerRef.current!.style.overflow = 'hidden';
    scrollContainerRef.current!.style.position = 'relative';
    scrollContainerRef.current!.style.willChange = 'transform';
    scrollContainerRef.current!.style.height = `${props.items.length * 24}px`;

    const onScroll = event => {
      if (!list.current) {
        return;
      }

      if (rafId.current !== null) {
        window.cancelAnimationFrame(rafId.current);
      }

      managerRef.current.isScrolling = true;

      rafId.current = window.requestAnimationFrame(() => {
        scrollTopRef.current = Math.max(0, event.target?.scrollTop ?? 0);

        const recomputedItems = findRenderedItems({
          scrollTop: scrollTopRef.current,
          items: props.items,
          overscroll: 5,
          rowHeight: 24,
          scrollHeight: scrollHeightRef.current,
          styleCache: styleCache.current!,
          renderCache: renderCache.current!,
          render: renderRef.current,
          manager: managerRef.current,
        });
        setItems(recomputedItems);
      });

      if (!pointerEventsRaf.current && scrollContainerRef.current) {
        scrollContainerRef.current.style.pointerEvents = 'none';
      }

      if (pointerEventsRaf.current) {
        window.cancelAnimationFrame(pointerEventsRaf.current.id);
      }

      pointerEventsRaf.current = requestAnimationTimeout(() => {
        styleCache.current?.clear();
        renderCache.current?.clear();

        managerRef.current.isScrolling = false;

        const recomputedItems = findRenderedItems({
          scrollTop: scrollTopRef.current,
          items: props.items,
          overscroll: 5,
          rowHeight: 24,
          scrollHeight: scrollHeightRef.current,
          styleCache: styleCache.current!,
          renderCache: renderCache.current!,
          render: renderRef.current,
          manager: managerRef.current,
        });
        setItems(recomputedItems);

        if (list.current && scrollContainerRef.current) {
          scrollContainerRef.current.style.pointerEvents = 'auto';
          pointerEventsRaf.current = null;
        }
      }, 50);
    };
    props.container.addEventListener('scroll', onScroll, {passive: false});

    return () => {
      props.container?.removeEventListener('scroll', onScroll);
    };
  }, [props.container, props.items, props.items.length]);

  useLayoutEffect(() => {
    if (!list.current || !styleCache.current || !renderCache.current) {
      return;
    }

    styleCache.current.clear();
    renderCache.current.clear();

    const recomputedItems = findRenderedItems({
      scrollTop: scrollTopRef.current,
      items: props.items,
      overscroll: 5,
      rowHeight: 24,
      scrollHeight: scrollHeightRef.current,
      styleCache: styleCache.current!,
      renderCache: renderCache.current,
      render: renderRef.current,
      manager: managerRef.current,
    });

    setItems(recomputedItems);
  }, [props.items, props.items.length, props.render]);

  return {
    virtualized: items.virtualized,
    rendered: items.rendered,
    list: list.current!,
  };
};

export interface VirtualizedRow {
  index: number;
  item: TraceTreeNode<TraceTree.NodeValue>;
  key: number;
  style: React.CSSProperties;
}

function findRenderedItems({
  items,
  overscroll,
  rowHeight,
  scrollHeight,
  scrollTop,
  styleCache,
  renderCache,
  render,
  manager,
}: {
  items: ReadonlyArray<TraceTreeNode<TraceTree.NodeValue>>;
  manager: VirtualizedViewManager;
  overscroll: number;
  render: (arg: VirtualizedRow) => React.ReactNode;
  renderCache: Map<number, React.ReactNode>;
  rowHeight: number;
  scrollHeight: number;
  scrollTop: number;
  styleCache: Map<number, React.CSSProperties>;
}): {rendered: React.ReactNode[]; virtualized: VirtualizedRow[]} {
  // This is overscroll height for single direction, when computing the total,
  // we need to multiply this by 2 because we overscroll in both directions.
  const OVERSCROLL_HEIGHT = overscroll * rowHeight;
  const virtualized: VirtualizedRow[] = [];
  const rendered: React.ReactNode[] = [];

  // Clamp viewport to scrollHeight bounds [0, length * rowHeight] because some browsers may fire
  // scrollTop with negative values when the user scrolls up past the top of the list (overscroll behavior)
  const viewport = {
    top: Math.max(scrollTop - OVERSCROLL_HEIGHT, 0),
    bottom: Math.min(
      scrollTop + scrollHeight + OVERSCROLL_HEIGHT,
      items.length * rowHeight
    ),
  };

  // Points to the position inside the visible array
  let visibleItemIndex = 0;
  // Points to the currently iterated item
  let indexPointer = findOptimisticStartIndex({
    items,
    viewport,
    scrollTop,
    rowHeight,
    overscroll,
  });

  manager.start_virtualized_index = indexPointer;

  // Max number of visible items in our list
  const MAX_VISIBLE_ITEMS = Math.ceil((scrollHeight + OVERSCROLL_HEIGHT * 2) / rowHeight);
  const ALL_ITEMS = items.length;

  // While number of visible items is less than max visible items, and we haven't reached the end of the list
  while (visibleItemIndex < MAX_VISIBLE_ITEMS && indexPointer < ALL_ITEMS) {
    const elementTop = indexPointer * rowHeight;
    const elementBottom = elementTop + rowHeight;

    // An element is inside a viewport if the top of the element is below the top of the viewport
    // and the bottom of the element is above the bottom of the viewport
    if (elementTop >= viewport.top && elementBottom <= viewport.bottom) {
      let style = styleCache.get(indexPointer);
      if (!style) {
        style = {position: 'absolute', top: elementTop};
        styleCache.set(indexPointer, style);
      }

      const virtualizedRow: VirtualizedRow = {
        key: indexPointer,
        style,
        index: indexPointer,
        item: items[indexPointer],
      };

      virtualized[visibleItemIndex] = virtualizedRow;

      const renderedRow = renderCache.get(indexPointer) || render(virtualizedRow);
      rendered[visibleItemIndex] = renderedRow;
      renderCache.set(indexPointer, renderedRow);
      visibleItemIndex++;
    }
    indexPointer++;
  }

  return {rendered, virtualized};
}

export function findOptimisticStartIndex({
  items,
  overscroll,
  rowHeight,
  scrollTop,
  viewport,
}: {
  items: ReadonlyArray<TraceTreeNode<TraceTree.NodeValue>>;
  overscroll: number;
  rowHeight: number;
  scrollTop: number;
  viewport: {bottom: number; top: number};
}): number {
  if (!items.length || viewport.top === 0) {
    return 0;
  }
  return Math.max(Math.floor(scrollTop / rowHeight) - overscroll, 0);
}

function findInTreeFromSegment(
  start: TraceTreeNode<TraceTree.NodeValue>,
  segment: TraceTree.NodePath
): TraceTreeNode<TraceTree.NodeValue> | null {
  const [type, id] = segment.split(':');

  if (!type || !id) {
    throw new TypeError('Node path must be in the format of `type:id`');
  }

  return TraceTreeNode.Find(start, node => {
    if (type === 'txn' && isTransactionNode(node)) {
      return node.value.event_id === id;
    }

    if (type === 'span' && isSpanNode(node)) {
      return node.value.span_id === id;
    }

    if (type === 'ag' && isAutogroupedNode(node)) {
      if (isParentAutogroupedNode(node)) {
        return node.head.value.span_id === id || node.tail.value.span_id === id;
      }
      if (isSiblingAutogroupedNode(node)) {
        const child = node.children[0];
        if (isSpanNode(child)) {
          return child.value.span_id === id;
        }
      }
    }

    if (type === 'ms' && isMissingInstrumentationNode(node)) {
      return node.previous.value.span_id === id || node.next.value.span_id === id;
    }

    if (type === 'error' && isTraceErrorNode(node)) {
      return node.value.event_id === id;
    }

    return false;
  });
}<|MERGE_RESOLUTION|>--- conflicted
+++ resolved
@@ -1197,15 +1197,10 @@
         indicator.style.opacity = '1';
         indicator.style.transform = `translateX(${placement}px)`;
         const label = indicator.children[0] as HTMLElement | undefined;
-<<<<<<< HEAD
         const duration = getDuration(interval / 1000, 2, true);
-        if (label && label?.innerHTML !== duration) {
-          label.innerHTML = duration;
-=======
-
-        if (label) {
-          label.textContent = getDuration(interval / 1000, 2, true);
->>>>>>> 14b245fa
+        
+        if (label && label?.textContent !== duration) {
+          label.textContent = duration;
         }
       }
     }
