import {useLayoutEffect, useRef, useState} from 'react';
import * as Sentry from '@sentry/react';
import {mat3, vec2} from 'gl-matrix';

import type {Client} from 'sentry/api';
import type {Organization} from 'sentry/types';
import {getDuration} from 'sentry/utils/formatters';
import clamp from 'sentry/utils/number/clamp';
import {requestAnimationTimeout} from 'sentry/utils/profiling/hooks/useVirtualizedTree/virtualizedTreeUtils';
import {lightTheme as theme} from 'sentry/utils/theme';
import {
  isAutogroupedNode,
  isMissingInstrumentationNode,
  isNoDataNode,
  isParentAutogroupedNode,
  isSiblingAutogroupedNode,
  isSpanNode,
  isTraceErrorNode,
  isTraceNode,
  isTransactionNode,
} from 'sentry/views/performance/newTraceDetails/guards';
import {
  type TraceTree,
  TraceTreeNode,
} from 'sentry/views/performance/newTraceDetails/traceTree';

const DIVIDER_WIDTH = 6;

function easeOutSine(x: number): number {
  return Math.sin((x * Math.PI) / 2);
}

type ViewColumn = {
  column_nodes: TraceTreeNode<TraceTree.NodeValue>[];
  column_refs: (HTMLElement | undefined)[];
  translate: [number, number];
  width: number;
};

class View {
  public x: number;
  public y: number;
  public width: number;
  public height: number;

  constructor(x: number, y: number, width: number, height: number) {
    this.x = x;
    this.y = y;
    this.width = width;
    this.height = height;
  }

  static From(view: View): View {
    return new View(view.x, view.y, view.width, view.height);
  }
  static Empty(): View {
    return new View(0, 0, 1000, 1);
  }

  serialize() {
    return [this.x, this.y, this.width, this.height];
  }

  between(to: View): mat3 {
    return mat3.fromValues(
      to.width / this.width,
      0,
      0,
      to.height / this.height,
      0,
      0,
      to.x - this.x * (to.width / this.width),
      to.y - this.y * (to.height / this.height),
      1
    );
  }

  transform(mat: mat3): [number, number, number, number] {
    const x = this.x * mat[0] + this.y * mat[3] + mat[6];
    const y = this.x * mat[1] + this.y * mat[4] + mat[7];
    const width = this.width * mat[0] + this.height * mat[3];
    const height = this.width * mat[1] + this.height * mat[4];
    return [x, y, width, height];
  }

  get center() {
    return this.x + this.width / 2;
  }

  get left() {
    return this.x;
  }
  get right() {
    return this.x + this.width;
  }
  get top() {
    return this.y;
  }
  get bottom() {
    return this.y + this.height;
  }
}

export function computeTimelineIntervals(
  view: View,
  targetInterval: number,
  results: (number | undefined)[]
): void {
  const minInterval = Math.pow(10, Math.floor(Math.log10(targetInterval)));
  let interval = minInterval;

  if (targetInterval / interval > 5) {
    interval *= 5;
  } else if (targetInterval / interval > 2) {
    interval *= 2;
  }

  let x = Math.ceil(view.x / interval) * interval;
  let idx = -1;
  if (x > 0) {
    x -= interval;
  }
  while (x <= view.right) {
    results[++idx] = x;
    x += interval;
  }

  while (idx < results.length - 1 && results[idx + 1] !== undefined) {
    results[++idx] = undefined;
  }
}

type ArgumentTypes<F> = F extends (...args: infer A) => any ? A : never;
type EventStore = {
  [K in keyof VirtualizedViewManagerEvents]: Set<VirtualizedViewManagerEvents[K]>;
};
interface VirtualizedViewManagerEvents {
  ['divider resize end']: (list_width: number) => void;
}

/**
 * Tracks the state of the virtualized view and manages the resizing of the columns.
 * Children components should call the appropriate register*Ref methods to register their
 * HTML elements.
 */
export class VirtualizedViewManager {
  // Represents the space of the entire trace, for example
  // a trace starting at 0 and ending at 1000 would have a space of [0, 1000]
  to_origin: number = 0;
  trace_space: View = View.Empty();
  // The view defines what the user is currently looking at, it is a subset
  // of the trace space. For example, if the user is currently looking at the
  // trace from 500 to 1000, the view would be represented by [x, width] = [500, 500]
  trace_view: View = View.Empty();
  // Represents the pixel space of the entire trace - this is the container
  // that we render to. For example, if the container is 1000px wide, the
  // pixel space would be [0, 1000]
  trace_physical_space: View = View.Empty();
  container_physical_space: View = View.Empty();

  events: EventStore = {
    ['divider resize end']: new Set<VirtualizedViewManagerEvents['divider resize end']>(),
  };

  row_measurer: DOMWidthMeasurer<TraceTreeNode<TraceTree.NodeValue>> =
    new DOMWidthMeasurer();
  indicator_label_measurer: DOMWidthMeasurer<TraceTree['indicators'][0]> =
    new DOMWidthMeasurer();
  text_measurer: TextMeasurer = new TextMeasurer();

  resize_observer: ResizeObserver | null = null;
  list: VirtualizedList | null = null;

  isScrolling: boolean = false;
  start_virtualized_index: number = 0;

  // HTML refs that we need to keep track of such
  // that rendering can be done programmatically
  divider: HTMLElement | null = null;
  container: HTMLElement | null = null;
  indicator_container: HTMLElement | null = null;

  intervals: (number | undefined)[] = [];
  // We want to render an indicator every 100px, but because we dont track resizing
  // of the container, we need to precompute the number of intervals we need to render.
  // We'll oversize the count by 3x, assuming no user will ever resize the window to 3x the
  // original size.
  interval_bars = new Array(Math.ceil(window.innerWidth / 100) * 3).fill(0);
  indicators: ({indicator: TraceTree['indicators'][0]; ref: HTMLElement} | undefined)[] =
    [];
  timeline_indicators: (HTMLElement | undefined)[] = [];
  span_bars: ({ref: HTMLElement; space: [number, number]} | undefined)[] = [];
  invisible_bars: ({ref: HTMLElement; space: [number, number]} | undefined)[] = [];
  span_arrows: (
    | {
        position: 0 | 1;
        ref: HTMLElement;
        space: [number, number];
        visible: boolean;
      }
    | undefined
  )[] = [];
  span_text: ({ref: HTMLElement; space: [number, number]; text: string} | undefined)[] =
    [];

  // Holds the span to px matrix so we dont keep recalculating it
  span_to_px: mat3 = mat3.create();
  row_depth_padding: number = 22;

  // Smallest of time that can be displayed across the entire view.
  private readonly MAX_ZOOM_PRECISION = 1;

  // Column configuration
  columns: {
    list: ViewColumn;
    span_list: ViewColumn;
  };

  constructor(columns: {
    list: Pick<ViewColumn, 'width'>;
    span_list: Pick<ViewColumn, 'width'>;
  }) {
    this.columns = {
      list: {...columns.list, column_nodes: [], column_refs: [], translate: [0, 0]},
      span_list: {
        ...columns.span_list,
        column_nodes: [],
        column_refs: [],
        translate: [0, 0],
      },
    };

    this.onDividerMouseDown = this.onDividerMouseDown.bind(this);
    this.onDividerMouseUp = this.onDividerMouseUp.bind(this);
    this.onDividerMouseMove = this.onDividerMouseMove.bind(this);
    this.onSyncedScrollbarScroll = this.onSyncedScrollbarScroll.bind(this);
    this.onWheelZoom = this.onWheelZoom.bind(this);
    this.onWheelEnd = this.onWheelEnd.bind(this);
    this.onWheelStart = this.onWheelStart.bind(this);
  }

  on<K extends keyof VirtualizedViewManagerEvents>(
    eventName: K,
    cb: VirtualizedViewManagerEvents[K]
  ): void {
    const set = this.events[eventName] as unknown as Set<VirtualizedViewManagerEvents[K]>;
    if (set.has(cb)) {
      return;
    }
    set.add(cb);
  }

  off<K extends keyof VirtualizedViewManagerEvents>(
    eventName: K,
    cb: VirtualizedViewManagerEvents[K]
  ): void {
    const set = this.events[eventName] as unknown as Set<VirtualizedViewManagerEvents[K]>;

    if (set.has(cb)) {
      set.delete(cb);
    }
  }

  dispatch<K extends keyof VirtualizedViewManagerEvents>(
    event: K,
    ...args: ArgumentTypes<VirtualizedViewManagerEvents[K]>
  ): void {
    for (const handler of this.events[event]) {
      // @ts-expect-error
      handler(...args);
    }
  }

  initializeTraceSpace(space: [x: number, y: number, width: number, height: number]) {
    this.to_origin = space[0];

    this.trace_space = new View(0, 0, space[2], space[3]);
    this.trace_view = new View(0, 0, space[2], space[3]);

    this.recomputeTimelineIntervals();
    this.recomputeSpanToPxMatrix();
  }

  initializePhysicalSpace(width: number, height: number) {
    this.container_physical_space = new View(0, 0, width, height);
    this.trace_physical_space = new View(
      0,
      0,
      width * this.columns.span_list.width,
      height
    );

    this.recomputeTimelineIntervals();
    this.recomputeSpanToPxMatrix();
  }

  dividerScale: 1 | undefined = undefined;
  dividerStartVec: [number, number] | null = null;
  previousDividerClientVec: [number, number] | null = null;

  onDividerMouseDown(event: MouseEvent) {
    if (!this.container) {
      return;
    }

    this.dividerScale = this.trace_view.width === this.trace_space.width ? 1 : undefined;
    this.dividerStartVec = [event.clientX, event.clientY];
    this.previousDividerClientVec = [event.clientX, event.clientY];
    this.container.style.userSelect = 'none';

    document.addEventListener('mouseup', this.onDividerMouseUp, {passive: true});
    document.addEventListener('mousemove', this.onDividerMouseMove, {
      passive: true,
    });
  }

  onDividerMouseUp(event: MouseEvent) {
    if (!this.container || !this.dividerStartVec) {
      return;
    }

    this.dividerScale = undefined;
    const distance = event.clientX - this.dividerStartVec[0];
    const distancePercentage = distance / this.container_physical_space.width;

    this.columns.list.width = this.columns.list.width + distancePercentage;
    this.columns.span_list.width = this.columns.span_list.width - distancePercentage;

    this.container.style.userSelect = 'auto';

    this.dividerStartVec = null;
    this.previousDividerClientVec = null;

    this.enqueueOnScrollEndOutOfBoundsCheck();
    document.removeEventListener('mouseup', this.onDividerMouseUp);
    document.removeEventListener('mousemove', this.onDividerMouseMove);

    this.dispatch('divider resize end', this.columns.list.width);
  }

  onDividerMouseMove(event: MouseEvent) {
    if (!this.dividerStartVec || !this.divider || !this.previousDividerClientVec) {
      return;
    }

    const distance = event.clientX - this.dividerStartVec[0];
    const distancePercentage = distance / this.container_physical_space.width;

    this.trace_physical_space.width =
      (this.columns.span_list.width - distancePercentage) *
      this.container_physical_space.width;

    const physical_distance = this.previousDividerClientVec[0] - event.clientX;
    const config_distance_pct = physical_distance / this.trace_physical_space.width;
    const config_distance = this.trace_view.width * config_distance_pct;

    if (this.dividerScale) {
      // just recompute the draw matrix and let the view scale itself
      this.recomputeSpanToPxMatrix();
    } else {
      this.setTraceView({
        x: this.trace_view.x - config_distance,
        width: this.trace_view.width + config_distance,
      });
    }
    this.recomputeTimelineIntervals();
    this.draw({
      list: this.columns.list.width + distancePercentage,
      span_list: this.columns.span_list.width - distancePercentage,
    });

    this.previousDividerClientVec = [event.clientX, event.clientY];
  }

  private scrollbar_width: number = 0;
  onScrollbarWidthChange(width: number) {
    if (width === this.scrollbar_width) {
      return;
    }
    this.scrollbar_width = width;
    this.draw();
  }

  registerContainerRef(container: HTMLElement | null) {
    if (container) {
      this.initialize(container);
    } else {
      this.teardown();
    }
  }

  registerGhostRowRef(column: string, ref: HTMLElement | null) {
    if (column === 'list' && ref) {
      const scrollableElement = ref.children[0] as HTMLElement | undefined;
      if (scrollableElement) {
        ref.addEventListener('wheel', this.onSyncedScrollbarScroll, {passive: false});
      }
    }

    if (column === 'span_list' && ref) {
      ref.addEventListener('wheel', this.onWheelZoom, {passive: false});
    }
  }

  registerList(list: VirtualizedList | null) {
    this.list = list;
  }

  registerIndicatorContainerRef(ref: HTMLElement | null) {
    if (ref) {
      const correction =
        (this.scrollbar_width / this.container_physical_space.width) *
        this.columns.span_list.width;
      ref.style.transform = `translateX(${-this.scrollbar_width}px)`;
      ref.style.width = (this.columns.span_list.width - correction) * 100 + '%';
    }
    this.indicator_container = ref;
  }

  registerDividerRef(ref: HTMLElement | null) {
    if (!ref) {
      if (this.divider) {
        this.divider.removeEventListener('mousedown', this.onDividerMouseDown);
      }
      this.divider = null;
      return;
    }

    this.divider = ref;
    this.divider.style.width = `${DIVIDER_WIDTH}px`;
    ref.addEventListener('mousedown', this.onDividerMouseDown, {passive: true});
  }

  registerSpanBarRef(ref: HTMLElement | null, space: [number, number], index: number) {
    this.span_bars[index] = ref ? {ref, space} : undefined;
  }

  registerInvisibleBarRef(
    ref: HTMLElement | null,
    space: [number, number],
    index: number
  ) {
    this.invisible_bars[index] = ref ? {ref, space} : undefined;
  }
  registerArrowRef(ref: HTMLElement | null, space: [number, number], index: number) {
    this.span_arrows[index] = ref ? {ref, space, visible: false, position: 0} : undefined;
  }

  registerSpanBarTextRef(
    ref: HTMLElement | null,
    text: string,
    space: [number, number],
    index: number
  ) {
    this.span_text[index] = ref ? {ref, text, space} : undefined;
  }

  registerColumnRef(
    column: string,
    ref: HTMLElement | null,
    index: number,
    node: TraceTreeNode<any>
  ) {
    if (column === 'list') {
      const element = this.columns[column].column_refs[index];
      if (ref === undefined && element) {
        element.removeEventListener('wheel', this.onSyncedScrollbarScroll);
      } else if (ref) {
        const scrollableElement = ref.children[0] as HTMLElement | undefined;
        if (scrollableElement) {
          scrollableElement.style.transform = `translateX(${this.columns.list.translate[0]}px)`;
          this.row_measurer.enqueueMeasure(node, scrollableElement as HTMLElement);
          ref.addEventListener('wheel', this.onSyncedScrollbarScroll, {passive: false});
        }
      }
    }

    if (column === 'span_list') {
      const element = this.columns[column].column_refs[index];
      if (ref === undefined && element) {
        element.removeEventListener('wheel', this.onWheelZoom);
      } else if (ref) {
        ref.addEventListener('wheel', this.onWheelZoom, {passive: false});
      }
    }

    this.columns[column].column_refs[index] = ref ?? undefined;
    this.columns[column].column_nodes[index] = node ?? undefined;
  }

  registerIndicatorRef(
    ref: HTMLElement | null,
    index: number,
    indicator: TraceTree['indicators'][0]
  ) {
    if (!ref) {
      const element = this.indicators[index]?.ref;
      if (element) {
        element.removeEventListener('wheel', this.onWheelZoom);
      }
      this.indicators[index] = undefined;
    } else {
      this.indicators[index] = {ref, indicator};
    }

    if (ref) {
      const label = ref.children[0] as HTMLElement | undefined;
      if (label) {
        this.indicator_label_measurer.enqueueMeasure(indicator, label);
      }

      ref.addEventListener('wheel', this.onWheelZoom, {passive: false});
      ref.style.transform = `translateX(${this.computeTransformXFromTimestamp(
        indicator.start
      )}px)`;
    }
  }

  registerTimelineIndicatorRef(ref: HTMLElement | null, index: number) {
    if (ref) {
      this.timeline_indicators[index] = ref;
    } else {
      this.timeline_indicators[index] = undefined;
    }
  }

  getConfigSpaceCursor(cursor: {x: number; y: number}): [number, number] {
    const left_percentage = cursor.x / this.trace_physical_space.width;
    const left_view = left_percentage * this.trace_view.width;

    return [this.trace_view.x + left_view, 0];
  }

  onWheelZoom(event: WheelEvent) {
    if (event.metaKey) {
      event.preventDefault();
      if (!this.onWheelEndRaf) {
        this.onWheelStart();
      }
      this.enqueueOnWheelEndRaf();

      const scale = 1 - event.deltaY * 0.01 * -1;
      const configSpaceCursor = this.getConfigSpaceCursor({
        x: event.offsetX,
        y: event.offsetY,
      });

      const center = vec2.fromValues(configSpaceCursor[0], 0);
      const centerScaleMatrix = mat3.create();

      mat3.fromTranslation(centerScaleMatrix, center);
      mat3.scale(centerScaleMatrix, centerScaleMatrix, vec2.fromValues(scale, 1));
      mat3.translate(
        centerScaleMatrix,
        centerScaleMatrix,
        vec2.fromValues(-center[0], 0)
      );

      const newView = this.trace_view.transform(centerScaleMatrix);
      this.setTraceView({
        x: newView[0],
        width: newView[2],
      });
      this.draw();
    } else {
      if (!this.onWheelEndRaf) {
        this.onWheelStart();
      }
      this.enqueueOnWheelEndRaf();
      const scrollingHorizontally = Math.abs(event.deltaX) >= Math.abs(event.deltaY);

      if (event.deltaX !== 0 && event.deltaX !== -0 && scrollingHorizontally) {
        event.preventDefault();
      }

      if (scrollingHorizontally) {
        const physical_delta_pct = event.deltaX / this.trace_physical_space.width;
        const view_delta = physical_delta_pct * this.trace_view.width;

        this.setTraceView({
          x: this.trace_view.x + view_delta,
        });
        this.draw();
      }
    }
  }

  onBringRowIntoView(space: [number, number]) {
    if (this.zoomIntoSpaceRaf !== null) {
      window.cancelAnimationFrame(this.zoomIntoSpaceRaf);
      this.zoomIntoSpaceRaf = null;
    }

    if (space[0] - this.to_origin > this.trace_view.x) {
      this.onZoomIntoSpace([
        space[0] + space[1] / 2 - this.trace_view.width / 2,
        this.trace_view.width,
      ]);
    } else if (space[0] - this.to_origin < this.trace_view.x) {
      this.onZoomIntoSpace([
        space[0] + space[1] / 2 - this.trace_view.width / 2,
        this.trace_view.width,
      ]);
    }
  }

  animateViewTo(node_space: [number, number]) {
    const start = node_space[0];
    const width = node_space[1] > 0 ? node_space[1] : this.trace_view.width;
    const margin = 0.2 * width;

    this.setTraceView({x: start - margin - this.to_origin, width: width + margin * 2});
    this.draw();
  }

  zoomIntoSpaceRaf: number | null = null;
  onZoomIntoSpace(space: [number, number]) {
    let distance_x = space[0] - this.to_origin - this.trace_view.x;
    let final_x = space[0] - this.to_origin;
    let final_width = space[1];
    const distance_width = this.trace_view.width - space[1];

    if (space[1] < this.MAX_ZOOM_PRECISION) {
      distance_x -= this.MAX_ZOOM_PRECISION / 2 - space[1] / 2;
      final_x -= this.MAX_ZOOM_PRECISION / 2 - space[1] / 2;
      final_width = this.MAX_ZOOM_PRECISION;
    }

    const start_x = this.trace_view.x;
    const start_width = this.trace_view.width;

    const max_distance = Math.max(Math.abs(distance_x), Math.abs(distance_width));
    const p = max_distance !== 0 ? Math.log10(max_distance) : 1;
    // We need to clamp the duration to prevent the animation from being too slow,
    // sometimes the distances are very large as traces can be hours in duration
    const duration = clamp(200 + 70 * Math.abs(p), 200, 600);

    const start = performance.now();
    const rafCallback = (now: number) => {
      const elapsed = now - start;
      const progress = elapsed / duration;

      const eased = easeOutSine(progress);

      const x = start_x + distance_x * eased;
      const width = start_width - distance_width * eased;

      this.setTraceView({x, width});
      this.draw();

      if (progress < 1) {
        this.zoomIntoSpaceRaf = window.requestAnimationFrame(rafCallback);
      } else {
        this.zoomIntoSpaceRaf = null;
        this.setTraceView({x: final_x, width: final_width});
        this.draw();
      }
    };

    this.zoomIntoSpaceRaf = window.requestAnimationFrame(rafCallback);
  }

  resetZoom() {
    this.onZoomIntoSpace([this.to_origin, this.trace_space.width]);
  }

  onWheelEndRaf: number | null = null;
  enqueueOnWheelEndRaf() {
    if (this.onWheelEndRaf !== null) {
      window.cancelAnimationFrame(this.onWheelEndRaf);
    }

    const start = performance.now();
    const rafCallback = (now: number) => {
      const elapsed = now - start;
      if (elapsed > 200) {
        this.onWheelEnd();
      } else {
        this.onWheelEndRaf = window.requestAnimationFrame(rafCallback);
      }
    };

    this.onWheelEndRaf = window.requestAnimationFrame(rafCallback);
  }

  onWheelStart() {
    for (let i = 0; i < this.columns.span_list.column_refs.length; i++) {
      const span_list = this.columns.span_list.column_refs[i];
      if (span_list?.children?.[0]) {
        (span_list.children[0] as HTMLElement).style.pointerEvents = 'none';
      }
      const span_text = this.span_text[i];
      if (span_text) {
        span_text.ref.style.pointerEvents = 'none';
      }
    }

    for (let i = 0; i < this.indicators.length; i++) {
      const indicator = this.indicators[i];
      if (indicator?.ref) {
        indicator.ref.style.pointerEvents = 'none';
      }
    }
  }

  onWheelEnd() {
    this.onWheelEndRaf = null;

    for (let i = 0; i < this.columns.span_list.column_refs.length; i++) {
      const span_list = this.columns.span_list.column_refs[i];
      if (span_list?.children?.[0]) {
        (span_list.children[0] as HTMLElement).style.pointerEvents = 'auto';
      }
      const span_text = this.span_text[i];
      if (span_text) {
        span_text.ref.style.pointerEvents = 'auto';
      }
    }
    for (let i = 0; i < this.indicators.length; i++) {
      const indicator = this.indicators[i];
      if (indicator?.ref) {
        indicator.ref.style.pointerEvents = 'auto';
      }
    }
  }

  setTraceView(view: {width?: number; x?: number}) {
    // In cases where a trace might have a single error, there is no concept of a timeline
    if (this.trace_view.width === 0) {
      return;
    }
    const x = view.x ?? this.trace_view.x;
    const width = view.width ?? this.trace_view.width;

    this.trace_view.x = clamp(x, 0, this.trace_space.width - width);
    this.trace_view.width = clamp(
      width,
      this.MAX_ZOOM_PRECISION,
      this.trace_space.width - this.trace_view.x
    );

    this.recomputeTimelineIntervals();
    this.recomputeSpanToPxMatrix();
  }

  scrollSyncRaf: number | null = null;
  onSyncedScrollbarScroll(event: WheelEvent) {
    if (this.isScrolling) {
      return;
    }

    const scrollingHorizontally = Math.abs(event.deltaX) >= Math.abs(event.deltaY);
    if (event.deltaX !== 0 && event.deltaX !== -0 && scrollingHorizontally) {
      event.preventDefault();
    } else {
      return;
    }

    if (this.bringRowIntoViewAnimation !== null) {
      window.cancelAnimationFrame(this.bringRowIntoViewAnimation);
      this.bringRowIntoViewAnimation = null;
    }

    this.enqueueOnScrollEndOutOfBoundsCheck();

    const newTransform = this.clampRowTransform(
      this.columns.list.translate[0] - event.deltaX
    );

    if (newTransform === this.columns.list.translate[0]) {
      return;
    }

    this.columns.list.translate[0] = newTransform;

    if (this.scrollSyncRaf) {
      window.cancelAnimationFrame(this.scrollSyncRaf);
    }

    this.scrollSyncRaf = window.requestAnimationFrame(() => {
      for (let i = 0; i < this.columns.list.column_refs.length; i++) {
        const list = this.columns.list.column_refs[i];
        if (list?.children?.[0]) {
          (list.children[0] as HTMLElement).style.transform =
            `translateX(${this.columns.list.translate[0]}px)`;
        }
      }
    });
  }

  clampRowTransform(transform: number): number {
    const columnWidth = this.columns.list.width * this.container_physical_space.width;
    const max = this.row_measurer.max - columnWidth + 16;

    if (this.row_measurer.max < columnWidth) {
      return 0;
    }

    // Sometimes the wheel event glitches or jumps to a very high value
    if (transform > 0) {
      return 0;
    }
    if (transform < -max) {
      return -max;
    }

    return transform;
  }

  scrollEndSyncRaf: number | null = null;
  enqueueOnScrollEndOutOfBoundsCheck() {
    if (this.scrollEndSyncRaf !== null) {
      window.cancelAnimationFrame(this.scrollEndSyncRaf);
    }

    const start = performance.now();
    const rafCallback = (now: number) => {
      const elapsed = now - start;
      if (elapsed > 300) {
        this.onScrollEndOutOfBoundsCheck();
      } else {
        this.scrollEndSyncRaf = window.requestAnimationFrame(rafCallback);
      }
    };

    this.scrollEndSyncRaf = window.requestAnimationFrame(rafCallback);
  }

  onScrollEndOutOfBoundsCheck() {
    this.scrollEndSyncRaf = null;

    const translation = this.columns.list.translate[0];
    let min = Number.POSITIVE_INFINITY;
    let max = Number.NEGATIVE_INFINITY;
    let innerMostNode: TraceTreeNode<any> | undefined;

    for (let i = 5; i < this.columns.span_list.column_refs.length - 5; i++) {
      const width = this.row_measurer.cache.get(this.columns.list.column_nodes[i]);
      if (width === undefined) {
        // this is unlikely to happen, but we should trigger a sync measure event if it does
        continue;
      }

      min = Math.min(min, width);
      max = Math.max(max, width);
      innerMostNode =
        !innerMostNode || this.columns.list.column_nodes[i].depth < innerMostNode.depth
          ? this.columns.list.column_nodes[i]
          : innerMostNode;
    }

    if (innerMostNode) {
      if (translation + max < 0) {
        this.scrollRowIntoViewHorizontally(innerMostNode);
      } else if (
        translation + innerMostNode.depth * this.row_depth_padding >
        this.columns.list.width * this.container_physical_space.width
      ) {
        this.scrollRowIntoViewHorizontally(innerMostNode);
      }
    }
  }

  isOutsideOfViewOnKeyDown(node: TraceTreeNode<any>, offset_px: number): boolean {
    const width = this.row_measurer.cache.get(node);
    if (width === undefined) {
      // this is unlikely to happen, but we should trigger a sync measure event if it does
      return false;
    }
    const translation = this.columns.list.translate[0];

    return (
      translation + node.depth * this.row_depth_padding < 0 ||
      translation + node.depth * this.row_depth_padding + offset_px >
        this.columns.list.width * this.container_physical_space.width
    );
  }

  scrollRowIntoViewHorizontally(
    node: TraceTreeNode<any>,
    duration: number = 600,
    offset_px: number = 0,
    position: 'exact' | 'measured' = 'measured'
  ) {
    const depth_px = -node.depth * this.row_depth_padding + offset_px;
    const newTransform =
      position === 'exact' ? depth_px : this.clampRowTransform(depth_px);

    this.animateScrollColumnTo(newTransform, duration);
  }

  bringRowIntoViewAnimation: number | null = null;
  animateScrollColumnTo(x: number, duration: number) {
    const start = performance.now();

    const startPosition = this.columns.list.translate[0];
    const distance = x - startPosition;

    const animate = (now: number) => {
      const elapsed = now - start;
      const progress = duration > 0 ? elapsed / duration : 1;
      const eased = easeOutSine(progress);

      const pos = startPosition + distance * eased;

      for (let i = 0; i < this.columns.list.column_refs.length; i++) {
        const list = this.columns.list.column_refs[i];
        if (list?.children?.[0]) {
          (list.children[0] as HTMLElement).style.transform = `translateX(${pos}px)`;
        }
      }

      if (progress < 1) {
        this.columns.list.translate[0] = pos;
        this.bringRowIntoViewAnimation = window.requestAnimationFrame(animate);
      } else {
        this.columns.list.translate[0] = x;
      }
    };

    this.bringRowIntoViewAnimation = window.requestAnimationFrame(animate);
  }

  initialize(container: HTMLElement) {
    if (this.container !== container && this.resize_observer !== null) {
      this.teardown();
    }

    this.container = container;

    this.container.style.setProperty(
      '--list-column-width',
      this.columns.list.width * 100 + '%'
    );
    this.container.style.setProperty(
      '--span-column-width',
      this.columns.span_list.width * 100 + '%'
    );

    this.resize_observer = new ResizeObserver(entries => {
      const entry = entries[0];
      if (!entry) {
        throw new Error('ResizeObserver entry is undefined');
      }

      this.initializePhysicalSpace(entry.contentRect.width, entry.contentRect.height);
      this.draw();
    });

    this.resize_observer.observe(container);
  }

  recomputeSpanToPxMatrix() {
    const traceViewToSpace = this.trace_space.between(this.trace_view);
    const tracePhysicalToView = this.trace_physical_space.between(this.trace_space);
    this.span_to_px = mat3.multiply(
      this.span_to_px,
      traceViewToSpace,
      tracePhysicalToView
    );
  }

  computeRelativeLeftPositionFromOrigin(
    timestamp: number,
    entire_space: [number, number]
  ) {
    return (timestamp - entire_space[0]) / entire_space[1];
  }

  recomputeTimelineIntervals() {
    if (this.trace_view.width === 0) {
      this.intervals[0] = 0;
      this.intervals[1] = 0;
      for (let i = 2; i < this.intervals.length; i++) {
        this.intervals[i] = undefined;
      }
      return;
    }
    const tracePhysicalToView = this.trace_physical_space.between(this.trace_view);
    const time_at_100 =
      tracePhysicalToView[0] * (100 * window.devicePixelRatio) +
      tracePhysicalToView[6] -
      this.trace_view.x;

    computeTimelineIntervals(this.trace_view, time_at_100, this.intervals);
  }

  readonly span_matrix: [number, number, number, number, number, number] = [
    1, 0, 0, 1, 0, 0,
  ];

  computeSpanCSSMatrixTransform(
    space: [number, number]
  ): [number, number, number, number, number, number] {
    const scale = space[1] / this.trace_view.width;

    this.span_matrix[0] = Math.max(
      scale,
      (1 * this.span_to_px[0]) / this.trace_view.width
    );
    this.span_matrix[3] = 1;
    this.span_matrix[4] =
      (space[0] - this.to_origin) / this.span_to_px[0] -
      this.trace_view.x / this.span_to_px[0];

    return this.span_matrix;
  }

  scrollToEventID(
    eventId: string,
    tree: TraceTree,
    rerender: () => void,
    {api, organization}: {api: Client; organization: Organization}
  ): Promise<{index: number; node: TraceTreeNode<TraceTree.NodeValue>} | null | null> {
    const node = findInTreeByEventId(tree.root, eventId);

    if (!node) {
      return Promise.resolve(null);
    }

    return this.scrollToPath(tree, node.path, rerender, {api, organization}).then(
      async result => {
        // When users are coming off an eventID link, we want to fetch the children
        // of the node that the eventID points to. This is because the eventID link
        // only points to the transaction, but we want to fetch the children of the
        // transaction to show the user the list of spans in that transaction
        if (result?.node?.canFetch) {
          await tree.zoomIn(result.node, true, {api, organization}).catch(_e => {
            Sentry.captureMessage('Failed to fetch children of eventId on mount');
          });
          return result;
        }

        return null;
      }
    );
  }

  scrollToPath(
    tree: TraceTree,
    scrollQueue: TraceTree.NodePath[],
    rerender: () => void,
    {api, organization}: {api: Client; organization: Organization}
  ): Promise<{index: number; node: TraceTreeNode<TraceTree.NodeValue>} | null | null> {
    const segments = [...scrollQueue];
    const list = this.list;

    if (!list) {
      return Promise.resolve(null);
    }

    if (segments.length === 1 && segments[0] === 'trace:root') {
      rerender();
      this.scrollToRow(0);
      return Promise.resolve({index: 0, node: tree.root.children[0]});
    }

    // Keep parent reference as we traverse the tree so that we can only
    // perform searching in the current level and not the entire tree
    let parent: TraceTreeNode<TraceTree.NodeValue> = tree.root;

    const scrollToRow = async (): Promise<{
      index: number;
      node: TraceTreeNode<TraceTree.NodeValue>;
    } | null | null> => {
      const path = segments.pop();
      let current = findInTreeFromSegment(parent, path!);

      if (!current) {
        // Some parts of the codebase link to span:span_id, txn:event_id, where span_id is
        // actally stored on the txn:event_id node. Since we cant tell from the link itself
        // that this is happening, we will perform a final check to see if we've actually already
        // arrived to the node in the previous search call.
        if (path) {
          const [type, id] = path.split(':');

          if (
            type === 'span' &&
            isTransactionNode(parent) &&
            parent.value.span_id === id
          ) {
            current = parent;
          }
        }

        if (!current) {
          Sentry.captureMessage('Failed to scroll to node in trace tree');
          return null;
        }
      }

      // Reassing the parent to the current node so that
      // searching narrows down to the current level
      // and we dont need to search the entire tree each time
      parent = current;

      if (isTransactionNode(current)) {
        const nextSegment = segments[segments.length - 1];
        if (
          nextSegment?.startsWith('span:') ||
          nextSegment?.startsWith('empty:') ||
          nextSegment?.startsWith('ag:') ||
          nextSegment?.startsWith('ms:')
        ) {
          await tree.zoomIn(current, true, {
            api,
            organization,
          });
          return scrollToRow();
        }
      }

      if (isAutogroupedNode(current) && segments.length > 0) {
        tree.expand(current, true);
        return scrollToRow();
      }

      if (segments.length > 0) {
        return scrollToRow();
      }

      // We are at the last path segment (the node that the user clicked on)
      // and we should scroll the view to this node.
      const index = tree.list.findIndex(node => node === current);
      if (index === -1) {
        throw new Error("Couldn't find node in list");
      }

      rerender();
      this.scrollToRow(index);
      return {index, node: current};
    };

    return scrollToRow();
  }

  scrollToRow(index: number) {
    if (!this.list) {
      return;
    }
    this.list.scrollToRow(index);
  }

  computeTransformXFromTimestamp(timestamp: number): number {
    return (timestamp - this.to_origin - this.trace_view.x) / this.span_to_px[0];
  }

  computeSpanTextPlacement(span_space: [number, number], text: string): [number, number] {
    const TEXT_PADDING = 2;
    const anchor_left = span_space[0] > this.to_origin + this.trace_space.width * 0.8;

    const width = this.text_measurer.measure(text);

    // precompute all anchor points aot, so we make the control flow more readable.
    // this wastes some cycles, but it's not a big deal as computers are fast when
    // it comes to simple arithmetic.
    const right_outside =
      this.computeTransformXFromTimestamp(span_space[0] + span_space[1]) + TEXT_PADDING;
    const right_inside =
      this.computeTransformXFromTimestamp(span_space[0] + span_space[1]) -
      width -
      TEXT_PADDING;

    const left_outside =
      this.computeTransformXFromTimestamp(span_space[0]) - TEXT_PADDING - width;
    const left_inside = this.computeTransformXFromTimestamp(span_space[0]) + TEXT_PADDING;
    const window_right =
      this.computeTransformXFromTimestamp(
        this.to_origin + this.trace_view.left + this.trace_view.width
      ) -
      width -
      TEXT_PADDING;
    const window_left =
      this.computeTransformXFromTimestamp(this.to_origin + this.trace_view.left) +
      TEXT_PADDING;

    const view_left = this.trace_view.x;
    const view_right = view_left + this.trace_view.width;

    const span_left = span_space[0] - this.to_origin;
    const span_right = span_left + span_space[1];

    const space_right = view_right - span_right;
    const space_left = span_left - view_left;

    // Span is completely outside of the view on the left side
    if (span_right < this.trace_view.x) {
      return anchor_left ? [1, right_inside] : [0, right_outside];
    }

    // Span is completely outside of the view on the right side
    if (span_left > this.trace_view.right) {
      return anchor_left ? [0, left_outside] : [1, left_inside];
    }

    // Span "spans" the entire view
    if (span_left <= this.trace_view.x && span_right >= this.trace_view.right) {
      return anchor_left ? [1, window_left] : [1, window_right];
    }

    const full_span_px_width = span_space[1] / this.span_to_px[0];

    if (anchor_left) {
      // While we have space on the left, place the text there
      if (space_left > 0) {
        return [0, left_outside];
      }

      const distance = span_right - this.trace_view.left;
      const visible_width = distance / this.span_to_px[0] - TEXT_PADDING;

      // If the text fits inside the visible portion of the span, anchor it to the left
      // side of the window so that it is visible while the user pans the view
      if (visible_width - TEXT_PADDING >= width) {
        return [1, window_left];
      }

      // If the text doesnt fit inside the visible portion of the span,
      // anchor it to the inside right place in the span.
      return [1, right_inside];
    }

    // While we have space on the right, place the text there
    if (space_right > 0) {
      if (
        // If the right edge of the span is within 10% to the right edge of the space,
        // try and fit the text inside the span if possible. In case the span is too short
        // to fit the text, anchor_left case above will take care of anchoring it to the left
        // of the view.

        // Note: the accurate way for us to determine if the text fits to the right side
        // of the view would have been to compute the scaling matrix for a non zoomed view at 0,0
        // origin and check if it fits into the distance of space right edge - span right edge. In practice
        // however, it seems that a magical number works just fine.
        span_right > this.trace_space.right * 0.9 &&
        space_right / this.span_to_px[0] < width
      ) {
        return [1, right_inside];
      }
      return [0, right_outside];
    }

    // If text fits inside the span
    if (full_span_px_width > width) {
      const distance = span_right - this.trace_view.right;
      const visible_width =
        (span_space[1] - distance) / this.span_to_px[0] - TEXT_PADDING;

      // If the text fits inside the visible portion of the span, anchor it to the right
      // side of the window so that it is visible while the user pans the view
      if (visible_width - TEXT_PADDING >= width) {
        return [1, window_right];
      }

      // If the text doesnt fit inside the visible portion of the span,
      // anchor it to the inside left of the span
      return [1, left_inside];
    }

    return [0, right_outside];
  }

  draw(options: {list?: number; span_list?: number} = {}) {
    const list_width = options.list ?? this.columns.list.width;
    const span_list_width = options.span_list ?? this.columns.span_list.width;

    if (this.divider) {
      this.divider.style.setProperty(
        '--translate-x',
        // @ts-expect-error we set number value type on purpose
        Math.round(
          (list_width * (this.container_physical_space.width - this.scrollbar_width) -
            DIVIDER_WIDTH / 2 -
            1) *
            10
        ) / 10
      );
    }
    if (this.indicator_container) {
      const correction =
        (this.scrollbar_width / this.container_physical_space.width) * span_list_width;
      // @ts-expect-error we set number value type on purpose
      this.indicator_container.style.setProperty('--translate-x', -this.scrollbar_width);
      this.indicator_container.style.width = (span_list_width - correction) * 100 + '%';
    }

<<<<<<< HEAD
    if (this.container) {
      this.container.style.setProperty('--list-column-width', list_width * 100 + '%');
      this.container.style.setProperty(
        '--span-column-width',
        span_list_width * 100 + '%'
      );
    }
=======
    for (let i = 0; i < this.columns.list.column_refs.length; i++) {
      const list = this.columns.list.column_refs[i];
      if (list) {
        list.style.setProperty(
          '--width',
          // @ts-expect-error we set number value type on purpose
          Math.round(list_width * 1000) / 1000
        );
      }
      const span = this.columns.span_list.column_refs[i];
      if (span) {
        span.style.setProperty(
          '--width',
          // @ts-expect-error we set number value type on purpose
          Math.round(span_list_width * 1000) / 1000
        );
      }
>>>>>>> 40b415f0

    for (let i = 0; i < this.columns.list.column_refs.length; i++) {
      const span_bar = this.span_bars[i];
      const span_arrow = this.span_arrows[i];

      if (span_bar) {
        const span_transform = this.computeSpanCSSMatrixTransform(span_bar.space);
        span_bar.ref.style.transform = `matrix(${span_transform.join(',')}`;
        span_bar.ref.style.setProperty(
          '--inverse-span-scale',
          1 / span_transform[0] + ''
        );
      }
      const span_text = this.span_text[i];
      if (span_text) {
        const [inside, text_transform] = this.computeSpanTextPlacement(
          span_text.space,
          span_text.text
        );

        if (text_transform === null) {
          continue;
        }

        span_text.ref.style.color = inside ? 'white' : '';
        span_text.ref.style.transform = `translateX(${text_transform}px)`;
        if (span_arrow && span_bar) {
          const outside_left =
            span_bar.space[0] - this.to_origin + span_bar.space[1] < this.trace_view.x;
          const outside_right =
            span_bar.space[0] - this.to_origin > this.trace_view.right;
          const visible = outside_left || outside_right;

          if (visible !== span_arrow.visible) {
            span_arrow.visible = visible;
            span_arrow.position = outside_left ? 0 : 1;

            if (visible) {
              span_arrow.ref.className = `TraceArrow Visible ${span_arrow.position === 0 ? 'Left' : 'Right'}`;
            } else {
              span_arrow.ref.className = 'TraceArrow';
            }
          }
        }
      }
    }

    for (let i = 0; i < this.invisible_bars.length; i++) {
      const invisible_bar = this.invisible_bars[i];
      if (invisible_bar) {
        invisible_bar.ref.style.transform = `translateX(${this.computeTransformXFromTimestamp(invisible_bar.space[0])}px)`;
      }
    }

    let start_indicator = 0;
    let end_indicator = this.indicators.length;

    while (start_indicator < this.indicators.length - 1) {
      const indicator = this.indicators[start_indicator];
      if (!indicator?.indicator) {
        start_indicator++;
        continue;
      }

      if (indicator.indicator.start < this.to_origin + this.trace_view.left) {
        start_indicator++;
        continue;
      }

      break;
    }

    while (end_indicator > start_indicator) {
      const last_indicator = this.indicators[end_indicator - 1];
      if (!last_indicator) {
        end_indicator--;
        continue;
      }
      if (last_indicator.indicator.start > this.to_origin + this.trace_view.right) {
        end_indicator--;
        continue;
      }
      break;
    }

    start_indicator = Math.max(0, start_indicator - 1);
    end_indicator = Math.min(this.indicators.length - 1, end_indicator);

    for (let i = 0; i < this.indicators.length; i++) {
      const entry = this.indicators[i];
      if (!entry) {
        continue;
      }

      if (i < start_indicator || i > end_indicator) {
        entry.ref.style.opacity = '0';
        continue;
      }

      const transform = this.computeTransformXFromTimestamp(entry.indicator.start);
      const label = entry.ref.children[0] as HTMLElement | undefined;

      const indicator_max = this.trace_physical_space.width + 1;
      const indicator_min = -1;

      const label_width = this.indicator_label_measurer.cache.get(entry.indicator);
      const clamped_transform = clamp(transform, -1, indicator_max);

      if (label_width === undefined) {
        entry.ref.style.transform = `translate(${clamp(transform, indicator_min, indicator_max)}px, 0)`;
        continue;
      }

      if (label) {
        const PADDING = 2;
        const label_window_left = PADDING;
        const label_window_right = -label_width - PADDING;

        if (transform < -1) {
          label.style.transform = `translateX(${label_window_left}px)`;
        } else if (transform >= indicator_max) {
          label.style.transform = `translateX(${label_window_right}px)`;
        } else {
          const space_left = transform - PADDING - label_width / 2;
          const space_right = transform + label_width / 2;

          if (space_left < 0) {
            const left = -label_width / 2 + Math.abs(space_left);
            label.style.transform = `translateX(${left - 1}px)`;
          } else if (space_right > this.trace_physical_space.width) {
            const right =
              -label_width / 2 - (space_right - this.trace_physical_space.width) - 1;
            label.style.transform = `translateX(${right}px)`;
          } else {
            label.style.transform = `translateX(${-label_width / 2}px)`;
          }
        }
      }

      entry.ref.style.opacity = '1';
      entry.ref.style.zIndex = i === start_indicator || i === end_indicator ? '1' : '2';
      entry.ref.style.transform = `translate(${clamped_transform}px, 0)`;
    }

    // Renders timeline indicators and labels
    for (let i = 0; i < this.timeline_indicators.length; i++) {
      const indicator = this.timeline_indicators[i];

      // Special case for when the timeline is empty - we want to show the first and last
      // timeline indicators as 0ms instead of just a single 0ms indicator as it gives better
      // context to the user that start and end are both 0ms. If we were to draw a single 0ms
      // indicator, it leaves ambiguity for the user to think that the end might be missing
      if (i === 0 && this.intervals[0] === 0 && this.intervals[1] === 0) {
        const first = this.timeline_indicators[0];
        const last = this.timeline_indicators[1];

        if (first && last) {
          first.style.opacity = '1';
          last.style.opacity = '1';
          first.style.transform = `translateX(0)`;

          // 43 px offset is the width of a 0.00ms label, since we usually anchor the label to the right
          // side of the indicator, we need to offset it by the width of the label to make it look like
          // it is at the end of the timeline
          last.style.transform = `translateX(${this.trace_physical_space.width - 43}px)`;
          const firstLabel = first.children[0] as HTMLElement | undefined;
          if (firstLabel) {
            firstLabel.textContent = '0.00ms';
          }
          const lastLabel = last.children[0] as HTMLElement | undefined;
          const lastLine = last.children[1] as HTMLElement | undefined;
          if (lastLine && lastLabel) {
            lastLabel.textContent = '0.00ms';
            lastLine.style.opacity = '0';
            i = 1;
          }
          continue;
        }
      }

      if (indicator) {
        const interval = this.intervals[i];

        if (interval === undefined) {
          indicator.style.opacity = '0';
          continue;
        }

        const placement = this.computeTransformXFromTimestamp(this.to_origin + interval);

        indicator.style.opacity = '1';
        indicator.style.transform = `translateX(${placement}px)`;
        const label = indicator.children[0] as HTMLElement | undefined;
        const duration = getDuration(interval / 1000, 2, true);

        if (label && label?.textContent !== duration) {
          label.textContent = duration;
        }
      }
    }
  }

  teardown() {
    if (this.resize_observer) {
      this.resize_observer.disconnect();
    }
  }
}

// The backing cache should be a proper LRU cache,
// so we dont end up storing an infinite amount of elements
class DOMWidthMeasurer<T> {
  cache: Map<T, number> = new Map();

  queue: [T, HTMLElement][] = [];
  drainRaf: number | null = null;
  max: number = 0;

  constructor() {
    this.drain = this.drain.bind(this);
  }

  enqueueMeasure(node: T, element: HTMLElement) {
    if (this.cache.has(node)) {
      return;
    }

    this.queue.push([node, element]);

    if (this.drainRaf !== null) {
      window.cancelAnimationFrame(this.drainRaf);
    }
    this.drainRaf = window.requestAnimationFrame(this.drain);
  }

  drain() {
    while (this.queue.length > 0) {
      const next = this.queue.pop()!;
      this.measure(next[0], next[1]);
    }
  }

  measure(node: T, element: HTMLElement): number {
    const cache = this.cache.get(node);
    if (cache !== undefined) {
      return cache;
    }

    const width = element.getBoundingClientRect().width;
    if (width > this.max) {
      this.max = width;
    }
    this.cache.set(node, width);
    return width;
  }
}

// The backing cache should be a proper LRU cache,
// so we dont end up storing an infinite amount of elements
class TextMeasurer {
  queue: string[] = [];
  drainRaf: number | null = null;
  cache: Map<string, number> = new Map();

  ctx: CanvasRenderingContext2D;

  number: number = 0;
  dot: number = 0;
  duration: Record<string, number> = {};

  constructor() {
    this.drain = this.drain.bind(this);

    const canvas = document.createElement('canvas');
    const ctx = canvas.getContext('2d');

    if (!ctx) {
      throw new Error('Canvas 2d context is not available');
    }

    canvas.width = 50 * window.devicePixelRatio ?? 1;
    canvas.height = 50 * window.devicePixelRatio ?? 1;
    this.ctx = ctx;

    ctx.font = '11px' + theme.text.family;

    this.dot = this.ctx.measureText('.').width;
    for (let i = 0; i < 10; i++) {
      const measurement = this.ctx.measureText(i.toString());
      this.number = Math.max(this.number, measurement.width);
    }

    for (const duration of ['ns', 'ms', 's', 'm', 'min', 'h', 'd']) {
      this.duration[duration] = this.ctx.measureText(duration).width;
    }
  }

  drain() {
    for (const string of this.queue) {
      this.measure(string);
    }
  }

  computeStringLength(string: string): number {
    let width = 0;
    for (let i = 0; i < string.length; i++) {
      switch (string[i]) {
        case '.':
          width += this.dot;
          break;
        case '0':
        case '1':
        case '2':
        case '3':
        case '4':
        case '5':
        case '6':
        case '7':
        case '8':
        case '9':
          width += this.number;
          break;
        default:
          const remaining = string.slice(i);
          if (this.duration[remaining]) {
            width += this.duration[remaining];
            return width;
          }
      }
    }
    return width;
  }

  measure(string: string): number {
    const cached_width = this.cache.get(string);
    if (cached_width !== undefined) {
      return cached_width;
    }

    const width = this.computeStringLength(string);
    this.cache.set(string, width);
    return width;
  }
}

export class VirtualizedList {
  container: HTMLElement | null = null;

  scrollHeight: number = 0;
  scrollTop: number = 0;

  scrollToRow(index: number, anchor?: 'top') {
    if (!this.container) {
      return;
    }

    if (anchor === 'top') {
      this.container.scrollTop = index * 24;
      return;
    }

    const position = index * 24;
    const top = this.container.scrollTop;
    const height = this.scrollHeight;

    if (position < top) {
      // Row is above the view
      this.container.scrollTop = index * 24;
    } else if (position > top + height) {
      // Row is under the view
      this.container.scrollTop = index * 24 - height + 24;
    } else {
      return;
    }
  }
}

function maybeToggleScrollbar(
  container: HTMLElement,
  containerHeight: number,
  scrollHeight: number,
  manager: VirtualizedViewManager
) {
  if (scrollHeight > containerHeight) {
    container.style.overflowY = 'scroll';
    container.style.scrollbarGutter = 'stable';
    manager.onScrollbarWidthChange(container.offsetWidth - container.clientWidth);
  } else {
    container.style.overflowY = 'auto';
    container.style.scrollbarGutter = 'auto';
    manager.onScrollbarWidthChange(0);
  }
}

interface UseVirtualizedListProps {
  container: HTMLElement | null;
  items: ReadonlyArray<TraceTreeNode<TraceTree.NodeValue>>;
  manager: VirtualizedViewManager;
  render: (item: VirtualizedRow) => React.ReactNode;
}

interface UseVirtualizedListResult {
  list: VirtualizedList;
  rendered: React.ReactNode[];
  virtualized: VirtualizedRow[];
}

export const useVirtualizedList = (
  props: UseVirtualizedListProps
): UseVirtualizedListResult => {
  const list = useRef<VirtualizedList | null>();

  const scrollTopRef = useRef<number>(0);
  const scrollHeightRef = useRef<number>(0);
  const scrollContainerRef = useRef<HTMLElement | null>(null);

  const renderCache = useRef<Map<number, React.ReactNode>>();
  const styleCache = useRef<Map<number, React.CSSProperties>>();
  const resizeObserverRef = useRef<ResizeObserver | null>(null);

  if (!styleCache.current) {
    styleCache.current = new Map();
  }
  if (!renderCache.current) {
    renderCache.current = new Map();
  }

  const [items, setItems] = useState<{
    rendered: React.ReactNode[];
    virtualized: VirtualizedRow[];
  }>({rendered: [], virtualized: []});

  if (!list.current) {
    list.current = new VirtualizedList();
    props.manager.registerList(list.current);
  }

  const renderRef = useRef<(item: VirtualizedRow) => React.ReactNode>(props.render);
  renderRef.current = props.render;
  const itemsRef = useRef<ReadonlyArray<TraceTreeNode<TraceTree.NodeValue>>>(props.items);
  itemsRef.current = props.items;
  const managerRef = useRef<VirtualizedViewManager>(props.manager);
  managerRef.current = props.manager;

  useLayoutEffect(() => {
    if (!props.container) {
      return;
    }
    const scrollContainer = props.container.children[0] as HTMLElement | null;
    if (!scrollContainer) {
      throw new Error(
        'Virtualized list container has to render a scroll container as its first child.'
      );
    }
  }, [props.container, props.items.length]);

  useLayoutEffect(() => {
    if (!props.container || !list.current) {
      return;
    }

    list.current.container = props.container;

    if (resizeObserverRef.current) {
      resizeObserverRef.current.disconnect();
    }

    const resizeObserver = new ResizeObserver(elements => {
      // We only care about changes to the height of the scroll container,
      // if it has not changed then do not update the scroll height.
      styleCache.current?.clear();
      renderCache.current?.clear();

      scrollHeightRef.current = elements[0].contentRect.height;
      if (list.current) {
        list.current.scrollHeight = scrollHeightRef.current;
      }

      maybeToggleScrollbar(
        elements[0].target as HTMLElement,
        scrollHeightRef.current,
        itemsRef.current.length * 24,
        managerRef.current
      );

      const recomputedItems = findRenderedItems({
        scrollTop: scrollTopRef.current,
        items: itemsRef.current,
        overscroll: 5,
        rowHeight: 24,
        scrollHeight: scrollHeightRef.current,
        styleCache: styleCache.current!,
        renderCache: renderCache.current!,
        render: renderRef.current,
        manager: managerRef.current,
      });
      setItems(recomputedItems);
    });

    resizeObserver.observe(props.container);
    resizeObserverRef.current = resizeObserver;
  }, [props.container]);

  const rafId = useRef<number | null>(null);
  const pointerEventsRaf = useRef<{id: number} | null>(null);

  useLayoutEffect(() => {
    if (!list.current || !props.container) {
      return undefined;
    }

    if (props.container && !scrollContainerRef.current) {
      scrollContainerRef.current = props.container.children[0] as HTMLElement | null;
    }

    props.container.style.height = '100%';
    props.container.style.overflow = 'auto';
    props.container.style.position = 'relative';
    props.container.style.willChange = 'transform';
    props.container.style.overscrollBehavior = 'none';

    scrollContainerRef.current!.style.overflow = 'hidden';
    scrollContainerRef.current!.style.position = 'relative';
    scrollContainerRef.current!.style.willChange = 'transform';
    scrollContainerRef.current!.style.height = `${props.items.length * 24}px`;

    maybeToggleScrollbar(
      props.container,
      scrollHeightRef.current,
      props.items.length * 24,
      props.manager
    );

    const onScroll = event => {
      if (!list.current) {
        return;
      }

      if (rafId.current !== null) {
        window.cancelAnimationFrame(rafId.current);
      }

      managerRef.current.isScrolling = true;
      managerRef.current.enqueueOnScrollEndOutOfBoundsCheck();

      rafId.current = window.requestAnimationFrame(() => {
        scrollTopRef.current = Math.max(0, event.target?.scrollTop ?? 0);

        const recomputedItems = findRenderedItems({
          scrollTop: scrollTopRef.current,
          items: props.items,
          overscroll: 5,
          rowHeight: 24,
          scrollHeight: scrollHeightRef.current,
          styleCache: styleCache.current!,
          renderCache: renderCache.current!,
          render: renderRef.current,
          manager: managerRef.current,
        });
        setItems(recomputedItems);
      });

      if (!pointerEventsRaf.current && scrollContainerRef.current) {
        scrollContainerRef.current.style.pointerEvents = 'none';
      }

      if (pointerEventsRaf.current) {
        window.cancelAnimationFrame(pointerEventsRaf.current.id);
      }

      pointerEventsRaf.current = requestAnimationTimeout(() => {
        styleCache.current?.clear();
        renderCache.current?.clear();

        managerRef.current.isScrolling = false;

        const recomputedItems = findRenderedItems({
          scrollTop: scrollTopRef.current,
          items: props.items,
          overscroll: 5,
          rowHeight: 24,
          scrollHeight: scrollHeightRef.current,
          styleCache: styleCache.current!,
          renderCache: renderCache.current!,
          render: renderRef.current,
          manager: managerRef.current,
        });
        setItems(recomputedItems);

        if (list.current && scrollContainerRef.current) {
          scrollContainerRef.current.style.pointerEvents = 'auto';
          pointerEventsRaf.current = null;
        }
      }, 50);
    };
    props.container.addEventListener('scroll', onScroll, {passive: true});

    return () => {
      props.container?.removeEventListener('scroll', onScroll);
    };
  }, [props.container, props.items, props.items.length, props.manager]);

  useLayoutEffect(() => {
    if (!list.current || !styleCache.current || !renderCache.current) {
      return;
    }

    styleCache.current.clear();
    renderCache.current.clear();

    const recomputedItems = findRenderedItems({
      scrollTop: scrollTopRef.current,
      items: props.items,
      overscroll: 5,
      rowHeight: 24,
      scrollHeight: scrollHeightRef.current,
      styleCache: styleCache.current!,
      renderCache: renderCache.current,
      render: renderRef.current,
      manager: managerRef.current,
    });

    setItems(recomputedItems);
  }, [props.items, props.items.length, props.render]);

  return {
    virtualized: items.virtualized,
    rendered: items.rendered,
    list: list.current!,
  };
};

export interface VirtualizedRow {
  index: number;
  item: TraceTreeNode<TraceTree.NodeValue>;
  key: number;
  style: React.CSSProperties;
}

function findRenderedItems({
  items,
  overscroll,
  rowHeight,
  scrollHeight,
  scrollTop,
  styleCache,
  renderCache,
  render,
  manager,
}: {
  items: ReadonlyArray<TraceTreeNode<TraceTree.NodeValue>>;
  manager: VirtualizedViewManager;
  overscroll: number;
  render: (arg: VirtualizedRow) => React.ReactNode;
  renderCache: Map<number, React.ReactNode>;
  rowHeight: number;
  scrollHeight: number;
  scrollTop: number;
  styleCache: Map<number, React.CSSProperties>;
}): {rendered: React.ReactNode[]; virtualized: VirtualizedRow[]} {
  // This is overscroll height for single direction, when computing the total,
  // we need to multiply this by 2 because we overscroll in both directions.
  const OVERSCROLL_HEIGHT = overscroll * rowHeight;
  const virtualized: VirtualizedRow[] = [];
  const rendered: React.ReactNode[] = [];

  // Clamp viewport to scrollHeight bounds [0, length * rowHeight] because some browsers may fire
  // scrollTop with negative values when the user scrolls up past the top of the list (overscroll behavior)
  const viewport = {
    top: Math.max(scrollTop - OVERSCROLL_HEIGHT, 0),
    bottom: Math.min(
      scrollTop + scrollHeight + OVERSCROLL_HEIGHT,
      items.length * rowHeight
    ),
  };

  // Points to the position inside the visible array
  let visibleItemIndex = 0;
  // Points to the currently iterated item
  let indexPointer = findOptimisticStartIndex({
    items,
    viewport,
    scrollTop,
    rowHeight,
    overscroll,
  });

  manager.start_virtualized_index = indexPointer;

  // Max number of visible items in our list
  const MAX_VISIBLE_ITEMS = Math.ceil((scrollHeight + OVERSCROLL_HEIGHT * 2) / rowHeight);
  const ALL_ITEMS = items.length;

  // While number of visible items is less than max visible items, and we haven't reached the end of the list
  while (visibleItemIndex < MAX_VISIBLE_ITEMS && indexPointer < ALL_ITEMS) {
    const elementTop = indexPointer * rowHeight;
    const elementBottom = elementTop + rowHeight;

    // An element is inside a viewport if the top of the element is below the top of the viewport
    // and the bottom of the element is above the bottom of the viewport
    if (elementTop >= viewport.top && elementBottom <= viewport.bottom) {
      let style = styleCache.get(indexPointer);
      if (!style) {
        style = {position: 'absolute', top: elementTop};
        styleCache.set(indexPointer, style);
      }

      const virtualizedRow: VirtualizedRow = {
        key: indexPointer,
        style,
        index: indexPointer,
        item: items[indexPointer],
      };

      virtualized[visibleItemIndex] = virtualizedRow;

      const renderedRow = renderCache.get(indexPointer) || render(virtualizedRow);
      rendered[visibleItemIndex] = renderedRow;
      renderCache.set(indexPointer, renderedRow);
      visibleItemIndex++;
    }
    indexPointer++;
  }

  return {rendered, virtualized};
}

export function findOptimisticStartIndex({
  items,
  overscroll,
  rowHeight,
  scrollTop,
  viewport,
}: {
  items: ReadonlyArray<TraceTreeNode<TraceTree.NodeValue>>;
  overscroll: number;
  rowHeight: number;
  scrollTop: number;
  viewport: {bottom: number; top: number};
}): number {
  if (!items.length || viewport.top === 0) {
    return 0;
  }
  return Math.max(Math.floor(scrollTop / rowHeight) - overscroll, 0);
}

function findInTreeFromSegment(
  start: TraceTreeNode<TraceTree.NodeValue>,
  segment: TraceTree.NodePath
): TraceTreeNode<TraceTree.NodeValue> | null {
  const [type, id] = segment.split(':');

  if (!type || !id) {
    throw new TypeError('Node path must be in the format of `type:id`');
  }

  return TraceTreeNode.Find(start, node => {
    if (type === 'txn' && isTransactionNode(node)) {
      return node.value.event_id === id;
    }

    if (type === 'span' && isSpanNode(node)) {
      return node.value.span_id === id;
    }

    if (type === 'ag' && isAutogroupedNode(node)) {
      if (isParentAutogroupedNode(node)) {
        return node.head.value.span_id === id || node.tail.value.span_id === id;
      }
      if (isSiblingAutogroupedNode(node)) {
        const child = node.children[0];
        if (isSpanNode(child)) {
          return child.value.span_id === id;
        }
      }
    }

    if (type === 'ms' && isMissingInstrumentationNode(node)) {
      return node.previous.value.span_id === id || node.next.value.span_id === id;
    }

    if (type === 'error' && isTraceErrorNode(node)) {
      return node.value.event_id === id;
    }

    if (type === 'empty' && isNoDataNode(node)) {
      return true;
    }

    return false;
  });
}

function hasEventWithEventId(
  node: TraceTreeNode<TraceTree.NodeValue>,
  eventId: string
): boolean {
  // Skip trace nodes since they accumulate all errors and performance issues
  // in the trace and is not an event.
  if (isTraceNode(node)) {
    return false;
  }

  // Search in errors
  if (node.errors.size > 0) {
    for (const e of node.errors) {
      if (e.event_id === eventId) {
        return true;
      }
    }
  }

  // Search in performance issues
  if (node.performance_issues.size > 0) {
    for (const p of node.performance_issues) {
      if (p.event_id === eventId) {
        return true;
      }
    }
  }

  // Check if we are maybe looking for the profile_id
  if (node.value && 'profile_id' in node.value && node.value.profile_id === eventId) {
    return true;
  }

  return false;
}

function findInTreeByEventId(start: TraceTreeNode<TraceTree.NodeValue>, eventId: string) {
  return TraceTreeNode.Find(start, node => {
    if (isTransactionNode(node)) {
      if (node.value.event_id === eventId) {
        return true;
      }
    } else if (isSpanNode(node)) {
      return node.value.span_id === eventId;
    } else if (isTraceErrorNode(node)) {
      return node.value.event_id === eventId;
    }

    return hasEventWithEventId(node, eventId);
  });
}<|MERGE_RESOLUTION|>--- conflicted
+++ resolved
@@ -1284,33 +1284,18 @@
       this.indicator_container.style.width = (span_list_width - correction) * 100 + '%';
     }
 
-<<<<<<< HEAD
     if (this.container) {
-      this.container.style.setProperty('--list-column-width', list_width * 100 + '%');
+      this.container.style.setProperty(
+        '--list-column-width',
+        // @ts-expect-error we set number value type on purpose
+        Math.round(list_width * 1000) / 1000
+      );
       this.container.style.setProperty(
         '--span-column-width',
-        span_list_width * 100 + '%'
+        // @ts-expect-error we set number value type on purpose
+        Math.round(span_list_width * 1000) / 1000
       );
     }
-=======
-    for (let i = 0; i < this.columns.list.column_refs.length; i++) {
-      const list = this.columns.list.column_refs[i];
-      if (list) {
-        list.style.setProperty(
-          '--width',
-          // @ts-expect-error we set number value type on purpose
-          Math.round(list_width * 1000) / 1000
-        );
-      }
-      const span = this.columns.span_list.column_refs[i];
-      if (span) {
-        span.style.setProperty(
-          '--width',
-          // @ts-expect-error we set number value type on purpose
-          Math.round(span_list_width * 1000) / 1000
-        );
-      }
->>>>>>> 40b415f0
 
     for (let i = 0; i < this.columns.list.column_refs.length; i++) {
       const span_bar = this.span_bars[i];
