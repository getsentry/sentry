--- conflicted
+++ resolved
@@ -138,13 +138,8 @@
   color: ${p => p.theme.subText};
   z-index: 30;
   padding: 20px;
-<<<<<<< HEAD
   background-color: ${p => p.theme.tokens.background.primary};
-  border-radius: ${p => p.theme.borderRadius};
-=======
-  background-color: ${p => p.theme.background};
   border-radius: ${p => p.theme.radius.md};
->>>>>>> 24b7a1e4
   border: 1px solid ${p => p.theme.border};
   transform-origin: 50% 50%;
   transform: translate(-50%, -50%);
