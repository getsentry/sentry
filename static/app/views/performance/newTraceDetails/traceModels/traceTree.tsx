--- conflicted
+++ resolved
@@ -1259,13 +1259,6 @@
   zoom(
     node: TraceTreeNode<TraceTree.NodeValue>,
     zoomedIn: boolean,
-    configuration: {
-      autogroup: {
-        parent: boolean;
-        sibling: boolean;
-      };
-      missing_instrumentation: boolean;
-    },
     options: {
       api: Client;
       organization: Organization;
@@ -1375,14 +1368,7 @@
 
         // API response is not sorted
         spans.data.sort((a, b) => a.start_timestamp - b.start_timestamp);
-<<<<<<< HEAD
         const root = TraceTree.FromSpans(node, spans.data, data);
-=======
-
-        const root = TraceTree.FromSpans(node, spans.data, data, {
-          sdk: data.sdk?.name,
-        });
->>>>>>> 78bc65cf
 
         root.zoomedIn = true;
 
@@ -1412,19 +1398,6 @@
           this.dispatch('trace timeline change', this.root.space);
         }
 
-        if (configuration.missing_instrumentation) {
-          TraceTree.DetectMissingInstrumentation(
-            node,
-            TraceTree.MISSING_INSTRUMENTATION_THRESHOLD_MS
-          );
-        }
-        if (configuration.autogroup.sibling) {
-          TraceTree.AutogroupSiblingSpanNodes(node);
-        }
-        if (configuration.autogroup.parent) {
-          TraceTree.AutogroupDirectChildrenSpanNodes(node);
-        }
-
         this.list.splice(index + 1, 0, ...TraceTree.VisibleChildren(node));
         return data;
       })
@@ -1438,18 +1411,7 @@
 
   static ExpandToEventID(
     tree: TraceTree,
-<<<<<<< HEAD
     eventId: string,
-    configuration: {
-      autogroup: {
-        parent: boolean;
-        sibling: boolean;
-      };
-      missing_instrumentation: boolean;
-    },
-    rerender: () => void,
-=======
->>>>>>> 78bc65cf
     options: ViewManagerScrollToOptions
   ): Promise<TraceTreeNode<TraceTree.NodeValue> | null> {
     const node = TraceTree.Find(tree.root, n => {
@@ -1503,35 +1465,14 @@
       return Promise.resolve(null);
     }
 
-<<<<<<< HEAD
-    return TraceTree.ExpandToPath(
-      tree,
-      TraceTree.PathToNode(node),
-      configuration,
-      rerender,
-      options
-    );
-=======
     return TraceTree.ExpandToPath(tree, TraceTree.PathToNode(node), options).then(() => {
       return node;
     });
->>>>>>> 78bc65cf
   }
 
   static ExpandToPath(
     tree: TraceTree,
     scrollQueue: TraceTree.NodePath[],
-<<<<<<< HEAD
-    configuration: {
-      autogroup: {
-        parent: boolean;
-        sibling: boolean;
-      };
-      missing_instrumentation: boolean;
-    },
-    rerender: () => void,
-=======
->>>>>>> 78bc65cf
     options: ViewManagerScrollToOptions
   ): Promise<void> {
     const transactionIds = new Set(
@@ -1543,74 +1484,6 @@
       return Promise.resolve();
     }
 
-<<<<<<< HEAD
-    if (segments.length === 1 && segments[0] === 'trace-root') {
-      rerender();
-      return Promise.resolve(tree.root.children[0]);
-    }
-
-    // Keep parent reference as we traverse the tree so that we can only
-    // perform searching in the current level and not the entire tree
-    let parent: TraceTreeNode<TraceTree.NodeValue> = tree.root;
-
-    const recurseToRow = async (): Promise<TraceTreeNode<TraceTree.NodeValue> | null> => {
-      const path = segments.pop();
-      let current = TraceTree.FindInTreeFromSegment(parent, path!);
-
-      if (!current) {
-        // Some parts of the codebase link to span:span_id, txn:event_id, where span_id is
-        // actally stored on the txn:event_id node. Since we cant tell from the link itself
-        // that this is happening, we will perform a final check to see if we've actually already
-        // arrived to the node in the previous search call.
-        if (path) {
-          const [type, id] = path.split('-');
-
-          if (
-            type === 'span' &&
-            isTransactionNode(parent) &&
-            parent.value.span_id === id
-          ) {
-            current = parent;
-          }
-        }
-
-        // Certain segments like autogroup nodes are not rendered immediately.
-        if (!current) {
-          if (path?.startsWith('ag-') && segments.length > 0) {
-            return recurseToRow();
-          }
-          Sentry.captureMessage('Failed to scroll to node in trace tree');
-          return null;
-        }
-      }
-
-      // Reassing the parent to the current node so that
-      // searching narrows down to the current level
-      // and we dont need to search the entire tree each time
-      parent = current;
-
-      if (isTransactionNode(current)) {
-        const nextSegment = segments[segments.length - 1];
-        if (
-          nextSegment?.startsWith('span-') ||
-          nextSegment?.startsWith('empty-') ||
-          nextSegment?.startsWith('ag-') ||
-          nextSegment?.startsWith('ms-')
-        ) {
-          await tree.zoom(current, true, configuration, options);
-          return recurseToRow();
-        }
-      }
-
-      if (isAutogroupedNode(current) && segments.length > 0) {
-        tree.expand(current, true);
-        return recurseToRow();
-      }
-
-      if (segments.length > 0) {
-        return recurseToRow();
-      }
-=======
     const transactionNodes = TraceTree.FindAll(
       tree.root,
       node =>
@@ -1618,7 +1491,6 @@
         (transactionIds.has(node.value.span_id) ||
           transactionIds.has(node.value.event_id))
     );
->>>>>>> 78bc65cf
 
     const promises = transactionNodes.map(node => tree.zoom(node, true, options));
 
