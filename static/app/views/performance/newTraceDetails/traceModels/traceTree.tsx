--- conflicted
+++ resolved
@@ -291,15 +291,7 @@
   }
 
   // All possible node types
-<<<<<<< HEAD
   type Node = BaseNode;
-=======
-  type Node =
-    | TraceTreeNode<NodeValue>
-    | ParentAutogroupNode
-    | SiblingAutogroupNode
-    | MissingInstrumentationNode;
->>>>>>> 06746491
 
   type NodeType =
     | 'txn'
@@ -309,13 +301,8 @@
     | 'ms'
     | 'error'
     | 'empty'
-<<<<<<< HEAD
-    | 'uptimeCheck'
-    | 'uptimeCheckTiming'
-=======
     | 'uptime-check'
     | 'uptime-check-timing'
->>>>>>> 06746491
     | 'collapsed'
     | 'root';
   type NodePath = `${NodeType}-${string}`;
