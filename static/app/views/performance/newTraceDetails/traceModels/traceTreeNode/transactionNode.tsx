--- conflicted
+++ resolved
@@ -98,7 +98,6 @@
     return {title: this.op || t('Trace'), subtitle: this.value.transaction};
   }
 
-<<<<<<< HEAD
   // Returns a list of errors related to the txn with ids matching the given node's id
   private getRelatedSpanErrorsFromTransaction(node: BaseNode): TraceTree.TraceError[] {
     const errors: TraceTree.TraceError[] = [];
@@ -128,8 +127,6 @@
     return occurrences;
   }
 
-=======
->>>>>>> b496043f
   pathToNode(): TraceTree.NodePath[] {
     return [this.path];
   }
