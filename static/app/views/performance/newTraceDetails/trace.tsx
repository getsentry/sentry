import type React from 'react';
import {
  Fragment,
  useCallback,
  useEffect,
  useLayoutEffect,
  useMemo,
  useRef,
  useState,
} from 'react';
import {type Theme, useTheme} from '@emotion/react';
import styled from '@emotion/styled';
import * as Sentry from '@sentry/react';
import {PlatformIcon} from 'platformicons';

import LoadingIndicator from 'sentry/components/loadingIndicator';
import Placeholder from 'sentry/components/placeholder';
import {t, tct} from 'sentry/locale';
import ConfigStore from 'sentry/stores/configStore';
import {space} from 'sentry/styles/space';
import type {Organization} from 'sentry/types/organization';
import type {PlatformKey, Project} from 'sentry/types/project';
import {trackAnalytics} from 'sentry/utils/analytics';
import {formatTraceDuration} from 'sentry/utils/duration/formatTraceDuration';
import type {
  TraceError,
  TracePerformanceIssue,
} from 'sentry/utils/performance/quickTrace/types';
import {clamp} from 'sentry/utils/profiling/colors/utils';
import {replayPlayerTimestampEmitter} from 'sentry/utils/replays/replayPlayerTimestampEmitter';
import useApi from 'sentry/utils/useApi';
import useOrganization from 'sentry/utils/useOrganization';
import useProjects from 'sentry/utils/useProjects';
import type {
  TraceEvents,
  TraceScheduler,
} from 'sentry/views/performance/newTraceDetails/traceRenderers/traceScheduler';
import {
  useVirtualizedList,
  type VirtualizedRow,
} from 'sentry/views/performance/newTraceDetails/traceRenderers/traceVirtualizedList';
import type {VirtualizedViewManager} from 'sentry/views/performance/newTraceDetails/traceRenderers/virtualizedViewManager';
import type {TraceReducerState} from 'sentry/views/performance/newTraceDetails/traceState';
import {
  getRovingIndexActionFromDOMEvent,
  type RovingTabIndexUserActions,
} from 'sentry/views/performance/newTraceDetails/traceState/traceRovingTabIndex';

import {
  makeTraceNodeBarColor,
  ParentAutogroupNode,
  TraceTree,
  type TraceTreeNode,
} from './traceModels/traceTree';
import {useTraceState, useTraceStateDispatch} from './traceState/traceStateProvider';
import {
  isAutogroupedNode,
  isMissingInstrumentationNode,
  isNoDataNode,
  isParentAutogroupedNode,
  isSpanNode,
  isTraceErrorNode,
  isTraceNode,
  isTransactionNode,
} from './guards';
import {TraceIcons} from './icons';

const COUNT_FORMATTER = Intl.NumberFormat(undefined, {notation: 'compact'});
const NO_ERRORS = new Set<TraceError>();
const NO_PERFORMANCE_ISSUES = new Set<TracePerformanceIssue>();
const NO_PROFILES = [];

function computeNextIndexFromAction(
  current_index: number,
  action: RovingTabIndexUserActions,
  items: number
): number {
  switch (action) {
    case 'next':
      if (current_index === items) {
        return 0;
      }
      return current_index + 1;
    case 'previous':
      if (current_index === 0) {
        return items;
      }
      return current_index - 1;
    case 'last':
      return items;
    case 'first':
      return 0;
    default:
      throw new TypeError(`Invalid or not implemented reducer action - ${action}`);
  }
}

function getMaxErrorSeverity(errors: TraceTree.TraceError[]) {
  return errors.reduce((acc, error) => {
    if (error.level === 'fatal') {
      return 'fatal';
    }
    if (error.level === 'error') {
      return acc === 'fatal' ? 'fatal' : 'error';
    }
    if (error.level === 'warning') {
      return acc === 'fatal' || acc === 'error' ? acc : 'warning';
    }
    return acc;
  }, 'default');
}

const RIGHT_COLUMN_EVEN_CLASSNAME = `TraceRightColumn`;
const RIGHT_COLUMN_ODD_CLASSNAME = [RIGHT_COLUMN_EVEN_CLASSNAME, 'Odd'].join(' ');
const CHILDREN_COUNT_WRAPPER_CLASSNAME = `TraceChildrenCountWrapper`;
const CHILDREN_COUNT_WRAPPER_ORPHANED_CLASSNAME = [
  CHILDREN_COUNT_WRAPPER_CLASSNAME,
  'Orphaned',
].join(' ');

const ERROR_LEVEL_LABELS: Record<keyof Theme['level'], string> = {
  sample: t('Sample'),
  info: t('Info'),
  warning: t('Warning'),
  // Hardcoded legacy color (orange400). We no longer use orange anywhere
  // else in the app (except for the chart palette). This needs to be harcoded
  // here because existing users may still associate orange with the "error" level.
  error: t('Error'),
  fatal: t('Fatal'),
  default: t('Default'),
  unknown: t('Unknown'),
};

function maybeFocusRow(
  ref: HTMLDivElement | null,
  node: TraceTreeNode<TraceTree.NodeValue>,
  previouslyFocusedNodeRef: React.MutableRefObject<TraceTreeNode<TraceTree.NodeValue> | null>
) {
  if (!ref) return;
  if (node === previouslyFocusedNodeRef.current) return;
  previouslyFocusedNodeRef.current = node;
  ref.focus();
}

interface TraceProps {
  forceRerender: number;
  initializedRef: React.MutableRefObject<boolean>;
  manager: VirtualizedViewManager;
  onRowClick: (
    node: TraceTreeNode<TraceTree.NodeValue>,
    event: React.MouseEvent<HTMLElement>,
    index: number
  ) => void;
  onTraceLoad: (
    trace: TraceTree,
    node: TraceTreeNode<TraceTree.NodeValue> | null,
    index: number | null
  ) => void;
  onTraceSearch: (
    query: string,
    node: TraceTreeNode<TraceTree.NodeValue>,
    behavior: 'track result' | 'persist'
  ) => void;
  previouslyFocusedNodeRef: React.MutableRefObject<TraceTreeNode<TraceTree.NodeValue> | null>;
  rerender: () => void;
  scheduler: TraceScheduler;
  scrollQueueRef: React.MutableRefObject<
    | {
        eventId?: string;
        path?: TraceTree.NodePath[];
      }
    | null
    | undefined
  >;
  trace: TraceTree;
  trace_id: string | undefined;
}

export function Trace({
  trace,
  onRowClick,
  manager,
  scrollQueueRef,
  previouslyFocusedNodeRef,
  onTraceSearch,
  onTraceLoad,
  rerender,
  scheduler,
  initializedRef,
  forceRerender,
  trace_id,
}: TraceProps) {
  const theme = useTheme();
  const api = useApi();
  const {projects} = useProjects();
  const organization = useOrganization();
  const traceState = useTraceState();
  const traceDispatch = useTraceStateDispatch();

  const rerenderRef = useRef<TraceProps['rerender']>(rerender);
  rerenderRef.current = rerender;

  const treePromiseStatusRef =
    useRef<Map<TraceTreeNode<TraceTree.NodeValue>, 'loading' | 'error' | 'success'>>();

  if (!treePromiseStatusRef.current) {
    treePromiseStatusRef.current = new Map();
  }

  const treeRef = useRef<TraceTree>(trace);
  treeRef.current = trace;

  const traceStateRef = useRef<TraceReducerState>(traceState);
  traceStateRef.current = traceState;

  useLayoutEffect(() => {
    const onTraceViewChange: TraceEvents['set trace view'] = () => {
      manager.recomputeTimelineIntervals();
      manager.recomputeSpanToPXMatrix();
      manager.draw();
    };
    const onPhysicalSpaceChange: TraceEvents['set container physical space'] = () => {
      manager.recomputeTimelineIntervals();
      manager.recomputeSpanToPXMatrix();
      manager.draw();
    };
    const onTraceSpaceChange: TraceEvents['initialize trace space'] = () => {
      manager.recomputeTimelineIntervals();
      manager.recomputeSpanToPXMatrix();
      manager.draw();
    };
    const onDividerResize: TraceEvents['divider resize'] = view => {
      manager.recomputeTimelineIntervals();
      manager.recomputeSpanToPXMatrix();
      manager.draw(view);
    };

    scheduler.on('set trace view', onTraceViewChange);
    scheduler.on('set trace space', onTraceSpaceChange);
    scheduler.on('set container physical space', onPhysicalSpaceChange);
    scheduler.on('initialize trace space', onTraceSpaceChange);
    scheduler.on('divider resize', onDividerResize);

    return () => {
      scheduler.off('set trace view', onTraceViewChange);
      scheduler.off('set trace space', onTraceSpaceChange);
      scheduler.off('set container physical space', onPhysicalSpaceChange);
      scheduler.off('initialize trace space', onTraceSpaceChange);
      scheduler.off('divider resize', onDividerResize);
    };
  }, [manager, scheduler]);

  useLayoutEffect(() => {
    if (initializedRef.current) {
      return;
    }
    if (trace.type !== 'trace' || !manager) {
      return;
    }

    initializedRef.current = true;

    if (!scrollQueueRef.current) {
      onTraceLoad(trace, null, null);
      return;
    }

    // Node path has higher specificity than eventId
    const promise = scrollQueueRef.current?.path
      ? TraceTree.ExpandToPath(trace, scrollQueueRef.current.path, rerenderRef.current, {
          api,
          organization,
        })
      : scrollQueueRef.current.eventId
        ? TraceTree.ExpandToEventID(
            scrollQueueRef?.current?.eventId,
            trace,
            rerenderRef.current,
            {
              api,
              organization,
            }
          )
        : Promise.resolve(null);

    promise
      .then(maybeNode => {
        onTraceLoad(trace, maybeNode?.node ?? null, maybeNode?.index ?? null);

        if (!maybeNode) {
          Sentry.captureMessage('Failed to find and scroll to node in tree');
          return;
        }
      })
      .finally(() => {
        // Important to set scrollQueueRef.current to null and trigger a rerender
        // after the promise resolves as we show a loading state during scroll,
        // else the screen could jump around while we fetch span data
        scrollQueueRef.current = null;
        rerenderRef.current();
      });
  }, [
    api,
    trace,
    manager,
    onTraceLoad,
    traceDispatch,
    scrollQueueRef,
    initializedRef,
    organization,
  ]);

  const onNodeZoomIn = useCallback(
    (
      event: React.MouseEvent<Element> | React.KeyboardEvent<Element>,
      node: TraceTreeNode<TraceTree.NodeValue>,
      value: boolean
    ) => {
      if (!isTransactionNode(node) && !isSpanNode(node)) {
        throw new TypeError('Node must be a transaction or span');
      }

      event.stopPropagation();
      rerenderRef.current();

      treeRef.current
        .zoomIn(node, value, {
          api,
          organization,
        })
        .then(() => {
          rerenderRef.current();

          // If a query exists, we want to reapply the search after zooming in
          // so that new nodes are also highlighted if they match a query
          if (traceStateRef.current.search.query) {
            onTraceSearch(traceStateRef.current.search.query, node, 'persist');
          }

          treePromiseStatusRef.current!.set(node, 'success');
        })
        .catch(_e => {
          treePromiseStatusRef.current!.set(node, 'error');
        });
    },
    [api, organization, onTraceSearch]
  );

  const onNodeExpand = useCallback(
    (
      event: React.MouseEvent<Element> | React.KeyboardEvent<Element>,
      node: TraceTreeNode<TraceTree.NodeValue>,
      value: boolean
    ) => {
      event.stopPropagation();

      treeRef.current.expand(node, value);
      rerenderRef.current();

      if (traceStateRef.current.search.query) {
        // If a query exists, we want to reapply the search after expanding
        // so that new nodes are also highlighted if they match a query
        onTraceSearch(traceStateRef.current.search.query, node, 'persist');
      }
    },
    [onTraceSearch]
  );

  const onRowKeyDown = useCallback(
    (
      event: React.KeyboardEvent,
      index: number,
      node: TraceTreeNode<TraceTree.NodeValue>
    ) => {
      if (!manager.list) {
        return;
      }
      const action = getRovingIndexActionFromDOMEvent(event);
      if (action) {
        event.preventDefault();
        const nextIndex = computeNextIndexFromAction(
          index,
          action,
          treeRef.current.list.length - 1
        );

        traceDispatch({
          type: 'set roving index',
          index: nextIndex,
          node: treeRef.current.list[nextIndex],
          action_source: 'keyboard',
        });
      }
      if (event.key === 'ArrowLeft') {
        if (node.zoomedIn) onNodeZoomIn(event, node, false);
        else if (node.expanded) onNodeExpand(event, node, false);
      } else if (event.key === 'ArrowRight') {
        if (!node.expanded) onNodeExpand(event, node, true);
        else if (node.expanded && node.canFetch) onNodeZoomIn(event, node, true);
      }
    },
    [manager, onNodeExpand, onNodeZoomIn, traceDispatch]
  );

  const projectLookup: Record<string, PlatformKey | undefined> = useMemo(() => {
    return projects.reduce<Record<Project['slug'], Project['platform']>>(
      (acc, project) => {
        acc[project.slug] = project.platform;
        return acc;
      },
      {}
    );
  }, [projects]);

  const renderLoadingRow = useCallback(
    (n: VirtualizedRow) => {
      return (
        <RenderPlaceholderRow
          key={n.key}
          index={n.index}
          style={n.style}
          node={n.item}
          theme={theme}
          manager={manager}
        />
      );
    },
    [manager, theme]
  );

  const renderVirtualizedRow = useCallback(
    (n: VirtualizedRow) => {
      return (
        <RenderRow
          key={n.key}
          index={n.index}
          organization={organization}
          previouslyFocusedNodeRef={previouslyFocusedNodeRef}
          tabIndex={traceState.rovingTabIndex.node === n.item ? 0 : -1}
          isSearchResult={traceState.search.resultsLookup.has(n.item)}
          searchResultsIteratorIndex={traceState.search.resultIndex}
          style={n.style}
          projects={projectLookup}
          node={n.item}
          manager={manager}
          theme={theme}
          onExpand={onNodeExpand}
          onZoomIn={onNodeZoomIn}
          onRowClick={onRowClick}
          onRowKeyDown={onRowKeyDown}
          tree={trace}
          trace_id={trace_id}
        />
      );
    },
    // we add forceRerender as a "unnecessary" dependency to trigger the virtualized list rerender
    // eslint-disable-next-line react-hooks/exhaustive-deps
    [
      onNodeExpand,
      onNodeZoomIn,
      manager,
      scrollQueueRef,
      previouslyFocusedNodeRef,
      onRowKeyDown,
      onRowClick,
      organization,
      projectLookup,
      traceState.rovingTabIndex.node,
      traceState.search.resultIteratorIndex,
      traceState.search.resultsLookup,
      traceState.search.resultIndex,
      theme,
      trace.type,
      forceRerender,
    ]
  );

  const render = useMemo(() => {
    return trace.type !== 'trace' || scrollQueueRef.current
      ? r => renderLoadingRow(r)
      : r => renderVirtualizedRow(r);
  }, [renderLoadingRow, renderVirtualizedRow, trace.type, scrollQueueRef]);

  const traceNode = trace.root.children[0];
  const traceStartTimestamp = traceNode?.space?.[0];

  const [scrollContainer, setScrollContainer] = useState<HTMLElement | null>(null);
  const virtualizedList = useVirtualizedList({
    manager,
    items: trace.list,
    container: scrollContainer,
    render: render,
    scheduler,
  });

<<<<<<< HEAD
=======
  const traceNode = trace.root.children[0];
  const traceStartTimestamp = traceNode?.space[0];

>>>>>>> ce55b390
  return (
    <TraceStylingWrapper
      ref={manager.registerContainerRef}
      className={`
        ${trace.root.space[1] === 0 ? 'Empty' : ''}
        ${trace.indicators.length > 0 ? 'WithIndicators' : ''}
        ${trace.type !== 'trace' || scrollQueueRef.current ? 'Loading' : ''}
        ${ConfigStore.get('theme')}`}
    >
      <div
        className="TraceScrollbarContainer"
        ref={manager.registerHorizontalScrollBarContainerRef}
      >
        <div className="TraceScrollbarScroller" />
      </div>
      <div className="TraceDivider" ref={manager.registerDividerRef} />
      <div
        className="TraceIndicatorContainer"
        ref={manager.registerIndicatorContainerRef}
      >
        {trace.indicators.length > 0
          ? trace.indicators.map((indicator, i) => {
              return (
                <div
                  key={i}
                  ref={r => manager.registerIndicatorRef(r, i, indicator)}
                  className={`TraceIndicator ${indicator.poor ? 'Errored' : ''}`}
                >
                  <div className="TraceIndicatorLabel">{indicator.label}</div>
                  <div className="TraceIndicatorLine" />
                </div>
              );
            })
          : null}

        {manager.interval_bars.map((_, i) => {
          const indicatorTimestamp = manager.intervals[i] ?? 0;

          if (trace.type !== 'trace') {
            return null;
          }

          return (
            <div
              key={i}
              ref={r => manager.registerTimelineIndicatorRef(r, i)}
              className="TraceIndicator Timeline"
            >
              <div className="TraceIndicatorLabel">
                {indicatorTimestamp > 0
                  ? formatTraceDuration(manager.view.trace_view.x + indicatorTimestamp)
                  : '0s'}
              </div>
              <div className="TraceIndicatorLine" />
            </div>
          );
        })}
        {traceNode && traceStartTimestamp ? (
          <VerticalTimestampIndicators
            viewmanager={manager}
            traceStartTimestamp={traceStartTimestamp}
          />
        ) : null}
      </div>
      <div
        ref={setScrollContainer}
        data-test-id="trace-virtualized-list-scroll-container"
      >
        <div data-test-id="trace-virtualized-list">{virtualizedList.rendered}</div>
        <div className="TraceRow Hidden">
          <div
            className="TraceLeftColumn"
            ref={r => manager.registerGhostRowRef('list', r)}
          />
          <div
            className="TraceRightColumn"
            ref={r => manager.registerGhostRowRef('span_list', r)}
          />
        </div>
      </div>
    </TraceStylingWrapper>
  );
}

function RenderRow(props: {
  index: number;
  isSearchResult: boolean;
  manager: VirtualizedViewManager;
  node: TraceTreeNode<TraceTree.NodeValue>;
  onExpand: (
    event: React.MouseEvent<Element>,
    node: TraceTreeNode<TraceTree.NodeValue>,
    value: boolean
  ) => void;
  onRowClick: (
    node: TraceTreeNode<TraceTree.NodeValue>,
    event: React.MouseEvent<HTMLElement>,
    index: number
  ) => void;
  onRowKeyDown: (
    event: React.KeyboardEvent,
    index: number,
    node: TraceTreeNode<TraceTree.NodeValue>
  ) => void;
  onZoomIn: (
    event: React.MouseEvent<Element>,
    node: TraceTreeNode<TraceTree.NodeValue>,
    value: boolean
  ) => void;
  organization: Organization;
  previouslyFocusedNodeRef: React.MutableRefObject<TraceTreeNode<TraceTree.NodeValue> | null>;
  projects: Record<Project['slug'], Project['platform']>;
  searchResultsIteratorIndex: number | null;
  style: React.CSSProperties;
  tabIndex: number;
  theme: Theme;
  trace_id: string | undefined;
  tree: TraceTree;
}) {
  const virtualized_index = props.index - props.manager.start_virtualized_index;
  const rowSearchClassName = `${props.isSearchResult ? 'SearchResult' : ''} ${props.searchResultsIteratorIndex === props.index ? 'Highlight' : ''}`;

  const registerListColumnRef = useCallback(
    (ref: HTMLDivElement | null) => {
      props.manager.registerColumnRef('list', ref, virtualized_index, props.node);
    },
    [props.manager, props.node, virtualized_index]
  );

  const registerSpanColumnRef = useCallback(
    (ref: HTMLDivElement | null) => {
      props.manager.registerColumnRef('span_list', ref, virtualized_index, props.node);
    },
    [props.manager, props.node, virtualized_index]
  );

  const registerSpanArrowRef = useCallback(
    ref => {
      props.manager.registerArrowRef(ref, props.node.space!, virtualized_index);
    },
    [props.manager, props.node, virtualized_index]
  );

  const onRowClickProp = props.onRowClick;
  const onRowClick = useCallback(
    (event: React.MouseEvent<HTMLElement>) => {
      onRowClickProp(props.node, event, props.index);
    },
    [props.index, props.node, onRowClickProp]
  );

  const onKeyDownProp = props.onRowKeyDown;
  const onRowKeyDown = useCallback(
    event => onKeyDownProp(event, props.index, props.node),
    [props.index, props.node, onKeyDownProp]
  );

  const onRowDoubleClick = useCallback(
    (e: React.MouseEvent) => {
      trackAnalytics('trace.trace_layout.zoom_to_fill', {
        organization: props.organization,
      });
      e.stopPropagation();
      props.manager.onZoomIntoSpace(props.node.space!);
    },
    [props.node, props.manager, props.organization]
  );

  const onSpanRowArrowClick = useCallback(
    (_e: React.MouseEvent) => {
      props.manager.onBringRowIntoView(props.node.space!);
    },
    [props.node.space, props.manager]
  );

  const onExpandProp = props.onExpand;
  const onExpandClick = useCallback(
    (e: React.MouseEvent) => {
      onExpandProp(e, props.node, !props.node.expanded);
    },
    [props.node, onExpandProp]
  );

  const onExpandDoubleClick = useCallback((e: React.MouseEvent) => {
    e.stopPropagation();
  }, []);

  const spanColumnClassName =
    props.index % 2 === 1 ? RIGHT_COLUMN_ODD_CLASSNAME : RIGHT_COLUMN_EVEN_CLASSNAME;

  const listColumnClassName = props.node.isOrphaned
    ? CHILDREN_COUNT_WRAPPER_ORPHANED_CLASSNAME
    : CHILDREN_COUNT_WRAPPER_CLASSNAME;

  const listColumnStyle: React.CSSProperties = {
    paddingLeft: props.node.depth * props.manager.row_depth_padding,
  };

  if (isAutogroupedNode(props.node)) {
    return (
      <div
        key={props.index}
        ref={r =>
          props.tabIndex === 0
            ? maybeFocusRow(r, props.node, props.previouslyFocusedNodeRef)
            : null
        }
        tabIndex={props.tabIndex}
        className={`Autogrouped TraceRow ${rowSearchClassName} ${props.node.has_errors ? props.node.max_severity : ''}`}
        onClick={onRowClick}
        onKeyDown={onRowKeyDown}
        style={props.style}
      >
        <div className="TraceLeftColumn" ref={registerListColumnRef}>
          <div
            className="TraceLeftColumnInner"
            style={listColumnStyle}
            onDoubleClick={onRowDoubleClick}
          >
            <div className="TraceChildrenCountWrapper">
              <Connectors node={props.node} manager={props.manager} />
              <ChildrenButton
                icon={
                  <TraceIcons.Chevron direction={props.node.expanded ? 'up' : 'down'} />
                }
                status={props.node.fetchStatus}
                expanded={!props.node.expanded}
                onClick={onExpandClick}
                onDoubleClick={onExpandDoubleClick}
              >
                {COUNT_FORMATTER.format(props.node.groupCount)}
              </ChildrenButton>
            </div>

            <span className="TraceOperation">{t('Autogrouped')}</span>
            <strong className="TraceEmDash"> — </strong>
            <span className="TraceDescription">{props.node.value.autogrouped_by.op}</span>
          </div>
        </div>
        <div
          className={spanColumnClassName}
          ref={registerSpanColumnRef}
          onDoubleClick={onRowDoubleClick}
        >
          <AutogroupedTraceBar
            manager={props.manager}
            entire_space={props.node.space}
            errors={props.node.errors}
            virtualized_index={virtualized_index}
            color={makeTraceNodeBarColor(props.theme, props.node)}
            node_spaces={props.node.autogroupedSegments}
            performance_issues={props.node.performance_issues}
            profiles={props.node.profiles}
          />
          <button
            ref={registerSpanArrowRef}
            className="TraceArrow"
            onClick={onSpanRowArrowClick}
          >
            <TraceIcons.Chevron direction="left" />
          </button>
        </div>
      </div>
    );
  }

  if (isTransactionNode(props.node)) {
    return (
      <div
        key={props.index}
        ref={r =>
          props.tabIndex === 0
            ? maybeFocusRow(r, props.node, props.previouslyFocusedNodeRef)
            : null
        }
        tabIndex={props.tabIndex}
        className={`TraceRow ${rowSearchClassName} ${props.node.has_errors ? props.node.max_severity : ''}`}
        onKeyDown={onRowKeyDown}
        onClick={onRowClick}
        style={props.style}
      >
        <div className="TraceLeftColumn" ref={registerListColumnRef}>
          <div
            className="TraceLeftColumnInner"
            style={listColumnStyle}
            onDoubleClick={onRowDoubleClick}
          >
            <div className={listColumnClassName}>
              <Connectors node={props.node} manager={props.manager} />
              {props.node.children.length > 0 || props.node.canFetch ? (
                <ChildrenButton
                  icon={
                    props.node.canFetch && props.node.fetchStatus === 'idle' ? (
                      '+'
                    ) : props.node.canFetch && props.node.zoomedIn ? (
                      <TraceIcons.Chevron direction="down" />
                    ) : (
                      '+'
                    )
                  }
                  status={props.node.fetchStatus}
                  expanded={props.node.expanded || props.node.zoomedIn}
                  onDoubleClick={onExpandDoubleClick}
                  onClick={e => {
                    props.node.canFetch
                      ? props.onZoomIn(e, props.node, !props.node.zoomedIn)
                      : props.onExpand(e, props.node, !props.node.expanded);
                  }}
                >
                  {props.node.children.length > 0
                    ? COUNT_FORMATTER.format(props.node.children.length)
                    : null}
                </ChildrenButton>
              ) : null}
            </div>
            <PlatformIcon
              platform={props.projects[props.node.value.project_slug] ?? 'default'}
            />
            <span className="TraceOperation">{props.node.value['transaction.op']}</span>
            <strong className="TraceEmDash"> — </strong>
            <span>{props.node.value.transaction}</span>
          </div>
        </div>
        <div
          ref={registerSpanColumnRef}
          className={spanColumnClassName}
          onDoubleClick={onRowDoubleClick}
        >
          <TraceBar
            virtualized_index={virtualized_index}
            manager={props.manager}
            color={makeTraceNodeBarColor(props.theme, props.node)}
            node_space={props.node.space}
            errors={props.node.errors}
            performance_issues={props.node.performance_issues}
            profiles={props.node.profiles}
          />
          <button
            ref={registerSpanArrowRef}
            className="TraceArrow"
            onClick={onSpanRowArrowClick}
          >
            <TraceIcons.Chevron direction="left" />
          </button>
        </div>
      </div>
    );
  }

  if (isSpanNode(props.node)) {
    return (
      <div
        key={props.index}
        ref={r =>
          props.tabIndex === 0
            ? maybeFocusRow(r, props.node, props.previouslyFocusedNodeRef)
            : null
        }
        tabIndex={props.tabIndex}
        className={`TraceRow ${rowSearchClassName} ${props.node.has_errors ? props.node.max_severity : ''}`}
        onClick={onRowClick}
        onKeyDown={onRowKeyDown}
        style={props.style}
      >
        <div className="TraceLeftColumn" ref={registerListColumnRef}>
          <div
            className="TraceLeftColumnInner"
            style={listColumnStyle}
            onDoubleClick={onRowDoubleClick}
          >
            <div className={listColumnClassName}>
              <Connectors node={props.node} manager={props.manager} />
              {props.node.children.length > 0 || props.node.canFetch ? (
                <ChildrenButton
                  icon={
                    props.node.canFetch ? (
                      '+'
                    ) : (
                      <TraceIcons.Chevron
                        direction={props.node.expanded ? 'up' : 'down'}
                      />
                    )
                  }
                  status={props.node.fetchStatus}
                  expanded={props.node.expanded || props.node.zoomedIn}
                  onDoubleClick={onExpandDoubleClick}
                  onClick={e =>
                    props.node.canFetch
                      ? props.onZoomIn(e, props.node, !props.node.zoomedIn)
                      : props.onExpand(e, props.node, !props.node.expanded)
                  }
                >
                  {props.node.children.length > 0
                    ? COUNT_FORMATTER.format(props.node.children.length)
                    : null}
                </ChildrenButton>
              ) : null}
            </div>
            <span className="TraceOperation">{props.node.value.op ?? '<unknown>'}</span>
            <strong className="TraceEmDash"> — </strong>
            <span className="TraceDescription" title={props.node.value.description}>
              {!props.node.value.description
                ? props.node.value.span_id ?? 'unknown'
                : props.node.value.description.length > 100
                  ? props.node.value.description.slice(0, 100).trim() + '\u2026'
                  : props.node.value.description}
            </span>
          </div>
        </div>
        <div
          ref={registerSpanColumnRef}
          className={spanColumnClassName}
          onDoubleClick={onRowDoubleClick}
        >
          <TraceBar
            virtualized_index={virtualized_index}
            manager={props.manager}
            color={makeTraceNodeBarColor(props.theme, props.node)}
            node_space={props.node.space}
            errors={props.node.errors}
            performance_issues={props.node.performance_issues}
            profiles={NO_PROFILES}
          />
          <button
            ref={registerSpanArrowRef}
            className="TraceArrow"
            onClick={onSpanRowArrowClick}
          >
            <TraceIcons.Chevron direction="left" />
          </button>
        </div>
      </div>
    );
  }

  if (isMissingInstrumentationNode(props.node)) {
    return (
      <div
        key={props.index}
        ref={r =>
          props.tabIndex === 0
            ? maybeFocusRow(r, props.node, props.previouslyFocusedNodeRef)
            : null
        }
        tabIndex={props.tabIndex}
        className={`TraceRow ${rowSearchClassName}`}
        onClick={onRowClick}
        onKeyDown={onRowKeyDown}
        style={props.style}
      >
        <div className="TraceLeftColumn" ref={registerListColumnRef}>
          <div
            className="TraceLeftColumnInner"
            style={listColumnStyle}
            onDoubleClick={onRowDoubleClick}
          >
            <div className="TraceChildrenCountWrapper">
              <Connectors node={props.node} manager={props.manager} />
            </div>
            <span className="TraceOperation">{t('Missing instrumentation')}</span>
          </div>
        </div>
        <div
          ref={registerSpanColumnRef}
          className={spanColumnClassName}
          onDoubleClick={onRowDoubleClick}
        >
          <MissingInstrumentationTraceBar
            virtualized_index={virtualized_index}
            manager={props.manager}
            color={makeTraceNodeBarColor(props.theme, props.node)}
            node_space={props.node.space}
          />
          <button
            ref={registerSpanArrowRef}
            className="TraceArrow"
            onClick={onSpanRowArrowClick}
          >
            <TraceIcons.Chevron direction="left" />
          </button>
        </div>
      </div>
    );
  }

  if (isTraceNode(props.node)) {
    return (
      <div
        key={props.index}
        ref={r =>
          props.tabIndex === 0
            ? maybeFocusRow(r, props.node, props.previouslyFocusedNodeRef)
            : null
        }
        tabIndex={props.tabIndex}
        className={`TraceRow ${rowSearchClassName} ${props.node.has_errors ? props.node.max_severity : ''}`}
        onClick={onRowClick}
        onKeyDown={onRowKeyDown}
        style={props.style}
      >
        <div className="TraceLeftColumn" ref={registerListColumnRef}>
          <div
            className="TraceLeftColumnInner"
            style={listColumnStyle}
            onDoubleClick={onRowDoubleClick}
          >
            {' '}
            <div className="TraceChildrenCountWrapper Root">
              <Connectors node={props.node} manager={props.manager} />
              {props.node.children.length > 0 || props.node.canFetch ? (
                <ChildrenButton
                  icon={''}
<<<<<<< HEAD
                  status={props.node.fetchStatus}
                  expanded
                  onClick={() => void 0}
                >
                  {props.node.fetchStatus === 'loading'
                    ? null
                    : props.node.children.length > 0
                      ? COUNT_FORMATTER.format(props.node.children.length)
                      : null}
=======
                  status={'idle'}
                  expanded
                  onClick={() => void 0}
                  onDoubleClick={onExpandDoubleClick}
                >
                  {props.node.children.length > 0
                    ? COUNT_FORMATTER.format(props.node.children.length)
                    : null}
>>>>>>> ce55b390
                </ChildrenButton>
              ) : null}
            </div>
            <span className="TraceOperation">{t('Trace')}</span>
            {props.trace_id ? (
              <Fragment>
                <strong className="TraceEmDash"> — </strong>
                <span className="TraceDescription">{props.trace_id}</span>
              </Fragment>
            ) : null}
          </div>
        </div>
        <div
          ref={registerSpanColumnRef}
          className={spanColumnClassName}
          onDoubleClick={onRowDoubleClick}
        >
          <TraceBar
            virtualized_index={virtualized_index}
            manager={props.manager}
            color={makeTraceNodeBarColor(props.theme, props.node)}
            node_space={props.node.space}
            errors={NO_ERRORS}
            performance_issues={NO_PERFORMANCE_ISSUES}
            profiles={NO_PROFILES}
          />
          <button
            ref={registerSpanArrowRef}
            className="TraceArrow"
            onClick={onSpanRowArrowClick}
          >
            <TraceIcons.Chevron direction="left" />
          </button>
        </div>
      </div>
    );
  }

  if (isTraceErrorNode(props.node)) {
    return (
      <div
        key={props.index}
        ref={r =>
          props.tabIndex === 0
            ? maybeFocusRow(r, props.node, props.previouslyFocusedNodeRef)
            : null
        }
        tabIndex={props.tabIndex}
        className={`TraceRow ${rowSearchClassName} ${props.node.max_severity}`}
        onClick={onRowClick}
        onKeyDown={onRowKeyDown}
        style={props.style}
      >
        <div className="TraceLeftColumn" ref={registerListColumnRef}>
          <div
            className="TraceLeftColumnInner"
            style={listColumnStyle}
            onDoubleClick={onRowDoubleClick}
          >
            <div className="TraceChildrenCountWrapper">
              <Connectors node={props.node} manager={props.manager} />{' '}
            </div>
            <PlatformIcon
              platform={props.projects[props.node.value.project_slug] ?? 'default'}
            />
            <span className="TraceOperation">
              {ERROR_LEVEL_LABELS[props.node.value.level ?? 'error']}
            </span>
            <strong className="TraceEmDash"> — </strong>
            <span className="TraceDescription">
              {props.node.value.message ?? props.node.value.title}
            </span>
          </div>
        </div>
        <div
          ref={registerSpanColumnRef}
          className={spanColumnClassName}
          onDoubleClick={onRowDoubleClick}
        >
          <InvisibleTraceBar
            node_space={props.node.space}
            manager={props.manager}
            virtualizedIndex={virtualized_index}
          >
            {typeof props.node.value.timestamp === 'number' ? (
              <div className={`TraceIcon ${props.node.value.level}`}>
                <TraceIcons.Icon event={props.node.value} />
              </div>
            ) : null}
          </InvisibleTraceBar>
        </div>
      </div>
    );
  }

  if (isNoDataNode(props.node)) {
    return (
      <div
        key={props.index}
        ref={r =>
          props.tabIndex === 0
            ? maybeFocusRow(r, props.node, props.previouslyFocusedNodeRef)
            : null
        }
        tabIndex={props.tabIndex}
        className={`TraceRow ${rowSearchClassName}`}
        onClick={onRowClick}
        onKeyDown={onRowKeyDown}
        style={props.style}
      >
        <div className="TraceLeftColumn" ref={registerListColumnRef}>
          <div
            className="TraceLeftColumnInner"
            style={listColumnStyle}
            onDoubleClick={onRowDoubleClick}
          >
            <div className="TraceChildrenCountWrapper">
              <Connectors node={props.node} manager={props.manager} />
            </div>
            <span className="TraceOperation">{t('Empty')}</span>{' '}
            <strong className="TraceEmDash"> — </strong>
            <span className="TraceDescription">
              {tct('[type] did not report any span data', {
                type: props.node.parent
                  ? isTransactionNode(props.node.parent)
                    ? 'Transaction'
                    : isSpanNode(props.node.parent)
                      ? 'Span'
                      : ''
                  : '',
              })}
            </span>
          </div>
        </div>
        <div ref={registerSpanColumnRef} className={spanColumnClassName} />
      </div>
    );
  }

  return null;
}

function RenderPlaceholderRow(props: {
  index: number;
  manager: VirtualizedViewManager;
  node: TraceTreeNode<TraceTree.NodeValue>;
  style: React.CSSProperties;
  theme: Theme;
}) {
  return (
    <div
      key={props.index}
      className="TraceRow"
      style={{
        transform: props.style.transform,
        height: props.style.height,
        pointerEvents: 'none',
        color: props.theme.subText,
        paddingLeft: 8,
      }}
    >
      <div
        className="TraceLeftColumn"
        style={{width: props.manager.columns.list.width * 100 + '%'}}
      >
        <div
          className="TraceLeftColumnInner"
          style={{
            paddingLeft: props.node.depth * props.manager.row_depth_padding,
          }}
        >
          <div
            className={`TraceChildrenCountWrapper ${isTraceNode(props.node) ? 'Root' : ''}`}
          >
            <Connectors node={props.node} manager={props.manager} />
            {props.node.children.length > 0 || props.node.canFetch ? (
              <ChildrenButton
                icon="+"
                status={props.node.fetchStatus}
                expanded={props.node.expanded || props.node.zoomedIn}
                onClick={() => void 0}
                onDoubleClick={() => void 0}
              >
                {props.node.children.length > 0
                  ? COUNT_FORMATTER.format(props.node.children.length)
                  : null}
              </ChildrenButton>
            ) : null}
          </div>
          <Placeholder
            className="Placeholder"
            height="12px"
            width={randomBetween(20, 80) + '%'}
            style={{
              transition: 'all 30s ease-out',
            }}
          />
        </div>
      </div>
      <div
        className={
          props.index % 2 === 1 ? RIGHT_COLUMN_ODD_CLASSNAME : RIGHT_COLUMN_EVEN_CLASSNAME
        }
        style={{
          width: props.manager.columns.span_list.width * 100 + '%',
        }}
      >
        <Placeholder
          className="Placeholder"
          height="12px"
          width={randomBetween(20, 80) + '%'}
          style={{
            transition: 'all 30s ease-out',
            transform: `translate(${randomBetween(0, 200) + 'px'}, 0)`,
          }}
        />
      </div>
    </div>
  );
}

function randomBetween(min: number, max: number) {
  return Math.floor(Math.random() * (max - min + 1) + min);
}

function Connectors(props: {
  manager: VirtualizedViewManager;
  node: TraceTreeNode<TraceTree.NodeValue>;
}) {
  const hasChildren =
    (props.node.expanded || props.node.zoomedIn) && props.node.children.length > 0;
  const showVerticalConnector =
    hasChildren || (props.node.value && isParentAutogroupedNode(props.node));

  // If the tail node of the collapsed node has no children,
  // we don't want to render the vertical connector as no children
  // are being rendered as the chain is entirely collapsed
  const hideVerticalConnector =
    showVerticalConnector &&
    props.node.value &&
    props.node instanceof ParentAutogroupNode &&
    (!props.node.tail.children.length ||
      (!props.node.tail.expanded && !props.node.expanded));

  return (
    <Fragment>
      {props.node.connectors.map((c, i) => {
        return (
          <span
            key={i}
            style={{
              left: -(
                Math.abs(Math.abs(c) - props.node.depth) * props.manager.row_depth_padding
              ),
            }}
            className={`TraceVerticalConnector ${c < 0 ? 'Orphaned' : ''}`}
          />
        );
      })}
      {showVerticalConnector && !hideVerticalConnector ? (
        <span className="TraceExpandedVerticalConnector" />
      ) : null}
      {props.node.isLastChild ? (
        <span className="TraceVerticalLastChildConnector" />
      ) : (
        <span className="TraceVerticalConnector" />
      )}
    </Fragment>
  );
}

function ChildrenButton(props: {
  children: React.ReactNode;
  expanded: boolean;
  icon: React.ReactNode;
  onClick: (e: React.MouseEvent) => void;
  onDoubleClick: (e: React.MouseEvent) => void;
  status: TraceTreeNode<any>['fetchStatus'] | undefined;
}) {
  return (
    <button
      className={`TraceChildrenCount`}
      onClick={props.onClick}
      onDoubleClick={props.onDoubleClick}
    >
      <div className="TraceChildrenCountContent">{props.children}</div>
      <div className="TraceChildrenCountAction">
        {props.icon}
        {props.status === 'loading' ? (
          <LoadingIndicator className="TraceActionsLoadingIndicator" size={8} />
        ) : null}
      </div>
    </button>
  );
}

interface TraceBarProps {
  color: string;
  errors: TraceTreeNode<TraceTree.Transaction>['errors'];
  manager: VirtualizedViewManager;
  node_space: [number, number] | null;
  performance_issues: TraceTreeNode<TraceTree.Transaction>['performance_issues'];
  profiles: TraceTreeNode<TraceTree.NodeValue>['profiles'];
  virtualized_index: number;
}

function TraceBar(props: TraceBarProps) {
  const duration = props.node_space ? formatTraceDuration(props.node_space[1]) : null;

  const registerSpanBarRef = useCallback(
    (ref: HTMLDivElement | null) => {
      props.manager.registerSpanBarRef(
        ref,
        props.node_space!,
        props.color,
        props.virtualized_index
      );
    },
    [props.manager, props.node_space, props.color, props.virtualized_index]
  );

  const registerSpanBarTextRef = useCallback(
    (ref: HTMLDivElement | null) => {
      props.manager.registerSpanBarTextRef(
        ref,
        duration!,
        props.node_space!,
        props.virtualized_index
      );
    },
    [props.manager, props.node_space, props.virtualized_index, duration]
  );

  if (!props.node_space) {
    return null;
  }

  return (
    <Fragment>
      <div ref={registerSpanBarRef} className="TraceBar">
        {props.errors.size > 0 ? (
          <ErrorIcons
            node_space={props.node_space}
            errors={props.errors}
            manager={props.manager}
          />
        ) : null}
        {props.performance_issues.size > 0 ? (
          <PerformanceIssueIcons
            node_space={props.node_space}
            performance_issues={props.performance_issues}
            manager={props.manager}
          />
        ) : null}
        {props.performance_issues.size > 0 ||
        props.errors.size > 0 ||
        props.profiles.length > 0 ? (
          <BackgroundPatterns
            node_space={props.node_space}
            performance_issues={props.performance_issues}
            errors={props.errors}
            manager={props.manager}
          />
        ) : null}
      </div>
      <div ref={registerSpanBarTextRef} className="TraceBarDuration">
        {duration}
      </div>
    </Fragment>
  );
}

interface MissingInstrumentationTraceBarProps {
  color: string;
  manager: VirtualizedViewManager;
  node_space: [number, number] | null;
  virtualized_index: number;
}
function MissingInstrumentationTraceBar(props: MissingInstrumentationTraceBarProps) {
  const duration = props.node_space ? formatTraceDuration(props.node_space[1]) : null;

  const registerSpanBarRef = useCallback(
    (ref: HTMLDivElement | null) => {
      props.manager.registerSpanBarRef(
        ref,
        props.node_space!,
        props.color,
        props.virtualized_index
      );
    },
    [props.manager, props.node_space, props.color, props.virtualized_index]
  );

  const registerSpanBarTextRef = useCallback(
    (ref: HTMLDivElement | null) => {
      props.manager.registerSpanBarTextRef(
        ref,
        duration!,
        props.node_space!,
        props.virtualized_index
      );
    },
    [props.manager, props.node_space, props.virtualized_index, duration]
  );

  return (
    <Fragment>
      <div ref={registerSpanBarRef} className="TraceBar">
        <div className="TracePatternContainer">
          <div className="TracePattern missing_instrumentation" />
        </div>
      </div>
      <div ref={registerSpanBarTextRef} className="TraceBarDuration">
        {duration}
      </div>
    </Fragment>
  );
}

interface InvisibleTraceBarProps {
  children: React.ReactNode;
  manager: VirtualizedViewManager;
  node_space: [number, number] | null;
  virtualizedIndex: number;
}

function InvisibleTraceBar(props: InvisibleTraceBarProps) {
  const registerInvisibleBarRef = useCallback(
    (ref: HTMLDivElement | null) => {
      props.manager.registerInvisibleBarRef(
        ref,
        props.node_space!,
        props.virtualizedIndex
      );
    },
    [props.manager, props.node_space, props.virtualizedIndex]
  );

  const onDoubleClick = useCallback(
    (e: React.MouseEvent) => {
      e.stopPropagation();
      props.manager.onZoomIntoSpace(props.node_space!);
    },
    [props.manager, props.node_space]
  );

  if (!props.node_space || !props.children) {
    return null;
  }

  return (
    <div
      ref={registerInvisibleBarRef}
      onDoubleClick={onDoubleClick}
      className="TraceBar Invisible"
    >
      {props.children}
    </div>
  );
}

interface BackgroundPatternsProps {
  errors: TraceTreeNode<TraceTree.Transaction>['errors'];
  manager: VirtualizedViewManager;
  node_space: [number, number] | null;
  performance_issues: TraceTreeNode<TraceTree.Transaction>['performance_issues'];
}

function BackgroundPatterns(props: BackgroundPatternsProps) {
  const performance_issues = useMemo(() => {
    if (!props.performance_issues.size) return [];
    return [...props.performance_issues];
  }, [props.performance_issues]);

  const errors = useMemo(() => {
    if (!props.errors.size) return [];
    return [...props.errors];
  }, [props.errors]);

  const severity = useMemo(() => {
    return getMaxErrorSeverity(errors);
  }, [errors]);

  if (!props.performance_issues.size && !props.errors.size) {
    return null;
  }

  // If there is an error, render the error pattern across the entire width.
  // Else if there is a performance issue, render the performance issue pattern
  // for the duration of the performance issue. If there is a profile, render
  // the profile pattern for entire duration (we do not have profile durations here)
  return (
    <Fragment>
      {errors.length > 0 ? (
        <div
          className="TracePatternContainer"
          style={{
            left: 0,
            width: '100%',
          }}
        >
          <div className={`TracePattern ${severity}`} />
        </div>
      ) : performance_issues.length > 0 ? (
        <Fragment>
          {performance_issues.map((issue, i) => {
            const timestamp = issue.start * 1e3;
            // Clamp the issue timestamp to the span's timestamp
            const left = props.manager.computeRelativeLeftPositionFromOrigin(
              clamp(
                timestamp,
                props.node_space![0],
                props.node_space![0] + props.node_space![1]
              ),
              props.node_space!
            );

            return (
              <div
                key={i}
                className="TracePatternContainer"
                style={{
                  left: left * 100 + '%',
                  width: (1 - left) * 100 + '%',
                }}
              >
                <div className="TracePattern performance_issue" />
              </div>
            );
          })}
        </Fragment>
      ) : null}
    </Fragment>
  );
}

interface ErrorIconsProps {
  errors: TraceTreeNode<TraceTree.Transaction>['errors'];
  manager: VirtualizedViewManager;
  node_space: [number, number] | null;
}

function ErrorIcons(props: ErrorIconsProps) {
  const errors = useMemo(() => {
    return [...props.errors];
  }, [props.errors]);

  if (!props.errors.size) {
    return null;
  }

  return (
    <Fragment>
      {errors.map((error, i) => {
        const timestamp = error.timestamp ? error.timestamp * 1e3 : props.node_space![0];
        // Clamp the error timestamp to the span's timestamp
        const left = props.manager.computeRelativeLeftPositionFromOrigin(
          clamp(
            timestamp,
            props.node_space![0],
            props.node_space![0] + props.node_space![1]
          ),
          props.node_space!
        );

        return (
          <div
            key={i}
            className={`TraceIcon ${error.level}`}
            style={{left: left * 100 + '%'}}
          >
            <TraceIcons.Icon event={error} />
          </div>
        );
      })}
    </Fragment>
  );
}

interface PerformanceIssueIconsProps {
  manager: VirtualizedViewManager;
  node_space: [number, number] | null;
  performance_issues: TraceTreeNode<TraceTree.Transaction>['performance_issues'];
}

function PerformanceIssueIcons(props: PerformanceIssueIconsProps) {
  const performance_issues = useMemo(() => {
    return [...props.performance_issues];
  }, [props.performance_issues]);

  if (!props.performance_issues.size) {
    return null;
  }

  return (
    <Fragment>
      {performance_issues.map((issue, i) => {
        const timestamp = issue.timestamp
          ? issue.timestamp * 1e3
          : issue.start
            ? issue.start * 1e3
            : props.node_space![0];
        // Clamp the issue timestamp to the span's timestamp
        const left = props.manager.computeRelativeLeftPositionFromOrigin(
          clamp(
            timestamp,
            props.node_space![0],
            props.node_space![0] + props.node_space![1]
          ),
          props.node_space!
        );

        return (
          <div
            key={i}
            className={`TraceIcon performance_issue`}
            style={{left: left * 100 + '%'}}
          >
            <TraceIcons.Icon event={issue} />
          </div>
        );
      })}
    </Fragment>
  );
}

interface AutogroupedTraceBarProps {
  color: string;
  entire_space: [number, number] | null;
  errors: TraceTreeNode<TraceTree.Transaction>['errors'];
  manager: VirtualizedViewManager;
  node_spaces: [number, number][];
  performance_issues: TraceTreeNode<TraceTree.Transaction>['performance_issues'];
  profiles: TraceTreeNode<TraceTree.NodeValue>['profiles'];
  virtualized_index: number;
}

function AutogroupedTraceBar(props: AutogroupedTraceBarProps) {
  const duration = props.entire_space ? formatTraceDuration(props.entire_space[1]) : null;

  const registerInvisibleBarRef = useCallback(
    (ref: HTMLDivElement | null) => {
      props.manager.registerInvisibleBarRef(
        ref,
        props.entire_space!,
        props.virtualized_index
      );
    },
    [props.manager, props.entire_space, props.virtualized_index]
  );

  const registerAutogroupedSpanBarTextRef = useCallback(
    (ref: HTMLDivElement | null) => {
      props.manager.registerSpanBarTextRef(
        ref,
        duration!,
        props.entire_space!,
        props.virtualized_index
      );
    },
    [props.manager, props.entire_space, props.virtualized_index, duration]
  );

  if (props.node_spaces && props.node_spaces.length <= 1) {
    return (
      <TraceBar
        color={props.color}
        node_space={props.entire_space}
        manager={props.manager}
        virtualized_index={props.virtualized_index}
        errors={props.errors}
        performance_issues={props.performance_issues}
        profiles={props.profiles}
      />
    );
  }

  if (!props.node_spaces || !props.entire_space) {
    return null;
  }

  return (
    <Fragment>
      <div ref={registerInvisibleBarRef} className="TraceBar Invisible">
        {props.node_spaces.map((node_space, i) => {
          const width = node_space[1] / props.entire_space![1];
          const left = props.manager.computeRelativeLeftPositionFromOrigin(
            node_space[0],
            props.entire_space!
          );
          return (
            <div
              key={i}
              className="TraceBar"
              style={{
                left: `${left * 100}%`,
                width: `${width * 100}%`,
                backgroundColor: props.color,
              }}
            />
          );
        })}
        {/* Autogrouped bars only render icons. That is because in the case of multiple bars
            with tiny gaps, the background pattern looks broken as it does not repeat nicely */}
        {props.errors.size > 0 ? (
          <ErrorIcons
            node_space={props.entire_space}
            errors={props.errors}
            manager={props.manager}
          />
        ) : null}
        {props.performance_issues.size > 0 ? (
          <PerformanceIssueIcons
            node_space={props.entire_space}
            performance_issues={props.performance_issues}
            manager={props.manager}
          />
        ) : null}
      </div>
      <div ref={registerAutogroupedSpanBarTextRef} className="TraceBarDuration">
        {duration}
      </div>
    </Fragment>
  );
}

function VerticalTimestampIndicators({
  viewmanager,
  traceStartTimestamp,
}: {
  traceStartTimestamp: number;
  viewmanager: VirtualizedViewManager;
}) {
  useEffect(() => {
    function replayTimestampListener({
      currentTime,
      currentHoverTime,
    }: {
      currentHoverTime: number | undefined;
      currentTime: number;
    }) {
      if (viewmanager.vertical_indicators['replay_timestamp.current']) {
        viewmanager.vertical_indicators['replay_timestamp.current'].timestamp =
          traceStartTimestamp + currentTime;
      }

      if (viewmanager.vertical_indicators['replay_timestamp.hover']) {
        viewmanager.vertical_indicators['replay_timestamp.hover'].timestamp =
          currentHoverTime ? traceStartTimestamp + currentHoverTime : undefined;
      }

      // When timestamp is changing, it needs to be redrawn
      // if it is out of bounds, we need to scroll to it
      viewmanager.drawVerticalIndicators();
      viewmanager.maybeSyncViewWithVerticalIndicator('replay_timestamp.current');
    }

    replayPlayerTimestampEmitter.on('replay timestamp change', replayTimestampListener);

    return () => {
      replayPlayerTimestampEmitter.off(
        'replay timestamp change',
        replayTimestampListener
      );
    };
  }, [traceStartTimestamp, viewmanager]);

  const registerReplayCurrentTimestampRef = useCallback(
    (ref: HTMLDivElement | null) => {
      viewmanager.registerVerticalIndicator('replay_timestamp.current', {
        ref,
        timestamp: undefined,
      });
    },
    [viewmanager]
  );

  const registerReplayHoverTimestampRef = useCallback(
    (ref: HTMLDivElement | null) => {
      viewmanager.registerVerticalIndicator('replay_timestamp.hover', {
        ref,
        timestamp: undefined,
      });
    },
    [viewmanager]
  );

  return (
    <Fragment>
      <div ref={registerReplayCurrentTimestampRef} className="TraceIndicator Timeline">
        <div className="Indicator CurrentReplayTimestamp" />
      </div>
      <div ref={registerReplayHoverTimestampRef} className="TraceIndicator Timeline">
        <div className="Indicator HoverReplayTimestamp" />
      </div>
    </Fragment>
  );
}

/**
 * This is a wrapper around the Trace component to apply styles
 * to the trace tree. It exists because we _do not_ want to trigger
 * emotion's css parsing logic as it is very slow and will cause
 * the scrolling to flicker.
 */
const TraceStylingWrapper = styled('div')`
  margin: auto;
  overscroll-behavior: none;
  box-shadow: 0 0 0 1px ${p => p.theme.border};
  position: absolute;
  left: 0;
  top: 0;
  width: 100%;
  height: 100%;
  grid-area: trace;
  padding-top: 26px;

  --info: ${p => p.theme.purple400};
  --warning: ${p => p.theme.yellow300};
  --error: ${p => p.theme.error};
  --fatal: ${p => p.theme.error};
  --default: ${p => p.theme.gray300};
  --unknown: ${p => p.theme.gray300};
  --profile: ${p => p.theme.purple300};
  --autogrouped: ${p => p.theme.blue300};
  --performance-issue: ${p => p.theme.blue300};

  &.WithIndicators {
    padding-top: 44px;

    &:before {
      height: 44px;

      .TraceScrollbarContainer {
        height: 44px;
      }
    }

    .TraceIndicator.Timeline {
      .TraceIndicatorLabel {
        top: 26px;
      }

      .TraceIndicatorLine {
        top: 30px;
      }

      .Indicator {
        top: 44px;
      }
    }
  }

  &:before {
    content: '';
    position: absolute;
    left: 0;
    top: 0;
    width: 100%;
    height: 26px;
    background-color: ${p => p.theme.backgroundSecondary};
    border-bottom: 1px solid ${p => p.theme.border};
  }

  &.Loading {
    .TraceRow {
      .TraceLeftColumnInner {
        width: 100%;
      }
    }

    .TraceRightColumn {
      background-color: transparent !important;
    }

    .TraceDivider {
      pointer-events: none;
    }
  }

  &.Empty {
    .TraceIcon {
      left: 50%;
    }
  }

  .TraceScrollbarContainer {
    left: 0;
    top: 0;
    height: 26px;
    position: absolute;
    overflow-x: auto;
    overscroll-behavior: none;
    will-change: transform;

    .TraceScrollbarScroller {
      height: 1px;
      pointer-events: none;
      visibility: hidden;
    }

    .TraceScrollbarHandle {
      width: 24px;
      height: 12px;
      border-radius: 6px;
    }
  }

  .TraceDivider {
    position: absolute;
    height: 100%;
    background-color: transparent;
    top: 0;
    cursor: ew-resize;
    z-index: 10;

    &:before {
      content: '';
      position: absolute;
      width: 1px;
      height: 100%;
      background-color: ${p => p.theme.border};
      left: 50%;
    }

    &:hover {
      &:before {
        background-color: ${p => p.theme.purple300};
      }
    }
  }

  .TraceIndicatorContainer {
    overflow: hidden;
    width: 100%;
    height: 100%;
    position: absolute;
    right: 0;
    top: 0;
    z-index: 10;
    pointer-events: none;
  }

  .TraceIndicator {
    z-index: 1;
    width: 3px;
    height: 100%;
    top: 0;
    position: absolute;

    &:hover {
      z-index: 10;
    }

    .TraceIndicatorLabel {
      min-width: 34px;
      text-align: center;
      position: absolute;
      font-size: 10px;
      font-weight: ${p => p.theme.fontWeightBold};
      color: ${p => p.theme.textColor};
      background-color: ${p => p.theme.background};
      border-radius: ${p => p.theme.borderRadius};
      border: 1px solid ${p => p.theme.border};
      padding: 2px;
      display: inline-block;
      line-height: 1;
      margin-top: 2px;
      white-space: nowrap;
    }

    .TraceIndicatorLine {
      width: 1px;
      height: 100%;
      top: 20px;
      position: absolute;
      left: 50%;
      transform: translateX(-2px);
      background: repeating-linear-gradient(
          to bottom,
          transparent 0 4px,
          ${p => p.theme.textColor} 4px 8px
        )
        80%/2px 100% no-repeat;
    }

    .Indicator {
      width: 1px;
      height: 100%;
      position: absolute;
      left: 50%;
      transform: translateX(-2px);
      top: 26px;

      &.CurrentReplayTimestamp {
        background: ${p => p.theme.purple300};
      }

      &.HoverReplayTimestamp {
        background: ${p => p.theme.purple200};
      }
    }

    &.Errored {
      .TraceIndicatorLabel {
        border: 1px solid ${p => p.theme.error};
        color: ${p => p.theme.error};
      }

      .TraceIndicatorLine {
        background: repeating-linear-gradient(
            to bottom,
            transparent 0 4px,
            ${p => p.theme.error} 4px 8px
          )
          80%/2px 100% no-repeat;
      }
    }

    &.Timeline {
      opacity: 1;
      z-index: 1;
      pointer-events: none;

      .TraceIndicatorLabel {
        font-weight: ${p => p.theme.fontWeightNormal};
        min-width: 0;
        top: 8px;
        width: auto;
        border: none;
        background-color: transparent;
        color: ${p => p.theme.subText};
      }

      .TraceIndicatorLine {
        background: ${p => p.theme.translucentGray100};
        top: 8px;
      }
    }
  }

  &.light {
    .TracePattern {
      &.info {
        --pattern-odd: #d1dff9;
        --pattern-even: ${p => p.theme.blue300};
      }
      &.warning {
        --pattern-odd: #a5752c;
        --pattern-even: ${p => p.theme.yellow300};
      }
      &.performance_issue {
        --pattern-odd: #063690;
        --pattern-even: ${p => p.theme.blue300};
      }

      &.profile {
        --pattern-odd: rgba(58, 17, 95, 0.55);
        --pattern-even: transparent;
      }

      &.missing_instrumentation {
        --pattern-odd: #4b4550;
        --pattern-even: rgb(128, 112, 143);
      }

      &.error,
      &.fatal {
        --pattern-odd: #872d32;
        --pattern-even: ${p => p.theme.red300};
      }

      /* false positive for grid layout */
      /* stylelint-disable */
      &.default {
      }
      &.unknown {
      }
      /* stylelint-enable */
    }
  }

  &.dark {
    .TracePattern {
      &.info {
        --pattern-odd: #d1dff9;
        --pattern-even: ${p => p.theme.blue300};
      }
      &.warning {
        --pattern-odd: #a5752c;
        --pattern-even: ${p => p.theme.yellow300};
      }
      &.performance_issue {
        --pattern-odd: #063690;
        --pattern-even: ${p => p.theme.blue300};
      }

      &.profile {
        --pattern-odd: rgba(58, 17, 95, 0.55);
        --pattern-even: transparent;
      }

      &.missing_instrumentation {
        --pattern-odd: #4b4550;
        --pattern-even: #1c1521;
      }

      &.error,
      &.fatal {
        --pattern-odd: #510d10;
        --pattern-even: ${p => p.theme.red300};
      }
      /* stylelint-disable */
      &.default {
      }
      &.unknown {
      }
      /* stylelint-enable */
    }
  }

  .TraceRow {
    display: flex;
    align-items: center;
    position: absolute;
    height: 24px;
    width: 100%;
    transition: none;
    font-size: ${p => p.theme.fontSizeSmall};
    transform: translateZ(0);

    --row-background-odd: ${p => p.theme.translucentSurface100};
    --row-background-hover: ${p => p.theme.translucentSurface100};
    --row-background-focused: ${p => p.theme.translucentSurface200};
    --row-outline: ${p => p.theme.blue300};
    --row-children-button-border-color: ${p => p.theme.border};

    /* allow empty blocks so we can keep an exhaustive list of classnames for future reference */
    /* stylelint-disable */
    &.info {
    }
    &.warning {
    }
    &.error,
    &.fatal,
    &.performance_issue {
      color: ${p => p.theme.errorText};
      --autogrouped: ${p => p.theme.error};
      --row-children-button-border-color: ${p => p.theme.error};
      --row-outline: ${p => p.theme.error};
    }
    &.default {
    }
    &.unknown {
    }

    &.Hidden {
      position: absolute;
      height: 100%;
      width: 100%;
      top: 0;
      z-index: -1;
      &:hover {
        background-color: transparent;
      }
      * {
        cursor: default !important;
      }
    }

    .TraceIcon {
      position: absolute;
      top: 50%;
      transform: translate(-50%, -50%) scaleX(var(--inverse-span-scale)) translateZ(0);
      background-color: ${p => p.theme.background};
      width: 18px !important;
      height: 18px !important;
      border-radius: 50%;
      display: flex;
      align-items: center;
      justify-content: center;
      z-index: 1;

      &.info {
        background-color: var(--info);
      }
      &.warning {
        background-color: var(--warning);
      }
      &.error,
      &.fatal {
        background-color: var(--error);
      }
      &.performance_issue {
        background-color: var(--performance-issue);
      }
      &.default {
        background-color: var(--default);
      }
      &.unknown {
        background-color: var(--unknown);
      }
      &.profile {
        background-color: var(--profile);
      }

      svg {
        width: 12px;
        height: 12px;
        fill: ${p => p.theme.white};
      }

      &.profile svg {
        margin-left: 2px;
      }

      &.info,
      &.warning,
      &.performance_issue,
      &.default,
      &.unknown {
        svg {
          transform: translateY(-1px);
        }
      }
    }

    .TracePatternContainer {
      position: absolute;
      width: 100%;
      height: 100%;
      overflow: hidden;
    }

    .TracePattern {
      left: 0;
      width: 1000000px;
      height: 100%;
      position: absolute;
      transform-origin: left center;
      transform: scaleX(var(--inverse-span-scale)) translateZ(0);
      background-image: linear-gradient(
        135deg,
        var(--pattern-even) 1%,
        var(--pattern-even) 11%,
        var(--pattern-odd) 11%,
        var(--pattern-odd) 21%,
        var(--pattern-even) 21%,
        var(--pattern-even) 31%,
        var(--pattern-odd) 31%,
        var(--pattern-odd) 41%,
        var(--pattern-even) 41%,
        var(--pattern-even) 51%,
        var(--pattern-odd) 51%,
        var(--pattern-odd) 61%,
        var(--pattern-even) 61%,
        var(--pattern-even) 71%,
        var(--pattern-odd) 71%,
        var(--pattern-odd) 81%,
        var(--pattern-even) 81%,
        var(--pattern-even) 91%,
        var(--pattern-odd) 91%,
        var(--pattern-odd) 101%
      );
      background-size: 25.5px 17px;
    }

    .TracePerformanceIssue {
      position: absolute;
      top: 0;
      display: flex;
      align-items: center;
      justify-content: flex-start;
      background-color: var(--performance-issue);
      height: 16px;
    }

    .TraceRightColumn.Odd {
      background-color: var(--row-background-odd);
    }

    &:hover {
      background-color: var(--row-background-hovered);
    }

    &.Highlight {
      box-shadow: inset 0 0 0 1px ${p => p.theme.blue200} !important;

      .TraceLeftColumn {
        box-shadow: inset 0px 0 0px 1px ${p => p.theme.blue200} !important;
      }
    }

    &.Highlight,
    &:focus,
    &[tabindex='0'] {
      outline: none;
      background-color: var(--row-background-focused);

      .TraceRightColumn.Odd {
        background-color: transparent !important;
      }
    }

    &:focus,
    &[tabindex='0'] {
      background-color: var(--row-background-focused);
      box-shadow: inset 0 0 0 1px var(--row-outline) !important;

      .TraceLeftColumn {
        box-shadow: inset 0px 0 0px 1px var(--row-outline) !important;
      }
      .TraceRightColumn.Odd {
        background-color: transparent !important;
      }
    }

    &.SearchResult {
      background-color: ${p => p.theme.yellow100};

      .TraceRightColumn {
        background-color: transparent;
      }
    }

    &.Autogrouped {
      color: ${p => p.theme.blue300};

      .TraceDescription {
        font-weight: ${p => p.theme.fontWeightBold};
      }

      .TraceChildrenCountWrapper {
        button {
          color: ${p => p.theme.white};
          background-color: ${p => p.theme.blue300};
        }
        svg {
          fill: ${p => p.theme.white};
        }
      }

      &.error {
        color: ${p => p.theme.red300};

        .TraceChildrenCountWrapper {
          button {
            color: ${p => p.theme.white};
            background-color: ${p => p.theme.red300};
          }
        }
      }
    }
  }

  .TraceLeftColumn {
    height: 100%;
    white-space: nowrap;
    display: flex;
    align-items: center;
    overflow: hidden;
    will-change: width;
    box-shadow: inset 1px 0 0px 0px transparent;
    cursor: pointer;

    width: calc(var(--list-column-width) * 100%);

    .TraceLeftColumnInner {
      height: 100%;
      white-space: nowrap;
      display: flex;
      align-items: center;
      will-change: transform;
      transform-origin: left center;
      padding-right: ${space(2)};

      img {
        width: 16px;
        height: 16px;
      }
    }
  }

  .TraceRightColumn {
    height: 100%;
    overflow: hidden;
    position: relative;
    display: flex;
    align-items: center;
    will-change: width;
    z-index: 1;
    cursor: pointer;

    width: calc(var(--span-column-width) * 100%);

    &:hover {
      .TraceArrow.Visible {
        opacity: 1;
        transition: 300ms 300ms ease-out;
        pointer-events: auto;
      }
    }
  }

  .TraceBar {
    position: absolute;
    height: 16px;
    width: 100%;
    background-color: black;
    transform-origin: left center;

    &.Invisible {
      background-color: transparent !important;

      > div {
        height: 100%;
      }
    }

    svg {
      width: 14px;
      height: 14px;
    }
  }

  .TraceArrow {
    position: absolute;
    pointer-events: none;
    top: 0;
    width: 14px;
    height: 24px;
    opacity: 0;
    background-color: transparent;
    border: none;
    transition: 60ms ease-out;
    font-size: ${p => p.theme.fontSizeMedium};
    color: ${p => p.theme.subText};
    padding: 0 2px;
    display: flex;
    align-items: center;

    svg {
      fill: ${p => p.theme.subText};
    }

    &.Left {
      left: 0;
    }
    &.Right {
      right: 0;
      transform: rotate(180deg);
    }
  }

  .TraceBarDuration {
    display: inline-block;
    transform-origin: left center;
    font-size: ${p => p.theme.fontSizeExtraSmall};
    color: ${p => p.theme.gray300};
    white-space: nowrap;
    font-variant-numeric: tabular-nums;
    position: absolute;
  }

  .TraceChildrenCount {
    height: 16px;
    white-space: nowrap;
    min-width: 30px;
    display: flex;
    align-items: center;
    justify-content: center;
    border-radius: 99px;
    padding: 0px 4px;
    transition: all 0.15s ease-in-out;
    background: ${p => p.theme.background};
    border: 1.5px solid var(--row-children-button-border-color);
    line-height: 0;
    z-index: 1;
    font-size: 10px;
    box-shadow: ${p => p.theme.dropShadowLight};
    margin-right: 8px;

    .TraceChildrenCountContent {
      + .TraceChildrenCountAction {
        margin-left: 2px;
      }
    }

    .TraceChildrenCountAction {
      position: relative;
      display: flex;
      align-items: center;
      justify-content: center;
    }

    .TraceActionsLoadingIndicator {
      margin: 0;
      position: absolute;
      top: 50%;
      left: 50%;
      transform: translate(-50%, -50%);
      background-color: ${p => p.theme.background};

      animation: show 0.1s ease-in-out forwards;

      @keyframes show {
        from {
          opacity: 0;
          transform: translate(-50%, -50%) scale(0.86);
        }
        to {
          opacity: 1;
          transform: translate(-50%, -50%) scale(1);
        }
      }

      .loading-indicator {
        border-width: 2px;
      }

      .loading-message {
        display: none;
      }
    }

    svg {
      width: 7px;
      transition: none;
    }
  }

  .TraceChildrenCountWrapper {
    display: flex;
    justify-content: flex-end;
    align-items: center;
    min-width: 44px;
    height: 100%;
    position: relative;

    button {
      transition: none;
    }

    svg {
      fill: currentColor;
    }

    &.Orphaned {
      .TraceVerticalConnector,
      .TraceVerticalLastChildConnector,
      .TraceExpandedVerticalConnector {
        border-left: 2px dashed ${p => p.theme.border};
      }

      &::before {
        border-bottom: 2px dashed ${p => p.theme.border};
      }
    }

    &.Root {
      &:before,
      .TraceVerticalLastChildConnector {
        visibility: hidden;
      }
    }

    &::before {
      content: '';
      display: block;
      width: 50%;
      height: 2px;
      border-bottom: 2px solid ${p => p.theme.border};
      position: absolute;
      left: 0;
      top: 50%;
      transform: translateY(-50%);
    }

    &::after {
      content: '';
      background-color: ${p => p.theme.border};
      border-radius: 50%;
      height: 6px;
      width: 6px;
      position: absolute;
      left: 50%;
      top: 50%;
      transform: translateY(-50%);
    }
  }

  .TraceVerticalConnector {
    position: absolute;
    left: 0;
    top: 0;
    bottom: 0;
    height: 100%;
    width: 2px;
    border-left: 2px solid ${p => p.theme.border};

    &.Orphaned {
      border-left: 2px dashed ${p => p.theme.border};
    }
  }

  .TraceVerticalLastChildConnector {
    position: absolute;
    left: 0;
    top: 0;
    bottom: 0;
    height: 50%;
    width: 2px;
    border-left: 2px solid ${p => p.theme.border};
    border-bottom-left-radius: 4px;
  }

  .TraceExpandedVerticalConnector {
    position: absolute;
    bottom: 0;
    height: 50%;
    left: 50%;
    width: 2px;
    border-left: 2px solid ${p => p.theme.border};
  }

  .TraceOperation {
    margin-left: 4px;
    text-overflow: ellipsis;
    white-space: nowrap;
    font-weight: ${p => p.theme.fontWeightBold};
  }

  .TraceEmDash {
    margin-left: 4px;
    margin-right: 4px;
  }

  .TraceDescription {
    white-space: nowrap;
  }
`;<|MERGE_RESOLUTION|>--- conflicted
+++ resolved
@@ -493,12 +493,6 @@
     scheduler,
   });
 
-<<<<<<< HEAD
-=======
-  const traceNode = trace.root.children[0];
-  const traceStartTimestamp = traceNode?.space[0];
-
->>>>>>> ce55b390
   return (
     <TraceStylingWrapper
       ref={manager.registerContainerRef}
@@ -1011,26 +1005,16 @@
               {props.node.children.length > 0 || props.node.canFetch ? (
                 <ChildrenButton
                   icon={''}
-<<<<<<< HEAD
                   status={props.node.fetchStatus}
                   expanded
                   onClick={() => void 0}
+                  onDoubleClick={onExpandDoubleClick}
                 >
                   {props.node.fetchStatus === 'loading'
                     ? null
                     : props.node.children.length > 0
                       ? COUNT_FORMATTER.format(props.node.children.length)
                       : null}
-=======
-                  status={'idle'}
-                  expanded
-                  onClick={() => void 0}
-                  onDoubleClick={onExpandDoubleClick}
-                >
-                  {props.node.children.length > 0
-                    ? COUNT_FORMATTER.format(props.node.children.length)
-                    : null}
->>>>>>> ce55b390
                 </ChildrenButton>
               ) : null}
             </div>
