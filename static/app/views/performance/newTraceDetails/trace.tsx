import type React from 'react';
import {
  Fragment,
  useCallback,
  useEffect,
  useLayoutEffect,
  useMemo,
  useRef,
  useState,
} from 'react';
import {browserHistory} from 'react-router';
import {type Theme, useTheme} from '@emotion/react';
import styled from '@emotion/styled';
import {PlatformIcon} from 'platformicons';
import * as qs from 'query-string';

import useFeedbackWidget from 'sentry/components/feedback/widget/useFeedbackWidget';
import Link from 'sentry/components/links/link';
import LoadingIndicator from 'sentry/components/loadingIndicator';
import {pickBarColor} from 'sentry/components/performance/waterfall/utils';
import Placeholder from 'sentry/components/placeholder';
import {generateIssueEventTarget} from 'sentry/components/quickTrace/utils';
import {IconFire} from 'sentry/icons';
import {t} from 'sentry/locale';
import type {Organization, PlatformKey, Project} from 'sentry/types';
import {getDuration} from 'sentry/utils/formatters';
import useApi from 'sentry/utils/useApi';
import useOrganization from 'sentry/utils/useOrganization';
import useProjects from 'sentry/utils/useProjects';
import {
  getRovingIndexActionFromEvent,
  type RovingTabIndexAction,
  type RovingTabIndexUserActions,
} from 'sentry/views/performance/newTraceDetails/rovingTabIndex';
import type {
  TraceSearchAction,
  TraceSearchState,
} from 'sentry/views/performance/newTraceDetails/traceSearch';

import {
  isAutogroupedNode,
  isMissingInstrumentationNode,
  isParentAutogroupedNode,
  isSpanNode,
  isTraceErrorNode,
  isTraceNode,
  isTransactionNode,
} from './guards';
import {ParentAutogroupNode, type TraceTree, type TraceTreeNode} from './traceTree';
import {
  useVirtualizedList,
  type VirtualizedRow,
  type VirtualizedViewManager,
} from './virtualizedViewManager';

function Chevron(props: {direction: 'up' | 'down' | 'left'}) {
  return (
    <svg
      viewBox="0 0 16 16"
      style={{
        fill: 'currentcolor',
        color: 'currentcolor',
        transition: 'transform 120ms ease-in-out',
        transform: `rotate(${props.direction === 'up' ? 0 : props.direction === 'down' ? 180 : -90}deg)`,
      }}
    >
      <path d="M14,11.75a.74.74,0,0,1-.53-.22L8,6.06,2.53,11.53a.75.75,0,0,1-1.06-1.06l6-6a.75.75,0,0,1,1.06,0l6,6a.75.75,0,0,1,0,1.06A.74.74,0,0,1,14,11.75Z" />
    </svg>
  );
}

function decodeScrollQueue(maybePath: unknown): TraceTree.NodePath[] | null {
  if (Array.isArray(maybePath)) {
    return maybePath;
  }

  if (typeof maybePath === 'string') {
    return [maybePath as TraceTree.NodePath];
  }

  return null;
}

const COUNT_FORMATTER = Intl.NumberFormat(undefined, {notation: 'compact'});

interface RovingTabIndexState {
  index: number | null;
  items: number | null;
  node: TraceTreeNode<TraceTree.NodeValue> | null;
}

function computeNextIndexFromAction(
  current_index: number,
  action: RovingTabIndexUserActions,
  items: number
): number {
  switch (action) {
    case 'next':
      if (current_index === items) {
        return 0;
      }
      return current_index + 1;
    case 'previous':
      if (current_index === 0) {
        return items;
      }
      return current_index - 1;
    case 'last':
      return items;
    case 'first':
      return 0;
    default:
      throw new TypeError(`Invalid or not implemented reducer action - ${action}`);
  }
}

function maybeFocusRow(
  ref: HTMLDivElement | null,
  index: number,
  previouslyFocusedIndexRef: React.MutableRefObject<number | null>
) {
  if (!ref) return;
  if (index === previouslyFocusedIndexRef.current) return;

  ref.focus();
  previouslyFocusedIndexRef.current = index;
}

interface TraceProps {
  manager: VirtualizedViewManager;
  onTraceSearch: (query: string) => void;
<<<<<<< HEAD
  previouslyFocusedIndexRef: React.MutableRefObject<number | null>;
=======
>>>>>>> 2445b8b1
  roving_dispatch: React.Dispatch<RovingTabIndexAction>;
  roving_state: RovingTabIndexState;
  searchResultsIteratorIndex: number | undefined;
  searchResultsMap: Map<TraceTreeNode<TraceTree.NodeValue>, number>;
  search_dispatch: React.Dispatch<TraceSearchAction>;
  search_state: TraceSearchState;
  setClickedNode: (node: TraceTreeNode<TraceTree.NodeValue> | null) => void;
  trace: TraceTree;
  trace_id: string;
}

function Trace({
  trace,
  trace_id,
  roving_state,
  roving_dispatch,
  search_state,
  search_dispatch,
  setClickedNode: setDetailNode,
  manager,
  searchResultsIteratorIndex,
  searchResultsMap,
  previouslyFocusedIndexRef,
  onTraceSearch,
}: TraceProps) {
  const theme = useTheme();
  const api = useApi();
  const {projects} = useProjects();
  const organization = useOrganization();

  const containerRef = useRef<HTMLDivElement | null>(null);
  const [_rerender, setRender] = useState(0);

  const treePromiseStatusRef =
    useRef<Map<TraceTreeNode<TraceTree.NodeValue>, 'loading' | 'error' | 'success'>>();

  if (!treePromiseStatusRef.current) {
    treePromiseStatusRef.current = new Map();
  }

  const scrollQueue = useRef<TraceTree.NodePath[] | null>(null);
  const treeRef = useRef<TraceTree>(trace);
  treeRef.current = trace;

  if (
    trace.root.space &&
    (trace.root.space[0] !== manager.to_origin ||
      trace.root.space[1] !== manager.trace_space.width)
  ) {
    manager.initializeTraceSpace([trace.root.space[0], 0, trace.root.space[1], 1]);
    scrollQueue.current = decodeScrollQueue(qs.parse(location.search).node);
  }

  const loadedRef = useRef(false);
  useEffect(() => {
    if (loadedRef.current) {
      return;
    }
    if (trace.type !== 'trace' || !manager) {
      return;
    }

    loadedRef.current = true;

    if (!scrollQueue.current) {
      if (search_state.query) {
        onTraceSearch(search_state.query);
      }
      return;
    }

    manager
      .scrollToPath(trace, scrollQueue.current, () => setRender(a => (a + 1) % 2), {
        api,
        organization,
      })
      .then(maybeNode => {
        scrollQueue.current = null;

        if (!maybeNode) {
          return;
        }

        manager.onScrollEndOutOfBoundsCheck();
        setDetailNode(maybeNode.node);
        roving_dispatch({
          type: 'set index',
          index: maybeNode.index,
          node: maybeNode.node,
        });

        manager.scrollRowIntoViewHorizontally(maybeNode.node);

        if (search_state.query) {
          onTraceSearch(search_state.query);
        }
      });
  }, [
    api,
    organization,
    trace,
    trace_id,
    manager,
    search_state.query,
    onTraceSearch,
    setDetailNode,
    roving_dispatch,
  ]);

  const previousSearchResultIndexRef = useRef<number | undefined>(
    search_state.resultIndex
  );
  useLayoutEffect(() => {
    if (previousSearchResultIndexRef.current === search_state.resultIndex) {
      return;
    }
    if (!manager.list) {
      return;
    }

    if (typeof search_state.resultIndex !== 'number') {
      return;
    }

    manager.scrollToRow(search_state.resultIndex);

    if (previousSearchResultIndexRef.current === undefined) {
      return;
    }

    const previousNode = treeRef.current.list[previousSearchResultIndexRef.current!];
    previousSearchResultIndexRef.current = search_state.resultIndex;

    if (previousNode) {
      const nextNode = treeRef.current.list[search_state.resultIndex];
      const offset =
        nextNode.depth >= previousNode.depth ? manager.trace_physical_space.width / 2 : 0;

      if (
        manager.isOutsideOfViewOnKeyDown(
          treeRef.current.list[search_state.resultIndex],
          offset
        )
      ) {
        manager.scrollRowIntoViewHorizontally(
          treeRef.current.list[search_state.resultIndex],
          0,
          offset
        );
      }
    }
  }, [search_state.resultIndex, manager]);

  const handleZoomIn = useCallback(
    (
      event: React.MouseEvent,
      node: TraceTreeNode<TraceTree.NodeValue>,
      value: boolean
    ) => {
      if (!isTransactionNode(node) && !isSpanNode(node)) {
        throw new TypeError('Node must be a transaction or span');
      }

      event.stopPropagation();
      setRender(a => (a + 1) % 2);

      treeRef.current
        .zoomIn(node, value, {
          api,
          organization,
        })
        .then(() => {
          setRender(a => (a + 1) % 2);
          if (search_state.query) {
            onTraceSearch(search_state.query);
          }

          if (search_state.resultsLookup.has(node)) {
            const idx = search_state.resultsLookup.get(node)!;

            search_dispatch({
              type: 'set iterator index',
              resultIndex: search_state.results?.[idx]?.index!,
              resultIteratorIndex: idx,
            });
          } else {
            search_dispatch({type: 'clear iterator index'});
          }
          treePromiseStatusRef.current!.set(node, 'success');
        })
        .catch(_e => {
          treePromiseStatusRef.current!.set(node, 'error');
        });
    },
    [api, organization, search_state, search_dispatch, onTraceSearch]
  );

  const handleExpandNode = useCallback(
    (
      event: React.MouseEvent<Element>,
      node: TraceTreeNode<TraceTree.NodeValue>,
      value: boolean
    ) => {
      event.stopPropagation();

      treeRef.current.expand(node, value);
      setRender(a => (a + 1) % 2);

      if (search_state.query) {
        onTraceSearch(search_state.query);
      }

      if (search_state.resultsLookup.has(node)) {
        const idx = search_state.resultsLookup.get(node)!;

        search_dispatch({
          type: 'set iterator index',
          resultIndex: search_state.results?.[idx]?.index!,
          resultIteratorIndex: idx,
        });
      } else {
        search_dispatch({type: 'clear iterator index'});
      }
    },
    [search_state, search_dispatch, onTraceSearch]
  );

  const onRowClick = useCallback(
    (
      _event: React.MouseEvent,
      index: number,
      node: TraceTreeNode<TraceTree.NodeValue>
    ) => {
<<<<<<< HEAD
=======
      previousSearchResultIndexRef.current = index;
>>>>>>> 2445b8b1
      previouslyFocusedIndexRef.current = index;
      browserHistory.push({
        pathname: location.pathname,
        query: {
          ...qs.parse(location.search),
          node: node.path,
        },
      });
      setDetailNode(node);
      roving_dispatch({type: 'set index', index, node});

      if (search_state.resultsLookup.has(node)) {
        const idx = search_state.resultsLookup.get(node)!;

        search_dispatch({
          type: 'set iterator index',
          resultIndex: index,
          resultIteratorIndex: idx,
        });
      } else {
        search_dispatch({type: 'clear iterator index'});
      }
    },
    [
      roving_dispatch,
      setDetailNode,
      search_state,
      search_dispatch,
<<<<<<< HEAD
      previouslyFocusedIndexRef,
=======
      previousSearchResultIndexRef,
>>>>>>> 2445b8b1
    ]
  );

  const onRowKeyDown = useCallback(
    (
      event: React.KeyboardEvent,
      index: number,
      node: TraceTreeNode<TraceTree.NodeValue>
    ) => {
      if (!manager.list) {
        return;
      }
      const action = getRovingIndexActionFromEvent(event);
      if (action) {
        event.preventDefault();
        const nextIndex = computeNextIndexFromAction(
          index,
          action,
          treeRef.current.list.length - 1
        );
        manager.scrollToRow(nextIndex);
        roving_dispatch({type: 'set index', index: nextIndex, node});

        const nextNode = treeRef.current.list[nextIndex];
        const offset =
          nextNode.depth >= node.depth ? manager.trace_physical_space.width / 2 : 0;

        if (manager.isOutsideOfViewOnKeyDown(trace.list[nextIndex], offset)) {
          manager.scrollRowIntoViewHorizontally(trace.list[nextIndex], 0, offset);
        }

        if (search_state.resultsLookup.has(trace.list[nextIndex])) {
          const idx = search_state.resultsLookup.get(trace.list[nextIndex])!;

          search_dispatch({
            type: 'set iterator index',
            resultIndex: nextIndex,
            resultIteratorIndex: idx,
          });
        } else {
          search_dispatch({type: 'clear iterator index'});
        }
      }
    },
    [manager, roving_dispatch, search_state, search_dispatch, trace.list]
  );

  // @TODO this is the implementation of infinite scroll. Once the user
  // reaches the end of the list, we fetch more data. The data is not yet
  // being appended to the tree as we need to figure out UX for this.
  // onRowsRendered callback should be passed to the List component

  // const limitRef = useRef<number | null>(null);
  // if (limitRef.current === null) {
  //   let decodedLimit = getTraceQueryParams(qs.parse(location.search)).limit;
  //   if (typeof decodedLimit === 'string') {
  //     decodedLimit = parseInt(decodedLimit, 2);
  //   }

  //   limitRef.current = decodedLimit;
  // }

  // const loadMoreRequestRef =
  //   useRef<Promise<TraceSplitResults<TraceFullDetailed> | null> | null>(null);

  // const onRowsRendered = useCallback((rows: RenderedRows) => {
  //   if (loadMoreRequestRef.current) {
  //     // in flight request
  //     return;
  //   }
  //   if (rows.stopIndex !== treeRef.current.list.length - 1) {
  //     // not at the end
  //     return;
  //   }
  //   if (
  //     !loadMoreRequestRef.current &&
  //     limitRef.current &&
  //     rows.stopIndex === treeRef.current.list.length - 1
  //   ) {
  //     limitRef.current = limitRef.current + 500;
  //     const promise = fetchTrace(api, {
  //       traceId: trace_id,
  //       orgSlug: organization.slug,
  //       query: qs.stringify(getTraceQueryParams(location, {limit: limitRef.current})),
  //     })
  //       .then(data => {
  //         return data;
  //       })
  //       .catch(e => {
  //         return e;
  //       });

  //     loadMoreRequestRef.current = promise;
  //   }
  // }, []);

  const projectLookup: Record<string, PlatformKey | undefined> = useMemo(() => {
    return projects.reduce<Record<Project['slug'], Project['platform']>>(
      (acc, project) => {
        acc[project.slug] = project.platform;
        return acc;
      },
      {}
    );
  }, [projects]);

  const render = useCallback(
    (n: VirtualizedRow) => {
      return trace.type !== 'trace' ? (
        <RenderPlaceholderRow
          key={n.key}
          index={n.index}
          style={n.style}
          node={n.item}
          theme={theme}
          projects={projectLookup}
          manager={manager}
        />
      ) : (
        <RenderRow
          key={n.key}
          index={n.index}
          organization={organization}
          previouslyFocusedIndexRef={previouslyFocusedIndexRef}
          tabIndex={roving_state.index ?? -1}
          isSearchResult={searchResultsMap.has(n.item)}
          searchResultsIteratorIndex={searchResultsIteratorIndex}
          style={n.style}
          trace_id={trace_id}
          projects={projectLookup}
          node={n.item}
          manager={manager}
          theme={theme}
          onExpand={handleExpandNode}
          onZoomIn={handleZoomIn}
          onRowClick={onRowClick}
          onRowKeyDown={onRowKeyDown}
        />
      );
    },
    // we add _rerender as a dependency to trigger the virtualized list rerender
    // eslint-disable-next-line react-hooks/exhaustive-deps
    [
      handleExpandNode,
      handleZoomIn,
      manager,
      onRowClick,
      onRowKeyDown,
      organization,
      projectLookup,
      roving_state.index,
      searchResultsIteratorIndex,
      searchResultsMap,
      theme,
      trace_id,
      trace.type,
      _rerender,
    ]
  );

  const [scrollContainer, setScrollContainer] = useState<HTMLElement | null>(null);
  const virtualizedList = useVirtualizedList({
    manager,
    items: trace.list,
    container: scrollContainer,
    render,
  });

  return (
    <TraceStylingWrapper
      ref={r => {
        containerRef.current = r;
        manager.onContainerRef(r);
      }}
      className={`${trace.indicators.length > 0 ? 'WithIndicators' : ''} ${trace.type !== 'trace' ? 'Loading' : ''}`}
    >
      <div className="TraceDivider" ref={r => manager?.registerDividerRef(r)} />
      {trace.type === 'loading' ? (
        <TraceLoading />
      ) : trace.type === 'error' ? (
        <TraceError />
      ) : trace.type === 'empty' ? (
        <TraceEmpty />
      ) : null}
      <div
        className="TraceIndicatorContainer"
        ref={r => manager.registerIndicatorContainerRef(r)}
      >
        {trace.indicators.length > 0
          ? trace.indicators.map((indicator, i) => {
              return (
                <div
                  key={i}
                  ref={r => manager.registerIndicatorRef(r, i, indicator)}
                  className="TraceIndicator"
                >
                  <div className="TraceIndicatorLabel">{indicator.label}</div>
                  <div className="TraceIndicatorLine" />
                </div>
              );
            })
          : null}

        {manager.interval_bars.map((_, i) => {
          const indicatorTimestamp = manager.intervals[i];
          const timestamp = manager.to_origin + indicatorTimestamp ?? 0;

          if (trace.type !== 'trace') {
            return null;
          }

          return (
            <div
              key={i}
              ref={r => manager.registerTimelineIndicatorRef(r, i)}
              className="TraceIndicator Timeline"
              style={{
                transform: `translate(${manager.computeTransformXFromTimestamp(timestamp)}px, 0)`,
              }}
            >
              <div className="TraceIndicatorLabel">
                {indicatorTimestamp > 0
                  ? getDuration(
                      (manager.trace_view.x + indicatorTimestamp) / 1000,
                      2,
                      true
                    )
                  : '0s'}
              </div>
              <div className="TraceIndicatorLine" />
            </div>
          );
        })}
      </div>
      <div ref={r => setScrollContainer(r)}>
        <div>{virtualizedList.rendered}</div>
      </div>
    </TraceStylingWrapper>
  );
}

export default Trace;

function RenderRow(props: {
  index: number;
  isSearchResult: boolean;
  manager: VirtualizedViewManager;
  node: TraceTreeNode<TraceTree.NodeValue>;
  onExpand: (
    event: React.MouseEvent<Element>,
    node: TraceTreeNode<TraceTree.NodeValue>,
    value: boolean
  ) => void;
  onRowClick: (
    event: React.MouseEvent<Element>,
    index: number,
    node: TraceTreeNode<TraceTree.NodeValue>
  ) => void;
  onRowKeyDown: (
    event: React.KeyboardEvent,
    index: number,
    node: TraceTreeNode<TraceTree.NodeValue>
  ) => void;
  onZoomIn: (
    event: React.MouseEvent<Element>,
    node: TraceTreeNode<TraceTree.NodeValue>,
    value: boolean
  ) => void;
  organization: Organization;
  previouslyFocusedIndexRef: React.MutableRefObject<number | null>;
  projects: Record<Project['slug'], Project['platform']>;
  searchResultsIteratorIndex: number | undefined;
  style: React.CSSProperties;
  tabIndex: number;
  theme: Theme;
  trace_id: string;
}) {
  const virtualized_index = props.index - props.manager.start_virtualized_index;
  if (!props.node.value) {
    return null;
  }

  const rowSearchClassName = `${props.isSearchResult ? 'SearchResult' : ''} ${props.searchResultsIteratorIndex === props.index ? 'Highlight' : ''}`;

  if (isAutogroupedNode(props.node)) {
    return (
      <div
        key={props.index}
        ref={r =>
          props.tabIndex === props.index
            ? maybeFocusRow(r, props.index, props.previouslyFocusedIndexRef)
            : null
        }
        tabIndex={props.tabIndex === props.index ? 0 : -1}
        className={`Autogrouped TraceRow ${rowSearchClassName}`}
        onClick={e => props.onRowClick(e, props.index, props.node)}
        onKeyDown={event => props.onRowKeyDown(event, props.index, props.node)}
        style={{
          top: props.style.top,
          height: props.style.height,
        }}
      >
        <div
          className="TraceLeftColumn"
          ref={r =>
            props.manager.registerColumnRef('list', r, virtualized_index, props.node)
          }
          style={{
            width: props.manager.columns.list.width * 100 + '%',
          }}
        >
          <div
            className={`TraceLeftColumnInner ${props.node.has_error ? 'Errored' : ''}`}
            style={{
              paddingLeft: props.node.depth * props.manager.row_depth_padding,
            }}
          >
            <div className="TraceChildrenCountWrapper">
              <Connectors node={props.node} manager={props.manager} />
              <ChildrenButton
                icon={
                  props.node.expanded ? (
                    <Chevron direction="up" />
                  ) : (
                    <Chevron direction="down" />
                  )
                }
                status={props.node.fetchStatus}
                expanded={!props.node.expanded}
                onClick={e => props.onExpand(e, props.node, !props.node.expanded)}
                errored={props.node.has_error}
              >
                {COUNT_FORMATTER.format(props.node.groupCount)}
              </ChildrenButton>
            </div>

            <span className="TraceOperation">{t('Autogrouped')}</span>
            <strong className="TraceEmDash"> — </strong>
            <span className="TraceDescription">{props.node.value.autogrouped_by.op}</span>
          </div>
        </div>
        <div
          className={`TraceRightColumn ${props.index % 2 === 0 ? 0 : 'Odd'}`}
          ref={r =>
            props.manager.registerColumnRef('span_list', r, virtualized_index, props.node)
          }
          style={{
            width: props.manager.columns.span_list.width * 100 + '%',
          }}
          onDoubleClick={e => {
            e.stopPropagation();
            props.manager.onZoomIntoSpace(props.node.space!);
          }}
        >
          <AutogroupedTraceBar
            virtualized_index={virtualized_index}
            manager={props.manager}
            color={props.theme.blue300}
            entire_space={props.node.space}
            node_spaces={props.node.autogroupedSegments}
          />
          <button
            ref={ref =>
              props.manager.registerArrowRef(ref, props.node.space!, virtualized_index)
            }
            className="TraceArrow"
            onClick={_e => {
              props.manager.onBringRowIntoView(props.node.space!);
            }}
          >
            <Chevron direction="left" />
          </button>
        </div>
      </div>
    );
  }

  if (isTransactionNode(props.node)) {
    const errored =
      props.node.value.errors.length > 0 ||
      props.node.value.performance_issues.length > 0;
    return (
      <div
        key={props.index}
        ref={r =>
          props.tabIndex === props.index
            ? maybeFocusRow(r, props.index, props.previouslyFocusedIndexRef)
            : null
        }
        tabIndex={props.tabIndex === props.index ? 0 : -1}
        className={`TraceRow ${rowSearchClassName}`}
        onClick={e => props.onRowClick(e, props.index, props.node)}
        onKeyDown={event => props.onRowKeyDown(event, props.index, props.node)}
        style={{
          top: props.style.top,
          height: props.style.height,
        }}
      >
        <div
          className="TraceLeftColumn"
          ref={r =>
            props.manager.registerColumnRef('list', r, virtualized_index, props.node)
          }
          style={{
            width: props.manager.columns.list.width * 100 + '%',
          }}
        >
          <div
            className={`TraceLeftColumnInner ${errored ? 'Errored' : ''}`}
            style={{
              paddingLeft: props.node.depth * props.manager.row_depth_padding,
            }}
          >
            <div
              className={`TraceChildrenCountWrapper ${
                props.node.isOrphaned ? 'Orphaned' : ''
              }
              `}
            >
              <Connectors node={props.node} manager={props.manager} />
              {props.node.children.length > 0 || props.node.canFetch ? (
                <ChildrenButton
                  icon={
                    props.node.canFetch && props.node.fetchStatus === 'idle' ? (
                      '+'
                    ) : props.node.canFetch && props.node.zoomedIn ? (
                      <Chevron direction="down" />
                    ) : (
                      '+'
                    )
                  }
                  status={props.node.fetchStatus}
                  expanded={props.node.expanded || props.node.zoomedIn}
                  onClick={e =>
                    props.node.canFetch
                      ? props.onZoomIn(e, props.node, !props.node.zoomedIn)
                      : props.onExpand(e, props.node, !props.node.expanded)
                  }
                  errored={errored}
                >
                  {props.node.children.length > 0
                    ? COUNT_FORMATTER.format(props.node.children.length)
                    : null}
                </ChildrenButton>
              ) : null}
            </div>
            <PlatformIcon
              platform={props.projects[props.node.value.project_slug] ?? 'default'}
            />
            <span className="TraceOperation">{props.node.value['transaction.op']}</span>
            <strong className="TraceEmDash"> — </strong>
            <span>{props.node.value.transaction}</span>
          </div>
        </div>
        <div
          ref={r =>
            props.manager.registerColumnRef('span_list', r, virtualized_index, props.node)
          }
          className={`TraceRightColumn ${props.index % 2 === 0 ? 0 : 'Odd'}`}
          style={{
            width: props.manager.columns.span_list.width * 100 + '%',
          }}
          onDoubleClick={e => {
            e.stopPropagation();
            props.manager.onZoomIntoSpace(props.node.space!);
          }}
        >
          <TraceBar
            virtualized_index={virtualized_index}
            manager={props.manager}
            color={pickBarColor(props.node.value['transaction.op'])}
            node_space={props.node.space}
          />
          <button
            ref={ref =>
              props.manager.registerArrowRef(ref, props.node.space!, virtualized_index)
            }
            className="TraceArrow"
            onClick={_e => {
              props.manager.onBringRowIntoView(props.node.space!);
            }}
          >
            <Chevron direction="left" />
          </button>
        </div>
      </div>
    );
  }

  if (isSpanNode(props.node)) {
    const errored = props.node.value.relatedErrors.length > 0;
    return (
      <div
        key={props.index}
        ref={r =>
          props.tabIndex === props.index
            ? maybeFocusRow(r, props.index, props.previouslyFocusedIndexRef)
            : null
        }
        tabIndex={props.tabIndex === props.index ? 0 : -1}
        className={`TraceRow ${rowSearchClassName}`}
        onClick={e => props.onRowClick(e, props.index, props.node)}
        onKeyDown={event => props.onRowKeyDown(event, props.index, props.node)}
        style={{
          top: props.style.top,
          height: props.style.height,
        }}
      >
        <div
          className="TraceLeftColumn"
          ref={r =>
            props.manager.registerColumnRef('list', r, virtualized_index, props.node)
          }
          style={{
            width: props.manager.columns.list.width * 100 + '%',
          }}
        >
          <div
            className={`TraceLeftColumnInner ${errored ? 'Errored' : ''}`}
            style={{
              paddingLeft: props.node.depth * props.manager.row_depth_padding,
            }}
          >
            <div
              className={`TraceChildrenCountWrapper ${
                props.node.isOrphaned ? 'Orphaned' : ''
              }`}
            >
              <Connectors node={props.node} manager={props.manager} />
              {props.node.children.length > 0 || props.node.canFetch ? (
                <ChildrenButton
                  icon={
                    props.node.canFetch ? (
                      '+'
                    ) : props.node.expanded ? (
                      <Chevron direction="up" />
                    ) : (
                      <Chevron direction="down" />
                    )
                  }
                  status={props.node.fetchStatus}
                  expanded={props.node.expanded || props.node.zoomedIn}
                  onClick={e =>
                    props.node.canFetch
                      ? props.onZoomIn(e, props.node, !props.node.zoomedIn)
                      : props.onExpand(e, props.node, !props.node.expanded)
                  }
                  errored={errored}
                >
                  {props.node.children.length > 0
                    ? COUNT_FORMATTER.format(props.node.children.length)
                    : null}
                </ChildrenButton>
              ) : null}
            </div>
            <span className="TraceOperation">{props.node.value.op ?? '<unknown>'}</span>
            <strong className="TraceEmDash"> — </strong>
            <span className="TraceDescription" title={props.node.value.description}>
              {!props.node.value.description
                ? 'unknown'
                : props.node.value.description.length > 100
                  ? props.node.value.description.slice(0, 100).trim() + '\u2026'
                  : props.node.value.description}
            </span>
          </div>
        </div>
        <div
          ref={r =>
            props.manager.registerColumnRef('span_list', r, virtualized_index, props.node)
          }
          className={`TraceRightColumn ${props.index % 2 === 0 ? 0 : 'Odd'}`}
          style={{
            width: props.manager.columns.span_list.width * 100 + '%',
          }}
          onDoubleClick={e => {
            e.stopPropagation();
            props.manager.onZoomIntoSpace(props.node.space!);
          }}
        >
          <TraceBar
            virtualized_index={virtualized_index}
            manager={props.manager}
            color={pickBarColor(props.node.value.op)}
            node_space={props.node.space}
          />
          <button
            ref={ref =>
              props.manager.registerArrowRef(ref, props.node.space!, virtualized_index)
            }
            className="TraceArrow"
            onClick={_e => {
              props.manager.onBringRowIntoView(props.node.space!);
            }}
          >
            <Chevron direction="left" />
          </button>
        </div>
      </div>
    );
  }

  if (isMissingInstrumentationNode(props.node)) {
    return (
      <div
        key={props.index}
        ref={r =>
          props.tabIndex === props.index
            ? maybeFocusRow(r, props.index, props.previouslyFocusedIndexRef)
            : null
        }
        tabIndex={props.tabIndex === props.index ? 0 : -1}
        className={`TraceRow ${rowSearchClassName}`}
        onClick={e => props.onRowClick(e, props.index, props.node)}
        onKeyDown={event => props.onRowKeyDown(event, props.index, props.node)}
        style={{
          top: props.style.top,
          height: props.style.height,
        }}
      >
        <div
          className="TraceLeftColumn"
          ref={r =>
            props.manager.registerColumnRef('list', r, virtualized_index, props.node)
          }
          style={{
            width: props.manager.columns.list.width * 100 + '%',
          }}
        >
          <div
            className="TraceLeftColumnInner"
            style={{
              paddingLeft: props.node.depth * props.manager.row_depth_padding,
            }}
          >
            <div className="TraceChildrenCountWrapper">
              <Connectors node={props.node} manager={props.manager} />
            </div>
            <span className="TraceOperation">{t('Missing instrumentation')}</span>
          </div>
        </div>
        <div
          ref={r =>
            props.manager.registerColumnRef('span_list', r, virtualized_index, props.node)
          }
          className={`TraceRightColumn ${props.index % 2 === 0 ? 0 : 'Odd'}`}
          style={{
            width: props.manager.columns.span_list.width * 100 + '%',
          }}
          onDoubleClick={e => {
            e.stopPropagation();
            props.manager.onZoomIntoSpace(props.node.space!);
          }}
        >
          <TraceBar
            virtualized_index={virtualized_index}
            manager={props.manager}
            color={pickBarColor('missing-instrumentation')}
            node_space={props.node.space}
          />
          <button
            ref={ref =>
              props.manager.registerArrowRef(ref, props.node.space!, virtualized_index)
            }
            className="TraceArrow"
            onClick={_e => {
              props.manager.onBringRowIntoView(props.node.space!);
            }}
          >
            <Chevron direction="left" />
          </button>
        </div>
      </div>
    );
  }

  if (isTraceNode(props.node)) {
    return (
      <div
        key={props.index}
        ref={r =>
          props.tabIndex === props.index
            ? maybeFocusRow(r, props.index, props.previouslyFocusedIndexRef)
            : null
        }
        tabIndex={props.tabIndex === props.index ? 0 : -1}
        className={`TraceRow ${rowSearchClassName}`}
        onClick={e => props.onRowClick(e, props.index, props.node)}
        onKeyDown={event => props.onRowKeyDown(event, props.index, props.node)}
        style={{
          top: props.style.top,
          height: props.style.height,
        }}
      >
        <div
          className="TraceLeftColumn"
          ref={r =>
            props.manager.registerColumnRef('list', r, virtualized_index, props.node)
          }
          style={{
            width: props.manager.columns.list.width * 100 + '%',
          }}
        >
          <div
            className="TraceLeftColumnInner"
            style={{
              paddingLeft: props.node.depth * props.manager.row_depth_padding,
            }}
          >
            <div className="TraceChildrenCountWrapper Root">
              <Connectors node={props.node} manager={props.manager} />
              {props.node.children.length > 0 || props.node.canFetch ? (
                <ChildrenButton icon={''} status={'idle'} expanded onClick={() => void 0}>
                  {props.node.children.length > 0
                    ? COUNT_FORMATTER.format(props.node.children.length)
                    : null}
                </ChildrenButton>
              ) : null}
            </div>

            <span className="TraceOperation">{t('Trace')}</span>
            <strong className="TraceEmDash"> — </strong>
            <span className="TraceDescription">{props.trace_id}</span>
          </div>
        </div>
        <div
          ref={r =>
            props.manager.registerColumnRef('span_list', r, virtualized_index, props.node)
          }
          className={`TraceRightColumn ${props.index % 2 === 0 ? 0 : 'Odd'}`}
          style={{
            width: props.manager.columns.span_list.width * 100 + '%',
          }}
          onDoubleClick={e => {
            e.stopPropagation();
            props.manager.onZoomIntoSpace(props.node.space!);
          }}
        >
          <TraceBar
            virtualized_index={virtualized_index}
            manager={props.manager}
            color={pickBarColor('missing-instrumentation')}
            node_space={props.node.space}
          />
          <button
            ref={ref =>
              props.manager.registerArrowRef(ref, props.node.space!, virtualized_index)
            }
            className="TraceArrow"
            onClick={_e => {
              props.manager.onBringRowIntoView(props.node.space!);
            }}
          >
            <Chevron direction="left" />
          </button>
        </div>
      </div>
    );
  }

  if (isTraceErrorNode(props.node)) {
    return (
      <div
        key={props.index}
        ref={r =>
          props.tabIndex === props.index
            ? maybeFocusRow(r, props.index, props.previouslyFocusedIndexRef)
            : null
        }
        tabIndex={props.tabIndex === props.index ? 0 : -1}
        className={`TraceRow ${rowSearchClassName}`}
        onClick={e => props.onRowClick(e, props.index, props.node)}
        onKeyDown={event => props.onRowKeyDown(event, props.index, props.node)}
        style={{
          top: props.style.top,
          height: props.style.height,
        }}
      >
        <div
          className="TraceLeftColumn"
          ref={r =>
            props.manager.registerColumnRef('list', r, virtualized_index, props.node)
          }
          style={{
            width: props.manager.columns.list.width * 100 + '%',
          }}
        >
          <div
            className="TraceLeftColumnInner"
            style={{
              paddingLeft: props.node.depth * props.manager.row_depth_padding,
            }}
          >
            <div className="TraceChildrenCountWrapper">
              <Connectors node={props.node} manager={props.manager} />
            </div>
            <PlatformIcon
              platform={props.projects[props.node.value.project_slug] ?? 'default'}
            />
            ;
            <Link
              className="Errored Link"
              onClick={e => e.stopPropagation()}
              to={generateIssueEventTarget(props.node.value, props.organization)}
            >
              <span className="TraceOperation">{t('Error')}</span>
              <strong className="TraceEmDash"> — </strong>
              <span className="TraceDescription">{props.node.value.title}</span>
            </Link>
          </div>
        </div>
        <div
          ref={r =>
            props.manager.registerColumnRef('span_list', r, virtualized_index, props.node)
          }
          className={`TraceRightColumn ${props.index % 2 === 0 ? 0 : 'Odd'}`}
          style={{
            width: props.manager.columns.span_list.width * 100 + '%',
          }}
          onDoubleClick={e => {
            e.stopPropagation();
            props.manager.onZoomIntoSpace(props.node.space!);
          }}
        >
          <InvisibleTraceBar
            node_space={props.node.space}
            manager={props.manager}
            virtualizedIndex={virtualized_index}
          >
            {typeof props.node.value.timestamp === 'number' ? (
              <div className="TraceError">
                <IconFire color="errorText" size="xs" />
              </div>
            ) : null}
          </InvisibleTraceBar>
        </div>
      </div>
    );
  }

  return null;
}

function RenderPlaceholderRow(props: {
  index: number;
  manager: VirtualizedViewManager;
  node: TraceTreeNode<TraceTree.NodeValue>;
  projects: Record<Project['slug'], Project['platform']>;
  style: React.CSSProperties;
  theme: Theme;
}) {
  return (
    <div
      key={props.index}
      className="TraceRow"
      style={{
        top: props.style.top,
        height: props.style.height,
        pointerEvents: 'none',
        color: props.theme.subText,
        paddingLeft: 8,
      }}
    >
      <div
        className="TraceLeftColumn"
        style={{width: props.manager.columns.list.width * 100 + '%'}}
      >
        <div
          className="TraceLeftColumnInner"
          style={{
            paddingLeft: props.node.depth * props.manager.row_depth_padding,
          }}
        >
          <div
            className={`TraceChildrenCountWrapper ${isTraceNode(props.node) ? 'Root' : ''}`}
          >
            <Connectors node={props.node} manager={props.manager} />
            {props.node.children.length > 0 || props.node.canFetch ? (
              <ChildrenButton
                icon="+"
                status={props.node.fetchStatus}
                expanded={props.node.expanded || props.node.zoomedIn}
                onClick={() => void 0}
              >
                {props.node.children.length > 0
                  ? COUNT_FORMATTER.format(props.node.children.length)
                  : null}
              </ChildrenButton>
            ) : null}
          </div>
          <Placeholder
            className="Placeholder"
            height="12px"
            width={randomBetween(20, 80) + '%'}
            style={{
              transition: 'all 30s ease-out',
            }}
          />
        </div>
      </div>
      <div
        className={`TraceRightColumn ${props.index % 2 === 0 ? 0 : 'Odd'}`}
        style={{
          width: props.manager.columns.span_list.width * 100 + '%',
          backgroundColor:
            props.index % 2 === 0 ? props.theme.backgroundSecondary : undefined,
        }}
      >
        <Placeholder
          className="Placeholder"
          height="12px"
          width={randomBetween(20, 80) + '%'}
          style={{
            transition: 'all 30s ease-out',
            transform: `translate(${randomBetween(0, 200) + 'px'}, 0)`,
          }}
        />
      </div>
    </div>
  );
}

function randomBetween(min: number, max: number) {
  return Math.floor(Math.random() * (max - min + 1) + min);
}

function Connectors(props: {
  manager: VirtualizedViewManager;
  node: TraceTreeNode<TraceTree.NodeValue>;
}) {
  const showVerticalConnector =
    ((props.node.expanded || props.node.zoomedIn) && props.node.children.length > 0) ||
    (props.node.value && isParentAutogroupedNode(props.node));

  // If the tail node of the collapsed node has no children,
  // we don't want to render the vertical connector as no children
  // are being rendered as the chain is entirely collapsed
  const hideVerticalConnector =
    showVerticalConnector &&
    props.node.value &&
    props.node instanceof ParentAutogroupNode &&
    !props.node.tail.children.length;

  return (
    <Fragment>
      {props.node.connectors.map((c, i) => {
        return (
          <div
            key={i}
            style={{
              left: -(
                Math.abs(Math.abs(c) - props.node.depth) * props.manager.row_depth_padding
              ),
            }}
            className={`TraceVerticalConnector ${c < 0 ? 'Orphaned' : ''}`}
          />
        );
      })}
      {showVerticalConnector && !hideVerticalConnector ? (
        <div className="TraceExpandedVerticalConnector" />
      ) : null}
      {props.node.isLastChild ? (
        <div className="TraceVerticalLastChildConnector" />
      ) : (
        <div className="TraceVerticalConnector" />
      )}
    </Fragment>
  );
}

function ChildrenButton(props: {
  children: React.ReactNode;
  expanded: boolean;
  icon: React.ReactNode;
  onClick: (e: React.MouseEvent) => void;
  status: TraceTreeNode<any>['fetchStatus'] | undefined;
  errored?: boolean;
}) {
  return (
    <button
      className={`TraceChildrenCount ${props.errored ? 'Errored' : ''}`}
      onClick={props.onClick}
    >
      <div className="TraceChildrenCountContent">{props.children}</div>
      <div className="TraceChildrenCountAction">
        {props.icon}
        {props.status === 'loading' ? (
          <LoadingIndicator className="TraceActionsLoadingIndicator" size={8} />
        ) : null}
      </div>
    </button>
  );
}

interface TraceBarProps {
  color: string;
  manager: VirtualizedViewManager;
  node_space: [number, number] | null;
  virtualized_index: number;
  duration?: number;
}

function TraceBar(props: TraceBarProps) {
  if (!props.node_space) {
    return null;
  }

  const duration = getDuration(props.node_space[1] / 1000, 2, true);
  const spanTransform = props.manager.computeSpanCSSMatrixTransform(props.node_space);
  const [inside, textTransform] = props.manager.computeSpanTextPlacement(
    props.node_space,
    duration
  );

  return (
    <Fragment>
      <div
        ref={r =>
          props.manager.registerSpanBarRef(r, props.node_space!, props.virtualized_index)
        }
        className="TraceBar"
        style={{
          transform: `matrix(${spanTransform.join(',')})`,
          backgroundColor: props.color,
        }}
      />
      <div
        ref={r =>
          props.manager.registerSpanBarTextRef(
            r,
            duration,
            props.node_space!,
            props.virtualized_index
          )
        }
        className="TraceBarDuration"
        style={{
          color: inside ? 'white' : '',
          transform: `translate(${textTransform ?? 0}px, 0)`,
        }}
      >
        {duration}
      </div>
    </Fragment>
  );
}

interface InvisibleTraceBarProps {
  children: React.ReactNode;
  manager: VirtualizedViewManager;
  node_space: [number, number] | null;
  virtualizedIndex: number;
}

function InvisibleTraceBar(props: InvisibleTraceBarProps) {
  if (!props.node_space || !props.children) {
    return null;
  }

  const transform = `translateX(${props.manager.computeTransformXFromTimestamp(props.node_space[0])}px)`;
  return (
    <div
      ref={r =>
        props.manager.registerInvisibleBarRef(
          r,
          props.node_space!,
          props.virtualizedIndex
        )
      }
      className="TraceBar Invisible"
      style={{
        transform,
      }}
      onDoubleClick={e => {
        e.stopPropagation();
        props.manager.onZoomIntoSpace(props.node_space!);
      }}
    >
      {props.children}
    </div>
  );
}

interface AutogroupedTraceBarProps {
  color: string;
  entire_space: [number, number] | null;
  manager: VirtualizedViewManager;
  node_spaces: [number, number][];
  virtualized_index: number;
  duration?: number;
}

function AutogroupedTraceBar(props: AutogroupedTraceBarProps) {
  if (props.node_spaces && props.node_spaces.length <= 1) {
    return (
      <TraceBar
        color={props.color}
        node_space={props.entire_space}
        manager={props.manager}
        virtualized_index={props.virtualized_index}
        duration={props.duration}
      />
    );
  }

  if (!props.node_spaces || !props.entire_space) {
    return null;
  }

  const duration = getDuration(props.entire_space[1] / 1000, 2, true);
  const spanTransform = props.manager.computeSpanCSSMatrixTransform(props.entire_space);
  const [inside, textTransform] = props.manager.computeSpanTextPlacement(
    props.entire_space,
    duration
  );

  return (
    <Fragment>
      <div
        ref={r =>
          props.manager.registerSpanBarRef(
            r,
            props.entire_space!,
            props.virtualized_index
          )
        }
        className="TraceBar Invisible"
        style={{
          transform: `matrix(${spanTransform.join(',')})`,
          backgroundColor: props.color,
        }}
      >
        {props.node_spaces.map((node_space, i) => {
          const width = node_space[1] / props.entire_space![1];
          const left = (node_space[0] - props.entire_space![0]) / props.entire_space![1];
          return (
            <div
              key={i}
              className="TraceBar"
              style={{
                left: `${left * 1000}%`,
                width: `${width * 100}%`,
                backgroundColor: props.color,
              }}
            />
          );
        })}
      </div>
      <div
        ref={r =>
          props.manager.registerSpanBarTextRef(
            r,
            duration,
            props.entire_space!,
            props.virtualized_index
          )
        }
        className="TraceBarDuration"
        style={{
          color: inside ? 'white' : '',
          transform: `translate(${textTransform ?? 0}px, 0)`,
        }}
      >
        {duration}
      </div>
    </Fragment>
  );
}

/**
 * This is a wrapper around the Trace component to apply styles
 * to the trace tree. It exists because we _do not_ want to trigger
 * emotion's css parsing logic as it is very slow and will cause
 * the scrolling to flicker.
 */
const TraceStylingWrapper = styled('div')`
  height: 70vh;
  width: 100%;
  margin: auto;
  overscroll-behavior: none;
  position: relative;
  box-shadow: 0 0 0 1px ${p => p.theme.border};
  border-radius: 4px;

  padding-top: 22px;

  &.WithIndicators {
    padding-top: 44px;

    &:before {
      height: 44px;
    }

    .TraceIndicator.Timeline {
      .TraceIndicatorLabel {
        top: 26px;
      }

      .TraceIndicatorLine {
        top: 30px;
      }
    }
  }

  &:before {
    content: '';
    position: absolute;
    left: 0;
    top: 0;
    width: 100%;
    height: 22px;
    background-color: ${p => p.theme.backgroundSecondary};
    border-bottom: 1px solid ${p => p.theme.border};
  }

  &.Loading {
    .TraceRow {
      .TraceLeftColumnInner {
        width: 100%;
      }
    }

    .TraceRightColumn {
      background-color: transparent !important;
    }

    .TraceDivider {
      pointer-events: none;
    }
  }

  .TraceDivider {
    position: absolute;
    height: 100%;
    background-color: transparent;
    top: 0;
    cursor: col-resize;
    z-index: 10;

    &:before {
      content: '';
      position: absolute;
      width: 1px;
      height: 100%;
      background-color: ${p => p.theme.border};
      left: 50%;
    }

    &:hover {
      &:before {
        background-color: ${p => p.theme.purple300};
      }
    }
  }

  .TraceIndicatorContainer {
    overflow: hidden;
    width: 100%;
    height: 100%;
    position: absolute;
    right: 0;
    top: 0;
  }

  .TraceIndicator {
    z-index: 1;
    width: 3px;
    height: 100%;
    top: 0;
    position: absolute;

    .TraceIndicatorLabel {
      min-width: 34px;
      text-align: center;
      position: absolute;
      font-size: ${p => p.theme.fontSizeExtraSmall};
      font-weight: bold;
      color: ${p => p.theme.textColor};
      background-color: ${p => p.theme.background};
      border-radius: ${p => p.theme.borderRadius};
      border: 1px solid ${p => p.theme.border};
      padding: 2px;
      display: inline-block;
      line-height: 1;
      margin-top: 2px;
      white-space: nowrap;
    }

    .TraceIndicatorLine {
      width: 1px;
      height: 100%;
      top: 20px;
      position: absolute;
      left: 50%;
      transform: translateX(-2px);
      background: repeating-linear-gradient(
          to bottom,
          transparent 0 4px,
          ${p => p.theme.textColor} 4px 8px
        )
        80%/2px 100% no-repeat;
    }

    &.Timeline {
      opacity: 1;
      z-index: 1;
      pointer-events: none;

      .TraceIndicatorLabel {
        font-weight: normal;
        min-width: 0;
        top: 2px;
        width: auto;
        border: none;
        background-color: transparent;
        color: ${p => p.theme.subText};
      }

      .TraceIndicatorLine {
        background: ${p => p.theme.translucentGray100};
        top: 4px;
      }
    }
  }

  .TraceRow {
    display: flex;
    align-items: center;
    position: absolute;
    height: 24px;
    width: 100%;
    transition: none;
    font-size: ${p => p.theme.fontSizeSmall};

    .Errored {
      color: ${p => p.theme.error};
    }

    .TraceError {
      position: absolute;
      transform: translate(-50%, 0);
      background: ${p => p.theme.background};
      width: 16px !important;
      height: 16px !important;
      background-color: ${p => p.theme.error};
      border-radius: 50%;
      display: flex;
      align-items: center;
      justify-content: center;

      svg {
        fill: ${p => p.theme.white};
      }
    }

    .TraceRightColumn.Odd {
      background-color: ${p => p.theme.backgroundSecondary};
    }

    &:hover {
      background-color: ${p => p.theme.backgroundSecondary};
    }

    &.Highlight,
    &:focus {
      outline: none;
      background-color: ${p => p.theme.backgroundTertiary};

      .TraceRightColumn.Odd {
        background-color: transparent !important;
      }
    }

    &:focus {
      box-shadow: inset 0 0 0 1px ${p => p.theme.blue300} !important;

      .TraceLeftColumn {
        box-shadow: inset 0px 0 0px 1px ${p => p.theme.blue300} !important;
      }
    }

    &.Highlight {
      box-shadow: inset 0 0 0 1px ${p => p.theme.blue200} !important;

      .TraceLeftColumn {
        box-shadow: inset 0px 0 0px 1px ${p => p.theme.blue200} !important;
      }
    }

    &.SearchResult {
      background-color: ${p => p.theme.yellow100};

      .TraceRightColumn {
        background-color: transparent;
      }
    }

    &.Autogrouped {
      color: ${p => p.theme.blue300};
      .TraceDescription {
        font-weight: bold;
      }
      .TraceChildrenCountWrapper {
        button {
          color: ${p => p.theme.white};
          background-color: ${p => p.theme.blue300};
        }
      }
    }
  }

  .TraceLeftColumn {
    height: 100%;
    white-space: nowrap;
    display: flex;
    align-items: center;
    overflow: hidden;
    will-change: width;
    box-shadow: inset 1px 0 0px 0px transparent;

    .TraceLeftColumnInner {
      height: 100%;
      white-space: nowrap;
      display: flex;
      align-items: center;
      will-change: transform;
      transform-origin: left center;

      img {
        width: 16px;
        height: 16px;
      }
    }
  }

  .TraceRightColumn {
    height: 100%;
    overflow: hidden;
    position: relative;
    display: flex;
    align-items: center;
    will-change: width;
    z-index: 1;

    &:hover {
      .TraceArrow.Visible {
        opacity: 1;
        transition: 300ms 300ms ease-out;
        pointer-events: auto;
      }
    }
  }

  .TraceBar {
    position: absolute;
    height: 64%;
    width: 100%;
    background-color: black;
    transform-origin: left center;

    &.Invisible {
      background-color: transparent !important;

      > div {
        height: 100%;
      }
    }
  }

  .TraceArrow {
    position: absolute;
    pointer-events: none;
    top: 0;
    width: 14px;
    height: 24px;
    opacity: 0;
    background-color: transparent;
    border: none;
    transition: 60ms ease-out;
    font-size: ${p => p.theme.fontSizeMedium};
    color: ${p => p.theme.subText};
    padding: 0 2px;
    display: flex;
    align-items: center;

    &.Left {
      left: 0;
    }
    &.Right {
      right: 0;
      transform: rotate(180deg);
    }
  }

  .TraceBarDuration {
    display: inline-block;
    transform-origin: left center;
    font-size: ${p => p.theme.fontSizeExtraSmall};
    color: ${p => p.theme.gray300};
    white-space: nowrap;
    font-variant-numeric: tabular-nums;
    position: absolute;
    transition: color 0.1s ease-in-out;
  }

  .TraceChildrenCount {
    height: 16px;
    white-space: nowrap;
    min-width: 30px;
    display: flex;
    align-items: center;
    justify-content: center;
    border-radius: 99px;
    padding: 0px 4px;
    transition: all 0.15s ease-in-out;
    background: ${p => p.theme.background};
    border: 2px solid ${p => p.theme.border};
    line-height: 0;
    z-index: 1;
    font-size: 10px;
    box-shadow: ${p => p.theme.dropShadowLight};
    margin-right: 8px;

    &.Errored {
      border: 2px solid ${p => p.theme.error};
    }

    .TraceChildrenCountContent {
      + .TraceChildrenCountAction {
        margin-left: 2px;
      }
    }

    .TraceChildrenCountAction {
      position: relative;
      display: flex;
      align-items: center;
      justify-content: center;
    }

    .TraceActionsLoadingIndicator {
      margin: 0;
      position: absolute;
      top: 50%;
      left: 50%;
      transform: translate(-50%, -50%);
      background-color: ${p => p.theme.background};

      animation: show 0.1s ease-in-out forwards;

      @keyframes show {
        from {
          opacity: 0;
          transform: translate(-50%, -50%) scale(0.86);
        }
        to {
          opacity: 1;
          transform: translate(-50%, -50%) scale(1);
        }
      }

      .loading-indicator {
        border-width: 2px;
      }

      .loading-message {
        display: none;
      }
    }

    svg {
      width: 7px;
      transition: none;
    }
  }

  .TraceChildrenCountWrapper {
    display: flex;
    justify-content: flex-end;
    align-items: center;
    min-width: 44px;
    height: 100%;
    position: relative;

    button {
      transition: none;
    }

    &.Orphaned {
      .TraceVerticalConnector,
      .TraceVerticalLastChildConnector,
      .TraceExpandedVerticalConnector {
        border-left: 2px dashed ${p => p.theme.border};
      }

      &::before {
        border-bottom: 2px dashed ${p => p.theme.border};
      }
    }

    &.Root {
      &:before,
      .TraceVerticalLastChildConnector {
        visibility: hidden;
      }
    }

    &::before {
      content: '';
      display: block;
      width: 50%;
      height: 2px;
      border-bottom: 2px solid ${p => p.theme.border};
      position: absolute;
      left: 0;
      top: 50%;
      transform: translateY(-50%);
    }

    &::after {
      content: '';
      background-color: ${p => p.theme.border};
      border-radius: 50%;
      height: 6px;
      width: 6px;
      position: absolute;
      left: 50%;
      top: 50%;
      transform: translateY(-50%);
    }
  }

  .TraceVerticalConnector {
    position: absolute;
    left: 0;
    top: 0;
    bottom: 0;
    height: 100%;
    width: 2px;
    border-left: 2px solid ${p => p.theme.border};

    &.Orphaned {
      border-left: 2px dashed ${p => p.theme.border};
    }
  }

  .TraceVerticalLastChildConnector {
    position: absolute;
    left: 0;
    top: 0;
    bottom: 0;
    height: 50%;
    width: 2px;
    border-left: 2px solid ${p => p.theme.border};
    border-bottom-left-radius: 4px;
  }

  .TraceExpandedVerticalConnector {
    position: absolute;
    bottom: 0;
    height: 50%;
    left: 50%;
    width: 2px;
    border-left: 2px solid ${p => p.theme.border};
  }

  .TraceOperation {
    margin-left: 4px;
    text-overflow: ellipsis;
    white-space: nowrap;
    font-weight: bold;
  }

  .TraceEmDash {
    margin-left: 4px;
    margin-right: 4px;
  }

  .TraceDescription {
    white-space: nowrap;
  }
`;

const LoadingContainer = styled('div')<{animate: boolean; error?: boolean}>`
  display: flex;
  justify-content: center;
  align-items: center;
  flex-direction: column;
  left: 50%;
  top: 50%;
  position: absolute;
  height: auto;
  font-size: ${p => p.theme.fontSizeMedium};
  color: ${p => p.theme.gray300};
  z-index: 30;
  padding: 24px;
  background-color: ${p => p.theme.background};
  border-radius: ${p => p.theme.borderRadius};
  border: 1px solid ${p => p.theme.border};
  transform-origin: 50% 50%;
  transform: translate(-50%, -50%);
  animation: ${p =>
    p.animate
      ? `${p.error ? 'showLoadingContainerShake' : 'showLoadingContainer'} 300ms cubic-bezier(0.61, 1, 0.88, 1) forwards`
      : 'none'};

  @keyframes showLoadingContainer {
    from {
      opacity: 0.6;
      transform: scale(0.99) translate(-50%, -50%);
    }
    to {
      opacity: 1;
      transform: scale(1) translate(-50%, -50%);
    }
  }

  @keyframes showLoadingContainerShake {
    0% {
      transform: translate(-50%, -50%);
    }
    25% {
      transform: translate(-51%, -50%);
    }
    75% {
      transform: translate(-49%, -50%);
    }
    100% {
      transform: translate(-50%, -50%);
    }
  }
`;

function TraceLoading() {
  return (
    // Dont flash the animation on load because it's annoying
    <LoadingContainer animate={false}>
      <NoMarginIndicator size={24}>
        <div>{t('Assembling the trace')}</div>
      </NoMarginIndicator>
    </LoadingContainer>
  );
}

function TraceError() {
  const linkref = useRef<HTMLAnchorElement>(null);
  const feedback = useFeedbackWidget({buttonRef: linkref});
  return (
    <LoadingContainer animate error>
      <div>{t('Ughhhhh, we failed to load your trace...')}</div>
      <div>
        {t('Seeing this often? Send us ')}
        {feedback ? (
          <a href="#" ref={linkref}>
            {t('feedback')}
          </a>
        ) : (
          <a href="mailto:support@sentry.io?subject=Trace%20fails%20to%20load">
            {t('feedback')}
          </a>
        )}
      </div>
    </LoadingContainer>
  );
}

function TraceEmpty() {
  const linkref = useRef<HTMLAnchorElement>(null);
  const feedback = useFeedbackWidget({buttonRef: linkref});
  return (
    <LoadingContainer animate>
      <NoMarginIndicator size={24}>
        <div>{t('This trace does not contain any data?!')}</div>
        <div>
          {t('Seeing this often? Send us ')}
          {feedback ? (
            <a href="#" ref={linkref}>
              {t('feedback')}
            </a>
          ) : (
            <a href="mailto:support@sentry.io?subject=Trace%20does%20not%20contain%20data">
              {t('feedback')}
            </a>
          )}
        </div>
      </NoMarginIndicator>
    </LoadingContainer>
  );
}

const NoMarginIndicator = styled(LoadingIndicator)`
  margin: 0;
`;<|MERGE_RESOLUTION|>--- conflicted
+++ resolved
@@ -129,10 +129,7 @@
 interface TraceProps {
   manager: VirtualizedViewManager;
   onTraceSearch: (query: string) => void;
-<<<<<<< HEAD
   previouslyFocusedIndexRef: React.MutableRefObject<number | null>;
-=======
->>>>>>> 2445b8b1
   roving_dispatch: React.Dispatch<RovingTabIndexAction>;
   roving_state: RovingTabIndexState;
   searchResultsIteratorIndex: number | undefined;
@@ -366,10 +363,7 @@
       index: number,
       node: TraceTreeNode<TraceTree.NodeValue>
     ) => {
-<<<<<<< HEAD
-=======
       previousSearchResultIndexRef.current = index;
->>>>>>> 2445b8b1
       previouslyFocusedIndexRef.current = index;
       browserHistory.push({
         pathname: location.pathname,
@@ -398,11 +392,8 @@
       setDetailNode,
       search_state,
       search_dispatch,
-<<<<<<< HEAD
       previouslyFocusedIndexRef,
-=======
       previousSearchResultIndexRef,
->>>>>>> 2445b8b1
     ]
   );
 
