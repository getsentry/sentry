--- conflicted
+++ resolved
@@ -18,11 +18,7 @@
 import type {Organization, Project} from 'sentry/types';
 import {getDuration} from 'sentry/utils/formatters';
 import useApi from 'sentry/utils/useApi';
-<<<<<<< HEAD
-=======
-import {useLocation} from 'sentry/utils/useLocation';
 import useOnClickOutside from 'sentry/utils/useOnClickOutside';
->>>>>>> ebc82e55
 import useOrganization from 'sentry/utils/useOrganization';
 import useProjects from 'sentry/utils/useProjects';
 import {
@@ -433,9 +429,11 @@
   );
 
   return (
-<<<<<<< HEAD
     <TraceStylingWrapper
-      ref={r => manager.onContainerRef(r)}
+      ref={r => {
+          containerRef.current = r;
+          viewManager.onContainerRef(r);
+       }}
       className={trace.type === 'loading' ? 'Loading' : ''}
     >
       <TraceDivider className="TraceDivider" ref={r => manager?.registerDividerRef(r)} />
@@ -443,20 +441,6 @@
       <div
         className="TraceIndicatorContainer"
         ref={r => manager.registerIndicatorContainerRef(r)}
-=======
-    <Fragment>
-      <TraceStylingWrapper
-        ref={r => {
-          containerRef.current = r;
-          viewManager.onContainerRef(r);
-        }}
-        className={trace.type === 'loading' ? 'Loading' : ''}
-        style={{
-          height: '70vh',
-          width: '100%',
-          margin: 'auto',
-        }}
->>>>>>> ebc82e55
       >
         {trace.indicators.length > 0
           ? trace.indicators.map((indicator, i) => {
