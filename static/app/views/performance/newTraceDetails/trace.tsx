--- conflicted
+++ resolved
@@ -205,6 +205,7 @@
     manager.initializeTraceSpace([trace.root.space[0], 0, trace.root.space[1], 1]);
     const maybeQueue = decodeScrollQueue(qs.parse(location.search).node);
     const maybeEventId = qs.parse(location.search)?.eventId;
+
     if (maybeQueue || maybeEventId) {
       scrollQueueRef.current = {
         eventId: maybeEventId as string,
@@ -231,18 +232,12 @@
       return;
     }
 
-<<<<<<< HEAD
-    const promise =
-      eventId && typeof eventId === 'string' && !location.query.node
-        ? manager.scrollToEventID(eventId, trace, () => setRender(a => (a + 1) % 2), {
-=======
     const promise = scrollQueueRef.current?.eventId
       ? manager.scrollToEventID(
           scrollQueueRef?.current?.eventId,
           trace,
           () => setRender(a => (a + 1) % 2),
           {
->>>>>>> d1a63317
             api,
             organization,
           }
