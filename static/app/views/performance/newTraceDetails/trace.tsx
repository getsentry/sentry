--- conflicted
+++ resolved
@@ -214,10 +214,7 @@
                       viewManager={viewManager.current!}
                       onFetchChildren={handleFetchChildren}
                       onExpandNode={handleExpandNode}
-<<<<<<< HEAD
                       onRowClick={onRowClick}
-=======
->>>>>>> bad358ca
                     />
                   );
                 }}
