import type React from 'react';
import {Fragment, useCallback, useEffect, useMemo, useRef, useState} from 'react';
import {browserHistory} from 'react-router';
import {type Theme, useTheme} from '@emotion/react';
import styled from '@emotion/styled';
import * as Sentry from '@sentry/react';
import {PlatformIcon} from 'platformicons';
import * as qs from 'query-string';

import LoadingIndicator from 'sentry/components/loadingIndicator';
import Placeholder from 'sentry/components/placeholder';
import {t, tct} from 'sentry/locale';
import type {Organization, PlatformKey, Project} from 'sentry/types';
import type {
  TraceError,
  TracePerformanceIssue,
} from 'sentry/utils/performance/quickTrace/types';
import {clamp} from 'sentry/utils/profiling/colors/utils';
import useApi from 'sentry/utils/useApi';
import useOrganization from 'sentry/utils/useOrganization';
import useProjects from 'sentry/utils/useProjects';
import {
  getRovingIndexActionFromEvent,
  type RovingTabIndexAction,
  type RovingTabIndexUserActions,
} from 'sentry/views/performance/newTraceDetails/rovingTabIndex';
import type {
  TraceSearchAction,
  TraceSearchState,
} from 'sentry/views/performance/newTraceDetails/traceSearch';

import {
  isAutogroupedNode,
  isMissingInstrumentationNode,
  isNoDataNode,
  isParentAutogroupedNode,
  isSpanNode,
  isTraceErrorNode,
  isTraceNode,
  isTransactionNode,
} from './guards';
import {
  makeTraceNodeBarColor,
  ParentAutogroupNode,
  type TraceTree,
  type TraceTreeNode,
} from './traceTree';
import {
  useVirtualizedList,
  type VirtualizedRow,
  type VirtualizedViewManager,
} from './virtualizedViewManager';

function Chevron(props: {direction: 'up' | 'down' | 'left'}) {
  return (
    <svg
      viewBox="0 0 16 16"
      style={{
        transition: 'transform 120ms ease-in-out',
        transform: `rotate(${props.direction === 'up' ? 0 : props.direction === 'down' ? 180 : -90}deg)`,
      }}
    >
      <path d="M14,11.75a.74.74,0,0,1-.53-.22L8,6.06,2.53,11.53a.75.75,0,0,1-1.06-1.06l6-6a.75.75,0,0,1,1.06,0l6,6a.75.75,0,0,1,0,1.06A.74.74,0,0,1,14,11.75Z" />
    </svg>
  );
}

function Fire() {
  return (
    <svg viewBox="0 0 16 16">
      <path d="M8.08,15.92A6.58,6.58,0,0,1,1.51,9.34a4.88,4.88,0,0,1,2.2-4.25.74.74,0,0,1,1,.34,6,6,0,0,1,4-5.3A.74.74,0,0,1,9.4.22a.73.73,0,0,1,.33.61v.31A15.07,15.07,0,0,0,10,4.93a3.72,3.72,0,0,1,2.3-1.7.74.74,0,0,1,.66.12.75.75,0,0,1,.3.6A6.21,6.21,0,0,0,14,6.79a5.78,5.78,0,0,1,.68,2.55A6.58,6.58,0,0,1,8.08,15.92ZM3.59,7.23A4.25,4.25,0,0,0,3,9.34a5.07,5.07,0,1,0,10.14,0,4.6,4.6,0,0,0-.54-1.94,8,8,0,0,1-.76-2.32A2,2,0,0,0,11.07,7a.75.75,0,0,1-1.32.58C8.4,6,8.25,4.22,8.23,2c-2,1.29-2.15,3.58-2.09,5.85A7.52,7.52,0,0,1,6.14,9a.74.74,0,0,1-.46.63.77.77,0,0,1-.76-.11A4.56,4.56,0,0,1,3.59,7.23Z" />
    </svg>
  );
}

function Profile() {
  return (
    <svg viewBox="0 0 20 16">
      <path d="M15.25,0H.75C.33,0,0,.34,0,.75V5.59c0,.41,.34,.75,.75,.75h1.49v4.09c0,.41,.34,.75,.75,.75h1.73v4.09c0,.41,.34,.75,.75,.75h5.06c.41,0,.75-.34,.75-.75v-4.09h1.73c.41,0,.75-.34,.75-.75V6.34h1.49c.41,0,.75-.34,.75-.75V.75c0-.41-.34-.75-.75-.75Zm-5.47,14.52h-3.56v-3.34h3.56v3.34Zm2.48-4.84H3.74v-3.34H12.25v3.34Zm2.24-4.84H1.5V1.5H14.5v3.34Z" />
    </svg>
  );
}

function decodeScrollQueue(maybePath: unknown): TraceTree.NodePath[] | null {
  if (Array.isArray(maybePath)) {
    return maybePath;
  }

  if (typeof maybePath === 'string') {
    return [maybePath as TraceTree.NodePath];
  }

  return null;
}

const format = (v: number, abbrev: string, precision: number) => {
  if (v === 0) {
    return '0' + abbrev;
  }
  return v.toFixed(precision) + abbrev;
};

function getDuration(duration_ms: number) {
  if (duration_ms >= 24 * 60 * 60 * 1e3) {
    return format((duration_ms / 24) * 60 * 60e3, 'd', 2);
  }
  if (duration_ms >= 60 * 60 * 1e3) {
    return format((duration_ms / 60) * 60e3, 'h', 2);
  }
  if (duration_ms >= 60 * 1e3) {
    return format(duration_ms / 60e3, 'min', 2);
  }
  if (duration_ms >= 1e3) {
    return format(duration_ms / 1e3, 's', 2);
  }
  return format(duration_ms, 'ms', 2);
}

const COUNT_FORMATTER = Intl.NumberFormat(undefined, {notation: 'compact'});
const NO_ERRORS = new Set<TraceError>();
const NO_PERFORMANCE_ISSUES = new Set<TracePerformanceIssue>();
const NO_PROFILES = [];

interface RovingTabIndexState {
  index: number | null;
  items: number | null;
  node: TraceTreeNode<TraceTree.NodeValue> | null;
}

function computeNextIndexFromAction(
  current_index: number,
  action: RovingTabIndexUserActions,
  items: number
): number {
  switch (action) {
    case 'next':
      if (current_index === items) {
        return 0;
      }
      return current_index + 1;
    case 'previous':
      if (current_index === 0) {
        return items;
      }
      return current_index - 1;
    case 'last':
      return items;
    case 'first':
      return 0;
    default:
      throw new TypeError(`Invalid or not implemented reducer action - ${action}`);
  }
}

const RIGHT_COLUMN_EVEN_CLASSNAME = `TraceRightColumn`;
const RIGHT_COLUMN_ODD_CLASSNAME = [RIGHT_COLUMN_EVEN_CLASSNAME, 'Odd'].join(' ');
const CHILDREN_COUNT_WRAPPER_CLASSNAME = `TraceChildrenCountWrapper`;
const CHILDREN_COUNT_WRAPPER_ORPHANED_CLASSNAME = [
  CHILDREN_COUNT_WRAPPER_CLASSNAME,
  'Orphaned',
].join(' ');

function maybeFocusRow(
  ref: HTMLDivElement | null,
  node: TraceTreeNode<TraceTree.NodeValue>,
  previouslyFocusedNodeRef: React.MutableRefObject<TraceTreeNode<TraceTree.NodeValue> | null>
) {
  if (!ref) return;
  if (node === previouslyFocusedNodeRef.current) return;

  ref.focus();
  previouslyFocusedNodeRef.current = node;
}

interface TraceProps {
  manager: VirtualizedViewManager;
  onRowClick: (
    node: TraceTreeNode<TraceTree.NodeValue> | null,
    event: React.MouseEvent<HTMLElement> | null
  ) => void;
  onTraceSearch: (
    tree: TraceTree,
    query: string,
    node: TraceTreeNode<TraceTree.NodeValue> | null
  ) => void;
  previouslyFocusedNodeRef: React.MutableRefObject<TraceTreeNode<TraceTree.NodeValue> | null>;
  roving_dispatch: React.Dispatch<RovingTabIndexAction>;
  roving_state: RovingTabIndexState;
  scrollQueueRef: React.MutableRefObject<{
    eventId?: string;
    path?: TraceTree.NodePath[];
  } | null>;
  searchResultsIteratorIndex: number | null;
  searchResultsMap: Map<TraceTreeNode<TraceTree.NodeValue>, number>;
  search_dispatch: React.Dispatch<TraceSearchAction>;
  search_state: TraceSearchState;
  trace: TraceTree;
  trace_id: string;
}

export function Trace({
  trace,
  trace_id,
  roving_state,
  roving_dispatch,
  search_state,
  search_dispatch,
  onRowClick,
  manager,
  scrollQueueRef,
  searchResultsIteratorIndex,
  searchResultsMap,
  previouslyFocusedNodeRef,
  onTraceSearch,
}: TraceProps) {
  const theme = useTheme();
  const api = useApi();
  const {projects} = useProjects();
  const organization = useOrganization();

  const containerRef = useRef<HTMLDivElement | null>(null);
  const [_rerender, setRender] = useState(0);

  const treePromiseStatusRef =
    useRef<Map<TraceTreeNode<TraceTree.NodeValue>, 'loading' | 'error' | 'success'>>();

  if (!treePromiseStatusRef.current) {
    treePromiseStatusRef.current = new Map();
  }

  const treeRef = useRef<TraceTree>(trace);
  treeRef.current = trace;

  const searchStateRef = useRef<TraceSearchState>(search_state);
  searchStateRef.current = search_state;

  const rovingTabIndexStateRef = useRef<RovingTabIndexState>(roving_state);
  rovingTabIndexStateRef.current = roving_state;

  if (
    trace.root.space &&
    (trace.root.space[0] !== manager.to_origin ||
      trace.root.space[1] !== manager.trace_space.width)
  ) {
    manager.initializeTraceSpace([trace.root.space[0], 0, trace.root.space[1], 1]);
    const maybeQueue = decodeScrollQueue(qs.parse(location.search).node);
    const maybeEventId = qs.parse(location.search)?.eventId;

    if (maybeQueue || maybeEventId) {
      scrollQueueRef.current = {
        eventId: maybeEventId as string,
        path: maybeQueue as TraceTreeNode<TraceTree.NodeValue>['path'],
      };
    }
  }

  const loadedRef = useRef(false);
  useEffect(() => {
    if (loadedRef.current) {
      return;
    }
    if (trace.type !== 'trace' || !manager) {
      return;
    }

    loadedRef.current = true;

    if (!scrollQueueRef.current) {
      if (searchStateRef.current.query) {
        onTraceSearch(treeRef.current, searchStateRef.current.query, null);
      }
      return;
    }

    // Node path has higher specificity than eventId
    const promise = scrollQueueRef.current?.path
      ? manager.scrollToPath(
          trace,
          scrollQueueRef.current.path,
          () => setRender(a => (a + 1) % 2),
          {
            api,
            organization,
          }
        )
      : scrollQueueRef.current.eventId
        ? manager.scrollToEventID(
            scrollQueueRef?.current?.eventId,
            trace,
            () => setRender(a => (a + 1) % 2),
            {
              api,
              organization,
            }
          )
        : Promise.resolve(null);

    promise.then(maybeNode => {
      // Important to set scrollQueueRef.current to null and trigger a rerender
      // after the promise resolves as we show a loading state during scroll,
      // else the screen could jump around while we fetch span data
      scrollQueueRef.current = null;

      if (!maybeNode) {
        Sentry.captureMessage('Failled to find and scroll to node in tree');
        setRender(a => (a + 1) % 2);
        return;
      }

      if (maybeNode.node.space) {
        manager.animateViewTo(maybeNode.node.space);
      }

      onRowClick(maybeNode.node, null);
      roving_dispatch({
        type: 'set index',
        index: maybeNode.index,
        node: maybeNode.node,
      });

      manager.list?.scrollToRow(maybeNode.index, 'top');
      manager.scrollRowIntoViewHorizontally(maybeNode.node, 0, 12, 'exact');

      if (searchStateRef.current.query) {
        onTraceSearch(treeRef.current, searchStateRef.current.query, maybeNode.node);
      }
    });
  }, [
    api,
    scrollQueueRef,
    organization,
    trace,
    trace_id,
    manager,
    onTraceSearch,
    onRowClick,
    roving_dispatch,
  ]);

  const handleZoomIn = useCallback(
    (
      event: React.MouseEvent<Element> | React.KeyboardEvent<Element>,
      node: TraceTreeNode<TraceTree.NodeValue>,
      value: boolean
    ) => {
      if (!isTransactionNode(node) && !isSpanNode(node)) {
        throw new TypeError('Node must be a transaction or span');
      }

      event.stopPropagation();
      setRender(a => (a + 1) % 2);

      treeRef.current
        .zoomIn(node, value, {
          api,
          organization,
        })
        .then(() => {
          setRender(a => (a + 1) % 2);

          if (searchStateRef.current.query) {
            const previousNode =
              rovingTabIndexStateRef.current.node || searchStateRef.current.node;
            onTraceSearch(treeRef.current, searchStateRef.current.query, previousNode);
          }
          treePromiseStatusRef.current!.set(node, 'success');
        })
        .catch(_e => {
          treePromiseStatusRef.current!.set(node, 'error');
        });
    },
    [api, organization, onTraceSearch]
  );

  const handleExpandNode = useCallback(
    (
      event: React.MouseEvent<Element> | React.KeyboardEvent<Element>,
      node: TraceTreeNode<TraceTree.NodeValue>,
      value: boolean
    ) => {
      event.stopPropagation();

      treeRef.current.expand(node, value);
      setRender(a => (a + 1) % 2);

      if (searchStateRef.current.query) {
        const previousNode =
          rovingTabIndexStateRef.current.node || searchStateRef.current.node;
        onTraceSearch(treeRef.current, searchStateRef.current.query, previousNode);
      }
    },
    [onTraceSearch]
  );

  const onVirtulizedRowClick = useCallback(
    (
      event: React.MouseEvent<HTMLElement>,
      index: number,
      node: TraceTreeNode<TraceTree.NodeValue>
    ) => {
      previouslyFocusedNodeRef.current = node;
      const {eventId: _eventId, ...query} = qs.parse(location.search);
      browserHistory.replace({
        pathname: location.pathname,
        query: {
          ...query,
          node: node.path,
        },
      });
      onRowClick(node, event);
      roving_dispatch({type: 'set index', index, node});

      if (searchStateRef.current.resultsLookup.has(node)) {
        const idx = searchStateRef.current.resultsLookup.get(node)!;

        search_dispatch({
          type: 'set iterator index',
          resultIndex: index,
          resultIteratorIndex: idx,
          node,
        });
      } else {
        search_dispatch({type: 'clear iterator index'});
      }
    },
    [roving_dispatch, onRowClick, search_dispatch, previouslyFocusedNodeRef]
  );

  const onRowKeyDown = useCallback(
    (
      event: React.KeyboardEvent,
      index: number,
      node: TraceTreeNode<TraceTree.NodeValue>
    ) => {
      if (!manager.list) {
        return;
      }
      const action = getRovingIndexActionFromEvent(event);
      if (action) {
        event.preventDefault();
        const nextIndex = computeNextIndexFromAction(
          index,
          action,
          treeRef.current.list.length - 1
        );
        manager.scrollToRow(nextIndex);
        roving_dispatch({
          type: 'set index',
          index: nextIndex,
          node: treeRef.current.list[nextIndex],
        });

        const nextNode = treeRef.current.list[nextIndex];
        const offset =
          nextNode.depth >= node.depth ? manager.trace_physical_space.width / 2 : 0;

        if (manager.isOutsideOfViewOnKeyDown(trace.list[nextIndex], offset)) {
          manager.scrollRowIntoViewHorizontally(trace.list[nextIndex], 0, offset);
        }

        if (searchStateRef.current.resultsLookup.has(trace.list[nextIndex])) {
          const idx = searchStateRef.current.resultsLookup.get(trace.list[nextIndex])!;

          search_dispatch({
            type: 'set iterator index',
            resultIndex: nextIndex,
            resultIteratorIndex: idx,
            node,
          });
        } else {
          search_dispatch({type: 'clear iterator index'});
        }
      }
      if (event.key === 'ArrowLeft') {
        if (node.zoomedIn) handleZoomIn(event, node, false);
        if (node.expanded) handleExpandNode(event, node, false);
      }
      if (event.key === 'ArrowRight') {
        if (!node.zoomedIn && node.canFetch) handleZoomIn(event, node, true);
        if (!node.expanded) handleExpandNode(event, node, true);
      }
    },
    [
      manager,
      roving_dispatch,
      search_dispatch,
      handleExpandNode,
      handleZoomIn,
      trace.list,
    ]
  );

  // @TODO this is the implementation of infinite scroll. Once the user
  // reaches the end of the list, we fetch more data. The data is not yet
  // being appended to the tree as we need to figure out UX for this.
  // onRowsRendered callback should be passed to the List component

  // const limitRef = useRef<number | null>(null);
  // if (limitRef.current === null) {
  //   let decodedLimit = getTraceQueryParams(qs.parse(location.search)).limit;
  //   if (typeof decodedLimit === 'string') {
  //     decodedLimit = parseInt(decodedLimit, 2);
  //   }

  //   limitRef.current = decodedLimit;
  // }

  // const loadMoreRequestRef =
  //   useRef<Promise<TraceSplitResults<TraceFullDetailed> | null> | null>(null);

  // const onRowsRendered = useCallback((rows: RenderedRows) => {
  //   if (loadMoreRequestRef.current) {
  //     // in flight request
  //     return;
  //   }
  //   if (rows.stopIndex !== treeRef.current.list.length - 1) {
  //     // not at the end
  //     return;
  //   }
  //   if (
  //     !loadMoreRequestRef.current &&
  //     limitRef.current &&
  //     rows.stopIndex === treeRef.current.list.length - 1
  //   ) {
  //     limitRef.current = limitRef.current + 500;
  //     const promise = fetchTrace(api, {
  //       traceId: trace_id,
  //       orgSlug: organization.slug,
  //       query: qs.stringify(getTraceQueryParams(location, {limit: limitRef.current})),
  //     })
  //       .then(data => {
  //         return data;
  //       })
  //       .catch(e => {
  //         return e;
  //       });

  //     loadMoreRequestRef.current = promise;
  //   }
  // }, []);

  const projectLookup: Record<string, PlatformKey | undefined> = useMemo(() => {
    return projects.reduce<Record<Project['slug'], Project['platform']>>(
      (acc, project) => {
        acc[project.slug] = project.platform;
        return acc;
      },
      {}
    );
  }, [projects]);

  const render = useCallback(
    (n: VirtualizedRow) => {
      return trace.type !== 'trace' || scrollQueueRef.current ? (
        <RenderPlaceholderRow
          key={n.key}
          index={n.index}
          style={n.style}
          node={n.item}
          theme={theme}
          projects={projectLookup}
          manager={manager}
        />
      ) : (
        <RenderRow
          key={n.key}
          index={n.index}
          organization={organization}
          previouslyFocusedNodeRef={previouslyFocusedNodeRef}
          tabIndex={roving_state.index ?? -1}
          isSearchResult={searchResultsMap.has(n.item)}
          searchResultsIteratorIndex={searchResultsIteratorIndex}
          style={n.style}
          trace_id={trace_id}
          projects={projectLookup}
          node={n.item}
          manager={manager}
          theme={theme}
          onExpand={handleExpandNode}
          onZoomIn={handleZoomIn}
          onRowClick={onVirtulizedRowClick}
          onRowKeyDown={onRowKeyDown}
        />
      );
    },
    // we add _rerender as a dependency to trigger the virtualized list rerender
    // eslint-disable-next-line react-hooks/exhaustive-deps
    [
      handleExpandNode,
      handleZoomIn,
      manager,
      onVirtulizedRowClick,
      onRowKeyDown,
      organization,
      projectLookup,
      roving_state.index,
      searchResultsIteratorIndex,
      searchResultsMap,
      theme,
      trace_id,
      trace.type,
      _rerender,
    ]
  );

  const [scrollContainer, setScrollContainer] = useState<HTMLElement | null>(null);
  const virtualizedList = useVirtualizedList({
    manager,
    items: trace.list,
    container: scrollContainer,
    render,
  });

  return (
    <TraceStylingWrapper
      ref={r => {
        containerRef.current = r;
        manager.registerContainerRef(r);
      }}
      className={`${trace.indicators.length > 0 ? 'WithIndicators' : ''} ${trace.type !== 'trace' || scrollQueueRef.current ? 'Loading' : ''}`}
    >
      <div className="TraceDivider" ref={r => manager?.registerDividerRef(r)} />
      <div
        className="TraceIndicatorContainer"
        ref={r => manager.registerIndicatorContainerRef(r)}
      >
        {trace.indicators.length > 0
          ? trace.indicators.map((indicator, i) => {
              return (
                <div
                  key={i}
                  ref={r => manager.registerIndicatorRef(r, i, indicator)}
                  className={`TraceIndicator ${indicator.poor ? 'Errored' : ''}`}
                >
                  <div className="TraceIndicatorLabel">{indicator.label}</div>
                  <div className="TraceIndicatorLine" />
                </div>
              );
            })
          : null}

        {manager.interval_bars.map((_, i) => {
          const indicatorTimestamp = manager.intervals[i] ?? 0;
          const timestamp = manager.to_origin + indicatorTimestamp;

          if (trace.type !== 'trace') {
            return null;
          }

          return (
            <div
              key={i}
              ref={r => manager.registerTimelineIndicatorRef(r, i)}
              className="TraceIndicator Timeline"
              style={{
                transform: `translate(${manager.computeTransformXFromTimestamp(timestamp)}px, 0)`,
              }}
            >
              <div className="TraceIndicatorLabel">
                {indicatorTimestamp > 0
                  ? getDuration(manager.trace_view.x + indicatorTimestamp)
                  : '0s'}
              </div>
              <div className="TraceIndicatorLine" />
            </div>
          );
        })}
      </div>
      <div ref={r => setScrollContainer(r)}>
        <div>{virtualizedList.rendered}</div>
        <div className="TraceRow Hidden">
          <div
            className="TraceLeftColumn"
            ref={r => manager.registerGhostRowRef('list', r)}
          />
          <div
            className="TraceRightColumn"
            ref={r => manager.registerGhostRowRef('span_list', r)}
          />
        </div>
      </div>
    </TraceStylingWrapper>
  );
}

function RenderRow(props: {
  index: number;
  isSearchResult: boolean;
  manager: VirtualizedViewManager;
  node: TraceTreeNode<TraceTree.NodeValue>;
  onExpand: (
    event: React.MouseEvent<Element>,
    node: TraceTreeNode<TraceTree.NodeValue>,
    value: boolean
  ) => void;
  onRowClick: (
    event: React.MouseEvent<HTMLElement>,
    index: number,
    node: TraceTreeNode<TraceTree.NodeValue>
  ) => void;
  onRowKeyDown: (
    event: React.KeyboardEvent,
    index: number,
    node: TraceTreeNode<TraceTree.NodeValue>
  ) => void;
  onZoomIn: (
    event: React.MouseEvent<Element>,
    node: TraceTreeNode<TraceTree.NodeValue>,
    value: boolean
  ) => void;
  organization: Organization;
  previouslyFocusedNodeRef: React.MutableRefObject<TraceTreeNode<TraceTree.NodeValue> | null>;
  projects: Record<Project['slug'], Project['platform']>;
  searchResultsIteratorIndex: number | null;
  style: React.CSSProperties;
  tabIndex: number;
  theme: Theme;
  trace_id: string;
}) {
  const virtualized_index = props.index - props.manager.start_virtualized_index;
  const rowSearchClassName = `${props.isSearchResult ? 'SearchResult' : ''} ${props.searchResultsIteratorIndex === props.index ? 'Highlight' : ''}`;

  if (isAutogroupedNode(props.node)) {
    return (
      <div
        key={props.index}
        ref={r =>
          props.tabIndex === props.index
            ? maybeFocusRow(r, props.node, props.previouslyFocusedNodeRef)
            : null
        }
        tabIndex={props.tabIndex === props.index ? 0 : -1}
        className={`Autogrouped TraceRow ${rowSearchClassName} ${props.node.has_errors ? 'Errored' : ''}`}
        onClick={e => props.onRowClick(e, props.index, props.node)}
        onKeyDown={event => props.onRowKeyDown(event, props.index, props.node)}
        style={{
          top: props.style.top,
          height: props.style.height,
        }}
      >
        <div
          className="TraceLeftColumn"
          ref={r =>
            props.manager.registerColumnRef('list', r, virtualized_index, props.node)
          }
        >
          <div
            className={`TraceLeftColumnInner`}
            style={{
              paddingLeft: props.node.depth * props.manager.row_depth_padding,
            }}
          >
            <div className="TraceChildrenCountWrapper">
              <Connectors node={props.node} manager={props.manager} />
              <ChildrenButton
                icon={
                  props.node.expanded ? (
                    <Chevron direction="up" />
                  ) : (
                    <Chevron direction="down" />
                  )
                }
                status={props.node.fetchStatus}
                expanded={!props.node.expanded}
                onClick={e => props.onExpand(e, props.node, !props.node.expanded)}
                errored={props.node.has_errors}
              >
                {COUNT_FORMATTER.format(props.node.groupCount)}
              </ChildrenButton>
            </div>

            <span className="TraceOperation">{t('Autogrouped')}</span>
            <strong className="TraceEmDash"> — </strong>
            <span className="TraceDescription">{props.node.value.autogrouped_by.op}</span>
          </div>
        </div>
        <div
          className={
            props.index % 2 === 0
              ? RIGHT_COLUMN_ODD_CLASSNAME
              : RIGHT_COLUMN_EVEN_CLASSNAME
          }
          ref={r =>
            props.manager.registerColumnRef('span_list', r, virtualized_index, props.node)
          }
          onDoubleClick={e => {
            e.stopPropagation();
            props.manager.onZoomIntoSpace(props.node.space!);
          }}
        >
          <AutogroupedTraceBar
            virtualized_index={virtualized_index}
            manager={props.manager}
            color={makeTraceNodeBarColor(props.theme, props.node)}
            entire_space={props.node.space}
            node_spaces={props.node.autogroupedSegments}
            errors={props.node.errors}
            performance_issues={props.node.performance_issues}
            profiles={props.node.profiles}
          />
          <button
            ref={ref =>
              props.manager.registerArrowRef(ref, props.node.space!, virtualized_index)
            }
            className="TraceArrow"
            onClick={_e => {
              props.manager.onBringRowIntoView(props.node.space!);
            }}
          >
            <Chevron direction="left" />
          </button>
        </div>
      </div>
    );
  }

  if (isTransactionNode(props.node)) {
    const errored =
      props.node.value.errors.length > 0 ||
      props.node.value.performance_issues.length > 0;

    return (
      <div
        key={props.index}
        ref={r =>
          props.tabIndex === props.index
            ? maybeFocusRow(r, props.node, props.previouslyFocusedNodeRef)
            : null
        }
        tabIndex={props.tabIndex === props.index ? 0 : -1}
        className={`TraceRow ${rowSearchClassName} ${errored ? 'Errored' : ''}`}
        onClick={e => props.onRowClick(e, props.index, props.node)}
        onKeyDown={event => props.onRowKeyDown(event, props.index, props.node)}
        style={{
          top: props.style.top,
          height: props.style.height,
        }}
      >
        <div
          className="TraceLeftColumn"
          ref={r =>
            props.manager.registerColumnRef('list', r, virtualized_index, props.node)
          }
        >
          {' '}
          <div
            className={`TraceLeftColumnInner`}
            style={{
              paddingLeft: props.node.depth * props.manager.row_depth_padding,
            }}
          >
            <div
              className={
                props.node.isOrphaned
                  ? CHILDREN_COUNT_WRAPPER_ORPHANED_CLASSNAME
                  : CHILDREN_COUNT_WRAPPER_CLASSNAME
              }
            >
              <Connectors node={props.node} manager={props.manager} />
              {props.node.children.length > 0 || props.node.canFetch ? (
                <ChildrenButton
                  icon={
                    props.node.canFetch && props.node.fetchStatus === 'idle' ? (
                      '+'
                    ) : props.node.canFetch && props.node.zoomedIn ? (
                      <Chevron direction="down" />
                    ) : (
                      '+'
                    )
                  }
                  status={props.node.fetchStatus}
                  expanded={props.node.expanded || props.node.zoomedIn}
                  onClick={e =>
                    props.node.canFetch
                      ? props.onZoomIn(e, props.node, !props.node.zoomedIn)
                      : props.onExpand(e, props.node, !props.node.expanded)
                  }
                  errored={errored}
                >
                  {props.node.children.length > 0
                    ? COUNT_FORMATTER.format(props.node.children.length)
                    : null}
                </ChildrenButton>
              ) : null}
            </div>
            <PlatformIcon
              platform={props.projects[props.node.value.project_slug] ?? 'default'}
            />
            <span className="TraceOperation">{props.node.value['transaction.op']}</span>
            <strong className="TraceEmDash"> — </strong>
            <span>{props.node.value.transaction}</span>
          </div>
        </div>
        <div
          ref={r =>
            props.manager.registerColumnRef('span_list', r, virtualized_index, props.node)
          }
<<<<<<< HEAD
          className={`TraceRightColumn ${props.index % 2 === 0 ? 0 : 'Odd'}`}
=======
          className={
            props.index % 2 === 0
              ? RIGHT_COLUMN_ODD_CLASSNAME
              : RIGHT_COLUMN_EVEN_CLASSNAME
          }
>>>>>>> 40b415f0
          onDoubleClick={e => {
            e.stopPropagation();
            props.manager.onZoomIntoSpace(props.node.space!);
          }}
        >
          <TraceBar
            virtualized_index={virtualized_index}
            manager={props.manager}
            color={makeTraceNodeBarColor(props.theme, props.node)}
            node_space={props.node.space}
            errors={props.node.errors}
            performance_issues={props.node.performance_issues}
            profiles={props.node.profiles}
          />
          <button
            ref={ref =>
              props.manager.registerArrowRef(ref, props.node.space!, virtualized_index)
            }
            className="TraceArrow"
            onClick={_e => {
              props.manager.onBringRowIntoView(props.node.space!);
            }}
          >
            <Chevron direction="left" />
          </button>
        </div>
      </div>
    );
  }

  if (isSpanNode(props.node)) {
    const errored = props.node.errors.size > 0 || props.node.performance_issues.size > 0;
    return (
      <div
        key={props.index}
        ref={r =>
          props.tabIndex === props.index
            ? maybeFocusRow(r, props.node, props.previouslyFocusedNodeRef)
            : null
        }
        tabIndex={props.tabIndex === props.index ? 0 : -1}
        className={`TraceRow ${rowSearchClassName} ${errored ? 'Errored' : ''}`}
        onClick={e => props.onRowClick(e, props.index, props.node)}
        onKeyDown={event => props.onRowKeyDown(event, props.index, props.node)}
        style={{
          top: props.style.top,
          height: props.style.height,
        }}
      >
        <div
          className="TraceLeftColumn"
          ref={r =>
            props.manager.registerColumnRef('list', r, virtualized_index, props.node)
          }
        >
          <div
            className={`TraceLeftColumnInner`}
            style={{
              paddingLeft: props.node.depth * props.manager.row_depth_padding,
            }}
          >
            <div
              className={
                props.node.isOrphaned
                  ? CHILDREN_COUNT_WRAPPER_ORPHANED_CLASSNAME
                  : CHILDREN_COUNT_WRAPPER_CLASSNAME
              }
            >
              <Connectors node={props.node} manager={props.manager} />
              {props.node.children.length > 0 || props.node.canFetch ? (
                <ChildrenButton
                  icon={
                    props.node.canFetch ? (
                      '+'
                    ) : props.node.expanded ? (
                      <Chevron direction="up" />
                    ) : (
                      <Chevron direction="down" />
                    )
                  }
                  status={props.node.fetchStatus}
                  expanded={props.node.expanded || props.node.zoomedIn}
                  onClick={e =>
                    props.node.canFetch
                      ? props.onZoomIn(e, props.node, !props.node.zoomedIn)
                      : props.onExpand(e, props.node, !props.node.expanded)
                  }
                  errored={errored}
                >
                  {props.node.children.length > 0
                    ? COUNT_FORMATTER.format(props.node.children.length)
                    : null}
                </ChildrenButton>
              ) : null}
            </div>
            <span className="TraceOperation">{props.node.value.op ?? '<unknown>'}</span>
            <strong className="TraceEmDash"> — </strong>
            <span className="TraceDescription" title={props.node.value.description}>
              {!props.node.value.description
                ? 'unknown'
                : props.node.value.description.length > 100
                  ? props.node.value.description.slice(0, 100).trim() + '\u2026'
                  : props.node.value.description}
            </span>
          </div>
        </div>
        <div
          ref={r =>
            props.manager.registerColumnRef('span_list', r, virtualized_index, props.node)
          }
<<<<<<< HEAD
          className={`TraceRightColumn ${props.index % 2 === 0 ? 0 : 'Odd'}`}
=======
          className={
            props.index % 2 === 0
              ? RIGHT_COLUMN_ODD_CLASSNAME
              : RIGHT_COLUMN_EVEN_CLASSNAME
          }
>>>>>>> 40b415f0
          onDoubleClick={e => {
            e.stopPropagation();
            props.manager.onZoomIntoSpace(props.node.space!);
          }}
        >
          <TraceBar
            virtualized_index={virtualized_index}
            manager={props.manager}
            color={makeTraceNodeBarColor(props.theme, props.node)}
            node_space={props.node.space}
            errors={props.node.errors}
            performance_issues={props.node.performance_issues}
            profiles={NO_PROFILES}
          />
          <button
            ref={ref =>
              props.manager.registerArrowRef(ref, props.node.space!, virtualized_index)
            }
            className="TraceArrow"
            onClick={_e => {
              props.manager.onBringRowIntoView(props.node.space!);
            }}
          >
            <Chevron direction="left" />
          </button>
        </div>
      </div>
    );
  }

  if (isMissingInstrumentationNode(props.node)) {
    return (
      <div
        key={props.index}
        ref={r =>
          props.tabIndex === props.index
            ? maybeFocusRow(r, props.node, props.previouslyFocusedNodeRef)
            : null
        }
        tabIndex={props.tabIndex === props.index ? 0 : -1}
        className={`TraceRow ${rowSearchClassName}`}
        onClick={e => props.onRowClick(e, props.index, props.node)}
        onKeyDown={event => props.onRowKeyDown(event, props.index, props.node)}
        style={{
          top: props.style.top,
          height: props.style.height,
        }}
      >
        <div
          className="TraceLeftColumn"
          ref={r =>
            props.manager.registerColumnRef('list', r, virtualized_index, props.node)
          }
        >
          <div
            className="TraceLeftColumnInner"
            style={{
              paddingLeft: props.node.depth * props.manager.row_depth_padding,
            }}
          >
            <div className="TraceChildrenCountWrapper">
              <Connectors node={props.node} manager={props.manager} />
            </div>
            <span className="TraceOperation">{t('Missing instrumentation')}</span>
          </div>
        </div>
        <div
          ref={r =>
            props.manager.registerColumnRef('span_list', r, virtualized_index, props.node)
          }
<<<<<<< HEAD
          className={`TraceRightColumn ${props.index % 2 === 0 ? 0 : 'Odd'}`}
=======
          className={
            props.index % 2 === 0
              ? RIGHT_COLUMN_ODD_CLASSNAME
              : RIGHT_COLUMN_EVEN_CLASSNAME
          }
>>>>>>> 40b415f0
          onDoubleClick={e => {
            e.stopPropagation();
            props.manager.onZoomIntoSpace(props.node.space!);
          }}
        >
          {' '}
          <TraceBar
            virtualized_index={virtualized_index}
            manager={props.manager}
            color={makeTraceNodeBarColor(props.theme, props.node)}
            node_space={props.node.space}
            performance_issues={NO_PERFORMANCE_ISSUES}
            profiles={NO_PROFILES}
            errors={NO_ERRORS}
          />
          <button
            ref={ref =>
              props.manager.registerArrowRef(ref, props.node.space!, virtualized_index)
            }
            className="TraceArrow"
            onClick={_e => {
              props.manager.onBringRowIntoView(props.node.space!);
            }}
          >
            <Chevron direction="left" />
          </button>
        </div>
      </div>
    );
  }

  if (isTraceNode(props.node)) {
    return (
      <div
        key={props.index}
        ref={r =>
          props.tabIndex === props.index
            ? maybeFocusRow(r, props.node, props.previouslyFocusedNodeRef)
            : null
        }
        tabIndex={props.tabIndex === props.index ? 0 : -1}
        className={`TraceRow ${rowSearchClassName} ${props.node.has_errors ? 'Errored' : ''}`}
        onClick={e => props.onRowClick(e, props.index, props.node)}
        onKeyDown={event => props.onRowKeyDown(event, props.index, props.node)}
        style={{
          top: props.style.top,
          height: props.style.height,
        }}
      >
        <div
          className="TraceLeftColumn"
          ref={r =>
            props.manager.registerColumnRef('list', r, virtualized_index, props.node)
          }
        >
          <div
            className="TraceLeftColumnInner"
            style={{
              paddingLeft: props.node.depth * props.manager.row_depth_padding,
            }}
          >
            {' '}
            <div className="TraceChildrenCountWrapper Root">
              <Connectors node={props.node} manager={props.manager} />
              {props.node.children.length > 0 || props.node.canFetch ? (
                <ChildrenButton icon={''} status={'idle'} expanded onClick={() => void 0}>
                  {props.node.children.length > 0
                    ? COUNT_FORMATTER.format(props.node.children.length)
                    : null}
                </ChildrenButton>
              ) : null}
            </div>
            <span className="TraceOperation">{t('Trace')}</span>
            <strong className="TraceEmDash"> — </strong>
            <span className="TraceDescription">{props.trace_id}</span>
          </div>
        </div>
        <div
          ref={r =>
            props.manager.registerColumnRef('span_list', r, virtualized_index, props.node)
          }
<<<<<<< HEAD
          className={`TraceRightColumn ${props.index % 2 === 0 ? 0 : 'Odd'}`}
=======
          className={
            props.index % 2 === 0
              ? RIGHT_COLUMN_ODD_CLASSNAME
              : RIGHT_COLUMN_EVEN_CLASSNAME
          }
>>>>>>> 40b415f0
          onDoubleClick={e => {
            e.stopPropagation();
            props.manager.onZoomIntoSpace(props.node.space!);
          }}
        >
          <TraceBar
            virtualized_index={virtualized_index}
            manager={props.manager}
            color={makeTraceNodeBarColor(props.theme, props.node)}
            node_space={props.node.space}
            errors={NO_ERRORS}
            performance_issues={NO_PERFORMANCE_ISSUES}
            profiles={NO_PROFILES}
          />
          <button
            ref={ref =>
              props.manager.registerArrowRef(ref, props.node.space!, virtualized_index)
            }
            className="TraceArrow"
            onClick={_e => {
              props.manager.onBringRowIntoView(props.node.space!);
            }}
          >
            <Chevron direction="left" />
          </button>
        </div>
      </div>
    );
  }

  if (isTraceErrorNode(props.node)) {
    return (
      <div
        key={props.index}
        ref={r =>
          props.tabIndex === props.index
            ? maybeFocusRow(r, props.node, props.previouslyFocusedNodeRef)
            : null
        }
        tabIndex={props.tabIndex === props.index ? 0 : -1}
        className={`TraceRow ${rowSearchClassName} Errored`}
        onClick={e => props.onRowClick(e, props.index, props.node)}
        onKeyDown={event => props.onRowKeyDown(event, props.index, props.node)}
        style={{
          top: props.style.top,
          height: props.style.height,
        }}
      >
        <div
          className="TraceLeftColumn"
          ref={r =>
            props.manager.registerColumnRef('list', r, virtualized_index, props.node)
          }
        >
          <div
            className="TraceLeftColumnInner"
            style={{
              paddingLeft: props.node.depth * props.manager.row_depth_padding,
            }}
          >
            <div className="TraceChildrenCountWrapper">
              <Connectors node={props.node} manager={props.manager} />{' '}
            </div>
            <PlatformIcon
              platform={props.projects[props.node.value.project_slug] ?? 'default'}
            />
            <span className="TraceOperation">{t('Error')}</span>
            <strong className="TraceEmDash"> — </strong>
            <span className="TraceDescription">{props.node.value.title}</span>
          </div>
        </div>
        <div
          ref={r =>
            props.manager.registerColumnRef('span_list', r, virtualized_index, props.node)
          }
<<<<<<< HEAD
          className={`TraceRightColumn ${props.index % 2 === 0 ? 0 : 'Odd'}`}
=======
          className={
            props.index % 2 === 0
              ? RIGHT_COLUMN_ODD_CLASSNAME
              : RIGHT_COLUMN_EVEN_CLASSNAME
          }
>>>>>>> 40b415f0
          onDoubleClick={e => {
            e.stopPropagation();
            props.manager.onZoomIntoSpace(props.node.space!);
          }}
        >
          <InvisibleTraceBar
            node_space={props.node.space}
            manager={props.manager}
            virtualizedIndex={virtualized_index}
          >
            {typeof props.node.value.timestamp === 'number' ? (
              <div className="TraceError">
                <Fire />
              </div>
            ) : null}
          </InvisibleTraceBar>
        </div>
      </div>
    );
  }

  if (isNoDataNode(props.node)) {
    return (
      <div
        key={props.index}
        ref={r =>
          props.tabIndex === props.index
            ? maybeFocusRow(r, props.node, props.previouslyFocusedNodeRef)
            : null
        }
        tabIndex={props.tabIndex === props.index ? 0 : -1}
        className={`TraceRow ${rowSearchClassName}`}
        onClick={e => props.onRowClick(e, props.index, props.node)}
        onKeyDown={event => props.onRowKeyDown(event, props.index, props.node)}
        style={{
          top: props.style.top,
          height: props.style.height,
        }}
      >
        <div
          className="TraceLeftColumn"
          ref={r =>
            props.manager.registerColumnRef('list', r, virtualized_index, props.node)
          }
        >
          <div
            className="TraceLeftColumnInner"
            style={{
              paddingLeft: props.node.depth * props.manager.row_depth_padding,
            }}
          >
            <div className="TraceChildrenCountWrapper">
              <Connectors node={props.node} manager={props.manager} />
            </div>
            <span className="TraceOperation">{t('Empty')}</span>{' '}
            <strong className="TraceEmDash"> — </strong>
            <span className="TraceDescription">
              {tct('[type] did not report any span data', {
                type: props.node.parent
                  ? isTransactionNode(props.node.parent)
                    ? 'Transaction'
                    : isSpanNode(props.node.parent)
                      ? 'Span'
                      : ''
                  : '',
              })}
            </span>
          </div>
        </div>
        <div
          ref={r =>
            props.manager.registerColumnRef('span_list', r, virtualized_index, props.node)
          }
<<<<<<< HEAD
          className={`TraceRightColumn ${props.index % 2 === 0 ? 0 : 'Odd'}`}
=======
          className={
            props.index % 2 === 0
              ? RIGHT_COLUMN_ODD_CLASSNAME
              : RIGHT_COLUMN_EVEN_CLASSNAME
          }
>>>>>>> 40b415f0
        />
      </div>
    );
  }

  return null;
}

function RenderPlaceholderRow(props: {
  index: number;
  manager: VirtualizedViewManager;
  node: TraceTreeNode<TraceTree.NodeValue>;
  projects: Record<Project['slug'], Project['platform']>;
  style: React.CSSProperties;
  theme: Theme;
}) {
  return (
    <div
      key={props.index}
      className="TraceRow"
      style={{
        top: props.style.top,
        height: props.style.height,
        pointerEvents: 'none',
        color: props.theme.subText,
        paddingLeft: 8,
      }}
    >
      <div
        className="TraceLeftColumn"
        style={{width: props.manager.columns.list.width * 100 + '%'}}
      >
        <div
          className="TraceLeftColumnInner"
          style={{
            paddingLeft: props.node.depth * props.manager.row_depth_padding,
          }}
        >
          <div
            className={`TraceChildrenCountWrapper ${isTraceNode(props.node) ? 'Root' : ''}`}
          >
            <Connectors node={props.node} manager={props.manager} />
            {props.node.children.length > 0 || props.node.canFetch ? (
              <ChildrenButton
                icon="+"
                status={props.node.fetchStatus}
                expanded={props.node.expanded || props.node.zoomedIn}
                onClick={() => void 0}
              >
                {props.node.children.length > 0
                  ? COUNT_FORMATTER.format(props.node.children.length)
                  : null}
              </ChildrenButton>
            ) : null}
          </div>
          <Placeholder
            className="Placeholder"
            height="12px"
            width={randomBetween(20, 80) + '%'}
            style={{
              transition: 'all 30s ease-out',
            }}
          />
        </div>
      </div>
      <div
        className={
          props.index % 2 === 0 ? RIGHT_COLUMN_ODD_CLASSNAME : RIGHT_COLUMN_EVEN_CLASSNAME
        }
        style={{
          width: props.manager.columns.span_list.width * 100 + '%',
          backgroundColor:
            props.index % 2 === 0 ? props.theme.backgroundSecondary : undefined,
        }}
      >
        <Placeholder
          className="Placeholder"
          height="12px"
          width={randomBetween(20, 80) + '%'}
          style={{
            transition: 'all 30s ease-out',
            transform: `translate(${randomBetween(0, 200) + 'px'}, 0)`,
          }}
        />
      </div>
    </div>
  );
}

function randomBetween(min: number, max: number) {
  return Math.floor(Math.random() * (max - min + 1) + min);
}

function Connectors(props: {
  manager: VirtualizedViewManager;
  node: TraceTreeNode<TraceTree.NodeValue>;
}) {
  const showVerticalConnector =
    ((props.node.expanded || props.node.zoomedIn) && props.node.children.length > 0) ||
    (props.node.value && isParentAutogroupedNode(props.node));

  // If the tail node of the collapsed node has no children,
  // we don't want to render the vertical connector as no children
  // are being rendered as the chain is entirely collapsed
  const hideVerticalConnector =
    showVerticalConnector &&
    props.node.value &&
    props.node instanceof ParentAutogroupNode &&
    !props.node.tail.children.length;

  return (
    <Fragment>
      {props.node.connectors.map((c, i) => {
        return (
          <div
            key={i}
            style={{
              left: -(
                Math.abs(Math.abs(c) - props.node.depth) * props.manager.row_depth_padding
              ),
            }}
            className={`TraceVerticalConnector ${c < 0 ? 'Orphaned' : ''}`}
          />
        );
      })}
      {showVerticalConnector && !hideVerticalConnector ? (
        <div className="TraceExpandedVerticalConnector" />
      ) : null}
      {props.node.isLastChild ? (
        <div className="TraceVerticalLastChildConnector" />
      ) : (
        <div className="TraceVerticalConnector" />
      )}
    </Fragment>
  );
}

function ChildrenButton(props: {
  children: React.ReactNode;
  expanded: boolean;
  icon: React.ReactNode;
  onClick: (e: React.MouseEvent) => void;
  status: TraceTreeNode<any>['fetchStatus'] | undefined;
  errored?: boolean;
}) {
  return (
    <button
      className={`TraceChildrenCount ${props.errored ? 'Errored' : ''}`}
      onClick={props.onClick}
    >
      <div className="TraceChildrenCountContent">{props.children}</div>
      <div className="TraceChildrenCountAction">
        {props.icon}
        {props.status === 'loading' ? (
          <LoadingIndicator className="TraceActionsLoadingIndicator" size={8} />
        ) : null}
      </div>
    </button>
  );
}

interface TraceBarProps {
  color: string;
  errors: TraceTreeNode<TraceTree.Transaction>['errors'];
  manager: VirtualizedViewManager;
  node_space: [number, number] | null;
  performance_issues: TraceTreeNode<TraceTree.Transaction>['performance_issues'];
  profiles: TraceTreeNode<TraceTree.NodeValue>['profiles'];
  virtualized_index: number;
}

function TraceBar(props: TraceBarProps) {
  if (!props.node_space) {
    return null;
  }

  const duration = getDuration(props.node_space[1]);
  const spanTransform = props.manager.computeSpanCSSMatrixTransform(props.node_space);
  const [inside, textTransform] = props.manager.computeSpanTextPlacement(
    props.node_space,
    duration
  );

  return (
    <Fragment>
      <div
        ref={r =>
          props.manager.registerSpanBarRef(r, props.node_space!, props.virtualized_index)
        }
        className="TraceBar"
        style={
          {
            transform: `matrix(${spanTransform.join(',')})`,
            '--inverse-span-scale': 1 / spanTransform[0],
            backgroundColor: props.color,
            // unknown css variables cannot be part of the style object
          } as React.CSSProperties
        }
      >
        {props.profiles.length > 0 ? (
          <Profiles
            node_space={props.node_space}
            profiles={props.profiles}
            manager={props.manager}
          />
        ) : null}
        {props.errors.size > 0 ? (
          <Errors
            node_space={props.node_space}
            errors={props.errors}
            manager={props.manager}
          />
        ) : null}
        {props.performance_issues.size > 0 ? (
          <PerformanceIssues
            node_space={props.node_space}
            performance_issues={props.performance_issues}
            manager={props.manager}
          />
        ) : null}
      </div>
      <div
        ref={r =>
          props.manager.registerSpanBarTextRef(
            r,
            duration,
            props.node_space!,
            props.virtualized_index
          )
        }
        className="TraceBarDuration"
        style={{
          color: inside ? 'white' : '',
          transform: `translate(${textTransform ?? 0}px, 0)`,
        }}
      >
        {duration}
      </div>
    </Fragment>
  );
}

interface InvisibleTraceBarProps {
  children: React.ReactNode;
  manager: VirtualizedViewManager;
  node_space: [number, number] | null;
  virtualizedIndex: number;
}

function InvisibleTraceBar(props: InvisibleTraceBarProps) {
  if (!props.node_space || !props.children) {
    return null;
  }

  const spanTransform = `translateX(${props.manager.computeTransformXFromTimestamp(props.node_space[0])}px)`;
  return (
    <div
      ref={r =>
        props.manager.registerInvisibleBarRef(
          r,
          props.node_space!,
          props.virtualizedIndex
        )
      }
      className="TraceBar Invisible"
      style={
        {
          transform: spanTransform,
          // undefined css variables break style rules
          '--inverse-span-scale': 1,
          // unknown css variables cannot be part of the style object
        } as React.CSSProperties
      }
      onDoubleClick={e => {
        e.stopPropagation();
        props.manager.onZoomIntoSpace(props.node_space!);
      }}
    >
      {props.children}
    </div>
  );
}

interface PerformanceIssuesProps {
  manager: VirtualizedViewManager;
  node_space: [number, number] | null;
  performance_issues: TraceTreeNode<TraceTree.Transaction>['performance_issues'];
}

function PerformanceIssues(props: PerformanceIssuesProps) {
  const performance_issues = useMemo(() => {
    return [...props.performance_issues];
  }, [props.performance_issues]);

  if (!props.performance_issues.size) {
    return null;
  }

  return (
    <Fragment>
      {performance_issues.map((issue, _i) => {
        const timestamp = issue.start * 1e3;
        // Clamp the issue timestamp to the span's timestamp
        const left = props.manager.computeRelativeLeftPositionFromOrigin(
          clamp(
            timestamp,
            props.node_space![0],
            props.node_space![0] + props.node_space![1]
          ),
          props.node_space!
        );

        const max_width = 100 - left;
        const issue_duration = (issue.end - issue.start) * 1e3;
        const width = clamp((issue_duration / props.node_space![1]) * 100, 0, max_width);

        return (
          <div
            key={issue.event_id}
            className="TracePerformanceIssue"
            style={{left: left * 100 + '%', width: width + '%'}}
          >
            <div className="TraceError" style={{left: 0}}>
              <Fire />
            </div>
          </div>
        );
      })}
    </Fragment>
  );
}

interface ErrorsProps {
  errors: TraceTreeNode<TraceTree.Transaction>['errors'];
  manager: VirtualizedViewManager;
  node_space: [number, number] | null;
}

function Errors(props: ErrorsProps) {
  const errors = useMemo(() => {
    return [...props.errors];
  }, [props.errors]);

  if (!props.errors.size) {
    return null;
  }

  return (
    <Fragment>
      {errors.map((error, _i) => {
        const timestamp = error.timestamp ? error.timestamp * 1e3 : props.node_space![0];
        // Clamp the error timestamp to the span's timestamp
        const left = props.manager.computeRelativeLeftPositionFromOrigin(
          clamp(
            timestamp,
            props.node_space![0],
            props.node_space![0] + props.node_space![1]
          ),
          props.node_space!
        );

        return (
          <div
            key={error.event_id}
            className="TraceError"
            style={{left: left * 100 + '%'}}
          >
            <Fire />
          </div>
        );
      })}
    </Fragment>
  );
}

interface ProfilesProps {
  manager: VirtualizedViewManager;
  node_space: [number, number] | null;
  profiles: TraceTree.Profile[];
}

function Profiles(props: ProfilesProps) {
  if (!props.profiles.length) {
    return null;
  }
  return (
    <Fragment>
      {props.profiles.map((profile, _i) => {
        const timestamp = profile.space[0];
        // Clamp the profile timestamp to the span's timestamp
        const left = props.manager.computeRelativeLeftPositionFromOrigin(
          clamp(
            timestamp,
            props.node_space![0],
            props.node_space![0] + props.node_space![1]
          ),
          props.node_space!
        );

        return (
          <div
            key={profile.profile_id}
            className="TraceProfile"
            style={{left: left * 100 + '%'}}
          >
            <Profile />
          </div>
        );
      })}
    </Fragment>
  );
}

interface AutogroupedTraceBarProps {
  color: string;
  entire_space: [number, number] | null;
  errors: TraceTreeNode<TraceTree.Transaction>['errors'];
  manager: VirtualizedViewManager;
  node_spaces: [number, number][];
  performance_issues: TraceTreeNode<TraceTree.Transaction>['performance_issues'];
  profiles: TraceTreeNode<TraceTree.NodeValue>['profiles'];
  virtualized_index: number;
}

function AutogroupedTraceBar(props: AutogroupedTraceBarProps) {
  if (props.node_spaces && props.node_spaces.length <= 1) {
    return (
      <TraceBar
        color={props.color}
        node_space={props.entire_space}
        manager={props.manager}
        virtualized_index={props.virtualized_index}
        errors={props.errors}
        performance_issues={props.performance_issues}
        profiles={props.profiles}
      />
    );
  }

  if (!props.node_spaces || !props.entire_space) {
    return null;
  }

  const duration = getDuration(props.entire_space[1]);
  const spanTransform = props.manager.computeSpanCSSMatrixTransform(props.entire_space);
  const [inside, textTransform] = props.manager.computeSpanTextPlacement(
    props.entire_space,
    duration
  );

  return (
    <Fragment>
      <div
        ref={r =>
          props.manager.registerSpanBarRef(
            r,
            props.entire_space!,
            props.virtualized_index
          )
        }
        className="TraceBar Invisible"
        style={{
          transform: `matrix(${spanTransform.join(',')})`,
          backgroundColor: props.color,
        }}
      >
        {props.node_spaces.map((node_space, i) => {
          const width = node_space[1] / props.entire_space![1];
          const left = props.manager.computeRelativeLeftPositionFromOrigin(
            node_space[0],
            props.entire_space!
          );
          return (
            <div
              key={i}
              className="TraceBar"
              style={{
                left: `${left * 100}%`,
                width: `${width * 100}%`,
                backgroundColor: props.color,
              }}
            />
          );
        })}
        {props.profiles.length > 0 ? (
          <Profiles
            node_space={props.entire_space}
            profiles={props.profiles}
            manager={props.manager}
          />
        ) : null}
        {props.errors.size > 0 ? (
          <Errors
            node_space={props.entire_space}
            errors={props.errors}
            manager={props.manager}
          />
        ) : null}
        {props.performance_issues.size > 0 ? (
          <PerformanceIssues
            node_space={props.entire_space}
            performance_issues={props.performance_issues}
            manager={props.manager}
          />
        ) : null}
      </div>
      <div
        ref={r =>
          props.manager.registerSpanBarTextRef(
            r,
            duration,
            props.entire_space!,
            props.virtualized_index
          )
        }
        className="TraceBarDuration"
        style={{
          color: inside ? 'white' : '',
          transform: `translate(${textTransform ?? 0}px, 0)`,
        }}
      >
        {duration}
      </div>
    </Fragment>
  );
}

/**
 * This is a wrapper around the Trace component to apply styles
 * to the trace tree. It exists because we _do not_ want to trigger
 * emotion's css parsing logic as it is very slow and will cause
 * the scrolling to flicker.
 */
const TraceStylingWrapper = styled('div')`
  margin: auto;
  overscroll-behavior: none;
  box-shadow: 0 0 0 1px ${p => p.theme.border};
  position: absolute;
  left: 0;
  top: 0;
  width: 100%;
  height: 100%;
  grid-area: trace;

  padding-top: 26px;

  &.WithIndicators {
    padding-top: 44px;

    &:before {
      height: 44px;
    }

    .TraceIndicator.Timeline {
      .TraceIndicatorLabel {
        top: 26px;
      }

      .TraceIndicatorLine {
        top: 30px;
      }
    }
  }

  &:before {
    content: '';
    position: absolute;
    left: 0;
    top: 0;
    width: 100%;
    height: 26px;
    background-color: ${p => p.theme.backgroundSecondary};
    border-bottom: 1px solid ${p => p.theme.border};
  }

  &.Loading {
    .TraceRow {
      .TraceLeftColumnInner {
        width: 100%;
      }
    }

    .TraceRightColumn {
      background-color: transparent !important;
    }

    .TraceDivider {
      pointer-events: none;
    }
  }

  .TraceDivider {
    position: absolute;
    height: 100%;
    background-color: transparent;
    top: 0;
    cursor: col-resize;
    z-index: 10;
    transform: translateX(calc(var(--translate-x) * 1px));

    &:before {
      content: '';
      position: absolute;
      width: 1px;
      height: 100%;
      background-color: ${p => p.theme.border};
      left: 50%;
    }

    &:hover {
      &:before {
        background-color: ${p => p.theme.purple300};
      }
    }
  }

  .TraceIndicatorContainer {
    overflow: hidden;
    width: 100%;
    height: 100%;
    position: absolute;
    right: 0;
    top: 0;
    transform: translateX(calc(var(--translate-x) * 1px));
  }

  .TraceIndicator {
    z-index: 1;
    width: 3px;
    height: 100%;
    top: 0;
    position: absolute;

    .TraceIndicatorLabel {
      min-width: 34px;
      text-align: center;
      position: absolute;
      font-size: 10px;
      font-weight: bold;
      color: ${p => p.theme.textColor};
      background-color: ${p => p.theme.background};
      border-radius: ${p => p.theme.borderRadius};
      border: 1px solid ${p => p.theme.border};
      padding: 2px;
      display: inline-block;
      line-height: 1;
      margin-top: 2px;
      white-space: nowrap;
    }

    .TraceIndicatorLine {
      width: 1px;
      height: 100%;
      top: 20px;
      position: absolute;
      left: 50%;
      transform: translateX(-2px);
      background: repeating-linear-gradient(
          to bottom,
          transparent 0 4px,
          ${p => p.theme.textColor} 4px 8px
        )
        80%/2px 100% no-repeat;
    }

    &.Errored {
      .TraceIndicatorLabel {
        border: 1px solid ${p => p.theme.error};
        color: ${p => p.theme.error};
      }

      .TraceIndicatorLine {
        background: repeating-linear-gradient(
            to bottom,
            transparent 0 4px,
            ${p => p.theme.error} 4px 8px
          )
          80%/2px 100% no-repeat;
      }
    }

    &.Timeline {
      opacity: 1;
      z-index: 1;
      pointer-events: none;

      .TraceIndicatorLabel {
        font-weight: normal;
        min-width: 0;
        top: 8px;
        width: auto;
        border: none;
        background-color: transparent;
        color: ${p => p.theme.subText};
      }

      .TraceIndicatorLine {
        background: ${p => p.theme.translucentGray100};
        top: 8px;
      }
    }
  }

  .TraceRow {
    display: flex;
    align-items: center;
    position: absolute;
    height: 24px;
    width: 100%;
    transition: none;
    font-size: ${p => p.theme.fontSizeSmall};

<<<<<<< HEAD
    &.Hidden {
      position: absolute;
      height: 100%;
      width: 100%;
      top: 0;
      z-index: -1;

      &:hover {
        background-color: transparent;
      }

      * {
        cursor: default !important;
      }
    }
=======
    --row-background-odd: ${p => p.theme.translucentSurface100};
    --row-background-hover: ${p => p.theme.translucentSurface100};
    --row-background-focused: ${p => p.theme.translucentSurface200};
>>>>>>> 40b415f0

    .TraceError {
      position: absolute;
      top: 50%;
      transform: translate(-50%, -50%) scaleX(var(--inverse-span-scale));
      background: ${p => p.theme.background};
      width: 18px !important;
      height: 18px !important;
      background-color: ${p => p.theme.error};
      border-radius: 50%;
      display: flex;
      align-items: center;
      justify-content: center;

      svg {
        fill: ${p => p.theme.white};
      }
    }

    .TraceProfile {
      position: absolute;
      top: 50%;
      transform: translate(-50%, -50%) scaleX(var(--inverse-span-scale));
      background: ${p => p.theme.background};
      width: 18px !important;
      height: 18px !important;
      background-color: ${p => p.theme.purple300};
      border-radius: 50%;
      display: flex;
      align-items: center;
      justify-content: center;

      svg {
        width: 12px;
        height: 12px;
        margin-left: 2px;
        fill: ${p => p.theme.white};
      }
    }

    .TracePerformanceIssue {
      position: absolute;
      top: 0;
      display: flex;
      align-items: center;
      justify-content: flex-start;
      background-color: ${p => p.theme.error};
      height: 16px;
    }

    .TraceRightColumn.Odd {
      background-color: var(--row-background-odd);
    }

    &:hover {
      background-color: var(--row-background-hovered);
    }

    &.Highlight {
      box-shadow: inset 0 0 0 1px ${p => p.theme.blue200} !important;

      .TraceLeftColumn {
        box-shadow: inset 0px 0 0px 1px ${p => p.theme.blue200} !important;
      }
    }

    &.Highlight,
    &:focus {
      outline: none;
      background-color: var(--row-background-focused);

      .TraceRightColumn.Odd {
        background-color: transparent !important;
      }
    }

    &:focus,
    &[tabindex='0'] {
      background-color: var(--row-background-focused);
      box-shadow: inset 0 0 0 1px ${p => p.theme.blue300} !important;

      .TraceLeftColumn {
        box-shadow: inset 0px 0 0px 1px ${p => p.theme.blue300} !important;
      }
      .TraceRightColumn.Odd {
        background-color: transparent !important;
      }
    }

    &.Errored {
      color: ${p => p.theme.error};

      .TraceChildrenCount {
        border: 2px solid ${p => p.theme.error};

        svg {
          fill: ${p => p.theme.error};
        }
      }

      &:focus,
      &[tabindex='0'] {
        box-shadow: inset 0 0 0 1px ${p => p.theme.red300} !important;

        .TraceLeftColumn {
          box-shadow: inset 0px 0 0px 1px ${p => p.theme.red300} !important;
        }
      }
    }

    &.SearchResult {
      background-color: ${p => p.theme.yellow100};

      .TraceRightColumn {
        background-color: transparent;
      }
    }

    &.Autogrouped {
      color: ${p => p.theme.blue300};

      &.Errored {
        .TraceChildrenCount {
          background-color: ${p => p.theme.error} !important;
        }
      }

      .TraceDescription {
        font-weight: bold;
      }

      .TraceChildrenCountWrapper {
        button {
          color: ${p => p.theme.white};
          background-color: ${p => p.theme.blue300};
        }
        svg {
          fill: ${p => p.theme.white};
        }
      }
    }
  }

  .TraceLeftColumn {
    height: 100%;
    white-space: nowrap;
    display: flex;
    align-items: center;
    overflow: hidden;
    will-change: width;
    box-shadow: inset 1px 0 0px 0px transparent;
    cursor: pointer;
    width: calc(var(--width) * 100%);

    width: var(--list-column-width);

    .TraceLeftColumnInner {
      height: 100%;
      white-space: nowrap;
      display: flex;
      align-items: center;
      will-change: transform;
      transform-origin: left center;

      img {
        width: 16px;
        height: 16px;
      }
    }
  }

  .TraceRightColumn {
    height: 100%;
    overflow: hidden;
    position: relative;
    display: flex;
    align-items: center;
    will-change: width;
    z-index: 1;
    cursor: pointer;
    width: calc(var(--width) * 100%);

    width: var(--span-column-width);

    &:hover {
      .TraceArrow.Visible {
        opacity: 1;
        transition: 300ms 300ms ease-out;
        pointer-events: auto;
      }
    }
  }

  .TraceBar {
    position: absolute;
    height: 16px;
    width: 100%;
    background-color: black;
    transform-origin: left center;

    &.Invisible {
      background-color: transparent !important;

      > div {
        height: 100%;
      }
    }

    svg {
      width: 14px;
      height: 14px;
    }
  }

  .TraceArrow {
    position: absolute;
    pointer-events: none;
    top: 0;
    width: 14px;
    height: 24px;
    opacity: 0;
    background-color: transparent;
    border: none;
    transition: 60ms ease-out;
    font-size: ${p => p.theme.fontSizeMedium};
    color: ${p => p.theme.subText};
    padding: 0 2px;
    display: flex;
    align-items: center;

    svg {
      fill: ${p => p.theme.subText};
    }

    &.Left {
      left: 0;
    }
    &.Right {
      right: 0;
      transform: rotate(180deg);
    }
  }

  .TraceBarDuration {
    display: inline-block;
    transform-origin: left center;
    font-size: ${p => p.theme.fontSizeExtraSmall};
    color: ${p => p.theme.gray300};
    white-space: nowrap;
    font-variant-numeric: tabular-nums;
    position: absolute;
    transition: color 0.1s ease-in-out;
  }

  .TraceChildrenCount {
    height: 16px;
    white-space: nowrap;
    min-width: 30px;
    display: flex;
    align-items: center;
    justify-content: center;
    border-radius: 99px;
    padding: 0px 4px;
    transition: all 0.15s ease-in-out;
    background: ${p => p.theme.background};
    border: 2px solid ${p => p.theme.border};
    line-height: 0;
    z-index: 1;
    font-size: 10px;
    box-shadow: ${p => p.theme.dropShadowLight};
    margin-right: 8px;

    .TraceChildrenCountContent {
      + .TraceChildrenCountAction {
        margin-left: 2px;
      }
    }

    .TraceChildrenCountAction {
      position: relative;
      display: flex;
      align-items: center;
      justify-content: center;
    }

    .TraceActionsLoadingIndicator {
      margin: 0;
      position: absolute;
      top: 50%;
      left: 50%;
      transform: translate(-50%, -50%);
      background-color: ${p => p.theme.background};

      animation: show 0.1s ease-in-out forwards;

      @keyframes show {
        from {
          opacity: 0;
          transform: translate(-50%, -50%) scale(0.86);
        }
        to {
          opacity: 1;
          transform: translate(-50%, -50%) scale(1);
        }
      }

      .loading-indicator {
        border-width: 2px;
      }

      .loading-message {
        display: none;
      }
    }

    svg {
      width: 7px;
      transition: none;
      fill: ${p => p.theme.textColor};
    }
  }

  .TraceChildrenCountWrapper {
    display: flex;
    justify-content: flex-end;
    align-items: center;
    min-width: 44px;
    height: 100%;
    position: relative;

    button {
      transition: none;
    }

    &.Orphaned {
      .TraceVerticalConnector,
      .TraceVerticalLastChildConnector,
      .TraceExpandedVerticalConnector {
        border-left: 2px dashed ${p => p.theme.border};
      }

      &::before {
        border-bottom: 2px dashed ${p => p.theme.border};
      }
    }

    &.Root {
      &:before,
      .TraceVerticalLastChildConnector {
        visibility: hidden;
      }
    }

    &::before {
      content: '';
      display: block;
      width: 50%;
      height: 2px;
      border-bottom: 2px solid ${p => p.theme.border};
      position: absolute;
      left: 0;
      top: 50%;
      transform: translateY(-50%);
    }

    &::after {
      content: '';
      background-color: ${p => p.theme.border};
      border-radius: 50%;
      height: 6px;
      width: 6px;
      position: absolute;
      left: 50%;
      top: 50%;
      transform: translateY(-50%);
    }
  }

  .TraceVerticalConnector {
    position: absolute;
    left: 0;
    top: 0;
    bottom: 0;
    height: 100%;
    width: 2px;
    border-left: 2px solid ${p => p.theme.border};

    &.Orphaned {
      border-left: 2px dashed ${p => p.theme.border};
    }
  }

  .TraceVerticalLastChildConnector {
    position: absolute;
    left: 0;
    top: 0;
    bottom: 0;
    height: 50%;
    width: 2px;
    border-left: 2px solid ${p => p.theme.border};
    border-bottom-left-radius: 4px;
  }

  .TraceExpandedVerticalConnector {
    position: absolute;
    bottom: 0;
    height: 50%;
    left: 50%;
    width: 2px;
    border-left: 2px solid ${p => p.theme.border};
  }

  .TraceOperation {
    margin-left: 4px;
    text-overflow: ellipsis;
    white-space: nowrap;
    font-weight: bold;
  }

  .TraceEmDash {
    margin-left: 4px;
    margin-right: 4px;
  }

  .TraceDescription {
    white-space: nowrap;
  }
`;<|MERGE_RESOLUTION|>--- conflicted
+++ resolved
@@ -895,15 +895,10 @@
           ref={r =>
             props.manager.registerColumnRef('span_list', r, virtualized_index, props.node)
           }
-<<<<<<< HEAD
           className={`TraceRightColumn ${props.index % 2 === 0 ? 0 : 'Odd'}`}
-=======
-          className={
-            props.index % 2 === 0
-              ? RIGHT_COLUMN_ODD_CLASSNAME
-              : RIGHT_COLUMN_EVEN_CLASSNAME
-          }
->>>>>>> 40b415f0
+          style={{
+            width: props.manager.columns.span_list.width * 100 + '%',
+          }}
           onDoubleClick={e => {
             e.stopPropagation();
             props.manager.onZoomIntoSpace(props.node.space!);
@@ -1014,15 +1009,10 @@
           ref={r =>
             props.manager.registerColumnRef('span_list', r, virtualized_index, props.node)
           }
-<<<<<<< HEAD
           className={`TraceRightColumn ${props.index % 2 === 0 ? 0 : 'Odd'}`}
-=======
-          className={
-            props.index % 2 === 0
-              ? RIGHT_COLUMN_ODD_CLASSNAME
-              : RIGHT_COLUMN_EVEN_CLASSNAME
-          }
->>>>>>> 40b415f0
+          style={{
+            width: props.manager.columns.span_list.width * 100 + '%',
+          }}
           onDoubleClick={e => {
             e.stopPropagation();
             props.manager.onZoomIntoSpace(props.node.space!);
@@ -1093,15 +1083,10 @@
           ref={r =>
             props.manager.registerColumnRef('span_list', r, virtualized_index, props.node)
           }
-<<<<<<< HEAD
           className={`TraceRightColumn ${props.index % 2 === 0 ? 0 : 'Odd'}`}
-=======
-          className={
-            props.index % 2 === 0
-              ? RIGHT_COLUMN_ODD_CLASSNAME
-              : RIGHT_COLUMN_EVEN_CLASSNAME
-          }
->>>>>>> 40b415f0
+          style={{
+            width: props.manager.columns.span_list.width * 100 + '%',
+          }}
           onDoubleClick={e => {
             e.stopPropagation();
             props.manager.onZoomIntoSpace(props.node.space!);
@@ -1183,15 +1168,10 @@
           ref={r =>
             props.manager.registerColumnRef('span_list', r, virtualized_index, props.node)
           }
-<<<<<<< HEAD
           className={`TraceRightColumn ${props.index % 2 === 0 ? 0 : 'Odd'}`}
-=======
-          className={
-            props.index % 2 === 0
-              ? RIGHT_COLUMN_ODD_CLASSNAME
-              : RIGHT_COLUMN_EVEN_CLASSNAME
-          }
->>>>>>> 40b415f0
+          style={{
+            width: props.manager.columns.span_list.width * 100 + '%',
+          }}
           onDoubleClick={e => {
             e.stopPropagation();
             props.manager.onZoomIntoSpace(props.node.space!);
@@ -1267,15 +1247,10 @@
           ref={r =>
             props.manager.registerColumnRef('span_list', r, virtualized_index, props.node)
           }
-<<<<<<< HEAD
           className={`TraceRightColumn ${props.index % 2 === 0 ? 0 : 'Odd'}`}
-=======
-          className={
-            props.index % 2 === 0
-              ? RIGHT_COLUMN_ODD_CLASSNAME
-              : RIGHT_COLUMN_EVEN_CLASSNAME
-          }
->>>>>>> 40b415f0
+          style={{
+            width: props.manager.columns.span_list.width * 100 + '%',
+          }}
           onDoubleClick={e => {
             e.stopPropagation();
             props.manager.onZoomIntoSpace(props.node.space!);
@@ -1349,15 +1324,10 @@
           ref={r =>
             props.manager.registerColumnRef('span_list', r, virtualized_index, props.node)
           }
-<<<<<<< HEAD
           className={`TraceRightColumn ${props.index % 2 === 0 ? 0 : 'Odd'}`}
-=======
-          className={
-            props.index % 2 === 0
-              ? RIGHT_COLUMN_ODD_CLASSNAME
-              : RIGHT_COLUMN_EVEN_CLASSNAME
-          }
->>>>>>> 40b415f0
+          style={{
+            width: props.manager.columns.span_list.width * 100 + '%',
+          }}
         />
       </div>
     );
@@ -2070,28 +2040,6 @@
     transition: none;
     font-size: ${p => p.theme.fontSizeSmall};
 
-<<<<<<< HEAD
-    &.Hidden {
-      position: absolute;
-      height: 100%;
-      width: 100%;
-      top: 0;
-      z-index: -1;
-
-      &:hover {
-        background-color: transparent;
-      }
-
-      * {
-        cursor: default !important;
-      }
-    }
-=======
-    --row-background-odd: ${p => p.theme.translucentSurface100};
-    --row-background-hover: ${p => p.theme.translucentSurface100};
-    --row-background-focused: ${p => p.theme.translucentSurface200};
->>>>>>> 40b415f0
-
     .TraceError {
       position: absolute;
       top: 50%;
@@ -2243,9 +2191,6 @@
     will-change: width;
     box-shadow: inset 1px 0 0px 0px transparent;
     cursor: pointer;
-    width: calc(var(--width) * 100%);
-
-    width: var(--list-column-width);
 
     .TraceLeftColumnInner {
       height: 100%;
@@ -2271,9 +2216,6 @@
     will-change: width;
     z-index: 1;
     cursor: pointer;
-    width: calc(var(--width) * 100%);
-
-    width: var(--span-column-width);
 
     &:hover {
       .TraceArrow.Visible {
