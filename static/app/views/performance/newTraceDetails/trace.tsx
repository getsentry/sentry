import type React from 'react';
<<<<<<< HEAD
import {Fragment, useCallback, useEffect, useMemo, useRef, useState} from 'react';
=======
import {
  Fragment,
  useCallback,
  useContext,
  useEffect,
  useLayoutEffect,
  useMemo,
  useReducer,
  useRef,
  useState,
} from 'react';
>>>>>>> 7a0f33f9
import {browserHistory} from 'react-router';
import {AutoSizer, List} from 'react-virtualized';
import {type Theme, useTheme} from '@emotion/react';
import styled from '@emotion/styled';
import * as qs from 'query-string';

import ProjectAvatar from 'sentry/components/avatar/projectAvatar';
import LoadingIndicator from 'sentry/components/loadingIndicator';
import {pickBarColor} from 'sentry/components/performance/waterfall/utils';
import Placeholder from 'sentry/components/placeholder';
import {IconChevron} from 'sentry/icons';
import {t} from 'sentry/locale';
import {space} from 'sentry/styles/space';
import type {Project} from 'sentry/types';
import {getDuration} from 'sentry/utils/formatters';
import useApi from 'sentry/utils/useApi';
import {useLocation} from 'sentry/utils/useLocation';
import useOrganization from 'sentry/utils/useOrganization';
import useProjects from 'sentry/utils/useProjects';
import {
  getRovingIndexActionFromEvent,
  type RovingTabIndexAction,
  type RovingTabIndexState,
  type RovingTabIndexUserActions,
} from 'sentry/views/performance/newTraceDetails/rovingTabIndex';

import {
  isAutogroupedNode,
  isMissingInstrumentationNode,
  isParentAutogroupedNode,
  isSpanNode,
  isTraceErrorNode,
  isTraceNode,
  isTransactionNode,
} from './guards';
import {HighLightedRowContext} from './HighlightedRowContext';
import {ParentAutogroupNode, type TraceTree, type TraceTreeNode} from './traceTree';
import {VirtualizedViewManager} from './virtualizedViewManager';

<<<<<<< HEAD
=======
function decodeScrollQueue(maybePath: unknown): TraceTree.NodePath[] | null {
  if (Array.isArray(maybePath)) {
    return maybePath;
  }

  if (typeof maybePath === 'string') {
    return [maybePath as TraceTree.NodePath];
  }

  return null;
}

const COUNT_FORMATTER = Intl.NumberFormat(undefined, {notation: 'compact'});

interface RovingTabIndexState {
  index: number | null;
  items: number | null;
  node: TraceTreeNode<TraceTree.NodeValue> | null;
}

>>>>>>> 7a0f33f9
function computeNextIndexFromAction(
  current_index: number,
  action: RovingTabIndexUserActions,
  items: number
): number {
  switch (action) {
    case 'next':
      if (current_index === items) {
        return 0;
      }
      return current_index + 1;
    case 'previous':
      if (current_index === 0) {
        return items;
      }
      return current_index - 1;
    case 'last':
      return items;
    case 'first':
      return 0;
    default:
      throw new TypeError(`Invalid or not implemented reducer action - ${action}`);
  }
}

function maybeFocusRow(
  ref: HTMLDivElement | null,
  index: number,
  previouslyFocusedIndexRef: React.MutableRefObject<number | null>
) {
  if (!ref) return;
  if (index === previouslyFocusedIndexRef.current) return;

  ref.focus();
  previouslyFocusedIndexRef.current = index;
}

function decodeScrollQueue(maybePath: unknown): TraceTree.NodePath[] | null {
  if (Array.isArray(maybePath)) {
    return maybePath;
  }

  if (typeof maybePath === 'string') {
    return [maybePath as TraceTree.NodePath];
  }

  return null;
}

interface TraceProps {
  roving_dispatch: React.Dispatch<RovingTabIndexAction>;
  roving_state: RovingTabIndexState;
  setDetailNode: (node: TraceTreeNode<TraceTree.NodeValue> | null) => void;
  trace: TraceTree;
  trace_id: string;
}

function Trace({
  trace,
  trace_id,
  roving_state,
  roving_dispatch,
  setDetailNode,
}: TraceProps) {
  const theme = useTheme();
  const api = useApi();
  const {projects} = useProjects();
  const organization = useOrganization();
  const location = useLocation();
  const {node: highlightedNode, setNode} = useContext(HighLightedRowContext);
  const viewManager = useMemo(() => {
    return new VirtualizedViewManager({
      list: {width: 0.5},
      span_list: {width: 0.5},
    });
  }, []);

  const previouslyFocusedIndexRef = useRef<number | null>(null);
  const [_rerender, setRender] = useState(0);

  const scrollQueue = useRef<TraceTree.NodePath[] | null>(null);
  const treeRef = useRef<TraceTree>(trace);
  treeRef.current = trace;

  if (
    trace.root.space &&
    (trace.root.space[0] !== viewManager.to_origin ||
      trace.root.space[1] !== viewManager.trace_space.width)
  ) {
    viewManager.initializeTraceSpace([trace.root.space[0], 0, trace.root.space[1], 1]);
    scrollQueue.current = decodeScrollQueue(qs.parse(location.search).node);
  }

  useEffect(() => {
    if (trace.type === 'loading' || scrollQueue.current === null || !viewManager) {
      return;
    }

    viewManager
      .scrollToPath(trace, scrollQueue.current, () => setRender(a => (a + 1) % 2), {
        api,
        organization,
      })
      .then(maybeNode => {
        scrollQueue.current = null;

        if (!maybeNode) {
          return;
        }

        viewManager.onScrollEndOutOfBoundsCheck();
        setDetailNode(maybeNode.node);
        roving_dispatch({
          type: 'set index',
          index: maybeNode.index,
          node: maybeNode.node,
        });
      });
  }, [api, organization, trace, trace_id, viewManager, setDetailNode, roving_dispatch]);

  const handleFetchChildren = useCallback(
    (node: TraceTreeNode<TraceTree.NodeValue>, value: boolean) => {
      if (!isTransactionNode(node) && !isSpanNode(node)) {
        throw new TypeError('Node must be a transaction or span');
      }

      treeRef.current
        .zoomIn(node, value, {
          api,
          organization,
        })
        .then(() => {
          setRender(a => (a + 1) % 2);
        });
    },
    [api, organization]
  );

  const handleExpandNode = useCallback(
    (node: TraceTreeNode<TraceTree.NodeValue>, value: boolean) => {
      treeRef.current.expand(node, value);
      setRender(a => (a + 1) % 2);
    },
    []
  );

  const onRowClick = useCallback(
    (index: number, node: TraceTreeNode<TraceTree.NodeValue>) => {
      browserHistory.push({
        pathname: location.pathname,
        query: {
          ...qs.parse(location.search),
          node: node.path,
        },
      });
<<<<<<< HEAD
      setDetailNode(node);
      roving_dispatch({type: 'set index', index, node});
    },
    [roving_dispatch, setDetailNode]
=======

      if (highlightedNode === node) {
        setNode(undefined);
      } else {
        setNode(node);
      }

      // TODO JonasBa: replace context logic with reducer here
      dispatch({type: 'go to index', index, node});
    },
    [location.pathname, location.search, setNode, highlightedNode]
>>>>>>> 7a0f33f9
  );

  const onRowKeyDown = useCallback(
    (
      event: React.KeyboardEvent,
      index: number,
      node: TraceTreeNode<TraceTree.NodeValue>
    ) => {
      if (!viewManager.list) {
        return;
      }
      const action = getRovingIndexActionFromEvent(event);
      if (action) {
        event.preventDefault();
        const nextIndex = computeNextIndexFromAction(
          index,
          action,
          treeRef.current.list.length - 1
        );
        viewManager.list.scrollToRow(nextIndex);
        roving_dispatch({type: 'set index', index: nextIndex, node});
      }
    },
    [viewManager.list, roving_dispatch]
  );

  // @TODO this is the implementation of infinite scroll. Once the user
  // reaches the end of the list, we fetch more data. The data is not yet
  // being appended to the tree as we need to figure out UX for this.
  // onRowsRendered callback should be passed to the List component

  // const limitRef = useRef<number | null>(null);
  // if (limitRef.current === null) {
  //   let decodedLimit = getTraceQueryParams(qs.parse(location.search)).limit;
  //   if (typeof decodedLimit === 'string') {
  //     decodedLimit = parseInt(decodedLimit, 2);
  //   }

  //   limitRef.current = decodedLimit;
  // }

  // const loadMoreRequestRef =
  //   useRef<Promise<TraceSplitResults<TraceFullDetailed> | null> | null>(null);

  // const onRowsRendered = useCallback((rows: RenderedRows) => {
  //   if (loadMoreRequestRef.current) {
  //     // in flight request
  //     return;
  //   }
  //   if (rows.stopIndex !== treeRef.current.list.length - 1) {
  //     // not at the end
  //     return;
  //   }
  //   if (
  //     !loadMoreRequestRef.current &&
  //     limitRef.current &&
  //     rows.stopIndex === treeRef.current.list.length - 1
  //   ) {
  //     limitRef.current = limitRef.current + 500;
  //     const promise = fetchTrace(api, {
  //       traceId: trace_id,
  //       orgSlug: organization.slug,
  //       query: qs.stringify(getTraceQueryParams(location, {limit: limitRef.current})),
  //     })
  //       .then(data => {
  //         return data;
  //       })
  //       .catch(e => {
  //         return e;
  //       });

  //     loadMoreRequestRef.current = promise;
  //   }
  // }, []);

  const projectLookup = useMemo(() => {
    return projects.reduce<Record<Project['slug'], Project>>((acc, project) => {
      acc[project.slug] = project;
      return acc;
    }, {});
  }, [projects]);

  return (
    <Fragment>
      <TraceStylingWrapper
        ref={r => viewManager.onContainerRef(r)}
        className={trace.type === 'loading' ? 'Loading' : ''}
        style={{
          height: '70vh',
          width: '100%',
          margin: 'auto',
        }}
      >
        <TraceDivider
          className="TraceDivider"
          ref={r => viewManager?.registerDividerRef(r)}
        />
        {trace.type === 'loading' ? <TraceLoading /> : null}
        <AutoSizer>
          {({width, height}) => (
            <Fragment>
              {trace.indicators.length > 0
                ? trace.indicators.map((indicator, i) => {
                    return (
                      <div
                        key={i}
                        ref={r => viewManager.registerIndicatorRef(r, i, indicator)}
                        className="TraceIndicator"
                      >
                        <div className="TraceIndicatorLine" />
                      </div>
                    );
                  })
                : null}
              <List
                ref={r => viewManager.registerList(r)}
                rowHeight={24}
                height={height}
                width={width}
                scrollToAlignment="center"
                overscanRowCount={5}
                rowCount={treeRef.current.list.length ?? 0}
                rowRenderer={p => {
                  return trace.type === 'loading' ? (
                    <RenderPlaceholderRow
                      style={p.style}
                      node={treeRef.current.list[p.index]}
                      index={p.index}
                      theme={theme}
                      projects={projectLookup}
                      viewManager={viewManager!}
                      startIndex={
                        (p.parent as unknown as {_rowStartIndex: number})
                          ._rowStartIndex ?? 0
                      }
                    />
                  ) : (
                    <RenderRow
                      key={p.key}
                      theme={theme}
                      startIndex={
                        (p.parent as unknown as {_rowStartIndex: number})
                          ._rowStartIndex ?? 0
                      }
                      previouslyFocusedIndexRef={previouslyFocusedIndexRef}
                      tabIndex={roving_state.index ?? -1}
                      index={p.index}
                      style={p.style}
                      trace_id={trace_id}
                      projects={projectLookup}
                      node={treeRef.current.list[p.index]}
                      viewManager={viewManager!}
                      onFetchChildren={handleFetchChildren}
                      onExpandNode={handleExpandNode}
                      onRowClick={onRowClick}
                      onRowKeyDown={onRowKeyDown}
                    />
                  );
                }}
              />
            </Fragment>
          )}
        </AutoSizer>
      </TraceStylingWrapper>
    </Fragment>
  );
}

export default Trace;

const TraceDivider = styled('div')`
  position: absolute;
  height: 100%;
  background-color: transparent;
  top: 0;
  z-index: 10;
  cursor: col-resize;

  &:before {
    content: '';
    position: absolute;
    width: 1px;
    height: 100%;
    background-color: ${p => p.theme.border};
    left: 50%;
  }

  &:hover&:before {
    background-color: ${p => p.theme.purple300};
  }
`;

function RenderRow(props: {
  index: number;
  node: TraceTreeNode<TraceTree.NodeValue>;
  onExpandNode: (node: TraceTreeNode<TraceTree.NodeValue>, value: boolean) => void;
  onFetchChildren: (node: TraceTreeNode<TraceTree.NodeValue>, value: boolean) => void;
  onRowClick: (index: number, node: TraceTreeNode<TraceTree.NodeValue>) => void;
  onRowKeyDown: (
    event: React.KeyboardEvent,
    index: number,
    node: TraceTreeNode<TraceTree.NodeValue>
  ) => void;
  previouslyFocusedIndexRef: React.MutableRefObject<number | null>;
  projects: Record<Project['slug'], Project>;
  startIndex: number;
  style: React.CSSProperties;
  tabIndex: number;
  theme: Theme;
  trace_id: string;
  viewManager: VirtualizedViewManager;
}) {
  const virtualizedIndex = props.index - props.startIndex;
  if (!props.node.value) {
    return null;
  }

  if (isAutogroupedNode(props.node)) {
    return (
      <div
        key={props.index}
        ref={r =>
          props.tabIndex === props.index
            ? maybeFocusRow(r, props.index, props.previouslyFocusedIndexRef)
            : null
        }
        tabIndex={props.tabIndex === props.index ? 0 : -1}
        className="TraceRow Autogrouped"
        onClick={() => props.onRowClick(props.index, props.node)}
        onKeyDown={event => props.onRowKeyDown(event, props.index, props.node)}
        style={{
          top: props.style.top,
          height: props.style.height,
        }}
      >
        <div
          className="TraceLeftColumn"
          ref={r =>
            props.viewManager.registerColumnRef('list', r, virtualizedIndex, props.node)
          }
          style={{
            width: props.viewManager.columns.list.width * 100 + '%',
          }}
        >
          <div
            className="TraceLeftColumnInner"
            style={{
              paddingLeft: props.node.depth * props.viewManager.row_depth_padding,
            }}
          >
            <div className="TraceChildrenCountWrapper">
              <Connectors node={props.node} viewManager={props.viewManager} />
              <ChildrenCountButton
                expanded={!props.node.expanded}
                onClick={() => props.onExpandNode(props.node, !props.node.expanded)}
              >
                {COUNT_FORMATTER.format(props.node.groupCount)}{' '}
              </ChildrenCountButton>
            </div>

            <span className="TraceOperation">{t('Autogrouped')}</span>
            <strong className="TraceEmDash"> — </strong>
            <span className="TraceDescription">{props.node.value.autogrouped_by.op}</span>
          </div>
        </div>
        <div
          className="TraceRightColumn"
          ref={r =>
            props.viewManager.registerColumnRef(
              'span_list',
              r,
              virtualizedIndex,
              props.node
            )
          }
          style={{
            width: props.viewManager.columns.span_list.width * 100 + '%',
            backgroundColor:
              props.index % 2 === 0 ? props.theme.backgroundSecondary : undefined,
          }}
        >
          {isParentAutogroupedNode(props.node) ? (
            <TraceBar
              virtualizedIndex={virtualizedIndex}
              viewManager={props.viewManager}
              color={props.theme.blue300}
              node_space={props.node.space}
            />
          ) : (
            <SiblingAutogroupedBar
              virtualizedIndex={virtualizedIndex}
              viewManager={props.viewManager}
              color={props.theme.blue300}
              node={props.node}
            />
          )}
        </div>
      </div>
    );
  }

  if (isTransactionNode(props.node)) {
    return (
      <div
        key={props.index}
        ref={r =>
          props.tabIndex === props.index
            ? maybeFocusRow(r, props.index, props.previouslyFocusedIndexRef)
            : null
        }
        tabIndex={props.tabIndex === props.index ? 0 : -1}
        className="TraceRow"
        onClick={() => props.onRowClick(props.index, props.node)}
        onKeyDown={event => props.onRowKeyDown(event, props.index, props.node)}
        style={{
          top: props.style.top,
          height: props.style.height,
        }}
      >
        <div
          className="TraceLeftColumn"
          ref={r =>
            props.viewManager.registerColumnRef('list', r, virtualizedIndex, props.node)
          }
          style={{
            width: props.viewManager.columns.list.width * 100 + '%',
          }}
        >
          <div
            className="TraceLeftColumnInner"
            style={{
              paddingLeft: props.node.depth * props.viewManager.row_depth_padding,
            }}
          >
            <div
              className={`TraceChildrenCountWrapper ${
                props.node.isOrphaned ? 'Orphaned' : ''
              }`}
            >
              <Connectors node={props.node} viewManager={props.viewManager} />
              {props.node.children.length > 0 ? (
                <ChildrenCountButton
                  expanded={props.node.expanded || props.node.zoomedIn}
                  onClick={() => props.onExpandNode(props.node, !props.node.expanded)}
                >
                  {COUNT_FORMATTER.format(props.node.children.length)}{' '}
                </ChildrenCountButton>
              ) : null}
            </div>
            <ProjectBadge project={props.projects[props.node.value.project_slug]} />
            <span className="TraceOperation">{props.node.value['transaction.op']}</span>
            <strong className="TraceEmDash"> — </strong>
            <span>{props.node.value.transaction}</span>
            {props.node.canFetchData ? (
              <button
                onClick={() => props.onFetchChildren(props.node, !props.node.zoomedIn)}
              >
                {props.node.zoomedIn ? 'Zoom Out' : 'Zoom In'}
              </button>
            ) : null}
          </div>
        </div>
        <div
          ref={r =>
            props.viewManager.registerColumnRef(
              'span_list',
              r,
              virtualizedIndex,
              props.node
            )
          }
          className="TraceRightColumn"
          style={{
            width: props.viewManager.columns.span_list.width * 100 + '%',
            backgroundColor:
              props.index % 2 === 0 ? props.theme.backgroundSecondary : undefined,
          }}
        >
          <TraceBar
            virtualizedIndex={virtualizedIndex}
            viewManager={props.viewManager}
            color={pickBarColor(props.node.value['transaction.op'])}
            node_space={props.node.space}
          />
        </div>
      </div>
    );
  }

  if (isSpanNode(props.node)) {
    return (
      <div
        key={props.index}
        ref={r =>
          props.tabIndex === props.index
            ? maybeFocusRow(r, props.index, props.previouslyFocusedIndexRef)
            : null
        }
        tabIndex={props.tabIndex === props.index ? 0 : -1}
        className="TraceRow"
        onClick={() => props.onRowClick(props.index, props.node)}
        onKeyDown={event => props.onRowKeyDown(event, props.index, props.node)}
        style={{
          top: props.style.top,
          height: props.style.height,
        }}
      >
        <div
          className="TraceLeftColumn"
          ref={r =>
            props.viewManager.registerColumnRef('list', r, virtualizedIndex, props.node)
          }
          style={{
            width: props.viewManager.columns.list.width * 100 + '%',
          }}
        >
          <div
            className="TraceLeftColumnInner"
            style={{
              paddingLeft: props.node.depth * props.viewManager.row_depth_padding,
            }}
          >
            <div
              className={`TraceChildrenCountWrapper ${
                props.node.isOrphaned ? 'Orphaned' : ''
              }`}
            >
              <Connectors node={props.node} viewManager={props.viewManager} />
              {props.node.children.length > 0 ? (
                <ChildrenCountButton
                  expanded={props.node.expanded || props.node.zoomedIn}
                  onClick={() => props.onExpandNode(props.node, !props.node.expanded)}
                >
                  {COUNT_FORMATTER.format(props.node.children.length)}{' '}
                </ChildrenCountButton>
              ) : null}
            </div>
            <span className="TraceOperation">{props.node.value.op ?? '<unknown>'}</span>
            <strong className="TraceEmDash"> — </strong>
            <span className="TraceDescription" title={props.node.value.description}>
              {!props.node.value.description
                ? 'unknown'
                : props.node.value.description.length > 100
                  ? props.node.value.description.slice(0, 100).trim() + '\u2026'
                  : props.node.value.description}
            </span>
            {props.node.canFetchData ? (
              <button
                onClick={() => props.onFetchChildren(props.node, !props.node.zoomedIn)}
              >
                {props.node.zoomedIn ? 'Zoom Out' : 'Zoom In'}
              </button>
            ) : null}
          </div>
        </div>
        <div
          ref={r =>
            props.viewManager.registerColumnRef(
              'span_list',
              r,
              virtualizedIndex,
              props.node
            )
          }
          className="TraceRightColumn"
          style={{
            width: props.viewManager.columns.span_list.width * 100 + '%',
            backgroundColor:
              props.index % 2 === 0 ? props.theme.backgroundSecondary : undefined,
          }}
        >
          <TraceBar
            virtualizedIndex={virtualizedIndex}
            viewManager={props.viewManager}
            color={pickBarColor(props.node.value.op)}
            node_space={props.node.space}
          />
        </div>
      </div>
    );
  }

  if (isMissingInstrumentationNode(props.node)) {
    return (
      <div
        key={props.index}
        ref={r =>
          props.tabIndex === props.index
            ? maybeFocusRow(r, props.index, props.previouslyFocusedIndexRef)
            : null
        }
        tabIndex={props.tabIndex === props.index ? 0 : -1}
        className="TraceRow"
        onClick={() => props.onRowClick(props.index, props.node)}
        onKeyDown={event => props.onRowKeyDown(event, props.index, props.node)}
        style={{
          top: props.style.top,
          height: props.style.height,
        }}
      >
        <div
          className="TraceLeftColumn"
          ref={r =>
            props.viewManager.registerColumnRef('list', r, virtualizedIndex, props.node)
          }
          style={{
            width: props.viewManager.columns.list.width * 100 + '%',
          }}
        >
          <div
            className="TraceLeftColumnInner"
            style={{
              paddingLeft: props.node.depth * props.viewManager.row_depth_padding,
            }}
          >
            <div className="TraceChildrenCountWrapper">
              <Connectors node={props.node} viewManager={props.viewManager} />
            </div>
            <span className="TraceOperation">{t('Missing instrumentation')}</span>
          </div>
        </div>
        <div
          ref={r =>
            props.viewManager.registerColumnRef(
              'span_list',
              r,
              virtualizedIndex,
              props.node
            )
          }
          className="TraceRightColumn"
          style={{
            width: props.viewManager.columns.span_list.width * 100 + '%',
            backgroundColor:
              props.index % 2 === 0 ? props.theme.backgroundSecondary : undefined,
          }}
        >
          <TraceBar
            virtualizedIndex={virtualizedIndex}
            viewManager={props.viewManager}
            color={pickBarColor('missing-instrumentation')}
            node_space={props.node.space}
          />
        </div>
      </div>
    );
  }

  if (isTraceNode(props.node)) {
    return (
      <div
        key={props.index}
        ref={r =>
          props.tabIndex === props.index
            ? maybeFocusRow(r, props.index, props.previouslyFocusedIndexRef)
            : null
        }
        tabIndex={props.tabIndex === props.index ? 0 : -1}
        className="TraceRow"
        onClick={() => props.onRowClick(props.index, props.node)}
        onKeyDown={event => props.onRowKeyDown(event, props.index, props.node)}
        style={{
          top: props.style.top,
          height: props.style.height,
        }}
      >
        <div
          className="TraceLeftColumn"
          ref={r =>
            props.viewManager.registerColumnRef('list', r, virtualizedIndex, props.node)
          }
          style={{
            width: props.viewManager.columns.list.width * 100 + '%',
          }}
        >
          <div
            className="TraceLeftColumnInner"
            style={{
              paddingLeft: props.node.depth * props.viewManager.row_depth_padding,
            }}
          >
            <div className="TraceChildrenCountWrapper Root">
              <Connectors node={props.node} viewManager={props.viewManager} />
              {props.node.children.length > 0 ? (
                <ChildrenCountButton
                  expanded={props.node.expanded || props.node.zoomedIn}
                  onClick={() => props.onExpandNode(props.node, !props.node.expanded)}
                >
                  {COUNT_FORMATTER.format(props.node.children.length)}{' '}
                </ChildrenCountButton>
              ) : null}
            </div>

            <span className="TraceOperation">{t('Trace')}</span>
            <strong className="TraceEmDash"> — </strong>
            <span className="TraceDescription">{props.trace_id}</span>
          </div>
        </div>
        <div
          ref={r =>
            props.viewManager.registerColumnRef(
              'span_list',
              r,
              virtualizedIndex,
              props.node
            )
          }
          className="TraceRightColumn"
          style={{
            width: props.viewManager.columns.span_list.width * 100 + '%',
            backgroundColor:
              props.index % 2 === 0 ? props.theme.backgroundSecondary : undefined,
          }}
        >
          {' '}
          <TraceBar
            virtualizedIndex={virtualizedIndex}
            viewManager={props.viewManager}
            color={pickBarColor('missing-instrumentation')}
            node_space={props.node.space}
          />
        </div>
      </div>
    );
  }

  if (isTraceErrorNode(props.node)) {
    return (
      <div
        key={props.index}
        ref={r =>
          props.tabIndex === props.index
            ? maybeFocusRow(r, props.index, props.previouslyFocusedIndexRef)
            : null
        }
        tabIndex={props.tabIndex === props.index ? 0 : -1}
        className="TraceRow"
        onClick={() => props.onRowClick(props.index, props.node)}
        onKeyDown={event => props.onRowKeyDown(event, props.index, props.node)}
        style={{
          top: props.style.top,
          height: props.style.height,
        }}
      >
        <div
          className="TraceLeftColumn"
          ref={r =>
            props.viewManager.registerColumnRef('list', r, virtualizedIndex, props.node)
          }
          style={{
            width: props.viewManager.columns.list.width * 100 + '%',
          }}
        >
          <div
            className="TraceLeftColumnInner"
            style={{
              paddingLeft: props.node.depth * props.viewManager.row_depth_padding,
            }}
          >
            <div className="TraceChildrenCountWrapper">
              <Connectors node={props.node} viewManager={props.viewManager} />
              {props.node.children.length > 0 ? (
                <ChildrenCountButton
                  expanded={props.node.expanded || props.node.zoomedIn}
                  onClick={() => props.onExpandNode(props.node, !props.node.expanded)}
                >
                  {COUNT_FORMATTER.format(props.node.children.length)}{' '}
                </ChildrenCountButton>
              ) : null}
            </div>

            <span className="TraceOperation">{t('Error')}</span>
            <strong className="TraceEmDash"> — </strong>
            <span className="TraceDescription">{props.node.value.title}</span>
          </div>
        </div>
        <div
          ref={r =>
            props.viewManager.registerColumnRef(
              'span_list',
              r,
              virtualizedIndex,
              props.node
            )
          }
          className="TraceRightColumn"
          style={{
            width: props.viewManager.columns.span_list.width * 100 + '%',
            backgroundColor:
              props.index % 2 === 0 ? props.theme.backgroundSecondary : undefined,
          }}
        >
          {/* @TODO: figure out what to do with trace errors */}{' '}
          {/* <TraceBar
          space={props.space}
          start_timestamp={props.node.value.start_timestamp}
          timestamp={props.node.value.timestamp}
        /> */}
        </div>
      </div>
    );
  }

  return null;
}

function RenderPlaceholderRow(props: {
  index: number;
  node: TraceTreeNode<TraceTree.NodeValue>;
  projects: Record<Project['slug'], Project>;
  startIndex: number;
  style: React.CSSProperties;
  theme: Theme;
  viewManager: VirtualizedViewManager;
}) {
  return (
    <div
      className="TraceRow"
      style={{
        top: props.style.top,
        height: props.style.height,
        pointerEvents: 'none',
        color: props.theme.subText,
        paddingLeft: space(1),
      }}
    >
      <div
        className="TraceLeftColumn"
        style={{width: props.viewManager.columns.list.width * 100 + '%'}}
      >
        <div
          className="TraceLeftColumnInner"
          style={{
            paddingLeft: props.node.depth * props.viewManager.row_depth_padding,
          }}
        >
          <div
            className={`TraceChildrenCountWrapper ${isTraceNode(props.node) ? 'Root' : ''}`}
          >
            <Connectors node={props.node} viewManager={props.viewManager} />
            {props.node.children.length > 0 ? (
              <ChildrenCountButton
                expanded={props.node.expanded || props.node.zoomedIn}
                onClick={() => void 0}
              >
                {COUNT_FORMATTER.format(props.node.children.length)}{' '}
              </ChildrenCountButton>
            ) : null}
          </div>
          <Placeholder
            className="Placeholder"
            height="12px"
            width={randomBetween(20, 80) + '%'}
            style={{
              transition: 'all 5s ease-out',
            }}
          />
        </div>
      </div>
      <div
        className="TraceRightColumn"
        style={{
          width: props.viewManager.columns.span_list.width * 100 + '%',
          backgroundColor:
            props.index % 2 === 0 ? props.theme.backgroundSecondary : undefined,
        }}
      >
        <Placeholder
          className="Placeholder"
          height="12px"
          width={randomBetween(20, 80) + '%'}
          style={{
            transition: 'all 5s ease-out',
            transform: `translate(${randomBetween(0, 200) + 'px'}, 0)`,
          }}
        />
      </div>
    </div>
  );
}

function randomBetween(min: number, max: number) {
  return Math.floor(Math.random() * (max - min + 1) + min);
}

function Connectors(props: {
  node: TraceTreeNode<TraceTree.NodeValue>;
  viewManager: VirtualizedViewManager;
}) {
  const showVerticalConnector =
    ((props.node.expanded || props.node.zoomedIn) && props.node.children.length > 0) ||
    (props.node.value && isParentAutogroupedNode(props.node));

  // If the tail node of the collapsed node has no children,
  // we don't want to render the vertical connector as no children
  // are being rendered as the chain is entirely collapsed
  const hideVerticalConnector =
    showVerticalConnector &&
    props.node.value &&
    props.node instanceof ParentAutogroupNode &&
    !props.node.tail.children.length;

  return (
    <Fragment>
      {/*
        @TODO count of rendered connectors could be % 3 as we can
        have up to 3 connectors per node, 1 div, 1 before and 1 after
      */}
      {props.node.connectors.map((c, i) => {
        return (
          <div
            key={i}
            style={{
              left: -(
                Math.abs(Math.abs(c) - props.node.depth) *
                props.viewManager.row_depth_padding
              ),
            }}
            data-connector={c}
            className={`TraceVerticalConnector ${c < 0 ? 'Orphaned' : ''}`}
          />
        );
      })}
      {showVerticalConnector && !hideVerticalConnector ? (
        <div className="TraceExpandedVerticalConnector" />
      ) : null}
      {props.node.isLastChild ? (
        <div className="TraceVerticalLastChildConnector" />
      ) : (
        <div className="TraceVerticalConnector" />
      )}
    </Fragment>
  );
}

function ProjectBadge(props: {project: Project}) {
  return <ProjectAvatar project={props.project} />;
}

function ChildrenCountButton(props: {
  children: React.ReactNode;
  expanded: boolean;
  onClick: () => void;
}) {
  return (
    <button className="TraceChildrenCount" onClick={props.onClick}>
      {props.children}
      <IconChevron
        size="xs"
        direction={props.expanded ? 'up' : 'down'}
        style={{marginLeft: 2}}
      />
    </button>
  );
}

interface TraceBarProps {
  color: string;
  node_space: [number, number] | null;
  viewManager: VirtualizedViewManager;
  virtualizedIndex: number;
  duration?: number;
}

type SiblingAutogroupedBarProps = Omit<TraceBarProps, 'node_space' | 'duration'> & {
  node: TraceTreeNode<TraceTree.NodeValue>;
};

// Render collapsed representation of sibling autogrouping, using multiple bars for when
// there are gaps between siblings.
function SiblingAutogroupedBar(props: SiblingAutogroupedBarProps) {
  const bars: React.ReactNode[] = [];

  // Start and end represents the earliest start_timestamp and the latest
  // end_timestamp for a set of overlapping siblings.
  let start = isSpanNode(props.node.children[0])
    ? props.node.children[0].value.start_timestamp
    : Number.POSITIVE_INFINITY;

  let end = isSpanNode(props.node.children[0])
    ? props.node.children[0].value.timestamp
    : Number.NEGATIVE_INFINITY;
  let totalDuration = 0;

  for (let i = 0; i < props.node.children.length; i++) {
    const node = props.node.children[i];
    if (!isSpanNode(node)) {
      throw new TypeError('Invalid type of autogrouped child');
    }

    const hasGap = node.value.start_timestamp > end;

    if (!(hasGap || node.isLastChild)) {
      start = Math.min(start, node.value.start_timestamp);
      end = Math.max(end, node.value.timestamp);
      continue;
    }

    // Render a bar for already collapsed set.
    totalDuration += end - start;
    bars.push(
      <TraceBar
        virtualizedIndex={props.virtualizedIndex}
        viewManager={props.viewManager}
        color={props.color}
        node_space={[start, end - start]}
        duration={!hasGap ? totalDuration : undefined}
      />
    );

    if (hasGap) {
      // Start a new set.
      start = node.value.start_timestamp;
      end = node.value.timestamp;

      // Render a bar if the sibling with a gap is the last sibling.
      if (node.isLastChild) {
        totalDuration += end - start;
        bars.push(
          <TraceBar
            virtualizedIndex={props.virtualizedIndex}
            viewManager={props.viewManager}
            color={props.color}
            duration={totalDuration}
            node_space={[start, end - start]}
          />
        );
      }
    }
  }

  return <Fragment>{bars}</Fragment>;
}

function TraceBar(props: TraceBarProps) {
  if (!props.node_space) {
    return null;
  }

  const duration = getDuration(props.node_space[1] / 1000, 2, true);
  const spanTransform = props.viewManager.computeSpanCSSMatrixTransform(props.node_space);
  const [inside, textTransform] = props.viewManager.computeSpanTextPlacement(
    props.node_space,
    duration
  );

  return (
    <Fragment>
      <div
        ref={r =>
          props.viewManager.registerSpanBarRef(
            r,
            props.node_space!,
            props.virtualizedIndex
          )
        }
        className="TraceBar"
        style={{
          transform: `matrix(${spanTransform.join(',')})`,
          backgroundColor: props.color,
        }}
        onDoubleClick={() => props.viewManager.onZoomIntoSpace(props.node_space!)}
      />
      <div
        ref={r =>
          props.viewManager.registerSpanBarTextRef(
            r,
            duration,
            props.node_space!,
            props.virtualizedIndex
          )
        }
        className="TraceBarDuration"
        style={{
          color: inside ? 'white' : '',
          transform: `translate(${textTransform ?? 0}px, 0)`,
        }}
      >
        {duration}
      </div>
    </Fragment>
  );
}

/**
 * This is a wrapper around the Trace component to apply styles
 * to the trace tree. It exists because we _do not_ want to trigger
 * emotion's css parsing logic as it is very slow and will cause
 * the scrolling to flicker.
 */
const TraceStylingWrapper = styled('div')`
  overflow: hidden;
  position: relative;
  box-shadow: 0 0 0 1px ${p => p.theme.border};
  border-radius: ${space(0.5)};

  &.Loading {
    .TraceRow {
      .TraceLeftColumnInner {
        width: 100%;
      }
    }

    .TraceRightColumn {
      background-color: transparent !important;
    }

    .TraceDivider {
      pointer-events: none;
    }
  }

  .TraceIndicator {
    z-index: 1;
    width: 3px;
    height: 100%;
    top: 0;
    position: absolute;

    .TraceIndicatorLine {
      width: 1px;
      height: 100%;
      position: absolute;
      left: 50%;
      transform: translateX(-50%);
      background: repeating-linear-gradient(
          to bottom,
          transparent 0 4px,
          ${p => p.theme.textColor} 4px 8px
        )
        80%/2px 100% no-repeat;
    }
  }

  .TraceRow {
    display: flex;
    align-items: center;
    position: absolute;
    width: 100%;
    transition: none;
    font-size: ${p => p.theme.fontSizeSmall};

    &:hover {
      background-color: ${p => p.theme.backgroundSecondary};
    }
    &:focus {
      transition: none;
      background-color: ${p => p.theme.backgroundTertiary};
      outline: none;
    }

    &.Autogrouped {
      color: ${p => p.theme.blue300};
      .TraceDescription {
        font-weight: bold;
      }
      .TraceChildrenCountWrapper {
        button {
          color: ${p => p.theme.white};
          background-color: ${p => p.theme.blue300};
        }
      }
    }
  }

  .TraceLeftColumn {
    height: 100%;
    white-space: nowrap;
    display: flex;
    align-items: center;
    overflow: hidden;
    will-change: width;

    .TraceLeftColumnInner {
      height: 100%;
      white-space: nowrap;
      display: flex;
      align-items: center;
      will-change: transform;
      transform-origin: left center;
      transform: translateX(var(--column-translate-x));
    }
  }

  .TraceRightColumn {
    height: 100%;
    overflow: hidden;
    position: relative;
    display: flex;
    align-items: center;
    will-change: width;
    z-index: 1;
  }

  .TraceBar {
    position: absolute;
    height: 64%;
    width: 100%;
    background-color: black;
    transform-origin: left center;
  }

  .TraceBarDuration {
    display: inline-block;
    transform-origin: left center;
    font-size: ${p => p.theme.fontSizeExtraSmall};
    color: ${p => p.theme.gray300};
    white-space: nowrap;
    font-variant-numeric: tabular-nums;
    position: absolute;
    transition: color 0.1s ease-in-out;
  }

  .TraceChildrenCount {
    height: 16px;
    white-space: nowrap;
    min-width: 30px;
    display: flex;
    align-items: center;
    justify-content: center;
    border-radius: 99px;
    padding: 0px ${space(0.5)};
    transition: all 0.15s ease-in-out;
    background: ${p => p.theme.background};
    border: 2px solid ${p => p.theme.border};
    line-height: 0;
    z-index: 1;
    font-size: 10px;
    box-shadow: ${p => p.theme.dropShadowLight};
    margin-right: ${space(1)};

    svg {
      width: 7px;
      transition: none;
    }
  }

  .TraceChildrenCountWrapper {
    display: flex;
    justify-content: flex-end;
    align-items: center;
    min-width: 44px;
    height: 100%;
    position: relative;

    button {
      transition: none;
    }

    &.Orphaned {
      .TraceVerticalConnector,
      .TraceVerticalLastChildConnector,
      .TraceExpandedVerticalConnector {
        border-left: 2px dashed ${p => p.theme.border};
      }

      &::before {
        border-bottom: 2px dashed ${p => p.theme.border};
      }
    }

    &.Root {
      &:before,
      .TraceVerticalLastChildConnector {
        visibility: hidden;
      }
    }

    &::before {
      content: '';
      display: block;
      width: 50%;
      height: 2px;
      border-bottom: 2px solid ${p => p.theme.border};
      position: absolute;
      left: 0;
      top: 50%;
      transform: translateY(-50%);
    }

    &::after {
      content: '';
      background-color: ${p => p.theme.border};
      border-radius: 50%;
      height: 6px;
      width: 6px;
      position: absolute;
      left: 50%;
      top: 50%;
      transform: translateY(-50%);
    }
  }

  .TraceVerticalConnector {
    position: absolute;
    left: 0;
    top: 0;
    bottom: 0;
    height: 100%;
    width: 2px;
    border-left: 2px solid ${p => p.theme.border};

    &.Orphaned {
      border-left: 2px dashed ${p => p.theme.border};
    }
  }

  .TraceVerticalLastChildConnector {
    position: absolute;
    left: 0;
    top: 0;
    bottom: 0;
    height: 50%;
    width: 2px;
    border-left: 2px solid ${p => p.theme.border};
    border-bottom-left-radius: 4px;
  }

  .TraceExpandedVerticalConnector {
    position: absolute;
    bottom: 0;
    height: 50%;
    left: 50%;
    width: 2px;
    border-left: 2px solid ${p => p.theme.border};
  }

  .TraceOperation {
    margin-left: ${space(0.5)};
    text-overflow: ellipsis;
    white-space: nowrap;
    font-weight: bold;
  }

  .TraceEmDash {
    margin-left: ${space(0.5)};
    margin-right: ${space(0.5)};
  }

  .TraceDescription {
    white-space: nowrap;
  }
`;

const LoadingContainer = styled('div')`
  display: flex;
  justify-content: center;
  align-items: center;
  flex-direction: column;
  left: 50%;
  top: 50%;
  transform: translate(-50%, -50%);
  position: absolute;
  height: auto;
  font-size: ${p => p.theme.fontSizeMedium};
  color: ${p => p.theme.gray300};
  z-index: 30;
  padding: 24px;
  background-color: ${p => p.theme.background};
  border-radius: ${p => p.theme.borderRadius};
  border: 1px solid ${p => p.theme.border};
`;

function TraceLoading() {
  return (
    <LoadingContainer>
      <NoMarginIndicator size={24}>
        <div>{t('Assembling the trace')}</div>
      </NoMarginIndicator>
    </LoadingContainer>
  );
}

const NoMarginIndicator = styled(LoadingIndicator)`
  margin: 0;
`;<|MERGE_RESOLUTION|>--- conflicted
+++ resolved
@@ -1,19 +1,5 @@
 import type React from 'react';
-<<<<<<< HEAD
 import {Fragment, useCallback, useEffect, useMemo, useRef, useState} from 'react';
-=======
-import {
-  Fragment,
-  useCallback,
-  useContext,
-  useEffect,
-  useLayoutEffect,
-  useMemo,
-  useReducer,
-  useRef,
-  useState,
-} from 'react';
->>>>>>> 7a0f33f9
 import {browserHistory} from 'react-router';
 import {AutoSizer, List} from 'react-virtualized';
 import {type Theme, useTheme} from '@emotion/react';
@@ -36,7 +22,6 @@
 import {
   getRovingIndexActionFromEvent,
   type RovingTabIndexAction,
-  type RovingTabIndexState,
   type RovingTabIndexUserActions,
 } from 'sentry/views/performance/newTraceDetails/rovingTabIndex';
 
@@ -49,12 +34,9 @@
   isTraceNode,
   isTransactionNode,
 } from './guards';
-import {HighLightedRowContext} from './HighlightedRowContext';
 import {ParentAutogroupNode, type TraceTree, type TraceTreeNode} from './traceTree';
 import {VirtualizedViewManager} from './virtualizedViewManager';
 
-<<<<<<< HEAD
-=======
 function decodeScrollQueue(maybePath: unknown): TraceTree.NodePath[] | null {
   if (Array.isArray(maybePath)) {
     return maybePath;
@@ -75,7 +57,6 @@
   node: TraceTreeNode<TraceTree.NodeValue> | null;
 }
 
->>>>>>> 7a0f33f9
 function computeNextIndexFromAction(
   current_index: number,
   action: RovingTabIndexUserActions,
@@ -113,18 +94,6 @@
   previouslyFocusedIndexRef.current = index;
 }
 
-function decodeScrollQueue(maybePath: unknown): TraceTree.NodePath[] | null {
-  if (Array.isArray(maybePath)) {
-    return maybePath;
-  }
-
-  if (typeof maybePath === 'string') {
-    return [maybePath as TraceTree.NodePath];
-  }
-
-  return null;
-}
-
 interface TraceProps {
   roving_dispatch: React.Dispatch<RovingTabIndexAction>;
   roving_state: RovingTabIndexState;
@@ -145,7 +114,6 @@
   const {projects} = useProjects();
   const organization = useOrganization();
   const location = useLocation();
-  const {node: highlightedNode, setNode} = useContext(HighLightedRowContext);
   const viewManager = useMemo(() => {
     return new VirtualizedViewManager({
       list: {width: 0.5},
@@ -231,24 +199,11 @@
           node: node.path,
         },
       });
-<<<<<<< HEAD
       setDetailNode(node);
       roving_dispatch({type: 'set index', index, node});
     },
+    // eslint-disable-next-line react-hooks/exhaustive-deps
     [roving_dispatch, setDetailNode]
-=======
-
-      if (highlightedNode === node) {
-        setNode(undefined);
-      } else {
-        setNode(node);
-      }
-
-      // TODO JonasBa: replace context logic with reducer here
-      dispatch({type: 'go to index', index, node});
-    },
-    [location.pathname, location.search, setNode, highlightedNode]
->>>>>>> 7a0f33f9
   );
 
   const onRowKeyDown = useCallback(
