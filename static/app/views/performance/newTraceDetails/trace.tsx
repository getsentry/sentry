import type React from 'react';
import {Fragment, useCallback, useEffect, useMemo, useRef, useState} from 'react';
import {browserHistory} from 'react-router';
import {AutoSizer, List} from 'react-virtualized';
import {type Theme, useTheme} from '@emotion/react';
import styled from '@emotion/styled';
import * as qs from 'query-string';

import ProjectAvatar from 'sentry/components/avatar/projectAvatar';
import Link from 'sentry/components/links/link';
import LoadingIndicator from 'sentry/components/loadingIndicator';
import {pickBarColor} from 'sentry/components/performance/waterfall/utils';
import Placeholder from 'sentry/components/placeholder';
import {generateIssueEventTarget} from 'sentry/components/quickTrace/utils';
import {IconChevron, IconFire} from 'sentry/icons';
import {t} from 'sentry/locale';
import {space} from 'sentry/styles/space';
import type {Organization, Project} from 'sentry/types';
import {getDuration} from 'sentry/utils/formatters';
import useApi from 'sentry/utils/useApi';
import {useLocation} from 'sentry/utils/useLocation';
import useOnClickOutside from 'sentry/utils/useOnClickOutside';
import useOrganization from 'sentry/utils/useOrganization';
import useProjects from 'sentry/utils/useProjects';
import {
  getRovingIndexActionFromEvent,
  type RovingTabIndexAction,
  type RovingTabIndexUserActions,
} from 'sentry/views/performance/newTraceDetails/rovingTabIndex';

import {
  isAutogroupedNode,
  isMissingInstrumentationNode,
  isParentAutogroupedNode,
  isSpanNode,
  isTraceErrorNode,
  isTraceNode,
  isTransactionNode,
} from './guards';
import {ParentAutogroupNode, type TraceTree, type TraceTreeNode} from './traceTree';
import {VirtualizedViewManager} from './virtualizedViewManager';

function decodeScrollQueue(maybePath: unknown): TraceTree.NodePath[] | null {
  if (Array.isArray(maybePath)) {
    return maybePath;
  }

  if (typeof maybePath === 'string') {
    return [maybePath as TraceTree.NodePath];
  }

  return null;
}

const COUNT_FORMATTER = Intl.NumberFormat(undefined, {notation: 'compact'});

interface RovingTabIndexState {
  index: number | null;
  items: number | null;
  node: TraceTreeNode<TraceTree.NodeValue> | null;
}

function computeNextIndexFromAction(
  current_index: number,
  action: RovingTabIndexUserActions,
  items: number
): number {
  switch (action) {
    case 'next':
      if (current_index === items) {
        return 0;
      }
      return current_index + 1;
    case 'previous':
      if (current_index === 0) {
        return items;
      }
      return current_index - 1;
    case 'last':
      return items;
    case 'first':
      return 0;
    default:
      throw new TypeError(`Invalid or not implemented reducer action - ${action}`);
  }
}

function maybeFocusRow(
  ref: HTMLDivElement | null,
  index: number,
  previouslyFocusedIndexRef: React.MutableRefObject<number | null>
) {
  if (!ref) return;
  if (index === previouslyFocusedIndexRef.current) return;

  ref.focus();
  previouslyFocusedIndexRef.current = index;
}

interface TraceProps {
  roving_dispatch: React.Dispatch<RovingTabIndexAction>;
  roving_state: RovingTabIndexState;
  setDetailNode: (node: TraceTreeNode<TraceTree.NodeValue> | null) => void;
  trace: TraceTree;
  trace_id: string;
}

function Trace({
  trace,
  trace_id,
  roving_state,
  roving_dispatch,
  setDetailNode,
}: TraceProps) {
  const theme = useTheme();
  const api = useApi();
  const {projects} = useProjects();
  const organization = useOrganization();
  const location = useLocation();
  const viewManager = useMemo(() => {
    return new VirtualizedViewManager({
      list: {width: 0.5},
      span_list: {width: 0.5},
    });
  }, []);

<<<<<<< HEAD
  const containerRef = useRef<HTMLDivElement | null>(null);
  const previouslyFocusedIndexRef = useRef<number | null>(null);
=======
>>>>>>> 1478b48c
  const [_rerender, setRender] = useState(0);

  const previouslyFocusedIndexRef = useRef<number | null>(null);
  const treePromiseStatusRef =
    useRef<Map<TraceTreeNode<TraceTree.NodeValue>, 'loading' | 'error' | 'success'>>();

  if (!treePromiseStatusRef.current) {
    treePromiseStatusRef.current = new Map();
  }

  const scrollQueue = useRef<TraceTree.NodePath[] | null>(null);
  const treeRef = useRef<TraceTree>(trace);
  treeRef.current = trace;

  if (
    trace.root.space &&
    (trace.root.space[0] !== viewManager.to_origin ||
      trace.root.space[1] !== viewManager.trace_space.width)
  ) {
    viewManager.initializeTraceSpace([trace.root.space[0], 0, trace.root.space[1], 1]);
    scrollQueue.current = decodeScrollQueue(qs.parse(location.search).node);
  }

  useEffect(() => {
    if (trace.type === 'loading' || scrollQueue.current === null || !viewManager) {
      return;
    }

    viewManager
      .scrollToPath(trace, scrollQueue.current, () => setRender(a => (a + 1) % 2), {
        api,
        organization,
      })
      .then(maybeNode => {
        scrollQueue.current = null;

        if (!maybeNode) {
          return;
        }

        viewManager.onScrollEndOutOfBoundsCheck();
        setDetailNode(maybeNode.node);
        roving_dispatch({
          type: 'set index',
          index: maybeNode.index,
          node: maybeNode.node,
        });
      });
  }, [api, organization, trace, trace_id, viewManager, setDetailNode, roving_dispatch]);

  const handleZoomIn = useCallback(
    (
      event: React.MouseEvent,
      node: TraceTreeNode<TraceTree.NodeValue>,
      value: boolean
    ) => {
      if (!isTransactionNode(node) && !isSpanNode(node)) {
        throw new TypeError('Node must be a transaction or span');
      }

      event.stopPropagation();
      setRender(a => (a + 1) % 2);

      treeRef.current
        .zoomIn(node, value, {
          api,
          organization,
        })
        .then(() => {
          setRender(a => (a + 1) % 2);
          treePromiseStatusRef.current!.set(node, 'success');
        })
        .catch(_e => {
          treePromiseStatusRef.current!.set(node, 'error');
        });
    },
    [api, organization]
  );

  const handleExpandNode = useCallback(
    (
      event: React.MouseEvent<Element>,
      node: TraceTreeNode<TraceTree.NodeValue>,
      value: boolean
    ) => {
      event.stopPropagation();

      treeRef.current.expand(node, value);
      setRender(a => (a + 1) % 2);
    },
    []
  );

  const onRowClick = useCallback(
    (
      _event: React.MouseEvent,
      index: number,
      node: TraceTreeNode<TraceTree.NodeValue>
    ) => {
      browserHistory.push({
        pathname: location.pathname,
        query: {
          ...qs.parse(location.search),
          node: node.path,
        },
      });
      setDetailNode(node);
      roving_dispatch({type: 'set index', index, node});
    },
    // eslint-disable-next-line react-hooks/exhaustive-deps
    [roving_dispatch, setDetailNode]
  );

  const onOutsideClick = useCallback(() => {
    const {node: _node, ...queryParamsWithoutNode} = qs.parse(location.search);

    browserHistory.push({
      pathname: location.pathname,
      query: queryParamsWithoutNode,
    });
    // eslint-disable-next-line react-hooks/exhaustive-deps
  }, []);

  useOnClickOutside(containerRef.current, onOutsideClick);

  const onRowKeyDown = useCallback(
    (
      event: React.KeyboardEvent,
      index: number,
      node: TraceTreeNode<TraceTree.NodeValue>
    ) => {
      if (!viewManager.list) {
        return;
      }
      const action = getRovingIndexActionFromEvent(event);
      if (action) {
        event.preventDefault();
        const nextIndex = computeNextIndexFromAction(
          index,
          action,
          treeRef.current.list.length - 1
        );
        viewManager.list.scrollToRow(nextIndex);
        roving_dispatch({type: 'set index', index: nextIndex, node});
      }
    },
    [viewManager.list, roving_dispatch]
  );

  // @TODO this is the implementation of infinite scroll. Once the user
  // reaches the end of the list, we fetch more data. The data is not yet
  // being appended to the tree as we need to figure out UX for this.
  // onRowsRendered callback should be passed to the List component

  // const limitRef = useRef<number | null>(null);
  // if (limitRef.current === null) {
  //   let decodedLimit = getTraceQueryParams(qs.parse(location.search)).limit;
  //   if (typeof decodedLimit === 'string') {
  //     decodedLimit = parseInt(decodedLimit, 2);
  //   }

  //   limitRef.current = decodedLimit;
  // }

  // const loadMoreRequestRef =
  //   useRef<Promise<TraceSplitResults<TraceFullDetailed> | null> | null>(null);

  // const onRowsRendered = useCallback((rows: RenderedRows) => {
  //   if (loadMoreRequestRef.current) {
  //     // in flight request
  //     return;
  //   }
  //   if (rows.stopIndex !== treeRef.current.list.length - 1) {
  //     // not at the end
  //     return;
  //   }
  //   if (
  //     !loadMoreRequestRef.current &&
  //     limitRef.current &&
  //     rows.stopIndex === treeRef.current.list.length - 1
  //   ) {
  //     limitRef.current = limitRef.current + 500;
  //     const promise = fetchTrace(api, {
  //       traceId: trace_id,
  //       orgSlug: organization.slug,
  //       query: qs.stringify(getTraceQueryParams(location, {limit: limitRef.current})),
  //     })
  //       .then(data => {
  //         return data;
  //       })
  //       .catch(e => {
  //         return e;
  //       });

  //     loadMoreRequestRef.current = promise;
  //   }
  // }, []);

  const projectLookup = useMemo(() => {
    return projects.reduce<Record<Project['slug'], Project>>((acc, project) => {
      acc[project.slug] = project;
      return acc;
    }, {});
  }, [projects]);

  return (
    <Fragment>
      <TraceStylingWrapper
        ref={r => {
          containerRef.current = r;
          viewManager.onContainerRef(r);
        }}
        className={trace.type === 'loading' ? 'Loading' : ''}
        style={{
          height: '70vh',
          width: '100%',
          margin: 'auto',
        }}
      >
        <TraceDivider
          className="TraceDivider"
          ref={r => viewManager?.registerDividerRef(r)}
        />
        {trace.type === 'loading' ? <TraceLoading /> : null}
        <AutoSizer>
          {({width, height}) => (
            <Fragment>
              <div
                className="TraceIndicatorContainer"
                ref={r => viewManager.registerIndicatorContainerRef(r)}
              >
                {trace.indicators.length > 0
                  ? trace.indicators.map((indicator, i) => {
                      return (
                        <div
                          key={i}
                          ref={r => viewManager.registerIndicatorRef(r, i, indicator)}
                          className="TraceIndicator"
                        >
                          <div className="TraceIndicatorLabel">{indicator.label}</div>
                          <div className="TraceIndicatorLine" />
                        </div>
                      );
                    })
                  : null}
              </div>
              <List
                ref={r => viewManager.registerList(r)}
                rowHeight={24}
                height={height}
                width={width}
                scrollToAlignment="center"
                overscanRowCount={5}
                rowCount={treeRef.current.list.length ?? 0}
                rowRenderer={p => {
                  return trace.type === 'loading' ? (
                    <RenderPlaceholderRow
                      style={p.style}
                      node={treeRef.current.list[p.index]}
                      index={p.index}
                      theme={theme}
                      projects={projectLookup}
                      viewManager={viewManager!}
                      startIndex={
                        (p.parent as unknown as {_rowStartIndex: number})
                          ._rowStartIndex ?? 0
                      }
                    />
                  ) : (
                    <RenderRow
                      key={p.key}
                      theme={theme}
                      startIndex={
                        (p.parent as unknown as {_rowStartIndex: number})
                          ._rowStartIndex ?? 0
                      }
                      organization={organization}
                      previouslyFocusedIndexRef={previouslyFocusedIndexRef}
                      tabIndex={roving_state.index ?? -1}
                      index={p.index}
                      style={p.style}
                      trace_id={trace_id}
                      projects={projectLookup}
                      node={treeRef.current.list[p.index]}
                      viewManager={viewManager!}
                      onExpand={handleExpandNode}
                      onZoomIn={handleZoomIn}
                      onRowClick={onRowClick}
                      onRowKeyDown={onRowKeyDown}
                    />
                  );
                }}
              />
            </Fragment>
          )}
        </AutoSizer>
      </TraceStylingWrapper>
    </Fragment>
  );
}

export default Trace;

const TraceDivider = styled('div')`
  position: absolute;
  height: 100%;
  background-color: transparent;
  top: 0;
  cursor: col-resize;
  z-index: 10;

  &:before {
    content: '';
    position: absolute;
    width: 1px;
    height: 100%;
    background-color: ${p => p.theme.border};
    left: 50%;
  }

  &:hover&:before {
    background-color: ${p => p.theme.purple300};
  }
`;

function RenderRow(props: {
  index: number;
  node: TraceTreeNode<TraceTree.NodeValue>;
  onExpand: (
    event: React.MouseEvent<Element>,
    node: TraceTreeNode<TraceTree.NodeValue>,
    value: boolean
  ) => void;
  onRowClick: (
    event: React.MouseEvent<Element>,
    index: number,
    node: TraceTreeNode<TraceTree.NodeValue>
  ) => void;
  onRowKeyDown: (
    event: React.KeyboardEvent,
    index: number,
    node: TraceTreeNode<TraceTree.NodeValue>
  ) => void;
  onZoomIn: (
    event: React.MouseEvent<Element>,
    node: TraceTreeNode<TraceTree.NodeValue>,
    value: boolean
  ) => void;
  organization: Organization;
  previouslyFocusedIndexRef: React.MutableRefObject<number | null>;
  projects: Record<Project['slug'], Project>;
  startIndex: number;
  style: React.CSSProperties;
  tabIndex: number;
  theme: Theme;
  trace_id: string;
  viewManager: VirtualizedViewManager;
}) {
  const virtualizedIndex = props.index - props.startIndex;
  if (!props.node.value) {
    return null;
  }

  if (isAutogroupedNode(props.node)) {
    return (
      <div
        key={props.index}
        ref={r =>
          props.tabIndex === props.index
            ? maybeFocusRow(r, props.index, props.previouslyFocusedIndexRef)
            : null
        }
        tabIndex={props.tabIndex === props.index ? 0 : -1}
        className="TraceRow Autogrouped"
        onClick={e => props.onRowClick(e, props.index, props.node)}
        onKeyDown={event => props.onRowKeyDown(event, props.index, props.node)}
        style={{
          top: props.style.top,
          height: props.style.height,
        }}
      >
        <div
          className="TraceLeftColumn"
          ref={r =>
            props.viewManager.registerColumnRef('list', r, virtualizedIndex, props.node)
          }
          style={{
            width: props.viewManager.columns.list.width * 100 + '%',
          }}
        >
          <div
            className="TraceLeftColumnInner"
            style={{
              paddingLeft: props.node.depth * props.viewManager.row_depth_padding,
            }}
          >
            <div className="TraceChildrenCountWrapper">
              <Connectors node={props.node} viewManager={props.viewManager} />
              <ChildrenButton
                icon={<IconChevron direction={props.node.expanded ? 'up' : 'down'} />}
                status={props.node.fetchStatus}
                expanded={!props.node.expanded}
                onClick={e => props.onExpand(e, props.node, !props.node.expanded)}
              >
                {COUNT_FORMATTER.format(props.node.groupCount)}
              </ChildrenButton>
            </div>

            <span className="TraceOperation">{t('Autogrouped')}</span>
            <strong className="TraceEmDash"> — </strong>
            <span className="TraceDescription">{props.node.value.autogrouped_by.op}</span>
          </div>
        </div>
        <div
          className="TraceRightColumn"
          ref={r =>
            props.viewManager.registerColumnRef(
              'span_list',
              r,
              virtualizedIndex,
              props.node
            )
          }
          style={{
            width: props.viewManager.columns.span_list.width * 100 + '%',
            backgroundColor:
              props.index % 2 === 0 ? props.theme.backgroundSecondary : undefined,
          }}
        >
          <AutogroupedTraceBar
            virtualizedIndex={virtualizedIndex}
            viewManager={props.viewManager}
            color={props.theme.blue300}
            node_space={props.node.autogroupedSegments}
          />
        </div>
      </div>
    );
  }

  if (isTransactionNode(props.node)) {
    return (
      <div
        key={props.index}
        ref={r =>
          props.tabIndex === props.index
            ? maybeFocusRow(r, props.index, props.previouslyFocusedIndexRef)
            : null
        }
        tabIndex={props.tabIndex === props.index ? 0 : -1}
        className="TraceRow"
        onClick={e => props.onRowClick(e, props.index, props.node)}
        onKeyDown={event => props.onRowKeyDown(event, props.index, props.node)}
        style={{
          top: props.style.top,
          height: props.style.height,
        }}
      >
        <div
          className="TraceLeftColumn"
          ref={r =>
            props.viewManager.registerColumnRef('list', r, virtualizedIndex, props.node)
          }
          style={{
            width: props.viewManager.columns.list.width * 100 + '%',
          }}
        >
          <div
            className="TraceLeftColumnInner"
            style={{
              paddingLeft: props.node.depth * props.viewManager.row_depth_padding,
            }}
          >
            <div
              className={`TraceChildrenCountWrapper ${
                props.node.isOrphaned ? 'Orphaned' : ''
              }`}
            >
              <Connectors node={props.node} viewManager={props.viewManager} />
              {props.node.children.length > 0 || props.node.canFetch ? (
                <ChildrenButton
                  icon={
                    props.node.canFetch && props.node.fetchStatus === 'idle' ? (
                      '+'
                    ) : props.node.canFetch && props.node.zoomedIn ? (
                      <IconChevron direction="down" />
                    ) : (
                      '+'
                    )
                  }
                  status={props.node.fetchStatus}
                  expanded={props.node.expanded || props.node.zoomedIn}
                  onClick={e =>
                    props.node.canFetch
                      ? props.onZoomIn(e, props.node, !props.node.zoomedIn)
                      : props.onExpand(e, props.node, !props.node.expanded)
                  }
                >
                  {props.node.children.length > 0
                    ? COUNT_FORMATTER.format(props.node.children.length)
                    : null}
                </ChildrenButton>
              ) : null}
            </div>
            <ProjectBadge project={props.projects[props.node.value.project_slug]} />
            <span className="TraceOperation">{props.node.value['transaction.op']}</span>
            <strong className="TraceEmDash"> — </strong>
            <span>{props.node.value.transaction}</span>
          </div>
        </div>
        <div
          ref={r =>
            props.viewManager.registerColumnRef(
              'span_list',
              r,
              virtualizedIndex,
              props.node
            )
          }
          className="TraceRightColumn"
          style={{
            width: props.viewManager.columns.span_list.width * 100 + '%',
            backgroundColor:
              props.index % 2 === 0 ? props.theme.backgroundSecondary : undefined,
          }}
        >
          <TraceBar
            virtualizedIndex={virtualizedIndex}
            viewManager={props.viewManager}
            color={pickBarColor(props.node.value['transaction.op'])}
            node_space={props.node.space}
          />
        </div>
      </div>
    );
  }

  if (isSpanNode(props.node)) {
    return (
      <div
        key={props.index}
        ref={r =>
          props.tabIndex === props.index
            ? maybeFocusRow(r, props.index, props.previouslyFocusedIndexRef)
            : null
        }
        tabIndex={props.tabIndex === props.index ? 0 : -1}
        className="TraceRow"
        onClick={e => props.onRowClick(e, props.index, props.node)}
        onKeyDown={event => props.onRowKeyDown(event, props.index, props.node)}
        style={{
          top: props.style.top,
          height: props.style.height,
        }}
      >
        <div
          className="TraceLeftColumn"
          ref={r =>
            props.viewManager.registerColumnRef('list', r, virtualizedIndex, props.node)
          }
          style={{
            width: props.viewManager.columns.list.width * 100 + '%',
          }}
        >
          <div
            className="TraceLeftColumnInner"
            style={{
              paddingLeft: props.node.depth * props.viewManager.row_depth_padding,
            }}
          >
            <div
              className={`TraceChildrenCountWrapper ${
                props.node.isOrphaned ? 'Orphaned' : ''
              }`}
            >
              <Connectors node={props.node} viewManager={props.viewManager} />
              {props.node.children.length > 0 || props.node.canFetch ? (
                <ChildrenButton
                  icon={
                    props.node.canFetch ? (
                      '+'
                    ) : props.node.expanded ? (
                      <IconChevron direction="up" />
                    ) : (
                      <IconChevron direction="down" />
                    )
                  }
                  status={props.node.fetchStatus}
                  expanded={props.node.expanded || props.node.zoomedIn}
                  onClick={e =>
                    props.node.canFetch
                      ? props.onZoomIn(e, props.node, !props.node.zoomedIn)
                      : props.onExpand(e, props.node, !props.node.expanded)
                  }
                >
                  {props.node.children.length > 0
                    ? COUNT_FORMATTER.format(props.node.children.length)
                    : null}
                </ChildrenButton>
              ) : null}
            </div>
            <span className="TraceOperation">{props.node.value.op ?? '<unknown>'}</span>
            <strong className="TraceEmDash"> — </strong>
            <span className="TraceDescription" title={props.node.value.description}>
              {!props.node.value.description
                ? 'unknown'
                : props.node.value.description.length > 100
                  ? props.node.value.description.slice(0, 100).trim() + '\u2026'
                  : props.node.value.description}
            </span>
          </div>
        </div>
        <div
          ref={r =>
            props.viewManager.registerColumnRef(
              'span_list',
              r,
              virtualizedIndex,
              props.node
            )
          }
          className="TraceRightColumn"
          style={{
            width: props.viewManager.columns.span_list.width * 100 + '%',
            backgroundColor:
              props.index % 2 === 0 ? props.theme.backgroundSecondary : undefined,
          }}
        >
          <TraceBar
            virtualizedIndex={virtualizedIndex}
            viewManager={props.viewManager}
            color={pickBarColor(props.node.value.op)}
            node_space={props.node.space}
          />
        </div>
      </div>
    );
  }

  if (isMissingInstrumentationNode(props.node)) {
    return (
      <div
        key={props.index}
        ref={r =>
          props.tabIndex === props.index
            ? maybeFocusRow(r, props.index, props.previouslyFocusedIndexRef)
            : null
        }
        tabIndex={props.tabIndex === props.index ? 0 : -1}
        className="TraceRow"
        onClick={e => props.onRowClick(e, props.index, props.node)}
        onKeyDown={event => props.onRowKeyDown(event, props.index, props.node)}
        style={{
          top: props.style.top,
          height: props.style.height,
        }}
      >
        <div
          className="TraceLeftColumn"
          ref={r =>
            props.viewManager.registerColumnRef('list', r, virtualizedIndex, props.node)
          }
          style={{
            width: props.viewManager.columns.list.width * 100 + '%',
          }}
        >
          <div
            className="TraceLeftColumnInner"
            style={{
              paddingLeft: props.node.depth * props.viewManager.row_depth_padding,
            }}
          >
            <div className="TraceChildrenCountWrapper">
              <Connectors node={props.node} viewManager={props.viewManager} />
            </div>
            <span className="TraceOperation">{t('Missing instrumentation')}</span>
          </div>
        </div>
        <div
          ref={r =>
            props.viewManager.registerColumnRef(
              'span_list',
              r,
              virtualizedIndex,
              props.node
            )
          }
          className="TraceRightColumn"
          style={{
            width: props.viewManager.columns.span_list.width * 100 + '%',
            backgroundColor:
              props.index % 2 === 0 ? props.theme.backgroundSecondary : undefined,
          }}
        >
          <TraceBar
            virtualizedIndex={virtualizedIndex}
            viewManager={props.viewManager}
            color={pickBarColor('missing-instrumentation')}
            node_space={props.node.space}
          />
        </div>
      </div>
    );
  }

  if (isTraceNode(props.node)) {
    return (
      <div
        key={props.index}
        ref={r =>
          props.tabIndex === props.index
            ? maybeFocusRow(r, props.index, props.previouslyFocusedIndexRef)
            : null
        }
        tabIndex={props.tabIndex === props.index ? 0 : -1}
        className="TraceRow"
        onClick={e => props.onRowClick(e, props.index, props.node)}
        onKeyDown={event => props.onRowKeyDown(event, props.index, props.node)}
        style={{
          top: props.style.top,
          height: props.style.height,
        }}
      >
        <div
          className="TraceLeftColumn"
          ref={r =>
            props.viewManager.registerColumnRef('list', r, virtualizedIndex, props.node)
          }
          style={{
            width: props.viewManager.columns.list.width * 100 + '%',
          }}
        >
          <div
            className="TraceLeftColumnInner"
            style={{
              paddingLeft: props.node.depth * props.viewManager.row_depth_padding,
            }}
          >
            <div className="TraceChildrenCountWrapper Root">
              <Connectors node={props.node} viewManager={props.viewManager} />
              {props.node.children.length > 0 || props.node.canFetch ? (
                <ChildrenButton icon={''} status={'idle'} expanded onClick={() => void 0}>
                  {props.node.children.length > 0
                    ? COUNT_FORMATTER.format(props.node.children.length)
                    : null}
                </ChildrenButton>
              ) : null}
            </div>

            <span className="TraceOperation">{t('Trace')}</span>
            <strong className="TraceEmDash"> — </strong>
            <span className="TraceDescription">{props.trace_id}</span>
          </div>
        </div>
        <div
          ref={r =>
            props.viewManager.registerColumnRef(
              'span_list',
              r,
              virtualizedIndex,
              props.node
            )
          }
          className="TraceRightColumn"
          style={{
            width: props.viewManager.columns.span_list.width * 100 + '%',
            backgroundColor:
              props.index % 2 === 0 ? props.theme.backgroundSecondary : undefined,
          }}
        >
          <TraceBar
            virtualizedIndex={virtualizedIndex}
            viewManager={props.viewManager}
            color={pickBarColor('missing-instrumentation')}
            node_space={props.node.space}
          />
        </div>
      </div>
    );
  }

  if (isTraceErrorNode(props.node)) {
    return (
      <div
        key={props.index}
        ref={r =>
          props.tabIndex === props.index
            ? maybeFocusRow(r, props.index, props.previouslyFocusedIndexRef)
            : null
        }
        tabIndex={props.tabIndex === props.index ? 0 : -1}
        className="TraceRow"
        onClick={e => props.onRowClick(e, props.index, props.node)}
        onKeyDown={event => props.onRowKeyDown(event, props.index, props.node)}
        style={{
          top: props.style.top,
          height: props.style.height,
        }}
      >
        <div
          className="TraceLeftColumn"
          ref={r =>
            props.viewManager.registerColumnRef('list', r, virtualizedIndex, props.node)
          }
          style={{
            width: props.viewManager.columns.list.width * 100 + '%',
          }}
        >
          <div
            className="TraceLeftColumnInner"
            style={{
              paddingLeft: props.node.depth * props.viewManager.row_depth_padding,
            }}
          >
            <div className="TraceChildrenCountWrapper">
              <Connectors node={props.node} viewManager={props.viewManager} />
              {props.node.children.length > 0 || props.node.canFetch ? (
                <ChildrenButton
                  icon={''}
                  status={props.node.fetchStatus}
                  expanded={props.node.expanded || props.node.zoomedIn}
                  onClick={e => props.onExpand(e, props.node, !props.node.expanded)}
                >
                  {props.node.children.length > 0
                    ? COUNT_FORMATTER.format(props.node.children.length)
                    : null}
                </ChildrenButton>
              ) : null}
            </div>

            <ProjectBadge project={props.projects[props.node.value.project_slug]} />
            <Link
              className="Errored Link"
              onClick={e => e.stopPropagation()}
              to={generateIssueEventTarget(props.node.value, props.organization)}
            >
              <span className="TraceOperation">{t('Error')}</span>
              <strong className="TraceEmDash"> — </strong>
              <span className="TraceDescription">{props.node.value.title}</span>
            </Link>
          </div>
        </div>
        <div
          ref={r =>
            props.viewManager.registerColumnRef(
              'span_list',
              r,
              virtualizedIndex,
              props.node
            )
          }
          className="TraceRightColumn"
          style={{
            width: props.viewManager.columns.span_list.width * 100 + '%',
            backgroundColor:
              props.index % 2 === 0 ? props.theme.backgroundSecondary : undefined,
          }}
        >
          {typeof props.node.value.timestamp === 'number' ? (
            <div
              className="ErrorIconBorder"
              style={{
                transform: `translateX(${props.viewManager.computeTransformXFromTimestamp(
                  props.node.value.timestamp * 1000
                )}px)`,
              }}
            >
              <IconFire color="errorText" size="xs" />
            </div>
          ) : null}
        </div>
      </div>
    );
  }

  return null;
}

function RenderPlaceholderRow(props: {
  index: number;
  node: TraceTreeNode<TraceTree.NodeValue>;
  projects: Record<Project['slug'], Project>;
  startIndex: number;
  style: React.CSSProperties;
  theme: Theme;
  viewManager: VirtualizedViewManager;
}) {
  return (
    <div
      className="TraceRow"
      style={{
        top: props.style.top,
        height: props.style.height,
        pointerEvents: 'none',
        color: props.theme.subText,
        paddingLeft: space(1),
      }}
    >
      <div
        className="TraceLeftColumn"
        style={{width: props.viewManager.columns.list.width * 100 + '%'}}
      >
        <div
          className="TraceLeftColumnInner"
          style={{
            paddingLeft: props.node.depth * props.viewManager.row_depth_padding,
          }}
        >
          <div
            className={`TraceChildrenCountWrapper ${isTraceNode(props.node) ? 'Root' : ''}`}
          >
            <Connectors node={props.node} viewManager={props.viewManager} />
            {props.node.children.length > 0 || props.node.canFetch ? (
              <ChildrenButton
                icon="+"
                status={props.node.fetchStatus}
                expanded={props.node.expanded || props.node.zoomedIn}
                onClick={() => void 0}
              >
                {props.node.children.length > 0
                  ? COUNT_FORMATTER.format(props.node.children.length)
                  : null}
              </ChildrenButton>
            ) : null}
          </div>
          <Placeholder
            className="Placeholder"
            height="12px"
            width={randomBetween(20, 80) + '%'}
            style={{
              transition: 'all 30s ease-out',
            }}
          />
        </div>
      </div>
      <div
        className="TraceRightColumn"
        style={{
          width: props.viewManager.columns.span_list.width * 100 + '%',
          backgroundColor:
            props.index % 2 === 0 ? props.theme.backgroundSecondary : undefined,
        }}
      >
        <Placeholder
          className="Placeholder"
          height="12px"
          width={randomBetween(20, 80) + '%'}
          style={{
            transition: 'all 30s ease-out',
            transform: `translate(${randomBetween(0, 200) + 'px'}, 0)`,
          }}
        />
      </div>
    </div>
  );
}

function randomBetween(min: number, max: number) {
  return Math.floor(Math.random() * (max - min + 1) + min);
}

function Connectors(props: {
  node: TraceTreeNode<TraceTree.NodeValue>;
  viewManager: VirtualizedViewManager;
}) {
  const showVerticalConnector =
    ((props.node.expanded || props.node.zoomedIn) && props.node.children.length > 0) ||
    (props.node.value && isParentAutogroupedNode(props.node));

  // If the tail node of the collapsed node has no children,
  // we don't want to render the vertical connector as no children
  // are being rendered as the chain is entirely collapsed
  const hideVerticalConnector =
    showVerticalConnector &&
    props.node.value &&
    props.node instanceof ParentAutogroupNode &&
    !props.node.tail.children.length;

  return (
    <Fragment>
      {props.node.connectors.map((c, i) => {
        return (
          <div
            key={i}
            style={{
              left: -(
                Math.abs(Math.abs(c) - props.node.depth) *
                props.viewManager.row_depth_padding
              ),
            }}
            data-connector={c}
            className={`TraceVerticalConnector ${c < 0 ? 'Orphaned' : ''}`}
          />
        );
      })}
      {showVerticalConnector && !hideVerticalConnector ? (
        <div className="TraceExpandedVerticalConnector" />
      ) : null}
      {props.node.isLastChild ? (
        <div className="TraceVerticalLastChildConnector" />
      ) : (
        <div className="TraceVerticalConnector" />
      )}
    </Fragment>
  );
}

function ProjectBadge(props: {project: Project}) {
  return <ProjectAvatar project={props.project} />;
}

function ChildrenButton(props: {
  children: React.ReactNode;
  expanded: boolean;
  icon: React.ReactNode;
  onClick: (e: React.MouseEvent) => void;
  status: TraceTreeNode<any>['fetchStatus'] | undefined;
}) {
  return (
    <button className="TraceChildrenCount" onClick={props.onClick}>
      <div className="TraceChildrenCountContent">{props.children}</div>
      <div className="TraceChildrenCountAction">
        {props.icon}
        {props.status === 'loading' ? (
          <LoadingIndicator className="TraceActionsLoadingIndicator" size={8} />
        ) : null}
      </div>
    </button>
  );
}

interface TraceBarProps {
  color: string;
  node_space: [number, number] | null;
  viewManager: VirtualizedViewManager;
  virtualizedIndex: number;
  duration?: number;
}

function TraceBar(props: TraceBarProps) {
  if (!props.node_space) {
    return null;
  }

  const duration = getDuration(props.node_space[1] / 1000, 2, true);
  const spanTransform = props.viewManager.computeSpanCSSMatrixTransform(props.node_space);
  const [inside, textTransform] = props.viewManager.computeSpanTextPlacement(
    props.node_space,
    duration
  );

  return (
    <Fragment>
      <div
        ref={r =>
          props.viewManager.registerSpanBarRef(
            r,
            props.node_space!,
            props.virtualizedIndex
          )
        }
        className="TraceBar"
        style={{
          transform: `matrix(${spanTransform.join(',')})`,
          backgroundColor: props.color,
        }}
        onDoubleClick={e => {
          e.stopPropagation();
          props.viewManager.onZoomIntoSpace(props.node_space!);
        }}
      />
      <div
        ref={r =>
          props.viewManager.registerSpanBarTextRef(
            r,
            duration,
            props.node_space!,
            props.virtualizedIndex
          )
        }
        className="TraceBarDuration"
        style={{
          color: inside ? 'white' : '',
          transform: `translate(${textTransform ?? 0}px, 0)`,
        }}
      >
        {duration}
      </div>
    </Fragment>
  );
}

interface AutogroupedTraceBarProps {
  color: string;
  node_space: [number, number][] | null;
  viewManager: VirtualizedViewManager;
  virtualizedIndex: number;
  duration?: number;
}

function AutogroupedTraceBar(props: AutogroupedTraceBarProps) {
  // if (props.node_space && props.node_space.length <= 1) {
  //   return (
  //     <TraceBar
  //       color={props.color}
  //       node_space={props.node_space[0]}
  //       viewManager={props.viewManager}
  //       virtualizedIndex={props.virtualizedIndex}
  //       duration={props.duration}
  //     />
  //   );
  // }

  if (!props.node_space) {
    return null;
  }

  const entire_space: [number, number] = [
    props.node_space![0][0],
    props.node_space![props.node_space.length - 1][1],
  ];

  const duration = getDuration(entire_space[1] / 1000, 2, true);
  const spanTransform = props.viewManager.computeSpanCSSMatrixTransform(entire_space);
  const [inside, textTransform] = props.viewManager.computeSpanTextPlacement(
    entire_space,
    duration
  );

  return (
    <Fragment>
      <div
        ref={r =>
          props.viewManager.registerSpanBarRef(r, entire_space, props.virtualizedIndex)
        }
        className="TraceBar Invisible"
        style={{
          transform: `matrix(${spanTransform.join(',')})`,
          backgroundColor: props.color,
        }}
        onDoubleClick={e => {
          e.stopPropagation();
          props.viewManager.onZoomIntoSpace(entire_space);
        }}
      >
        {props.node_space.map((node_space, i) => {
          const width = node_space[1] / entire_space[1];
          const left = (node_space[0] - entire_space[0]) / entire_space[1];
          return (
            <div
              key={i}
              className="TraceBar"
              style={{
                left: `${left * 1000}%`,
                width: `${width * 100}%`,
                backgroundColor: props.color,
              }}
            />
          );
        })}
      </div>
      <div
        ref={r =>
          props.viewManager.registerSpanBarTextRef(
            r,
            duration,
            entire_space,
            props.virtualizedIndex
          )
        }
        className="TraceBarDuration"
        style={{
          color: inside ? 'white' : '',
          transform: `translate(${textTransform ?? 0}px, 0)`,
        }}
      >
        {duration}
      </div>
    </Fragment>
  );
}

/**
 * This is a wrapper around the Trace component to apply styles
 * to the trace tree. It exists because we _do not_ want to trigger
 * emotion's css parsing logic as it is very slow and will cause
 * the scrolling to flicker.
 */
const TraceStylingWrapper = styled('div')`
  overflow: hidden;
  position: relative;
  box-shadow: 0 0 0 1px ${p => p.theme.border};
  border-radius: ${space(0.5)};
  padding-top: 24px;

  &:before {
    content: '';
    position: absolute;
    left: 0;
    top: 0;
    width: 100%;
    height: 22px;
    background-color: ${p => p.theme.backgroundSecondary};
    border-bottom: 1px solid ${p => p.theme.border};
  }

  &.Loading {
    .TraceRow {
      .TraceLeftColumnInner {
        width: 100%;
      }
    }

    .TraceRightColumn {
      background-color: transparent !important;
    }

    .TraceDivider {
      pointer-events: none;
    }
  }

  .TraceIndicatorContainer {
    overflow: hidden;
    width: 100%;
    height: 100%;
    position: absolute;
    right: 0;
    top: 0;
  }

  .TraceIndicator {
    z-index: 1;
    width: 3px;
    height: 100%;
    top: 0;
    position: absolute;

    .TraceIndicatorLabel {
      min-width: 34px;
      text-align: center;
      position: absolute;
      font-size: ${p => p.theme.fontSizeExtraSmall};
      font-weight: bold;
      color: ${p => p.theme.textColor};
      background-color: ${p => p.theme.background};
      border-radius: ${p => p.theme.borderRadius};
      border: 1px solid ${p => p.theme.border};
      padding: ${space(0.25)};
      display: inline-block;
      line-height: 1;
      margin-top: 2px;
      white-space: nowrap;
    }

    .TraceIndicatorLine {
      width: 1px;
      height: 100%;
      top: 20px;
      position: absolute;
      left: 50%;
      transform: translateX(-2px);
      background: repeating-linear-gradient(
          to bottom,
          transparent 0 4px,
          ${p => p.theme.textColor} 4px 8px
        )
        80%/2px 100% no-repeat;
    }
  }

  .TraceRow {
    display: flex;
    align-items: center;
    position: absolute;
    width: 100%;
    transition: none;
    font-size: ${p => p.theme.fontSizeSmall};

    .Errored {
      color: ${p => p.theme.error};
    }

    .Link {
      &:hover {
        color: ${p => p.theme.blue300};
      }
    }

    .ErrorIconBorder {
      position: absolute;
      margin: ${space(0.25)};
      left: -12px;
      background: ${p => p.theme.background};
      width: ${space(3)};
      height: ${space(3)};
      border: 1px solid ${p => p.theme.error};
      border-radius: 50%;
      display: flex;
      align-items: center;
      justify-content: center;
    }

    &:hover {
      background-color: ${p => p.theme.backgroundSecondary};
    }
    &:focus {
      transition: none;
      background-color: ${p => p.theme.backgroundTertiary};
      outline: none;
    }

    &.Autogrouped {
      color: ${p => p.theme.blue300};
      .TraceDescription {
        font-weight: bold;
      }
      .TraceChildrenCountWrapper {
        button {
          color: ${p => p.theme.white};
          background-color: ${p => p.theme.blue300};
        }
      }
    }
  }

  .TraceLeftColumn {
    height: 100%;
    white-space: nowrap;
    display: flex;
    align-items: center;
    overflow: hidden;
    will-change: width;

    .TraceLeftColumnInner {
      height: 100%;
      white-space: nowrap;
      display: flex;
      align-items: center;
      will-change: transform;
      transform-origin: left center;
      transform: translateX(var(--column-translate-x));
    }
  }

  .TraceRightColumn {
    height: 100%;
    overflow: hidden;
    position: relative;
    display: flex;
    align-items: center;
    will-change: width;
    z-index: 1;
  }

  .TraceBar {
    position: absolute;
    height: 64%;
    width: 100%;
    background-color: black;
    transform-origin: left center;

    &.Invisible {
      background-color: transparent !important;

      > div {
        height: 100%;
      }
    }
  }

  .TraceBarDuration {
    display: inline-block;
    transform-origin: left center;
    font-size: ${p => p.theme.fontSizeExtraSmall};
    color: ${p => p.theme.gray300};
    white-space: nowrap;
    font-variant-numeric: tabular-nums;
    position: absolute;
    transition: color 0.1s ease-in-out;
  }

  .TraceChildrenCount {
    height: 16px;
    white-space: nowrap;
    min-width: 30px;
    display: flex;
    align-items: center;
    justify-content: center;
    border-radius: 99px;
    padding: 0px ${space(0.5)};
    transition: all 0.15s ease-in-out;
    background: ${p => p.theme.background};
    border: 2px solid ${p => p.theme.border};
    line-height: 0;
    z-index: 1;
    font-size: 10px;
    box-shadow: ${p => p.theme.dropShadowLight};
    margin-right: ${space(1)};

    .TraceChildrenCountContent {
      + .TraceChildrenCountAction {
        margin-left: 2px;
      }
    }

    .TraceChildrenCountAction {
      position: relative;
      display: flex;
      align-items: center;
      justify-content: center;
    }

    .TraceActionsLoadingIndicator {
      margin: 0;
      position: absolute;
      top: 50%;
      left: 50%;
      transform: translate(-50%, -50%);
      background-color: ${p => p.theme.background};

      animation: show 0.1s ease-in-out forwards;

      @keyframes show {
        from {
          opacity: 0;
          transform: translate(-50%, -50%) scale(0.86);
        }
        to {
          opacity: 1;
          transform: translate(-50%, -50%) scale(1);
        }
      }

      .loading-indicator {
        border-width: 2px;
      }

      .loading-message {
        display: none;
      }
    }

    svg {
      width: 7px;
      transition: none;
    }
  }

  .TraceChildrenCountWrapper {
    display: flex;
    justify-content: flex-end;
    align-items: center;
    min-width: 44px;
    height: 100%;
    position: relative;

    button {
      transition: none;
    }

    &.Orphaned {
      .TraceVerticalConnector,
      .TraceVerticalLastChildConnector,
      .TraceExpandedVerticalConnector {
        border-left: 2px dashed ${p => p.theme.border};
      }

      &::before {
        border-bottom: 2px dashed ${p => p.theme.border};
      }
    }

    &.Root {
      &:before,
      .TraceVerticalLastChildConnector {
        visibility: hidden;
      }
    }

    &::before {
      content: '';
      display: block;
      width: 50%;
      height: 2px;
      border-bottom: 2px solid ${p => p.theme.border};
      position: absolute;
      left: 0;
      top: 50%;
      transform: translateY(-50%);
    }

    &::after {
      content: '';
      background-color: ${p => p.theme.border};
      border-radius: 50%;
      height: 6px;
      width: 6px;
      position: absolute;
      left: 50%;
      top: 50%;
      transform: translateY(-50%);
    }
  }

  .TraceVerticalConnector {
    position: absolute;
    left: 0;
    top: 0;
    bottom: 0;
    height: 100%;
    width: 2px;
    border-left: 2px solid ${p => p.theme.border};

    &.Orphaned {
      border-left: 2px dashed ${p => p.theme.border};
    }
  }

  .TraceVerticalLastChildConnector {
    position: absolute;
    left: 0;
    top: 0;
    bottom: 0;
    height: 50%;
    width: 2px;
    border-left: 2px solid ${p => p.theme.border};
    border-bottom-left-radius: 4px;
  }

  .TraceExpandedVerticalConnector {
    position: absolute;
    bottom: 0;
    height: 50%;
    left: 50%;
    width: 2px;
    border-left: 2px solid ${p => p.theme.border};
  }

  .TraceOperation {
    margin-left: ${space(0.5)};
    text-overflow: ellipsis;
    white-space: nowrap;
    font-weight: bold;
  }

  .TraceEmDash {
    margin-left: ${space(0.5)};
    margin-right: ${space(0.5)};
  }

  .TraceDescription {
    white-space: nowrap;
  }
`;

const LoadingContainer = styled('div')`
  display: flex;
  justify-content: center;
  align-items: center;
  flex-direction: column;
  left: 50%;
  top: 50%;
  transform: translate(-50%, -50%);
  position: absolute;
  height: auto;
  font-size: ${p => p.theme.fontSizeMedium};
  color: ${p => p.theme.gray300};
  z-index: 30;
  padding: 24px;
  background-color: ${p => p.theme.background};
  border-radius: ${p => p.theme.borderRadius};
  border: 1px solid ${p => p.theme.border};
`;

function TraceLoading() {
  return (
    <LoadingContainer>
      <NoMarginIndicator size={24}>
        <div>{t('Assembling the trace')}</div>
      </NoMarginIndicator>
    </LoadingContainer>
  );
}

const NoMarginIndicator = styled(LoadingIndicator)`
  margin: 0;
`;<|MERGE_RESOLUTION|>--- conflicted
+++ resolved
@@ -124,11 +124,7 @@
     });
   }, []);
 
-<<<<<<< HEAD
   const containerRef = useRef<HTMLDivElement | null>(null);
-  const previouslyFocusedIndexRef = useRef<number | null>(null);
-=======
->>>>>>> 1478b48c
   const [_rerender, setRender] = useState(0);
 
   const previouslyFocusedIndexRef = useRef<number | null>(null);
