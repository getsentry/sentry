import type React from 'react';
import {
  Fragment,
  useCallback,
  useEffect,
  useLayoutEffect,
  useMemo,
  useRef,
  useState,
} from 'react';
import {type Theme, useTheme} from '@emotion/react';
import styled from '@emotion/styled';
import Sentry from '@sentry/react';

import ConfigStore from 'sentry/stores/configStore';
import {space} from 'sentry/styles/space';
import type {Organization} from 'sentry/types/organization';
import type {PlatformKey, Project} from 'sentry/types/project';
import {trackAnalytics} from 'sentry/utils/analytics';
import {formatTraceDuration} from 'sentry/utils/duration/formatTraceDuration';
import {replayPlayerTimestampEmitter} from 'sentry/utils/replays/replayPlayerTimestampEmitter';
import useApi from 'sentry/utils/useApi';
import useOrganization from 'sentry/utils/useOrganization';
import useProjects from 'sentry/utils/useProjects';
import type {
  TraceEvents,
  TraceScheduler,
} from 'sentry/views/performance/newTraceDetails/traceRenderers/traceScheduler';
import {
  useVirtualizedList,
  type VirtualizedRow,
} from 'sentry/views/performance/newTraceDetails/traceRenderers/traceVirtualizedList';
import type {VirtualizedViewManager} from 'sentry/views/performance/newTraceDetails/traceRenderers/virtualizedViewManager';
import {TraceAutogroupedRow} from 'sentry/views/performance/newTraceDetails/traceRow/traceAutogroupedRow';
import {TraceErrorRow} from 'sentry/views/performance/newTraceDetails/traceRow/traceErrorRow';
import {TraceLoadingRow} from 'sentry/views/performance/newTraceDetails/traceRow/traceLoadingRow';
import {TraceMissingInstrumentationRow} from 'sentry/views/performance/newTraceDetails/traceRow/traceMissingInstrumentationRow';
import {TraceRootRow} from 'sentry/views/performance/newTraceDetails/traceRow/traceRootNode';
import {
  TRACE_CHILDREN_COUNT_WRAPPER_CLASSNAME,
  TRACE_CHILDREN_COUNT_WRAPPER_ORPHANED_CLASSNAME,
  TRACE_RIGHT_COLUMN_EVEN_CLASSNAME,
  TRACE_RIGHT_COLUMN_ODD_CLASSNAME,
  type TraceRowProps,
} from 'sentry/views/performance/newTraceDetails/traceRow/traceRow';
import {TraceSpanRow} from 'sentry/views/performance/newTraceDetails/traceRow/traceSpanRow';
import {TraceTransactionRow} from 'sentry/views/performance/newTraceDetails/traceRow/traceTransactionRow';
import type {TraceReducerState} from 'sentry/views/performance/newTraceDetails/traceState';
import {
  getRovingIndexActionFromDOMEvent,
  type RovingTabIndexUserActions,
} from 'sentry/views/performance/newTraceDetails/traceState/traceRovingTabIndex';

import {TraceTree, type TraceTreeNode} from './traceModels/traceTree';
import {useTraceState, useTraceStateDispatch} from './traceState/traceStateProvider';
import {
  isAutogroupedNode,
  isMissingInstrumentationNode,
  isSpanNode,
  isTraceErrorNode,
  isTraceNode,
  isTransactionNode,
} from './guards';

function computeNextIndexFromAction(
  current_index: number,
  action: RovingTabIndexUserActions,
  items: number
): number {
  switch (action) {
    case 'next':
      if (current_index === items) {
        return 0;
      }
      return current_index + 1;
    case 'previous':
      if (current_index === 0) {
        return items;
      }
      return current_index - 1;
    case 'last':
      return items;
    case 'first':
      return 0;
    default:
      throw new TypeError(`Invalid or not implemented reducer action - ${action}`);
  }
}

<<<<<<< HEAD
=======
function getMaxErrorSeverity(errors: TraceTree.TraceError[]) {
  return errors.reduce((acc, error) => {
    if (error.level === 'fatal') {
      return 'fatal';
    }
    if (error.level === 'error') {
      return acc === 'fatal' ? 'fatal' : 'error';
    }
    if (error.level === 'warning') {
      return acc === 'fatal' || acc === 'error' ? acc : 'warning';
    }
    return acc;
  }, 'default');
}

const RIGHT_COLUMN_EVEN_CLASSNAME = `TraceRightColumn`;
const RIGHT_COLUMN_ODD_CLASSNAME = [RIGHT_COLUMN_EVEN_CLASSNAME, 'Odd'].join(' ');
const CHILDREN_COUNT_WRAPPER_CLASSNAME = `TraceChildrenCountWrapper`;
const CHILDREN_COUNT_WRAPPER_ORPHANED_CLASSNAME = [
  CHILDREN_COUNT_WRAPPER_CLASSNAME,
  'Orphaned',
].join(' ');

const ERROR_LEVEL_LABELS: Record<keyof Theme['level'], string> = {
  sample: t('Sample'),
  info: t('Info'),
  warning: t('Warning'),
  // Hardcoded legacy color (orange400). We no longer use orange anywhere
  // else in the app (except for the chart palette). This needs to be harcoded
  // here because existing users may still associate orange with the "error" level.
  error: t('Error'),
  fatal: t('Fatal'),
  default: t('Default'),
  unknown: t('Unknown'),
};

function maybeFocusRow(
  ref: HTMLDivElement | null,
  node: TraceTreeNode<TraceTree.NodeValue>,
  previouslyFocusedNodeRef: React.MutableRefObject<TraceTreeNode<TraceTree.NodeValue> | null>
) {
  if (!ref) {
    return;
  }
  if (node === previouslyFocusedNodeRef.current) {
    return;
  }
  previouslyFocusedNodeRef.current = node;
  ref.focus();
}

>>>>>>> 0c0a06b2
interface TraceProps {
  forceRerender: number;
  initializedRef: React.MutableRefObject<boolean>;
  isEmbedded: boolean;
  manager: VirtualizedViewManager;
  onRowClick: (
    node: TraceTreeNode<TraceTree.NodeValue>,
    event: React.MouseEvent<HTMLElement>,
    index: number
  ) => void;
  onTraceLoad: (
    trace: TraceTree,
    node: TraceTreeNode<TraceTree.NodeValue> | null,
    index: number | null
  ) => void;
  onTraceSearch: (
    query: string,
    node: TraceTreeNode<TraceTree.NodeValue>,
    behavior: 'track result' | 'persist'
  ) => void;
  previouslyFocusedNodeRef: React.MutableRefObject<TraceTreeNode<TraceTree.NodeValue> | null>;
  rerender: () => void;
  scheduler: TraceScheduler;
  scrollQueueRef: React.MutableRefObject<
    | {
        eventId?: string;
        path?: TraceTree.NodePath[];
      }
    | null
    | undefined
  >;
  trace: TraceTree;
  trace_id: string | undefined;
}

export function Trace({
  trace,
  onRowClick,
  manager,
  scrollQueueRef,
  previouslyFocusedNodeRef,
  onTraceSearch,
  onTraceLoad,
  rerender,
  scheduler,
  initializedRef,
  forceRerender,
  trace_id,
  isEmbedded,
}: TraceProps) {
  const theme = useTheme();
  const api = useApi();
  const {projects} = useProjects();
  const organization = useOrganization();
  const traceState = useTraceState();
  const traceDispatch = useTraceStateDispatch();

  const rerenderRef = useRef<TraceProps['rerender']>(rerender);
  rerenderRef.current = rerender;

  const treePromiseStatusRef =
    useRef<Map<TraceTreeNode<TraceTree.NodeValue>, 'loading' | 'error' | 'success'>>();

  if (!treePromiseStatusRef.current) {
    treePromiseStatusRef.current = new Map();
  }

  const treeRef = useRef<TraceTree>(trace);
  treeRef.current = trace;

  const traceStateRef = useRef<TraceReducerState>(traceState);
  traceStateRef.current = traceState;

  useLayoutEffect(() => {
    const onTraceViewChange: TraceEvents['set trace view'] = () => {
      manager.recomputeTimelineIntervals();
      manager.recomputeSpanToPXMatrix();
      manager.syncResetZoomButton();
      manager.draw();
    };
    const onPhysicalSpaceChange: TraceEvents['set container physical space'] = () => {
      manager.recomputeTimelineIntervals();
      manager.recomputeSpanToPXMatrix();
      manager.draw();
    };
    const onTraceSpaceChange: TraceEvents['initialize trace space'] = () => {
      manager.recomputeTimelineIntervals();
      manager.recomputeSpanToPXMatrix();
      manager.draw();
    };
    const onDividerResize: TraceEvents['divider resize'] = view => {
      manager.recomputeTimelineIntervals();
      manager.recomputeSpanToPXMatrix();
      manager.draw(view);
    };

    scheduler.on('set trace view', onTraceViewChange);
    scheduler.on('set trace space', onTraceSpaceChange);
    scheduler.on('set container physical space', onPhysicalSpaceChange);
    scheduler.on('initialize trace space', onTraceSpaceChange);
    scheduler.on('divider resize', onDividerResize);

    return () => {
      scheduler.off('set trace view', onTraceViewChange);
      scheduler.off('set trace space', onTraceSpaceChange);
      scheduler.off('set container physical space', onPhysicalSpaceChange);
      scheduler.off('initialize trace space', onTraceSpaceChange);
      scheduler.off('divider resize', onDividerResize);
    };
  }, [manager, scheduler]);

  useLayoutEffect(() => {
    if (initializedRef.current) {
      return;
    }
    if (trace.type !== 'trace' || !manager) {
      return;
    }

    initializedRef.current = true;

    if (!scrollQueueRef.current) {
      onTraceLoad(trace, null, null);
      return;
    }

    // Node path has higher specificity than eventId
    const promise = scrollQueueRef.current?.path
      ? TraceTree.ExpandToPath(trace, scrollQueueRef.current.path, rerenderRef.current, {
          api,
          organization,
        })
      : scrollQueueRef.current.eventId
        ? TraceTree.ExpandToEventID(
            scrollQueueRef?.current?.eventId,
            trace,
            rerenderRef.current,
            {
              api,
              organization,
            }
          )
        : Promise.resolve(null);

    promise
      .then(maybeNode => {
        onTraceLoad(trace, maybeNode?.node ?? null, maybeNode?.index ?? null);

        if (!maybeNode) {
          Sentry.captureMessage('Failed to find and scroll to node in tree');
          return;
        }
      })
      .finally(() => {
        // Important to set scrollQueueRef.current to null and trigger a rerender
        // after the promise resolves as we show a loading state during scroll,
        // else the screen could jump around while we fetch span data
        scrollQueueRef.current = null;
        rerenderRef.current();
        // Allow react to rerender before dispatching the init event
        requestAnimationFrame(() => {
          scheduler.dispatch('initialize virtualized list');
        });
      });
  }, [
    api,
    trace,
    manager,
    onTraceLoad,
    scheduler,
    traceDispatch,
    scrollQueueRef,
    initializedRef,
    organization,
  ]);

  const onNodeZoomIn = useCallback(
    (
      event: React.MouseEvent<Element> | React.KeyboardEvent<Element>,
      node: TraceTreeNode<TraceTree.NodeValue>,
      value: boolean
    ) => {
      if (!isTransactionNode(node) && !isSpanNode(node)) {
        throw new TypeError('Node must be a transaction or span');
      }

      event.stopPropagation();
      rerenderRef.current();

      treeRef.current
        .zoomIn(node, value, {
          api,
          organization,
        })
        .then(() => {
          rerenderRef.current();

          // If a query exists, we want to reapply the search after zooming in
          // so that new nodes are also highlighted if they match a query
          if (traceStateRef.current.search.query) {
            onTraceSearch(traceStateRef.current.search.query, node, 'persist');
          }

          treePromiseStatusRef.current!.set(node, 'success');
        })
        .catch(_e => {
          treePromiseStatusRef.current!.set(node, 'error');
        });
    },
    [api, organization, onTraceSearch]
  );

  const onNodeExpand = useCallback(
    (
      event: React.MouseEvent<Element> | React.KeyboardEvent<Element>,
      node: TraceTreeNode<TraceTree.NodeValue>,
      value: boolean
    ) => {
      event.stopPropagation();

      treeRef.current.expand(node, value);
      rerenderRef.current();

      if (traceStateRef.current.search.query) {
        // If a query exists, we want to reapply the search after expanding
        // so that new nodes are also highlighted if they match a query
        onTraceSearch(traceStateRef.current.search.query, node, 'persist');
      }
    },
    [onTraceSearch]
  );

  const onRowKeyDown = useCallback(
    (
      event: React.KeyboardEvent,
      index: number,
      node: TraceTreeNode<TraceTree.NodeValue>
    ) => {
      if (!manager.list) {
        return;
      }
      const action = getRovingIndexActionFromDOMEvent(event);
      if (action) {
        event.preventDefault();
        const nextIndex = computeNextIndexFromAction(
          index,
          action,
          treeRef.current.list.length - 1
        );

        traceDispatch({
          type: 'set roving index',
          index: nextIndex,
          node: treeRef.current.list[nextIndex],
          action_source: 'keyboard',
        });
      }
      if (event.key === 'ArrowLeft') {
        if (node.zoomedIn) {
          onNodeZoomIn(event, node, false);
        } else if (node.expanded) {
          onNodeExpand(event, node, false);
        }
      } else if (event.key === 'ArrowRight') {
        if (!node.expanded) {
          onNodeExpand(event, node, true);
        } else if (node.expanded && node.canFetch) {
          onNodeZoomIn(event, node, true);
        }
      }
    },
    [manager, onNodeExpand, onNodeZoomIn, traceDispatch]
  );

  const projectLookup: Record<string, PlatformKey | undefined> = useMemo(() => {
    return projects.reduce<Record<Project['slug'], Project['platform']>>(
      (acc, project) => {
        acc[project.slug] = project.platform;
        return acc;
      },
      {}
    );
  }, [projects]);

  const renderLoadingRow = useCallback(
    (n: VirtualizedRow) => {
      return (
        <TraceLoadingRow
          key={n.key}
          index={n.index}
          style={n.style}
          node={n.item}
          theme={theme}
          manager={manager}
        />
      );
    },
    [manager, theme]
  );

  const renderVirtualizedRow = useCallback(
    (n: VirtualizedRow) => {
      return (
        <RenderTraceRow
          key={n.key}
          index={n.index}
          organization={organization}
          previouslyFocusedNodeRef={previouslyFocusedNodeRef}
          tabIndex={traceState.rovingTabIndex.node === n.item ? 0 : -1}
          isSearchResult={traceState.search.resultsLookup.has(n.item)}
          searchResultsIteratorIndex={traceState.search.resultIndex}
          style={n.style}
          projects={projectLookup}
          node={n.item}
          manager={manager}
          theme={theme}
          onExpand={onNodeExpand}
          onZoomIn={onNodeZoomIn}
          onRowClick={onRowClick}
          onRowKeyDown={onRowKeyDown}
          tree={trace}
          trace_id={trace_id}
          isEmbedded={isEmbedded}
        />
      );
    },
    // we add forceRerender as a "unnecessary" dependency to trigger the virtualized list rerender
    // eslint-disable-next-line react-hooks/exhaustive-deps
    [
      onNodeExpand,
      onNodeZoomIn,
      manager,
      scrollQueueRef,
      previouslyFocusedNodeRef,
      onRowKeyDown,
      onRowClick,
      organization,
      projectLookup,
      traceState.rovingTabIndex.node,
      traceState.search.resultIteratorIndex,
      traceState.search.resultsLookup,
      traceState.search.resultIndex,
      theme,
      trace.type,
      forceRerender,
    ]
  );

  const render = useMemo(() => {
    return trace.type !== 'trace' || scrollQueueRef.current
      ? r => renderLoadingRow(r)
      : r => renderVirtualizedRow(r);
  }, [renderLoadingRow, renderVirtualizedRow, trace.type, scrollQueueRef]);

  const traceNode = trace.root.children[0];
  const traceStartTimestamp = traceNode?.space?.[0];

  const [scrollContainer, setScrollContainer] = useState<HTMLElement | null>(null);
  const virtualizedList = useVirtualizedList({
    manager,
    items: trace.list,
    container: scrollContainer,
    render: render,
    scheduler,
  });

  return (
    <TraceStylingWrapper
      ref={manager.registerContainerRef}
      className={`
        ${trace.root.space[1] === 0 ? 'Empty' : ''}
        ${trace.indicators.length > 0 ? 'WithIndicators' : ''}
        ${trace.type !== 'trace' || scrollQueueRef.current ? 'Loading' : ''}
        ${ConfigStore.get('theme')}`}
    >
      <div
        className="TraceScrollbarContainer"
        ref={manager.registerHorizontalScrollBarContainerRef}
      >
        <div className="TraceScrollbarScroller" />
      </div>
      <div className="TraceDivider" ref={manager.registerDividerRef} />
      <div
        className="TraceIndicatorContainer"
        ref={manager.registerIndicatorContainerRef}
      >
        {trace.indicators.length > 0
          ? trace.indicators.map((indicator, i) => {
              return (
                <div
                  key={i}
                  ref={r => manager.registerIndicatorRef(r, i, indicator)}
                  className={`TraceIndicator ${indicator.poor ? 'Errored' : ''}`}
                >
                  <div className="TraceIndicatorLabel">{indicator.label}</div>
                  <div className="TraceIndicatorLine" />
                </div>
              );
            })
          : null}

        {manager.interval_bars.map((_, i) => {
          const indicatorTimestamp = manager.intervals[i] ?? 0;

          if (trace.type !== 'trace') {
            return null;
          }

          return (
            <div
              key={i}
              ref={r => manager.registerTimelineIndicatorRef(r, i)}
              className="TraceIndicator Timeline"
            >
              <div className="TraceIndicatorLabel">
                {indicatorTimestamp > 0
                  ? formatTraceDuration(manager.view.trace_view.x + indicatorTimestamp)
                  : '0s'}
              </div>
              <div className="TraceIndicatorLine" />
            </div>
          );
        })}
        {traceNode && traceStartTimestamp ? (
          <VerticalTimestampIndicators
            viewmanager={manager}
            traceStartTimestamp={traceStartTimestamp}
          />
        ) : null}
      </div>
      <div
        ref={setScrollContainer}
        data-test-id="trace-virtualized-list-scroll-container"
      >
        <div data-test-id="trace-virtualized-list">{virtualizedList.rendered}</div>
        <div className="TraceRow Hidden">
          <div
            className="TraceLeftColumn"
            ref={r => manager.registerGhostRowRef('list', r)}
          />
          <div
            className="TraceRightColumn"
            ref={r => manager.registerGhostRowRef('span_list', r)}
          />
        </div>
      </div>
    </TraceStylingWrapper>
  );
}

function RenderTraceRow(props: {
  index: number;
  isEmbedded: boolean;
  isSearchResult: boolean;
  manager: VirtualizedViewManager;
  node: TraceTreeNode<TraceTree.NodeValue>;
  onExpand: (
    event: React.MouseEvent<Element>,
    node: TraceTreeNode<TraceTree.NodeValue>,
    value: boolean
  ) => void;
  onRowClick: (
    node: TraceTreeNode<TraceTree.NodeValue>,
    event: React.MouseEvent<HTMLElement>,
    index: number
  ) => void;
  onRowKeyDown: (
    event: React.KeyboardEvent,
    index: number,
    node: TraceTreeNode<TraceTree.NodeValue>
  ) => void;
  onZoomIn: (
    event: React.MouseEvent<Element>,
    node: TraceTreeNode<TraceTree.NodeValue>,
    value: boolean
  ) => void;
  organization: Organization;
  previouslyFocusedNodeRef: React.MutableRefObject<TraceTreeNode<TraceTree.NodeValue> | null>;
  projects: Record<Project['slug'], Project['platform']>;
  searchResultsIteratorIndex: number | null;
  style: React.CSSProperties;
  tabIndex: number;
  theme: Theme;
  trace_id: string | undefined;
  tree: TraceTree;
}) {
  const node = props.node;
  const virtualized_index = props.index - props.manager.start_virtualized_index;
  const rowSearchClassName = `${props.isSearchResult ? 'SearchResult' : ''} ${props.searchResultsIteratorIndex === props.index ? 'Highlight' : ''}`;

  const registerListColumnRef = useCallback(
    (ref: HTMLDivElement | null) => {
      props.manager.registerColumnRef('list', ref, virtualized_index, node);
    },
    [props.manager, node, virtualized_index]
  );

  const registerSpanColumnRef = useCallback(
    (ref: HTMLDivElement | null) => {
      props.manager.registerColumnRef('span_list', ref, virtualized_index, node);
    },
    [props.manager, node, virtualized_index]
  );

  const registerSpanArrowRef = useCallback(
    ref => {
      props.manager.registerArrowRef(ref, node.space!, virtualized_index);
    },
    [props.manager, node, virtualized_index]
  );

  const onRowClickProp = props.onRowClick;
  const onRowClick = useCallback(
    (event: React.MouseEvent<HTMLElement>) => {
      onRowClickProp(node, event, props.index);
    },
    [props.index, node, onRowClickProp]
  );

  const onRowKeyDownProp = props.onRowKeyDown;
  const onRowKeyDown = useCallback(
    (event: React.KeyboardEvent) => onRowKeyDownProp(event, props.index, node),
    [props.index, node, onRowKeyDownProp]
  );

  const onRowDoubleClick = useCallback(
    (e: React.MouseEvent) => {
      trackAnalytics('trace.trace_layout.zoom_to_fill', {
        organization: props.organization,
      });
      e.stopPropagation();
      props.manager.onZoomIntoSpace(node.space!);
    },
    [node, props.manager, props.organization]
  );

  const onSpanRowArrowClick = useCallback(
    (_e: React.MouseEvent) => {
      props.manager.onBringRowIntoView(node.space!);
    },
    [node.space, props.manager]
  );

  const onExpandProp = props.onExpand;
  const onExpand = useCallback(
    (e: React.MouseEvent) => {
      onExpandProp(e, node, !node.expanded);
    },
    [node, onExpandProp]
  );

  const onZoomInProp = props.onZoomIn;
  const onZoomIn = useCallback(
    (e: React.MouseEvent) => {
      onZoomInProp(e, node, !node.zoomedIn);
    },
    [node, onZoomInProp]
  );
  const onExpandDoubleClick = useCallback((e: React.MouseEvent) => {
    e.stopPropagation();
  }, []);

  const spanColumnClassName =
    props.index % 2 === 1
      ? TRACE_RIGHT_COLUMN_ODD_CLASSNAME
      : TRACE_RIGHT_COLUMN_EVEN_CLASSNAME;

  const listColumnClassName = node.isOrphaned
    ? TRACE_CHILDREN_COUNT_WRAPPER_ORPHANED_CLASSNAME
    : TRACE_CHILDREN_COUNT_WRAPPER_CLASSNAME;

  const listColumnStyle: React.CSSProperties = {
    paddingLeft: node.depth * props.manager.row_depth_padding,
  };

  const rowProps: TraceRowProps<TraceTreeNode<TraceTree.NodeValue>> = {
    onExpand,
    onZoomIn,
    onRowClick,
    onRowKeyDown,
    previouslyFocusedNodeRef: props.previouslyFocusedNodeRef,
    isEmbedded: props.isEmbedded,
    onSpanArrowClick: onSpanRowArrowClick,
    manager: props.manager,
    index: props.index,
    theme: props.theme,
    style: props.style,
    projects: props.projects,
    tabIndex: props.tabIndex,
    onRowDoubleClick,
    trace_id: props.trace_id,
    node: props.node,
    virtualized_index,
    listColumnStyle,
    listColumnClassName,
    spanColumnClassName,
    onExpandDoubleClick,
    rowSearchClassName,
    registerListColumnRef,
    registerSpanColumnRef,
    registerSpanArrowRef,
  };

  if (isTransactionNode(node)) {
    return <TraceTransactionRow {...rowProps} node={node} />;
  }

  if (isSpanNode(node)) {
    return <TraceSpanRow {...rowProps} node={node} />;
  }

  if (isMissingInstrumentationNode(node)) {
    return <TraceMissingInstrumentationRow {...rowProps} node={node} />;
  }

  if (isAutogroupedNode(node)) {
    return <TraceAutogroupedRow {...rowProps} node={node} />;
  }

  if (isTraceErrorNode(node)) {
    return <TraceErrorRow {...rowProps} node={node} />;
  }

  if (isTraceNode(node)) {
    return <TraceRootRow {...rowProps} node={node} />;
  }

  return null;
}

<<<<<<< HEAD
=======
function RenderPlaceholderRow(props: {
  index: number;
  manager: VirtualizedViewManager;
  node: TraceTreeNode<TraceTree.NodeValue>;
  style: React.CSSProperties;
  theme: Theme;
}) {
  return (
    <div
      key={props.index}
      className="TraceRow"
      style={{
        transform: props.style.transform,
        height: props.style.height,
        pointerEvents: 'none',
        color: props.theme.subText,
        paddingLeft: 8,
      }}
    >
      <div
        className="TraceLeftColumn"
        style={{width: props.manager.columns.list.width * 100 + '%'}}
      >
        <div
          className="TraceLeftColumnInner"
          style={{
            paddingLeft: props.node.depth * props.manager.row_depth_padding,
          }}
        >
          <div
            className={`TraceChildrenCountWrapper ${isTraceNode(props.node) ? 'Root' : ''}`}
          >
            <Connectors node={props.node} manager={props.manager} />
            {props.node.children.length > 0 || props.node.canFetch ? (
              <ChildrenButton
                icon="+"
                status={props.node.fetchStatus}
                expanded={props.node.expanded || props.node.zoomedIn}
                onClick={() => void 0}
                onDoubleClick={() => void 0}
              >
                {props.node.children.length > 0
                  ? COUNT_FORMATTER.format(props.node.children.length)
                  : null}
              </ChildrenButton>
            ) : null}
          </div>
          <Placeholder
            className="Placeholder"
            height="12px"
            width={randomBetween(20, 80) + '%'}
            style={{
              transition: 'all 30s ease-out',
            }}
          />
        </div>
      </div>
      <div
        className={
          props.index % 2 === 1 ? RIGHT_COLUMN_ODD_CLASSNAME : RIGHT_COLUMN_EVEN_CLASSNAME
        }
        style={{
          width: props.manager.columns.span_list.width * 100 + '%',
        }}
      >
        <Placeholder
          className="Placeholder"
          height="12px"
          width={randomBetween(20, 80) + '%'}
          style={{
            transition: 'all 30s ease-out',
            transform: `translate(${randomBetween(0, 200) + 'px'}, 0)`,
          }}
        />
      </div>
    </div>
  );
}

function randomBetween(min: number, max: number) {
  return Math.floor(Math.random() * (max - min + 1) + min);
}

function Connectors(props: {
  manager: VirtualizedViewManager;
  node: TraceTreeNode<TraceTree.NodeValue>;
}) {
  const hasChildren =
    (props.node.expanded || props.node.zoomedIn) && props.node.children.length > 0;
  const showVerticalConnector =
    hasChildren || (props.node.value && isParentAutogroupedNode(props.node));

  // If the tail node of the collapsed node has no children,
  // we don't want to render the vertical connector as no children
  // are being rendered as the chain is entirely collapsed
  const hideVerticalConnector =
    showVerticalConnector &&
    props.node.value &&
    props.node instanceof ParentAutogroupNode &&
    (!props.node.tail.children.length ||
      (!props.node.tail.expanded && !props.node.expanded));

  return (
    <Fragment>
      {props.node.connectors.map((c, i) => {
        return (
          <span
            key={i}
            style={{
              left: -(
                Math.abs(Math.abs(c) - props.node.depth) * props.manager.row_depth_padding
              ),
            }}
            className={`TraceVerticalConnector ${c < 0 ? 'Orphaned' : ''}`}
          />
        );
      })}
      {showVerticalConnector && !hideVerticalConnector ? (
        <span className="TraceExpandedVerticalConnector" />
      ) : null}
      {props.node.isLastChild ? (
        <span className="TraceVerticalLastChildConnector" />
      ) : (
        <span className="TraceVerticalConnector" />
      )}
    </Fragment>
  );
}

function ChildrenButton(props: {
  children: React.ReactNode;
  expanded: boolean;
  icon: React.ReactNode;
  onClick: (e: React.MouseEvent) => void;
  onDoubleClick: (e: React.MouseEvent) => void;
  status: TraceTreeNode<any>['fetchStatus'] | undefined;
}) {
  return (
    <button
      className={`TraceChildrenCount`}
      onClick={props.onClick}
      onDoubleClick={props.onDoubleClick}
    >
      <div className="TraceChildrenCountContent">{props.children}</div>
      <div className="TraceChildrenCountAction">
        {props.icon}
        {props.status === 'loading' ? (
          <LoadingIndicator className="TraceActionsLoadingIndicator" size={8} />
        ) : null}
      </div>
    </button>
  );
}

interface TraceBarProps {
  color: string;
  errors: TraceTreeNode<TraceTree.Transaction>['errors'];
  manager: VirtualizedViewManager;
  node_space: [number, number] | null;
  performance_issues: TraceTreeNode<TraceTree.Transaction>['performance_issues'];
  profiles: TraceTreeNode<TraceTree.NodeValue>['profiles'];
  virtualized_index: number;
}

function TraceBar(props: TraceBarProps) {
  const duration = props.node_space ? formatTraceDuration(props.node_space[1]) : null;

  const registerSpanBarRef = useCallback(
    (ref: HTMLDivElement | null) => {
      props.manager.registerSpanBarRef(
        ref,
        props.node_space!,
        props.color,
        props.virtualized_index
      );
    },
    [props.manager, props.node_space, props.color, props.virtualized_index]
  );

  const registerSpanBarTextRef = useCallback(
    (ref: HTMLDivElement | null) => {
      props.manager.registerSpanBarTextRef(
        ref,
        duration!,
        props.node_space!,
        props.virtualized_index
      );
    },
    [props.manager, props.node_space, props.virtualized_index, duration]
  );

  if (!props.node_space) {
    return null;
  }

  return (
    <Fragment>
      <div ref={registerSpanBarRef} className="TraceBar">
        {props.errors.size > 0 ? (
          <ErrorIcons
            node_space={props.node_space}
            errors={props.errors}
            manager={props.manager}
          />
        ) : null}
        {props.performance_issues.size > 0 ? (
          <PerformanceIssueIcons
            node_space={props.node_space}
            performance_issues={props.performance_issues}
            manager={props.manager}
          />
        ) : null}
        {props.performance_issues.size > 0 ||
        props.errors.size > 0 ||
        props.profiles.length > 0 ? (
          <BackgroundPatterns
            node_space={props.node_space}
            performance_issues={props.performance_issues}
            errors={props.errors}
            manager={props.manager}
          />
        ) : null}
      </div>
      <div ref={registerSpanBarTextRef} className="TraceBarDuration">
        {duration}
      </div>
    </Fragment>
  );
}

interface MissingInstrumentationTraceBarProps {
  color: string;
  manager: VirtualizedViewManager;
  node_space: [number, number] | null;
  virtualized_index: number;
}
function MissingInstrumentationTraceBar(props: MissingInstrumentationTraceBarProps) {
  const duration = props.node_space ? formatTraceDuration(props.node_space[1]) : null;

  const registerSpanBarRef = useCallback(
    (ref: HTMLDivElement | null) => {
      props.manager.registerSpanBarRef(
        ref,
        props.node_space!,
        props.color,
        props.virtualized_index
      );
    },
    [props.manager, props.node_space, props.color, props.virtualized_index]
  );

  const registerSpanBarTextRef = useCallback(
    (ref: HTMLDivElement | null) => {
      props.manager.registerSpanBarTextRef(
        ref,
        duration!,
        props.node_space!,
        props.virtualized_index
      );
    },
    [props.manager, props.node_space, props.virtualized_index, duration]
  );

  return (
    <Fragment>
      <div ref={registerSpanBarRef} className="TraceBar">
        <div className="TracePatternContainer">
          <div className="TracePattern missing_instrumentation" />
        </div>
      </div>
      <div ref={registerSpanBarTextRef} className="TraceBarDuration">
        {duration}
      </div>
    </Fragment>
  );
}

interface InvisibleTraceBarProps {
  children: React.ReactNode;
  manager: VirtualizedViewManager;
  node_space: [number, number] | null;
  virtualizedIndex: number;
}

function InvisibleTraceBar(props: InvisibleTraceBarProps) {
  const registerInvisibleBarRef = useCallback(
    (ref: HTMLDivElement | null) => {
      props.manager.registerInvisibleBarRef(
        ref,
        props.node_space!,
        props.virtualizedIndex
      );
    },
    [props.manager, props.node_space, props.virtualizedIndex]
  );

  const onDoubleClick = useCallback(
    (e: React.MouseEvent) => {
      e.stopPropagation();
      props.manager.onZoomIntoSpace(props.node_space!);
    },
    [props.manager, props.node_space]
  );

  if (!props.node_space || !props.children) {
    return null;
  }

  return (
    <div
      ref={registerInvisibleBarRef}
      onDoubleClick={onDoubleClick}
      className="TraceBar Invisible"
    >
      {props.children}
    </div>
  );
}

interface BackgroundPatternsProps {
  errors: TraceTreeNode<TraceTree.Transaction>['errors'];
  manager: VirtualizedViewManager;
  node_space: [number, number] | null;
  performance_issues: TraceTreeNode<TraceTree.Transaction>['performance_issues'];
}

function BackgroundPatterns(props: BackgroundPatternsProps) {
  const performance_issues = useMemo(() => {
    if (!props.performance_issues.size) {
      return [];
    }
    return [...props.performance_issues];
  }, [props.performance_issues]);

  const errors = useMemo(() => {
    if (!props.errors.size) {
      return [];
    }
    return [...props.errors];
  }, [props.errors]);

  const severity = useMemo(() => {
    return getMaxErrorSeverity(errors);
  }, [errors]);

  if (!props.performance_issues.size && !props.errors.size) {
    return null;
  }

  // If there is an error, render the error pattern across the entire width.
  // Else if there is a performance issue, render the performance issue pattern
  // for the duration of the performance issue. If there is a profile, render
  // the profile pattern for entire duration (we do not have profile durations here)
  return (
    <Fragment>
      {errors.length > 0 ? (
        <div
          className="TracePatternContainer"
          style={{
            left: 0,
            width: '100%',
          }}
        >
          <div className={`TracePattern ${severity}`} />
        </div>
      ) : performance_issues.length > 0 ? (
        <Fragment>
          {performance_issues.map((issue, i) => {
            const timestamp = issue.start * 1e3;
            // Clamp the issue timestamp to the span's timestamp
            const left = props.manager.computeRelativeLeftPositionFromOrigin(
              clamp(
                timestamp,
                props.node_space![0],
                props.node_space![0] + props.node_space![1]
              ),
              props.node_space!
            );

            return (
              <div
                key={i}
                className="TracePatternContainer"
                style={{
                  left: left * 100 + '%',
                  width: (1 - left) * 100 + '%',
                }}
              >
                <div className="TracePattern performance_issue" />
              </div>
            );
          })}
        </Fragment>
      ) : null}
    </Fragment>
  );
}

interface ErrorIconsProps {
  errors: TraceTreeNode<TraceTree.Transaction>['errors'];
  manager: VirtualizedViewManager;
  node_space: [number, number] | null;
}

function ErrorIcons(props: ErrorIconsProps) {
  const errors = useMemo(() => {
    return [...props.errors];
  }, [props.errors]);

  if (!props.errors.size) {
    return null;
  }

  return (
    <Fragment>
      {errors.map((error, i) => {
        const timestamp = error.timestamp ? error.timestamp * 1e3 : props.node_space![0];
        // Clamp the error timestamp to the span's timestamp
        const left = props.manager.computeRelativeLeftPositionFromOrigin(
          clamp(
            timestamp,
            props.node_space![0],
            props.node_space![0] + props.node_space![1]
          ),
          props.node_space!
        );

        return (
          <div
            key={i}
            className={`TraceIcon ${error.level}`}
            style={{left: left * 100 + '%'}}
          >
            <TraceIcons.Icon event={error} />
          </div>
        );
      })}
    </Fragment>
  );
}

interface PerformanceIssueIconsProps {
  manager: VirtualizedViewManager;
  node_space: [number, number] | null;
  performance_issues: TraceTreeNode<TraceTree.Transaction>['performance_issues'];
}

function PerformanceIssueIcons(props: PerformanceIssueIconsProps) {
  const performance_issues = useMemo(() => {
    return [...props.performance_issues];
  }, [props.performance_issues]);

  if (!props.performance_issues.size) {
    return null;
  }

  return (
    <Fragment>
      {performance_issues.map((issue, i) => {
        const timestamp = issue.timestamp
          ? issue.timestamp * 1e3
          : issue.start
            ? issue.start * 1e3
            : props.node_space![0];
        // Clamp the issue timestamp to the span's timestamp
        const left = props.manager.computeRelativeLeftPositionFromOrigin(
          clamp(
            timestamp,
            props.node_space![0],
            props.node_space![0] + props.node_space![1]
          ),
          props.node_space!
        );

        return (
          <div
            key={i}
            className={`TraceIcon performance_issue`}
            style={{left: left * 100 + '%'}}
          >
            <TraceIcons.Icon event={issue} />
          </div>
        );
      })}
    </Fragment>
  );
}

interface AutogroupedTraceBarProps {
  color: string;
  entire_space: [number, number] | null;
  errors: TraceTreeNode<TraceTree.Transaction>['errors'];
  manager: VirtualizedViewManager;
  node_spaces: [number, number][];
  performance_issues: TraceTreeNode<TraceTree.Transaction>['performance_issues'];
  profiles: TraceTreeNode<TraceTree.NodeValue>['profiles'];
  virtualized_index: number;
}

function AutogroupedTraceBar(props: AutogroupedTraceBarProps) {
  const duration = props.entire_space ? formatTraceDuration(props.entire_space[1]) : null;

  const registerInvisibleBarRef = useCallback(
    (ref: HTMLDivElement | null) => {
      props.manager.registerInvisibleBarRef(
        ref,
        props.entire_space!,
        props.virtualized_index
      );
    },
    [props.manager, props.entire_space, props.virtualized_index]
  );

  const registerAutogroupedSpanBarTextRef = useCallback(
    (ref: HTMLDivElement | null) => {
      props.manager.registerSpanBarTextRef(
        ref,
        duration!,
        props.entire_space!,
        props.virtualized_index
      );
    },
    [props.manager, props.entire_space, props.virtualized_index, duration]
  );

  if (props.node_spaces && props.node_spaces.length <= 1) {
    return (
      <TraceBar
        color={props.color}
        node_space={props.entire_space}
        manager={props.manager}
        virtualized_index={props.virtualized_index}
        errors={props.errors}
        performance_issues={props.performance_issues}
        profiles={props.profiles}
      />
    );
  }

  if (!props.node_spaces || !props.entire_space) {
    return null;
  }

  return (
    <Fragment>
      <div ref={registerInvisibleBarRef} className="TraceBar Invisible">
        {props.node_spaces.map((node_space, i) => {
          const width = node_space[1] / props.entire_space![1];
          const left = props.manager.computeRelativeLeftPositionFromOrigin(
            node_space[0],
            props.entire_space!
          );
          return (
            <div
              key={i}
              className="TraceBar"
              style={{
                left: `${left * 100}%`,
                width: `${width * 100}%`,
                backgroundColor: props.color,
              }}
            />
          );
        })}
        {/* Autogrouped bars only render icons. That is because in the case of multiple bars
            with tiny gaps, the background pattern looks broken as it does not repeat nicely */}
        {props.errors.size > 0 ? (
          <ErrorIcons
            node_space={props.entire_space}
            errors={props.errors}
            manager={props.manager}
          />
        ) : null}
        {props.performance_issues.size > 0 ? (
          <PerformanceIssueIcons
            node_space={props.entire_space}
            performance_issues={props.performance_issues}
            manager={props.manager}
          />
        ) : null}
      </div>
      <div ref={registerAutogroupedSpanBarTextRef} className="TraceBarDuration">
        {duration}
      </div>
    </Fragment>
  );
}

>>>>>>> 0c0a06b2
function VerticalTimestampIndicators({
  viewmanager,
  traceStartTimestamp,
}: {
  traceStartTimestamp: number;
  viewmanager: VirtualizedViewManager;
}) {
  useEffect(() => {
    function replayTimestampListener({
      currentTime,
      currentHoverTime,
    }: {
      currentHoverTime: number | undefined;
      currentTime: number;
    }) {
      if (viewmanager.vertical_indicators['replay_timestamp.current']) {
        viewmanager.vertical_indicators['replay_timestamp.current'].timestamp =
          traceStartTimestamp + currentTime;
      }

      if (viewmanager.vertical_indicators['replay_timestamp.hover']) {
        viewmanager.vertical_indicators['replay_timestamp.hover'].timestamp =
          currentHoverTime ? traceStartTimestamp + currentHoverTime : undefined;
      }

      // When timestamp is changing, it needs to be redrawn
      // if it is out of bounds, we need to scroll to it
      viewmanager.drawVerticalIndicators();
      viewmanager.maybeSyncViewWithVerticalIndicator('replay_timestamp.current');
    }

    replayPlayerTimestampEmitter.on('replay timestamp change', replayTimestampListener);

    return () => {
      replayPlayerTimestampEmitter.off(
        'replay timestamp change',
        replayTimestampListener
      );
    };
  }, [traceStartTimestamp, viewmanager]);

  const registerReplayCurrentTimestampRef = useCallback(
    (ref: HTMLDivElement | null) => {
      viewmanager.registerVerticalIndicator('replay_timestamp.current', {
        ref,
        timestamp: undefined,
      });
    },
    [viewmanager]
  );

  const registerReplayHoverTimestampRef = useCallback(
    (ref: HTMLDivElement | null) => {
      viewmanager.registerVerticalIndicator('replay_timestamp.hover', {
        ref,
        timestamp: undefined,
      });
    },
    [viewmanager]
  );

  return (
    <Fragment>
      <div ref={registerReplayCurrentTimestampRef} className="TraceIndicator Timeline">
        <div className="Indicator CurrentReplayTimestamp" />
      </div>
      <div ref={registerReplayHoverTimestampRef} className="TraceIndicator Timeline">
        <div className="Indicator HoverReplayTimestamp" />
      </div>
    </Fragment>
  );
}

/**
 * This is a wrapper around the Trace component to apply styles
 * to the trace tree. It exists because we _do not_ want to trigger
 * emotion's css parsing logic as it is very slow and will cause
 * the scrolling to flicker.
 */
const TraceStylingWrapper = styled('div')`
  margin: auto;
  overscroll-behavior: none;
  box-shadow: 0 0 0 1px ${p => p.theme.border};
  position: absolute;
  left: 0;
  top: 0;
  width: 100%;
  height: 100%;
  grid-area: trace;
  padding-top: 26px;

  --info: ${p => p.theme.purple400};
  --warning: ${p => p.theme.yellow300};
  --debug: ${p => p.theme.blue300};
  --error: ${p => p.theme.error};
  --fatal: ${p => p.theme.error};
  --default: ${p => p.theme.gray300};
  --unknown: ${p => p.theme.gray300};
  --profile: ${p => p.theme.purple300};
  --autogrouped: ${p => p.theme.blue300};
  --performance-issue: ${p => p.theme.blue300};

  &.WithIndicators {
    padding-top: 44px;

    &:before {
      height: 44px;

      .TraceScrollbarContainer {
        height: 44px;
      }
    }

    .TraceIndicator.Timeline {
      .TraceIndicatorLabel {
        top: 26px;
      }

      .TraceIndicatorLine {
        top: 30px;
      }

      .Indicator {
        top: 44px;
      }
    }
  }

  &:before {
    content: '';
    position: absolute;
    left: 0;
    top: 0;
    width: 100%;
    height: 26px;
    background-color: ${p => p.theme.backgroundSecondary};
    border-bottom: 1px solid ${p => p.theme.border};
  }

  &.Loading {
    .TraceRow {
      .TraceLeftColumnInner {
        width: 100%;
      }
    }

    .TraceRightColumn {
      background-color: transparent !important;
    }

    .TraceDivider {
      pointer-events: none;
    }
  }

  &.Empty {
    .TraceIcon {
      left: 50%;
    }
  }

  .TraceScrollbarContainer {
    left: 0;
    top: 0;
    height: 26px;
    position: absolute;
    overflow-x: auto;
    overscroll-behavior: none;
    will-change: transform;

    .TraceScrollbarScroller {
      height: 1px;
      pointer-events: none;
      visibility: hidden;
    }

    .TraceScrollbarHandle {
      width: 24px;
      height: 12px;
      border-radius: 6px;
    }
  }

  .TraceDivider {
    position: absolute;
    height: 100%;
    background-color: transparent;
    top: 0;
    cursor: ew-resize;
    z-index: 10;

    &:before {
      content: '';
      position: absolute;
      width: 1px;
      height: 100%;
      background-color: ${p => p.theme.border};
      left: 50%;
    }

    &:hover {
      &:before {
        background-color: ${p => p.theme.purple300};
      }
    }
  }

  .TraceIndicatorContainer {
    overflow: hidden;
    width: 100%;
    height: 100%;
    position: absolute;
    right: 0;
    top: 0;
    z-index: 10;
    pointer-events: none;
  }

  .TraceIndicator {
    z-index: 1;
    width: 3px;
    height: 100%;
    top: 0;
    position: absolute;

    &:hover {
      z-index: 10;
    }

    .TraceIndicatorLabel {
      min-width: 34px;
      text-align: center;
      position: absolute;
      font-size: 10px;
      font-weight: ${p => p.theme.fontWeightBold};
      color: ${p => p.theme.textColor};
      background-color: ${p => p.theme.background};
      border-radius: ${p => p.theme.borderRadius};
      border: 1px solid ${p => p.theme.border};
      padding: 2px;
      display: inline-block;
      line-height: 1;
      margin-top: 2px;
      white-space: nowrap;
    }

    .TraceIndicatorLine {
      width: 1px;
      height: 100%;
      top: 20px;
      position: absolute;
      left: 50%;
      transform: translateX(-2px);
      background: repeating-linear-gradient(
          to bottom,
          transparent 0 4px,
          ${p => p.theme.textColor} 4px 8px
        )
        80%/2px 100% no-repeat;
    }

    .Indicator {
      width: 1px;
      height: 100%;
      position: absolute;
      left: 50%;
      transform: translateX(-2px);
      top: 26px;

      &.CurrentReplayTimestamp {
        background: ${p => p.theme.purple300};
      }

      &.HoverReplayTimestamp {
        background: ${p => p.theme.purple200};
      }
    }

    &.Errored {
      .TraceIndicatorLabel {
        border: 1px solid ${p => p.theme.error};
        color: ${p => p.theme.error};
      }

      .TraceIndicatorLine {
        background: repeating-linear-gradient(
            to bottom,
            transparent 0 4px,
            ${p => p.theme.error} 4px 8px
          )
          80%/2px 100% no-repeat;
      }
    }

    &.Timeline {
      opacity: 1;
      z-index: 1;
      pointer-events: none;

      .TraceIndicatorLabel {
        font-weight: ${p => p.theme.fontWeightNormal};
        min-width: 0;
        top: 8px;
        width: auto;
        border: none;
        background-color: transparent;
        color: ${p => p.theme.subText};
      }

      .TraceIndicatorLine {
        background: ${p => p.theme.translucentGray100};
        top: 8px;
      }
    }
  }

  &.light {
    .TracePattern {
      &.info {
        --pattern-odd: #d1dff9;
        --pattern-even: ${p => p.theme.blue300};
      }
      &.warning {
        --pattern-odd: #a5752c;
        --pattern-even: ${p => p.theme.yellow300};
      }
      &.performance_issue {
        --pattern-odd: #063690;
        --pattern-even: ${p => p.theme.blue300};
      }

      &.profile {
        --pattern-odd: rgba(58, 17, 95, 0.55);
        --pattern-even: transparent;
      }

      &.missing_instrumentation {
        --pattern-odd: #dedae3;
        --pattern-even: #f4f2f7;
      }

      &.error,
      &.fatal {
        --pattern-odd: #872d32;
        --pattern-even: ${p => p.theme.red300};
      }

      /* false positive for grid layout */
      /* stylelint-disable */
      &.default {
      }
      &.unknown {
      }
      /* stylelint-enable */
    }
  }

  &.dark {
    .TracePattern {
      &.info {
        --pattern-odd: #d1dff9;
        --pattern-even: ${p => p.theme.blue300};
      }
      &.warning {
        --pattern-odd: #a5752c;
        --pattern-even: ${p => p.theme.yellow300};
      }
      &.performance_issue {
        --pattern-odd: #063690;
        --pattern-even: ${p => p.theme.blue300};
      }

      &.profile {
        --pattern-odd: rgba(58, 17, 95, 0.55);
        --pattern-even: transparent;
      }

      &.missing_instrumentation {
        --pattern-odd: #4b4550;
        --pattern-even: #1c1521;
      }

      &.error,
      &.fatal {
        --pattern-odd: #510d10;
        --pattern-even: ${p => p.theme.red300};
      }
      /* stylelint-disable */
      &.default {
      }
      &.unknown {
      }
      /* stylelint-enable */
    }
  }

  .TraceRow {
    display: flex;
    align-items: center;
    position: absolute;
    height: 24px;
    width: 100%;
    transition: none;
    font-size: ${p => p.theme.fontSizeSmall};
    transform: translateZ(0);

    --row-background-odd: ${p => p.theme.translucentSurface100};
    --row-background-hover: ${p => p.theme.translucentSurface100};
    --row-background-focused: ${p => p.theme.translucentSurface200};
    --row-outline: ${p => p.theme.blue300};
    --row-children-button-border-color: ${p => p.theme.border};

    /* allow empty blocks so we can keep an exhaustive list of classnames for future reference */
    /* stylelint-disable */
    &.info {
    }
    &.warning {
    }
    &.debug {
    }
    &.error,
    &.fatal,
    &.performance_issue {
      color: ${p => p.theme.errorText};
      --autogrouped: ${p => p.theme.error};
      --row-children-button-border-color: ${p => p.theme.error};
      --row-outline: ${p => p.theme.error};
    }
    &.default {
    }
    &.unknown {
    }

    &.Hidden {
      position: absolute;
      height: 100%;
      width: 100%;
      top: 0;
      z-index: -1;
      &:hover {
        background-color: transparent;
      }
      * {
        cursor: default !important;
      }
    }

    .TraceIcon {
      position: absolute;
      top: 50%;
      transform: translate(-50%, -50%) scaleX(var(--inverse-span-scale)) translateZ(0);
      background-color: ${p => p.theme.background};
      width: 18px !important;
      height: 18px !important;
      border-radius: 50%;
      display: flex;
      align-items: center;
      justify-content: center;
      z-index: 1;

      &.info {
        background-color: var(--info);
      }
      &.warning {
        background-color: var(--warning);
      }
      &.debug {
        background-color: var(--debug);
      }
      &.error,
      &.fatal {
        background-color: var(--error);
      }
      &.performance_issue {
        background-color: var(--performance-issue);
      }
      &.default {
        background-color: var(--default);
      }
      &.unknown {
        background-color: var(--unknown);
      }
      &.profile {
        background-color: var(--profile);
      }

      svg {
        width: 12px;
        height: 12px;
        fill: ${p => p.theme.white};
      }

      &.profile svg {
        margin-left: 2px;
      }

      &.info,
      &.warning,
      &.performance_issue,
      &.default,
      &.unknown {
        svg {
          transform: translateY(-1px);
        }
      }
    }

    .TracePatternContainer {
      position: absolute;
      width: 100%;
      height: 100%;
      overflow: hidden;
    }

    .TracePattern {
      left: 0;
      width: 1000000px;
      height: 100%;
      position: absolute;
      transform-origin: left center;
      transform: scaleX(var(--inverse-span-scale)) translateZ(0);
      background-image: linear-gradient(
        135deg,
        var(--pattern-even) 1%,
        var(--pattern-even) 11%,
        var(--pattern-odd) 11%,
        var(--pattern-odd) 21%,
        var(--pattern-even) 21%,
        var(--pattern-even) 31%,
        var(--pattern-odd) 31%,
        var(--pattern-odd) 41%,
        var(--pattern-even) 41%,
        var(--pattern-even) 51%,
        var(--pattern-odd) 51%,
        var(--pattern-odd) 61%,
        var(--pattern-even) 61%,
        var(--pattern-even) 71%,
        var(--pattern-odd) 71%,
        var(--pattern-odd) 81%,
        var(--pattern-even) 81%,
        var(--pattern-even) 91%,
        var(--pattern-odd) 91%,
        var(--pattern-odd) 101%
      );
      background-size: 25.5px 17px;
    }

    .TracePerformanceIssue {
      position: absolute;
      top: 0;
      display: flex;
      align-items: center;
      justify-content: flex-start;
      background-color: var(--performance-issue);
      height: 16px;
    }

    .TraceRightColumn.Odd {
      background-color: var(--row-background-odd);
    }

    &:hover {
      background-color: var(--row-background-hovered);
    }

    &.Highlight {
      box-shadow: inset 0 0 0 1px ${p => p.theme.blue200} !important;

      .TraceLeftColumn {
        box-shadow: inset 0px 0 0px 1px ${p => p.theme.blue200} !important;
      }
    }

    &.Highlight,
    &:focus,
    &[tabindex='0'] {
      outline: none;
      background-color: var(--row-background-focused);

      .TraceRightColumn.Odd {
        background-color: transparent !important;
      }
    }

    &:focus,
    &[tabindex='0'] {
      background-color: var(--row-background-focused);
      box-shadow: inset 0 0 0 1px var(--row-outline) !important;

      .TraceLeftColumn {
        box-shadow: inset 0px 0 0px 1px var(--row-outline) !important;
      }
      .TraceRightColumn.Odd {
        background-color: transparent !important;
      }
    }

    &.SearchResult {
      background-color: ${p => p.theme.yellow100};

      .TraceRightColumn {
        background-color: transparent;
      }
    }

    &.Autogrouped {
      color: ${p => p.theme.blue300};

      .TraceDescription {
        font-weight: ${p => p.theme.fontWeightBold};
      }

      .TraceChildrenCountWrapper {
        button {
          color: ${p => p.theme.white};
          background-color: ${p => p.theme.blue300};
        }
        svg {
          fill: ${p => p.theme.white};
        }
      }

      &.error {
        color: ${p => p.theme.red300};

        .TraceChildrenCountWrapper {
          button {
            color: ${p => p.theme.white};
            background-color: ${p => p.theme.red300};
          }
        }
      }
    }
  }

  .TraceLeftColumn {
    height: 100%;
    white-space: nowrap;
    display: flex;
    align-items: center;
    overflow: hidden;
    will-change: width;
    box-shadow: inset 1px 0 0px 0px transparent;
    cursor: pointer;

    width: calc(var(--list-column-width) * 100%);

    .TraceLeftColumnInner {
      height: 100%;
      white-space: nowrap;
      display: flex;
      align-items: center;
      will-change: transform;
      transform-origin: left center;
      padding-right: ${space(2)};

      img {
        width: 16px;
        height: 16px;
      }
    }
  }

  .TraceRightColumn {
    height: 100%;
    overflow: hidden;
    position: relative;
    display: flex;
    align-items: center;
    will-change: width;
    z-index: 1;
    cursor: pointer;

    width: calc(var(--span-column-width) * 100%);

    &:hover {
      .TraceArrow.Visible {
        opacity: 1;
        transition: 300ms 300ms ease-out;
        pointer-events: auto;
      }
    }
  }

  .TraceBar {
    position: absolute;
    height: 16px;
    width: 100%;
    background-color: black;
    transform-origin: left center;

    &.Invisible {
      background-color: transparent !important;

      > div {
        height: 100%;
      }
    }

    svg {
      width: 14px;
      height: 14px;
    }
  }

  .TraceArrow {
    position: absolute;
    pointer-events: none;
    top: 0;
    width: 14px;
    height: 24px;
    opacity: 0;
    background-color: transparent;
    border: none;
    transition: 60ms ease-out;
    font-size: ${p => p.theme.fontSizeMedium};
    color: ${p => p.theme.subText};
    padding: 0 2px;
    display: flex;
    align-items: center;

    svg {
      fill: ${p => p.theme.subText};
    }

    &.Left {
      left: 0;
    }
    &.Right {
      right: 0;
      transform: rotate(180deg);
    }
  }

  .TraceBarDuration {
    display: inline-block;
    transform-origin: left center;
    font-size: ${p => p.theme.fontSizeExtraSmall};
    color: ${p => p.theme.gray300};
    white-space: nowrap;
    font-variant-numeric: tabular-nums;
    position: absolute;
  }

  .TraceChildrenCount {
    height: 16px;
    white-space: nowrap;
    min-width: 30px;
    display: flex;
    align-items: center;
    justify-content: center;
    border-radius: 99px;
    padding: 0px 4px;
    transition: all 0.15s ease-in-out;
    background: ${p => p.theme.background};
    border: 1.5px solid var(--row-children-button-border-color);
    line-height: 0;
    z-index: 1;
    font-size: 10px;
    box-shadow: ${p => p.theme.dropShadowLight};
    margin-right: 8px;

    .TraceChildrenCountContent {
      + .TraceChildrenCountAction {
        margin-left: 2px;
      }
    }

    .TraceChildrenCountAction {
      position: relative;
      display: flex;
      align-items: center;
      justify-content: center;
    }

    .TraceActionsLoadingIndicator {
      margin: 0;
      position: absolute;
      top: 50%;
      left: 50%;
      transform: translate(-50%, -50%);
      background-color: ${p => p.theme.background};

      animation: show 0.1s ease-in-out forwards;

      @keyframes show {
        from {
          opacity: 0;
          transform: translate(-50%, -50%) scale(0.86);
        }
        to {
          opacity: 1;
          transform: translate(-50%, -50%) scale(1);
        }
      }

      .loading-indicator {
        border-width: 2px;
      }

      .loading-message {
        display: none;
      }
    }

    svg {
      width: 7px;
      transition: none;
    }
  }

  .TraceChildrenCountWrapper {
    display: flex;
    justify-content: flex-end;
    align-items: center;
    min-width: 44px;
    height: 100%;
    position: relative;

    button {
      transition: none;
    }

    svg {
      fill: currentColor;
    }

    &.Orphaned {
      .TraceVerticalConnector,
      .TraceVerticalLastChildConnector,
      .TraceExpandedVerticalConnector {
        border-left: 2px dashed ${p => p.theme.border};
      }

      &::before {
        border-bottom: 2px dashed ${p => p.theme.border};
      }
    }

    &.Root {
      &:before,
      .TraceVerticalLastChildConnector {
        visibility: hidden;
      }
    }

    &::before {
      content: '';
      display: block;
      width: 50%;
      height: 2px;
      border-bottom: 2px solid ${p => p.theme.border};
      position: absolute;
      left: 0;
      top: 50%;
      transform: translateY(-50%);
    }

    &::after {
      content: '';
      background-color: ${p => p.theme.border};
      border-radius: 50%;
      height: 6px;
      width: 6px;
      position: absolute;
      left: 50%;
      top: 50%;
      transform: translateY(-50%);
    }
  }

  .TraceVerticalConnector {
    position: absolute;
    left: 0;
    top: 0;
    bottom: 0;
    height: 100%;
    width: 2px;
    border-left: 2px solid ${p => p.theme.border};

    &.Orphaned {
      border-left: 2px dashed ${p => p.theme.border};
    }
  }

  .TraceVerticalLastChildConnector {
    position: absolute;
    left: 0;
    top: 0;
    bottom: 0;
    height: 50%;
    width: 2px;
    border-left: 2px solid ${p => p.theme.border};
    border-bottom-left-radius: 4px;
  }

  .TraceExpandedVerticalConnector {
    position: absolute;
    bottom: 0;
    height: 50%;
    left: 50%;
    width: 2px;
    border-left: 2px solid ${p => p.theme.border};
  }

  .TraceOperation {
    margin-left: 4px;
    text-overflow: ellipsis;
    white-space: nowrap;
    font-weight: ${p => p.theme.fontWeightBold};
  }

  .TraceEmDash {
    margin-left: 4px;
    margin-right: 4px;
  }

  .TraceDescription {
    white-space: nowrap;
  }
`;<|MERGE_RESOLUTION|>--- conflicted
+++ resolved
@@ -87,60 +87,6 @@
   }
 }
 
-<<<<<<< HEAD
-=======
-function getMaxErrorSeverity(errors: TraceTree.TraceError[]) {
-  return errors.reduce((acc, error) => {
-    if (error.level === 'fatal') {
-      return 'fatal';
-    }
-    if (error.level === 'error') {
-      return acc === 'fatal' ? 'fatal' : 'error';
-    }
-    if (error.level === 'warning') {
-      return acc === 'fatal' || acc === 'error' ? acc : 'warning';
-    }
-    return acc;
-  }, 'default');
-}
-
-const RIGHT_COLUMN_EVEN_CLASSNAME = `TraceRightColumn`;
-const RIGHT_COLUMN_ODD_CLASSNAME = [RIGHT_COLUMN_EVEN_CLASSNAME, 'Odd'].join(' ');
-const CHILDREN_COUNT_WRAPPER_CLASSNAME = `TraceChildrenCountWrapper`;
-const CHILDREN_COUNT_WRAPPER_ORPHANED_CLASSNAME = [
-  CHILDREN_COUNT_WRAPPER_CLASSNAME,
-  'Orphaned',
-].join(' ');
-
-const ERROR_LEVEL_LABELS: Record<keyof Theme['level'], string> = {
-  sample: t('Sample'),
-  info: t('Info'),
-  warning: t('Warning'),
-  // Hardcoded legacy color (orange400). We no longer use orange anywhere
-  // else in the app (except for the chart palette). This needs to be harcoded
-  // here because existing users may still associate orange with the "error" level.
-  error: t('Error'),
-  fatal: t('Fatal'),
-  default: t('Default'),
-  unknown: t('Unknown'),
-};
-
-function maybeFocusRow(
-  ref: HTMLDivElement | null,
-  node: TraceTreeNode<TraceTree.NodeValue>,
-  previouslyFocusedNodeRef: React.MutableRefObject<TraceTreeNode<TraceTree.NodeValue> | null>
-) {
-  if (!ref) {
-    return;
-  }
-  if (node === previouslyFocusedNodeRef.current) {
-    return;
-  }
-  previouslyFocusedNodeRef.current = node;
-  ref.focus();
-}
-
->>>>>>> 0c0a06b2
 interface TraceProps {
   forceRerender: number;
   initializedRef: React.MutableRefObject<boolean>;
@@ -771,597 +717,6 @@
   return null;
 }
 
-<<<<<<< HEAD
-=======
-function RenderPlaceholderRow(props: {
-  index: number;
-  manager: VirtualizedViewManager;
-  node: TraceTreeNode<TraceTree.NodeValue>;
-  style: React.CSSProperties;
-  theme: Theme;
-}) {
-  return (
-    <div
-      key={props.index}
-      className="TraceRow"
-      style={{
-        transform: props.style.transform,
-        height: props.style.height,
-        pointerEvents: 'none',
-        color: props.theme.subText,
-        paddingLeft: 8,
-      }}
-    >
-      <div
-        className="TraceLeftColumn"
-        style={{width: props.manager.columns.list.width * 100 + '%'}}
-      >
-        <div
-          className="TraceLeftColumnInner"
-          style={{
-            paddingLeft: props.node.depth * props.manager.row_depth_padding,
-          }}
-        >
-          <div
-            className={`TraceChildrenCountWrapper ${isTraceNode(props.node) ? 'Root' : ''}`}
-          >
-            <Connectors node={props.node} manager={props.manager} />
-            {props.node.children.length > 0 || props.node.canFetch ? (
-              <ChildrenButton
-                icon="+"
-                status={props.node.fetchStatus}
-                expanded={props.node.expanded || props.node.zoomedIn}
-                onClick={() => void 0}
-                onDoubleClick={() => void 0}
-              >
-                {props.node.children.length > 0
-                  ? COUNT_FORMATTER.format(props.node.children.length)
-                  : null}
-              </ChildrenButton>
-            ) : null}
-          </div>
-          <Placeholder
-            className="Placeholder"
-            height="12px"
-            width={randomBetween(20, 80) + '%'}
-            style={{
-              transition: 'all 30s ease-out',
-            }}
-          />
-        </div>
-      </div>
-      <div
-        className={
-          props.index % 2 === 1 ? RIGHT_COLUMN_ODD_CLASSNAME : RIGHT_COLUMN_EVEN_CLASSNAME
-        }
-        style={{
-          width: props.manager.columns.span_list.width * 100 + '%',
-        }}
-      >
-        <Placeholder
-          className="Placeholder"
-          height="12px"
-          width={randomBetween(20, 80) + '%'}
-          style={{
-            transition: 'all 30s ease-out',
-            transform: `translate(${randomBetween(0, 200) + 'px'}, 0)`,
-          }}
-        />
-      </div>
-    </div>
-  );
-}
-
-function randomBetween(min: number, max: number) {
-  return Math.floor(Math.random() * (max - min + 1) + min);
-}
-
-function Connectors(props: {
-  manager: VirtualizedViewManager;
-  node: TraceTreeNode<TraceTree.NodeValue>;
-}) {
-  const hasChildren =
-    (props.node.expanded || props.node.zoomedIn) && props.node.children.length > 0;
-  const showVerticalConnector =
-    hasChildren || (props.node.value && isParentAutogroupedNode(props.node));
-
-  // If the tail node of the collapsed node has no children,
-  // we don't want to render the vertical connector as no children
-  // are being rendered as the chain is entirely collapsed
-  const hideVerticalConnector =
-    showVerticalConnector &&
-    props.node.value &&
-    props.node instanceof ParentAutogroupNode &&
-    (!props.node.tail.children.length ||
-      (!props.node.tail.expanded && !props.node.expanded));
-
-  return (
-    <Fragment>
-      {props.node.connectors.map((c, i) => {
-        return (
-          <span
-            key={i}
-            style={{
-              left: -(
-                Math.abs(Math.abs(c) - props.node.depth) * props.manager.row_depth_padding
-              ),
-            }}
-            className={`TraceVerticalConnector ${c < 0 ? 'Orphaned' : ''}`}
-          />
-        );
-      })}
-      {showVerticalConnector && !hideVerticalConnector ? (
-        <span className="TraceExpandedVerticalConnector" />
-      ) : null}
-      {props.node.isLastChild ? (
-        <span className="TraceVerticalLastChildConnector" />
-      ) : (
-        <span className="TraceVerticalConnector" />
-      )}
-    </Fragment>
-  );
-}
-
-function ChildrenButton(props: {
-  children: React.ReactNode;
-  expanded: boolean;
-  icon: React.ReactNode;
-  onClick: (e: React.MouseEvent) => void;
-  onDoubleClick: (e: React.MouseEvent) => void;
-  status: TraceTreeNode<any>['fetchStatus'] | undefined;
-}) {
-  return (
-    <button
-      className={`TraceChildrenCount`}
-      onClick={props.onClick}
-      onDoubleClick={props.onDoubleClick}
-    >
-      <div className="TraceChildrenCountContent">{props.children}</div>
-      <div className="TraceChildrenCountAction">
-        {props.icon}
-        {props.status === 'loading' ? (
-          <LoadingIndicator className="TraceActionsLoadingIndicator" size={8} />
-        ) : null}
-      </div>
-    </button>
-  );
-}
-
-interface TraceBarProps {
-  color: string;
-  errors: TraceTreeNode<TraceTree.Transaction>['errors'];
-  manager: VirtualizedViewManager;
-  node_space: [number, number] | null;
-  performance_issues: TraceTreeNode<TraceTree.Transaction>['performance_issues'];
-  profiles: TraceTreeNode<TraceTree.NodeValue>['profiles'];
-  virtualized_index: number;
-}
-
-function TraceBar(props: TraceBarProps) {
-  const duration = props.node_space ? formatTraceDuration(props.node_space[1]) : null;
-
-  const registerSpanBarRef = useCallback(
-    (ref: HTMLDivElement | null) => {
-      props.manager.registerSpanBarRef(
-        ref,
-        props.node_space!,
-        props.color,
-        props.virtualized_index
-      );
-    },
-    [props.manager, props.node_space, props.color, props.virtualized_index]
-  );
-
-  const registerSpanBarTextRef = useCallback(
-    (ref: HTMLDivElement | null) => {
-      props.manager.registerSpanBarTextRef(
-        ref,
-        duration!,
-        props.node_space!,
-        props.virtualized_index
-      );
-    },
-    [props.manager, props.node_space, props.virtualized_index, duration]
-  );
-
-  if (!props.node_space) {
-    return null;
-  }
-
-  return (
-    <Fragment>
-      <div ref={registerSpanBarRef} className="TraceBar">
-        {props.errors.size > 0 ? (
-          <ErrorIcons
-            node_space={props.node_space}
-            errors={props.errors}
-            manager={props.manager}
-          />
-        ) : null}
-        {props.performance_issues.size > 0 ? (
-          <PerformanceIssueIcons
-            node_space={props.node_space}
-            performance_issues={props.performance_issues}
-            manager={props.manager}
-          />
-        ) : null}
-        {props.performance_issues.size > 0 ||
-        props.errors.size > 0 ||
-        props.profiles.length > 0 ? (
-          <BackgroundPatterns
-            node_space={props.node_space}
-            performance_issues={props.performance_issues}
-            errors={props.errors}
-            manager={props.manager}
-          />
-        ) : null}
-      </div>
-      <div ref={registerSpanBarTextRef} className="TraceBarDuration">
-        {duration}
-      </div>
-    </Fragment>
-  );
-}
-
-interface MissingInstrumentationTraceBarProps {
-  color: string;
-  manager: VirtualizedViewManager;
-  node_space: [number, number] | null;
-  virtualized_index: number;
-}
-function MissingInstrumentationTraceBar(props: MissingInstrumentationTraceBarProps) {
-  const duration = props.node_space ? formatTraceDuration(props.node_space[1]) : null;
-
-  const registerSpanBarRef = useCallback(
-    (ref: HTMLDivElement | null) => {
-      props.manager.registerSpanBarRef(
-        ref,
-        props.node_space!,
-        props.color,
-        props.virtualized_index
-      );
-    },
-    [props.manager, props.node_space, props.color, props.virtualized_index]
-  );
-
-  const registerSpanBarTextRef = useCallback(
-    (ref: HTMLDivElement | null) => {
-      props.manager.registerSpanBarTextRef(
-        ref,
-        duration!,
-        props.node_space!,
-        props.virtualized_index
-      );
-    },
-    [props.manager, props.node_space, props.virtualized_index, duration]
-  );
-
-  return (
-    <Fragment>
-      <div ref={registerSpanBarRef} className="TraceBar">
-        <div className="TracePatternContainer">
-          <div className="TracePattern missing_instrumentation" />
-        </div>
-      </div>
-      <div ref={registerSpanBarTextRef} className="TraceBarDuration">
-        {duration}
-      </div>
-    </Fragment>
-  );
-}
-
-interface InvisibleTraceBarProps {
-  children: React.ReactNode;
-  manager: VirtualizedViewManager;
-  node_space: [number, number] | null;
-  virtualizedIndex: number;
-}
-
-function InvisibleTraceBar(props: InvisibleTraceBarProps) {
-  const registerInvisibleBarRef = useCallback(
-    (ref: HTMLDivElement | null) => {
-      props.manager.registerInvisibleBarRef(
-        ref,
-        props.node_space!,
-        props.virtualizedIndex
-      );
-    },
-    [props.manager, props.node_space, props.virtualizedIndex]
-  );
-
-  const onDoubleClick = useCallback(
-    (e: React.MouseEvent) => {
-      e.stopPropagation();
-      props.manager.onZoomIntoSpace(props.node_space!);
-    },
-    [props.manager, props.node_space]
-  );
-
-  if (!props.node_space || !props.children) {
-    return null;
-  }
-
-  return (
-    <div
-      ref={registerInvisibleBarRef}
-      onDoubleClick={onDoubleClick}
-      className="TraceBar Invisible"
-    >
-      {props.children}
-    </div>
-  );
-}
-
-interface BackgroundPatternsProps {
-  errors: TraceTreeNode<TraceTree.Transaction>['errors'];
-  manager: VirtualizedViewManager;
-  node_space: [number, number] | null;
-  performance_issues: TraceTreeNode<TraceTree.Transaction>['performance_issues'];
-}
-
-function BackgroundPatterns(props: BackgroundPatternsProps) {
-  const performance_issues = useMemo(() => {
-    if (!props.performance_issues.size) {
-      return [];
-    }
-    return [...props.performance_issues];
-  }, [props.performance_issues]);
-
-  const errors = useMemo(() => {
-    if (!props.errors.size) {
-      return [];
-    }
-    return [...props.errors];
-  }, [props.errors]);
-
-  const severity = useMemo(() => {
-    return getMaxErrorSeverity(errors);
-  }, [errors]);
-
-  if (!props.performance_issues.size && !props.errors.size) {
-    return null;
-  }
-
-  // If there is an error, render the error pattern across the entire width.
-  // Else if there is a performance issue, render the performance issue pattern
-  // for the duration of the performance issue. If there is a profile, render
-  // the profile pattern for entire duration (we do not have profile durations here)
-  return (
-    <Fragment>
-      {errors.length > 0 ? (
-        <div
-          className="TracePatternContainer"
-          style={{
-            left: 0,
-            width: '100%',
-          }}
-        >
-          <div className={`TracePattern ${severity}`} />
-        </div>
-      ) : performance_issues.length > 0 ? (
-        <Fragment>
-          {performance_issues.map((issue, i) => {
-            const timestamp = issue.start * 1e3;
-            // Clamp the issue timestamp to the span's timestamp
-            const left = props.manager.computeRelativeLeftPositionFromOrigin(
-              clamp(
-                timestamp,
-                props.node_space![0],
-                props.node_space![0] + props.node_space![1]
-              ),
-              props.node_space!
-            );
-
-            return (
-              <div
-                key={i}
-                className="TracePatternContainer"
-                style={{
-                  left: left * 100 + '%',
-                  width: (1 - left) * 100 + '%',
-                }}
-              >
-                <div className="TracePattern performance_issue" />
-              </div>
-            );
-          })}
-        </Fragment>
-      ) : null}
-    </Fragment>
-  );
-}
-
-interface ErrorIconsProps {
-  errors: TraceTreeNode<TraceTree.Transaction>['errors'];
-  manager: VirtualizedViewManager;
-  node_space: [number, number] | null;
-}
-
-function ErrorIcons(props: ErrorIconsProps) {
-  const errors = useMemo(() => {
-    return [...props.errors];
-  }, [props.errors]);
-
-  if (!props.errors.size) {
-    return null;
-  }
-
-  return (
-    <Fragment>
-      {errors.map((error, i) => {
-        const timestamp = error.timestamp ? error.timestamp * 1e3 : props.node_space![0];
-        // Clamp the error timestamp to the span's timestamp
-        const left = props.manager.computeRelativeLeftPositionFromOrigin(
-          clamp(
-            timestamp,
-            props.node_space![0],
-            props.node_space![0] + props.node_space![1]
-          ),
-          props.node_space!
-        );
-
-        return (
-          <div
-            key={i}
-            className={`TraceIcon ${error.level}`}
-            style={{left: left * 100 + '%'}}
-          >
-            <TraceIcons.Icon event={error} />
-          </div>
-        );
-      })}
-    </Fragment>
-  );
-}
-
-interface PerformanceIssueIconsProps {
-  manager: VirtualizedViewManager;
-  node_space: [number, number] | null;
-  performance_issues: TraceTreeNode<TraceTree.Transaction>['performance_issues'];
-}
-
-function PerformanceIssueIcons(props: PerformanceIssueIconsProps) {
-  const performance_issues = useMemo(() => {
-    return [...props.performance_issues];
-  }, [props.performance_issues]);
-
-  if (!props.performance_issues.size) {
-    return null;
-  }
-
-  return (
-    <Fragment>
-      {performance_issues.map((issue, i) => {
-        const timestamp = issue.timestamp
-          ? issue.timestamp * 1e3
-          : issue.start
-            ? issue.start * 1e3
-            : props.node_space![0];
-        // Clamp the issue timestamp to the span's timestamp
-        const left = props.manager.computeRelativeLeftPositionFromOrigin(
-          clamp(
-            timestamp,
-            props.node_space![0],
-            props.node_space![0] + props.node_space![1]
-          ),
-          props.node_space!
-        );
-
-        return (
-          <div
-            key={i}
-            className={`TraceIcon performance_issue`}
-            style={{left: left * 100 + '%'}}
-          >
-            <TraceIcons.Icon event={issue} />
-          </div>
-        );
-      })}
-    </Fragment>
-  );
-}
-
-interface AutogroupedTraceBarProps {
-  color: string;
-  entire_space: [number, number] | null;
-  errors: TraceTreeNode<TraceTree.Transaction>['errors'];
-  manager: VirtualizedViewManager;
-  node_spaces: [number, number][];
-  performance_issues: TraceTreeNode<TraceTree.Transaction>['performance_issues'];
-  profiles: TraceTreeNode<TraceTree.NodeValue>['profiles'];
-  virtualized_index: number;
-}
-
-function AutogroupedTraceBar(props: AutogroupedTraceBarProps) {
-  const duration = props.entire_space ? formatTraceDuration(props.entire_space[1]) : null;
-
-  const registerInvisibleBarRef = useCallback(
-    (ref: HTMLDivElement | null) => {
-      props.manager.registerInvisibleBarRef(
-        ref,
-        props.entire_space!,
-        props.virtualized_index
-      );
-    },
-    [props.manager, props.entire_space, props.virtualized_index]
-  );
-
-  const registerAutogroupedSpanBarTextRef = useCallback(
-    (ref: HTMLDivElement | null) => {
-      props.manager.registerSpanBarTextRef(
-        ref,
-        duration!,
-        props.entire_space!,
-        props.virtualized_index
-      );
-    },
-    [props.manager, props.entire_space, props.virtualized_index, duration]
-  );
-
-  if (props.node_spaces && props.node_spaces.length <= 1) {
-    return (
-      <TraceBar
-        color={props.color}
-        node_space={props.entire_space}
-        manager={props.manager}
-        virtualized_index={props.virtualized_index}
-        errors={props.errors}
-        performance_issues={props.performance_issues}
-        profiles={props.profiles}
-      />
-    );
-  }
-
-  if (!props.node_spaces || !props.entire_space) {
-    return null;
-  }
-
-  return (
-    <Fragment>
-      <div ref={registerInvisibleBarRef} className="TraceBar Invisible">
-        {props.node_spaces.map((node_space, i) => {
-          const width = node_space[1] / props.entire_space![1];
-          const left = props.manager.computeRelativeLeftPositionFromOrigin(
-            node_space[0],
-            props.entire_space!
-          );
-          return (
-            <div
-              key={i}
-              className="TraceBar"
-              style={{
-                left: `${left * 100}%`,
-                width: `${width * 100}%`,
-                backgroundColor: props.color,
-              }}
-            />
-          );
-        })}
-        {/* Autogrouped bars only render icons. That is because in the case of multiple bars
-            with tiny gaps, the background pattern looks broken as it does not repeat nicely */}
-        {props.errors.size > 0 ? (
-          <ErrorIcons
-            node_space={props.entire_space}
-            errors={props.errors}
-            manager={props.manager}
-          />
-        ) : null}
-        {props.performance_issues.size > 0 ? (
-          <PerformanceIssueIcons
-            node_space={props.entire_space}
-            performance_issues={props.performance_issues}
-            manager={props.manager}
-          />
-        ) : null}
-      </div>
-      <div ref={registerAutogroupedSpanBarTextRef} className="TraceBarDuration">
-        {duration}
-      </div>
-    </Fragment>
-  );
-}
-
->>>>>>> 0c0a06b2
 function VerticalTimestampIndicators({
   viewmanager,
   traceStartTimestamp,
