--- conflicted
+++ resolved
@@ -567,23 +567,13 @@
             props.viewManager.registerColumnRef('list', r, virtualizedIndex, props.node)
           }
           style={{
-<<<<<<< HEAD
             width: props.viewManager.columns.list.width * 100 + '%',
-=======
-            width:
-              (props.viewManager.columns.list.width / props.viewManager.width) * 100 +
-              '%',
->>>>>>> 39d20673
           }}
         >
           <div
             className="TraceLeftColumnInner"
             style={{
-<<<<<<< HEAD
               paddingLeft: props.node.depth * 24,
-=======
-              paddingLeft: props.node.depth * 23,
->>>>>>> 39d20673
             }}
           >
             <div className="TraceChildrenCountWrapper">
