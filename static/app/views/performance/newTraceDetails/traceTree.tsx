--- conflicted
+++ resolved
@@ -279,7 +279,6 @@
         project_slug: value && 'project_slug' in value ? value.project_slug : undefined,
         event_id: value && 'event_id' in value ? value.event_id : undefined,
       });
-<<<<<<< HEAD
       node.canFetch = true;
       traceEventsCount += 1;
 
@@ -293,8 +292,6 @@
         node.errors = [value];
         traceErrors.push(value);
       }
-=======
->>>>>>> 1344f8dd
 
       if (parent) {
         parent.children.push(node as TraceTreeNode<TraceTree.NodeValue>);
@@ -1427,14 +1424,8 @@
   head: TraceTreeNode<TraceTree.Span>;
   tail: TraceTreeNode<TraceTree.Span>;
   groupCount: number = 0;
-<<<<<<< HEAD
-=======
-
-  errors: TraceErrorType[] = [];
-  performance_issues: TracePerformanceIssue[] = [];
   profiles: TraceTree.Profile[] = [];
 
->>>>>>> 1344f8dd
   private _autogroupedSegments: [number, number][] | undefined;
 
   constructor(
@@ -1484,13 +1475,7 @@
 
 export class SiblingAutogroupNode extends TraceTreeNode<TraceTree.SiblingAutogroup> {
   groupCount: number = 0;
-<<<<<<< HEAD
-=======
-
-  errors: TraceErrorType[] = [];
-  performance_issues: TracePerformanceIssue[] = [];
   profiles: TraceTree.Profile[] = [];
->>>>>>> 1344f8dd
 
   private _autogroupedSegments: [number, number][] | undefined;
 
