--- conflicted
+++ resolved
@@ -607,18 +607,6 @@
 
           for (let j = start; j < start + matchCount + 1; j++) {
             const child = node.children[j];
-<<<<<<< HEAD
-            if (!isSpanNode(child)) {
-              throw new TypeError(
-                'Expected child of autogrouped node to be a span node.'
-              );
-            }
-
-            if (child.value?.relatedErrors.length > 0) {
-              autoGroupedNode.errored_children.push(child);
-            }
-            autoGroupedNode.children.push(child);
-=======
             if (
               child.value &&
               'timestamp' in child.value &&
@@ -637,8 +625,17 @@
               start_timestamp = child.value.start_timestamp;
             }
 
+            if (!isSpanNode(child)) {
+              throw new TypeError(
+                'Expected child of autogrouped node to be a span node.'
+              );
+            }
+
+            if (child.value?.relatedErrors.length > 0) {
+              autoGroupedNode.errored_children.push(child);
+            }
+
             autoGroupedNode.children.push(node.children[j]);
->>>>>>> 2e8f1e0d
             autoGroupedNode.children[autoGroupedNode.children.length - 1].parent =
               autoGroupedNode;
           }
@@ -1310,10 +1307,10 @@
     return this.tail.children;
   }
 
-<<<<<<< HEAD
   get has_error(): boolean {
     return this.errored_children.length > 0;
-=======
+  }
+
   get autogroupedSegments(): [number, number][] {
     if (this._autogroupedSegments) {
       return this._autogroupedSegments;
@@ -1331,17 +1328,13 @@
 
     this._autogroupedSegments = computeAutogroupedBarSegments(children);
     return this._autogroupedSegments;
->>>>>>> 2e8f1e0d
   }
 }
 
 export class SiblingAutogroupNode extends TraceTreeNode<TraceTree.SiblingAutogroup> {
   groupCount: number = 0;
-<<<<<<< HEAD
   errored_children: TraceTreeNode<TraceTree.NodeValue>[] = [];
-=======
   private _autogroupedSegments: [number, number][] | undefined;
->>>>>>> 2e8f1e0d
 
   constructor(
     parent: TraceTreeNode<TraceTree.NodeValue> | null,
@@ -1352,10 +1345,10 @@
     this.expanded = false;
   }
 
-<<<<<<< HEAD
   get has_error(): boolean {
     return this.errored_children.length > 0;
-=======
+  }
+
   get autogroupedSegments(): [number, number][] {
     if (this._autogroupedSegments) {
       return this._autogroupedSegments;
@@ -1363,7 +1356,6 @@
 
     this._autogroupedSegments = computeAutogroupedBarSegments(this.children);
     return this._autogroupedSegments;
->>>>>>> 2e8f1e0d
   }
 }
 
@@ -1494,11 +1486,6 @@
   throw new Error('Not implemented');
 }
 
-<<<<<<< HEAD
-// Returns a list of errors or performance issues related to the txn
-// with ids matching the span id
-function getSpanErrorsOrIssuesFromTransaction(
-=======
 export function computeAutogroupedBarSegments(
   nodes: TraceTreeNode<TraceTree.NodeValue>[]
 ): [number, number][] {
@@ -1552,8 +1539,9 @@
   return segments;
 }
 
-function getRelatedErrorsOrIssues(
->>>>>>> 2e8f1e0d
+// Returns a list of errors or performance issues related to the txn
+// with ids matching the span id
+function getSpanErrorsOrIssuesFromTransaction(
   span: RawSpanType,
   txn: TraceTree.Transaction
 ): TraceErrorOrIssue[] {
