import type {Theme} from '@emotion/react';

import type {Client} from 'sentry/api';
import type {RawSpanType} from 'sentry/components/events/interfaces/spans/types';
import {pickBarColor} from 'sentry/components/performance/waterfall/utils';
import type {Organization} from 'sentry/types';
import type {Event, EventTransaction, Measurement} from 'sentry/types/event';
import {MobileVital, WebVital} from 'sentry/utils/fields';
import type {
  TraceError as TraceErrorType,
  TraceFullDetailed,
  TracePerformanceIssue,
  TraceSplitResults,
} from 'sentry/utils/performance/quickTrace/types';
import {
  isTraceError,
  isTraceTransaction,
} from 'sentry/utils/performance/quickTrace/utils';

import {TraceType} from '../traceDetails/newTraceDetailsContent';
import {isRootTransaction} from '../traceDetails/utils';

import {
  isAutogroupedNode,
  isMissingInstrumentationNode,
  isNoDataNode,
  isParentAutogroupedNode,
  isRootNode,
  isSiblingAutogroupedNode,
  isSpanNode,
  isTraceErrorNode,
  isTraceNode,
  isTransactionNode,
  shouldAddMissingInstrumentationSpan,
} from './guards';

/**
 *
 * This file implements the tree data structure that is used to represent a trace. We do
 * this both for performance reasons as well as flexibility. The requirement for a tree
 * is to support incremental patching and updates. This is important because we want to
 * be able to fetch more data as the user interacts with the tree, and we want to be able
 * efficiently update the tree as we receive more data.
 *
 * The trace is represented as a tree with different node value types (transaction or span)
 * Each tree node contains a reference to its parent and a list of references to its children,
 * as well as a reference to the value that the node holds. Each node also contains
 * some meta data and state about the node, such as if it is expanded or zoomed in. The benefit
 * of abstracting parts of the UI state is that the tree will persist user actions such as expanding
 * or collapsing nodes which would have otherwise been lost when individual nodes are remounted in the tree.
 *
 * Each tree holds a list reference, which is a live reference to a flattened representation
 * of the tree (used to render the tree in the UI). Since the list is mutable (and we want to keep it that way for performance
 * reasons as we want to support mutations on traces with ~100k+ nodes), callers need to manage reactivity themselves.
 *
 * An alternative, but not recommended approach is to call build() on the tree after each mutation,
 * which will iterate over all of the children and build a fresh list reference.
 *
 * In most cases, the initial tree is a list of transactions containing other transactions. Each transaction can
 * then be expanded into a list of spans which can also in some cases be expanded.
 *
 *  - trace                                          - trace
 *   |- parent transaction     --> when expanding     |- parent transaction
 *    |- child transaction                             |- span
 *                                                      |- span                     this used to be a transaction,
 *                                                     |- child transaction span <- but is now be a list of spans
 *                                                     |- span                      belonging to the transaction
 *                                                                                  this results in child txns to be lost,
 *                                                                                  which is a confusing user experience
 *
 * The tree supports autogrouping of spans vertically or as siblings. When that happens, a autogrouped node of either a vertical or
 * sibling type is inserted as an intermediary node. In the vertical case, the autogrouped node
 * holds the reference to the head and tail of the autogrouped sequence. In the sibling case, the autogrouped node
 * holds a reference to the children that are part of the autogrouped sequence. When expanding and collapsing these nodes,
 * the tree perform a reference swap to either point to the head (when expanded) or tail (when collapsed) of the autogrouped sequence.
 *
 * In vertical grouping case, the following happens:
 *
 * - root                                              - root
 *  - trace                                             - trace
 *  |- transaction                                       |- transaction
 *   |- span 1   <-|  these become autogrouped             |- autogrouped (head=span1, tail=span3, children points to children of tail)
 *    |- span 2    |- as they are inserted into             |- other span (parent points to autogrouped node)
 *     |- span 3 <-|  the tree.
 *      |- other span
 *
 * When the autogrouped node is expanded the UI needs to show the entire collapsed chain, so we swap the tail children to point
 * back to the tail, and have autogrouped node point to it's head as the children.
 *
 * - root                                                             - root
 *  - trace                                                            - trace
 *  |- transaction                                                     |- transaction
 *   |- autogrouped (head=span1, tail=span3) <- when expanding          |- autogrouped (head=span1, tail=span3, children points to head)
 *    | other span (paren points to autogrouped)                         |- span 1 (head)
 *                                                                        |- span 2
 *                                                                         |- span 3 (tail)
 *                                                                          |- other span (children of tail, parent points to tail)
 *
 * Notes and improvements:
 * - the notion of expanded and zoomed is confusing, they stand for the same idea from a UI pov
 * - there is an annoying thing wrt span and transaction nodes where we either store data on _children or _spanChildren
 *   this is because we want to be able to store both transaction and span nodes in the same tree, but it makes for an
 *   annoying API. A better design would have been to create an invisible meta node that just points to the correct children
 * - instead of storing span children separately, we should have meta tree nodes that handle pointing to the correct children
 */

export declare namespace TraceTree {
  type Transaction = TraceFullDetailed;
  interface Span extends RawSpanType {
    childTransaction: Transaction | undefined;
    event: EventTransaction;
  }
  type Trace = TraceSplitResults<Transaction>;
  type TraceError = TraceErrorType;
  type Profile = {profile_id: string; space: [number, number]};

  interface MissingInstrumentationSpan {
    start_timestamp: number;
    timestamp: number;
    type: 'missing_instrumentation';
  }
  interface SiblingAutogroup extends RawSpanType {
    autogrouped_by: {
      description: string;
      op: string;
    };
  }

  interface ChildrenAutogroup extends RawSpanType {
    autogrouped_by: {
      op: string;
    };
  }

  type NodeValue =
    | Trace
    | Transaction
    | TraceError
    | Span
    | MissingInstrumentationSpan
    | SiblingAutogroup
    | ChildrenAutogroup
    | null;

  type NodePath =
    `${'txn' | 'span' | 'ag' | 'trace' | 'ms' | 'error' | 'empty'}:${string}`;

  type Metadata = {
    event_id: string | undefined;
    project_slug: string | undefined;
  };

  type Indicator = {
    duration: number;
    label: string;
    measurement: Measurement;
    poor: boolean;
    start: number;
    type: 'cls' | 'fcp' | 'fp' | 'lcp' | 'ttfb';
  };
}

function cacheKey(organization: Organization, project_slug: string, event_id: string) {
  return organization.slug + ':' + project_slug + ':' + event_id;
}
function fetchTransactionSpans(
  api: Client,
  organization: Organization,
  project_slug: string,
  event_id: string
): Promise<EventTransaction> {
  return api.requestPromise(
    `/organizations/${organization.slug}/events/${project_slug}:${event_id}/?averageColumn=span.self_time`
  );
}

function measurementToTimestamp(
  start_timestamp: number,
  measurement: number,
  unit: string
) {
  if (unit === 'second') {
    return start_timestamp + measurement;
  }
  if (unit === 'millisecond') {
    return start_timestamp + measurement / 1e3;
  }
  if (unit === 'nanosecond') {
    return start_timestamp + measurement / 1e9;
  }
  throw new TypeError(`Unsupported measurement unit', ${unit}`);
}

function maybeInsertMissingInstrumentationSpan(
  parent: TraceTreeNode<TraceTree.NodeValue>,
  node: TraceTreeNode<TraceTree.Span>
) {
  const previousSpan = parent.spanChildren[parent.spanChildren.length - 1];
  if (!previousSpan || !isSpanNode(previousSpan)) {
    return;
  }

  if (node.value.start_timestamp - previousSpan.value.timestamp < 0.1) {
    return;
  }

  const missingInstrumentationSpan = new MissingInstrumentationNode(
    parent,
    {
      type: 'missing_instrumentation',
      start_timestamp: previousSpan.value.timestamp,
      timestamp: node.value.start_timestamp,
    },
    {
      event_id: undefined,
      project_slug: undefined,
    },
    previousSpan,
    node
  );

  parent.spanChildren.push(missingInstrumentationSpan);
}

export function makeTraceNodeBarColor(
  theme: Theme,
  node: TraceTreeNode<TraceTree.NodeValue>
): string {
  if (isTransactionNode(node)) {
    return pickBarColor(node.value['transaction.op']);
  }
  if (isSpanNode(node)) {
    return pickBarColor(node.value.op);
  }
  if (isAutogroupedNode(node)) {
    return theme.blue300;
  }
  if (isMissingInstrumentationNode(node)) {
    return theme.gray300;
  }
  if (isTraceErrorNode(node)) {
    return theme.red300;
  }
  if (isNoDataNode(node)) {
    return theme.yellow300;
  }
  return pickBarColor('default');
}

function shouldCollapseNodeByDefault(node: TraceTreeNode<TraceTree.NodeValue>) {
  if (isSpanNode(node)) {
    // Android creates TCP connection spans which are noisy and not useful in most cases
    if (node.value.op === 'http.client' && node.value.origin === 'auto.http.okhttp') {
      return true;
    }
  }

  return false;
}

// cls is not included as it is a cumulative layout shift and not a single point in time
const RENDERABLE_MEASUREMENTS = [
  WebVital.TTFB,
  WebVital.FP,
  WebVital.FCP,
  WebVital.LCP,
  MobileVital.TIME_TO_FULL_DISPLAY,
  MobileVital.TIME_TO_INITIAL_DISPLAY,
].map(n => n.replace('measurements.', ''));

const MEASUREMENT_ACRONYM_MAPPING = {
  [MobileVital.TIME_TO_FULL_DISPLAY.replace('measurements.', '')]: 'TTFD',
  [MobileVital.TIME_TO_INITIAL_DISPLAY.replace('measurements.', '')]: 'TTID',
};

const MEASUREMENT_THRESHOLDS = {
  [WebVital.TTFB.replace('measurements.', '')]: 600,
  [WebVital.FP.replace('measurements.', '')]: 3000,
  [WebVital.FCP.replace('measurements.', '')]: 3000,
  [WebVital.LCP.replace('measurements.', '')]: 4000,
  [MobileVital.TIME_TO_INITIAL_DISPLAY.replace('measurements.', '')]: 2000,
};

export class TraceTree {
  type: 'loading' | 'empty' | 'error' | 'trace' = 'trace';
  root: TraceTreeNode<null> = TraceTreeNode.Root();
  indicators: TraceTree.Indicator[] = [];
  eventsCount: number = 0;

  private _spanPromises: Map<string, Promise<Event>> = new Map();
  private _list: TraceTreeNode<TraceTree.NodeValue>[] = [];

  static Empty() {
    const tree = new TraceTree().build();
    tree.type = 'empty';
    return tree;
  }

  static Loading(metadata: TraceTree.Metadata, tree?: TraceTree | null): TraceTree {
    const t = tree ? TraceTree.FromTree(tree) : makeExampleTrace(metadata);
    t.type = 'loading';
    return t;
  }

  static Error(metadata: TraceTree.Metadata, tree?: TraceTree | null): TraceTree {
    const t = tree ? TraceTree.FromTree(tree) : makeExampleTrace(metadata);
    t.type = 'error';
    return t;
  }

  static FromTree(tree: TraceTree): TraceTree {
    const newTree = new TraceTree();
    newTree.root = tree.root.cloneDeep() as TraceTreeNode<null>;
    newTree.indicators = tree.indicators;
    newTree._list = tree._list;
    return newTree;
  }

  static FromTrace(trace: TraceTree.Trace): TraceTree {
    const tree = new TraceTree();
    let traceStart = Number.POSITIVE_INFINITY;
    let traceEnd = Number.NEGATIVE_INFINITY;

    const traceNode = new TraceTreeNode(tree.root, trace, {
      event_id: undefined,
      project_slug: undefined,
    });

    // Trace is always expanded by default
    tree.root.children.push(traceNode);

    function visit(
      parent: TraceTreeNode<TraceTree.NodeValue | null>,
      value: TraceFullDetailed | TraceTree.TraceError
    ) {
      const node = new TraceTreeNode(parent, value, {
        project_slug: value && 'project_slug' in value ? value.project_slug : undefined,
        event_id: value && 'event_id' in value ? value.event_id : undefined,
      });
      node.canFetch = true;
      tree.eventsCount += 1;

      if (isTraceTransaction(value)) {
        for (const error of value.errors) {
          traceNode.errors.add(error);
        }

        for (const performanceIssue of value.performance_issues) {
          traceNode.performance_issues.add(performanceIssue);
        }
      } else {
        traceNode.errors.add(value);
      }

      if (parent) {
        parent.children.push(node as TraceTreeNode<TraceTree.NodeValue>);
      }

      if ('start_timestamp' in value && value.start_timestamp < traceStart) {
        traceStart = value.start_timestamp;
      }
      if ('timestamp' in value && typeof value.timestamp === 'number') {
        // Errors don't have 'start_timestamp', so we adjust traceStart
        // with an errors 'timestamp'
        if (isTraceError(value)) {
          traceStart = Math.min(value.timestamp, traceStart);
        }

        traceEnd = Math.max(value.timestamp, traceEnd);
      }

      if (value && 'measurements' in value) {
        tree.collectMeasurements(
          traceStart,
          value.measurements as Record<string, Measurement>,
          tree.indicators
        );
      }

      if (value && 'children' in value) {
        for (const child of value.children) {
          visit(node, child);
        }
      }

      return node;
    }

    const transactionQueue = trace.transactions ?? [];
    const orphanErrorsQueue = trace.orphan_errors ?? [];

    let tIdx = 0;
    let oIdx = 0;
    const tLen = transactionQueue.length;
    const oLen = orphanErrorsQueue.length;

    while (tIdx < tLen || oIdx < oLen) {
      const transaction = transactionQueue[tIdx];
      const orphan = orphanErrorsQueue[oIdx];

      if (transaction && orphan) {
        if (
          typeof orphan.timestamp === 'number' &&
          transaction.start_timestamp <= orphan.timestamp
        ) {
          visit(traceNode, transaction);
          tIdx++;
        } else {
          visit(traceNode, orphan);
          oIdx++;
        }
      } else if (transaction) {
        visit(traceNode, transaction);
        tIdx++;
      } else if (orphan) {
        visit(traceNode, orphan);
        oIdx++;
      }
    }

    if (tree.indicators.length > 0) {
      tree.indicators.sort((a, b) => a.start - b.start);

      for (const indicator of tree.indicators) {
        if (indicator.start > traceEnd) {
          traceEnd = indicator.start;
        }

        indicator.start *= traceNode.multiplier;
      }
    }

    traceNode.space = [
      traceStart * traceNode.multiplier,
      (traceEnd - traceStart) * traceNode.multiplier,
    ];

    tree.root.space = [
      traceStart * traceNode.multiplier,
      (traceEnd - traceStart) * traceNode.multiplier,
    ];

    return tree.build();
  }

  get shape(): TraceType {
    const trace = this.root.children[0];
    if (!trace) {
      return TraceType.EMPTY_TRACE;
    }

    if (!isTraceNode(trace)) {
      throw new TypeError('Not trace node');
    }

    const {transactions, orphan_errors} = trace.value;
    const {roots, orphans} = (transactions ?? []).reduce(
      (counts, transaction) => {
        if (isRootTransaction(transaction)) {
          counts.roots++;
        } else {
          counts.orphans++;
        }
        return counts;
      },
      {roots: 0, orphans: 0}
    );

    if (roots === 0) {
      if (orphans > 0) {
        return TraceType.NO_ROOT;
      }

      if (orphan_errors && orphan_errors.length > 0) {
        return TraceType.ONLY_ERRORS;
      }

      return TraceType.EMPTY_TRACE;
    }

    if (roots === 1) {
      if (orphans > 0) {
        return TraceType.BROKEN_SUBTRACES;
      }

      return TraceType.ONE_ROOT;
    }

    if (roots > 1) {
      return TraceType.MULTIPLE_ROOTS;
    }

    throw new Error('Unknown trace type');
  }

  static FromSpans(
    parent: TraceTreeNode<TraceTree.NodeValue>,
    data: Event,
    spans: RawSpanType[],
    options: {sdk: string | undefined} | undefined
  ): TraceTreeNode<TraceTree.NodeValue> {
    parent.invalidate(parent);
    const platformHasMissingSpans = shouldAddMissingInstrumentationSpan(options?.sdk);

    const parentIsSpan = isSpanNode(parent);
    const lookuptable: Record<
      RawSpanType['span_id'],
      TraceTreeNode<TraceTree.Span | TraceTree.Transaction>
    > = {};

    // If we've already fetched children, the tree is already assembled
    if (parent.spanChildren.length > 0) {
      parent.zoomedIn = true;
      return parent;
    }

    // If we have no spans, insert an empty node to indicate that there is no data
    if (!spans.length && !parent.children.length) {
      parent.zoomedIn = true;
      parent.spanChildren.push(new NoDataNode(parent));
      return parent;
    }

    if (parentIsSpan) {
      if (parent.value && 'span_id' in parent.value) {
        lookuptable[parent.value.span_id] = parent as TraceTreeNode<TraceTree.Span>;
      }
    }

    const transactionsToSpanMap = new Map<string, TraceTreeNode<TraceTree.Transaction>>();

    for (const child of parent.children) {
      if (
        isTransactionNode(child) &&
        'parent_span_id' in child.value &&
        typeof child.value.parent_span_id === 'string'
      ) {
        transactionsToSpanMap.set(child.value.parent_span_id, child);
      }
      continue;
    }

    for (const span of spans) {
      const childTransaction = transactionsToSpanMap.get(span.span_id);
      const spanNodeValue: TraceTree.Span = {
        ...span,
        event: data as EventTransaction,
        childTransaction: childTransaction?.value,
      };
      const node: TraceTreeNode<TraceTree.Span> = new TraceTreeNode(null, spanNodeValue, {
        event_id: undefined,
        project_slug: undefined,
      });

      for (const error of getRelatedSpanErrorsFromTransaction(span, parent)) {
        node.errors.add(error);
      }

      for (const performanceIssue of getRelatedPerformanceIssuesFromTransaction(
        span,
        parent
      )) {
        node.performance_issues.add(performanceIssue);
      }

      // This is the case where the current span is the parent of a txn at the
      // trace level. When zooming into the parent of the txn, we want to place a copy
      // of the txn as a child of the parenting span.
      if (childTransaction) {
        const clonedChildTxn =
          childTransaction.cloneDeep() as unknown as TraceTreeNode<TraceTree.Span>;

        node.spanChildren.push(clonedChildTxn);
        clonedChildTxn.parent = node;
      }

      lookuptable[span.span_id] = node;

      if (span.parent_span_id) {
        const spanParentNode = lookuptable[span.parent_span_id];

        if (spanParentNode) {
          node.parent = spanParentNode;
          if (platformHasMissingSpans) {
            maybeInsertMissingInstrumentationSpan(spanParentNode, node);
          }
          spanParentNode.spanChildren.push(node);
          continue;
        }
      }

      if (platformHasMissingSpans) {
        maybeInsertMissingInstrumentationSpan(parent, node);
      }
      parent.spanChildren.push(node);
      node.parent = parent;
    }

    parent.zoomedIn = true;
    TraceTree.AutogroupSiblingSpanNodes(parent);
    TraceTree.AutogroupDirectChildrenSpanNodes(parent);
    return parent;
  }

  static AutogroupDirectChildrenSpanNodes(
    root: TraceTreeNode<TraceTree.NodeValue>
  ): void {
    const queue = [root];

    while (queue.length > 0) {
      const node = queue.pop()!;

      if (node.children.length > 1 || !isSpanNode(node)) {
        for (const child of node.children) {
          queue.push(child);
        }
        continue;
      }

      const head = node;
      let tail = node;
      let groupMatchCount = 0;

      const errors: TraceErrorType[] = [];
      const performance_issues: TracePerformanceIssue[] = [];

      let start = head.value.start_timestamp;
      let end = head.value.timestamp;

      while (
        tail &&
        tail.children.length === 1 &&
        isSpanNode(tail.children[0]) &&
        tail.children[0].value.op === head.value.op
      ) {
        if ((tail?.errors?.size ?? 0) > 0) {
          errors.push(...tail?.errors);
        }
        if ((tail?.performance_issues?.size ?? 0) > 0) {
          performance_issues.push(...tail.performance_issues);
        }

        // Collect start/end of all nodes in the list
        // so that we can properly render a autogrouped bar that
        // encapsulates all the nodes in the list
        if (tail.value.start_timestamp < start) {
          start = tail.value.start_timestamp;
        }
        if (tail.value.timestamp > end) {
          end = tail.value.timestamp;
        }
        groupMatchCount++;
        tail = tail.children[0];
      }

      // Checking the tail node for errors as it is not included in the grouping
      // while loop, but is hidden when the autogrouped node is collapsed
      if ((tail?.errors?.size ?? 0) > 0) {
        errors.push(...tail?.errors);
      }
      if ((tail?.performance_issues?.size ?? 0) > 0) {
        performance_issues.push(...tail.performance_issues);
      }

      if (groupMatchCount < 1) {
        for (const child of head.children) {
          queue.push(child);
        }
        continue;
      }

      const autoGroupedNode = new ParentAutogroupNode(
        node.parent,
        {
          ...head.value,
          start_timestamp: start,
          timestamp: end,
          autogrouped_by: {
            op: head.value && 'op' in head.value ? head.value.op ?? '' : '',
          },
        },
        {
          event_id: undefined,
          project_slug: undefined,
        },
        head,
        tail
      );

      if (!node.parent) {
        throw new Error('Parent node is missing, this should be unreachable code');
      }

      autoGroupedNode.groupCount = groupMatchCount + 1;

      for (const error of errors) {
        autoGroupedNode.errors.add(error);
      }

      for (const performanceIssue of performance_issues) {
        autoGroupedNode.performance_issues.add(performanceIssue);
      }

      autoGroupedNode.space = [
        start * autoGroupedNode.multiplier,
        (end - start) * autoGroupedNode.multiplier,
      ];

      for (const c of tail.children) {
        c.parent = autoGroupedNode;
        queue.push(c);
      }

      const index = node.parent.children.indexOf(node);
      node.parent.children[index] = autoGroupedNode;
    }
  }

  static AutogroupSiblingSpanNodes(root: TraceTreeNode<TraceTree.NodeValue>): void {
    const queue = [root];

    while (queue.length > 0) {
      const node = queue.pop()!;

      for (const child of node.children) {
        queue.push(child);
      }

      if (isSiblingAutogroupedNode(node) || isParentAutogroupedNode(node)) {
        continue;
      }

      if (node.children.length < 5) {
        continue;
      }

      let index = 0;
      let matchCount = 0;

      while (index < node.children.length) {
        const current = node.children[index] as TraceTreeNode<TraceTree.Span>;
        const next = node.children[index + 1] as TraceTreeNode<TraceTree.Span>;

        if (
          next &&
          next.children.length === 0 &&
          current.children.length === 0 &&
          next.value.op === current.value.op &&
          next.value.description === current.value.description
        ) {
          matchCount++;
          // If the next node is the last node in the list, we keep iterating
          if (index + 1 < node.children.length) {
            index++;
            continue;
          }
        }

        if (matchCount >= 4) {
          const autoGroupedNode = new SiblingAutogroupNode(
            node,
            {
              ...current.value,
              autogrouped_by: {
                op: current.value.op ?? '',
                description: current.value.description ?? '',
              },
            },
            {
              event_id: undefined,
              project_slug: undefined,
            }
          );

          autoGroupedNode.groupCount = matchCount + 1;
          const start = index - matchCount;
          let start_timestamp = Number.MAX_SAFE_INTEGER;
          let timestamp = Number.MIN_SAFE_INTEGER;

          for (let j = start; j < start + matchCount + 1; j++) {
            const child = node.children[j];
            if (
              child.value &&
              'timestamp' in child.value &&
              typeof child.value.timestamp === 'number' &&
              child.value.timestamp > timestamp
            ) {
              timestamp = child.value.timestamp;
            }

            if (
              child.value &&
              'start_timestamp' in child.value &&
              typeof child.value.start_timestamp === 'number' &&
              child.value.start_timestamp < start_timestamp
            ) {
              start_timestamp = child.value.start_timestamp;
            }

            if (!isSpanNode(child)) {
              throw new TypeError(
                'Expected child of autogrouped node to be a span node.'
              );
            }

            if (child.has_errors) {
              for (const error of child.errors) {
                autoGroupedNode.errors.add(error);
              }

              for (const performanceIssue of child.performance_issues) {
                autoGroupedNode.performance_issues.add(performanceIssue);
              }
            }

            autoGroupedNode.children.push(node.children[j]);
            autoGroupedNode.children[autoGroupedNode.children.length - 1].parent =
              autoGroupedNode;
          }

          autoGroupedNode.space = [
            start_timestamp * autoGroupedNode.multiplier,
            (timestamp - start_timestamp) * autoGroupedNode.multiplier,
          ];

          node.children.splice(start, matchCount + 1, autoGroupedNode);
          index = start + 1;
          matchCount = 0;
        } else {
          index++;
          matchCount = 0;
        }
      }
    }
  }

  collectMeasurements(
    start_timestamp: number,
    measurements: Record<string, Measurement>,
    indicators: TraceTree.Indicator[]
  ): void {
    for (const measurement of RENDERABLE_MEASUREMENTS) {
      const value = measurements[measurement];
      if (!value) {
        continue;
      }

      const timestamp = measurementToTimestamp(
        start_timestamp,
        value.value,
        value.unit ?? 'millisecond'
      );

      indicators.push({
        start: timestamp,
        duration: 0,
        measurement: value,
        poor: MEASUREMENT_THRESHOLDS[measurement]
          ? value.value > MEASUREMENT_THRESHOLDS[measurement]
          : false,
        type: measurement as TraceTree.Indicator['type'],
        label: (MEASUREMENT_ACRONYM_MAPPING[measurement] ?? measurement).toUpperCase(),
      });
    }
  }

  // Returns boolean to indicate if node was updated
  expand(node: TraceTreeNode<TraceTree.NodeValue>, expanded: boolean): boolean {
    if (expanded === node.expanded) {
      return false;
    }

    // Expanding is not allowed for zoomed in nodes
    if (node.zoomedIn) {
      return false;
    }

    if (node instanceof ParentAutogroupNode) {
      // In parent autogrouping, we perform a node swap and either point the
      // head or tails of the autogrouped sequence to the autogrouped node
      if (node.expanded) {
        const index = this._list.indexOf(node);

        const autogroupedChildren = node.getVisibleChildren();
        this._list.splice(index + 1, autogroupedChildren.length);

        const newChildren = node.tail.getVisibleChildren();

        for (const c of node.tail.children) {
          c.parent = node;
        }

        this._list.splice(index + 1, 0, ...newChildren);
      } else {
        node.head.parent = node;
        const index = this._list.indexOf(node);
        const childrenCount = node.getVisibleChildrenCount();

        this._list.splice(index + 1, childrenCount);

        node.getVisibleChildrenCount();
        const newChildren = [node.head].concat(
          node.head.getVisibleChildren() as TraceTreeNode<TraceTree.Span>[]
        );

        for (const c of node.children) {
          c.parent = node.tail;
        }

        this._list.splice(index + 1, 0, ...newChildren);
      }

      node.invalidate(node);
      node.expanded = expanded;
      return true;
    }

    if (node.expanded) {
      const index = this._list.indexOf(node);
      this._list.splice(index + 1, node.getVisibleChildrenCount());
      // Flip expanded after collecting visible children
      node.expanded = expanded;
    } else {
      const index = this._list.indexOf(node);
      // Flip expanded so that we can collect visible children
      node.expanded = expanded;
      this._list.splice(index + 1, 0, ...node.getVisibleChildren());
    }
    node.expanded = expanded;
    return true;
  }

  zoomIn(
    node: TraceTreeNode<TraceTree.NodeValue>,
    zoomedIn: boolean,
    options: {
      api: Client;
      organization: Organization;
    }
  ): Promise<Event | null> {
    if (zoomedIn === node.zoomedIn) {
      return Promise.resolve(null);
    }

    if (!zoomedIn) {
      const index = this._list.indexOf(node);
      const childrenCount = node.getVisibleChildrenCount();
      this._list.splice(index + 1, childrenCount);

      node.zoomedIn = zoomedIn;
      node.invalidate(node);

      if (node.expanded) {
        this._list.splice(index + 1, 0, ...node.getVisibleChildren());
      }

      return Promise.resolve(null);
    }

    const key = cacheKey(
      options.organization,
      node.metadata.project_slug!,
      node.metadata.event_id!
    );
    const promise =
      this._spanPromises.get(key) ??
      fetchTransactionSpans(
        options.api,
        options.organization,
        node.metadata.project_slug!,
        node.metadata.event_id!
      );

    node.fetchStatus = 'loading';

    promise
      .then(data => {
        node.fetchStatus = 'resolved';

        const spans = data.entries.find(s => s.type === 'spans') ?? {data: []};

        // Remove existing entries from the list
        const index = this._list.indexOf(node);
        if (node.expanded) {
          const childrenCount = node.getVisibleChildrenCount();
          if (childrenCount > 0) {
            this._list.splice(index + 1, childrenCount);
          }
        }

        // Api response is not sorted
        spans.data.sort((a, b) => a.start_timestamp - b.start_timestamp);

        TraceTree.FromSpans(node, data, spans.data, {sdk: data.sdk?.name});

        const spanChildren = node.getVisibleChildren();
        this._list.splice(index + 1, 0, ...spanChildren);
        return data;
      })
      .catch(_e => {
        node.fetchStatus = 'error';
      });

    this._spanPromises.set(key, promise);
    return promise;
  }

  toList(): TraceTreeNode<TraceTree.NodeValue>[] {
    const list: TraceTreeNode<TraceTree.NodeValue>[] = [];

    function visit(node: TraceTreeNode<TraceTree.NodeValue>) {
      list.push(node);

      if (!node.expanded) {
        return;
      }

      for (const child of node.children) {
        visit(child);
      }
    }

    for (const child of this.root.children) {
      visit(child);
    }

    return list;
  }

  get list(): ReadonlyArray<TraceTreeNode<TraceTree.NodeValue>> {
    return this._list;
  }

  /**
   * Prints the tree in a human readable format, useful for debugging and testing
   */
  print() {
    // root nodes are -1 indexed, so we add 1 to the depth so .repeat doesnt throw
    const print = this.list
      .map(t => printNode(t, 0))
      .filter(Boolean)
      .join('\n');

    // eslint-disable-next-line no-console
    console.log(print);
  }

  build() {
    this._list = this.toList();
    return this;
  }
}

export class TraceTreeNode<T extends TraceTree.NodeValue> {
  canFetch: boolean = false;
  fetchStatus: 'resolved' | 'error' | 'idle' | 'loading' = 'idle';
  parent: TraceTreeNode<TraceTree.NodeValue> | null = null;
  value: T;
  expanded: boolean = false;
  zoomedIn: boolean = false;
  metadata: TraceTree.Metadata = {
    project_slug: undefined,
    event_id: undefined,
  };
  errors: Set<TraceErrorType> = new Set<TraceErrorType>();
  performance_issues: Set<TracePerformanceIssue> = new Set<TracePerformanceIssue>();

  multiplier: number;
  space: [number, number] | null = null;

  profiles: TraceTree.Profile[] = [];

  private unit: 'milliseconds' = 'milliseconds';
  private _depth: number | undefined;
  private _children: TraceTreeNode<TraceTree.NodeValue>[] = [];
  private _spanChildren: TraceTreeNode<
    TraceTree.Span | TraceTree.MissingInstrumentationSpan
  >[] = [];
  private _connectors: number[] | undefined = undefined;

  constructor(
    parent: TraceTreeNode<TraceTree.NodeValue> | null,
    value: T,
    metadata: TraceTree.Metadata
  ) {
    this.parent = parent ?? null;
    this.value = value;
    this.metadata = metadata;
    this.multiplier = this.unit === 'milliseconds' ? 1e3 : 1;

    if (value && 'timestamp' in value && 'start_timestamp' in value) {
      this.space = [
        value.start_timestamp * this.multiplier,
        (value.timestamp - value.start_timestamp) * this.multiplier,
      ];
    } else if (value && 'timestamp' in value && typeof value.timestamp === 'number') {
      this.space = [value.timestamp * this.multiplier, 0];
    }

    if (
      isTraceErrorNode(this) &&
      'timestamp' in this.value &&
      typeof this.value.timestamp === 'number'
    ) {
      this.space = [this.value.timestamp * this.multiplier, 0];
    }

    if (value && 'profile_id' in value && typeof value.profile_id === 'string') {
      this.profiles.push({profile_id: value.profile_id, space: this.space ?? [0, 0]});
    }

    if (isTransactionNode(this)) {
      this.canFetch = true;
    }

    if (isTransactionNode(this) || isTraceNode(this) || isSpanNode(this)) {
      this.expanded = true;
    }

    if (shouldCollapseNodeByDefault(this)) {
      this.expanded = false;
    }

    if (isTransactionNode(this)) {
      this.errors = new Set(this.value.errors);
      this.performance_issues = new Set(this.value.performance_issues);
    }

    // For error nodes, its value is the only associated issue.
    if (isTraceErrorNode(this)) {
      this.errors = new Set([this.value]);
    }
  }

<<<<<<< HEAD
  cloneDeep():
    | TraceTreeNode<T>
    | ParentAutogroupNode
    | SiblingAutogroupNode
    | NoDataNode {
    let node: TraceTreeNode<T> | ParentAutogroupNode | SiblingAutogroupNode | NoDataNode;
=======
  cloneDeep(): TraceTreeNode<T> | ParentAutogroupNode | SiblingAutogroupNode {
    let clone: TraceTreeNode<T> | ParentAutogroupNode | SiblingAutogroupNode;
>>>>>>> 04dcda5b

    if (isParentAutogroupedNode(this)) {
      clone = new ParentAutogroupNode(
        this.parent,
        this.value,
        this.metadata,
        this.head,
        this.tail
      );
<<<<<<< HEAD
      node.groupCount = this.groupCount;
    } else if (isNoDataNode(this)) {
      node = new NoDataNode(this.parent);
=======
      clone.groupCount = this.groupCount;
    } else if (isSiblingAutogroupedNode(this)) {
      clone = new SiblingAutogroupNode(this.parent, this.value, this.metadata);
      clone.groupCount = this.groupCount;
>>>>>>> 04dcda5b
    } else {
      clone = new TraceTreeNode(this.parent, this.value, this.metadata);
    }

    if (!clone) {
      throw new Error('CloneDeep is not implemented');
    }

    clone.expanded = this.expanded;
    clone.zoomedIn = this.zoomedIn;
    clone.canFetch = this.canFetch;
    clone.space = this.space;
    clone.metadata = this.metadata;

    if (isParentAutogroupedNode(clone)) {
      clone.head = clone.head.cloneDeep() as TraceTreeNode<TraceTree.Span>;
      clone.tail = clone.tail.cloneDeep() as TraceTreeNode<TraceTree.Span>;
      clone.head.parent = clone;

      // If the node is not expanded, the parent of the tail points to the
      // autogrouped clone. If the node is expanded, the parent of the children
      // of the tail points to the autogrouped clone.
      if (!clone.expanded) {
        for (const c of clone.tail.children) {
          c.parent = clone;
        }
      } else {
        for (const c of clone.children) {
          c.parent = clone.tail;
        }
      }

      clone.head.parent = clone;
      clone.tail.parent = clone;
    } else if (isSiblingAutogroupedNode(clone)) {
      for (const child of this.children) {
        const childClone = child.cloneDeep() as TraceTreeNode<TraceTree.Span>;
        clone.children.push(childClone);
        childClone.parent = clone;
      }
    } else {
      for (const child of this.children) {
        const childClone = child.cloneDeep() as TraceTreeNode<TraceTree.Span>;
        clone.children.push(childClone);
        childClone.parent = clone;
      }
    }

    return clone;
  }

  get isOrphaned() {
    return this.parent?.value && 'orphan_errors' in this.parent.value;
  }

  get isLastChild() {
    if (!this.parent || this.parent.children.length === 0) {
      return true;
    }

    return this.parent.children[this.parent.children.length - 1] === this;
  }

  /**
   * Return a lazily calculated depth of the node in the tree.
   * Root node has a value of -1 as it is abstract.
   */
  get depth(): number {
    if (typeof this._depth === 'number') {
      return this._depth;
    }

    let depth = -2;
    let node: TraceTreeNode<any> | null = this;

    while (node) {
      if (typeof node.parent?.depth === 'number') {
        this._depth = node.parent.depth + 1;
        return this._depth;
      }
      depth++;
      node = node.parent;
    }

    this._depth = depth;
    return this._depth;
  }

  get has_errors(): boolean {
    return this.errors.size > 0 || this.performance_issues.size > 0;
  }

  get parent_transaction(): TraceTreeNode<TraceTree.Transaction> | null {
    let node: TraceTreeNode<TraceTree.NodeValue> | null = this.parent;

    while (node) {
      if (isTransactionNode(node)) {
        return node;
      }
      node = node.parent;
    }

    return null;
  }

  /**
   * Returns the depth levels at which the row should draw vertical connectors
   * negative values mean connector points to an orphaned node
   */
  get connectors(): number[] {
    if (this._connectors !== undefined) {
      return this._connectors!;
    }

    this._connectors = [];

    if (!this.parent) {
      return this._connectors;
    }

    if (this.parent?.connectors !== undefined) {
      this._connectors = [...this.parent.connectors];

      if (this.isLastChild || this.value === null) {
        return this._connectors;
      }

      this.connectors.push(this.isOrphaned ? -this.depth : this.depth);
      return this._connectors;
    }

    let node: TraceTreeNode<T> | TraceTreeNode<TraceTree.NodeValue> | null = this.parent;

    while (node) {
      if (node.value === null) {
        break;
      }

      if (node.isLastChild) {
        node = node.parent;
        continue;
      }

      this._connectors.push(node.isOrphaned ? -node.depth : node.depth);
      node = node.parent;
    }

    return this._connectors;
  }

  /**
   * Returns the children that the node currently points to.
   * The logic here is a consequence of the tree design, where we want to be able to store
   * both transaction and span nodes in the same tree. This results in an annoying API where
   * we either store span children separately or transaction children separately. A better design
   * would have been to create an invisible meta node that always points to the correct children.
   */
  get children(): TraceTreeNode<TraceTree.NodeValue>[] {
    if (isAutogroupedNode(this)) {
      return this._children;
    }

    if (isSpanNode(this)) {
      return this.canFetch && !this.zoomedIn ? [] : this.spanChildren;
    }

    if (isTransactionNode(this)) {
      return this.zoomedIn ? this._spanChildren : this._children;
    }

    return this._children;
  }

  set children(children: TraceTreeNode<TraceTree.NodeValue>[]) {
    this._children = children;
  }

  get spanChildren(): (
    | TraceTreeNode<TraceTree.Span | TraceTree.MissingInstrumentationSpan>
    | NoDataNode
  )[] {
    return this._spanChildren;
  }

  /**
   * Invalidate the visual data used to render the tree, forcing it
   * to be recalculated on the next render. This is useful when for example
   * the tree is expanded or collapsed, or when the tree is mutated and
   * the visual data is no longer valid as the indentation changes
   */
  invalidate(root?: TraceTreeNode<TraceTree.NodeValue>) {
    this._connectors = undefined;
    this._depth = undefined;

    if (root) {
      const queue = [...this.children];

      if (isParentAutogroupedNode(this)) {
        queue.push(this.head);
      }

      while (queue.length > 0) {
        const next = queue.pop()!;
        next.invalidate();

        if (isParentAutogroupedNode(next)) {
          queue.push(next.head);
        }

        for (let i = 0; i < next.children.length; i++) {
          queue.push(next.children[i]);
        }
      }
    }
  }

  getVisibleChildrenCount(): number {
    const stack: TraceTreeNode<TraceTree.NodeValue>[] = [];
    let count = 0;

    if (
      this.expanded ||
      isParentAutogroupedNode(this) ||
      isMissingInstrumentationNode(this)
    ) {
      for (let i = this.children.length - 1; i >= 0; i--) {
        stack.push(this.children[i]);
      }
    }

    while (stack.length > 0) {
      const node = stack.pop()!;
      count++;
      // Since we're using a stack and it's LIFO, reverse the children before pushing them
      // to ensure they are processed in the original left-to-right order.
      if (node.expanded || isParentAutogroupedNode(node)) {
        for (let i = node.children.length - 1; i >= 0; i--) {
          stack.push(node.children[i]);
        }
      }
    }

    return count;
  }

  getVisibleChildren(): TraceTreeNode<TraceTree.NodeValue>[] {
    const stack: TraceTreeNode<TraceTree.NodeValue>[] = [];
    const children: TraceTreeNode<TraceTree.NodeValue>[] = [];

    if (
      this.expanded ||
      isParentAutogroupedNode(this) ||
      isMissingInstrumentationNode(this)
    ) {
      for (let i = this.children.length - 1; i >= 0; i--) {
        stack.push(this.children[i]);
      }
    }

    while (stack.length > 0) {
      const node = stack.pop()!;
      children.push(node);
      // Since we're using a stack and it's LIFO, reverse the children before pushing them
      // to ensure they are processed in the original left-to-right order.
      if (node.expanded || isParentAutogroupedNode(node)) {
        for (let i = node.children.length - 1; i >= 0; i--) {
          stack.push(node.children[i]);
        }
      }
    }

    return children;
  }

  // Returns the min path required to reach the node from the root.
  // @TODO: skip nodes that do not require fetching
  get path(): TraceTree.NodePath[] {
    const nodes: TraceTreeNode<TraceTree.NodeValue>[] = [this];
    let current: TraceTreeNode<TraceTree.NodeValue> | null = this.parent;

    if (isSpanNode(this) || isAutogroupedNode(this)) {
      while (
        current &&
        (isSpanNode(current) || (isAutogroupedNode(current) && !current.expanded))
      ) {
        current = current.parent;
      }
    }

    while (current) {
      if (isTransactionNode(current)) {
        nodes.push(current);
      }
      if (isSpanNode(current)) {
        nodes.push(current);

        while (current.parent) {
          if (isTransactionNode(current.parent)) {
            break;
          }
          if (isAutogroupedNode(current.parent) && current.parent.expanded) {
            break;
          }
          current = current.parent;
        }
      }
      if (isAutogroupedNode(current)) {
        nodes.push(current);
      }

      current = current.parent;
    }

    return nodes.map(nodeToId);
  }

  print() {
    // root nodes are -1 indexed, so we add 1 to the depth so .repeat doesnt throw
    const offset = this.depth === -1 ? 1 : 0;
    const nodes = [this, ...this.getVisibleChildren()];
    const print = nodes
      .map(t => printNode(t, offset))
      .filter(Boolean)
      .join('\n');

    // eslint-disable-next-line no-console
    console.log(print);
  }

  static Find(
    root: TraceTreeNode<TraceTree.NodeValue>,
    predicate: (node: TraceTreeNode<TraceTree.NodeValue>) => boolean
  ): TraceTreeNode<TraceTree.NodeValue> | null {
    const queue = [root];

    while (queue.length > 0) {
      const next = queue.pop()!;

      if (predicate(next)) return next;

      for (const child of next.children) {
        queue.push(child);
      }
    }

    return null;
  }

  static Root() {
    return new TraceTreeNode(null, null, {
      event_id: undefined,
      project_slug: undefined,
    });
  }
}

export class MissingInstrumentationNode extends TraceTreeNode<TraceTree.MissingInstrumentationSpan> {
  next: TraceTreeNode<TraceTree.Span>;
  previous: TraceTreeNode<TraceTree.Span>;

  constructor(
    parent: TraceTreeNode<TraceTree.NodeValue>,
    node: TraceTree.MissingInstrumentationSpan,
    metadata: TraceTree.Metadata,
    previous: TraceTreeNode<TraceTree.Span>,
    next: TraceTreeNode<TraceTree.Span>
  ) {
    super(parent, node, metadata);

    this.next = next;
    this.previous = previous;
  }
}

export class ParentAutogroupNode extends TraceTreeNode<TraceTree.ChildrenAutogroup> {
  head: TraceTreeNode<TraceTree.Span>;
  tail: TraceTreeNode<TraceTree.Span>;
  groupCount: number = 0;
  profiles: TraceTree.Profile[] = [];

  private _autogroupedSegments: [number, number][] | undefined;

  constructor(
    parent: TraceTreeNode<TraceTree.NodeValue> | null,
    node: TraceTree.ChildrenAutogroup,
    metadata: TraceTree.Metadata,
    head: TraceTreeNode<TraceTree.Span>,
    tail: TraceTreeNode<TraceTree.Span>
  ) {
    super(parent, node, metadata);

    this.expanded = false;
    this.head = head;
    this.tail = tail;
  }

  get children() {
    if (this.expanded) {
      return [this.head];
    }
    return this.tail.children;
  }

  get has_errors(): boolean {
    return this.errors.size > 0 || this.performance_issues.size > 0;
  }

  get autogroupedSegments(): [number, number][] {
    if (this._autogroupedSegments) {
      return this._autogroupedSegments;
    }

    const children: TraceTreeNode<TraceTree.NodeValue>[] = [];
    let start: TraceTreeNode<TraceTree.NodeValue> | undefined = this.head;

    while (start && start !== this.tail) {
      children.push(start);
      start = start.children[0];
    }

    children.push(this.tail);

    this._autogroupedSegments = computeAutogroupedBarSegments(children);
    return this._autogroupedSegments;
  }
}

export class SiblingAutogroupNode extends TraceTreeNode<TraceTree.SiblingAutogroup> {
  groupCount: number = 0;
  profiles: TraceTree.Profile[] = [];

  private _autogroupedSegments: [number, number][] | undefined;

  constructor(
    parent: TraceTreeNode<TraceTree.NodeValue> | null,
    node: TraceTree.SiblingAutogroup,
    metadata: TraceTree.Metadata
  ) {
    super(parent, node, metadata);
    this.expanded = false;
  }

  get has_errors(): boolean {
    return this.errors.size > 0 || this.performance_issues.size > 0;
  }

  get autogroupedSegments(): [number, number][] {
    if (this._autogroupedSegments) {
      return this._autogroupedSegments;
    }

    this._autogroupedSegments = computeAutogroupedBarSegments(this.children);
    return this._autogroupedSegments;
  }
}

export class NoDataNode extends TraceTreeNode<null> {
  constructor(parent: TraceTreeNode<TraceTree.NodeValue> | null) {
    super(parent, null, {
      event_id: undefined,
      project_slug: undefined,
    });
  }
}

function partialTransaction(
  partial: Partial<TraceTree.Transaction>
): TraceTree.Transaction {
  return {
    start_timestamp: 0,
    timestamp: 0,
    errors: [],
    performance_issues: [],
    parent_span_id: '',
    span_id: '',
    parent_event_id: '',
    project_id: 0,
    'transaction.duration': 0,
    'transaction.op': 'db',
    'transaction.status': 'ok',
    generation: 0,
    project_slug: '',
    event_id: `event_id`,
    transaction: `transaction`,
    children: [],
    ...partial,
  };
}

export function makeExampleTrace(metadata: TraceTree.Metadata): TraceTree {
  const trace: TraceTree.Trace = {
    transactions: [],
    orphan_errors: [],
  };

  function randomBetween(min: number, max: number) {
    return Math.floor(Math.random() * (max - min + 1) + min);
  }

  let start = new Date().getTime();

  const root = partialTransaction({
    ...metadata,
    generation: 0,
    start_timestamp: start,
    transaction: 'root transaction',
    timestamp: start + randomBetween(100, 200),
  });

  trace.transactions.push(root);

  for (let i = 0; i < 50; i++) {
    const end = start + randomBetween(100, 200);
    const nest = i > 0 && Math.random() > 0.33;

    if (nest) {
      const parent = root.children[root.children.length - 1];
      parent.children.push(
        partialTransaction({
          ...metadata,
          generation: 0,
          start_timestamp: start,
          transaction: `parent transaction ${i}`,
          timestamp: end,
        })
      );
      parent.timestamp = end;
    } else {
      root.children.push(
        partialTransaction({
          ...metadata,
          generation: 0,
          start_timestamp: start,
          transaction: 'loading...',
          ['transaction.op']: 'loading',
          timestamp: end,
        })
      );
    }

    start = end;
  }

  const tree = TraceTree.FromTrace(trace);

  return tree;
}

function nodeToId(n: TraceTreeNode<TraceTree.NodeValue>): TraceTree.NodePath {
  if (isTransactionNode(n)) {
    return `txn:${n.value.event_id}`;
  }
  if (isSpanNode(n)) {
    return `span:${n.value.span_id}`;
  }
  if (isAutogroupedNode(n)) {
    if (isParentAutogroupedNode(n)) {
      return `ag:${n.head.value.span_id}`;
    }
    if (isSiblingAutogroupedNode(n)) {
      const child = n.children[0];
      if (isSpanNode(child)) {
        return `ag:${child.value.span_id}`;
      }
    }
  }
  if (isTraceNode(n)) {
    return `trace:root`;
  }

  if (isTraceErrorNode(n)) {
    return `error:${n.value.event_id}`;
  }

  if (isNoDataNode(n)) {
    return `empty:node`;
  }

  if (isRootNode(n)) {
    throw new Error('A path to root node does not exist as the node is virtual');
  }

  if (isMissingInstrumentationNode(n)) {
    if (n.previous) {
      return `ms:${n.previous.value.span_id}`;
    }
    if (n.next) {
      return `ms:${n.next.value.span_id}`;
    }

    throw new Error('Missing instrumentation node must have a previous or next node');
  }

  throw new Error('Not implemented');
}

export function computeAutogroupedBarSegments(
  nodes: TraceTreeNode<TraceTree.NodeValue>[]
): [number, number][] {
  if (nodes.length === 0) {
    return [];
  }

  if (nodes.length === 1) {
    const space = nodes[0].space;
    if (!space) {
      throw new Error(
        'Autogrouped node child has no defined space. This should not happen.'
      );
    }
    return [space];
  }

  const first = nodes[0];
  const multiplier = first.multiplier;

  if (!isSpanNode(first)) {
    throw new Error('Autogrouped node must have span children');
  }

  const segments: [number, number][] = [];

  let start = first.value.start_timestamp;
  let end = first.value.timestamp;
  let i = 1;

  while (i < nodes.length) {
    const next = nodes[i];

    if (!isSpanNode(next)) {
      throw new Error('Autogrouped node must have span children');
    }

    if (next.value.start_timestamp > end) {
      segments.push([start * multiplier, (end - start) * multiplier]);
      start = next.value.start_timestamp;
      end = next.value.timestamp;
      i++;
    } else {
      end = next.value.timestamp;
      i++;
    }
  }

  segments.push([start * multiplier, (end - start) * multiplier]);

  return segments;
}

// Returns a list of errors related to the txn with ids matching the span id
function getRelatedSpanErrorsFromTransaction(
  span: RawSpanType,
  node?: TraceTreeNode<TraceTree.NodeValue>
): TraceErrorType[] {
  if (!node || !node.value || !isTransactionNode(node)) {
    return [];
  }
  if (!node?.value?.errors?.length) {
    return [];
  }

  const errors: TraceErrorType[] = [];
  for (const error of node.value.errors) {
    if (error.span === span.span_id) {
      errors.push(error);
    }
  }

  return errors;
}

// Returns a list of performance errors related to the txn with ids matching the span id
function getRelatedPerformanceIssuesFromTransaction(
  span: RawSpanType,
  node?: TraceTreeNode<TraceTree.NodeValue>
): TracePerformanceIssue[] {
  if (!node || !node.value || !isTransactionNode(node)) {
    return [];
  }

  if (!node?.value?.performance_issues?.length && !node?.value?.errors?.length) {
    return [];
  }

  const performanceIssues: TracePerformanceIssue[] = [];

  for (const perfIssue of node.value.performance_issues) {
    for (const s of perfIssue.span) {
      if (s === span.span_id) {
        performanceIssues.push(perfIssue);
      }
    }

    for (const suspect of perfIssue.suspect_spans) {
      if (suspect === span.span_id) {
        performanceIssues.push(perfIssue);
      }
    }
  }

  return performanceIssues;
}

function printNode(t: TraceTreeNode<TraceTree.NodeValue>, offset: number): string {
  // +1 because we may be printing from the root which is -1 indexed
  const padding = '  '.repeat(t.depth + offset);

  if (isAutogroupedNode(t)) {
    if (isParentAutogroupedNode(t)) {
      return padding + `parent autogroup (${t.groupCount})`;
    }
    if (isSiblingAutogroupedNode(t)) {
      return padding + `sibling autogroup (${t.groupCount})`;
    }

    return padding + 'autogroup';
  }
  if (isSpanNode(t)) {
    return padding + (t.value.op || t.value.span_id || 'unknown span');
  }
  if (isTransactionNode(t)) {
    return padding + (t.value.transaction || 'unknown transaction');
  }
  if (isMissingInstrumentationNode(t)) {
    return padding + 'missing_instrumentation';
  }
  if (isRootNode(t)) {
    return padding + 'Root';
  }
  if (isTraceNode(t)) {
    return padding + 'Trace';
  }

  if (isNoDataNode(t)) {
    return padding + 'No Data';
  }

  if (isTraceErrorNode(t)) {
    return padding + (t.value.event_id || t.value.level) || 'unknown trace error';
  }

  return 'unknown node';
}<|MERGE_RESOLUTION|>--- conflicted
+++ resolved
@@ -1132,17 +1132,12 @@
     }
   }
 
-<<<<<<< HEAD
   cloneDeep():
     | TraceTreeNode<T>
     | ParentAutogroupNode
     | SiblingAutogroupNode
     | NoDataNode {
-    let node: TraceTreeNode<T> | ParentAutogroupNode | SiblingAutogroupNode | NoDataNode;
-=======
-  cloneDeep(): TraceTreeNode<T> | ParentAutogroupNode | SiblingAutogroupNode {
-    let clone: TraceTreeNode<T> | ParentAutogroupNode | SiblingAutogroupNode;
->>>>>>> 04dcda5b
+    let clone: TraceTreeNode<T> | ParentAutogroupNode | SiblingAutogroupNode | NoDataNode;
 
     if (isParentAutogroupedNode(this)) {
       clone = new ParentAutogroupNode(
@@ -1152,16 +1147,12 @@
         this.head,
         this.tail
       );
-<<<<<<< HEAD
-      node.groupCount = this.groupCount;
-    } else if (isNoDataNode(this)) {
-      node = new NoDataNode(this.parent);
-=======
       clone.groupCount = this.groupCount;
     } else if (isSiblingAutogroupedNode(this)) {
       clone = new SiblingAutogroupNode(this.parent, this.value, this.metadata);
       clone.groupCount = this.groupCount;
->>>>>>> 04dcda5b
+    } else if (isNoDataNode(this)) {
+      node = new NoDataNode(this.parent);
     } else {
       clone = new TraceTreeNode(this.parent, this.value, this.metadata);
     }
