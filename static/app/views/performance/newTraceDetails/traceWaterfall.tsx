--- conflicted
+++ resolved
@@ -941,13 +941,9 @@
           id={DemoTourStep.PERFORMANCE_SPAN_TREE}
           title={t('Trace Waterfall')}
           description={t(
-<<<<<<< HEAD
-            `The trace waterfall displays the spans of a trace in a vertical list. Each span represents a single operation or function call in the trace. The waterfall view helps you understand the sequence of operations and their relationships, allowing you to identify the root cause of performance issues.`
-=======
             `Trace Waterfall offers a detailed look at traces for debugging slow services and errors.
             Each span represents a single operation or function call in the trace.
             Expanding a span will display sub-spans, and clicking on a span will display more details about the span.`
->>>>>>> deeb0cdc
           )}
         >
           <Trace
