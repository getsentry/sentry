import type React from 'react';
import {
  useCallback,
  useEffect,
  useLayoutEffect,
  useMemo,
  useReducer,
  useRef,
  useState,
} from 'react';
import {flushSync} from 'react-dom';
import styled from '@emotion/styled';
import * as Sentry from '@sentry/react';
import * as qs from 'query-string';

import {addSuccessMessage} from 'sentry/actionCreators/indicator';
import {Flex} from 'sentry/components/core/layout';
import {t, tct} from 'sentry/locale';
import {space} from 'sentry/styles/space';
import type {Organization} from 'sentry/types/organization';
import type {Project} from 'sentry/types/project';
import {trackAnalytics} from 'sentry/utils/analytics';
import {browserHistory} from 'sentry/utils/browserHistory';
import {DemoTourElement, DemoTourStep} from 'sentry/utils/demoMode/demoTours';
import type EventView from 'sentry/utils/discover/eventView';
import {
  cancelAnimationTimeout,
  requestAnimationTimeout,
} from 'sentry/utils/profiling/hooks/useVirtualizedTree/virtualizedTreeUtils';
import type {UseApiQueryResult} from 'sentry/utils/queryClient';
import type RequestError from 'sentry/utils/requestError/requestError';
import useApi from 'sentry/utils/useApi';
import type {DispatchingReducerMiddleware} from 'sentry/utils/useDispatchingReducer';
import useOrganization from 'sentry/utils/useOrganization';
import usePageFilters from 'sentry/utils/usePageFilters';
import useProjects from 'sentry/utils/useProjects';
import type {TraceRootEventQueryResults} from 'sentry/views/performance/newTraceDetails/traceApi/useTraceRootEvent';
import {TraceLinksNavigation} from 'sentry/views/performance/newTraceDetails/traceLinksNavigation/traceLinksNavigation';
import {TraceTree} from 'sentry/views/performance/newTraceDetails/traceModels/traceTree';
import {TraceOpenInExploreButton} from 'sentry/views/performance/newTraceDetails/traceOpenInExploreButton';
import {traceGridCssVariables} from 'sentry/views/performance/newTraceDetails/traceWaterfallStyles';
import {useDividerResizeSync} from 'sentry/views/performance/newTraceDetails/useDividerResizeSync';
import {useIsEAPTraceEnabled} from 'sentry/views/performance/newTraceDetails/useIsEAPTraceEnabled';
import {useTraceSpaceListeners} from 'sentry/views/performance/newTraceDetails/useTraceSpaceListeners';
import {useTraceWaterfallModels} from 'sentry/views/performance/newTraceDetails/useTraceWaterfallModels';
import {useTraceWaterfallScroll} from 'sentry/views/performance/newTraceDetails/useTraceWaterfallScroll';
import type {ReplayTrace} from 'sentry/views/replays/detail/trace/useReplayTraces';
import type {ReplayRecord} from 'sentry/views/replays/types';

import type {TraceMetaQueryResults} from './traceApi/useTraceMeta';
import {TraceDrawer} from './traceDrawer/traceDrawer';
import type {BaseNode} from './traceModels/traceTreeNode/baseNode';
import {
  searchInTraceTreeText,
  searchInTraceTreeTokens,
} from './traceSearch/traceSearchEvaluator';
import {TraceSearchInput} from './traceSearch/traceSearchInput';
import {parseTraceSearch} from './traceSearch/traceTokenConverter';
import {
  useTraceState,
  useTraceStateDispatch,
  useTraceStateEmitter,
} from './traceState/traceStateProvider';
import {Trace} from './trace';
import {traceAnalytics} from './traceAnalytics';
import {TracePreferencesDropdown} from './tracePreferencesDropdown';
import {TraceResetZoomButton} from './traceResetZoomButton';
import type {TraceReducer, TraceReducerState} from './traceState';
import {TraceWaterfallState} from './traceWaterfallState';
import {useTraceOnLoad} from './useTraceOnLoad';
import {useTraceQueryParamStateSync} from './useTraceQueryParamStateSync';
import {useTraceScrollToPath} from './useTraceScrollToPath';
import {useTraceTimelineChangeSync} from './useTraceTimelineChangeSync';

export interface TraceWaterfallProps {
  meta: TraceMetaQueryResults;
  organization: Organization;
  replay: ReplayRecord | null;
  rootEventResults: TraceRootEventQueryResults;
  source: string;
  trace: UseApiQueryResult<TraceTree.Trace, RequestError>;
  traceEventView: EventView;
  traceSlug: string;
  tree: TraceTree;
  // If set to true, the entire waterfall will not render if it is empty.
  hideIfNoData?: boolean;
  replayTraces?: ReplayTrace[];
}

export function TraceWaterfall(props: TraceWaterfallProps) {
  const api = useApi();
  const filters = usePageFilters();
  const {projects} = useProjects();
  const organization = useOrganization();

  const isEAP = useIsEAPTraceEnabled();

  const traceDispatch = useTraceStateDispatch();
  const traceStateEmitter = useTraceStateEmitter();

  const traceState = useTraceState();

  const traceStateRef = useRef<TraceReducerState>(traceState);
  traceStateRef.current = traceState;

  const {viewManager, traceScheduler, traceView} = useTraceWaterfallModels();
  const {onScrollToNode, scrollRowIntoView} = useTraceWaterfallScroll({
    organization,
    tree: props.tree,
    viewManager,
  });

  const [forceRender, rerender] = useReducer(x => (x + 1) % Number.MAX_SAFE_INTEGER, 0);

  const projectsRef = useRef<Project[]>(projects);
  projectsRef.current = projects;

  const scrollQueueRef = useTraceScrollToPath({traceSlug: props.traceSlug});
  const forceRerender = useCallback(() => {
    flushSync(rerender);
  }, []);

  useEffect(() => {
    trackAnalytics('performance_views.trace_view_v1_page_load', {
      organization: props.organization,
      source: props.source,
    });
  }, [props.organization, props.source]);

  const previouslyFocusedNodeRef = useRef<BaseNode | null>(null);
  const previouslyScrolledToNodeRef = useRef<BaseNode | null>(null);

  useEffect(() => {
    if (!props.replayTraces?.length || props.tree?.type !== 'trace') {
      return undefined;
    }

    const cleanup = props.tree.fetchAdditionalTraces({
      type: isEAP ? 'eap' : 'non-eap',
      api,
      filters,
      replayTraces: props.replayTraces,
      organization: props.organization,
      urlParams: qs.parse(location.search),
      rerender: forceRerender,
      meta: props.meta,
      preferences: traceState.preferences,
    });

    return () => cleanup();
    // eslint-disable-next-line react-hooks/exhaustive-deps
  }, [props.tree, props.replayTraces]);

  // Initialize the tabs reducer when the tree initializes
  useLayoutEffect(() => {
    return traceDispatch({
      type: 'set roving count',
      items: props.tree.list.length - 1,
    });
  }, [props.tree.list.length, traceDispatch]);

  // Initialize the tabs reducer when the tree initializes
  useLayoutEffect(() => {
    if (props.tree.type !== 'trace') {
      return;
    }

    traceDispatch({
      type: 'initialize tabs reducer',
      payload: {
        current_tab: traceStateRef?.current?.tabs?.tabs?.[0] ?? null,
        tabs: [],
        last_clicked_tab: null,
      },
    });
    // We only want to update the tabs when the tree changes
    // eslint-disable-next-line react-hooks/exhaustive-deps
  }, [props.tree]);

  const searchingRaf = useRef<{id: number | null} | null>(null);
  const onTraceSearch = useCallback(
    (
      query: string,
      activeNode: BaseNode | null,
      behavior: 'track result' | 'persist'
    ) => {
      if (searchingRaf.current?.id) {
        window.cancelAnimationFrame(searchingRaf.current.id);
        searchingRaf.current = null;
      }

      // @ts-expect-error TS(7031): Binding element 'matches' implicitly has an 'any' ... Remove this comment to see the full error message
      function done([matches, lookup, activeNodeSearchResult]) {
        // If the previous node is still in the results set, we want to keep it
        if (activeNodeSearchResult) {
          traceDispatch({
            type: 'set results',
            results: matches,
            resultsLookup: lookup,
            resultIteratorIndex: activeNodeSearchResult?.resultIteratorIndex,
            resultIndex: activeNodeSearchResult?.resultIndex,
            previousNode: activeNodeSearchResult,
            node: activeNode,
          });
          return;
        }

        if (activeNode && behavior === 'persist') {
          traceDispatch({
            type: 'set results',
            results: matches,
            resultsLookup: lookup,
            resultIteratorIndex: undefined,
            resultIndex: undefined,
            previousNode: null,
            node: activeNode,
          });
          return;
        }

        const resultIndex: number | undefined = matches?.[0]?.index;
        const resultIteratorIndex: number | undefined = matches?.[0] ? 0 : undefined;
        const node: BaseNode | null = matches?.[0]?.value;

        traceDispatch({
          type: 'set results',
          results: matches,
          resultsLookup: lookup,
          resultIteratorIndex,
          resultIndex,
          previousNode: activeNodeSearchResult,
          node,
        });
      }

      const tokens = parseTraceSearch(query);

      if (tokens) {
        searchingRaf.current = searchInTraceTreeTokens(
          props.tree,
          tokens,
          activeNode,
          done
        );
      } else {
        searchingRaf.current = searchInTraceTreeText(props.tree, query, activeNode, done);
      }
    },
    [traceDispatch, props.tree]
  );

  // We need to heavily debounce query string updates because the rest of the app is so slow
  // to rerender that it causes the search to drop frames on every keystroke...
  const QUERY_STRING_STATE_DEBOUNCE = 300;
  const queryStringAnimationTimeoutRef = useRef<{id: number} | null>(null);
  const setRowAsFocused = useCallback(
    (
      node: BaseNode | null,
      event: React.MouseEvent<HTMLElement> | null,
      resultsLookup: Map<BaseNode, number>,
      index: number | null,
      debounce: number = QUERY_STRING_STATE_DEBOUNCE
    ) => {
      // sync query string with the clicked node
      if (node) {
        if (!node.canShowDetails) {
          return;
        }

        if (queryStringAnimationTimeoutRef.current) {
          cancelAnimationTimeout(queryStringAnimationTimeoutRef.current);
        }

        queryStringAnimationTimeoutRef.current = requestAnimationTimeout(() => {
          const currentQueryStringPath = qs.parse(location.search).node;
          const nextNodePath = node.pathToNode();
          // Updating the query string with the same path is problematic because it causes
          // the entire sentry app to rerender, which is enough to cause jank and drop frames
          if (JSON.stringify(currentQueryStringPath) === JSON.stringify(nextNodePath)) {
            return;
          }
          const {eventId: _eventId, ...query} = qs.parse(location.search);
          browserHistory.replace({
            pathname: location.pathname,
            query: {
              ...query,
              node: nextNodePath,
            },
          });
          queryStringAnimationTimeoutRef.current = null;
        }, debounce);

        if (resultsLookup.has(node) && typeof index === 'number') {
          traceDispatch({
            type: 'set search iterator index',
            resultIndex: index,
            resultIteratorIndex: resultsLookup.get(node)!,
          });
        }

        traceDispatch({
          type: 'activate tab',
          payload: node,
          pin_previous: event?.metaKey,
        });
      }
    },
    [traceDispatch]
  );

  const onRowClick = useCallback(
    (node: BaseNode, event: React.MouseEvent<HTMLElement>, index: number) => {
      if (!node.canShowDetails) {
        traceDispatch({
          type: 'set roving index',
          action_source: 'click',
          index,
          node,
        });
        return;
      }

      trackAnalytics('trace.trace_layout.span_row_click', {
        organization,
        num_children: node.children.length,
        type: node.analyticsName(),
        project_platform:
          projects.find(p => p.slug === node.projectSlug)?.platform || 'other',
      });

      if (traceStateRef.current.preferences.drawer.minimized) {
        traceDispatch({type: 'minimize drawer', payload: false});
      }
      setRowAsFocused(node, event, traceStateRef.current.search.resultsLookup, null, 0);

      if (traceStateRef.current.search.resultsLookup.has(node)) {
        const idx = traceStateRef.current.search.resultsLookup.get(node)!;
        traceDispatch({
          type: 'set search iterator index',
          resultIndex: index,
          resultIteratorIndex: idx,
        });
      } else if (traceStateRef.current.search.resultIteratorIndex !== null) {
        traceDispatch({type: 'clear search iterator index'});
      }

      traceDispatch({
        type: 'set roving index',
        action_source: 'click',
        index,
        node,
      });
    },
    [setRowAsFocused, traceDispatch, organization, projects]
  );

  const onTabScrollToNode = useCallback(
    (node: BaseNode): Promise<BaseNode | null> => {
      return onScrollToNode(node).then(maybeNode => {
        if (maybeNode) {
          setRowAsFocused(
            maybeNode,
            null,
            traceStateRef.current.search.resultsLookup,
            null,
            0
          );
        }

        return maybeNode;
      });
    },
    [onScrollToNode, setRowAsFocused]
  );

  useEffect(() => {
    if (props.tree.type !== 'trace' || props.meta.status !== 'success') {
      return;
    }

    const traceNode = props.tree.root.children[0];

    // TODO Abdullah Khan: Remove this once /trace-meta/ starts responding
    // with the correct spans count for EAP traces.
<<<<<<< HEAD
    if (traceNode && props.tree.eap_spans_count !== props.meta?.data?.span_count) {
      Sentry.withScope(scope => {
        scope.setFingerprint(['trace-eap-spans-count-mismatch']);
        scope.captureMessage(
          'EAP spans count from /trace/ and /trace-meta/ are not equal'
        );
=======
    if (
      traceNode &&
      isEAPTraceNode(traceNode) &&
      props.tree.eap_spans_count !== props.meta?.data?.span_count
    ) {
      Sentry.logger.warn('EAP spans count from /trace/ and /trace-meta/ are not equal', {
        trace_eap_span_count: props.tree.eap_spans_count,
        trace_meta_span_count: props.meta?.data?.span_count,
>>>>>>> 9f6c8580
      });
    }
  }, [props.tree, props.meta]);

  // Callback that is invoked when the trace loads and reaches its initialied state,
  // that is when the trace tree data and any data that the trace depends on is loaded,
  // but the trace is not yet rendered in the view.
  const onTraceLoad = useCallback(() => {
    const traceNode = props.tree.root.children[0];

    if (!traceNode) {
      throw new Error('Trace is initialized but no trace node is found');
    }

    traceScheduler.dispatch('initialize trace space', [
      props.tree.root.space[0],
      0,
      props.tree.root.space[1],
      1,
    ]);

    // The tree has the data fetched, but does not yet respect the user preferences.
    // We will autogroup and inject missing instrumentation if the preferences are set.
    // and then we will perform a search to find the node the user is interested in.

    const query = qs.parse(location.search);
    if (query.fov && typeof query.fov === 'string') {
      viewManager.maybeInitializeTraceViewFromQS(query.fov);
    }

    // Construct the visual representation of the tree
    props.tree.build();

    const eventId = scrollQueueRef.current?.eventId;
    const path = scrollQueueRef.current?.path?.[0];

    const node =
      (path && props.tree.root.findChild(n => n.matchByPath(path))) ||
      (eventId && props.tree.root.findChild(n => n.matchById(eventId))) ||
      null;

    const index = node ? TraceTree.EnforceVisibility(props.tree, node) : -1;

    if (traceStateRef.current.search.query) {
      onTraceSearch(traceStateRef.current.search.query, node, 'persist');
    }

    if (index === -1 || !node) {
      const hasScrollComponent = !!(path || eventId);
      if (hasScrollComponent) {
        Sentry.logger.warn('Failed to scroll to node in trace tree');
      }

      return;
    }

    // At load time, we want to scroll the row into view, but we need to wait for the view
    // to initialize before we can do that. We listen for the 'initialize virtualized list' and scroll
    // to the row in the view if it is not in view yet. If its in the view, then scroll to it immediately.
    traceScheduler.once('initialize virtualized list', () => {
      function onTargetRowMeasure() {
        if (!node || !viewManager.row_measurer.cache.has(node)) {
          return;
        }
        viewManager.row_measurer.off('row measure end', onTargetRowMeasure);
        if (viewManager.isOutsideOfView(node)) {
          viewManager.scrollRowIntoViewHorizontally(node, 0, 48, 'measured');
        }
      }
      viewManager.scrollToRow(index, 'center');
      viewManager.row_measurer.on('row measure end', onTargetRowMeasure);
      previouslyScrolledToNodeRef.current = node;

      traceDispatch({type: 'minimize drawer', payload: false});
      setRowAsFocused(node, null, traceStateRef.current.search.resultsLookup, index);
      traceDispatch({
        type: 'set roving index',
        node,
        index,
        action_source: 'load',
      });
    });
  }, [
    setRowAsFocused,
    traceDispatch,
    onTraceSearch,
    viewManager,
    traceScheduler,
    scrollQueueRef,
    props.tree,
  ]);

  // Setup the middleware for the trace reducer
  useLayoutEffect(() => {
    const beforeTraceNextStateDispatch: DispatchingReducerMiddleware<
      typeof TraceReducer
    >['before next state'] = (prevState, nextState, action) => {
      // This effect is responsible fo syncing the keyboard interactions with the search results,
      // we observe the changes to the roving tab index and search results and react by syncing the state.
      const {node: nextRovingNode, index: nextRovingTabIndex} = nextState.rovingTabIndex;
      const {resultIndex: nextSearchResultIndex} = nextState.search;
      if (
        nextRovingNode &&
        action.type === 'set roving index' &&
        action.action_source !== 'click' &&
        typeof nextRovingTabIndex === 'number' &&
        prevState.rovingTabIndex.node !== nextRovingNode
      ) {
        // When the roving tabIndex updates mark the node as focused and sync search results
        setRowAsFocused(
          nextRovingNode,
          null,
          nextState.search.resultsLookup,
          nextRovingTabIndex
        );
        if (action.type === 'set roving index' && action.action_source === 'keyboard') {
          scrollRowIntoView(nextRovingNode, nextRovingTabIndex, undefined);
        }

        if (nextState.search.resultsLookup.has(nextRovingNode)) {
          const idx = nextState.search.resultsLookup.get(nextRovingNode)!;
          traceDispatch({
            type: 'set search iterator index',
            resultIndex: nextRovingTabIndex,
            resultIteratorIndex: idx,
          });
        } else if (nextState.search.resultIteratorIndex !== null) {
          traceDispatch({type: 'clear search iterator index'});
        }
      } else if (
        typeof nextSearchResultIndex === 'number' &&
        prevState.search.resultIndex !== nextSearchResultIndex &&
        action.type !== 'set search iterator index'
      ) {
        // If the search result index changes, mark the node as focused and scroll it into view
        const nextNode = props.tree.list[nextSearchResultIndex]!;
        setRowAsFocused(
          nextNode,
          null,
          nextState.search.resultsLookup,
          nextSearchResultIndex
        );
        scrollRowIntoView(nextNode, nextSearchResultIndex, 'center if outside');
      }
    };

    traceStateEmitter.on('before next state', beforeTraceNextStateDispatch);

    return () => {
      traceStateEmitter.off('before next state', beforeTraceNextStateDispatch);
    };
  }, [
    props.tree,
    onTraceSearch,
    traceStateEmitter,
    traceDispatch,
    setRowAsFocused,
    scrollRowIntoView,
  ]);

  const [traceGridRef, setTraceGridRef] = useState<HTMLElement | null>(null);

  // Memoized because it requires tree traversal
  const shape = useMemo(() => props.tree.shape, [props.tree]);

  useTraceTimelineChangeSync({
    tree: props.tree,
    traceScheduler,
  });

  useTraceSpaceListeners({
    view: traceView,
    viewManager,
    traceScheduler,
  });

  useDividerResizeSync(traceScheduler);

  const onLoadScrollStatus = useTraceOnLoad({
    onTraceLoad,
    pathToNodeOrEventId: scrollQueueRef.current,
    tree: props.tree,
  });

  // Sync part of the state with the URL
  const traceQueryStateSync = useMemo(() => {
    return {search: traceState.search.query};
  }, [traceState.search.query]);
  useTraceQueryParamStateSync(traceQueryStateSync);

  const onAutogroupChange = useCallback(() => {
    const value = !traceState.preferences.autogroup.parent;

    if (value) {
      let autogroupCount = 0;
      autogroupCount += TraceTree.AutogroupSiblingSpanNodes(props.tree.root, {
        organization: props.organization,
      });
      autogroupCount += TraceTree.AutogroupDirectChildrenSpanNodes(props.tree.root);
      addSuccessMessage(
        autogroupCount > 0
          ? tct('Autogrouping enabled, detected [count] autogrouping spans', {
              count: autogroupCount,
            })
          : t('Autogrouping enabled')
      );
    } else {
      let removeCount = 0;
      removeCount += TraceTree.RemoveSiblingAutogroupNodes(props.tree.root);
      removeCount += TraceTree.RemoveDirectChildrenAutogroupNodes(props.tree.root);

      addSuccessMessage(
        removeCount > 0
          ? tct('Autogrouping disabled, removed [count] autogroup spans', {
              count: removeCount,
            })
          : t('Autogrouping disabled')
      );
    }

    traceAnalytics.trackAutogroupingPreferenceChange(props.organization, value);
    props.tree.rebuild();
    traceDispatch({
      type: 'set autogrouping',
      payload: value,
    });
  }, [traceDispatch, traceState.preferences.autogroup, props.tree, props.organization]);

  const onMissingInstrumentationChange = useCallback(() => {
    const value = !traceState.preferences.missing_instrumentation;
    if (value) {
      const missingInstrumentationCount = TraceTree.DetectMissingInstrumentation(
        props.tree.root
      );
      addSuccessMessage(
        missingInstrumentationCount > 0
          ? tct(
              'Missing instrumentation enabled, found [count] missing instrumentation spans',
              {
                count: missingInstrumentationCount,
              }
            )
          : t('Missing instrumentation enabled')
      );
    } else {
      const removeCount = TraceTree.RemoveMissingInstrumentationNodes(props.tree.root);
      addSuccessMessage(
        removeCount > 0
          ? tct(
              'Missing instrumentation disabled, removed [count] missing instrumentation spans',
              {
                count: removeCount,
              }
            )
          : t('Missing instrumentation disabled')
      );
    }

    traceAnalytics.trackMissingInstrumentationPreferenceChange(props.organization, value);
    props.tree.rebuild();
    traceDispatch({
      type: 'set missing instrumentation',
      payload: value,
    });
  }, [
    traceDispatch,
    traceState.preferences.missing_instrumentation,
    props.tree,
    props.organization,
  ]);

  if (props.tree.type === 'empty' && props.hideIfNoData) {
    return null;
  }

  return (
    <Flex direction="column" flex={1}>
      <TraceToolbar>
        <TraceSearchInput onTraceSearch={onTraceSearch} organization={organization} />
        <TraceLinksNavigation
          rootEventResults={props.rootEventResults}
          source={props.source}
        />
        <TraceOpenInExploreButton
          trace_id={props.traceSlug}
          traceEventView={props.traceEventView}
        />
        <TraceResetZoomButton
          viewManager={viewManager}
          organization={props.organization}
        />
        <TracePreferencesDropdown
          rootEventResults={props.rootEventResults}
          autogroup={
            traceState.preferences.autogroup.parent &&
            traceState.preferences.autogroup.sibling
          }
          missingInstrumentation={traceState.preferences.missing_instrumentation}
          onAutogroupChange={onAutogroupChange}
          onMissingInstrumentationChange={onMissingInstrumentationChange}
        />
      </TraceToolbar>
      <TraceGrid layout={traceState.preferences.layout} ref={setTraceGridRef}>
        <DemoTourElement
          id={DemoTourStep.PERFORMANCE_SPAN_TREE}
          title={t('Trace Waterfall')}
          description={t(
            `Trace Waterfall offers a detailed look at traces for debugging slow services and errors.
            Each span represents a single operation or function call in the trace.
            Expanding a span will display sub-spans, and clicking on a span will display more details about the span.`
          )}
        >
          <Trace
            trace={props.tree}
            rerender={rerender}
            trace_id={props.traceSlug}
            onRowClick={onRowClick}
            onTraceSearch={onTraceSearch}
            previouslyFocusedNodeRef={previouslyFocusedNodeRef}
            manager={viewManager}
            scheduler={traceScheduler}
            forceRerender={forceRender}
            isLoading={props.tree.type === 'loading' || onLoadScrollStatus === 'pending'}
          />
        </DemoTourElement>

        {props.tree.type === 'loading' || onLoadScrollStatus === 'pending' ? (
          <TraceWaterfallState.Loading trace={props.trace} />
        ) : props.tree.type === 'error' ? (
          <TraceWaterfallState.Error trace={props.trace} />
        ) : props.tree.type === 'empty' ? (
          <TraceWaterfallState.Empty />
        ) : null}

        <TraceDrawer
          replay={props.replay}
          meta={props.meta}
          traceType={shape}
          trace={props.tree}
          traceId={props.traceSlug}
          traceGridRef={traceGridRef}
          manager={viewManager}
          scheduler={traceScheduler}
          onTabScrollToNode={onTabScrollToNode}
          onScrollToNode={onScrollToNode}
          traceEventView={props.traceEventView}
        />
      </TraceGrid>
    </Flex>
  );
}

const TraceToolbar = styled('div')`
  display: flex;
  gap: ${space(1)};
`;

export const TraceGrid = styled('div')<{
  layout: 'drawer bottom' | 'drawer left' | 'drawer right';
}>`
  ${traceGridCssVariables}

  background-color: ${p => p.theme.tokens.background.primary};
  border: 1px solid ${p => p.theme.border};
  flex: 1 1 100%;
  display: grid;
  overflow: hidden;
  position: relative;

  /* false positive for grid layout */
  /* stylelint-disable */
  grid-template-areas: ${p =>
    p.layout === 'drawer bottom'
      ? `
      'trace'
      'drawer'
      `
      : p.layout === 'drawer left'
        ? `'drawer trace'`
        : `'trace drawer'`};
  grid-template-columns: ${p =>
    p.layout === 'drawer bottom'
      ? '1fr'
      : p.layout === 'drawer left'
        ? 'min-content 1fr'
        : '1fr min-content'};
  grid-template-rows: 1fr auto;

  ${p => `border-radius: ${p.theme.radius.md};`}
`;<|MERGE_RESOLUTION|>--- conflicted
+++ resolved
@@ -382,23 +382,10 @@
 
     // TODO Abdullah Khan: Remove this once /trace-meta/ starts responding
     // with the correct spans count for EAP traces.
-<<<<<<< HEAD
     if (traceNode && props.tree.eap_spans_count !== props.meta?.data?.span_count) {
-      Sentry.withScope(scope => {
-        scope.setFingerprint(['trace-eap-spans-count-mismatch']);
-        scope.captureMessage(
-          'EAP spans count from /trace/ and /trace-meta/ are not equal'
-        );
-=======
-    if (
-      traceNode &&
-      isEAPTraceNode(traceNode) &&
-      props.tree.eap_spans_count !== props.meta?.data?.span_count
-    ) {
       Sentry.logger.warn('EAP spans count from /trace/ and /trace-meta/ are not equal', {
         trace_eap_span_count: props.tree.eap_spans_count,
         trace_meta_span_count: props.meta?.data?.span_count,
->>>>>>> 9f6c8580
       });
     }
   }, [props.tree, props.meta]);
