import styled from '@emotion/styled';

import Feature from 'sentry/components/acl/feature';
<<<<<<< HEAD
import EventTagsTree from 'sentry/components/events/eventTags/eventTagsTree';
import {associateTagsWithMeta} from 'sentry/components/events/eventTags/util';
=======
>>>>>>> 200634b5
import {t} from 'sentry/locale';
import {space} from 'sentry/styles/space';
import type {OurLogsResponseItem} from 'sentry/views/explore/logs/types';
import type {SectionKey} from 'sentry/views/issueDetails/streamline/context';
import {FoldSection} from 'sentry/views/issueDetails/streamline/foldSection';
import {TraceContextProfiles} from 'sentry/views/performance/newTraceDetails/traceContextProfiles';
import {TraceContextTags} from 'sentry/views/performance/newTraceDetails/traceContextTags';
import {TraceContextVitals} from 'sentry/views/performance/newTraceDetails/traceContextVitals';
import {TraceContextSectionKeys} from 'sentry/views/performance/newTraceDetails/traceHeader/scrollToSectionLinks';
import type {TraceTree} from 'sentry/views/performance/newTraceDetails/traceModels/traceTree';
import type {TraceTreeNode} from 'sentry/views/performance/newTraceDetails/traceModels/traceTreeNode';
import {TraceViewLogsSection} from 'sentry/views/performance/newTraceDetails/traceOurlogs';
import {TraceSummarySection} from 'sentry/views/performance/newTraceDetails/traceSummary';
import {useTraceContextSections} from 'sentry/views/performance/newTraceDetails/useTraceContextSections';

import type {TraceRootEventQueryResults} from './traceApi/useTraceRootEvent';

type Props = {
  logs: OurLogsResponseItem[] | undefined;
  onScrollToNode: (node: TraceTreeNode<TraceTree.NodeValue>) => void;
  rootEventResults: TraceRootEventQueryResults;
  traceSlug: string;
  tree: TraceTree;
};

export function TraceContextPanel({
  traceSlug,
  tree,
  rootEventResults,
  onScrollToNode,
  logs,
}: Props) {
  const {hasProfiles, hasLogs, hasTags} = useTraceContextSections({
    tree,
    rootEventResults,
    logs,
  });

  return (
    <Container>
      <TraceContextVitals
        rootEventResults={rootEventResults}
        tree={tree}
        containerWidth={undefined}
      />
      {hasTags && rootEventResults.data && (
        <ContextRow>
          <FoldSection
            sectionKey={TraceContextSectionKeys.TAGS as string as SectionKey}
            title={t('Tags')}
            disableCollapsePersistence
          >
<<<<<<< HEAD
            {isTraceItemDetailsResponse(rootEventResults.data) ? (
              <AttributesTree
                attributes={rootEventResults.data.attributes}
                rendererExtra={{
                  theme,
                  location,
                  organization,
                }}
              />
            ) : (
              <EventTagsTree
                event={rootEventResults.data}
                projectSlug={rootEventResults.data.projectSlug ?? ''}
                tags={associateTagsWithMeta({
                  tags: rootEventResults.data.tags,
                  meta: rootEventResults.data._meta?.tags,
                })}
              />
            )}
=======
            <TraceContextTags rootEventResults={rootEventResults} />
>>>>>>> 200634b5
          </FoldSection>
        </ContextRow>
      )}
      {hasProfiles && (
        <ContextRow>
          <TraceContextProfiles tree={tree} onScrollToNode={onScrollToNode} />
        </ContextRow>
      )}
      <Feature features={['ourlogs-enabled']}>
        {hasLogs && (
          <ContextRow>
            <TraceViewLogsSection />
          </ContextRow>
        )}
      </Feature>
      <Feature features={['single-trace-summary']}>
        <ContextRow>
          <TraceSummarySection traceSlug={traceSlug} />
        </ContextRow>
      </Feature>
    </Container>
  );
}

const Container = styled('div')`
  width: 100%;
  display: flex;
  flex-direction: column;
  justify-content: center;
  gap: ${space(2)};
`;

const ContextRow = styled('div')`
  background-color: ${p => p.theme.background};
  width: 100%;
  border: 1px solid ${p => p.theme.border};
  border-radius: ${p => p.theme.borderRadius};
  padding: ${space(1)};
`;<|MERGE_RESOLUTION|>--- conflicted
+++ resolved
@@ -1,11 +1,6 @@
 import styled from '@emotion/styled';
 
 import Feature from 'sentry/components/acl/feature';
-<<<<<<< HEAD
-import EventTagsTree from 'sentry/components/events/eventTags/eventTagsTree';
-import {associateTagsWithMeta} from 'sentry/components/events/eventTags/util';
-=======
->>>>>>> 200634b5
 import {t} from 'sentry/locale';
 import {space} from 'sentry/styles/space';
 import type {OurLogsResponseItem} from 'sentry/views/explore/logs/types';
@@ -58,29 +53,7 @@
             title={t('Tags')}
             disableCollapsePersistence
           >
-<<<<<<< HEAD
-            {isTraceItemDetailsResponse(rootEventResults.data) ? (
-              <AttributesTree
-                attributes={rootEventResults.data.attributes}
-                rendererExtra={{
-                  theme,
-                  location,
-                  organization,
-                }}
-              />
-            ) : (
-              <EventTagsTree
-                event={rootEventResults.data}
-                projectSlug={rootEventResults.data.projectSlug ?? ''}
-                tags={associateTagsWithMeta({
-                  tags: rootEventResults.data.tags,
-                  meta: rootEventResults.data._meta?.tags,
-                })}
-              />
-            )}
-=======
             <TraceContextTags rootEventResults={rootEventResults} />
->>>>>>> 200634b5
           </FoldSection>
         </ContextRow>
       )}
