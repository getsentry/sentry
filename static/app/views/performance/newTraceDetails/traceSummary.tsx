--- conflicted
+++ resolved
@@ -21,18 +21,14 @@
 import {TraceContextSectionKeys} from 'sentry/views/performance/newTraceDetails/traceHeader/scrollToSectionLinks';
 import {getTraceDetailsUrl} from 'sentry/views/performance/traceDetails/utils';
 
-export interface SpanInsight {
+interface SpanInsight {
   explanation: string;
   spanId: string;
   spanOp: string;
 }
 
-<<<<<<< HEAD
 interface TraceSummaryData {
-=======
-export interface TraceSummaryData {
   anomalousSpans: SpanInsight[];
->>>>>>> 9dd61f1e
   keyObservations: string;
   performanceCharacteristics: string;
   suggestedInvestigations: SpanInsight[];
