import {useEffect, useMemo, useRef} from 'react';
import styled from '@emotion/styled';
import * as Sentry from '@sentry/react';

import NoProjectMessage from 'sentry/components/noProjectMessage';
import SentryDocumentTitle from 'sentry/components/sentryDocumentTitle';
import {t} from 'sentry/locale';
import {space} from 'sentry/styles/space';
import useOrganization from 'sentry/utils/useOrganization';
import {useParams} from 'sentry/utils/useParams';
import {useLogsPageDataQueryResult} from 'sentry/views/explore/contexts/logs/logsPageData';
import type {OurLogsResponseItem} from 'sentry/views/explore/logs/types';
import TraceAiSpans from 'sentry/views/performance/newTraceDetails/traceDrawer/tabs/traceAiSpans';
import {TraceProfiles} from 'sentry/views/performance/newTraceDetails/traceDrawer/tabs/traceProfiles';
import {
  TraceViewMetricsProviderWrapper,
  TraceViewMetricsSection,
} from 'sentry/views/performance/newTraceDetails/traceMetrics';
import {
  TraceViewLogsDataProvider,
  TraceViewLogsSection,
} from 'sentry/views/performance/newTraceDetails/traceOurlogs';
import {TraceSummarySection} from 'sentry/views/performance/newTraceDetails/traceSummary';
import {TraceTabsAndVitals} from 'sentry/views/performance/newTraceDetails/traceTabsAndVitals';
import {TraceWaterfall} from 'sentry/views/performance/newTraceDetails/traceWaterfall';
import {
  TraceLayoutTabKeys,
  useTraceLayoutTabs,
} from 'sentry/views/performance/newTraceDetails/useTraceLayoutTabs';

import {useTrace} from './traceApi/useTrace';
import {useTraceMeta} from './traceApi/useTraceMeta';
import {useTraceRootEvent} from './traceApi/useTraceRootEvent';
import {useTraceTree} from './traceApi/useTraceTree';
import {
  DEFAULT_TRACE_VIEW_PREFERENCES,
  getInitialTracePreferences,
} from './traceState/tracePreferences';
import {TraceStateProvider} from './traceState/traceStateProvider';
import {ErrorsOnlyWarnings} from './traceTypeWarnings/errorsOnlyWarnings';
import {TraceMetaDataHeader} from './traceHeader';
import {useInitialTraceMetricData} from './useInitialTraceMetricData';
import {useTraceEventView} from './useTraceEventView';
import {useTraceQueryParams} from './useTraceQueryParams';
import useTraceStateAnalytics from './useTraceStateAnalytics';

function decodeTraceSlug(maybeSlug: string | undefined): string {
  if (!maybeSlug || maybeSlug === 'null' || maybeSlug === 'undefined') {
    Sentry.withScope(scope => {
      scope.setFingerprint(['trace-null-slug']);
      Sentry.captureMessage('Trace slug is empty');
    });

    return '';
  }

  return maybeSlug.trim();
}

const TRACE_VIEW_PREFERENCES_KEY = 'trace-waterfall-preferences';

export default function TraceView() {
  const params = useParams<{traceSlug?: string}>();
  const traceSlug = useMemo(() => decodeTraceSlug(params.traceSlug), [params.traceSlug]);

  const preferences = useMemo(
    () =>
      getInitialTracePreferences(
        TRACE_VIEW_PREFERENCES_KEY,
        DEFAULT_TRACE_VIEW_PREFERENCES
      ),
    []
  );

  return (
    <TraceViewLogsDataProvider traceSlug={traceSlug}>
<<<<<<< HEAD
      <TraceViewMetricsProviderWrapper traceSlug={traceSlug}>
        <TraceStateProvider
          initialPreferences={preferences}
          preferencesStorageKey={TRACE_VIEW_PREFERENCES_KEY}
        >
          <TraceViewImpl traceSlug={traceSlug} />
        </TraceStateProvider>
      </TraceViewMetricsProviderWrapper>
=======
      <TraceStateProvider
        initialPreferences={preferences}
        preferencesStorageKey={TRACE_VIEW_PREFERENCES_KEY}
      >
        <TraceViewImpl traceSlug={traceSlug} />
      </TraceStateProvider>
>>>>>>> 397efc3a
    </TraceViewLogsDataProvider>
  );
}

// At this level, we only need the initial logs data once, to populate the header for
// logs only trace views, using the first log event. We read off the same context used
// by the trace logs table, which changes the data based on search filters. We want to decouple
// the trace view state from the logs table state, after initial load.
function useInitialLogsData(): OurLogsResponseItem[] | undefined {
  const logsData = useLogsPageDataQueryResult().data;
  const initialDataRef = useRef<OurLogsResponseItem[] | undefined>(undefined);

  useEffect(() => {
    if (logsData?.length && initialDataRef.current === undefined) {
      initialDataRef.current = logsData;
    }
  }, [logsData]);

  return initialDataRef.current;
}

function TraceViewImpl({traceSlug}: {traceSlug: string}) {
  const organization = useOrganization();
  const queryParams = useTraceQueryParams();
  const traceEventView = useTraceEventView(traceSlug, queryParams);
  const logsData = useInitialLogsData();
  const {metricsData} = useInitialTraceMetricData({
    traceId: traceSlug,
    queryParams,
    enabled: true,
  });
  const hideTraceWaterfallIfEmpty = (logsData?.length ?? 0) > 0;

  const meta = useTraceMeta([{traceSlug, timestamp: queryParams.timestamp}]);
  const trace = useTrace({traceSlug, timestamp: queryParams.timestamp});
  const tree = useTraceTree({traceSlug, trace, replay: null});

  useTraceStateAnalytics({
    trace,
    meta,
    organization,
    traceTreeSource: 'trace_view',
    tree,
  });

  const rootEventResults = useTraceRootEvent({
    tree,
    logs: logsData,
    traceId: traceSlug,
  });
  const traceInnerLayoutRef = useRef<HTMLDivElement>(null);

  const {tabOptions, currentTab, onTabChange} = useTraceLayoutTabs({
    tree,
    logs: logsData,
    metrics: metricsData,
  });

  return (
    <SentryDocumentTitle
      title={`${t('Trace Details')} - ${traceSlug}`}
      orgSlug={organization.slug}
    >
      <NoProjectMessage organization={organization}>
        <TraceExternalLayout>
          <TraceMetaDataHeader
            rootEventResults={rootEventResults}
            tree={tree}
            metaResults={meta}
            organization={organization}
            traceSlug={traceSlug}
            traceEventView={traceEventView}
            logs={logsData}
            metrics={metricsData}
          />
          <TraceInnerLayout ref={traceInnerLayoutRef}>
            <ErrorsOnlyWarnings
              tree={tree}
              traceSlug={traceSlug}
              organization={organization}
            />
            <TraceTabsAndVitals
              tabsConfig={{
                tabOptions,
                currentTab,
                onTabChange,
              }}
              rootEventResults={rootEventResults}
              tree={tree}
            />
            {currentTab === TraceLayoutTabKeys.WATERFALL ? (
              <TraceWaterfall
                tree={tree}
                trace={trace}
                meta={meta}
                replay={null}
                source="performance"
                rootEventResults={rootEventResults}
                traceSlug={traceSlug}
                traceEventView={traceEventView}
                organization={organization}
                hideIfNoData={hideTraceWaterfallIfEmpty}
              />
            ) : null}
            {currentTab === TraceLayoutTabKeys.PROFILES ? (
              <TraceProfiles tree={tree} />
            ) : null}
            {currentTab === TraceLayoutTabKeys.LOGS ? (
              <TraceViewLogsSection scrollContainer={traceInnerLayoutRef} />
            ) : null}
            {currentTab === TraceLayoutTabKeys.METRICS ? (
              <TraceViewMetricsDataProvider traceSlug={traceSlug}>
                <TraceViewMetricsSection />
              </TraceViewMetricsDataProvider>
            ) : null}
            {currentTab === TraceLayoutTabKeys.SUMMARY ? (
              <TraceSummarySection traceSlug={traceSlug} />
            ) : null}
            {currentTab === TraceLayoutTabKeys.AI_SPANS ? (
              <TraceAiSpans traceSlug={traceSlug} />
            ) : null}
          </TraceInnerLayout>
        </TraceExternalLayout>
      </NoProjectMessage>
    </SentryDocumentTitle>
  );
}

const TraceExternalLayout = styled('div')`
  display: flex;
  flex-direction: column;
  flex: 1 1 100%;
  max-height: 100vh;

  ~ footer {
    display: none;
  }
`;

const FlexBox = styled('div')`
  display: flex;
  flex-direction: column;
  gap: ${space(1)};
`;

const TraceInnerLayout = styled(FlexBox)`
  padding: ${space(2)} ${space(3)};
  flex-grow: 1;
  overflow-y: auto;
`;<|MERGE_RESOLUTION|>--- conflicted
+++ resolved
@@ -74,23 +74,12 @@
 
   return (
     <TraceViewLogsDataProvider traceSlug={traceSlug}>
-<<<<<<< HEAD
-      <TraceViewMetricsProviderWrapper traceSlug={traceSlug}>
-        <TraceStateProvider
-          initialPreferences={preferences}
-          preferencesStorageKey={TRACE_VIEW_PREFERENCES_KEY}
-        >
-          <TraceViewImpl traceSlug={traceSlug} />
-        </TraceStateProvider>
-      </TraceViewMetricsProviderWrapper>
-=======
       <TraceStateProvider
         initialPreferences={preferences}
         preferencesStorageKey={TRACE_VIEW_PREFERENCES_KEY}
       >
         <TraceViewImpl traceSlug={traceSlug} />
       </TraceStateProvider>
->>>>>>> 397efc3a
     </TraceViewLogsDataProvider>
   );
 }
@@ -202,9 +191,9 @@
               <TraceViewLogsSection scrollContainer={traceInnerLayoutRef} />
             ) : null}
             {currentTab === TraceLayoutTabKeys.METRICS ? (
-              <TraceViewMetricsDataProvider traceSlug={traceSlug}>
+              <TraceViewMetricsProviderWrapper traceSlug={traceSlug}>
                 <TraceViewMetricsSection />
-              </TraceViewMetricsDataProvider>
+              </TraceViewMetricsProviderWrapper>
             ) : null}
             {currentTab === TraceLayoutTabKeys.SUMMARY ? (
               <TraceSummarySection traceSlug={traceSlug} />
