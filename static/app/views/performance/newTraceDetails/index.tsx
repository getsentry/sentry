import {useMemo} from 'react';
import styled from '@emotion/styled';
import * as Sentry from '@sentry/react';

import NoProjectMessage from 'sentry/components/noProjectMessage';
import SentryDocumentTitle from 'sentry/components/sentryDocumentTitle';
import {t} from 'sentry/locale';
import {space} from 'sentry/styles/space';
import useOrganization from 'sentry/utils/useOrganization';
import {useParams} from 'sentry/utils/useParams';
<<<<<<< HEAD
import useProjects from 'sentry/utils/useProjects';
import {TraceContextPanel} from 'sentry/views/performance/newTraceDetails/traceContextPanel';
import {useHasTraceNewUi} from 'sentry/views/performance/newTraceDetails/useHasTraceNewUi';
import type {ReplayTrace} from 'sentry/views/replays/detail/trace/useReplayTraces';
import type {ReplayRecord} from 'sentry/views/replays/types';
=======
import {TraceWaterfall} from 'sentry/views/performance/newTraceDetails/traceWaterfall';
>>>>>>> 42164ccb

import {useTrace} from './traceApi/useTrace';
import {useTraceMeta} from './traceApi/useTraceMeta';
import {useTraceRootEvent} from './traceApi/useTraceRootEvent';
import {useTraceTree} from './traceApi/useTraceTree';
import {
  DEFAULT_TRACE_VIEW_PREFERENCES,
  loadTraceViewPreferences,
} from './traceState/tracePreferences';
import {TraceStateProvider} from './traceState/traceStateProvider';
import {TraceMetaDataHeader} from './traceHeader';
import {useTraceEventView} from './useTraceEventView';
import {useTraceQueryParams} from './useTraceQueryParams';

function decodeTraceSlug(maybeSlug: string | undefined): string {
  if (!maybeSlug || maybeSlug === 'null' || maybeSlug === 'undefined') {
    Sentry.withScope(scope => {
      scope.setFingerprint(['trace-null-slug']);
      Sentry.captureMessage(`Trace slug is empty`);
    });

    return '';
  }

  return maybeSlug.trim();
}

export function TraceView() {
  const organization = useOrganization();
<<<<<<< HEAD
  const hasTraceNewUi = useHasTraceNewUi();
  const traceSlug = useMemo(() => {
    const slug = params.traceSlug?.trim() ?? '';
    // null and undefined are not valid trace slugs, but they can be passed
    // in the URL and need to check for their string coerced values.
    if (!slug || slug === 'null' || slug === 'undefined') {
      Sentry.withScope(scope => {
        scope.setFingerprint(['trace-null-slug']);
        Sentry.captureMessage(`Trace slug is empty`);
      });
    }
    return slug;
  }, [params.traceSlug]);

  const queryParams = useMemo(() => {
    const normalizedParams = normalizeDateTimeParams(qs.parse(location.search), {
      allowAbsolutePageDatetime: true,
    });
    const start = decodeScalar(normalizedParams.start);
    const timestamp: string | undefined = decodeScalar(normalizedParams.timestamp);
    const end = decodeScalar(normalizedParams.end);
    const statsPeriod = decodeScalar(normalizedParams.statsPeriod);
    const numberTimestamp = timestamp ? Number(timestamp) : undefined;

    return {start, end, statsPeriod, timestamp: numberTimestamp, useSpans: 1};
  }, []);

  const traceEventView = useMemo(() => {
    const {start, end, statsPeriod, timestamp} = queryParams;

    let startTimeStamp = start;
    let endTimeStamp = end;

    // If timestamp exists in the query params, we want to use it to set the start and end time
    // with a buffer of 1.5 days, for retrieving events belonging to the trace.
    if (typeof timestamp === 'number') {
      const buffer = 36 * 60 * 60 * 1000; // 1.5 days in milliseconds
      const dateFromTimestamp = new Date(timestamp * 1000);

      startTimeStamp = new Date(dateFromTimestamp.getTime() - buffer).toISOString();
      endTimeStamp = new Date(dateFromTimestamp.getTime() + buffer).toISOString();
    }

    return EventView.fromSavedQuery({
      id: undefined,
      name: `Events with Trace ID ${traceSlug}`,
      fields: ['title', 'event.type', 'project', 'timestamp'],
      orderby: '-timestamp',
      query: `trace:${traceSlug}`,
      projects: [ALL_ACCESS_PROJECTS],
      version: 2,
      start: startTimeStamp,
      end: endTimeStamp,
      range: !(startTimeStamp || endTimeStamp) ? statsPeriod : undefined,
    });
  }, [queryParams, traceSlug]);
=======
  const params = useParams<{traceSlug?: string}>();
  const traceSlug = useMemo(() => decodeTraceSlug(params.traceSlug), [params.traceSlug]);
  const queryParams = useTraceQueryParams();
  const traceEventView = useTraceEventView(traceSlug, queryParams);
>>>>>>> 42164ccb

  const preferences = useMemo(
    () =>
      loadTraceViewPreferences('trace-view-preferences') ||
      DEFAULT_TRACE_VIEW_PREFERENCES,
    []
  );

  const meta = useTraceMeta([{traceSlug, timestamp: queryParams.timestamp}]);
  const trace = useTrace({traceSlug, timestamp: queryParams.timestamp});
  const rootEvent = useTraceRootEvent(trace.data ?? null);
  const tree = useTraceTree({traceSlug, trace, meta, replay: null});

  return (
    <SentryDocumentTitle
      title={`${t('Trace Details')} - ${traceSlug}`}
      orgSlug={organization.slug}
    >
      <TraceStateProvider
        initialPreferences={preferences}
        preferencesStorageKey="trace-view-preferences"
      >
        <NoProjectMessage organization={organization}>
          <TraceExternalLayout>
            <TraceMetaDataHeader
              rootEventResults={rootEvent}
              tree={tree}
              metaResults={meta}
              organization={organization}
              traceSlug={traceSlug}
              traceEventView={traceEventView}
            />
            <TraceInnerLayout>
              <TraceWaterfall
                tree={tree}
                trace={trace}
                meta={meta}
                replay={null}
                source="performance"
                rootEvent={rootEvent}
                traceSlug={traceSlug}
                traceEventView={traceEventView}
                organization={organization}
              />
              {hasTraceNewUi && <TraceContextPanel tree={tree} rootEvent={rootEvent} />}
            </TraceInnerLayout>
          </TraceExternalLayout>
        </NoProjectMessage>
      </TraceStateProvider>
    </SentryDocumentTitle>
  );
}

<<<<<<< HEAD
const TRACE_TAB: TraceReducerState['tabs']['tabs'][0] = {
  node: 'trace',
  label: t('Trace'),
};

const VITALS_TAB: TraceReducerState['tabs']['tabs'][0] = {
  node: 'vitals',
  label: t('Vitals'),
};

type TraceViewWaterfallProps = {
  isEmbedded: boolean;
  meta: TraceMetaQueryResults;
  organization: Organization;
  replay: ReplayRecord | null;
  rootEvent: UseApiQueryResult<EventTransaction, RequestError>;
  source: string;
  trace: UseApiQueryResult<TraceSplitResults<TraceTree.Transaction>, RequestError>;
  traceEventView: EventView;
  traceSlug: string | undefined;
  tree: TraceTree;
  replayTraces?: ReplayTrace[];
  /**
   * Ignore eventId or path query parameters and use the provided node.
   * Must be set at component mount, no reactivity
   */
  scrollToNode?: {eventId?: string; path?: TraceTree.NodePath[]};
};

export function TraceViewWaterfall(props: TraceViewWaterfallProps) {
  const api = useApi();
  const filters = usePageFilters();
  const {projects} = useProjects();
  const organization = useOrganization();

  const traceState = useTraceState();
  const traceDispatch = useTraceStateDispatch();
  const traceStateEmitter = useTraceStateEmitter();
  const hasTraceNewUi = useHasTraceNewUi();
  const [forceRender, rerender] = useReducer(x => (x + 1) % Number.MAX_SAFE_INTEGER, 0);

  const traceView = useMemo(() => new TraceViewModel(), []);
  const traceScheduler = useMemo(() => new TraceScheduler(), []);

  const projectsRef = useRef<Project[]>(projects);
  projectsRef.current = projects;

  const scrollQueueRef = useTraceScrollToPath(props.scrollToNode);
  const forceRerender = useCallback(() => {
    flushSync(rerender);
  }, []);

  useEffect(() => {
    trackAnalytics('performance_views.trace_view_v1_page_load', {
      organization: props.organization,
      source: props.source,
    });
  }, [props.organization, props.source]);

  const previouslyFocusedNodeRef = useRef<TraceTreeNode<TraceTree.NodeValue> | null>(
    null
  );
  const previouslyScrolledToNodeRef = useRef<TraceTreeNode<TraceTree.NodeValue> | null>(
    null
  );

  useEffect(() => {
    if (!props.replayTraces?.length || props.tree?.type !== 'trace') {
      return undefined;
    }

    const cleanup = props.tree.fetchAdditionalTraces({
      api,
      filters,
      replayTraces: props.replayTraces,
      organization: props.organization,
      urlParams: qs.parse(location.search),
      rerender: forceRerender,
      meta: props.meta,
    });

    return () => cleanup();
    // eslint-disable-next-line react-hooks/exhaustive-deps
  }, [props.tree, props.replayTraces]);

  // Assign the trace state to a ref so we can access it without re-rendering
  const traceStateRef = useRef<TraceReducerState>(traceState);
  traceStateRef.current = traceState;

  const traceStatePreferencesRef = useRef<
    Pick<TraceReducerState['preferences'], 'autogroup' | 'missing_instrumentation'>
  >(traceState.preferences);
  traceStatePreferencesRef.current = traceState.preferences;

  // Initialize the view manager right after the state reducer
  const viewManager = useMemo(() => {
    return new VirtualizedViewManager(
      {
        list: {width: traceState.preferences.list.width},
        span_list: {width: 1 - traceState.preferences.list.width},
      },
      traceScheduler,
      traceView
    );
    // We only care about initial state when we initialize the view manager
    // eslint-disable-next-line react-hooks/exhaustive-deps
  }, []);

  useLayoutEffect(() => {
    const onTraceViewChange: TraceEvents['set trace view'] = view => {
      traceView.setTraceView(view);
      viewManager.enqueueFOVQueryParamSync(traceView);
    };

    const onPhysicalSpaceChange: TraceEvents['set container physical space'] =
      container => {
        traceView.setTracePhysicalSpace(container, [
          0,
          0,
          container[2] * viewManager.columns.span_list.width,
          container[3],
        ]);
      };

    const onTraceSpaceChange: TraceEvents['initialize trace space'] = view => {
      traceView.setTraceSpace(view);
    };

    // These handlers have high priority because they are responsible for
    // updating the view coordinates. If we update them first, then any components downstream
    // that rely on the view coordinates will be in sync with the view.
    traceScheduler.on('set trace view', onTraceViewChange, TraceEventPriority.HIGH);
    traceScheduler.on('set trace space', onTraceSpaceChange, TraceEventPriority.HIGH);
    traceScheduler.on(
      'set container physical space',
      onPhysicalSpaceChange,
      TraceEventPriority.HIGH
    );
    traceScheduler.on(
      'initialize trace space',
      onTraceSpaceChange,
      TraceEventPriority.HIGH
    );

    return () => {
      traceScheduler.off('set trace view', onTraceViewChange);
      traceScheduler.off('set trace space', onTraceSpaceChange);
      traceScheduler.off('set container physical space', onPhysicalSpaceChange);
      traceScheduler.off('initialize trace space', onTraceSpaceChange);
    };
  }, [traceScheduler, traceView, viewManager]);

  // Initialize the tabs reducer when the tree initializes
  useLayoutEffect(() => {
    return traceDispatch({
      type: 'set roving count',
      items: props.tree.list.length - 1,
    });
  }, [props.tree.list.length, traceDispatch]);

  // Initialize the tabs reducer when the tree initializes
  useLayoutEffect(() => {
    if (props.tree.type !== 'trace') {
      return;
    }

    const newTabs = [TRACE_TAB];

    if (props.tree.vitals.size > 0) {
      const types = Array.from(props.tree.vital_types.values());
      const label = types.length > 1 ? t('Vitals') : capitalize(types[0]) + ' Vitals';

      newTabs.push({
        ...VITALS_TAB,
        label,
      });
    }

    if (props.tree.profiled_events.size > 0) {
      newTabs.push({
        node: 'profiles',
        label: 'Profiles',
      });
    }

    traceDispatch({
      type: 'initialize tabs reducer',
      payload: {
        current_tab: traceStateRef?.current?.tabs?.tabs?.[0],
        tabs: newTabs,
        last_clicked_tab: null,
      },
    });
    // We only want to update the tabs when the tree changes
    // eslint-disable-next-line react-hooks/exhaustive-deps
  }, [props.tree]);

  const searchingRaf = useRef<{id: number | null} | null>(null);
  const onTraceSearch = useCallback(
    (
      query: string,
      activeNode: TraceTreeNode<TraceTree.NodeValue> | null,
      behavior: 'track result' | 'persist'
    ) => {
      if (searchingRaf.current?.id) {
        window.cancelAnimationFrame(searchingRaf.current.id);
        searchingRaf.current = null;
      }

      function done([matches, lookup, activeNodeSearchResult]) {
        // If the previous node is still in the results set, we want to keep it
        if (activeNodeSearchResult) {
          traceDispatch({
            type: 'set results',
            results: matches,
            resultsLookup: lookup,
            resultIteratorIndex: activeNodeSearchResult?.resultIteratorIndex,
            resultIndex: activeNodeSearchResult?.resultIndex,
            previousNode: activeNodeSearchResult,
            node: activeNode,
          });
          return;
        }

        if (activeNode && behavior === 'persist') {
          traceDispatch({
            type: 'set results',
            results: matches,
            resultsLookup: lookup,
            resultIteratorIndex: undefined,
            resultIndex: undefined,
            previousNode: null,
            node: activeNode,
          });
          return;
        }

        const resultIndex: number | undefined = matches?.[0]?.index;
        const resultIteratorIndex: number | undefined = matches?.[0] ? 0 : undefined;
        const node: TraceTreeNode<TraceTree.NodeValue> | null = matches?.[0]?.value;

        traceDispatch({
          type: 'set results',
          results: matches,
          resultsLookup: lookup,
          resultIteratorIndex: resultIteratorIndex,
          resultIndex: resultIndex,
          previousNode: activeNodeSearchResult,
          node,
        });
      }

      const tokens = parseTraceSearch(query);

      if (tokens) {
        searchingRaf.current = searchInTraceTreeTokens(
          props.tree,
          tokens,
          activeNode,
          done
        );
      } else {
        searchingRaf.current = searchInTraceTreeText(props.tree, query, activeNode, done);
      }
    },
    [traceDispatch, props.tree]
  );

  // We need to heavily debounce query string updates because the rest of the app is so slow
  // to rerender that it causes the search to drop frames on every keystroke...
  const QUERY_STRING_STATE_DEBOUNCE = 300;
  const queryStringAnimationTimeoutRef = useRef<{id: number} | null>(null);
  const setRowAsFocused = useCallback(
    (
      node: TraceTreeNode<TraceTree.NodeValue> | null,
      event: React.MouseEvent<HTMLElement> | null,
      resultsLookup: Map<TraceTreeNode<TraceTree.NodeValue>, number>,
      index: number | null,
      debounce: number = QUERY_STRING_STATE_DEBOUNCE
    ) => {
      // sync query string with the clicked node
      if (node) {
        if (queryStringAnimationTimeoutRef.current) {
          cancelAnimationTimeout(queryStringAnimationTimeoutRef.current);
        }
        queryStringAnimationTimeoutRef.current = requestAnimationTimeout(() => {
          const currentQueryStringPath = qs.parse(location.search).node;
          const nextNodePath = TraceTree.PathToNode(node);
          // Updating the query string with the same path is problematic because it causes
          // the entire sentry app to rerender, which is enough to cause jank and drop frames
          if (JSON.stringify(currentQueryStringPath) === JSON.stringify(nextNodePath)) {
            return;
          }
          const {eventId: _eventId, ...query} = qs.parse(location.search);
          browserHistory.replace({
            pathname: location.pathname,
            query: {
              ...query,
              node: nextNodePath,
            },
          });
          queryStringAnimationTimeoutRef.current = null;
        }, debounce);

        if (resultsLookup.has(node) && typeof index === 'number') {
          traceDispatch({
            type: 'set search iterator index',
            resultIndex: index,
            resultIteratorIndex: resultsLookup.get(node)!,
          });
        }

        if (isTraceNode(node)) {
          traceDispatch({type: 'activate tab', payload: TRACE_TAB.node});
          return;
        }

        traceDispatch({
          type: 'activate tab',
          payload: node,
          pin_previous: event?.metaKey,
        });
      }
    },
    [traceDispatch]
  );

  const onRowClick = useCallback(
    (
      node: TraceTreeNode<TraceTree.NodeValue>,
      event: React.MouseEvent<HTMLElement>,
      index: number
    ) => {
      trackAnalytics('trace.trace_layout.span_row_click', {
        organization,
        num_children: node.children.length,
        type: traceNodeAnalyticsName(node),
        project_platform:
          projects.find(p => p.slug === node.metadata.project_slug)?.platform || 'other',
        ...traceNodeAdjacentAnalyticsProperties(node),
      });

      if (traceStateRef.current.preferences.drawer.minimized) {
        traceDispatch({type: 'minimize drawer', payload: false});
      }
      setRowAsFocused(node, event, traceStateRef.current.search.resultsLookup, null, 0);

      if (traceStateRef.current.search.resultsLookup.has(node)) {
        const idx = traceStateRef.current.search.resultsLookup.get(node)!;
        traceDispatch({
          type: 'set search iterator index',
          resultIndex: index,
          resultIteratorIndex: idx,
        });
      } else if (traceStateRef.current.search.resultIteratorIndex !== null) {
        traceDispatch({type: 'clear search iterator index'});
      }

      traceDispatch({
        type: 'set roving index',
        action_source: 'click',
        index,
        node,
      });
    },
    [setRowAsFocused, traceDispatch, organization, projects]
  );

  const scrollRowIntoView = useCallback(
    (
      node: TraceTreeNode<TraceTree.NodeValue>,
      index: number,
      anchor?: ViewManagerScrollAnchor,
      force?: boolean
    ) => {
      // Last node we scrolled to is the same as the node we want to scroll to
      if (previouslyScrolledToNodeRef.current === node && !force) {
        return;
      }

      // Always scroll to the row vertically
      viewManager.scrollToRow(index, anchor);
      if (viewManager.isOutsideOfView(node)) {
        viewManager.scrollRowIntoViewHorizontally(node, 0, 48, 'measured');
      }
      previouslyScrolledToNodeRef.current = node;
    },
    [viewManager]
  );

  const onScrollToNode = useCallback(
    (
      node: TraceTreeNode<TraceTree.NodeValue>
    ): Promise<TraceTreeNode<TraceTree.NodeValue> | null> => {
      return TraceTree.ExpandToPath(props.tree, TraceTree.PathToNode(node), {
        api,
        organization: props.organization,
        preferences: traceStatePreferencesRef.current,
      }).then(() => {
        const maybeNode = TraceTree.Find(props.tree.root, n => n === node);

        if (!maybeNode) {
          return null;
        }

        const index = TraceTree.EnforceVisibility(props.tree, maybeNode);
        if (index === -1) {
          return null;
        }

        scrollRowIntoView(maybeNode, index, 'center if outside', true);
        traceDispatch({
          type: 'set roving index',
          node: maybeNode,
          index: index,
          action_source: 'click',
        });

        if (traceStateRef.current.search.resultsLookup.has(maybeNode)) {
          traceDispatch({
            type: 'set search iterator index',
            resultIndex: index,
            resultIteratorIndex:
              traceStateRef.current.search.resultsLookup.get(maybeNode)!,
          });
        } else if (traceStateRef.current.search.resultIteratorIndex !== null) {
          traceDispatch({type: 'clear search iterator index'});
        }

        return maybeNode;
      });
    },
    [api, props.organization, scrollRowIntoView, props.tree, traceDispatch]
  );

  const onTabScrollToNode = useCallback(
    (
      node: TraceTreeNode<TraceTree.NodeValue>
    ): Promise<TraceTreeNode<TraceTree.NodeValue> | null> => {
      return onScrollToNode(node).then(maybeNode => {
        if (maybeNode) {
          setRowAsFocused(
            maybeNode,
            null,
            traceStateRef.current.search.resultsLookup,
            null,
            0
          );
        }

        return maybeNode;
      });
    },
    [onScrollToNode, setRowAsFocused]
  );

  // Callback that is invoked when the trace loads and reaches its initialied state,
  // that is when the trace tree data and any data that the trace depends on is loaded,
  // but the trace is not yet rendered in the view.
  const onTraceLoad = useCallback(() => {
    logTraceMetadata(props.tree, projectsRef.current, props.organization);
    // The tree has the data fetched, but does not yet respect the user preferences.
    // We will autogroup and inject missing instrumentation if the preferences are set.
    // and then we will perform a search to find the node the user is interested in.

    const query = qs.parse(location.search);
    if (query.fov && typeof query.fov === 'string') {
      viewManager.maybeInitializeTraceViewFromQS(query.fov);
    }
    if (traceStateRef.current.preferences.missing_instrumentation) {
      TraceTree.DetectMissingInstrumentation(props.tree.root);
    }
    if (traceStateRef.current.preferences.autogroup.sibling) {
      TraceTree.AutogroupSiblingSpanNodes(props.tree.root);
    }
    if (traceStateRef.current.preferences.autogroup.parent) {
      TraceTree.AutogroupDirectChildrenSpanNodes(props.tree.root);
    }

    // Construct the visual representation of the tree
    props.tree.build();

    const eventId = scrollQueueRef.current?.eventId;
    const [type, path] = scrollQueueRef.current?.path?.[0]?.split('-') ?? [];
    scrollQueueRef.current = null;

    let node =
      (path === 'root' && props.tree.root.children[0]) ||
      (path && TraceTree.FindByID(props.tree.root, path)) ||
      (eventId && TraceTree.FindByID(props.tree.root, eventId)) ||
      null;

    // If the node points to a span, but we found an autogrouped node, then
    // perform another search inside the autogrouped node to find the more detailed
    // location of the span. This is necessary because the id of the autogrouped node
    // is in some cases inferred from the spans it contains and searching by the span id
    // just gives us the first match which may not be the one the user is looking for.
    if (node) {
      if (isAutogroupedNode(node) && type !== 'ag') {
        if (isParentAutogroupedNode(node)) {
          node = TraceTree.FindByID(node.head, eventId ?? path) ?? node;
        } else if (isSiblingAutogroupedNode(node)) {
          node = node.children.find(n => TraceTree.FindByID(n, eventId ?? path)) ?? node;
        }
      }
    }

    const index = node ? TraceTree.EnforceVisibility(props.tree, node) : -1;

    if (traceStateRef.current.search.query) {
      onTraceSearch(traceStateRef.current.search.query, node, 'persist');
    }

    if (index === -1 || !node) {
      const hasScrollComponent = !!(path || eventId);
      if (hasScrollComponent) {
        Sentry.withScope(scope => {
          scope.setFingerprint(['trace-view-scroll-to-node-error']);
          scope.captureMessage('Failed to scroll to node in trace tree');
        });
      }

      return;
    }

    // At load time, we want to scroll the row into view, but we need to wait for the view
    // to initialize before we can do that. We listen for the 'initialize virtualized list' and scroll
    // to the row in the view if it is not in view yet. If its in the view, then scroll to it immediately.
    traceScheduler.once('initialize virtualized list', () => {
      function onTargetRowMeasure() {
        if (!node || !viewManager.row_measurer.cache.has(node)) {
          return;
        }
        viewManager.row_measurer.off('row measure end', onTargetRowMeasure);
        if (viewManager.isOutsideOfView(node)) {
          viewManager.scrollRowIntoViewHorizontally(node!, 0, 48, 'measured');
        }
      }
      viewManager.scrollToRow(index, 'center');
      viewManager.row_measurer.on('row measure end', onTargetRowMeasure);
      previouslyScrolledToNodeRef.current = node;

      setRowAsFocused(node, null, traceStateRef.current.search.resultsLookup, index);
      traceDispatch({
        type: 'set roving index',
        node: node,
        index: index,
        action_source: 'load',
      });
    });
  }, [
    setRowAsFocused,
    traceDispatch,
    onTraceSearch,
    viewManager,
    traceScheduler,
    scrollQueueRef,
    props.tree,
    props.organization,
  ]);

  // Setup the middleware for the trace reducer
  useLayoutEffect(() => {
    const beforeTraceNextStateDispatch: DispatchingReducerMiddleware<
      typeof TraceReducer
    >['before next state'] = (prevState, nextState, action) => {
      // This effect is responsible fo syncing the keyboard interactions with the search results,
      // we observe the changes to the roving tab index and search results and react by syncing the state.
      const {node: nextRovingNode, index: nextRovingTabIndex} = nextState.rovingTabIndex;
      const {resultIndex: nextSearchResultIndex} = nextState.search;
      if (
        nextRovingNode &&
        action.type === 'set roving index' &&
        action.action_source !== 'click' &&
        typeof nextRovingTabIndex === 'number' &&
        prevState.rovingTabIndex.node !== nextRovingNode
      ) {
        // When the roving tabIndex updates mark the node as focused and sync search results
        setRowAsFocused(
          nextRovingNode,
          null,
          nextState.search.resultsLookup,
          nextRovingTabIndex
        );
        if (action.type === 'set roving index' && action.action_source === 'keyboard') {
          scrollRowIntoView(nextRovingNode, nextRovingTabIndex, undefined);
        }

        if (nextState.search.resultsLookup.has(nextRovingNode)) {
          const idx = nextState.search.resultsLookup.get(nextRovingNode)!;
          traceDispatch({
            type: 'set search iterator index',
            resultIndex: nextRovingTabIndex,
            resultIteratorIndex: idx,
          });
        } else if (nextState.search.resultIteratorIndex !== null) {
          traceDispatch({type: 'clear search iterator index'});
        }
      } else if (
        typeof nextSearchResultIndex === 'number' &&
        prevState.search.resultIndex !== nextSearchResultIndex &&
        action.type !== 'set search iterator index'
      ) {
        // If the search result index changes, mark the node as focused and scroll it into view
        const nextNode = props.tree.list[nextSearchResultIndex];
        setRowAsFocused(
          nextNode,
          null,
          nextState.search.resultsLookup,
          nextSearchResultIndex
        );
        scrollRowIntoView(nextNode, nextSearchResultIndex, 'center if outside');
      }
    };

    traceStateEmitter.on('before next state', beforeTraceNextStateDispatch);

    return () => {
      traceStateEmitter.off('before next state', beforeTraceNextStateDispatch);
    };
  }, [
    props.tree,
    onTraceSearch,
    traceStateEmitter,
    traceDispatch,
    setRowAsFocused,
    scrollRowIntoView,
  ]);

  // Setup the middleware for the view manager and store the list width as a preference
  useLayoutEffect(() => {
    function onDividerResizeEnd(list_width: number) {
      traceDispatch({
        type: 'set list width',
        payload: list_width,
      });
    }
    traceScheduler.on('divider resize end', onDividerResizeEnd);
    return () => {
      traceScheduler.off('divider resize end', onDividerResizeEnd);
    };
  }, [traceScheduler, traceDispatch]);

  const [traceGridRef, setTraceGridRef] = useState<HTMLElement | null>(null);

  // Memoized because it requires tree traversal
  const shape = useMemo(() => props.tree.shape, [props.tree]);

  useLayoutEffect(() => {
    if (props.tree.type !== 'trace') {
      return undefined;
    }

    traceScheduler.dispatch('initialize trace space', [
      props.tree.root.space[0],
      0,
      props.tree.root.space[1],
      1,
    ]);

    // Whenever the timeline changes, update the trace space and trigger a redraw
    const onTraceTimelineChange = (s: [number, number]) => {
      traceScheduler.dispatch('set trace space', [s[0], 0, s[1], 1]);
    };

    props.tree.on('trace timeline change', onTraceTimelineChange);

    return () => {
      props.tree.off('trace timeline change', onTraceTimelineChange);
    };
  }, [viewManager, traceScheduler, props.tree]);

  const onLoadScrollStatus = useTraceOnLoad({
    onTraceLoad,
    pathToNodeOrEventId: scrollQueueRef.current,
    tree: props.tree,
  });

  // Sync part of the state with the URL
  const traceQueryStateSync = useMemo(() => {
    return {search: traceState.search.query};
  }, [traceState.search.query]);
  useTraceQueryParamStateSync(traceQueryStateSync);

  const onAutogroupChange = useCallback(() => {
    const value = !traceState.preferences.autogroup.parent;

    if (!value) {
      let removeCount = 0;
      removeCount += TraceTree.RemoveSiblingAutogroupNodes(props.tree.root);
      removeCount += TraceTree.RemoveDirectChildrenAutogroupNodes(props.tree.root);

      addSuccessMessage(
        removeCount > 0
          ? tct('Autogrouping disabled, removed [count] autogroup spans', {
              count: removeCount,
            })
          : t('Autogrouping disabled')
      );
    } else {
      let autogroupCount = 0;
      autogroupCount += TraceTree.AutogroupSiblingSpanNodes(props.tree.root);
      autogroupCount += TraceTree.AutogroupDirectChildrenSpanNodes(props.tree.root);
      addSuccessMessage(
        autogroupCount > 0
          ? tct('Autogrouping enabled, detected [count] autogrouping spans', {
              count: autogroupCount,
            })
          : t('Autogrouping enabled')
      );
    }

    traceAnalytics.trackAutogroupingPreferenceChange(props.organization, value);
    props.tree.rebuild();
    traceDispatch({
      type: 'set autogrouping',
      payload: value,
    });
  }, [traceDispatch, traceState.preferences.autogroup, props.tree, props.organization]);

  const onMissingInstrumentationChange = useCallback(() => {
    const value = !traceState.preferences.missing_instrumentation;
    if (!value) {
      const removeCount = TraceTree.RemoveMissingInstrumentationNodes(props.tree.root);
      addSuccessMessage(
        removeCount > 0
          ? tct(
              'Missing instrumentation disabled, removed [count] missing instrumentation spans',
              {
                count: removeCount,
              }
            )
          : t('Missing instrumentation disabled')
      );
    } else {
      const missingInstrumentationCount = TraceTree.DetectMissingInstrumentation(
        props.tree.root
      );
      addSuccessMessage(
        missingInstrumentationCount > 0
          ? tct(
              'Missing instrumentation enabled, found [count] missing instrumentation spans',
              {
                count: missingInstrumentationCount,
              }
            )
          : t('Missing instrumentation enabled')
      );
    }

    traceAnalytics.trackMissingInstrumentationPreferenceChange(props.organization, value);
    props.tree.rebuild();
    traceDispatch({
      type: 'set missing instrumentation',
      payload: value,
    });
  }, [
    traceDispatch,
    traceState.preferences.missing_instrumentation,
    props.tree,
    props.organization,
  ]);

  return (
    <Fragment>
      <TraceTypeWarnings
        tree={props.tree}
        traceSlug={props.traceSlug}
        organization={organization}
      />
      <TraceToolbar>
        <TraceSearchInput onTraceSearch={onTraceSearch} organization={organization} />
        <TraceResetZoomButton
          viewManager={viewManager}
          organization={props.organization}
        />
        <TraceShortcuts />
        <TracePreferencesDropdown
          autogroup={
            traceState.preferences.autogroup.parent &&
            traceState.preferences.autogroup.sibling
          }
          missingInstrumentation={traceState.preferences.missing_instrumentation}
          onAutogroupChange={onAutogroupChange}
          onMissingInstrumentationChange={onMissingInstrumentationChange}
        />
      </TraceToolbar>
      <TraceGrid
        layout={traceState.preferences.layout}
        ref={setTraceGridRef}
        hasTraceNewUi={hasTraceNewUi}
      >
        <Trace
          trace={props.tree}
          rerender={rerender}
          trace_id={props.traceSlug}
          onRowClick={onRowClick}
          onTraceSearch={onTraceSearch}
          previouslyFocusedNodeRef={previouslyFocusedNodeRef}
          manager={viewManager}
          scheduler={traceScheduler}
          forceRerender={forceRender}
          isEmbedded={props.isEmbedded}
          isLoading={props.tree.type === 'loading' || onLoadScrollStatus === 'pending'}
        />

        {props.tree.type === 'loading' || onLoadScrollStatus === 'pending' ? (
          <TraceLoading />
        ) : props.tree.type === 'error' ? (
          <TraceError />
        ) : props.tree.type === 'empty' ? (
          <TraceEmpty />
        ) : null}

        <TraceDrawer
          replay={props.replay}
          meta={props.meta}
          traceType={shape}
          trace={props.tree}
          traceGridRef={traceGridRef}
          manager={viewManager}
          scheduler={traceScheduler}
          onTabScrollToNode={onTabScrollToNode}
          onScrollToNode={onScrollToNode}
          rootEventResults={props.rootEvent}
          traceEventView={props.traceEventView}
        />
      </TraceGrid>
    </Fragment>
  );
}

function TraceResetZoomButton(props: {
  organization: Organization;
  viewManager: VirtualizedViewManager;
}) {
  const onResetZoom = useCallback(() => {
    traceAnalytics.trackResetZoom(props.organization);
    props.viewManager.resetZoom();
  }, [props.viewManager, props.organization]);

  return (
    <ResetZoomButton
      size="xs"
      onClick={onResetZoom}
      ref={props.viewManager.registerResetZoomRef}
    >
      {t('Reset Zoom')}
    </ResetZoomButton>
  );
}

const ResetZoomButton = styled(Button)`
  transition: opacity 0.2s 0.5s ease-in-out;

  &[disabled] {
    cursor: not-allowed;
    opacity: 0.65;
  }
`;

=======
>>>>>>> 42164ccb
const TraceExternalLayout = styled('div')`
  display: flex;
  flex-direction: column;
  flex: 1 1 100%;

  ~ footer {
    display: none;
  }
`;

const TraceInnerLayout = styled('div')`
  display: flex;
  flex-direction: column;
  flex: 1 1 100%;
  padding: ${space(2)};

  background-color: ${p => p.theme.background};
<<<<<<< HEAD
`;

const TraceToolbar = styled('div')`
  flex-grow: 0;
  display: grid;
  grid-template-columns: 1fr min-content min-content min-content;
  gap: ${space(1)};
`;

const TraceGrid = styled('div')<{
  hasTraceNewUi: boolean;
  layout: 'drawer bottom' | 'drawer left' | 'drawer right';
}>`
  --info: ${p => p.theme.purple400};
  --warning: ${p => p.theme.yellow300};
  --debug: ${p => p.theme.blue300};
  --error: ${p => p.theme.error};
  --fatal: ${p => p.theme.error};
  --default: ${p => p.theme.gray300};
  --unknown: ${p => p.theme.gray300};
  --profile: ${p => p.theme.purple300};
  --autogrouped: ${p => p.theme.blue300};
  --performance-issue: ${p => p.theme.blue300};

  border: 1px solid ${p => p.theme.border};
  flex: 1 1 100%;
  display: grid;

  ${p =>
    p.hasTraceNewUi
      ? `border-radius: ${p.theme.borderRadius} ${p.theme.borderRadius} 0 0;`
      : `border-radius: ${p.theme.borderRadius};`}
  ${p => (p.hasTraceNewUi ? 'border-bottom: none;' : '')}

  overflow: hidden;
  position: relative;
  /* false positive for grid layout */
  /* stylelint-disable */
  grid-template-areas: ${p =>
    p.layout === 'drawer bottom'
      ? `
      'trace'
      'drawer'
      `
      : p.layout === 'drawer left'
        ? `'drawer trace'`
        : `'trace drawer'`};
  grid-template-columns: ${p =>
    p.layout === 'drawer bottom'
      ? '1fr'
      : p.layout === 'drawer left'
        ? 'min-content 1fr'
        : '1fr min-content'};
  grid-template-rows: 1fr auto;
`;

const LoadingContainer = styled('div')<{animate: boolean; error?: boolean}>`
  display: flex;
  justify-content: center;
  align-items: center;
  flex-direction: column;
  left: 50%;
  top: 50%;
  position: absolute;
  height: auto;
  font-size: ${p => p.theme.fontSizeMedium};
  color: ${p => p.theme.gray300};
  z-index: 30;
  padding: 24px;
  background-color: ${p => p.theme.background};
  border-radius: ${p => p.theme.borderRadius};
  border: 1px solid ${p => p.theme.border};
  transform-origin: 50% 50%;
  transform: translate(-50%, -50%);
  animation: ${p =>
    p.animate
      ? `${p.error ? 'showLoadingContainerShake' : 'showLoadingContainer'} 300ms cubic-bezier(0.61, 1, 0.88, 1) forwards`
      : 'none'};

  @keyframes showLoadingContainer {
    from {
      opacity: 0.6;
      transform: scale(0.99) translate(-50%, -50%);
    }
    to {
      opacity: 1;
      transform: scale(1) translate(-50%, -50%);
    }
  }

  @keyframes showLoadingContainerShake {
    0% {
      transform: translate(-50%, -50%);
    }
    25% {
      transform: translate(-51%, -50%);
    }
    75% {
      transform: translate(-49%, -50%);
    }
    100% {
      transform: translate(-50%, -50%);
    }
  }
`;

function TraceLoading() {
  return (
    // Dont flash the animation on load because it's annoying
    <LoadingContainer animate={false}>
      <NoMarginIndicator size={24}>
        <div>{t('Assembling the trace')}</div>
      </NoMarginIndicator>
    </LoadingContainer>
  );
}

function TraceError() {
  const linkref = useRef<HTMLAnchorElement>(null);
  const feedback = useFeedbackWidget({buttonRef: linkref});

  useEffect(() => {
    traceAnalytics.trackFailedToFetchTraceState();
  }, []);

  return (
    <LoadingContainer animate error>
      <div>{t('Ughhhhh, we failed to load your trace...')}</div>
      <div>
        {t('Seeing this often? Send us ')}
        {feedback ? (
          <a href="#" ref={linkref}>
            {t('feedback')}
          </a>
        ) : (
          <a href="mailto:support@sentry.io?subject=Trace%20fails%20to%20load">
            {t('feedback')}
          </a>
        )}
      </div>
    </LoadingContainer>
  );
}

function TraceEmpty() {
  const linkref = useRef<HTMLAnchorElement>(null);
  const feedback = useFeedbackWidget({buttonRef: linkref});

  useEffect(() => {
    traceAnalytics.trackEmptyTraceState();
  }, []);

  return (
    <LoadingContainer animate>
      <div>{t('This trace does not contain any data?!')}</div>
      <div>
        {t('Seeing this often? Send us ')}
        {feedback ? (
          <a href="#" ref={linkref}>
            {t('feedback')}
          </a>
        ) : (
          <a href="mailto:support@sentry.io?subject=Trace%20does%20not%20contain%20data">
            {t('feedback')}
          </a>
        )}
      </div>
    </LoadingContainer>
  );
}

const NoMarginIndicator = styled(LoadingIndicator)`
  margin: 0;
=======
>>>>>>> 42164ccb
`;<|MERGE_RESOLUTION|>--- conflicted
+++ resolved
@@ -8,15 +8,9 @@
 import {space} from 'sentry/styles/space';
 import useOrganization from 'sentry/utils/useOrganization';
 import {useParams} from 'sentry/utils/useParams';
-<<<<<<< HEAD
-import useProjects from 'sentry/utils/useProjects';
 import {TraceContextPanel} from 'sentry/views/performance/newTraceDetails/traceContextPanel';
+import {TraceWaterfall} from 'sentry/views/performance/newTraceDetails/traceWaterfall';
 import {useHasTraceNewUi} from 'sentry/views/performance/newTraceDetails/useHasTraceNewUi';
-import type {ReplayTrace} from 'sentry/views/replays/detail/trace/useReplayTraces';
-import type {ReplayRecord} from 'sentry/views/replays/types';
-=======
-import {TraceWaterfall} from 'sentry/views/performance/newTraceDetails/traceWaterfall';
->>>>>>> 42164ccb
 
 import {useTrace} from './traceApi/useTrace';
 import {useTraceMeta} from './traceApi/useTraceMeta';
@@ -46,69 +40,11 @@
 
 export function TraceView() {
   const organization = useOrganization();
-<<<<<<< HEAD
-  const hasTraceNewUi = useHasTraceNewUi();
-  const traceSlug = useMemo(() => {
-    const slug = params.traceSlug?.trim() ?? '';
-    // null and undefined are not valid trace slugs, but they can be passed
-    // in the URL and need to check for their string coerced values.
-    if (!slug || slug === 'null' || slug === 'undefined') {
-      Sentry.withScope(scope => {
-        scope.setFingerprint(['trace-null-slug']);
-        Sentry.captureMessage(`Trace slug is empty`);
-      });
-    }
-    return slug;
-  }, [params.traceSlug]);
-
-  const queryParams = useMemo(() => {
-    const normalizedParams = normalizeDateTimeParams(qs.parse(location.search), {
-      allowAbsolutePageDatetime: true,
-    });
-    const start = decodeScalar(normalizedParams.start);
-    const timestamp: string | undefined = decodeScalar(normalizedParams.timestamp);
-    const end = decodeScalar(normalizedParams.end);
-    const statsPeriod = decodeScalar(normalizedParams.statsPeriod);
-    const numberTimestamp = timestamp ? Number(timestamp) : undefined;
-
-    return {start, end, statsPeriod, timestamp: numberTimestamp, useSpans: 1};
-  }, []);
-
-  const traceEventView = useMemo(() => {
-    const {start, end, statsPeriod, timestamp} = queryParams;
-
-    let startTimeStamp = start;
-    let endTimeStamp = end;
-
-    // If timestamp exists in the query params, we want to use it to set the start and end time
-    // with a buffer of 1.5 days, for retrieving events belonging to the trace.
-    if (typeof timestamp === 'number') {
-      const buffer = 36 * 60 * 60 * 1000; // 1.5 days in milliseconds
-      const dateFromTimestamp = new Date(timestamp * 1000);
-
-      startTimeStamp = new Date(dateFromTimestamp.getTime() - buffer).toISOString();
-      endTimeStamp = new Date(dateFromTimestamp.getTime() + buffer).toISOString();
-    }
-
-    return EventView.fromSavedQuery({
-      id: undefined,
-      name: `Events with Trace ID ${traceSlug}`,
-      fields: ['title', 'event.type', 'project', 'timestamp'],
-      orderby: '-timestamp',
-      query: `trace:${traceSlug}`,
-      projects: [ALL_ACCESS_PROJECTS],
-      version: 2,
-      start: startTimeStamp,
-      end: endTimeStamp,
-      range: !(startTimeStamp || endTimeStamp) ? statsPeriod : undefined,
-    });
-  }, [queryParams, traceSlug]);
-=======
   const params = useParams<{traceSlug?: string}>();
   const traceSlug = useMemo(() => decodeTraceSlug(params.traceSlug), [params.traceSlug]);
   const queryParams = useTraceQueryParams();
   const traceEventView = useTraceEventView(traceSlug, queryParams);
->>>>>>> 42164ccb
+  const hasTraceNewUi = useHasTraceNewUi();
 
   const preferences = useMemo(
     () =>
@@ -162,870 +98,6 @@
   );
 }
 
-<<<<<<< HEAD
-const TRACE_TAB: TraceReducerState['tabs']['tabs'][0] = {
-  node: 'trace',
-  label: t('Trace'),
-};
-
-const VITALS_TAB: TraceReducerState['tabs']['tabs'][0] = {
-  node: 'vitals',
-  label: t('Vitals'),
-};
-
-type TraceViewWaterfallProps = {
-  isEmbedded: boolean;
-  meta: TraceMetaQueryResults;
-  organization: Organization;
-  replay: ReplayRecord | null;
-  rootEvent: UseApiQueryResult<EventTransaction, RequestError>;
-  source: string;
-  trace: UseApiQueryResult<TraceSplitResults<TraceTree.Transaction>, RequestError>;
-  traceEventView: EventView;
-  traceSlug: string | undefined;
-  tree: TraceTree;
-  replayTraces?: ReplayTrace[];
-  /**
-   * Ignore eventId or path query parameters and use the provided node.
-   * Must be set at component mount, no reactivity
-   */
-  scrollToNode?: {eventId?: string; path?: TraceTree.NodePath[]};
-};
-
-export function TraceViewWaterfall(props: TraceViewWaterfallProps) {
-  const api = useApi();
-  const filters = usePageFilters();
-  const {projects} = useProjects();
-  const organization = useOrganization();
-
-  const traceState = useTraceState();
-  const traceDispatch = useTraceStateDispatch();
-  const traceStateEmitter = useTraceStateEmitter();
-  const hasTraceNewUi = useHasTraceNewUi();
-  const [forceRender, rerender] = useReducer(x => (x + 1) % Number.MAX_SAFE_INTEGER, 0);
-
-  const traceView = useMemo(() => new TraceViewModel(), []);
-  const traceScheduler = useMemo(() => new TraceScheduler(), []);
-
-  const projectsRef = useRef<Project[]>(projects);
-  projectsRef.current = projects;
-
-  const scrollQueueRef = useTraceScrollToPath(props.scrollToNode);
-  const forceRerender = useCallback(() => {
-    flushSync(rerender);
-  }, []);
-
-  useEffect(() => {
-    trackAnalytics('performance_views.trace_view_v1_page_load', {
-      organization: props.organization,
-      source: props.source,
-    });
-  }, [props.organization, props.source]);
-
-  const previouslyFocusedNodeRef = useRef<TraceTreeNode<TraceTree.NodeValue> | null>(
-    null
-  );
-  const previouslyScrolledToNodeRef = useRef<TraceTreeNode<TraceTree.NodeValue> | null>(
-    null
-  );
-
-  useEffect(() => {
-    if (!props.replayTraces?.length || props.tree?.type !== 'trace') {
-      return undefined;
-    }
-
-    const cleanup = props.tree.fetchAdditionalTraces({
-      api,
-      filters,
-      replayTraces: props.replayTraces,
-      organization: props.organization,
-      urlParams: qs.parse(location.search),
-      rerender: forceRerender,
-      meta: props.meta,
-    });
-
-    return () => cleanup();
-    // eslint-disable-next-line react-hooks/exhaustive-deps
-  }, [props.tree, props.replayTraces]);
-
-  // Assign the trace state to a ref so we can access it without re-rendering
-  const traceStateRef = useRef<TraceReducerState>(traceState);
-  traceStateRef.current = traceState;
-
-  const traceStatePreferencesRef = useRef<
-    Pick<TraceReducerState['preferences'], 'autogroup' | 'missing_instrumentation'>
-  >(traceState.preferences);
-  traceStatePreferencesRef.current = traceState.preferences;
-
-  // Initialize the view manager right after the state reducer
-  const viewManager = useMemo(() => {
-    return new VirtualizedViewManager(
-      {
-        list: {width: traceState.preferences.list.width},
-        span_list: {width: 1 - traceState.preferences.list.width},
-      },
-      traceScheduler,
-      traceView
-    );
-    // We only care about initial state when we initialize the view manager
-    // eslint-disable-next-line react-hooks/exhaustive-deps
-  }, []);
-
-  useLayoutEffect(() => {
-    const onTraceViewChange: TraceEvents['set trace view'] = view => {
-      traceView.setTraceView(view);
-      viewManager.enqueueFOVQueryParamSync(traceView);
-    };
-
-    const onPhysicalSpaceChange: TraceEvents['set container physical space'] =
-      container => {
-        traceView.setTracePhysicalSpace(container, [
-          0,
-          0,
-          container[2] * viewManager.columns.span_list.width,
-          container[3],
-        ]);
-      };
-
-    const onTraceSpaceChange: TraceEvents['initialize trace space'] = view => {
-      traceView.setTraceSpace(view);
-    };
-
-    // These handlers have high priority because they are responsible for
-    // updating the view coordinates. If we update them first, then any components downstream
-    // that rely on the view coordinates will be in sync with the view.
-    traceScheduler.on('set trace view', onTraceViewChange, TraceEventPriority.HIGH);
-    traceScheduler.on('set trace space', onTraceSpaceChange, TraceEventPriority.HIGH);
-    traceScheduler.on(
-      'set container physical space',
-      onPhysicalSpaceChange,
-      TraceEventPriority.HIGH
-    );
-    traceScheduler.on(
-      'initialize trace space',
-      onTraceSpaceChange,
-      TraceEventPriority.HIGH
-    );
-
-    return () => {
-      traceScheduler.off('set trace view', onTraceViewChange);
-      traceScheduler.off('set trace space', onTraceSpaceChange);
-      traceScheduler.off('set container physical space', onPhysicalSpaceChange);
-      traceScheduler.off('initialize trace space', onTraceSpaceChange);
-    };
-  }, [traceScheduler, traceView, viewManager]);
-
-  // Initialize the tabs reducer when the tree initializes
-  useLayoutEffect(() => {
-    return traceDispatch({
-      type: 'set roving count',
-      items: props.tree.list.length - 1,
-    });
-  }, [props.tree.list.length, traceDispatch]);
-
-  // Initialize the tabs reducer when the tree initializes
-  useLayoutEffect(() => {
-    if (props.tree.type !== 'trace') {
-      return;
-    }
-
-    const newTabs = [TRACE_TAB];
-
-    if (props.tree.vitals.size > 0) {
-      const types = Array.from(props.tree.vital_types.values());
-      const label = types.length > 1 ? t('Vitals') : capitalize(types[0]) + ' Vitals';
-
-      newTabs.push({
-        ...VITALS_TAB,
-        label,
-      });
-    }
-
-    if (props.tree.profiled_events.size > 0) {
-      newTabs.push({
-        node: 'profiles',
-        label: 'Profiles',
-      });
-    }
-
-    traceDispatch({
-      type: 'initialize tabs reducer',
-      payload: {
-        current_tab: traceStateRef?.current?.tabs?.tabs?.[0],
-        tabs: newTabs,
-        last_clicked_tab: null,
-      },
-    });
-    // We only want to update the tabs when the tree changes
-    // eslint-disable-next-line react-hooks/exhaustive-deps
-  }, [props.tree]);
-
-  const searchingRaf = useRef<{id: number | null} | null>(null);
-  const onTraceSearch = useCallback(
-    (
-      query: string,
-      activeNode: TraceTreeNode<TraceTree.NodeValue> | null,
-      behavior: 'track result' | 'persist'
-    ) => {
-      if (searchingRaf.current?.id) {
-        window.cancelAnimationFrame(searchingRaf.current.id);
-        searchingRaf.current = null;
-      }
-
-      function done([matches, lookup, activeNodeSearchResult]) {
-        // If the previous node is still in the results set, we want to keep it
-        if (activeNodeSearchResult) {
-          traceDispatch({
-            type: 'set results',
-            results: matches,
-            resultsLookup: lookup,
-            resultIteratorIndex: activeNodeSearchResult?.resultIteratorIndex,
-            resultIndex: activeNodeSearchResult?.resultIndex,
-            previousNode: activeNodeSearchResult,
-            node: activeNode,
-          });
-          return;
-        }
-
-        if (activeNode && behavior === 'persist') {
-          traceDispatch({
-            type: 'set results',
-            results: matches,
-            resultsLookup: lookup,
-            resultIteratorIndex: undefined,
-            resultIndex: undefined,
-            previousNode: null,
-            node: activeNode,
-          });
-          return;
-        }
-
-        const resultIndex: number | undefined = matches?.[0]?.index;
-        const resultIteratorIndex: number | undefined = matches?.[0] ? 0 : undefined;
-        const node: TraceTreeNode<TraceTree.NodeValue> | null = matches?.[0]?.value;
-
-        traceDispatch({
-          type: 'set results',
-          results: matches,
-          resultsLookup: lookup,
-          resultIteratorIndex: resultIteratorIndex,
-          resultIndex: resultIndex,
-          previousNode: activeNodeSearchResult,
-          node,
-        });
-      }
-
-      const tokens = parseTraceSearch(query);
-
-      if (tokens) {
-        searchingRaf.current = searchInTraceTreeTokens(
-          props.tree,
-          tokens,
-          activeNode,
-          done
-        );
-      } else {
-        searchingRaf.current = searchInTraceTreeText(props.tree, query, activeNode, done);
-      }
-    },
-    [traceDispatch, props.tree]
-  );
-
-  // We need to heavily debounce query string updates because the rest of the app is so slow
-  // to rerender that it causes the search to drop frames on every keystroke...
-  const QUERY_STRING_STATE_DEBOUNCE = 300;
-  const queryStringAnimationTimeoutRef = useRef<{id: number} | null>(null);
-  const setRowAsFocused = useCallback(
-    (
-      node: TraceTreeNode<TraceTree.NodeValue> | null,
-      event: React.MouseEvent<HTMLElement> | null,
-      resultsLookup: Map<TraceTreeNode<TraceTree.NodeValue>, number>,
-      index: number | null,
-      debounce: number = QUERY_STRING_STATE_DEBOUNCE
-    ) => {
-      // sync query string with the clicked node
-      if (node) {
-        if (queryStringAnimationTimeoutRef.current) {
-          cancelAnimationTimeout(queryStringAnimationTimeoutRef.current);
-        }
-        queryStringAnimationTimeoutRef.current = requestAnimationTimeout(() => {
-          const currentQueryStringPath = qs.parse(location.search).node;
-          const nextNodePath = TraceTree.PathToNode(node);
-          // Updating the query string with the same path is problematic because it causes
-          // the entire sentry app to rerender, which is enough to cause jank and drop frames
-          if (JSON.stringify(currentQueryStringPath) === JSON.stringify(nextNodePath)) {
-            return;
-          }
-          const {eventId: _eventId, ...query} = qs.parse(location.search);
-          browserHistory.replace({
-            pathname: location.pathname,
-            query: {
-              ...query,
-              node: nextNodePath,
-            },
-          });
-          queryStringAnimationTimeoutRef.current = null;
-        }, debounce);
-
-        if (resultsLookup.has(node) && typeof index === 'number') {
-          traceDispatch({
-            type: 'set search iterator index',
-            resultIndex: index,
-            resultIteratorIndex: resultsLookup.get(node)!,
-          });
-        }
-
-        if (isTraceNode(node)) {
-          traceDispatch({type: 'activate tab', payload: TRACE_TAB.node});
-          return;
-        }
-
-        traceDispatch({
-          type: 'activate tab',
-          payload: node,
-          pin_previous: event?.metaKey,
-        });
-      }
-    },
-    [traceDispatch]
-  );
-
-  const onRowClick = useCallback(
-    (
-      node: TraceTreeNode<TraceTree.NodeValue>,
-      event: React.MouseEvent<HTMLElement>,
-      index: number
-    ) => {
-      trackAnalytics('trace.trace_layout.span_row_click', {
-        organization,
-        num_children: node.children.length,
-        type: traceNodeAnalyticsName(node),
-        project_platform:
-          projects.find(p => p.slug === node.metadata.project_slug)?.platform || 'other',
-        ...traceNodeAdjacentAnalyticsProperties(node),
-      });
-
-      if (traceStateRef.current.preferences.drawer.minimized) {
-        traceDispatch({type: 'minimize drawer', payload: false});
-      }
-      setRowAsFocused(node, event, traceStateRef.current.search.resultsLookup, null, 0);
-
-      if (traceStateRef.current.search.resultsLookup.has(node)) {
-        const idx = traceStateRef.current.search.resultsLookup.get(node)!;
-        traceDispatch({
-          type: 'set search iterator index',
-          resultIndex: index,
-          resultIteratorIndex: idx,
-        });
-      } else if (traceStateRef.current.search.resultIteratorIndex !== null) {
-        traceDispatch({type: 'clear search iterator index'});
-      }
-
-      traceDispatch({
-        type: 'set roving index',
-        action_source: 'click',
-        index,
-        node,
-      });
-    },
-    [setRowAsFocused, traceDispatch, organization, projects]
-  );
-
-  const scrollRowIntoView = useCallback(
-    (
-      node: TraceTreeNode<TraceTree.NodeValue>,
-      index: number,
-      anchor?: ViewManagerScrollAnchor,
-      force?: boolean
-    ) => {
-      // Last node we scrolled to is the same as the node we want to scroll to
-      if (previouslyScrolledToNodeRef.current === node && !force) {
-        return;
-      }
-
-      // Always scroll to the row vertically
-      viewManager.scrollToRow(index, anchor);
-      if (viewManager.isOutsideOfView(node)) {
-        viewManager.scrollRowIntoViewHorizontally(node, 0, 48, 'measured');
-      }
-      previouslyScrolledToNodeRef.current = node;
-    },
-    [viewManager]
-  );
-
-  const onScrollToNode = useCallback(
-    (
-      node: TraceTreeNode<TraceTree.NodeValue>
-    ): Promise<TraceTreeNode<TraceTree.NodeValue> | null> => {
-      return TraceTree.ExpandToPath(props.tree, TraceTree.PathToNode(node), {
-        api,
-        organization: props.organization,
-        preferences: traceStatePreferencesRef.current,
-      }).then(() => {
-        const maybeNode = TraceTree.Find(props.tree.root, n => n === node);
-
-        if (!maybeNode) {
-          return null;
-        }
-
-        const index = TraceTree.EnforceVisibility(props.tree, maybeNode);
-        if (index === -1) {
-          return null;
-        }
-
-        scrollRowIntoView(maybeNode, index, 'center if outside', true);
-        traceDispatch({
-          type: 'set roving index',
-          node: maybeNode,
-          index: index,
-          action_source: 'click',
-        });
-
-        if (traceStateRef.current.search.resultsLookup.has(maybeNode)) {
-          traceDispatch({
-            type: 'set search iterator index',
-            resultIndex: index,
-            resultIteratorIndex:
-              traceStateRef.current.search.resultsLookup.get(maybeNode)!,
-          });
-        } else if (traceStateRef.current.search.resultIteratorIndex !== null) {
-          traceDispatch({type: 'clear search iterator index'});
-        }
-
-        return maybeNode;
-      });
-    },
-    [api, props.organization, scrollRowIntoView, props.tree, traceDispatch]
-  );
-
-  const onTabScrollToNode = useCallback(
-    (
-      node: TraceTreeNode<TraceTree.NodeValue>
-    ): Promise<TraceTreeNode<TraceTree.NodeValue> | null> => {
-      return onScrollToNode(node).then(maybeNode => {
-        if (maybeNode) {
-          setRowAsFocused(
-            maybeNode,
-            null,
-            traceStateRef.current.search.resultsLookup,
-            null,
-            0
-          );
-        }
-
-        return maybeNode;
-      });
-    },
-    [onScrollToNode, setRowAsFocused]
-  );
-
-  // Callback that is invoked when the trace loads and reaches its initialied state,
-  // that is when the trace tree data and any data that the trace depends on is loaded,
-  // but the trace is not yet rendered in the view.
-  const onTraceLoad = useCallback(() => {
-    logTraceMetadata(props.tree, projectsRef.current, props.organization);
-    // The tree has the data fetched, but does not yet respect the user preferences.
-    // We will autogroup and inject missing instrumentation if the preferences are set.
-    // and then we will perform a search to find the node the user is interested in.
-
-    const query = qs.parse(location.search);
-    if (query.fov && typeof query.fov === 'string') {
-      viewManager.maybeInitializeTraceViewFromQS(query.fov);
-    }
-    if (traceStateRef.current.preferences.missing_instrumentation) {
-      TraceTree.DetectMissingInstrumentation(props.tree.root);
-    }
-    if (traceStateRef.current.preferences.autogroup.sibling) {
-      TraceTree.AutogroupSiblingSpanNodes(props.tree.root);
-    }
-    if (traceStateRef.current.preferences.autogroup.parent) {
-      TraceTree.AutogroupDirectChildrenSpanNodes(props.tree.root);
-    }
-
-    // Construct the visual representation of the tree
-    props.tree.build();
-
-    const eventId = scrollQueueRef.current?.eventId;
-    const [type, path] = scrollQueueRef.current?.path?.[0]?.split('-') ?? [];
-    scrollQueueRef.current = null;
-
-    let node =
-      (path === 'root' && props.tree.root.children[0]) ||
-      (path && TraceTree.FindByID(props.tree.root, path)) ||
-      (eventId && TraceTree.FindByID(props.tree.root, eventId)) ||
-      null;
-
-    // If the node points to a span, but we found an autogrouped node, then
-    // perform another search inside the autogrouped node to find the more detailed
-    // location of the span. This is necessary because the id of the autogrouped node
-    // is in some cases inferred from the spans it contains and searching by the span id
-    // just gives us the first match which may not be the one the user is looking for.
-    if (node) {
-      if (isAutogroupedNode(node) && type !== 'ag') {
-        if (isParentAutogroupedNode(node)) {
-          node = TraceTree.FindByID(node.head, eventId ?? path) ?? node;
-        } else if (isSiblingAutogroupedNode(node)) {
-          node = node.children.find(n => TraceTree.FindByID(n, eventId ?? path)) ?? node;
-        }
-      }
-    }
-
-    const index = node ? TraceTree.EnforceVisibility(props.tree, node) : -1;
-
-    if (traceStateRef.current.search.query) {
-      onTraceSearch(traceStateRef.current.search.query, node, 'persist');
-    }
-
-    if (index === -1 || !node) {
-      const hasScrollComponent = !!(path || eventId);
-      if (hasScrollComponent) {
-        Sentry.withScope(scope => {
-          scope.setFingerprint(['trace-view-scroll-to-node-error']);
-          scope.captureMessage('Failed to scroll to node in trace tree');
-        });
-      }
-
-      return;
-    }
-
-    // At load time, we want to scroll the row into view, but we need to wait for the view
-    // to initialize before we can do that. We listen for the 'initialize virtualized list' and scroll
-    // to the row in the view if it is not in view yet. If its in the view, then scroll to it immediately.
-    traceScheduler.once('initialize virtualized list', () => {
-      function onTargetRowMeasure() {
-        if (!node || !viewManager.row_measurer.cache.has(node)) {
-          return;
-        }
-        viewManager.row_measurer.off('row measure end', onTargetRowMeasure);
-        if (viewManager.isOutsideOfView(node)) {
-          viewManager.scrollRowIntoViewHorizontally(node!, 0, 48, 'measured');
-        }
-      }
-      viewManager.scrollToRow(index, 'center');
-      viewManager.row_measurer.on('row measure end', onTargetRowMeasure);
-      previouslyScrolledToNodeRef.current = node;
-
-      setRowAsFocused(node, null, traceStateRef.current.search.resultsLookup, index);
-      traceDispatch({
-        type: 'set roving index',
-        node: node,
-        index: index,
-        action_source: 'load',
-      });
-    });
-  }, [
-    setRowAsFocused,
-    traceDispatch,
-    onTraceSearch,
-    viewManager,
-    traceScheduler,
-    scrollQueueRef,
-    props.tree,
-    props.organization,
-  ]);
-
-  // Setup the middleware for the trace reducer
-  useLayoutEffect(() => {
-    const beforeTraceNextStateDispatch: DispatchingReducerMiddleware<
-      typeof TraceReducer
-    >['before next state'] = (prevState, nextState, action) => {
-      // This effect is responsible fo syncing the keyboard interactions with the search results,
-      // we observe the changes to the roving tab index and search results and react by syncing the state.
-      const {node: nextRovingNode, index: nextRovingTabIndex} = nextState.rovingTabIndex;
-      const {resultIndex: nextSearchResultIndex} = nextState.search;
-      if (
-        nextRovingNode &&
-        action.type === 'set roving index' &&
-        action.action_source !== 'click' &&
-        typeof nextRovingTabIndex === 'number' &&
-        prevState.rovingTabIndex.node !== nextRovingNode
-      ) {
-        // When the roving tabIndex updates mark the node as focused and sync search results
-        setRowAsFocused(
-          nextRovingNode,
-          null,
-          nextState.search.resultsLookup,
-          nextRovingTabIndex
-        );
-        if (action.type === 'set roving index' && action.action_source === 'keyboard') {
-          scrollRowIntoView(nextRovingNode, nextRovingTabIndex, undefined);
-        }
-
-        if (nextState.search.resultsLookup.has(nextRovingNode)) {
-          const idx = nextState.search.resultsLookup.get(nextRovingNode)!;
-          traceDispatch({
-            type: 'set search iterator index',
-            resultIndex: nextRovingTabIndex,
-            resultIteratorIndex: idx,
-          });
-        } else if (nextState.search.resultIteratorIndex !== null) {
-          traceDispatch({type: 'clear search iterator index'});
-        }
-      } else if (
-        typeof nextSearchResultIndex === 'number' &&
-        prevState.search.resultIndex !== nextSearchResultIndex &&
-        action.type !== 'set search iterator index'
-      ) {
-        // If the search result index changes, mark the node as focused and scroll it into view
-        const nextNode = props.tree.list[nextSearchResultIndex];
-        setRowAsFocused(
-          nextNode,
-          null,
-          nextState.search.resultsLookup,
-          nextSearchResultIndex
-        );
-        scrollRowIntoView(nextNode, nextSearchResultIndex, 'center if outside');
-      }
-    };
-
-    traceStateEmitter.on('before next state', beforeTraceNextStateDispatch);
-
-    return () => {
-      traceStateEmitter.off('before next state', beforeTraceNextStateDispatch);
-    };
-  }, [
-    props.tree,
-    onTraceSearch,
-    traceStateEmitter,
-    traceDispatch,
-    setRowAsFocused,
-    scrollRowIntoView,
-  ]);
-
-  // Setup the middleware for the view manager and store the list width as a preference
-  useLayoutEffect(() => {
-    function onDividerResizeEnd(list_width: number) {
-      traceDispatch({
-        type: 'set list width',
-        payload: list_width,
-      });
-    }
-    traceScheduler.on('divider resize end', onDividerResizeEnd);
-    return () => {
-      traceScheduler.off('divider resize end', onDividerResizeEnd);
-    };
-  }, [traceScheduler, traceDispatch]);
-
-  const [traceGridRef, setTraceGridRef] = useState<HTMLElement | null>(null);
-
-  // Memoized because it requires tree traversal
-  const shape = useMemo(() => props.tree.shape, [props.tree]);
-
-  useLayoutEffect(() => {
-    if (props.tree.type !== 'trace') {
-      return undefined;
-    }
-
-    traceScheduler.dispatch('initialize trace space', [
-      props.tree.root.space[0],
-      0,
-      props.tree.root.space[1],
-      1,
-    ]);
-
-    // Whenever the timeline changes, update the trace space and trigger a redraw
-    const onTraceTimelineChange = (s: [number, number]) => {
-      traceScheduler.dispatch('set trace space', [s[0], 0, s[1], 1]);
-    };
-
-    props.tree.on('trace timeline change', onTraceTimelineChange);
-
-    return () => {
-      props.tree.off('trace timeline change', onTraceTimelineChange);
-    };
-  }, [viewManager, traceScheduler, props.tree]);
-
-  const onLoadScrollStatus = useTraceOnLoad({
-    onTraceLoad,
-    pathToNodeOrEventId: scrollQueueRef.current,
-    tree: props.tree,
-  });
-
-  // Sync part of the state with the URL
-  const traceQueryStateSync = useMemo(() => {
-    return {search: traceState.search.query};
-  }, [traceState.search.query]);
-  useTraceQueryParamStateSync(traceQueryStateSync);
-
-  const onAutogroupChange = useCallback(() => {
-    const value = !traceState.preferences.autogroup.parent;
-
-    if (!value) {
-      let removeCount = 0;
-      removeCount += TraceTree.RemoveSiblingAutogroupNodes(props.tree.root);
-      removeCount += TraceTree.RemoveDirectChildrenAutogroupNodes(props.tree.root);
-
-      addSuccessMessage(
-        removeCount > 0
-          ? tct('Autogrouping disabled, removed [count] autogroup spans', {
-              count: removeCount,
-            })
-          : t('Autogrouping disabled')
-      );
-    } else {
-      let autogroupCount = 0;
-      autogroupCount += TraceTree.AutogroupSiblingSpanNodes(props.tree.root);
-      autogroupCount += TraceTree.AutogroupDirectChildrenSpanNodes(props.tree.root);
-      addSuccessMessage(
-        autogroupCount > 0
-          ? tct('Autogrouping enabled, detected [count] autogrouping spans', {
-              count: autogroupCount,
-            })
-          : t('Autogrouping enabled')
-      );
-    }
-
-    traceAnalytics.trackAutogroupingPreferenceChange(props.organization, value);
-    props.tree.rebuild();
-    traceDispatch({
-      type: 'set autogrouping',
-      payload: value,
-    });
-  }, [traceDispatch, traceState.preferences.autogroup, props.tree, props.organization]);
-
-  const onMissingInstrumentationChange = useCallback(() => {
-    const value = !traceState.preferences.missing_instrumentation;
-    if (!value) {
-      const removeCount = TraceTree.RemoveMissingInstrumentationNodes(props.tree.root);
-      addSuccessMessage(
-        removeCount > 0
-          ? tct(
-              'Missing instrumentation disabled, removed [count] missing instrumentation spans',
-              {
-                count: removeCount,
-              }
-            )
-          : t('Missing instrumentation disabled')
-      );
-    } else {
-      const missingInstrumentationCount = TraceTree.DetectMissingInstrumentation(
-        props.tree.root
-      );
-      addSuccessMessage(
-        missingInstrumentationCount > 0
-          ? tct(
-              'Missing instrumentation enabled, found [count] missing instrumentation spans',
-              {
-                count: missingInstrumentationCount,
-              }
-            )
-          : t('Missing instrumentation enabled')
-      );
-    }
-
-    traceAnalytics.trackMissingInstrumentationPreferenceChange(props.organization, value);
-    props.tree.rebuild();
-    traceDispatch({
-      type: 'set missing instrumentation',
-      payload: value,
-    });
-  }, [
-    traceDispatch,
-    traceState.preferences.missing_instrumentation,
-    props.tree,
-    props.organization,
-  ]);
-
-  return (
-    <Fragment>
-      <TraceTypeWarnings
-        tree={props.tree}
-        traceSlug={props.traceSlug}
-        organization={organization}
-      />
-      <TraceToolbar>
-        <TraceSearchInput onTraceSearch={onTraceSearch} organization={organization} />
-        <TraceResetZoomButton
-          viewManager={viewManager}
-          organization={props.organization}
-        />
-        <TraceShortcuts />
-        <TracePreferencesDropdown
-          autogroup={
-            traceState.preferences.autogroup.parent &&
-            traceState.preferences.autogroup.sibling
-          }
-          missingInstrumentation={traceState.preferences.missing_instrumentation}
-          onAutogroupChange={onAutogroupChange}
-          onMissingInstrumentationChange={onMissingInstrumentationChange}
-        />
-      </TraceToolbar>
-      <TraceGrid
-        layout={traceState.preferences.layout}
-        ref={setTraceGridRef}
-        hasTraceNewUi={hasTraceNewUi}
-      >
-        <Trace
-          trace={props.tree}
-          rerender={rerender}
-          trace_id={props.traceSlug}
-          onRowClick={onRowClick}
-          onTraceSearch={onTraceSearch}
-          previouslyFocusedNodeRef={previouslyFocusedNodeRef}
-          manager={viewManager}
-          scheduler={traceScheduler}
-          forceRerender={forceRender}
-          isEmbedded={props.isEmbedded}
-          isLoading={props.tree.type === 'loading' || onLoadScrollStatus === 'pending'}
-        />
-
-        {props.tree.type === 'loading' || onLoadScrollStatus === 'pending' ? (
-          <TraceLoading />
-        ) : props.tree.type === 'error' ? (
-          <TraceError />
-        ) : props.tree.type === 'empty' ? (
-          <TraceEmpty />
-        ) : null}
-
-        <TraceDrawer
-          replay={props.replay}
-          meta={props.meta}
-          traceType={shape}
-          trace={props.tree}
-          traceGridRef={traceGridRef}
-          manager={viewManager}
-          scheduler={traceScheduler}
-          onTabScrollToNode={onTabScrollToNode}
-          onScrollToNode={onScrollToNode}
-          rootEventResults={props.rootEvent}
-          traceEventView={props.traceEventView}
-        />
-      </TraceGrid>
-    </Fragment>
-  );
-}
-
-function TraceResetZoomButton(props: {
-  organization: Organization;
-  viewManager: VirtualizedViewManager;
-}) {
-  const onResetZoom = useCallback(() => {
-    traceAnalytics.trackResetZoom(props.organization);
-    props.viewManager.resetZoom();
-  }, [props.viewManager, props.organization]);
-
-  return (
-    <ResetZoomButton
-      size="xs"
-      onClick={onResetZoom}
-      ref={props.viewManager.registerResetZoomRef}
-    >
-      {t('Reset Zoom')}
-    </ResetZoomButton>
-  );
-}
-
-const ResetZoomButton = styled(Button)`
-  transition: opacity 0.2s 0.5s ease-in-out;
-
-  &[disabled] {
-    cursor: not-allowed;
-    opacity: 0.65;
-  }
-`;
-
-=======
->>>>>>> 42164ccb
 const TraceExternalLayout = styled('div')`
   display: flex;
   flex-direction: column;
@@ -1043,180 +115,4 @@
   padding: ${space(2)};
 
   background-color: ${p => p.theme.background};
-<<<<<<< HEAD
-`;
-
-const TraceToolbar = styled('div')`
-  flex-grow: 0;
-  display: grid;
-  grid-template-columns: 1fr min-content min-content min-content;
-  gap: ${space(1)};
-`;
-
-const TraceGrid = styled('div')<{
-  hasTraceNewUi: boolean;
-  layout: 'drawer bottom' | 'drawer left' | 'drawer right';
-}>`
-  --info: ${p => p.theme.purple400};
-  --warning: ${p => p.theme.yellow300};
-  --debug: ${p => p.theme.blue300};
-  --error: ${p => p.theme.error};
-  --fatal: ${p => p.theme.error};
-  --default: ${p => p.theme.gray300};
-  --unknown: ${p => p.theme.gray300};
-  --profile: ${p => p.theme.purple300};
-  --autogrouped: ${p => p.theme.blue300};
-  --performance-issue: ${p => p.theme.blue300};
-
-  border: 1px solid ${p => p.theme.border};
-  flex: 1 1 100%;
-  display: grid;
-
-  ${p =>
-    p.hasTraceNewUi
-      ? `border-radius: ${p.theme.borderRadius} ${p.theme.borderRadius} 0 0;`
-      : `border-radius: ${p.theme.borderRadius};`}
-  ${p => (p.hasTraceNewUi ? 'border-bottom: none;' : '')}
-
-  overflow: hidden;
-  position: relative;
-  /* false positive for grid layout */
-  /* stylelint-disable */
-  grid-template-areas: ${p =>
-    p.layout === 'drawer bottom'
-      ? `
-      'trace'
-      'drawer'
-      `
-      : p.layout === 'drawer left'
-        ? `'drawer trace'`
-        : `'trace drawer'`};
-  grid-template-columns: ${p =>
-    p.layout === 'drawer bottom'
-      ? '1fr'
-      : p.layout === 'drawer left'
-        ? 'min-content 1fr'
-        : '1fr min-content'};
-  grid-template-rows: 1fr auto;
-`;
-
-const LoadingContainer = styled('div')<{animate: boolean; error?: boolean}>`
-  display: flex;
-  justify-content: center;
-  align-items: center;
-  flex-direction: column;
-  left: 50%;
-  top: 50%;
-  position: absolute;
-  height: auto;
-  font-size: ${p => p.theme.fontSizeMedium};
-  color: ${p => p.theme.gray300};
-  z-index: 30;
-  padding: 24px;
-  background-color: ${p => p.theme.background};
-  border-radius: ${p => p.theme.borderRadius};
-  border: 1px solid ${p => p.theme.border};
-  transform-origin: 50% 50%;
-  transform: translate(-50%, -50%);
-  animation: ${p =>
-    p.animate
-      ? `${p.error ? 'showLoadingContainerShake' : 'showLoadingContainer'} 300ms cubic-bezier(0.61, 1, 0.88, 1) forwards`
-      : 'none'};
-
-  @keyframes showLoadingContainer {
-    from {
-      opacity: 0.6;
-      transform: scale(0.99) translate(-50%, -50%);
-    }
-    to {
-      opacity: 1;
-      transform: scale(1) translate(-50%, -50%);
-    }
-  }
-
-  @keyframes showLoadingContainerShake {
-    0% {
-      transform: translate(-50%, -50%);
-    }
-    25% {
-      transform: translate(-51%, -50%);
-    }
-    75% {
-      transform: translate(-49%, -50%);
-    }
-    100% {
-      transform: translate(-50%, -50%);
-    }
-  }
-`;
-
-function TraceLoading() {
-  return (
-    // Dont flash the animation on load because it's annoying
-    <LoadingContainer animate={false}>
-      <NoMarginIndicator size={24}>
-        <div>{t('Assembling the trace')}</div>
-      </NoMarginIndicator>
-    </LoadingContainer>
-  );
-}
-
-function TraceError() {
-  const linkref = useRef<HTMLAnchorElement>(null);
-  const feedback = useFeedbackWidget({buttonRef: linkref});
-
-  useEffect(() => {
-    traceAnalytics.trackFailedToFetchTraceState();
-  }, []);
-
-  return (
-    <LoadingContainer animate error>
-      <div>{t('Ughhhhh, we failed to load your trace...')}</div>
-      <div>
-        {t('Seeing this often? Send us ')}
-        {feedback ? (
-          <a href="#" ref={linkref}>
-            {t('feedback')}
-          </a>
-        ) : (
-          <a href="mailto:support@sentry.io?subject=Trace%20fails%20to%20load">
-            {t('feedback')}
-          </a>
-        )}
-      </div>
-    </LoadingContainer>
-  );
-}
-
-function TraceEmpty() {
-  const linkref = useRef<HTMLAnchorElement>(null);
-  const feedback = useFeedbackWidget({buttonRef: linkref});
-
-  useEffect(() => {
-    traceAnalytics.trackEmptyTraceState();
-  }, []);
-
-  return (
-    <LoadingContainer animate>
-      <div>{t('This trace does not contain any data?!')}</div>
-      <div>
-        {t('Seeing this often? Send us ')}
-        {feedback ? (
-          <a href="#" ref={linkref}>
-            {t('feedback')}
-          </a>
-        ) : (
-          <a href="mailto:support@sentry.io?subject=Trace%20does%20not%20contain%20data">
-            {t('feedback')}
-          </a>
-        )}
-      </div>
-    </LoadingContainer>
-  );
-}
-
-const NoMarginIndicator = styled(LoadingIndicator)`
-  margin: 0;
-=======
->>>>>>> 42164ccb
 `;