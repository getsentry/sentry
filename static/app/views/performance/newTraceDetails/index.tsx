--- conflicted
+++ resolved
@@ -29,6 +29,7 @@
 import {trackAnalytics} from 'sentry/utils/analytics';
 import {browserHistory} from 'sentry/utils/browserHistory';
 import EventView from 'sentry/utils/discover/eventView';
+import type {TraceSplitResults} from 'sentry/utils/performance/quickTrace/types';
 import {
   cancelAnimationTimeout,
   requestAnimationTimeout,
@@ -181,10 +182,10 @@
     []
   );
 
-  const metaResults = useTraceMeta([{traceSlug, timestamp: queryParams.timestamp}]);
-  const traceResults = useTrace({traceSlug, timestamp: queryParams.timestamp});
-  const tree = useTraceTree({traceSlug, traceResults, metaResults, replayRecord: null});
-  const rootEvent = useTraceRootEvent(traceResults.data ?? null);
+  const meta = useTraceMeta([{traceSlug, timestamp: queryParams.timestamp}]);
+  const trace = useTrace({traceSlug, timestamp: queryParams.timestamp});
+  const tree = useTraceTree({traceSlug, trace, meta, replayRecord: null});
+  const rootEvent = useTraceRootEvent(trace.data ?? null);
 
   return (
     <SentryDocumentTitle
@@ -205,20 +206,13 @@
             />
             <TraceInnerLayout>
               <TraceViewWaterfall
+                tree={tree}
                 traceSlug={traceSlug}
-<<<<<<< HEAD
                 trace={trace}
                 organization={organization}
                 rootEvent={rootEvent}
                 traceEventView={traceEventView}
                 meta={meta}
-=======
-                tree={tree}
-                organization={organization}
-                rootEvent={rootEvent}
-                traceEventView={traceEventView}
-                metaResults={metaResults}
->>>>>>> 78bc65cf
                 replayRecord={null}
                 source="performance"
                 isEmbedded={false}
@@ -248,10 +242,7 @@
   replayRecord: ReplayRecord | null;
   rootEvent: UseApiQueryResult<EventTransaction, RequestError>;
   source: string;
-<<<<<<< HEAD
   trace: UseApiQueryResult<TraceSplitResults<TraceTree.Transaction>, RequestError>;
-=======
->>>>>>> 78bc65cf
   traceEventView: EventView;
   traceSlug: string | undefined;
   tree: TraceTree;
@@ -293,30 +284,11 @@
     null
   );
 
-<<<<<<< HEAD
   const isError = props.trace.status === 'error' || props.meta.status === 'error';
   const isLoading = props.trace.status === 'pending' || props.meta.status === 'pending';
 
-  const [tree, setTree] = useState<TraceTree>(
-    TraceTree.Loading({
-      event_id: '',
-      project_slug: projects[0]?.slug,
-    })
-  );
-
-  const loadingTree = useMemo(() => {
-    return TraceTree.Loading({
-      event_id: '',
-      project_slug: projects[0]?.slug,
-    });
-  }, [projects]);
-
   useEffect(() => {
-    if (!props.replayTraces?.length || tree?.type !== 'trace') {
-=======
-  useEffect(() => {
-    if (!props.replayTraces?.length || props.tree.type !== 'trace') {
->>>>>>> 78bc65cf
+    if (!props.replayTraces?.length || props.tree?.type !== 'trace') {
       return undefined;
     }
 
@@ -632,32 +604,6 @@
     [viewManager]
   );
 
-<<<<<<< HEAD
-  const onTabScrollToNode = useCallback(
-    (node: TraceTreeNode<TraceTree.NodeValue>) => {
-      if (node === null) {
-        return;
-      }
-
-      // We call expandToNode because we want to ensure that the node is
-      // visible and may not have been collapsed/hidden by the user
-      TraceTree.ExpandToPath(
-        tree,
-        TraceTree.PathToNode(node),
-        traceStateRef.current.preferences,
-        forceRerender,
-        {
-          api,
-          organization: props.organization,
-        }
-      ).then(maybeNode => {
-        if (maybeNode) {
-          previouslyFocusedNodeRef.current = null;
-          const index = tree.list.findIndex(n => n === maybeNode);
-          if (index === -1) {
-            Sentry.captureMessage('Trace tree node is not visible in tree');
-            return;
-=======
   const onScrollToNode = useCallback(
     (
       node: TraceTreeNode<TraceTree.NodeValue>
@@ -687,7 +633,6 @@
               break;
             }
             parent_node = parent_node.parent;
->>>>>>> 78bc65cf
           }
         }
 
@@ -730,50 +675,6 @@
             0
           );
         }
-<<<<<<< HEAD
-      });
-    },
-    [
-      api,
-      props.organization,
-      setRowAsFocused,
-      scrollRowIntoView,
-      tree,
-      traceDispatch,
-      forceRerender,
-    ]
-  );
-
-  // Unlike onTabScrollToNode, this function does not set the node as the current
-  // focused node, but rather scrolls the node into view and sets the roving index to the node.
-  const onScrollToNode = useCallback(
-    (node: TraceTreeNode<TraceTree.NodeValue>) => {
-      TraceTree.ExpandToPath(
-        tree,
-        TraceTree.PathToNode(node),
-        traceStateRef.current.preferences,
-        forceRerender,
-        {
-          api,
-          organization: props.organization,
-        }
-      ).then(maybeNode => {
-        if (maybeNode) {
-          previouslyFocusedNodeRef.current = null;
-          const index = tree.list.findIndex(n => n === maybeNode);
-          if (index === -1) {
-            Sentry.captureMessage('Trace tree node is not visible in tree');
-            return;
-          }
-          scrollRowIntoView(maybeNode, index, 'center if outside', true);
-          traceDispatch({
-            type: 'set roving index',
-            node: maybeNode,
-            index: index,
-            action_source: 'click',
-          });
-=======
->>>>>>> 78bc65cf
 
         return maybeNode;
       });
@@ -785,37 +686,18 @@
   // that is when the trace tree data and any data that the trace depends on is loaded,
   // but the trace is not yet rendered in the view.
   const onTraceLoad = useCallback(
-    (trace: TraceTree, nodeToScrollTo: TraceTreeNode<TraceTree.NodeValue> | null) => {
-      if (traceStateRef.current.preferences.missing_instrumentation) {
-        TraceTree.DetectMissingInstrumentation(
-          trace.root,
-          TraceTree.MISSING_INSTRUMENTATION_THRESHOLD_MS
-        );
-      }
-      if (traceStateRef.current.preferences.autogroup.sibling) {
-        TraceTree.AutogroupSiblingSpanNodes(trace.root);
-      }
-      if (traceStateRef.current.preferences.autogroup.parent) {
-        TraceTree.AutogroupDirectChildrenSpanNodes(trace.root);
-      }
-
-      const indexOfNodeToScrollTo = 0;
-      trace.build();
-      setTree(trace);
-
-      // If terminal node is a missing instrumentation and missing instrumentatioon is off, enable it
-      // if terminal node is a autogrouped node and autogrouping is off, enable it
-      // else look for node index
-      //  - if index > 0, node is visible so scroll to it
-      //  - walk up the parent chain and expand until node is visible
-
+    (
+      _trace: TraceTree,
+      nodeToScrollTo: TraceTreeNode<TraceTree.NodeValue> | null,
+      indexOfNodeToScrollTo: number | null
+    ) => {
       const query = qs.parse(location.search);
 
       if (query.fov && typeof query.fov === 'string') {
         viewManager.maybeInitializeTraceViewFromQS(query.fov);
       }
 
-      if (nodeToScrollTo !== null) {
+      if (nodeToScrollTo !== null && indexOfNodeToScrollTo !== null) {
         // At load time, we want to scroll the row into view, but we need to wait for the view
         // to initialize before we can do that. We listen for the 'initialize virtualized list' and scroll
         // to the row in the view if it is not in view yet. If its in the view, then scroll to it immediately.
@@ -992,23 +874,11 @@
     onTraceLoad,
     scrollQueueRef,
     scheduler: traceScheduler,
-<<<<<<< HEAD
     trace: props.trace,
     meta: props.meta,
     replayRecord: props.replayRecord,
   });
 
-=======
-    trace: props.tree,
-  });
-
-  const isLoading = !!(
-    props.tree.type === 'loading' ||
-    props.tree.type !== 'trace' ||
-    scrollQueueRef.current
-  );
-
->>>>>>> 78bc65cf
   return (
     <Fragment>
       <TraceTypeWarnings
@@ -1026,11 +896,7 @@
       </TraceToolbar>
       <TraceGrid layout={traceState.preferences.layout} ref={setTraceGridRef}>
         <Trace
-<<<<<<< HEAD
-          trace={isLoading ? loadingTree : tree}
-=======
           trace={props.tree}
->>>>>>> 78bc65cf
           rerender={rerender}
           trace_id={props.traceSlug}
           onRowClick={onRowClick}
@@ -1043,13 +909,9 @@
           isLoading={isLoading}
         />
 
-<<<<<<< HEAD
         {isLoading ? (
           <TraceLoading />
         ) : isError ? (
-=======
-        {props.tree.type === 'error' ? (
->>>>>>> 78bc65cf
           <TraceError />
         ) : props.tree.type === 'empty' ? (
           <TraceEmpty />
@@ -1061,10 +923,6 @@
           traceType={shape}
           trace={props.tree}
           traceGridRef={traceGridRef}
-<<<<<<< HEAD
-          traces={props.trace.data ?? null}
-=======
->>>>>>> 78bc65cf
           manager={viewManager}
           scheduler={traceScheduler}
           onTabScrollToNode={onTabScrollToNode}
