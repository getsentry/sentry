import {Fragment, useMemo, useRef} from 'react';
import styled from '@emotion/styled';
import * as Sentry from '@sentry/react';

import NoProjectMessage from 'sentry/components/noProjectMessage';
import SentryDocumentTitle from 'sentry/components/sentryDocumentTitle';
import {t} from 'sentry/locale';
import {space} from 'sentry/styles/space';
import useOrganization from 'sentry/utils/useOrganization';
import {useParams} from 'sentry/utils/useParams';
import {useLogsPageDataQueryResult} from 'sentry/views/explore/contexts/logs/logsPageData';
import {TraceContextPanel} from 'sentry/views/performance/newTraceDetails/traceContextPanel';
import {TraceContextTags} from 'sentry/views/performance/newTraceDetails/traceContextTags';
import {TraceProfiles} from 'sentry/views/performance/newTraceDetails/traceDrawer/tabs/traceProfiles';
import {
  TraceViewLogsDataProvider,
  TraceViewLogsSection,
} from 'sentry/views/performance/newTraceDetails/traceOurlogs';
import {TraceSummarySection} from 'sentry/views/performance/newTraceDetails/traceSummary';
import {TraceTabsAndVitals} from 'sentry/views/performance/newTraceDetails/traceTabsAndVitals';
import {TraceWaterfall} from 'sentry/views/performance/newTraceDetails/traceWaterfall';
import {useHasTraceTabsUI} from 'sentry/views/performance/newTraceDetails/useHasTraceTabsUI';
import {
  TraceLayoutTabKeys,
  useTraceLayoutTabs,
} from 'sentry/views/performance/newTraceDetails/useTraceLayoutTabs';
import {useTraceWaterfallModels} from 'sentry/views/performance/newTraceDetails/useTraceWaterfallModels';
import {useTraceWaterfallScroll} from 'sentry/views/performance/newTraceDetails/useTraceWaterfallScroll';

import {useTrace} from './traceApi/useTrace';
import {useTraceMeta} from './traceApi/useTraceMeta';
import {useTraceRootEvent} from './traceApi/useTraceRootEvent';
import {useTraceTree} from './traceApi/useTraceTree';
import {
  DEFAULT_TRACE_VIEW_PREFERENCES,
  getInitialTracePreferences,
} from './traceState/tracePreferences';
import {TraceStateProvider} from './traceState/traceStateProvider';
import {TraceMetaDataHeader} from './traceHeader';
import {useTraceEventView} from './useTraceEventView';
import {useTraceQueryParams} from './useTraceQueryParams';

function decodeTraceSlug(maybeSlug: string | undefined): string {
  if (!maybeSlug || maybeSlug === 'null' || maybeSlug === 'undefined') {
    Sentry.withScope(scope => {
      scope.setFingerprint(['trace-null-slug']);
      Sentry.captureMessage('Trace slug is empty');
    });

    return '';
  }

  return maybeSlug.trim();
}

const TRACE_VIEW_PREFERENCES_KEY = 'trace-waterfall-preferences';

export function TraceView() {
  const params = useParams<{traceSlug?: string}>();
  const traceSlug = useMemo(() => decodeTraceSlug(params.traceSlug), [params.traceSlug]);

  const preferences = useMemo(
    () =>
      getInitialTracePreferences(
        TRACE_VIEW_PREFERENCES_KEY,
        DEFAULT_TRACE_VIEW_PREFERENCES
      ),
    []
  );

  return (
    <TraceViewLogsDataProvider traceSlug={traceSlug}>
      <TraceStateProvider
        initialPreferences={preferences}
        preferencesStorageKey={TRACE_VIEW_PREFERENCES_KEY}
      >
        <TraceViewImpl traceSlug={traceSlug} />
      </TraceStateProvider>
    </TraceViewLogsDataProvider>
  );
}

function TraceViewImpl({traceSlug}: {traceSlug: string}) {
  const organization = useOrganization();
  const queryParams = useTraceQueryParams();
  const traceEventView = useTraceEventView(traceSlug, queryParams);
  const logsData = useLogsPageDataQueryResult().data;
  const hideTraceWaterfallIfEmpty = (logsData?.length ?? 0) > 0;
  const hasTraceTabsUI = useHasTraceTabsUI();

  const meta = useTraceMeta([{traceSlug, timestamp: queryParams.timestamp}]);
  const trace = useTrace({traceSlug, timestamp: queryParams.timestamp});
  const tree = useTraceTree({traceSlug, trace, meta, replay: null});
  const rootEventResults = useTraceRootEvent({
    tree,
    logs: logsData,
    traceId: traceSlug,
  });
  const traceInnerLayoutRef = useRef<HTMLDivElement>(null);

  const traceWaterfallModels = useTraceWaterfallModels();
  const traceWaterfallScroll = useTraceWaterfallScroll({
    organization,
    tree,
    viewManager: traceWaterfallModels.viewManager,
  });

  const {tabOptions, currentTab, onTabChange} = useTraceLayoutTabs({
    tree,
    rootEventResults,
    logs: logsData,
  });

  const legacyTraceInnerContent = (
    <FlexBox>
      <TraceWaterfall
        tree={tree}
        trace={trace}
        meta={meta}
        replay={null}
        source="performance"
        rootEventResults={rootEventResults}
        traceSlug={traceSlug}
        traceEventView={traceEventView}
        organization={organization}
        hideIfNoData={hideTraceWaterfallIfEmpty}
        traceWaterfallScrollHandlers={traceWaterfallScroll}
        traceWaterfallModels={traceWaterfallModels}
      />
      <TraceContextPanel
        traceSlug={traceSlug}
        tree={tree}
        rootEventResults={rootEventResults}
        onScrollToNode={traceWaterfallScroll.onScrollToNode}
        logs={logsData}
        scrollContainer={traceInnerLayoutRef}
      />
    </FlexBox>
  );

  const traceInnerContent = (
    <Fragment>
      <TraceTabsAndVitals
        tabsConfig={{
          tabOptions,
          currentTab,
          onTabChange,
        }}
        rootEventResults={rootEventResults}
        tree={tree}
      />
      <TabsWaterfallWrapper visible={currentTab === TraceLayoutTabKeys.WATERFALL}>
        <TraceWaterfall
          tree={tree}
          trace={trace}
          meta={meta}
          replay={null}
          source="performance"
          rootEventResults={rootEventResults}
          traceSlug={traceSlug}
          traceEventView={traceEventView}
          organization={organization}
          hideIfNoData={hideTraceWaterfallIfEmpty}
          traceWaterfallScrollHandlers={traceWaterfallScroll}
          traceWaterfallModels={traceWaterfallModels}
        />
      </TabsWaterfallWrapper>
      {currentTab === TraceLayoutTabKeys.TAGS ||
      currentTab === TraceLayoutTabKeys.ATTRIBUTES ? (
        <TraceContextTags rootEventResults={rootEventResults} />
      ) : null}
      {currentTab === TraceLayoutTabKeys.PROFILES ? (
        <TraceProfiles tree={tree} onScrollToNode={traceWaterfallScroll.onScrollToNode} />
      ) : null}
      {currentTab === TraceLayoutTabKeys.LOGS ? (
        <TraceViewLogsSection scrollContainer={traceInnerLayoutRef} />
      ) : null}
      {currentTab === TraceLayoutTabKeys.SUMMARY ? (
        <TraceSummarySection traceSlug={traceSlug} />
      ) : null}
    </Fragment>
  );

  return (
    <SentryDocumentTitle
      title={`${t('Trace Details')} - ${traceSlug}`}
      orgSlug={organization.slug}
    >
      <NoProjectMessage organization={organization}>
        <TraceExternalLayout>
          <TraceMetaDataHeader
            rootEventResults={rootEventResults}
            tree={tree}
            metaResults={meta}
            organization={organization}
            traceSlug={traceSlug}
            traceEventView={traceEventView}
            logs={logsData}
          />
          <TraceInnerLayout ref={traceInnerLayoutRef}>
            {hasTraceTabsUI ? traceInnerContent : legacyTraceInnerContent}
          </TraceInnerLayout>
        </TraceExternalLayout>
      </NoProjectMessage>
    </SentryDocumentTitle>
  );
}

const TabsWaterfallWrapper = styled('div')<{visible: boolean}>`
  display: ${p => (p.visible ? 'flex' : 'none')};
  flex-direction: column;
  flex: 1 1 100%;
`;

const TraceExternalLayout = styled('div')`
  display: flex;
  flex-direction: column;
  flex: 1 1 100%;
  max-height: 100vh;

  ~ footer {
    display: none;
  }
`;

const FlexBox = styled('div')`
  display: flex;
  flex-direction: column;
  gap: ${space(1)};
`;

const TraceInnerLayout = styled(FlexBox)`
  flex: 1;
  padding: ${space(2)} ${space(3)};
<<<<<<< HEAD
  overflow-y: scroll;
  flex-grow: 1;
=======
  overflow-y: auto;
>>>>>>> af12adf2
`;<|MERGE_RESOLUTION|>--- conflicted
+++ resolved
@@ -230,12 +230,7 @@
 `;
 
 const TraceInnerLayout = styled(FlexBox)`
-  flex: 1;
   padding: ${space(2)} ${space(3)};
-<<<<<<< HEAD
+  flex-grow: 1;
   overflow-y: scroll;
-  flex-grow: 1;
-=======
-  overflow-y: auto;
->>>>>>> af12adf2
 `;