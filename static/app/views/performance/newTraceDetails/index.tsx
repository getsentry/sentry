import type React from 'react';
import {
  Fragment,
  useCallback,
  useEffect,
  useLayoutEffect,
  useMemo,
  useReducer,
  useRef,
  useState,
} from 'react';
import {browserHistory} from 'react-router';
import styled from '@emotion/styled';
import type {Location} from 'history';
import * as qs from 'query-string';

import ButtonBar from 'sentry/components/buttonBar';
import DiscoverButton from 'sentry/components/discoverButton';
import * as Layout from 'sentry/components/layouts/thirds';
import NoProjectMessage from 'sentry/components/noProjectMessage';
import {normalizeDateTimeParams} from 'sentry/components/organizations/pageFilters/parse';
import SentryDocumentTitle from 'sentry/components/sentryDocumentTitle';
import {ALL_ACCESS_PROJECTS} from 'sentry/constants/pageFilters';
import {t} from 'sentry/locale';
import type {EventTransaction, Organization} from 'sentry/types';
import {trackAnalytics} from 'sentry/utils/analytics';
import EventView from 'sentry/utils/discover/eventView';
import TraceMetaQuery, {
  type TraceMetaQueryChildrenProps,
} from 'sentry/utils/performance/quickTrace/traceMetaQuery';
import type {
  TraceFullDetailed,
  TraceSplitResults,
} from 'sentry/utils/performance/quickTrace/types';
import {useApiQuery, type UseApiQueryResult} from 'sentry/utils/queryClient';
import {decodeScalar} from 'sentry/utils/queryString';
import useApi from 'sentry/utils/useApi';
import {useLocation} from 'sentry/utils/useLocation';
import useOnClickOutside from 'sentry/utils/useOnClickOutside';
import useOrganization from 'sentry/utils/useOrganization';
import {useParams} from 'sentry/utils/useParams';
import useProjects from 'sentry/utils/useProjects';
import {rovingTabIndexReducer} from 'sentry/views/performance/newTraceDetails/rovingTabIndex';
import {
  searchInTraceTree,
  traceSearchReducer,
} from 'sentry/views/performance/newTraceDetails/traceSearch';
import {TraceSearchInput} from 'sentry/views/performance/newTraceDetails/traceSearchInput';
import {VirtualizedViewManager} from 'sentry/views/performance/newTraceDetails/virtualizedViewManager';

import Breadcrumb from '../breadcrumb';

import TraceDrawer from './traceDrawer/traceDrawer';
import {isTraceNode} from './guards';
import Trace from './trace';
import TraceHeader from './traceHeader';
import {TraceTree, type TraceTreeNode} from './traceTree';
import TraceWarnings from './traceWarnings';
import {useTrace} from './useTrace';

const DOCUMENT_TITLE = [t('Trace Details'), t('Performance')].join(' — ');

function maybeFocusRow() {
  const focused_node = document.querySelector(".TraceRow[tabIndex='0']");

  if (
    focused_node &&
    'focus' in focused_node &&
    typeof focused_node.focus === 'function'
  ) {
    focused_node.focus();
  }
}

export function TraceView() {
  const location = useLocation();
  const organization = useOrganization();
  const params = useParams<{traceSlug?: string}>();

  const traceSlug = params.traceSlug?.trim() ?? '';

  const queryParams = useMemo(() => {
    const normalizedParams = normalizeDateTimeParams(location.query, {
      allowAbsolutePageDatetime: true,
    });
    const start = decodeScalar(normalizedParams.start);
    const end = decodeScalar(normalizedParams.end);
    const statsPeriod = decodeScalar(normalizedParams.statsPeriod);

    return {start, end, statsPeriod, useSpans: 1};
  }, [location.query]);

  const traceEventView = useMemo(() => {
    const {start, end, statsPeriod} = queryParams;

    return EventView.fromSavedQuery({
      id: undefined,
      name: `Events with Trace ID ${traceSlug}`,
      fields: ['title', 'event.type', 'project', 'timestamp'],
      orderby: '-timestamp',
      query: `trace:${traceSlug}`,
      projects: [ALL_ACCESS_PROJECTS],
      version: 2,
      start,
      end,
      range: statsPeriod,
    });
  }, [queryParams, traceSlug]);

  const trace = useTrace();

  return (
    <SentryDocumentTitle title={DOCUMENT_TITLE} orgSlug={organization.slug}>
      <Layout.Page>
        <NoProjectMessage organization={organization}>
          <TraceMetaQuery
            location={location}
            orgSlug={organization.slug}
            traceId={traceSlug}
            start={queryParams.start}
            end={queryParams.end}
            statsPeriod={queryParams.statsPeriod}
          >
            {metaResults => (
              <TraceViewContent
                status={trace.status}
                trace={trace.data ?? null}
                traceSlug={traceSlug}
                organization={organization}
                location={location}
                traceEventView={traceEventView}
                metaResults={metaResults}
              />
            )}
          </TraceMetaQuery>
        </NoProjectMessage>
      </Layout.Page>
    </SentryDocumentTitle>
  );
}

type TraceViewContentProps = {
  location: Location;
  metaResults: TraceMetaQueryChildrenProps;
  organization: Organization;
  status: UseApiQueryResult<any, any>['status'];
  trace: TraceSplitResults<TraceFullDetailed> | null;
  traceEventView: EventView;
  traceSlug: string;
};

function TraceViewContent(props: TraceViewContentProps) {
  const api = useApi();
  const [activeTab, setActiveTab] = useState<'trace' | 'node'>('trace');
  const {projects} = useProjects();

  const rootEvent = useRootEvent(props.trace);

  const viewManager = useMemo(() => {
    return new VirtualizedViewManager({
      list: {width: 0.5},
      span_list: {width: 0.5},
    });
  }, []);

  const loadingTraceRef = useRef<TraceTree | null>(null);

  const tree = useMemo(() => {
    if (props.status === 'error') {
      const errorTree = TraceTree.Error(
        {
          project_slug: projects?.[0]?.slug ?? '',
          event_id: props.traceSlug,
        },
        loadingTraceRef.current
      );
      return errorTree;
    }

    if (props.status === 'loading' || rootEvent.status === 'loading') {
      const loadingTrace =
        loadingTraceRef.current ??
        TraceTree.Loading(
          {
            project_slug: projects?.[0]?.slug ?? '',
            event_id: props.traceSlug,
          },
          loadingTraceRef.current
        );

      loadingTraceRef.current = loadingTrace;
      return loadingTrace;
    }

    if (props.trace && rootEvent.status === 'success') {
      return TraceTree.FromTrace(props.trace, rootEvent.data);
    }

    return TraceTree.Empty();
  }, [
    props.traceSlug,
    props.trace,
    props.status,
    projects,
    rootEvent.data,
    rootEvent.status,
  ]);

  const traceType = useMemo(() => {
    if (props.status !== 'success' || !tree) {
      return null;
    }
    return tree.shape;
  }, [props.status, tree]);

  const [rovingTabIndexState, rovingTabIndexDispatch] = useReducer(
    rovingTabIndexReducer,
    {
      index: null,
      items: null,
      node: null,
    }
  );

  useLayoutEffect(() => {
    return rovingTabIndexDispatch({
      type: 'initialize',
      items: tree.list.length - 1,
      index: null,
      node: null,
    });
  }, [tree.list.length]);

  const initialQuery = useMemo((): string | undefined => {
    const query = qs.parse(location.search);

    if (typeof query.search === 'string') {
      return query.search;
    }
    return undefined;
    // We only want to decode on load
    // eslint-disable-next-line react-hooks/exhaustive-deps
  }, []);

  const [searchState, searchDispatch] = useReducer(traceSearchReducer, {
    query: initialQuery,
    resultIteratorIndex: undefined,
    resultIndex: undefined,
    results: undefined,
    status: undefined,
    resultsLookup: new Map(),
  });

  const [clickedNode, setClickedNode] = useState<TraceTreeNode<TraceTree.NodeValue>[]>(
    []
  );

  const onSetClickedNode = useCallback(
    (node: TraceTreeNode<TraceTree.NodeValue> | null) => {
      // Clicking on trace node defaults to the trace tab
      setActiveTab(node && !isTraceNode(node ?? null) ? 'node' : 'trace');
      setClickedNode(node && !isTraceNode(node) ? [node] : []);
      maybeFocusRow();
    },
    []
  );

  const searchingRaf = useRef<{id: number | null} | null>(null);
  const onTraceSearch = useCallback(
    (query: string) => {
      if (searchingRaf.current?.id) {
        window.cancelAnimationFrame(searchingRaf.current.id);
      }

      searchingRaf.current = searchInTraceTree(query, tree, results => {
        searchDispatch({
          type: 'set results',
          results: results[0],
          resultsLookup: results[1],
        });
      });
    },
    [tree]
  );

  const onSearchChange = useCallback(
    (event: React.ChangeEvent<HTMLInputElement>) => {
      if (!event.currentTarget.value) {
        searchDispatch({type: 'clear query'});
        return;
      }

      onTraceSearch(event.currentTarget.value);
      searchDispatch({type: 'set query', query: event.currentTarget.value});
    },
    [onTraceSearch]
  );

  const onSearchClear = useCallback(() => {
    searchDispatch({type: 'clear query'});
  }, []);

  const onSearchKeyDown = useCallback((event: React.KeyboardEvent<HTMLInputElement>) => {
    if (event.key === 'ArrowDown') {
      searchDispatch({type: 'go to next match'});
    } else {
      if (event.key === 'ArrowUp') {
        searchDispatch({type: 'go to previous match'});
      }
    }
  }, []);

  const onNextSearchClick = useCallback(() => {
    searchDispatch({type: 'go to next match'});
  }, []);

  const onPreviousSearchClick = useCallback(() => {
    searchDispatch({type: 'go to previous match'});
  }, []);

  const breadcrumbTransaction = useMemo(() => {
    return {
      project: rootEvent.data?.projectID ?? '',
      name: rootEvent.data?.title ?? '',
    };
  }, [rootEvent.data]);

  const trackOpenInDiscover = useCallback(() => {
    trackAnalytics('performance_views.trace_view.open_in_discover', {
      organization: props.organization,
    });
  }, [props.organization]);

  const syncQuery = useMemo(() => {
    return {search: searchState.query};
  }, [searchState.query]);

  useQueryParamSync(syncQuery);

  const onOutsideClick = useCallback(() => {
    const {node: _node, ...queryParamsWithoutNode} = qs.parse(location.search);

    browserHistory.push({
      pathname: location.pathname,
      query: queryParamsWithoutNode,
    });

    // eslint-disable-next-line react-hooks/exhaustive-deps
  }, []);

  const traceContainerRef = useRef<HTMLElement | null>(null);
  useOnClickOutside(traceContainerRef, onOutsideClick);

  const previouslyFocusedIndexRef = useRef<number | null>(null);
  const scrollToNode = useCallback(
    (node: TraceTreeNode<TraceTree.NodeValue>) => {
      previouslyFocusedIndexRef.current = null;
      viewManager
        .scrollToPath(tree, [...node.path], () => void 0, {
          api,
          organization: props.organization,
        })
        .then(maybeNode => {
          if (!maybeNode) {
            return;
          }

          viewManager.onScrollEndOutOfBoundsCheck();
          rovingTabIndexDispatch({
            type: 'set index',
            index: maybeNode.index,
            node: maybeNode.node,
          });

          if (searchState.query) {
            onTraceSearch(searchState.query);
          }

          // Re-focus the row if in view as well
          maybeFocusRow();
        });
    },
    [api, props.organization, tree, viewManager, searchState, onTraceSearch]
  );

  return (
    <Fragment>
      <Layout.Header>
        <Layout.HeaderContent>
          <Breadcrumb
            organization={props.organization}
            location={props.location}
            transaction={breadcrumbTransaction}
            traceSlug={props.traceSlug}
          />
          <Layout.Title data-test-id="trace-header">
            {t('Trace ID: %s', props.traceSlug)}
          </Layout.Title>
        </Layout.HeaderContent>
        <Layout.HeaderActions>
          <ButtonBar gap={1}>
            <DiscoverButton
              size="sm"
              to={props.traceEventView.getResultsViewUrlTarget(props.organization.slug)}
              onClick={trackOpenInDiscover}
            >
              {t('Open in Discover')}
            </DiscoverButton>
          </ButtonBar>
        </Layout.HeaderActions>
      </Layout.Header>
      <Layout.Body>
        <Layout.Main fullWidth>
          {traceType ? <TraceWarnings type={traceType} /> : null}
          <TraceHeader
            rootEventResults={rootEvent}
            metaResults={props.metaResults}
            organization={props.organization}
            traces={props.trace}
          />
          <TraceSearchInput
            query={searchState.query}
            status={searchState.status}
            onChange={onSearchChange}
            onSearchClear={onSearchClear}
            onKeyDown={onSearchKeyDown}
            onNextSearchClick={onNextSearchClick}
            onPreviousSearchClick={onPreviousSearchClick}
            resultCount={searchState.results?.length}
            resultIteratorIndex={searchState.resultIteratorIndex}
          />
<<<<<<< HEAD
          <TraceContainer ref={r => (traceContainerRef.current = r)}>
            <Trace
              trace={tree}
              trace_id={props.traceSlug}
              roving_dispatch={rovingTabIndexDispatch}
              roving_state={rovingTabIndexState}
              search_dispatch={searchDispatch}
              search_state={searchState}
              setClickedNode={onSetClickedNode}
              searchResultsIteratorIndex={searchState.resultIndex}
              searchResultsMap={searchState.resultsLookup}
              onTraceSearch={onTraceSearch}
              previouslyFocusedIndexRef={previouslyFocusedIndexRef}
              manager={viewManager}
            />
            <TraceDrawer
              scrollToNode={scrollToNode}
              manager={viewManager}
              activeTab={activeTab}
              setActiveTab={setActiveTab}
              nodes={clickedNode}
              rootEventResults={rootEvent}
              organization={props.organization}
              location={props.location}
              traces={props.trace}
              traceEventView={props.traceEventView}
            />
          </TraceContainer>
=======
          <Trace
            trace={tree}
            trace_id={props.traceSlug}
            roving_dispatch={rovingTabIndexDispatch}
            roving_state={rovingTabIndexState}
            search_dispatch={searchDispatch}
            search_state={searchState}
            setDetailNode={onSetDetailNode}
            searchResultsIteratorIndex={searchState.resultIndex}
            searchResultsMap={searchState.resultsLookup}
            onTraceSearch={onTraceSearch}
            manager={viewManager}
          />
          <TraceFooter
            rootEventResults={rootEvent}
            organization={props.organization}
            location={props.location}
            traces={props.trace}
            traceEventView={props.traceEventView}
          />
          <TraceDetailPanel node={detailNode} onClose={onDetailClose} />
>>>>>>> 2445b8b1
        </Layout.Main>
      </Layout.Body>
    </Fragment>
  );
}

function useQueryParamSync(query: Record<string, string | undefined>) {
  const previousQueryRef = useRef<Record<string, string | undefined>>(query);
  const syncStateTimeoutRef = useRef<number | null>(null);

  useEffect(() => {
    const keys = Object.keys(query);
    const previousKeys = Object.keys(previousQueryRef.current);

    if (
      keys.length === previousKeys.length &&
      keys.every(key => {
        return query[key] === previousQueryRef.current[key];
      })
    ) {
      previousQueryRef.current = query;
      return;
    }

    if (syncStateTimeoutRef.current !== null) {
      window.clearTimeout(syncStateTimeoutRef.current);
    }

    previousQueryRef.current = query;
    syncStateTimeoutRef.current = window.setTimeout(() => {
      browserHistory.replace({
        pathname: location.pathname,
        query: {
          ...qs.parse(location.search),
          ...previousQueryRef.current,
        },
      });
    }, 1000);
  }, [query]);
}

function useRootEvent(trace: TraceSplitResults<TraceFullDetailed> | null) {
  const root = trace?.transactions[0] || trace?.orphan_errors[0];
  const organization = useOrganization();

  return useApiQuery<EventTransaction>(
    [
      `/organizations/${organization.slug}/events/${root?.project_slug}:${root?.event_id}/`,
      {
        query: {
          referrer: 'trace-details-summary',
        },
      },
    ],
    {
      staleTime: 0,
      enabled: !!trace,
    }
  );
}

const TraceContainer = styled('div')`
  box-shadow: 0 0 0 1px ${p => p.theme.border};
`;<|MERGE_RESOLUTION|>--- conflicted
+++ resolved
@@ -429,7 +429,6 @@
             resultCount={searchState.results?.length}
             resultIteratorIndex={searchState.resultIteratorIndex}
           />
-<<<<<<< HEAD
           <TraceContainer ref={r => (traceContainerRef.current = r)}>
             <Trace
               trace={tree}
@@ -458,29 +457,6 @@
               traceEventView={props.traceEventView}
             />
           </TraceContainer>
-=======
-          <Trace
-            trace={tree}
-            trace_id={props.traceSlug}
-            roving_dispatch={rovingTabIndexDispatch}
-            roving_state={rovingTabIndexState}
-            search_dispatch={searchDispatch}
-            search_state={searchState}
-            setDetailNode={onSetDetailNode}
-            searchResultsIteratorIndex={searchState.resultIndex}
-            searchResultsMap={searchState.resultsLookup}
-            onTraceSearch={onTraceSearch}
-            manager={viewManager}
-          />
-          <TraceFooter
-            rootEventResults={rootEvent}
-            organization={props.organization}
-            location={props.location}
-            traces={props.trace}
-            traceEventView={props.traceEventView}
-          />
-          <TraceDetailPanel node={detailNode} onClose={onDetailClose} />
->>>>>>> 2445b8b1
         </Layout.Main>
       </Layout.Body>
     </Fragment>
