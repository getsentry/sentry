--- conflicted
+++ resolved
@@ -192,42 +192,24 @@
       </Layout.Header>
       <Layout.Body>
         <Layout.Main fullWidth>
-<<<<<<< HEAD
-          {traceType ? <TraceWarnings type={traceType} /> : null}
-          <TraceHeader
-            rootEventResults={rootEventResults}
-            metaResults={props.metaResults}
-            organization={props.organization}
-            traces={props.trace}
-          />
-          <Trace trace={tree} trace_id={props.traceSlug} />
-          <TraceFooter
-            rootEventResults={rootEventResults}
-            organization={props.organization}
-            location={props.location}
-            traces={props.trace}
-            traceEventView={props.traceEventView}
-          />
-=======
           <HighLightedRowContextProvider>
             {traceType ? <TraceWarnings type={traceType} /> : null}
             <TraceHeader
               rootEventResults={rootEventResults}
               metaResults={props.metaResults}
               organization={props.organization}
-              traces={props.traceSplitResult}
+              traces={props.trace}
             />
             <Trace trace={tree} trace_id={props.traceSlug} />
             <TraceFooter
               rootEventResults={rootEventResults}
               organization={props.organization}
               location={props.location}
-              traces={props.traceSplitResult}
+              traces={props.trace}
               traceEventView={props.traceEventView}
             />
             <TraceDetailPanel />
           </HighLightedRowContextProvider>
->>>>>>> fd777f2a
         </Layout.Main>
       </Layout.Body>
     </Fragment>
