--- conflicted
+++ resolved
@@ -542,15 +542,11 @@
             manager={viewManager}
             activeTab={activeTab}
             setActiveTab={setActiveTab}
-<<<<<<< HEAD
             nodes={clickedNodes}
-=======
-            nodes={clickedNode}
             drawerSize={initialDrawerSize}
             layout={tracePreferences.layout}
             onLayoutChange={onLayoutChange}
             onDrawerResize={onDrawerResize}
->>>>>>> 1344f8dd
             rootEventResults={rootEvent}
             organization={props.organization}
             location={props.location}
