import {isEAPSpanNode} from 'sentry/views/performance/newTraceDetails/traceGuards';
import {SpanProjectIcon} from 'sentry/views/performance/newTraceDetails/traceRow/traceIcons';

import {TraceIcons} from '../traceIcons';
import type {TraceTree} from '../traceModels/traceTree';
import type {TraceTreeNode} from '../traceModels/traceTreeNode';
import {makeTraceNodeBarColor, TraceBar} from '../traceRow/traceBar';
import {
  maybeFocusTraceRow,
  TRACE_COUNT_FORMATTER,
  TraceChildrenButton,
  TraceRowConnectors,
  type TraceRowProps,
} from '../traceRow/traceRow';

const NO_PROFILES: any = [];

export function TraceSpanRow(
  props: TraceRowProps<TraceTreeNode<TraceTree.Span> | TraceTreeNode<TraceTree.EAPSpan>>
) {
  const spanId = isEAPSpanNode(props.node)
    ? props.node.value.event_id
    : props.node.value.span_id;

  return (
    <div
      key={props.index}
      ref={r =>
        props.tabIndex === 0
          ? maybeFocusTraceRow(r, props.node, props.previouslyFocusedNodeRef)
          : null
      }
      tabIndex={props.tabIndex}
      className={`TraceRow ${props.rowSearchClassName} ${props.node.hasErrors ? props.node.maxIssueSeverity : ''}`}
      onPointerDown={props.onRowClick}
      onKeyDown={props.onRowKeyDown}
      style={props.style}
    >
      <div
        className="TraceLeftColumn"
        ref={props.registerListColumnRef}
        onDoubleClick={props.onRowDoubleClick}
      >
        <div className="TraceLeftColumnInner" style={props.listColumnStyle}>
          <div className={props.listColumnClassName}>
            <TraceRowConnectors node={props.node} manager={props.manager} />
            {props.node.children.length > 0 || props.node.canFetch ? (
              <TraceChildrenButton
                icon={
                  props.node.canFetch ? (
                    '+'
                  ) : (
                    <TraceIcons.Chevron direction={props.node.expanded ? 'up' : 'down'} />
                  )
                }
                status={props.node.fetchStatus}
                expanded={props.node.expanded || props.node.zoomedIn}
                onDoubleClick={props.onExpandDoubleClick}
                onClick={e =>
                  props.node.canFetch ? props.onZoomIn(e) : props.onExpand(e)
                }
              >
                {props.node.children.length > 0
                  ? TRACE_COUNT_FORMATTER.format(props.node.children.length)
                  : null}
              </TraceChildrenButton>
            ) : null}
          </div>
          <SpanProjectIcon
            platform={props.projects[props.node.metadata.project_slug ?? ''] ?? 'default'}
          />
          <span className="TraceOperation">{props.node.value.op ?? '<unknown>'}</span>
          <strong className="TraceEmDash"> — </strong>
          <span className="TraceDescription" title={props.node.value.description}>
            {!props.node.value.description
<<<<<<< HEAD
              ? spanId ?? 'unknown'
=======
              ? (props.node.value.span_id ?? 'unknown')
>>>>>>> 7f01d23a
              : props.node.value.description.length > 100
                ? props.node.value.description.slice(0, 100).trim() + '\u2026'
                : props.node.value.description}
          </span>
        </div>
      </div>
      <div
        ref={props.registerSpanColumnRef}
        className={props.spanColumnClassName}
        onDoubleClick={props.onRowDoubleClick}
      >
        <TraceBar
          node={props.node}
          virtualized_index={props.virtualized_index}
          manager={props.manager}
          color={makeTraceNodeBarColor(props.theme, props.node)}
          node_space={props.node.space}
          errors={props.node.errors}
          performance_issues={props.node.performance_issues}
          profiles={NO_PROFILES}
        />
        <button
          ref={props.registerSpanArrowRef}
          className="TraceArrow"
          onClick={props.onSpanArrowClick}
        >
          <TraceIcons.Chevron direction="left" />
        </button>
      </div>
    </div>
  );
}<|MERGE_RESOLUTION|>--- conflicted
+++ resolved
@@ -73,11 +73,7 @@
           <strong className="TraceEmDash"> — </strong>
           <span className="TraceDescription" title={props.node.value.description}>
             {!props.node.value.description
-<<<<<<< HEAD
-              ? spanId ?? 'unknown'
-=======
-              ? (props.node.value.span_id ?? 'unknown')
->>>>>>> 7f01d23a
+              ? (spanId ?? 'unknown')
               : props.node.value.description.length > 100
                 ? props.node.value.description.slice(0, 100).trim() + '\u2026'
                 : props.node.value.description}
