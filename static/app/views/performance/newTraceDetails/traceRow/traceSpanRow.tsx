--- conflicted
+++ resolved
@@ -80,7 +80,11 @@
           />
           {shouldUseOTelFriendlyUI && isEAPSpanNode(props.node) ? (
             <React.Fragment>
-              <span className="TraceName">{props.node.value.name}</span>
+              <span className="TraceName">
+                {props.node.value.name
+                  ? ellipsize(props.node.value.name, 100)
+                  : (spanId ?? 'unknown')}
+              </span>
             </React.Fragment>
           ) : (
             <React.Fragment>
@@ -93,22 +97,11 @@
               <span className="TraceDescription" title={props.node.value.description}>
                 {getNodeDescriptionPrefix(props.node)}
                 {props.node.value.description
-                  ? props.node.value.description.length > 100
-                    ? props.node.value.description.slice(0, 100).trim() + '\u2026'
-                    : props.node.value.description
+                  ? ellipsize(props.node.value.description, 100)
                   : (spanId ?? 'unknown')}
               </span>
             </React.Fragment>
           )}
-<<<<<<< HEAD
-=======
-          <span className="TraceDescription" title={props.node.value.description}>
-            {getNodeDescriptionPrefix(props.node)}
-            {props.node.value.description
-              ? ellipsize(props.node.value.description, 100)
-              : (spanId ?? 'unknown')}
-          </span>
->>>>>>> aad02b43
         </div>
       </div>
       <div
