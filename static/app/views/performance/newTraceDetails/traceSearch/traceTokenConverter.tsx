import {
  defaultConfig,
  parseSearch,
  type SearchConfig,
} from 'sentry/components/searchSyntax/parser';
import type {TraceTree} from 'sentry/views/performance/newTraceDetails/traceModels/traceTree';

// Span keys
type TransactionPrefix = 'Transaction';
// The keys can be prefixed by the entity type they belong to, this ensures that
// conflicting keys on different entities are resolved to the correct entity.
type TransactionKey =
  | `${TransactionPrefix}.${keyof TraceTree.Transaction}`
  | keyof TraceTree.Transaction;
// Transaction keys
const TRANSACTION_TEXT_KEYS: TransactionKey[] = [
  'event_id',
  'project_slug',
  'parent_event_id',
  'parent_span_id',
  'span_id',
  'transaction',
  'transaction.op',
  'transaction.status',
];
const TRANSACTION_NUMERIC_KEYS: TransactionKey[] = [
  'project_id',
  'start_timestamp',
  'timestamp',
];
<<<<<<< HEAD
const TRANSACTION_DURATION_KEYS: TransactionKey[] = ['transaction.duration'];

const TRANSACTION_DURATION_SYNTHETIC_KEYS: TransactionKey[] = [
  // @ts-expect-error
  'duration',
  // @ts-expect-error
  'total_time',
=======
const TRANSACTION_DURATION_KEYS: (keyof TraceTree.Transaction)[] = [
  'transaction.duration',
  // The keys below are not real keys returned by the API, but are instead
  // mapped by the frontend to the correct keys for convenience and UX reasons
  // @ts-expect-error
  'transaction.total_time',
  // @TODO for consistency with spans, this should be implemented
  // 'transaction.self_time'
>>>>>>> 5531d14b
];

// @TODO the current date parsing does not support timestamps, so we
// exclude these keys for now and parse them as numeric keys
const TRANSACTION_DATE_KEYS: TransactionKey[] = [
  //   'start_timestamp',
  //   'timestamp',
];
const TRANSACTION_BOOLEAN_KEYS: TransactionKey[] = [];

// Span keys
type SpanPrefix = 'span';
// The keys can be prefixed by the entity type they belong to, this ensures that
// conflicting keys on different entities are resolved to the correct entity.
type SpanKey = `${SpanPrefix}.${keyof TraceTree.Span}` | keyof TraceTree.Span;
const SPAN_TEXT_KEYS: SpanKey[] = [
  'hash',
  'description',
  'op',
  'origin',
  'parent_span_id',
  'span_id',
  'trace_id',
  'status',
];
<<<<<<< HEAD
const SPAN_NUMERIC_KEYS: SpanKey[] = ['timestamp', 'start_timestamp'];

const SPAN_DURATION_KEYS: SpanKey[] = ['exclusive_time'];

// The keys below are not real keys returned by the API, but are instead
// mapped by the frontend to the correct keys for convenience and UX reasons
const SPAN_DURATION_SYNTHETIC_KEYS: SpanKey[] = [
  // @ts-expect-error
  'duration',
  // @ts-expect-error
  'total_time',
  // @ts-expect-error
  'self_time',
=======
const SPAN_NUMERIC_KEYS: (keyof TraceTree.Span)[] = ['timestamp', 'start_timestamp'];
const SPAN_DURATION_KEYS: (keyof TraceTree.Span)[] = [
  // @TODO create aliases for self_time total_time and duration.
  'exclusive_time',
  // The keys below are not real keys returned by the API, but are instead
  // mapped by the frontend to the correct keys for convenience and UX reasons
  // @ts-expect-error
  'span.duration',
  // @ts-expect-error
  'span.total_time',
  // @ts-expect-error
  'span.self_time',
  // @ts-expect-error
  'span.exclusive_time',
>>>>>>> 5531d14b
];

// @TODO the current date parsing does not support timestamps, so we
// exclude these keys for now and parse them as numeric keys
const SPAN_DATE_KEYS: SpanKey[] = [
  // 'timestamp', 'start_timestamp'
];
const SPAN_BOOLEAN_KEYS: SpanKey[] = ['same_process_as_parent'];

function withPrefixedPermutation(
  prefix: 'span' | 'transaction',
  keys: string[]
): string[] {
  return [...keys, ...keys.map(key => `${prefix}.${key}`)];
}
// @TODO Add issue keys
const TEXT_KEYS = new Set([
  ...withPrefixedPermutation('transaction', TRANSACTION_TEXT_KEYS),
  ...withPrefixedPermutation('span', SPAN_TEXT_KEYS),
]);
const NUMERIC_KEYS = new Set([
  ...withPrefixedPermutation('transaction', TRANSACTION_NUMERIC_KEYS),
  ...withPrefixedPermutation('span', SPAN_NUMERIC_KEYS),
]);
const DURATION_KEYS = new Set([
  ...withPrefixedPermutation('transaction', TRANSACTION_DURATION_KEYS),
  ...withPrefixedPermutation('transaction', TRANSACTION_DURATION_SYNTHETIC_KEYS),
  ...withPrefixedPermutation('span', SPAN_DURATION_KEYS),
  ...withPrefixedPermutation('span', SPAN_DURATION_SYNTHETIC_KEYS),
]);
const DATE_KEYS = new Set([
  ...withPrefixedPermutation('transaction', TRANSACTION_DATE_KEYS),
  ...withPrefixedPermutation('span', SPAN_DATE_KEYS),
]);
const BOOLEAN_KEYS = new Set([
  ...withPrefixedPermutation('transaction', TRANSACTION_BOOLEAN_KEYS),
  ...withPrefixedPermutation('span', SPAN_BOOLEAN_KEYS),
]);

export const TRACE_SEARCH_CONFIG: SearchConfig = {
  ...defaultConfig,
  textOperatorKeys: TEXT_KEYS,
  durationKeys: DURATION_KEYS,
  percentageKeys: new Set(),
  numericKeys: NUMERIC_KEYS,
  dateKeys: DATE_KEYS,
  booleanKeys: BOOLEAN_KEYS,
};

export function parseTraceSearch(query: string) {
  return parseSearch(query, {...TRACE_SEARCH_CONFIG, parse: true});
}<|MERGE_RESOLUTION|>--- conflicted
+++ resolved
@@ -28,7 +28,7 @@
   'start_timestamp',
   'timestamp',
 ];
-<<<<<<< HEAD
+
 const TRANSACTION_DURATION_KEYS: TransactionKey[] = ['transaction.duration'];
 
 const TRANSACTION_DURATION_SYNTHETIC_KEYS: TransactionKey[] = [
@@ -36,16 +36,6 @@
   'duration',
   // @ts-expect-error
   'total_time',
-=======
-const TRANSACTION_DURATION_KEYS: (keyof TraceTree.Transaction)[] = [
-  'transaction.duration',
-  // The keys below are not real keys returned by the API, but are instead
-  // mapped by the frontend to the correct keys for convenience and UX reasons
-  // @ts-expect-error
-  'transaction.total_time',
-  // @TODO for consistency with spans, this should be implemented
-  // 'transaction.self_time'
->>>>>>> 5531d14b
 ];
 
 // @TODO the current date parsing does not support timestamps, so we
@@ -71,7 +61,7 @@
   'trace_id',
   'status',
 ];
-<<<<<<< HEAD
+
 const SPAN_NUMERIC_KEYS: SpanKey[] = ['timestamp', 'start_timestamp'];
 
 const SPAN_DURATION_KEYS: SpanKey[] = ['exclusive_time'];
@@ -85,22 +75,6 @@
   'total_time',
   // @ts-expect-error
   'self_time',
-=======
-const SPAN_NUMERIC_KEYS: (keyof TraceTree.Span)[] = ['timestamp', 'start_timestamp'];
-const SPAN_DURATION_KEYS: (keyof TraceTree.Span)[] = [
-  // @TODO create aliases for self_time total_time and duration.
-  'exclusive_time',
-  // The keys below are not real keys returned by the API, but are instead
-  // mapped by the frontend to the correct keys for convenience and UX reasons
-  // @ts-expect-error
-  'span.duration',
-  // @ts-expect-error
-  'span.total_time',
-  // @ts-expect-error
-  'span.self_time',
-  // @ts-expect-error
-  'span.exclusive_time',
->>>>>>> 5531d14b
 ];
 
 // @TODO the current date parsing does not support timestamps, so we
