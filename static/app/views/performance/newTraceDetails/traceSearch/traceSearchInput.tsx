import type React from 'react';
import {Fragment, useCallback, useLayoutEffect, useRef, useState} from 'react';
import styled from '@emotion/styled';

import {InputGroup} from 'sentry/components/inputGroup';
import LoadingIndicator from 'sentry/components/loadingIndicator';
import {SearchBarTrailingButton} from 'sentry/components/searchBar';
import {IconChevron, IconClose, IconSearch} from 'sentry/icons';
import {t} from 'sentry/locale';
import {space} from 'sentry/styles/space';
import type {Organization} from 'sentry/types/organization';
import {trackAnalytics} from 'sentry/utils/analytics';
import useOrganization from 'sentry/utils/useOrganization';

import {traceAnalytics} from '../traceAnalytics';
import type {TraceTree} from '../traceModels/traceTree';
import type {TraceTreeNode} from '../traceModels/traceTreeNode';
import type {TraceSearchState} from '../traceState/traceSearch';
import {useTraceState, useTraceStateDispatch} from '../traceState/traceStateProvider';

interface TraceSearchInputProps {
  onTraceSearch: (
    query: string,
    node: TraceTreeNode<TraceTree.NodeValue> | null,
    behavior: 'track result' | 'persist'
  ) => void;
  organization: Organization;
}

const MIN_LOADING_TIME = 300;

export function TraceSearchInput(props: TraceSearchInputProps) {
  const organization = useOrganization();
  const traceState = useTraceState();
  const traceDispatch = useTraceStateDispatch();
  const [status, setStatus] = useState<TraceSearchState['status']>([0, 'success']);

  const timeoutRef = useRef<number | undefined>(undefined);
  const statusRef = useRef<TraceSearchState['status']>(status);
  statusRef.current = status;

  const traceStateRef = useRef(traceState);
  traceStateRef.current = traceState;
  const onTraceSearch = props.onTraceSearch;

  useLayoutEffect(() => {
    if (typeof timeoutRef.current === 'number') {
      window.clearTimeout(timeoutRef.current);
      timeoutRef.current = undefined;
    }

    // if status is loading, show loading icon immediately
    // if previous status was loading, show loading icon for at least 500ms
    if (!statusRef.current && traceState.search.status) {
      setStatus([performance.now(), traceState.search.status[1]]);
      return;
    }

    const nextStatus = traceState.search.status;
    if (nextStatus) {
      const elapsed = performance.now() - nextStatus[0];
      if (elapsed > MIN_LOADING_TIME || nextStatus[1] === 'loading') {
        setStatus(nextStatus);
        return;
      }

      const schedule = nextStatus[0] + MIN_LOADING_TIME - performance.now();
      timeoutRef.current = window.setTimeout(() => {
        setStatus(nextStatus);
      }, schedule);
    } else {
      setStatus(nextStatus);
    }
  }, [traceState.search.status]);

  const onSearchFocus = useCallback(() => {
    traceAnalytics.trackSearchFocus(organization);
    if (traceStateRef.current.rovingTabIndex.node) {
      traceDispatch({type: 'clear roving index'});
    }
  }, [traceDispatch, organization]);

  const onChange = useCallback(
    (event: React.ChangeEvent<HTMLInputElement>) => {
      if (!event.target.value) {
        traceDispatch({type: 'clear query'});
        return;
      }

      traceDispatch({type: 'set query', query: event.target.value});
      onTraceSearch(
        event.target.value,
        traceStateRef.current.rovingTabIndex.node ?? traceStateRef.current.search.node,
        'track result'
      );
    },
    [traceDispatch, onTraceSearch]
  );

  const onSearchClear = useCallback(() => {
    trackAnalytics('trace.trace_layout.search_clear', {
      organization,
    });
    traceDispatch({type: 'clear query'});
  }, [traceDispatch, organization]);

  const onKeyDown = useCallback(
    (event: React.KeyboardEvent<HTMLInputElement>) => {
      switch (event.key) {
        case 'ArrowDown':
          trackAnalytics('trace.trace_layout.search_match_navigate', {
            organization,
            direction: 'next',
            interaction: 'arrowKey',
          });
          traceDispatch({
            type: event.shiftKey ? 'go to last match' : 'go to next match',
          });
          break;
        case 'ArrowUp':
          trackAnalytics('trace.trace_layout.search_match_navigate', {
            organization,
            direction: 'prev',
            interaction: 'arrowKey',
          });
          traceDispatch({
            type: event.shiftKey ? 'go to first match' : 'go to previous match',
          });
          break;
        case 'Enter':
          trackAnalytics('trace.trace_layout.search_match_navigate', {
            organization,
            direction: event.shiftKey ? 'prev' : 'next',
            interaction: 'enterKey',
          });
          traceDispatch({
            type: event.shiftKey ? 'go to previous match' : 'go to next match',
          });
          break;
        default:
      }
    },
    [traceDispatch, organization]
  );

  const onNextSearchClick = useCallback(() => {
    trackAnalytics('trace.trace_layout.search_match_navigate', {
      organization,
      direction: 'next',
      interaction: 'click',
    });
    if (traceStateRef.current.rovingTabIndex.node) {
      traceDispatch({type: 'clear roving index'});
    }
    traceDispatch({type: 'go to next match'});
  }, [traceDispatch, organization]);

  const onPreviousSearchClick = useCallback(() => {
    trackAnalytics('trace.trace_layout.search_match_navigate', {
      organization,
      direction: 'prev',
      interaction: 'click',
    });
    if (traceStateRef.current.rovingTabIndex.node) {
      traceDispatch({type: 'clear roving index'});
    }
    traceDispatch({type: 'go to previous match'});
  }, [traceDispatch, organization]);

  const inputRef = useRef<HTMLInputElement>(null);
  useLayoutEffect(() => {
<<<<<<< HEAD
    if (
      inputRef.current &&
      traceState.search.query &&
      traceState.search.query !== inputRef.current.value
=======
    // Search value can be changed externally, e.g. by actions that trigger a search.
    // When this happens, sync the input value to the search value and trigger a search.
    if (
      inputRef.current &&
      traceState.search.query &&
      inputRef.current.value !== traceState.search.query
>>>>>>> 7d707c1b
    ) {
      inputRef.current.focus();
      inputRef.current.value = traceState.search.query;
      inputRef.current.dispatchEvent(new Event('change', {bubbles: true}));
    }
  }, [traceState.search.query, onChange]);

  return (
    <StyledSearchBar>
      <InputGroup.LeadingItems>
        <InvisiblePlaceholder />
        {status?.[1] === 'loading' ? (
          <StyledLoadingIndicator data-test-id="trace-search-loading" size={12} />
        ) : (
          <StyledSearchIcon
            data-test-id="trace-search-success"
            color="subText"
            size={'xs'}
          />
        )}
      </InputGroup.LeadingItems>
      <InputGroup.Input
        ref={inputRef}
        size="xs"
        type="text"
        name="query"
        autoComplete="off"
        placeholder={t('Search in trace')}
        defaultValue={traceState.search.query ?? ''}
        onChange={onChange}
        onKeyDown={onKeyDown}
        onFocus={onSearchFocus}
      />
      <InputGroup.TrailingItems>
        <StyledTrailingText data-test-id="trace-search-result-iterator">
          {`${
            traceState.search.query && !traceState.search.results?.length
              ? t('no results')
              : traceState.search.query
                ? (traceState.search.resultIteratorIndex !== null
                    ? traceState.search.resultIteratorIndex + 1
                    : '-') + `/${traceState.search.results?.length ?? 0}`
                : ''
          }`}
        </StyledTrailingText>
        {traceState.search.query ? (
          <Fragment>
            <StyledSearchBarTrailingButton
              size="zero"
              borderless
              icon={<IconChevron size="xs" />}
              aria-label={t('Next')}
              disabled={status?.[1] === 'loading'}
              onClick={onPreviousSearchClick}
            />
            <StyledSearchBarTrailingButton
              size="zero"
              borderless
              icon={<IconChevron size="xs" direction="down" />}
              aria-label={t('Previous')}
              disabled={status?.[1] === 'loading'}
              onClick={onNextSearchClick}
            />
            <StyledSearchBarTrailingButton
              size="zero"
              borderless
              disabled={status?.[1] === 'loading'}
              onClick={onSearchClear}
              icon={<IconClose size="xs" />}
              aria-label={t('Clear')}
            />
          </Fragment>
        ) : null}
      </InputGroup.TrailingItems>
    </StyledSearchBar>
  );
}

const InvisiblePlaceholder = styled('div')`
  pointer-events: none;
  visibility: hidden;
  width: 12px;
  height: 12px;
`;
const StyledLoadingIndicator = styled(LoadingIndicator)`
  margin: 0;
  left: 0;
  top: 50%;
  position: absolute;
  transform: translate(-2px, -50%);
  animation: showLoadingIndicator 0.3s ease-in-out forwards;

  @keyframes showLoadingIndicator {
    from {
      opacity: 0;
      transform: translate(-2px, -50%) scale(0.86);
    }
    to {
      opacity: 1;
      transform: translate(-2px, -50%) scale(1);
    }
  }

  .loading-indicator {
    border-width: 2px;
  }
  .loading-message {
    display: none;
  }
`;

const StyledSearchIcon = styled(IconSearch)`
  position: absolute;
  left: 0;
  top: 50%;
  transform: scale(1) translateY(-50%);
  animation: showSearchIcon 0.3s ease-in-out forwards;

  @keyframes showSearchIcon {
    from {
      opacity: 0;
      transform: scale(0.86) translateY(-50%);
    }
    to {
      opacity: 1;
      transform: scale(1) translateY(-50%);
    }
  }
`;

const StyledSearchBarTrailingButton = styled(SearchBarTrailingButton)`
  padding: 0;

  &:last-child {
    svg {
      width: 10px;
      height: 10px;
    }
  }
`;

const StyledTrailingText = styled('span')`
  color: ${p => p.theme.subText};
  font-size: ${p => p.theme.fontSizeSmall};
`;

const StyledSearchBar = styled(InputGroup)`
  flex: 1 1 100%;
  margin-bottom: ${space(1)};

  > div > div:last-child {
    gap: ${space(0.25)};
  }
`;<|MERGE_RESOLUTION|>--- conflicted
+++ resolved
@@ -169,19 +169,12 @@
 
   const inputRef = useRef<HTMLInputElement>(null);
   useLayoutEffect(() => {
-<<<<<<< HEAD
-    if (
-      inputRef.current &&
-      traceState.search.query &&
-      traceState.search.query !== inputRef.current.value
-=======
     // Search value can be changed externally, e.g. by actions that trigger a search.
     // When this happens, sync the input value to the search value and trigger a search.
     if (
       inputRef.current &&
       traceState.search.query &&
       inputRef.current.value !== traceState.search.query
->>>>>>> 7d707c1b
     ) {
       inputRef.current.focus();
       inputRef.current.value = traceState.search.query;
