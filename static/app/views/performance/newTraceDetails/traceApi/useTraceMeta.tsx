import {useMemo} from 'react';
import {useQuery} from '@tanstack/react-query';
import * as qs from 'query-string';

import type {Client} from 'sentry/api';
import {normalizeDateTimeParams} from 'sentry/components/organizations/pageFilters/parse';
import {DEFAULT_STATS_PERIOD} from 'sentry/constants';
import type {PageFilters} from 'sentry/types/core';
import type {Organization} from 'sentry/types/organization';
import type {TraceMeta} from 'sentry/utils/performance/quickTrace/types';
import type {QueryStatus} from 'sentry/utils/queryClient';
import {decodeScalar} from 'sentry/utils/queryString';
import useApi from 'sentry/utils/useApi';
import useOrganization from 'sentry/utils/useOrganization';
import usePageFilters from 'sentry/utils/usePageFilters';
import type {ReplayTrace} from 'sentry/views/replays/detail/trace/useReplayTraces';

type TraceMetaQueryParams =
  | {
      // demo has the format ${projectSlug}:${eventId}
      // used to query a demo transaction event from the backend.
      statsPeriod: string;
    }
  | {
      timestamp: number;
    };

function getMetaQueryParams(
  row: ReplayTrace,
  normalizedParams: any,
  filters: Partial<PageFilters> = {}
): TraceMetaQueryParams {
  const statsPeriod = decodeScalar(normalizedParams.statsPeriod);

  if (row.timestamp) {
    return {timestamp: row.timestamp};
  }

  return {
    statsPeriod: (statsPeriod || filters?.datetime?.period) ?? DEFAULT_STATS_PERIOD,
  };
}

async function fetchSingleTraceMetaNew(
  api: Client,
  organization: Organization,
  replayTrace: ReplayTrace,
  queryParams: any
) {
  const data = await api.requestPromise(
    `/organizations/${organization.slug}/events-trace-meta/${replayTrace.traceSlug}/`,
    {
      method: 'GET',
      data: queryParams,
    }
  );
  return data;
}

async function fetchTraceMetaInBatches(
  api: Client,
  organization: Organization,
  replayTraces: ReplayTrace[],
  normalizedParams: any,
  filters: Partial<PageFilters> = {}
) {
  const clonedTraceIds = [...replayTraces];
  const metaResults: TraceMeta = {
    errors: 0,
    performance_issues: 0,
    projects: 0,
    transactions: 0,
    transactiontoSpanChildrenCount: {},
  };

  const apiErrors: Error[] = [];

  while (clonedTraceIds.length > 0) {
    const batch = clonedTraceIds.splice(0, 3);
    const results = await Promise.allSettled(
      batch.map(replayTrace => {
        const queryParams = getMetaQueryParams(replayTrace, normalizedParams, filters);
        return fetchSingleTraceMetaNew(api, organization, replayTrace, queryParams);
      })
    );

    const updatedData = results.reduce(
      (acc, result) => {
        if (result.status === 'fulfilled') {
          const {
            errors,
            performance_issues,
            projects,
            transactions,
            transaction_child_count_map,
          } = result.value;
          acc.errors += errors;
          acc.performance_issues += performance_issues;
          acc.projects = Math.max(acc.projects, projects);
          acc.transactions += transactions;

          // Turn the transaction_child_count_map array into a map of transaction id to child count
          // for more efficient lookups.
          transaction_child_count_map.forEach(({'transaction.id': id, count}) => {
            acc.transactiontoSpanChildrenCount[id] = count;
          });
        } else {
          apiErrors.push(new Error(result.reason));
        }
        return acc;
      },
      {...metaResults}
    );

    metaResults.errors = updatedData.errors;
    metaResults.performance_issues = updatedData.performance_issues;
    metaResults.projects = Math.max(updatedData.projects, metaResults.projects);
    metaResults.transactions = updatedData.transactions;
    metaResults.transactiontoSpanChildrenCount =
      updatedData.transactiontoSpanChildrenCount;
  }

  return {metaResults, apiErrors};
}

export type TraceMetaQueryResults = {
  data: TraceMeta | undefined;
  errors: Error[];
  isLoading: boolean;
  status: QueryStatus;
};

export function useTraceMeta(replayTraces: ReplayTrace[]): TraceMetaQueryResults {
  const filters = usePageFilters();
  const api = useApi();
  const organization = useOrganization();

  const normalizedParams = useMemo(() => {
    const query = qs.parse(location.search);
    return normalizeDateTimeParams(query, {
      allowAbsolutePageDatetime: true,
    });
    // eslint-disable-next-line react-hooks/exhaustive-deps
  }, []);

  // demo has the format ${projectSlug}:${eventId}
  // used to query a demo transaction event from the backend.
  const mode = decodeScalar(normalizedParams.demo) ? 'demo' : undefined;

  const {data, isLoading, status} = useQuery<
    {
      apiErrors: Error[];
      metaResults: TraceMeta;
    },
    Error
<<<<<<< HEAD
  >(
    ['traceData', replayTraces],
    () =>
      fetchTraceMetaInBatches(
        api,
        organization,
        replayTraces,
        normalizedParams,
        filters.selection
      ),
    {
      enabled: replayTraces.length > 0,
    }
  );
=======
  >({
    queryKey: ['traceData', traceSlugs],
    queryFn: () => fetchTraceMetaInBatches(traceSlugs, api, organization, queryParams),
    enabled: traceSlugs.length > 0,
  });
>>>>>>> 5771cda5

  const results = useMemo(() => {
    return {
      data: data?.metaResults,
      errors: data?.apiErrors || [],
      isLoading,
      status,
    };
  }, [data, isLoading, status]);

  // When projects don't have performance set up, we allow them to view a sample transaction.
  // The backend creates the sample transaction, however the trace is created async, so when the
  // page loads, we cannot guarantee that querying the trace will succeed as it may not have been stored yet.
  // When this happens, we assemble a fake trace response to only include the transaction that had already been
  // created and stored already so that the users can visualize in the context of a trace.
  // The trace meta query has to reflect this by returning a single transaction and project.
  if (mode === 'demo') {
    return {
      data: {
        errors: 0,
        performance_issues: 0,
        projects: 1,
        transactions: 1,
        transactiontoSpanChildrenCount: {},
      },
      isLoading: false,
      errors: [],
      status: 'success',
    };
  }

  return results;
}<|MERGE_RESOLUTION|>--- conflicted
+++ resolved
@@ -153,10 +153,9 @@
       metaResults: TraceMeta;
     },
     Error
-<<<<<<< HEAD
-  >(
-    ['traceData', replayTraces],
-    () =>
+  >({
+    queryKey: ['traceData', replayTraces],
+    queryFn: () =>
       fetchTraceMetaInBatches(
         api,
         organization,
@@ -164,17 +163,8 @@
         normalizedParams,
         filters.selection
       ),
-    {
-      enabled: replayTraces.length > 0,
-    }
-  );
-=======
-  >({
-    queryKey: ['traceData', traceSlugs],
-    queryFn: () => fetchTraceMetaInBatches(traceSlugs, api, organization, queryParams),
-    enabled: traceSlugs.length > 0,
+    enabled: replayTraces.length > 0,
   });
->>>>>>> 5771cda5
 
   const results = useMemo(() => {
     return {
