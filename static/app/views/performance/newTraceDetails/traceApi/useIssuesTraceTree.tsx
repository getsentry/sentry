import {useEffect, useState} from 'react';

import type {QueryStatus, UseApiQueryResult} from 'sentry/utils/queryClient';
import useApi from 'sentry/utils/useApi';
import useOrganization from 'sentry/utils/useOrganization';
import useProjects from 'sentry/utils/useProjects';
import {traceAnalytics} from 'sentry/views/performance/newTraceDetails/traceAnalytics';
import {IssuesTraceTree} from 'sentry/views/performance/newTraceDetails/traceModels/issuesTraceTree';
import type {TraceTree} from 'sentry/views/performance/newTraceDetails/traceModels/traceTree';
import {useTraceState} from 'sentry/views/performance/newTraceDetails/traceState/traceStateProvider';
import type {ReplayRecord} from 'sentry/views/replays/types';

import type {TraceMetaQueryResults} from './useTraceMeta';
import {isEmptyTrace} from './utils';

type UseTraceTreeParams = {
  meta: TraceMetaQueryResults;
  replay: ReplayRecord | null;
  trace: UseApiQueryResult<TraceTree.Trace | undefined, any>;
  traceSlug?: string;
};

function getTraceViewQueryStatus(
  traceQueryStatus: QueryStatus,
  traceMetaQueryStatus: QueryStatus
): QueryStatus {
  if (traceQueryStatus === 'error' || traceMetaQueryStatus === 'error') {
    return 'error';
  }

  if (traceQueryStatus === 'pending' || traceMetaQueryStatus === 'pending') {
    return 'pending';
  }

  return 'success';
}

export function useIssuesTraceTree({
  trace,
  meta,
  replay,
  traceSlug,
}: UseTraceTreeParams): IssuesTraceTree {
  const api = useApi();
  const {projects} = useProjects();
  const traceState = useTraceState();
  const organization = useOrganization();

  const [tree, setTree] = useState<IssuesTraceTree>(IssuesTraceTree.Empty());

  useEffect(() => {
    const status = getTraceViewQueryStatus(trace.status, meta.status);

    if (status === 'error') {
      setTree(t =>
        t.type === 'error'
          ? t
          : IssuesTraceTree.Error({
              project_slug: projects?.[0]?.slug ?? '',
              event_id: traceSlug,
            })
      );
      traceAnalytics.trackTraceErrorState(organization, 'issue_details');
      return;
    }

    if (trace.data && isEmptyTrace(trace.data)) {
      setTree(t => (t.type === 'empty' ? t : IssuesTraceTree.Empty()));
      traceAnalytics.trackTraceEmptyState(organization, 'issue_details');
      return;
    }

    if (status === 'pending') {
      setTree(t =>
        t.type === 'loading'
          ? t
          : IssuesTraceTree.Loading({
              project_slug: projects?.[0]?.slug ?? '',
              event_id: traceSlug,
            })
      );
      return;
    }

    if (trace.data && meta.data) {
      const newTree = IssuesTraceTree.FromTrace(trace.data, {
        meta: meta.data,
        replay,
<<<<<<< HEAD
        preferences: {
          autogroup: traceState.preferences.autogroup,
          missing_instrumentation: traceState.preferences.missing_instrumentation,
        },
=======
        preferences: traceState.preferences,
>>>>>>> d8de2cea
      });

      setTree(newTree);
      newTree.build();
      return;
    }

    // eslint-disable-next-line react-hooks/exhaustive-deps
  }, [
    api,
    organization,
    projects,
    replay,
    meta.status,
    trace.status,
    trace.data,
    meta.data,
    traceSlug,
    traceState.preferences.autogroup,
    traceState.preferences.missing_instrumentation,
  ]);

  return tree;
}<|MERGE_RESOLUTION|>--- conflicted
+++ resolved
@@ -86,14 +86,7 @@
       const newTree = IssuesTraceTree.FromTrace(trace.data, {
         meta: meta.data,
         replay,
-<<<<<<< HEAD
-        preferences: {
-          autogroup: traceState.preferences.autogroup,
-          missing_instrumentation: traceState.preferences.missing_instrumentation,
-        },
-=======
         preferences: traceState.preferences,
->>>>>>> d8de2cea
       });
 
       setTree(newTree);
@@ -112,8 +105,6 @@
     trace.data,
     meta.data,
     traceSlug,
-    traceState.preferences.autogroup,
-    traceState.preferences.missing_instrumentation,
   ]);
 
   return tree;
