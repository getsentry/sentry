import {useCallback, useLayoutEffect, useMemo, useRef, useState} from 'react';
import {useTheme, type Theme} from '@emotion/react';
import styled from '@emotion/styled';

import {Button} from 'sentry/components/core/button';
import {IconCircleFill, IconClose, IconPin} from 'sentry/icons';
import {t} from 'sentry/locale';
import {space} from 'sentry/styles/space';
import type EventView from 'sentry/utils/discover/eventView';
import {
  cancelAnimationTimeout,
  requestAnimationTimeout,
} from 'sentry/utils/profiling/hooks/useVirtualizedTree/virtualizedTreeUtils';
import type {Color} from 'sentry/utils/theme';
import useOrganization from 'sentry/utils/useOrganization';
import {traceAnalytics} from 'sentry/views/performance/newTraceDetails/traceAnalytics';
import type {TraceMetaQueryResults} from 'sentry/views/performance/newTraceDetails/traceApi/useTraceMeta';
import {DrawerContainerRefContext} from 'sentry/views/performance/newTraceDetails/traceDrawer/details/drawerContainerRefContext';
import {
  usePassiveResizableDrawer,
  type UsePassiveResizableDrawerOptions,
} from 'sentry/views/performance/newTraceDetails/traceDrawer/usePassiveResizeableDrawer';
import type {
  TraceShape,
  TraceTree,
} from 'sentry/views/performance/newTraceDetails/traceModels/traceTree';
import type {TraceTreeNode} from 'sentry/views/performance/newTraceDetails/traceModels/traceTreeNode';
import type {TraceScheduler} from 'sentry/views/performance/newTraceDetails/traceRenderers/traceScheduler';
import type {VirtualizedViewManager} from 'sentry/views/performance/newTraceDetails/traceRenderers/virtualizedViewManager';
import {makeTraceNodeBarColor} from 'sentry/views/performance/newTraceDetails/traceRow/traceBar';
import type {
  TraceReducerAction,
  TraceReducerState,
} from 'sentry/views/performance/newTraceDetails/traceState';
import {TRACE_DRAWER_DEFAULT_SIZES} from 'sentry/views/performance/newTraceDetails/traceState/tracePreferences';
import {
  useTraceState,
  useTraceStateDispatch,
} from 'sentry/views/performance/newTraceDetails/traceState/traceStateProvider';
import {
  getTraceTabTitle,
  type TraceTabsReducerState,
} from 'sentry/views/performance/newTraceDetails/traceState/traceTabs';
import type {ReplayRecord} from 'sentry/views/replays/types';

import {TraceTreeNodeDetails} from './tabs/traceTreeNodeDetails';

type TraceDrawerProps = {
  manager: VirtualizedViewManager;
  meta: TraceMetaQueryResults;
  onScrollToNode: (node: TraceTreeNode<TraceTree.NodeValue>) => void;
  onTabScrollToNode: (node: TraceTreeNode<TraceTree.NodeValue>) => void;
  replay: ReplayRecord | null;
  scheduler: TraceScheduler;
  trace: TraceTree;
  traceEventView: EventView;
  traceGridRef: HTMLElement | null;
  traceId: string;
  traceType: TraceShape;
};

export function TraceDrawer(props: TraceDrawerProps) {
  const theme = useTheme();
  const organization = useOrganization();
  const traceState = useTraceState();
  const traceDispatch = useTraceStateDispatch();
  const contentContainerRef = useRef<HTMLDivElement>(null);

  const traceStateRef = useRef(traceState);
  traceStateRef.current = traceState;

  const isDrawerMinimized =
    traceStateRef.current.preferences.drawer.minimized ||
    !traceStateRef.current.tabs.current_tab?.node;

  const minimizedBottomDrawerSize = 0;

  const initialSizeRef = useRef<Record<string, number> | null>(null);
  if (!initialSizeRef.current) {
    initialSizeRef.current = {};
  }

  const resizeEndRef = useRef<{id: number} | null>(null);
  const onResize = useCallback(
    (size: number, min: number, user?: boolean, minimized?: boolean) => {
      if (!props.traceGridRef) {
        return;
      }

      // When we resize the layout in x axis, we need to update the physical space
      // of the virtualized view manager to make sure a redrawing is correctly triggered.
      // If we dont do this, then the virtualized view manager will only trigger a redraw
      // whenver ResizeObserver detects a change. Since resize observers have "debounced"
      // callbacks, relying only on them to redraw the screen causes visual jank.
      if (
        (traceStateRef.current.preferences.layout === 'drawer left' ||
          traceStateRef.current.preferences.layout === 'drawer right') &&
        props.manager.container
      ) {
        const {width, height} = props.manager.container.getBoundingClientRect();
        props.scheduler.dispatch('set container physical space', [0, 0, width, height]);
      }

      minimized = minimized ?? isDrawerMinimized;

      if (
        traceStateRef.current.preferences.layout === 'drawer bottom' &&
        user &&
        size > min &&
        minimized
      ) {
        traceDispatch({
          type: 'minimize drawer',
          payload: false,
        });
      }

      const {width, height} = props.traceGridRef.getBoundingClientRect();

      const drawerWidth = size / width;
      const drawerHeight = size / height;

      if (resizeEndRef.current) {
        cancelAnimationTimeout(resizeEndRef.current);
      }
      resizeEndRef.current = requestAnimationTimeout(() => {
        if (isDrawerMinimized) {
          return;
        }
        const drawer_size =
          traceStateRef.current.preferences.layout === 'drawer bottom'
            ? drawerHeight
            : drawerWidth;

        traceDispatch({
          type: 'set drawer dimension',
          payload: drawer_size,
        });
      }, 1000);

      if (traceStateRef.current.preferences.layout === 'drawer bottom') {
        min = minimized ? minimizedBottomDrawerSize : size;
      } else {
        min = minimized ? 0 : size;
      }

      if (traceStateRef.current.preferences.layout === 'drawer bottom') {
        props.traceGridRef.style.gridTemplateColumns = `1fr`;
        props.traceGridRef.style.gridTemplateRows = `1fr minmax(${min}px, ${drawerHeight * 100}%)`;
      } else if (traceStateRef.current.preferences.layout === 'drawer left') {
        props.traceGridRef.style.gridTemplateColumns = `minmax(${min}px, ${drawerWidth * 100}%) 1fr`;
        props.traceGridRef.style.gridTemplateRows = '1fr auto';
      } else {
        props.traceGridRef.style.gridTemplateColumns = `1fr minmax(${min}px, ${drawerWidth * 100}%)`;
        props.traceGridRef.style.gridTemplateRows = '1fr auto';
      }
    },
    [
      props.traceGridRef,
      props.manager,
      props.scheduler,
      traceDispatch,
      isDrawerMinimized,
      minimizedBottomDrawerSize,
    ]
  );

  const [drawerRef, setDrawerRef] = useState<HTMLDivElement | null>(null);
  const drawerOptions: Pick<UsePassiveResizableDrawerOptions, 'min' | 'initialSize'> =
    useMemo(() => {
      const initialSizeInPercentage =
        traceState.preferences.drawer.sizes[traceState.preferences.layout];

      // We have a stored user preference for the drawer size
      const {width, height} = props.traceGridRef?.getBoundingClientRect() ?? {
        width: 0,
        height: 0,
      };

      const initialSize = isDrawerMinimized
        ? 0
        : traceState.preferences.layout === 'drawer bottom'
          ? height * initialSizeInPercentage
          : width * initialSizeInPercentage;

      return {
        min: traceState.preferences.layout === 'drawer bottom' ? 27 : 400,
        initialSize,
        ref: drawerRef,
      };
      // eslint-disable-next-line react-hooks/exhaustive-deps
    }, [props.traceGridRef, traceState.preferences.layout, drawerRef, isDrawerMinimized]);

  const resizableDrawerOptions: UsePassiveResizableDrawerOptions = useMemo(() => {
    return {
      ...drawerOptions,
      onResize,
      direction:
        traceState.preferences.layout === 'drawer left'
          ? 'left'
          : traceState.preferences.layout === 'drawer right'
            ? 'right'
            : 'up',
    };
  }, [onResize, drawerOptions, traceState.preferences.layout]);

  const {onMouseDown, size} = usePassiveResizableDrawer(resizableDrawerOptions);
  const onParentClick = useCallback(
    (node: TraceTreeNode<TraceTree.NodeValue>) => {
      props.onTabScrollToNode(node);
      traceDispatch({
        type: 'activate tab',
        payload: node,
        pin_previous: true,
      });
    },
    [props, traceDispatch]
  );

  const onMinimizeClick = useCallback(() => {
    traceAnalytics.trackDrawerMinimize(organization);
    traceDispatch({
      type: 'minimize drawer',
      payload: !isDrawerMinimized,
    });
    if (isDrawerMinimized) {
      if (drawerOptions.initialSize === 0) {
        const userPreference =
          traceStateRef.current.preferences.drawer.sizes[
            traceStateRef.current.preferences.layout
          ];

        const {width, height} = props.traceGridRef?.getBoundingClientRect() ?? {
          width: 0,
          height: 0,
        };
        const containerSize =
          traceStateRef.current.preferences.layout === 'drawer bottom' ? height : width;
        const drawer_size = containerSize * userPreference;
        onResize(drawer_size, drawerOptions.min, true, false);
        size.current = userPreference;
        return;
      }
      onResize(drawerOptions.initialSize, drawerOptions.min, true, false);
      size.current = drawerOptions.initialSize;
    } else {
      onResize(0, 0, true, true);
      size.current = drawerOptions.min;
    }
  }, [
    size,
    onResize,
    traceDispatch,
    props.traceGridRef,
    isDrawerMinimized,
    organization,
    drawerOptions,
  ]);

  const onDoubleClickResetToDefault = useCallback(() => {
    if (!isDrawerMinimized) {
      onMinimizeClick();
      return;
    }

    traceDispatch({type: 'minimize drawer', payload: false});
    const initialSize = TRACE_DRAWER_DEFAULT_SIZES[traceState.preferences.layout];
    const {width, height} = props.traceGridRef?.getBoundingClientRect() ?? {
      width: 0,
      height: 0,
    };

    const containerSize =
      traceState.preferences.layout === 'drawer bottom' ? height : width;
    const drawer_size = containerSize * initialSize;

    onResize(drawer_size, drawerOptions.min, true, false);
    size.current = drawer_size;
  }, [
    size,
    onMinimizeClick,
    onResize,
    drawerOptions.min,
    traceState.preferences.layout,
    props.traceGridRef,
    isDrawerMinimized,
    traceDispatch,
  ]);

  const initializedRef = useRef(false);
  useLayoutEffect(() => {
    if (initializedRef.current) {
      return;
    }
    if (isDrawerMinimized && props.traceGridRef) {
      if (traceStateRef.current.preferences.layout === 'drawer bottom') {
        props.traceGridRef.style.gridTemplateColumns = `1fr`;
        props.traceGridRef.style.gridTemplateRows = `1fr minmax(${minimizedBottomDrawerSize}px, 0%)`;
        size.current = minimizedBottomDrawerSize;
      } else if (traceStateRef.current.preferences.layout === 'drawer left') {
        props.traceGridRef.style.gridTemplateColumns = `minmax(${0}px, 0%) 1fr`;
        props.traceGridRef.style.gridTemplateRows = '1fr auto';
        size.current = 0;
      } else {
        props.traceGridRef.style.gridTemplateColumns = `1fr minmax(${0}px, 0%)`;
        props.traceGridRef.style.gridTemplateRows = '1fr auto';
        size.current = 0;
      }
      initializedRef.current = true;
    }
    // eslint-disable-next-line react-hooks/exhaustive-deps
  }, [props.traceGridRef, minimizedBottomDrawerSize]);

  // Syncs the height of the tabs with the trace indicators
  const hasIndicators =
    props.trace.indicators.length > 0 &&
    traceState.preferences.layout !== 'drawer bottom';

  if (isDrawerMinimized) {
    return null;
  }

  return (
    <PanelWrapper ref={setDrawerRef} layout={traceState.preferences.layout}>
      <ResizeableHandle
        layout={traceState.preferences.layout}
        onMouseDown={onMouseDown}
        onDoubleClick={onDoubleClickResetToDefault}
      />
      <TabsHeightContainer
        layout={traceState.preferences.layout}
        onDoubleClick={onDoubleClickResetToDefault}
        hasIndicators={hasIndicators}
      >
        <TabsLayout data-test-id="trace-drawer-tabs">
          <TabActions>
            <TabLayoutControlItem>
              <TraceLayoutMinimizeButton
                onClick={onMinimizeClick}
                trace_state={traceState}
              />
              <TabSeparator />
            </TabLayoutControlItem>
          </TabActions>
          <TabsContainer
            style={{
              gridTemplateColumns: `repeat(${traceState.tabs.tabs.length + (traceState.tabs.last_clicked_tab ? 1 : 0)}, minmax(0, min-content))`,
            }}
          >
            {/* Renders all open tabs */}
            {traceState.tabs.tabs.map((n, i) => {
              return (
                <TraceDrawerTab
                  key={i}
                  tab={n}
                  index={i}
                  theme={theme}
                  trace={props.trace}
                  trace_state={traceState}
                  traceDispatch={traceDispatch}
                  onTabScrollToNode={props.onTabScrollToNode}
                  pinned
                />
              );
            })}
            {/* Renders the last tab the user clicked on - this one is ephemeral and might change */}
            {traceState.tabs.last_clicked_tab ? (
              <TraceDrawerTab
                pinned={false}
                key="last-clicked"
                tab={traceState.tabs.last_clicked_tab}
                index={traceState.tabs.tabs.length}
                theme={theme}
                trace_state={traceState}
                traceDispatch={traceDispatch}
                onTabScrollToNode={props.onTabScrollToNode}
                trace={props.trace}
              />
            ) : null}
          </TabsContainer>
        </TabsLayout>
      </TabsHeightContainer>
      {isDrawerMinimized ? null : (
        <DrawerContainerRefContext value={contentContainerRef}>
          <Content
            ref={contentContainerRef}
            layout={traceState.preferences.layout}
            data-test-id="trace-drawer"
          >
            <ContentWrapper>
              {traceState.tabs.current_tab ? (
                <TraceTreeNodeDetails
                  tree={props.trace}
                  replay={props.replay}
                  manager={props.manager}
                  organization={organization}
                  onParentClick={onParentClick}
                  node={traceState.tabs.current_tab.node}
                  traceId={props.traceId}
                  onTabScrollToNode={props.onTabScrollToNode}
                />
              ) : null}
            </ContentWrapper>
          </Content>
        </DrawerContainerRefContext>
      )}
    </PanelWrapper>
  );
}

interface TraceDrawerTabProps {
  index: number;
  onTabScrollToNode: (node: TraceTreeNode<TraceTree.NodeValue>) => void;
  pinned: boolean;
  tab: TraceTabsReducerState['tabs'][number];
  theme: Theme;
  trace: TraceTree;
  traceDispatch: React.Dispatch<TraceReducerAction>;
  trace_state: TraceReducerState;
}
function TraceDrawerTab(props: TraceDrawerTabProps) {
  const organization = useOrganization();
  const node = props.tab.node;

  if (typeof node === 'string') {
    const root = props.trace.root.children[0];
    return (
      <Tab
        data-test-id="trace-drawer-tab"
        className={typeof props.tab.node === 'string' ? 'Static' : ''}
        aria-selected={
          props.tab === props.trace_state.tabs.current_tab ? 'true' : 'false'
        }
        onClick={() => {
          if (props.tab.node !== 'vitals' && props.tab.node !== 'profiles') {
            traceAnalytics.trackTabView(node, organization);
            props.onTabScrollToNode(root!);
          }
          props.traceDispatch({type: 'activate tab', payload: props.index});
        }}
      >
        {/* A trace is technically an entry in the list, so it has a color */}
        {props.tab.node === 'trace' ||
        props.tab.node === 'vitals' ||
        props.tab.node === 'profiles' ? null : (
          <TabButtonIndicator
            backgroundColor={makeTraceNodeBarColor(props.theme, root!)}
          />
        )}
        <TabButton>{props.tab.label ?? node}</TabButton>
      </Tab>
    );
  }

  return (
    <Tab
      data-test-id="trace-drawer-tab"
      aria-selected={props.tab === props.trace_state.tabs.current_tab ? 'true' : 'false'}
      onClick={() => {
        traceAnalytics.trackTabView('event', organization);
        props.onTabScrollToNode(node);
        props.traceDispatch({type: 'activate tab', payload: props.index});
      }}
    >
      <StyledIconCircleFilled
        size="xs"
        color={makeTraceNodeBarColor(props.theme, node) as Color}
      />
      <TabButton>{getTraceTabTitle(node)}</TabButton>
      <TabPinButton
        pinned={props.pinned}
        onClick={e => {
          e.stopPropagation();
          traceAnalytics.trackTabPin(organization);
          props.traceDispatch(
            props.pinned ? {type: 'unpin tab', payload: props.index} : {type: 'pin tab'}
          );
        }}
      />
    </Tab>
  );
}

function TraceLayoutMinimizeButton(props: {
  onClick: () => void;
  trace_state: TraceReducerState;
}) {
  return (
    <CloseButton
      priority="link"
      size="xs"
      borderless
      aria-label={t('Close Drawer')}
      icon={<StyledIconClose />}
      onClick={props.onClick}
    >
      {t('Close')}
    </CloseButton>
  );
}

const StyledIconClose = styled(IconClose)`
  width: 10px;
  height: 10px;
`;

const CloseButton = styled(Button)`
  font-size: ${p => p.theme.fontSize.sm};
  color: ${p => p.theme.subText};
  height: 100%;
  border-bottom: 2px solid transparent;
  &:hover {
    color: ${p => p.theme.tokens.content.primary};
  }
`;

const StyledIconCircleFilled = styled(IconCircleFill)`
  margin-right: ${space(0.25)};
`;

const ResizeableHandle = styled('div')<{
  layout: 'drawer bottom' | 'drawer left' | 'drawer right';
}>`
  width: ${p => (p.layout === 'drawer bottom' ? '100%' : '12px')};
  height: ${p => (p.layout === 'drawer bottom' ? '12px' : '100%')};
  cursor: ${p => (p.layout === 'drawer bottom' ? 'ns-resize' : 'ew-resize')};
  position: absolute;
  top: ${p => (p.layout === 'drawer bottom' ? '-6px' : 0)};
  left: ${p =>
    p.layout === 'drawer bottom' ? 0 : p.layout === 'drawer right' ? '-6px' : 'initial'};
  right: ${p => (p.layout === 'drawer left' ? '-6px' : 0)};

  z-index: 1;
`;

const PanelWrapper = styled('div')<{
  layout: 'drawer bottom' | 'drawer left' | 'drawer right';
}>`
  grid-area: drawer;
  display: flex;
  flex-direction: column;
  overflow: hidden;
  width: 100%;
  border-top: ${p =>
    p.layout === 'drawer bottom' ? `1px solid ${p.theme.border}` : 'none'};
  border-left: ${p =>
    p.layout === 'drawer right' ? `1px solid ${p.theme.border}` : 'none'};
  border-right: ${p =>
    p.layout === 'drawer left' ? `1px solid ${p.theme.border}` : 'none'};
  bottom: 0;
  right: 0;
  position: relative;
<<<<<<< HEAD
  background: ${p => p.theme.tokens.background.primary};
  color: ${p => p.theme.textColor};
=======
  background: ${p => p.theme.background};
  color: ${p => p.theme.tokens.content.primary};
>>>>>>> 24b7a1e4
  text-align: left;
  z-index: 10;
`;

const TabsHeightContainer = styled('div')<{
  hasIndicators: boolean;
  layout: 'drawer bottom' | 'drawer left' | 'drawer right';
  absolute?: boolean;
}>`
  background: ${p => p.theme.tokens.background.primary};
  left: ${p => (p.layout === 'drawer left' ? '0' : 'initial')};
  right: ${p => (p.layout === 'drawer right' ? '0' : 'initial')};
  position: ${p => (p.absolute ? 'absolute' : 'relative')};
  height: 38px;
  border-bottom: 1px solid ${p => p.theme.border};
  display: flex;
`;

const TabsLayout = styled('div')`
  display: grid;
  grid-template-columns: auto 1fr auto;
  padding-left: ${space(1)};
  padding-right: ${space(0.5)};
  width: 100%;
`;

const TabsContainer = styled('ul')`
  display: grid;
  list-style-type: none;
  height: 100%;
  width: 100%;
  align-items: center;
  justify-content: left;
  gap: ${space(0.5)};
  padding-left: 0;
  margin-bottom: 0;
`;

const TabActions = styled('ul')`
  display: flex;
  align-items: center;
  list-style-type: none;
  padding-left: 0;
  margin-bottom: 0;
  flex: none;

  button {
    padding: 0 ${space(0.25)};
  }
`;

const TabSeparator = styled('span')`
  display: inline-block;
  margin-left: ${space(0.5)};
  margin-right: ${space(0.5)};
  height: 16px;
  width: 1px;
  background-color: ${p => p.theme.border};
  transform: translateY(3px);
`;

const TabLayoutControlItem = styled('li')`
  display: inline-block;
  margin: 0;
  position: relative;
  z-index: 10;
  background-color: ${p => p.theme.tokens.background.primary};
  height: 100%;
`;

const Tab = styled('li')`
  height: 100%;
  border-top: 2px solid transparent;
  display: flex;
  align-items: center;
  border-bottom: 2px solid transparent;
  padding: 0 ${space(0.25)};
  position: relative;

  &.Static + li:not(.Static) {
    margin-left: 10px;

    &:after {
      display: block;
      content: '';
      position: absolute;
      left: -10px;
      top: 50%;
      transform: translateY(-50%);
      height: 16px;
      width: 1px;
      background-color: ${p => p.theme.border};
    }
  }

  &:hover {
    border-bottom: 2px solid ${p => p.theme.blue200};

    button:last-child {
      transition: all 0.3s ease-in-out 500ms;
      transform: scale(1);
      opacity: 1;
    }
  }
  &[aria-selected='true'] {
    border-bottom: 2px solid ${p => p.theme.blue400};
  }
`;

const TabButtonIndicator = styled('div')<{backgroundColor: string}>`
  width: 12px;
  height: 12px;
  min-width: 12px;
  border-radius: 2px;
  margin-right: ${space(0.25)};
  background-color: ${p => p.backgroundColor};
`;

const TabButton = styled('button')`
  height: 100%;
  border: none;
  max-width: 28ch;

  overflow: hidden;
  text-overflow: ellipsis;
  white-space: nowrap;

  border-radius: 0;
  margin: 0;
  padding: 0 ${space(0.25)};
  font-size: ${p => p.theme.fontSize.sm};
  color: ${p => p.theme.tokens.content.primary};
  background: transparent;
`;

const Content = styled('div')<{layout: 'drawer bottom' | 'drawer left' | 'drawer right'}>`
  position: relative;
  overflow: auto;
  flex: 1;

  td {
    max-width: 100% !important;
  }
`;

function TabPinButton(props: {
  pinned: boolean;
  onClick?: (e: React.MouseEvent<HTMLElement>) => void;
}) {
  const theme = useTheme();
  return (
    <StyledButton
      data-test-id="trace-drawer-tab-pin-button"
      size="zero"
      onClick={props.onClick}
      priority={theme.isChonk ? 'transparent' : 'default'}
      aria-label={props.pinned ? t('Unpin Tab') : t('Pin Tab')}
      icon={<StyledIconPin size="xs" isSolid={props.pinned} />}
    />
  );
}

const StyledButton = styled(Button)`
  border: none;
  box-shadow: none;
`;

const StyledIconPin = styled(IconPin)`
  background-color: transparent;
  border: none;
`;

const ContentWrapper = styled('div')`
  inset: ${space(1)};
  position: absolute;
`;<|MERGE_RESOLUTION|>--- conflicted
+++ resolved
@@ -550,13 +550,8 @@
   bottom: 0;
   right: 0;
   position: relative;
-<<<<<<< HEAD
   background: ${p => p.theme.tokens.background.primary};
-  color: ${p => p.theme.textColor};
-=======
-  background: ${p => p.theme.background};
   color: ${p => p.theme.tokens.content.primary};
->>>>>>> 24b7a1e4
   text-align: left;
   z-index: 10;
 `;
