<<<<<<< HEAD
import {useCallback, useRef} from 'react';
import {useTheme} from '@emotion/react';
=======
import {useMemo, useRef} from 'react';
>>>>>>> 7fcded83
import styled from '@emotion/styled';
import * as Sentry from '@sentry/react';
import type {Location} from 'history';

<<<<<<< HEAD
import {DropdownMenu} from 'sentry/components/dropdownMenu';
import {IconEllipsis} from 'sentry/icons';
=======
import {Button} from 'sentry/components/button';
import {IconPanel} from 'sentry/icons';
>>>>>>> 7fcded83
import {t} from 'sentry/locale';
import {space} from 'sentry/styles/space';
import type {EventTransaction, Organization} from 'sentry/types';
import type EventView from 'sentry/utils/discover/eventView';
import type {
  TraceFullDetailed,
  TraceSplitResults,
} from 'sentry/utils/performance/quickTrace/types';
import type {UseApiQueryResult} from 'sentry/utils/queryClient';
import type RequestError from 'sentry/utils/requestError/requestError';
<<<<<<< HEAD
import {useResizableDrawer} from 'sentry/utils/useResizableDrawer';
import type {
  TraceTabsReducerAction,
  TraceTabsReducerState,
} from 'sentry/views/performance/newTraceDetails/traceTabs';
=======
import {
  useResizableDrawer,
  type UseResizableDrawerOptions,
} from 'sentry/utils/useResizableDrawer';
>>>>>>> 7fcded83
import type {VirtualizedViewManager} from 'sentry/views/performance/newTraceDetails/virtualizedViewManager';

import {
  isAutogroupedNode,
  isMissingInstrumentationNode,
  isSpanNode,
  isTraceErrorNode,
  isTraceNode,
  isTransactionNode,
} from '../guards';
import {makeTraceNodeBarColor, type TraceTree, type TraceTreeNode} from '../traceTree';

import NodeDetail from './tabs/details';
import {TraceLevelDetails} from './tabs/trace';

function getTabTitle(node: TraceTreeNode<TraceTree.NodeValue>) {
  if (isTransactionNode(node)) {
    return (
      node.value['transaction.op'] +
      (node.value.transaction ? ' - ' + node.value.transaction : '')
    );
  }

  if (isSpanNode(node)) {
    return node.value.op + (node.value.description ? ' - ' + node.value.description : '');
  }

  if (isAutogroupedNode(node)) {
    return t('Autogroup');
  }

  if (isMissingInstrumentationNode(node)) {
    return t('Missing Instrumentation');
  }

  if (isTraceErrorNode(node)) {
    return node.value.title || 'Error';
  }

  if (isTraceNode(node)) {
    return t('Trace');
  }

  Sentry.captureMessage('Unknown node type in trace drawer');
  return 'Unknown';
}

const MIN_TRACE_DRAWER_DIMENSTIONS: [number, number] = [480, 30];

type TraceDrawerProps = {
<<<<<<< HEAD
  location: Location;
  manager: VirtualizedViewManager;
=======
  activeTab: 'trace' | 'node';
  drawerSize: number;
  layout: 'drawer bottom' | 'drawer left' | 'drawer right';
  location: Location;
  manager: VirtualizedViewManager;
  nodes: TraceTreeNode<TraceTree.NodeValue>[];
  onDrawerResize: (size: number) => void;
  onLayoutChange: (layout: 'drawer bottom' | 'drawer left' | 'drawer right') => void;
>>>>>>> 7fcded83
  organization: Organization;
  rootEventResults: UseApiQueryResult<EventTransaction, RequestError>;
  scrollToNode: (node: TraceTreeNode<TraceTree.NodeValue>) => void;
  tabs: TraceTabsReducerState;
  tabsDispatch: React.Dispatch<TraceTabsReducerAction>;
  trace: TraceTree;
  traceEventView: EventView;
  traces: TraceSplitResults<TraceFullDetailed> | null;
};

function TraceDrawer(props: TraceDrawerProps) {
  const theme = useTheme();
  const panelRef = useRef<HTMLDivElement>(null);

  const onDrawerResize = props.onDrawerResize;
  const resizableDrawerOptions: UseResizableDrawerOptions = useMemo(() => {
    const isSidebarLayout =
      props.layout === 'drawer left' || props.layout === 'drawer right';

    const initialSize =
      props.drawerSize > 0
        ? props.drawerSize
        : isSidebarLayout
          ? // Half the screen minus the ~sidebar width
            Math.max(window.innerWidth * 0.5 - 220, MIN_TRACE_DRAWER_DIMENSTIONS[0])
          : // 30% of the screen height
            Math.max(window.innerHeight * 0.3);

    const min = isSidebarLayout ? window.innerWidth * 0.2 : 30;

    function onResize(newSize: number) {
      onDrawerResize(newSize);
      if (!panelRef.current) {
        return;
      }

      if (isSidebarLayout) {
        panelRef.current.style.width = `${newSize}px`;
        panelRef.current.style.height = `100%`;
      } else {
        panelRef.current.style.height = `${newSize}px`;
        panelRef.current.style.width = `100%`;
      }
      // @TODO This can visual delays as the rest of the view uses a resize observer
      // to adjust the layout. We should force a sync layout update + draw here to fix that.
    }

    return {
      initialSize,
      onResize,
      direction:
        props.layout === 'drawer left'
          ? 'left'
          : props.layout === 'drawer right'
            ? 'right'
            : 'up',
      min,
    };
  }, [props.layout, onDrawerResize, props.drawerSize]);

  const {onMouseDown} = useResizableDrawer(resizableDrawerOptions);

  return (
<<<<<<< HEAD
    <PanelWrapper ref={panelRef}>
      <ResizeableHandle onMouseDown={onMouseDown} />
      <TabsContainer
        style={{
          gridTemplateColumns: `auto repeat(${props.tabs.tabs.length + 1}, minmax(0, min-content))`,
        }}
      >
        {props.tabs.tabs.map((n, i) => {
          const title = getTabTitle(n.node);
=======
    <PanelWrapper ref={panelRef} layout={props.layout}>
      <ResizeableHandle layout={props.layout} onMouseDown={onMouseDown} />
      <TabsContainer
        hasIndicators={
          // Syncs the height of the tabs with the trace indicators
          props.trace.indicators.length > 0 && props.layout !== 'drawer bottom'
        }
      >
        <Tab
          active={props.activeTab === 'trace'}
          onClick={() => props.setActiveTab('trace')}
        >
          <TabButton>{t('Trace')}</TabButton>
        </Tab>
        {props.nodes.map((node, index) => {
          const title = getTabTitle(node);
>>>>>>> 7fcded83
          return (
            <Tab
              key={i}
              active={n.active}
              onClick={() =>
                props.tabsDispatch({type: 'set active tab', payload: n.node})
              }
            >
              {isTraceNode(n.node) ? null : (
                <TabButtonIndicator
                  backgroundColor={makeTraceNodeBarColor(theme, n.node)}
                />
              )}
              <TabButton>{title}</TabButton>
              <DropdownMenu
                position="bottom-end"
                trigger={triggerProps => (
                  <button {...triggerProps}>
                    <IconEllipsis />
                  </button>
                )}
                items={[
                  {
                    key: 'persist',
                    label: t('Persist tab'),
                    onAction: () => {
                      props.tabsDispatch({type: 'clear active tab'});
                    },
                  },
                  {
                    key: 'close',
                    label: t('Close tab'),
                    onAction: () => props.tabsDispatch({type: 'close tab', payload: i}),
                  },
                ]}
              />
            </Tab>
          );
        })}
        <TabLayoutControlsContainer>
          <TabLayoutControlItem>
            <DrawerButton
              active={props.layout === 'drawer left'}
              onClick={() => props.onLayoutChange('drawer left')}
              size="xs"
              title={t('Drawer left')}
            >
              <IconPanel size="xs" direction="left" />
            </DrawerButton>
          </TabLayoutControlItem>
          <TabLayoutControlItem>
            <DrawerButton
              active={props.layout === 'drawer bottom'}
              onClick={() => props.onLayoutChange('drawer bottom')}
              size="xs"
              title={t('Drawer bottom')}
            >
              <IconPanel size="xs" direction="down" />
            </DrawerButton>
          </TabLayoutControlItem>
          <TabLayoutControlItem>
            <DrawerButton
              active={props.layout === 'drawer right'}
              onClick={() => props.onLayoutChange('drawer right')}
              size="xs"
              title={t('Drawer right')}
            >
              <IconPanel size="xs" direction="right" />
            </DrawerButton>
          </TabLayoutControlItem>
        </TabLayoutControlsContainer>
      </TabsContainer>
      <Content>
<<<<<<< HEAD
        {props.tabs.tabs.map((n, i) => {
          if (!n.active) return null;
          if (isTraceNode(n.node)) {
            return (
              <TraceLevelDetails
                key={i}
                tree={props.trace}
                rootEventResults={props.rootEventResults}
                organization={props.organization}
                location={props.location}
                traces={props.traces}
                traceEventView={props.traceEventView}
              />
            );
          }
          return (
=======
        {props.activeTab === 'trace' ? (
          <TraceLevelDetails
            tree={props.trace}
            node={props.trace.root.children[0]}
            rootEventResults={props.rootEventResults}
            organization={props.organization}
            location={props.location}
            traces={props.traces}
            traceEventView={props.traceEventView}
          />
        ) : (
          props.nodes.map((node, index) => (
>>>>>>> 7fcded83
            <NodeDetail
              key={i}
              node={n.node}
              organization={props.organization}
              location={props.location}
              manager={props.manager}
              scrollToNode={props.scrollToNode}
            />
          );
        })}
      </Content>
    </PanelWrapper>
  );
}

const ResizeableHandle = styled('div')<{
  layout: 'drawer bottom' | 'drawer left' | 'drawer right';
}>`
  width: ${p => (p.layout === 'drawer bottom' ? '100%' : '12px')};
  height: ${p => (p.layout === 'drawer bottom' ? '12px' : '100%')};
  cursor: ${p => (p.layout === 'drawer bottom' ? 'ns-resize' : 'ew-resize')};
  position: absolute;
  top: ${p => (p.layout === 'drawer bottom' ? '-6px' : 0)};
  left: ${p =>
    p.layout === 'drawer bottom' ? 0 : p.layout === 'drawer right' ? '-6px' : 'initial'};
  right: ${p => (p.layout === 'drawer left' ? '-6px' : 0)};

  z-index: 1;
`;

const PanelWrapper = styled('div')<{
  layout: 'drawer bottom' | 'drawer left' | 'drawer right';
}>`
  grid-area: drawer;
  display: flex;
  flex-direction: column;
  overflow: hidden;
  width: 100%;
  border-top: ${p =>
    p.layout === 'drawer bottom' ? `1px solid ${p.theme.border}` : 'none'};
  border-left: ${p =>
    p.layout === 'drawer right' ? `1px solid ${p.theme.border}` : 'none'};
  border-right: ${p =>
    p.layout === 'drawer left' ? `1px solid ${p.theme.border}` : 'none'};
  bottom: 0;
  right: 0;
  position: relative;
  background: ${p => p.theme.background};
  color: ${p => p.theme.textColor};
  text-align: left;
  z-index: 10;
`;

<<<<<<< HEAD
const TabsContainer = styled('ul')`
  display: grid;
  width: 100%;
  list-style-type: none;
  min-height: 30px;
=======
const TabsContainer = styled('ul')<{hasIndicators: boolean}>`
  list-style-type: none;
  width: 100%;
  height: ${p => (p.hasIndicators ? '44px' : '26px')};
>>>>>>> 7fcded83
  border-bottom: 1px solid ${p => p.theme.border};
  background-color: ${p => p.theme.backgroundSecondary};
  align-items: center;
  justify-content: left;
  padding-left: ${space(1)};
  gap: ${space(1)};
  margin-bottom: 0;
`;

const TabLayoutControlsContainer = styled('ul')`
  list-style-type: none;
  padding-left: 0;

  button {
    padding: ${space(0.5)};
  }
`;

const TabLayoutControlItem = styled('li')`
  display: inline-block;
  margin: 0;
`;

const Tab = styled('li')<{active: boolean}>`
  height: 100%;
  border-top: 2px solid transparent;
  display: flex;
  align-items: center;
  border-bottom: 2px solid ${p => (p.active ? p.theme.blue400 : 'transparent')};
  padding: ${space(0.25)};

  &:hover {
    border-bottom: 2px solid ${p => (p.active ? p.theme.blue400 : p.theme.blue200)};

    button:last-child {
      transition: all 0.3s ease-in-out 500ms;
      transform: scale(1);
      opacity: 1;
    }
  }

  button {
    font-weight: ${p => (p.active ? 'bold' : 'normal')};
  }
`;

const TabButtonIndicator = styled('div')<{backgroundColor: string}>`
  width: 12px;
  height: 12px;
  min-width: 12px;
  border-radius: 2px;
  background-color: ${p => p.backgroundColor};
`;
const TabButton = styled('button')`
  height: 100%;
  border: none;
  max-width: 66ch;

  overflow: hidden;
  text-overflow: ellipsis;
  white-space: nowrap;

  border-radius: 0;
  margin: 0;
  font-size: ${p => p.theme.fontSizeSmall};
  color: ${p => p.theme.textColor};
  background: transparent;
`;

const Content = styled('div')`
  overflow: scroll;
  padding: ${space(1)};
  flex: 1;
`;

const DrawerButton = styled(Button)<{active: boolean}>`
  border: none;
  background-color: transparent;
  box-shadow: none;
  transition: none !important;
  opacity: ${p => (p.active ? 0.7 : 0.5)};

  &:not(:last-child) {
    margin-right: ${space(1)};
  }

  &:hover {
    border: none;
    background-color: transparent;
    box-shadow: none;
    opacity: ${p => (p.active ? 0.6 : 0.5)};
  }
`;

export default TraceDrawer;<|MERGE_RESOLUTION|>--- conflicted
+++ resolved
@@ -1,20 +1,11 @@
-<<<<<<< HEAD
-import {useCallback, useRef} from 'react';
+import {useMemo, useRef} from 'react';
 import {useTheme} from '@emotion/react';
-=======
-import {useMemo, useRef} from 'react';
->>>>>>> 7fcded83
 import styled from '@emotion/styled';
 import * as Sentry from '@sentry/react';
 import type {Location} from 'history';
 
-<<<<<<< HEAD
-import {DropdownMenu} from 'sentry/components/dropdownMenu';
-import {IconEllipsis} from 'sentry/icons';
-=======
 import {Button} from 'sentry/components/button';
 import {IconPanel} from 'sentry/icons';
->>>>>>> 7fcded83
 import {t} from 'sentry/locale';
 import {space} from 'sentry/styles/space';
 import type {EventTransaction, Organization} from 'sentry/types';
@@ -25,18 +16,14 @@
 } from 'sentry/utils/performance/quickTrace/types';
 import type {UseApiQueryResult} from 'sentry/utils/queryClient';
 import type RequestError from 'sentry/utils/requestError/requestError';
-<<<<<<< HEAD
-import {useResizableDrawer} from 'sentry/utils/useResizableDrawer';
+import {
+  useResizableDrawer,
+  type UseResizableDrawerOptions,
+} from 'sentry/utils/useResizableDrawer';
 import type {
   TraceTabsReducerAction,
   TraceTabsReducerState,
 } from 'sentry/views/performance/newTraceDetails/traceTabs';
-=======
-import {
-  useResizableDrawer,
-  type UseResizableDrawerOptions,
-} from 'sentry/utils/useResizableDrawer';
->>>>>>> 7fcded83
 import type {VirtualizedViewManager} from 'sentry/views/performance/newTraceDetails/virtualizedViewManager';
 
 import {
@@ -87,19 +74,12 @@
 const MIN_TRACE_DRAWER_DIMENSTIONS: [number, number] = [480, 30];
 
 type TraceDrawerProps = {
-<<<<<<< HEAD
-  location: Location;
-  manager: VirtualizedViewManager;
-=======
-  activeTab: 'trace' | 'node';
   drawerSize: number;
   layout: 'drawer bottom' | 'drawer left' | 'drawer right';
   location: Location;
   manager: VirtualizedViewManager;
-  nodes: TraceTreeNode<TraceTree.NodeValue>[];
   onDrawerResize: (size: number) => void;
   onLayoutChange: (layout: 'drawer bottom' | 'drawer left' | 'drawer right') => void;
->>>>>>> 7fcded83
   organization: Organization;
   rootEventResults: UseApiQueryResult<EventTransaction, RequestError>;
   scrollToNode: (node: TraceTreeNode<TraceTree.NodeValue>) => void;
@@ -163,34 +143,19 @@
   const {onMouseDown} = useResizableDrawer(resizableDrawerOptions);
 
   return (
-<<<<<<< HEAD
-    <PanelWrapper ref={panelRef}>
-      <ResizeableHandle onMouseDown={onMouseDown} />
+    <PanelWrapper layout={props.layout} ref={panelRef}>
+      <ResizeableHandle layout={props.layout} onMouseDown={onMouseDown} />
       <TabsContainer
+        hasIndicators={
+          // Syncs the height of the tabs with the trace indicators
+          props.trace.indicators.length > 0 && props.layout !== 'drawer bottom'
+        }
         style={{
           gridTemplateColumns: `auto repeat(${props.tabs.tabs.length + 1}, minmax(0, min-content))`,
         }}
       >
         {props.tabs.tabs.map((n, i) => {
           const title = getTabTitle(n.node);
-=======
-    <PanelWrapper ref={panelRef} layout={props.layout}>
-      <ResizeableHandle layout={props.layout} onMouseDown={onMouseDown} />
-      <TabsContainer
-        hasIndicators={
-          // Syncs the height of the tabs with the trace indicators
-          props.trace.indicators.length > 0 && props.layout !== 'drawer bottom'
-        }
-      >
-        <Tab
-          active={props.activeTab === 'trace'}
-          onClick={() => props.setActiveTab('trace')}
-        >
-          <TabButton>{t('Trace')}</TabButton>
-        </Tab>
-        {props.nodes.map((node, index) => {
-          const title = getTabTitle(node);
->>>>>>> 7fcded83
           return (
             <Tab
               key={i}
@@ -205,28 +170,6 @@
                 />
               )}
               <TabButton>{title}</TabButton>
-              <DropdownMenu
-                position="bottom-end"
-                trigger={triggerProps => (
-                  <button {...triggerProps}>
-                    <IconEllipsis />
-                  </button>
-                )}
-                items={[
-                  {
-                    key: 'persist',
-                    label: t('Persist tab'),
-                    onAction: () => {
-                      props.tabsDispatch({type: 'clear active tab'});
-                    },
-                  },
-                  {
-                    key: 'close',
-                    label: t('Close tab'),
-                    onAction: () => props.tabsDispatch({type: 'close tab', payload: i}),
-                  },
-                ]}
-              />
             </Tab>
           );
         })}
@@ -264,13 +207,13 @@
         </TabLayoutControlsContainer>
       </TabsContainer>
       <Content>
-<<<<<<< HEAD
         {props.tabs.tabs.map((n, i) => {
           if (!n.active) return null;
           if (isTraceNode(n.node)) {
             return (
               <TraceLevelDetails
                 key={i}
+                node={n.node}
                 tree={props.trace}
                 rootEventResults={props.rootEventResults}
                 organization={props.organization}
@@ -281,20 +224,6 @@
             );
           }
           return (
-=======
-        {props.activeTab === 'trace' ? (
-          <TraceLevelDetails
-            tree={props.trace}
-            node={props.trace.root.children[0]}
-            rootEventResults={props.rootEventResults}
-            organization={props.organization}
-            location={props.location}
-            traces={props.traces}
-            traceEventView={props.traceEventView}
-          />
-        ) : (
-          props.nodes.map((node, index) => (
->>>>>>> 7fcded83
             <NodeDetail
               key={i}
               node={n.node}
@@ -348,18 +277,11 @@
   z-index: 10;
 `;
 
-<<<<<<< HEAD
-const TabsContainer = styled('ul')`
+const TabsContainer = styled('ul')<{hasIndicators: boolean}>`
   display: grid;
-  width: 100%;
-  list-style-type: none;
-  min-height: 30px;
-=======
-const TabsContainer = styled('ul')<{hasIndicators: boolean}>`
   list-style-type: none;
   width: 100%;
   height: ${p => (p.hasIndicators ? '44px' : '26px')};
->>>>>>> 7fcded83
   border-bottom: 1px solid ${p => p.theme.border};
   background-color: ${p => p.theme.backgroundSecondary};
   align-items: center;
