import {useMemo, useRef} from 'react';
import {type Theme, useTheme} from '@emotion/react';
import styled from '@emotion/styled';
import * as Sentry from '@sentry/react';
import type {Location} from 'history';

import {Button} from 'sentry/components/button';
import {IconPanel, IconPin} from 'sentry/icons';
import {t} from 'sentry/locale';
import {space} from 'sentry/styles/space';
import type {EventTransaction, Organization} from 'sentry/types';
import type EventView from 'sentry/utils/discover/eventView';
import type {
  TraceFullDetailed,
  TraceSplitResults,
} from 'sentry/utils/performance/quickTrace/types';
import type {UseApiQueryResult} from 'sentry/utils/queryClient';
import type RequestError from 'sentry/utils/requestError/requestError';
import {
  useResizableDrawer,
  type UseResizableDrawerOptions,
} from 'sentry/utils/useResizableDrawer';
import type {
  TraceTabsReducerAction,
  TraceTabsReducerState,
} from 'sentry/views/performance/newTraceDetails/traceTabs';
import type {VirtualizedViewManager} from 'sentry/views/performance/newTraceDetails/virtualizedViewManager';

import {
  isAutogroupedNode,
  isMissingInstrumentationNode,
  isSpanNode,
  isTraceErrorNode,
  isTraceNode,
  isTransactionNode,
} from '../guards';
import {makeTraceNodeBarColor, type TraceTree, type TraceTreeNode} from '../traceTree';

import NodeDetail from './tabs/details';
import {TraceLevelDetails} from './tabs/trace';

function getTabTitle(node: TraceTreeNode<TraceTree.NodeValue>) {
  if (isTransactionNode(node)) {
    return (
      node.value['transaction.op'] +
      (node.value.transaction ? ' - ' + node.value.transaction : '')
    );
  }

  if (isSpanNode(node)) {
    return node.value.op + (node.value.description ? ' - ' + node.value.description : '');
  }

  if (isAutogroupedNode(node)) {
    return t('Autogroup');
  }

  if (isMissingInstrumentationNode(node)) {
    return t('Missing Instrumentation');
  }

  if (isTraceErrorNode(node)) {
    return node.value.title || 'Error';
  }

  if (isTraceNode(node)) {
    return t('Trace');
  }

  Sentry.captureMessage('Unknown node type in trace drawer');
  return 'Unknown';
}

const MIN_TRACE_DRAWER_DIMENSTIONS: [number, number] = [480, 30];

type TraceDrawerProps = {
  drawerSize: number;
  layout: 'drawer bottom' | 'drawer left' | 'drawer right';
  location: Location;
  manager: VirtualizedViewManager;
  onDrawerResize: (size: number) => void;
  onLayoutChange: (layout: 'drawer bottom' | 'drawer left' | 'drawer right') => void;
  organization: Organization;
  rootEventResults: UseApiQueryResult<EventTransaction, RequestError>;
  scrollToNode: (node: TraceTreeNode<TraceTree.NodeValue>) => void;
  tabs: TraceTabsReducerState;
  tabsDispatch: React.Dispatch<TraceTabsReducerAction>;
  trace: TraceTree;
  traceEventView: EventView;
  traces: TraceSplitResults<TraceFullDetailed> | null;
};

function TraceDrawer(props: TraceDrawerProps) {
  const theme = useTheme();
  const panelRef = useRef<HTMLDivElement>(null);

  const onDrawerResize = props.onDrawerResize;
  const resizableDrawerOptions: UseResizableDrawerOptions = useMemo(() => {
    const isSidebarLayout =
      props.layout === 'drawer left' || props.layout === 'drawer right';

    const initialSize =
      props.drawerSize > 0
        ? props.drawerSize
        : isSidebarLayout
          ? // Half the screen minus the ~sidebar width
            Math.max(window.innerWidth * 0.5 - 220, MIN_TRACE_DRAWER_DIMENSTIONS[0])
          : // 30% of the screen height
            Math.max(window.innerHeight * 0.3);

    const min = isSidebarLayout ? window.innerWidth * 0.2 : 30;

    function onResize(newSize: number) {
      onDrawerResize(newSize);
      if (!panelRef.current) {
        return;
      }

      if (isSidebarLayout) {
        panelRef.current.style.width = `${newSize}px`;
        panelRef.current.style.height = `100%`;
      } else {
        panelRef.current.style.height = `${newSize}px`;
        panelRef.current.style.width = `100%`;
      }
      // @TODO This can visual delays as the rest of the view uses a resize observer
      // to adjust the layout. We should force a sync layout update + draw here to fix that.
    }

    return {
      initialSize,
      onResize,
      direction:
        props.layout === 'drawer left'
          ? 'left'
          : props.layout === 'drawer right'
            ? 'right'
            : 'up',
      min,
    };
  }, [props.layout, onDrawerResize, props.drawerSize]);

  const {onMouseDown} = useResizableDrawer(resizableDrawerOptions);

  return (
    <PanelWrapper layout={props.layout} ref={panelRef}>
      <ResizeableHandle layout={props.layout} onMouseDown={onMouseDown} />
      <TabsLayout
        hasIndicators={
          // Syncs the height of the tabs with the trace indicators
          props.trace.indicators.length > 0 && props.layout !== 'drawer bottom'
        }
      >
        <TabsContainer
          style={{
            gridTemplateColumns: `repeat(${props.tabs.tabs.length + (props.tabs.last_clicked ? 1 : 0)}, minmax(0, min-content))`,
          }}
        >
          {props.tabs.tabs.map((n, i) => {
            return (
              <TraceDrawerTab
                key={i}
                tab={n}
                index={i}
                theme={theme}
                tabs={props.tabs}
                tabsDispatch={props.tabsDispatch}
                scrollToNode={props.scrollToNode}
                trace={props.trace}
                pinned
              />
            );
          })}
          {props.tabs.last_clicked ? (
            <TraceDrawerTab
              pinned={false}
              key="last-clicked"
              tab={props.tabs.last_clicked}
              index={props.tabs.tabs.length}
              theme={theme}
              tabs={props.tabs}
              tabsDispatch={props.tabsDispatch}
              scrollToNode={props.scrollToNode}
              trace={props.trace}
            />
          ) : null}
        </TabsContainer>
        <TabLayoutControlsContainer>
          <TabLayoutControlItem>
            <DrawerButton
              active={props.layout === 'drawer left'}
              onClick={() => props.onLayoutChange('drawer left')}
              size="xs"
              title={t('Drawer left')}
            >
              <IconPanel size="xs" direction="left" />
            </DrawerButton>
          </TabLayoutControlItem>
          <TabLayoutControlItem>
            <DrawerButton
              active={props.layout === 'drawer bottom'}
              onClick={() => props.onLayoutChange('drawer bottom')}
              size="xs"
              title={t('Drawer bottom')}
            >
              <IconPanel size="xs" direction="down" />
            </DrawerButton>
          </TabLayoutControlItem>
          <TabLayoutControlItem>
            <DrawerButton
              active={props.layout === 'drawer right'}
              onClick={() => props.onLayoutChange('drawer right')}
              size="xs"
              title={t('Drawer right')}
            >
              <IconPanel size="xs" direction="right" />
            </DrawerButton>
          </TabLayoutControlItem>
        </TabLayoutControlsContainer>
<<<<<<< HEAD
      </TabsLayout>
      <Content>
        {props.tabs.current ? (
          props.tabs.current.node === 'Trace' ? (
            <TraceLevelDetails
              node={props.trace.root.children[0]}
              tree={props.trace}
              rootEventResults={props.rootEventResults}
              organization={props.organization}
              location={props.location}
              traces={props.traces}
              traceEventView={props.traceEventView}
            />
          ) : (
=======
      </TabsContainer>
      <Content layout={props.layout}>
        {props.activeTab === 'trace' ? (
          <TraceLevelDetails
            tree={props.trace}
            node={props.trace.root.children[0]}
            rootEventResults={props.rootEventResults}
            organization={props.organization}
            location={props.location}
            traces={props.traces}
            traceEventView={props.traceEventView}
          />
        ) : (
          props.nodes.map((node, index) => (
>>>>>>> 3b8a7bd1
            <NodeDetail
              node={props.tabs.current.node}
              organization={props.organization}
              location={props.location}
              manager={props.manager}
              scrollToNode={props.scrollToNode}
            />
          )
        ) : null}
      </Content>
    </PanelWrapper>
  );
}

interface TraceDrawerTabProps {
  index: number;
  pinned: boolean;
  scrollToNode: (node: TraceTreeNode<TraceTree.NodeValue>) => void;
  tab: TraceTabsReducerState['tabs'][number];
  tabs: TraceTabsReducerState;
  tabsDispatch: React.Dispatch<TraceTabsReducerAction>;
  theme: Theme;
  trace: TraceTree;
}
function TraceDrawerTab(props: TraceDrawerTabProps) {
  const node = props.tab.node;
  if (typeof node === 'string') {
    const root = props.trace.root.children[0];
    return (
      <Tab
        active={props.tab === props.tabs.current}
        onClick={() => {
          props.scrollToNode(root);
          props.tabsDispatch({type: 'activate tab', payload: props.index});
        }}
      >
        {/* A trace is technically an entry in the list, so it has a color */}
        {props.tab.node === 'Trace' ? null : (
          <TabButtonIndicator
            backgroundColor={makeTraceNodeBarColor(props.theme, root)}
          />
        )}
        <TabButton>{props.tab.node}</TabButton>
      </Tab>
    );
  }

  const title = getTabTitle(node);
  return (
    <Tab
      active={props.tab === props.tabs.current}
      onClick={() => {
        props.scrollToNode(node);
        props.tabsDispatch({type: 'activate tab', payload: props.index});
      }}
    >
      <TabButtonIndicator backgroundColor={makeTraceNodeBarColor(props.theme, node)} />
      <TabButton>{title}</TabButton>
      <TabPinButton
        pinned={props.pinned}
        onClick={e => {
          e.stopPropagation();
          props.pinned
            ? props.tabsDispatch({type: 'unpin tab', payload: props.index})
            : props.tabsDispatch({type: 'pin tab'});
        }}
      />
    </Tab>
  );
}

const ResizeableHandle = styled('div')<{
  layout: 'drawer bottom' | 'drawer left' | 'drawer right';
}>`
  width: ${p => (p.layout === 'drawer bottom' ? '100%' : '12px')};
  height: ${p => (p.layout === 'drawer bottom' ? '12px' : '100%')};
  cursor: ${p => (p.layout === 'drawer bottom' ? 'ns-resize' : 'ew-resize')};
  position: absolute;
  top: ${p => (p.layout === 'drawer bottom' ? '-6px' : 0)};
  left: ${p =>
    p.layout === 'drawer bottom' ? 0 : p.layout === 'drawer right' ? '-6px' : 'initial'};
  right: ${p => (p.layout === 'drawer left' ? '-6px' : 0)};

  z-index: 1;
`;

const PanelWrapper = styled('div')<{
  layout: 'drawer bottom' | 'drawer left' | 'drawer right';
}>`
  grid-area: drawer;
  display: flex;
  flex-direction: column;
  overflow: hidden;
  width: 100%;
  border-top: ${p =>
    p.layout === 'drawer bottom' ? `1px solid ${p.theme.border}` : 'none'};
  border-left: ${p =>
    p.layout === 'drawer right' ? `1px solid ${p.theme.border}` : 'none'};
  border-right: ${p =>
    p.layout === 'drawer left' ? `1px solid ${p.theme.border}` : 'none'};
  bottom: 0;
  right: 0;
  position: relative;
  background: ${p => p.theme.background};
  color: ${p => p.theme.textColor};
  text-align: left;
  z-index: 10;
`;

const TabsLayout = styled('div')<{hasIndicators: boolean}>`
  display: grid;
  grid-template-columns: 1fr auto;
  border-bottom: 1px solid ${p => p.theme.border};
  background-color: ${p => p.theme.backgroundSecondary};
  height: ${p => (p.hasIndicators ? '44px' : '26px')};
`;

const TabsContainer = styled('ul')`
  display: grid;
  list-style-type: none;
  width: 100%;
  align-items: center;
  justify-content: left;
  padding-left: ${space(1)};
  gap: ${space(1)};
  margin-bottom: 0;
`;

const TabLayoutControlsContainer = styled('ul')`
  list-style-type: none;
  padding-left: 0;
<<<<<<< HEAD
  margin-bottom: 0;
=======
  margin-left: auto;
  margin-right: ${space(1.5)};
  flex: none;
>>>>>>> 3b8a7bd1

  button {
    padding: 0 ${space(0.5)};
  }
`;

const TabLayoutControlItem = styled('li')`
  display: inline-block;
  margin: 0;
`;

const Tab = styled('li')<{active: boolean}>`
  height: 100%;
  border-top: 2px solid transparent;
  display: flex;
  align-items: center;
  border-bottom: 2px solid ${p => (p.active ? p.theme.blue400 : 'transparent')};
  padding: 0 ${space(0.25)};

  &:hover {
    border-bottom: 2px solid ${p => (p.active ? p.theme.blue400 : p.theme.blue200)};

    button:last-child {
      transition: all 0.3s ease-in-out 500ms;
      transform: scale(1);
      opacity: 1;
    }
  }
`;

const TabButtonIndicator = styled('div')<{backgroundColor: string}>`
  width: 12px;
  height: 12px;
  min-width: 12px;
  border-radius: 2px;
  background-color: ${p => p.backgroundColor};
`;
const TabButton = styled('button')`
  height: 100%;
  border: none;
  max-width: 66ch;

  overflow: hidden;
  text-overflow: ellipsis;
  white-space: nowrap;

  border-radius: 0;
  margin: 0;
  font-size: ${p => p.theme.fontSizeSmall};
  color: ${p => p.theme.textColor};
  background: transparent;
`;

const Content = styled('div')<{layout: 'drawer bottom' | 'drawer left' | 'drawer right'}>`
  overflow: scroll;
  padding: ${space(1)};
  flex: 1;

  td {
    max-width: 100% !important;
  }

  ${p =>
    p.layout !== 'drawer bottom' &&
    `
        table {
          display: flex;
        }

        tbody {
          flex: 1;
        }

        tr {
          display: grid;
        }
      `}
`;

const DrawerButton = styled(Button)<{active: boolean}>`
  border: none;
  background-color: transparent;
  box-shadow: none;
  transition: none !important;
  opacity: ${p => (p.active ? 0.7 : 0.5)};

  &:not(:last-child) {
    margin-right: ${space(1)};
  }

  &:hover {
    border: none;
    background-color: transparent;
    box-shadow: none;
    opacity: ${p => (p.active ? 0.6 : 0.5)};
  }
`;

function TabPinButton(props: {
  pinned: boolean;
  onClick?: (e: React.MouseEvent<HTMLElement>) => void;
}) {
  return (
    <PinButton size="zero" onClick={props.onClick}>
      <StyledIconPin size="xs" isSolid={props.pinned} />
    </PinButton>
  );
}

const PinButton = styled(Button)`
  padding: ${space(0.5)};
  margin: 0;
  background-color: transparent;
  border: none;

  &:hover {
    background-color: transparent;
  }
`;

const StyledIconPin = styled(IconPin)`
  background-color: transparent;
  border: none;
`;

export default TraceDrawer;<|MERGE_RESOLUTION|>--- conflicted
+++ resolved
@@ -217,9 +217,8 @@
             </DrawerButton>
           </TabLayoutControlItem>
         </TabLayoutControlsContainer>
-<<<<<<< HEAD
       </TabsLayout>
-      <Content>
+      <Content layout={props.layout}>
         {props.tabs.current ? (
           props.tabs.current.node === 'Trace' ? (
             <TraceLevelDetails
@@ -232,22 +231,6 @@
               traceEventView={props.traceEventView}
             />
           ) : (
-=======
-      </TabsContainer>
-      <Content layout={props.layout}>
-        {props.activeTab === 'trace' ? (
-          <TraceLevelDetails
-            tree={props.trace}
-            node={props.trace.root.children[0]}
-            rootEventResults={props.rootEventResults}
-            organization={props.organization}
-            location={props.location}
-            traces={props.traces}
-            traceEventView={props.traceEventView}
-          />
-        ) : (
-          props.nodes.map((node, index) => (
->>>>>>> 3b8a7bd1
             <NodeDetail
               node={props.tabs.current.node}
               organization={props.organization}
@@ -379,13 +362,8 @@
 const TabLayoutControlsContainer = styled('ul')`
   list-style-type: none;
   padding-left: 0;
-<<<<<<< HEAD
   margin-bottom: 0;
-=======
-  margin-left: auto;
-  margin-right: ${space(1.5)};
   flex: none;
->>>>>>> 3b8a7bd1
 
   button {
     padding: 0 ${space(0.5)};
