import {useMemo, useRef} from 'react';
import {type Theme, useTheme} from '@emotion/react';
import styled from '@emotion/styled';
import type {Location} from 'history';

import {Button} from 'sentry/components/button';
import {IconPanel, IconPin} from 'sentry/icons';
import {t} from 'sentry/locale';
import {space} from 'sentry/styles/space';
import type {EventTransaction, Organization} from 'sentry/types';
import type EventView from 'sentry/utils/discover/eventView';
import type {
  TraceFullDetailed,
  TraceSplitResults,
} from 'sentry/utils/performance/quickTrace/types';
import type {UseApiQueryResult} from 'sentry/utils/queryClient';
import type RequestError from 'sentry/utils/requestError/requestError';
import {
  useResizableDrawer,
  type UseResizableDrawerOptions,
} from 'sentry/utils/useResizableDrawer';
import {
  getTraceTabTitle,
  type TraceTabsReducerAction,
  type TraceTabsReducerState,
} from 'sentry/views/performance/newTraceDetails/traceTabs';
import type {VirtualizedViewManager} from 'sentry/views/performance/newTraceDetails/virtualizedViewManager';

import {makeTraceNodeBarColor, type TraceTree, type TraceTreeNode} from '../traceTree';

import NodeDetail from './tabs/details';
import {TraceLevelDetails} from './tabs/trace';

const MIN_TRACE_DRAWER_DIMENSTIONS: [number, number] = [480, 30];

type TraceDrawerProps = {
  drawerSize: number;
  layout: 'drawer bottom' | 'drawer left' | 'drawer right';
  location: Location;
  manager: VirtualizedViewManager;
  onDrawerResize: (size: number) => void;
  onLayoutChange: (layout: 'drawer bottom' | 'drawer left' | 'drawer right') => void;
  organization: Organization;
  rootEventResults: UseApiQueryResult<EventTransaction, RequestError>;
  scrollToNode: (node: TraceTreeNode<TraceTree.NodeValue>) => void;
  tabs: TraceTabsReducerState;
  tabsDispatch: React.Dispatch<TraceTabsReducerAction>;
  trace: TraceTree;
  traceEventView: EventView;
  traces: TraceSplitResults<TraceFullDetailed> | null;
};

function TraceDrawer(props: TraceDrawerProps) {
  const theme = useTheme();
  const panelRef = useRef<HTMLDivElement>(null);

  const onDrawerResize = props.onDrawerResize;
  const resizableDrawerOptions: UseResizableDrawerOptions = useMemo(() => {
    const isSidebarLayout =
      props.layout === 'drawer left' || props.layout === 'drawer right';

    const initialSize =
      props.drawerSize > 0
        ? props.drawerSize
        : isSidebarLayout
          ? // Half the screen minus the ~sidebar width
            Math.max(window.innerWidth * 0.5 - 220, MIN_TRACE_DRAWER_DIMENSTIONS[0])
          : // 30% of the screen height
            Math.max(window.innerHeight * 0.3);

    const min = isSidebarLayout ? window.innerWidth * 0.2 : 30;

    function onResize(newSize: number) {
      onDrawerResize(newSize);
      if (!panelRef.current) {
        return;
      }

      if (isSidebarLayout) {
        panelRef.current.style.width = `${newSize}px`;
        panelRef.current.style.height = `100%`;
      } else {
        panelRef.current.style.height = `${newSize}px`;
        panelRef.current.style.width = `100%`;
      }
      // @TODO This can visual delays as the rest of the view uses a resize observer
      // to adjust the layout. We should force a sync layout update + draw here to fix that.
    }

    return {
      initialSize,
      onResize,
      direction:
        props.layout === 'drawer left'
          ? 'left'
          : props.layout === 'drawer right'
            ? 'right'
            : 'up',
      min,
    };
  }, [props.layout, onDrawerResize, props.drawerSize]);

  const {onMouseDown} = useResizableDrawer(resizableDrawerOptions);

  return (
    <PanelWrapper layout={props.layout} ref={panelRef}>
      <ResizeableHandle layout={props.layout} onMouseDown={onMouseDown} />
      <TabsLayout
        hasIndicators={
          // Syncs the height of the tabs with the trace indicators
          props.trace.indicators.length > 0 && props.layout !== 'drawer bottom'
        }
      >
        <TabsContainer
          style={{
            gridTemplateColumns: `repeat(${props.tabs.tabs.length + (props.tabs.last_clicked ? 1 : 0)}, minmax(0, min-content))`,
          }}
        >
          {props.tabs.tabs.map((n, i) => {
            return (
              <TraceDrawerTab
                key={i}
                tab={n}
                index={i}
                theme={theme}
                tabs={props.tabs}
                tabsDispatch={props.tabsDispatch}
                scrollToNode={props.scrollToNode}
                trace={props.trace}
                pinned
              />
            );
          })}
          {props.tabs.last_clicked ? (
            <TraceDrawerTab
              pinned={false}
              key="last-clicked"
              tab={props.tabs.last_clicked}
              index={props.tabs.tabs.length}
              theme={theme}
              tabs={props.tabs}
              tabsDispatch={props.tabsDispatch}
              scrollToNode={props.scrollToNode}
              trace={props.trace}
            />
          ) : null}
        </TabsContainer>
        <TabLayoutControlsContainer>
          <TabLayoutControlItem>
            <DrawerButton
              active={props.layout === 'drawer left'}
              onClick={() => props.onLayoutChange('drawer left')}
              size="xs"
              title={t('Drawer left')}
            >
              <IconPanel size="xs" direction="left" />
            </DrawerButton>
          </TabLayoutControlItem>
          <TabLayoutControlItem>
            <DrawerButton
              active={props.layout === 'drawer bottom'}
              onClick={() => props.onLayoutChange('drawer bottom')}
              size="xs"
              title={t('Drawer bottom')}
            >
              <IconPanel size="xs" direction="down" />
            </DrawerButton>
          </TabLayoutControlItem>
          <TabLayoutControlItem>
            <DrawerButton
              active={props.layout === 'drawer right'}
              onClick={() => props.onLayoutChange('drawer right')}
              size="xs"
              title={t('Drawer right')}
            >
              <IconPanel size="xs" direction="right" />
            </DrawerButton>
          </TabLayoutControlItem>
        </TabLayoutControlsContainer>
      </TabsLayout>
<<<<<<< HEAD
      <Content>
        <ContentWrapper>
          {props.tabs.current ? (
            props.tabs.current.node === 'Trace' ? (
              <TraceLevelDetails
                node={props.trace.root.children[0]}
                tree={props.trace}
                rootEventResults={props.rootEventResults}
                organization={props.organization}
                location={props.location}
                traces={props.traces}
                traceEventView={props.traceEventView}
              />
            ) : (
              <NodeDetail
                node={props.tabs.current.node}
                organization={props.organization}
                location={props.location}
                manager={props.manager}
                scrollToNode={props.scrollToNode}
                onParentClick={node => {
                  props.scrollToNode(node);
                  props.tabsDispatch({
                    type: 'activate tab',
                    payload: node,
                    pin_previous: true,
                  });
                }}
              />
            )
          ) : null}
        </ContentWrapper>
=======
      <Content layout={props.layout}>
        {props.tabs.current ? (
          props.tabs.current.node === 'Trace' ? (
            <TraceLevelDetails
              node={props.trace.root.children[0]}
              tree={props.trace}
              rootEventResults={props.rootEventResults}
              organization={props.organization}
              location={props.location}
              traces={props.traces}
              traceEventView={props.traceEventView}
            />
          ) : (
            <NodeDetail
              node={props.tabs.current.node}
              organization={props.organization}
              location={props.location}
              manager={props.manager}
              scrollToNode={props.scrollToNode}
            />
          )
        ) : null}
>>>>>>> 82dc45d8
      </Content>
    </PanelWrapper>
  );
}

interface TraceDrawerTabProps {
  index: number;
  pinned: boolean;
  scrollToNode: (node: TraceTreeNode<TraceTree.NodeValue>) => void;
  tab: TraceTabsReducerState['tabs'][number];
  tabs: TraceTabsReducerState;
  tabsDispatch: React.Dispatch<TraceTabsReducerAction>;
  theme: Theme;
  trace: TraceTree;
}
function TraceDrawerTab(props: TraceDrawerTabProps) {
  const node = props.tab.node;
  if (typeof node === 'string') {
    const root = props.trace.root.children[0];
    return (
      <Tab
        active={props.tab === props.tabs.current}
        onClick={() => {
          props.scrollToNode(root);
          props.tabsDispatch({type: 'activate tab', payload: props.index});
        }}
      >
        {/* A trace is technically an entry in the list, so it has a color */}
        {props.tab.node === 'Trace' ? null : (
          <TabButtonIndicator
            backgroundColor={makeTraceNodeBarColor(props.theme, root)}
          />
        )}
        <TabButton>{props.tab.node}</TabButton>
      </Tab>
    );
  }

  return (
    <Tab
      active={props.tab === props.tabs.current}
      onClick={() => {
        props.scrollToNode(node);
        props.tabsDispatch({type: 'activate tab', payload: props.index});
      }}
    >
      <TabButtonIndicator backgroundColor={makeTraceNodeBarColor(props.theme, node)} />
      <TabButton>{getTraceTabTitle(node)}</TabButton>
      <TabPinButton
        pinned={props.pinned}
        onClick={e => {
          e.stopPropagation();
          props.pinned
            ? props.tabsDispatch({type: 'unpin tab', payload: props.index})
            : props.tabsDispatch({type: 'pin tab'});
        }}
      />
    </Tab>
  );
}

const ResizeableHandle = styled('div')<{
  layout: 'drawer bottom' | 'drawer left' | 'drawer right';
}>`
  width: ${p => (p.layout === 'drawer bottom' ? '100%' : '12px')};
  height: ${p => (p.layout === 'drawer bottom' ? '12px' : '100%')};
  cursor: ${p => (p.layout === 'drawer bottom' ? 'ns-resize' : 'ew-resize')};
  position: absolute;
  top: ${p => (p.layout === 'drawer bottom' ? '-6px' : 0)};
  left: ${p =>
    p.layout === 'drawer bottom' ? 0 : p.layout === 'drawer right' ? '-6px' : 'initial'};
  right: ${p => (p.layout === 'drawer left' ? '-6px' : 0)};

  z-index: 1;
`;

const PanelWrapper = styled('div')<{
  layout: 'drawer bottom' | 'drawer left' | 'drawer right';
}>`
  grid-area: drawer;
  display: flex;
  flex-direction: column;
  overflow: hidden;
  width: 100%;
  border-top: ${p =>
    p.layout === 'drawer bottom' ? `1px solid ${p.theme.border}` : 'none'};
  border-left: ${p =>
    p.layout === 'drawer right' ? `1px solid ${p.theme.border}` : 'none'};
  border-right: ${p =>
    p.layout === 'drawer left' ? `1px solid ${p.theme.border}` : 'none'};
  bottom: 0;
  right: 0;
  position: relative;
  background: ${p => p.theme.background};
  color: ${p => p.theme.textColor};
  text-align: left;
  z-index: 10;
`;

const TabsLayout = styled('div')<{hasIndicators: boolean}>`
  display: grid;
  grid-template-columns: 1fr auto;
  border-bottom: 1px solid ${p => p.theme.border};
  background-color: ${p => p.theme.backgroundSecondary};
  height: ${p => (p.hasIndicators ? '44px' : '26px')};
`;

const TabsContainer = styled('ul')`
  display: grid;
  list-style-type: none;
  width: 100%;
  align-items: center;
  justify-content: left;
  padding-left: ${space(1)};
  gap: ${space(1)};
  margin-bottom: 0;
`;

const TabLayoutControlsContainer = styled('ul')`
  list-style-type: none;
  padding-left: 0;
  margin-bottom: 0;
  flex: none;

  button {
    padding: 0 ${space(0.5)};
  }
`;

const TabLayoutControlItem = styled('li')`
  display: inline-block;
  margin: 0;
`;

const Tab = styled('li')<{active: boolean}>`
  height: 100%;
  border-top: 2px solid transparent;
  display: flex;
  align-items: center;
  border-bottom: 2px solid ${p => (p.active ? p.theme.blue400 : 'transparent')};
  padding: 0 ${space(0.25)};

  &:hover {
    border-bottom: 2px solid ${p => (p.active ? p.theme.blue400 : p.theme.blue200)};

    button:last-child {
      transition: all 0.3s ease-in-out 500ms;
      transform: scale(1);
      opacity: 1;
    }
  }
`;

const TabButtonIndicator = styled('div')<{backgroundColor: string}>`
  width: 12px;
  height: 12px;
  min-width: 12px;
  border-radius: 2px;
  background-color: ${p => p.backgroundColor};
`;
const TabButton = styled('button')`
  height: 100%;
  border: none;
  max-width: 66ch;

  overflow: hidden;
  text-overflow: ellipsis;
  white-space: nowrap;

  border-radius: 0;
  margin: 0;
  font-size: ${p => p.theme.fontSizeSmall};
  color: ${p => p.theme.textColor};
  background: transparent;
`;

<<<<<<< HEAD
const Content = styled('div')`
  position: relative;
  overflow: auto;
=======
const Content = styled('div')<{layout: 'drawer bottom' | 'drawer left' | 'drawer right'}>`
  overflow: scroll;
>>>>>>> 82dc45d8
  padding: ${space(1)};
  flex: 1;

  td {
    max-width: 100% !important;
  }

  ${p =>
    p.layout !== 'drawer bottom' &&
    `
        table {
          display: flex;
        }

        tbody {
          flex: 1;
        }

        tr {
          display: grid;
        }
      `}
`;

const DrawerButton = styled(Button)<{active: boolean}>`
  border: none;
  background-color: transparent;
  box-shadow: none;
  transition: none !important;
  opacity: ${p => (p.active ? 0.7 : 0.5)};

  &:not(:last-child) {
    margin-right: ${space(1)};
  }

  &:hover {
    border: none;
    background-color: transparent;
    box-shadow: none;
    opacity: ${p => (p.active ? 0.6 : 0.5)};
  }
`;

function TabPinButton(props: {
  pinned: boolean;
  onClick?: (e: React.MouseEvent<HTMLElement>) => void;
}) {
  return (
    <PinButton size="zero" onClick={props.onClick}>
      <StyledIconPin size="xs" isSolid={props.pinned} />
    </PinButton>
  );
}

const PinButton = styled(Button)`
  padding: ${space(0.5)};
  margin: 0;
  background-color: transparent;
  border: none;

  &:hover {
    background-color: transparent;
  }
`;

const StyledIconPin = styled(IconPin)`
  background-color: transparent;
  border: none;
`;

const ContentWrapper = styled('div')`
  inset: ${space(1)};
  position: absolute;
`;

export default TraceDrawer;<|MERGE_RESOLUTION|>--- conflicted
+++ resolved
@@ -1,4 +1,4 @@
-import {useMemo, useRef} from 'react';
+import {useCallback, useMemo, useRef} from 'react';
 import {type Theme, useTheme} from '@emotion/react';
 import styled from '@emotion/styled';
 import type {Location} from 'history';
@@ -101,6 +101,18 @@
   }, [props.layout, onDrawerResize, props.drawerSize]);
 
   const {onMouseDown} = useResizableDrawer(resizableDrawerOptions);
+
+  const onParentClick = useCallback(
+    (node: TraceTreeNode<TraceTree.NodeValue>) => {
+      props.scrollToNode(node);
+      props.tabsDispatch({
+        type: 'activate tab',
+        payload: props.tabs.tabs.length,
+        pin_previous: true,
+      });
+    },
+    [props]
+  );
 
   return (
     <PanelWrapper layout={props.layout} ref={panelRef}>
@@ -178,8 +190,7 @@
           </TabLayoutControlItem>
         </TabLayoutControlsContainer>
       </TabsLayout>
-<<<<<<< HEAD
-      <Content>
+      <Content layout={props.layout}>
         <ContentWrapper>
           {props.tabs.current ? (
             props.tabs.current.node === 'Trace' ? (
@@ -199,42 +210,11 @@
                 location={props.location}
                 manager={props.manager}
                 scrollToNode={props.scrollToNode}
-                onParentClick={node => {
-                  props.scrollToNode(node);
-                  props.tabsDispatch({
-                    type: 'activate tab',
-                    payload: node,
-                    pin_previous: true,
-                  });
-                }}
+                onParentClick={onParentClick}
               />
             )
           ) : null}
         </ContentWrapper>
-=======
-      <Content layout={props.layout}>
-        {props.tabs.current ? (
-          props.tabs.current.node === 'Trace' ? (
-            <TraceLevelDetails
-              node={props.trace.root.children[0]}
-              tree={props.trace}
-              rootEventResults={props.rootEventResults}
-              organization={props.organization}
-              location={props.location}
-              traces={props.traces}
-              traceEventView={props.traceEventView}
-            />
-          ) : (
-            <NodeDetail
-              node={props.tabs.current.node}
-              organization={props.organization}
-              location={props.location}
-              manager={props.manager}
-              scrollToNode={props.scrollToNode}
-            />
-          )
-        ) : null}
->>>>>>> 82dc45d8
       </Content>
     </PanelWrapper>
   );
@@ -411,14 +391,9 @@
   background: transparent;
 `;
 
-<<<<<<< HEAD
-const Content = styled('div')`
+const Content = styled('div')<{layout: 'drawer bottom' | 'drawer left' | 'drawer right'}>`
   position: relative;
   overflow: auto;
-=======
-const Content = styled('div')<{layout: 'drawer bottom' | 'drawer left' | 'drawer right'}>`
-  overflow: scroll;
->>>>>>> 82dc45d8
   padding: ${space(1)};
   flex: 1;
 
