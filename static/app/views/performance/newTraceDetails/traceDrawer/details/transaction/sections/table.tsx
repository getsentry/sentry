import {Fragment, useMemo} from 'react';
import styled from '@emotion/styled';
import type {Location} from 'history';
import omit from 'lodash/omit';

import {Button} from 'sentry/components/button';
import {CopyToClipboardButton} from 'sentry/components/copyToClipboardButton';
import {DateTime} from 'sentry/components/dateTime';
import {
  isNotMarkMeasurement,
  isNotPerformanceScoreMeasurement,
  TraceEventCustomPerformanceMetric,
} from 'sentry/components/events/eventCustomPerformanceMetrics';
import {getFormattedTimeRangeWithLeadingAndTrailingZero} from 'sentry/components/events/interfaces/spans/utils';
import Link from 'sentry/components/links/link';
import PerformanceDuration from 'sentry/components/performanceDuration';
import {PAGE_URL_PARAM} from 'sentry/constants/pageFilters';
import {t} from 'sentry/locale';
import {space} from 'sentry/styles/space';
import type {EventTransaction, Organization} from 'sentry/types';
import getDynamicText from 'sentry/utils/getDynamicText';
import {WEB_VITAL_DETAILS} from 'sentry/utils/performance/vitals/constants';
import {isCustomMeasurement} from 'sentry/views/dashboards/utils';
import type {
  TraceTree,
  TraceTreeNode,
} from 'sentry/views/performance/newTraceDetails/traceModels/traceTree';
import {getTraceTabTitle} from 'sentry/views/performance/newTraceDetails/traceState/traceTabs';
import {transactionSummaryRouteWithQuery} from 'sentry/views/performance/transactionSummary/utils';

import {useTraceAverageTransactionDuration} from '../../../../traceApi/useTraceAverageTransactionDuration';
import {TraceDrawerComponents} from '../../styles';

import {OpsBreakdown} from './opsBreakDown';

function WebVitals({event}: {event: EventTransaction}) {
  const measurementKeys = Object.keys(event?.measurements ?? {})
    .filter(name => Boolean(WEB_VITAL_DETAILS[`measurements.${name}`]))
    .sort();

  if (!event || !event.measurements || measurementKeys.length <= 0) {
    return null;
  }

  return (
    <Fragment>
      {measurementKeys.map(measurement => (
        <TraceDrawerComponents.TableRow
          key={measurement}
          title={WEB_VITAL_DETAILS[`measurements.${measurement}`]?.name}
        >
          <PerformanceDuration
            milliseconds={Number(event.measurements?.[measurement].value.toFixed(3))}
            abbreviation
          />
        </TraceDrawerComponents.TableRow>
      ))}
    </Fragment>
  );
}

function CustomPerformanceMetrics({event, location, organization}) {
  const measurementNames = Object.keys(event.measurements ?? {})
    .filter(name => isCustomMeasurement(`measurements.${name}`))
    .filter(isNotMarkMeasurement)
    .filter(isNotPerformanceScoreMeasurement)
    .sort();

  if (measurementNames.length <= 0) {
    return null;
  }

  return (
    <tr>
      <td className="key">{t('Measurements')}</td>
      <MeasurementsTd className="value">
        <Measurements>
          {measurementNames.map(name => {
            return (
              event && (
                <TraceEventCustomPerformanceMetric
                  key={name}
                  event={event}
                  name={name}
                  location={location}
                  organization={organization}
                  source={undefined}
                  isHomepage={false}
                />
              )
            );
          })}
        </Measurements>
      </MeasurementsTd>
    </tr>
  );
}

function DurationSummary({
  node,
  organization,
  location,
}: {
  location: Location;
  node: TraceTreeNode<TraceTree.Transaction>;
  organization: Organization;
}) {
  const {data: averageDurationQueryResult} = useTraceAverageTransactionDuration({
    node,
    location,
    organization,
  });

  const avgDurationInSeconds: number = useMemo(() => {
    return (
      Number(averageDurationQueryResult?.data?.[0]?.['avg(transaction.duration)']) / 1000
    );
  }, [averageDurationQueryResult]);

  const startTimestamp = Math.min(node.value.start_timestamp, node.value.timestamp);
  const endTimestamp = Math.max(node.value.start_timestamp, node.value.timestamp);
  const durationInSeconds = endTimestamp - startTimestamp;

  const {start: startTimeWithLeadingZero, end: endTimeWithLeadingZero} =
    getFormattedTimeRangeWithLeadingAndTrailingZero(startTimestamp, endTimestamp);

  return (
    <Fragment>
      <TraceDrawerComponents.TableRow title="Duration">
        <TraceDrawerComponents.Duration
          duration={durationInSeconds}
          baseline={avgDurationInSeconds}
          baseDescription={'Average duration for this transaction over the last 24 hours'}
        />
      </TraceDrawerComponents.TableRow>
      <TraceDrawerComponents.TableRow title="Date Range">
        {getDynamicText({
          fixed: 'Mar 19, 2021 11:06:27 AM UTC',
          value: (
            <Fragment>
              <DateTime date={startTimestamp * node.multiplier} />
              {` (${startTimeWithLeadingZero})`}
            </Fragment>
          ),
        })}
        <br />
        {getDynamicText({
          fixed: 'Mar 19, 2021 11:06:28 AM UTC',
          value: (
            <Fragment>
              <DateTime date={endTimestamp * node.multiplier} />
              {` (${endTimeWithLeadingZero})`}
            </Fragment>
          ),
        })}
      </TraceDrawerComponents.TableRow>
    </Fragment>
  );
}

function EventSummary({
  node,
  onParentClick,
  organization,
  location,
}: {
  location: Location;
  node: TraceTreeNode<TraceTree.Transaction>;
  onParentClick: (node: TraceTreeNode<TraceTree.NodeValue>) => void;
  organization: Organization;
}) {
  const parentTransaction = node.parent_transaction;

  return (
    <Fragment>
      {parentTransaction ? (
        <TraceDrawerComponents.TableRow title="Parent Transaction">
          <td className="value">
            <a onClick={() => onParentClick(parentTransaction)}>
              {getTraceTabTitle(parentTransaction)}
            </a>
          </td>
        </TraceDrawerComponents.TableRow>
      ) : null}
      <TraceDrawerComponents.TableRow title={t('Event ID')}>
        {node.value.event_id}
        <CopyToClipboardButton
          borderless
          size="zero"
          iconSize="xs"
          text={node.value.event_id}
        />
      </TraceDrawerComponents.TableRow>
      <TraceDrawerComponents.TableRow title={t('Description')}>
        <Link
          to={transactionSummaryRouteWithQuery({
            orgSlug: organization.slug,
            transaction: node.value.transaction,
            query: omit(location.query, Object.values(PAGE_URL_PARAM)),
            projectID: String(node.value.project_id),
          })}
        >
          {node.value.transaction}
        </Link>
      </TraceDrawerComponents.TableRow>
    </Fragment>
  );
}

<<<<<<< HEAD
=======
function ProfileLink({
  node,
  organization,
}: {
  node: TraceTreeNode<TraceTree.Transaction>;
  organization: Organization;
}) {
  return node.value.profile_id ? (
    <TraceDrawerComponents.TableRow
      title="Profile ID"
      extra={
        <Button
          size="xs"
          to={generateProfileFlamechartRoute({
            orgSlug: organization.slug,
            projectSlug: node.value.project_slug,
            profileId: node.value.profile_id,
          })}
          onClick={function handleOnClick() {
            trackAnalytics('profiling_views.go_to_flamegraph', {
              organization,
              source: 'performance.trace_view',
            });
          }}
        >
          {t('View Profile')}
        </Button>
      }
    >
      {node.value.profile_id}
    </TraceDrawerComponents.TableRow>
  ) : null;
}

>>>>>>> 4c55ed26
type TableProps = {
  event: EventTransaction;
  location: Location;
  node: TraceTreeNode<TraceTree.Transaction>;
  onParentClick: (node: TraceTreeNode<TraceTree.NodeValue>) => void;
  organization: Organization;
};

export function Table({node, onParentClick, organization, event, location}: TableProps) {
  return (
    <TraceDrawerComponents.Table className="table key-value">
      <tbody>
        <DurationSummary node={node} organization={organization} location={location} />
        <EventSummary
          node={node}
          onParentClick={onParentClick}
          organization={organization}
          location={location}
        />
        <OpsBreakdown event={event} />
        <WebVitals event={event} />
        <CustomPerformanceMetrics
          event={event}
          location={location}
          organization={organization}
        />
      </tbody>
    </TraceDrawerComponents.Table>
  );
}

const Measurements = styled('div')`
  display: flex;
  flex-wrap: wrap;
  gap: ${space(1)};
  padding-top: 10px;
`;

const MeasurementsTd = styled('td')`
  overflow: visible !important;
`;<|MERGE_RESOLUTION|>--- conflicted
+++ resolved
@@ -207,43 +207,6 @@
   );
 }
 
-<<<<<<< HEAD
-=======
-function ProfileLink({
-  node,
-  organization,
-}: {
-  node: TraceTreeNode<TraceTree.Transaction>;
-  organization: Organization;
-}) {
-  return node.value.profile_id ? (
-    <TraceDrawerComponents.TableRow
-      title="Profile ID"
-      extra={
-        <Button
-          size="xs"
-          to={generateProfileFlamechartRoute({
-            orgSlug: organization.slug,
-            projectSlug: node.value.project_slug,
-            profileId: node.value.profile_id,
-          })}
-          onClick={function handleOnClick() {
-            trackAnalytics('profiling_views.go_to_flamegraph', {
-              organization,
-              source: 'performance.trace_view',
-            });
-          }}
-        >
-          {t('View Profile')}
-        </Button>
-      }
-    >
-      {node.value.profile_id}
-    </TraceDrawerComponents.TableRow>
-  ) : null;
-}
-
->>>>>>> 4c55ed26
 type TableProps = {
   event: EventTransaction;
   location: Location;
