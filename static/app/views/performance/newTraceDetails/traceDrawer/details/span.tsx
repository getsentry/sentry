import {useMemo} from 'react';

import {Button} from 'sentry/components/button';
import NewTraceDetailsSpanDetail from 'sentry/components/events/interfaces/spans/newTraceDetailsSpanDetails';
import {
  getSpanOperation,
  parseTrace,
} from 'sentry/components/events/interfaces/spans/utils';
import ProjectBadge from 'sentry/components/idBadge/projectBadge';
import {Tooltip} from 'sentry/components/tooltip';
import {t} from 'sentry/locale';
import useProjects from 'sentry/utils/useProjects';
import type {TraceTreeNodeDetailsProps} from 'sentry/views/performance/newTraceDetails/traceDrawer/tabs/traceTreeNodeDetails';
import type {
  TraceTree,
  TraceTreeNode,
} from 'sentry/views/performance/newTraceDetails/traceModels/traceTree';
import {ProfileGroupProvider} from 'sentry/views/profiling/profileGroupProvider';
import {ProfileContext, ProfilesProvider} from 'sentry/views/profiling/profilesProvider';

import {TraceDrawerComponents} from './styles';

export function SpanNodeDetails({
  node,
  organization,
  onTabScrollToNode,
  onParentClick,
}: TraceTreeNodeDetailsProps<TraceTreeNode<TraceTree.Span>>) {
  const {projects} = useProjects();
  const span = node.value;
  const {event} = node.value;
  const project = projects.find(proj => proj.slug === event?.projectSlug);
  const profileId = event?.contexts?.profile?.profile_id ?? null;

  const childTransactions = useMemo(() => {
    return node.value.childTransaction ? [node.value.childTransaction] : [];
  }, [node.value.childTransaction]);

  return (
    <TraceDrawerComponents.DetailContainer>
      <TraceDrawerComponents.HeaderContainer>
        <TraceDrawerComponents.Title>
          <Tooltip title={event.projectSlug}>
            <ProjectBadge
              project={project ? project : {slug: event.projectSlug || ''}}
              avatarSize={30}
              hideName
            />
          </Tooltip>
          <TraceDrawerComponents.TitleText>
            <div>{t('span')}</div>
            <TraceDrawerComponents.TitleOp>
              {' '}
              {getSpanOperation(span) + ' - ' + (span.description ?? span.span_id)}
            </TraceDrawerComponents.TitleOp>
          </TraceDrawerComponents.TitleText>
        </TraceDrawerComponents.Title>
        <TraceDrawerComponents.Actions>
          <Button size="xs" onClick={_e => onTabScrollToNode(node)}>
            {t('Show in view')}
          </Button>
<<<<<<< HEAD
          <TraceDrawerComponents.EventDetailsLink
            organization={organization}
            eventId={node.value.event.eventID}
            projectSlug={node.metadata.project_slug}
          />
=======
          <TraceDrawerComponents.EventDetailsLink node={node} />
>>>>>>> 677b7a58
        </TraceDrawerComponents.Actions>
      </TraceDrawerComponents.HeaderContainer>
      {event.projectSlug ? (
        <ProfilesProvider
          orgSlug={organization.slug}
          projectSlug={event.projectSlug}
          profileId={profileId || ''}
        >
          <ProfileContext.Consumer>
            {profiles => (
              <ProfileGroupProvider
                type="flamechart"
                input={profiles?.type === 'resolved' ? profiles.data : null}
                traceID={profileId || ''}
              >
                <NewTraceDetailsSpanDetail
                  span={span}
                  node={node}
                  event={event}
                  openPanel="open"
                  organization={organization}
                  childTransactions={childTransactions}
                  trace={parseTrace(event)}
                  onParentClick={onParentClick}
                />
              </ProfileGroupProvider>
            )}
          </ProfileContext.Consumer>
        </ProfilesProvider>
      ) : null}
    </TraceDrawerComponents.DetailContainer>
  );
}<|MERGE_RESOLUTION|>--- conflicted
+++ resolved
@@ -59,15 +59,10 @@
           <Button size="xs" onClick={_e => onTabScrollToNode(node)}>
             {t('Show in view')}
           </Button>
-<<<<<<< HEAD
           <TraceDrawerComponents.EventDetailsLink
+            node={node}
             organization={organization}
-            eventId={node.value.event.eventID}
-            projectSlug={node.metadata.project_slug}
           />
-=======
-          <TraceDrawerComponents.EventDetailsLink node={node} />
->>>>>>> 677b7a58
         </TraceDrawerComponents.Actions>
       </TraceDrawerComponents.HeaderContainer>
       {event.projectSlug ? (
