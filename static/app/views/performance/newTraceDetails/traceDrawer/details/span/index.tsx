import {Fragment, useEffect, useMemo} from 'react';
import {type Theme, useTheme} from '@emotion/react';
import type {Location} from 'history';

import {EventAttachments} from 'sentry/components/events/eventAttachments';
import {EventViewHierarchy} from 'sentry/components/events/eventViewHierarchy';
import {useSpanProfileDetails} from 'sentry/components/events/interfaces/spans/spanProfileDetails';
import {EventRRWebIntegration} from 'sentry/components/events/rrwebIntegration';
import LoadingError from 'sentry/components/loadingError';
import LoadingIndicator from 'sentry/components/loadingIndicator';
import {t} from 'sentry/locale';
import type {EventTransaction} from 'sentry/types/event';
import type {NewQuery, Organization} from 'sentry/types/organization';
import type {Project} from 'sentry/types/project';
import {defined} from 'sentry/utils';
import {LogsAnalyticsPageSource} from 'sentry/utils/analytics/logsAnalyticsEvent';
import EventView from 'sentry/utils/discover/eventView';
import {MutableSearch} from 'sentry/utils/tokenizeSearch';
import {useLocation} from 'sentry/utils/useLocation';
import useProjects from 'sentry/utils/useProjects';
import {
  LogsPageDataProvider,
  useLogsPageDataQueryResult,
} from 'sentry/views/explore/contexts/logs/logsPageData';
import {LogsPageParamsProvider} from 'sentry/views/explore/contexts/logs/logsPageParams';
import {useExploreDataset} from 'sentry/views/explore/contexts/pageParamsContext';
<<<<<<< HEAD
import {
  type TraceItemDetailsResponse,
  useTraceItemDetails,
} from 'sentry/views/explore/hooks/useTraceItemDetails';
=======
import {useTraceItemDetails} from 'sentry/views/explore/hooks/useTraceItemDetails';
import {LogsQueryParamsProvider} from 'sentry/views/explore/logs/logsQueryParamsProvider';
import {LogsInfiniteTable} from 'sentry/views/explore/logs/tables/logsInfiniteTable';
import {LogsTable} from 'sentry/views/explore/logs/tables/logsTable';
>>>>>>> 3eccb5d6
import {TraceItemDataset} from 'sentry/views/explore/types';
import {useSpansQueryWithoutPageFilters} from 'sentry/views/insights/common/queries/useSpansQuery';
import {InterimSection} from 'sentry/views/issueDetails/streamline/interimSection';
import {traceAnalytics} from 'sentry/views/performance/newTraceDetails/traceAnalytics';
import {useTransaction} from 'sentry/views/performance/newTraceDetails/traceApi/useTransaction';
import {IssueList} from 'sentry/views/performance/newTraceDetails/traceDrawer/details/issues/issues';
import {AIInputSection} from 'sentry/views/performance/newTraceDetails/traceDrawer/details/span/eapSections/aiInput';
import {AIOutputSection} from 'sentry/views/performance/newTraceDetails/traceDrawer/details/span/eapSections/aiOutput';
import {Attributes} from 'sentry/views/performance/newTraceDetails/traceDrawer/details/span/eapSections/attributes';
import {Contexts} from 'sentry/views/performance/newTraceDetails/traceDrawer/details/span/eapSections/contexts';
import {MCPInputSection} from 'sentry/views/performance/newTraceDetails/traceDrawer/details/span/eapSections/mcpInput';
import {MCPOutputSection} from 'sentry/views/performance/newTraceDetails/traceDrawer/details/span/eapSections/mcpOutput';
import {TraceDrawerComponents} from 'sentry/views/performance/newTraceDetails/traceDrawer/details/styles';
import {BreadCrumbs} from 'sentry/views/performance/newTraceDetails/traceDrawer/details/transaction/sections/breadCrumbs';
import ReplayPreview from 'sentry/views/performance/newTraceDetails/traceDrawer/details/transaction/sections/replayPreview';
import type {TraceTreeNodeDetailsProps} from 'sentry/views/performance/newTraceDetails/traceDrawer/tabs/traceTreeNodeDetails';
import {
  isEAPSpanNode,
  isEAPTransactionNode,
} from 'sentry/views/performance/newTraceDetails/traceGuards';
import {TraceTree} from 'sentry/views/performance/newTraceDetails/traceModels/traceTree';
import type {TraceTreeNode} from 'sentry/views/performance/newTraceDetails/traceModels/traceTreeNode';
import {ProfileGroupProvider} from 'sentry/views/profiling/profileGroupProvider';
import {ProfileContext, ProfilesProvider} from 'sentry/views/profiling/profilesProvider';

import {LogDetails} from './components/logDetails';
import {ProfileDetails} from './components/profileDetails';
import {SpanDescription as EAPSpanDescription} from './eapSections/description';
import {TraceSpanLinks} from './eapSections/traceSpanLinks';
import Alerts from './sections/alerts';
import {SpanDescription} from './sections/description';
import {GeneralInfo} from './sections/generalInfo';
import {hasSpanHTTPInfo, SpanHTTPInfo} from './sections/http';
import {hasSpanKeys, SpanKeys} from './sections/keys';
import Measurements, {hasSpanMeasurements} from './sections/measurements';
import {hasSpanTags, Tags} from './sections/tags';

function SpanNodeDetailHeader({
  node,
  organization,
  onTabScrollToNode,
  hideNodeActions,
}: {
  node: TraceTreeNode<TraceTree.Span> | TraceTreeNode<TraceTree.EAPSpan>;
  onTabScrollToNode: (node: TraceTreeNode<any>) => void;
  organization: Organization;
  hideNodeActions?: boolean;
}) {
  const spanId = isEAPSpanNode(node) ? node.value.event_id : node.value.span_id;
  return (
    <TraceDrawerComponents.HeaderContainer>
      <TraceDrawerComponents.Title>
        <TraceDrawerComponents.LegacyTitleText>
          <TraceDrawerComponents.TitleText>{t('Span')}</TraceDrawerComponents.TitleText>
          <TraceDrawerComponents.SubtitleWithCopyButton
            subTitle={`ID: ${spanId}`}
            clipboardText={spanId}
          />
        </TraceDrawerComponents.LegacyTitleText>
      </TraceDrawerComponents.Title>
      {!hideNodeActions && (
        <TraceDrawerComponents.NodeActions
          node={node}
          organization={organization}
          onTabScrollToNode={onTabScrollToNode}
        />
      )}
    </TraceDrawerComponents.HeaderContainer>
  );
}

function SpanSections({
  node,
  organization,
  location,
  onParentClick,
}: {
  location: Location;
  node: TraceTreeNode<TraceTree.Span>;
  onParentClick: (node: TraceTreeNode<TraceTree.NodeValue>) => void;
  organization: Organization;
  project: Project | undefined;
}) {
  const theme = useTheme();

  const hasSpanSpecificData =
    hasSpanHTTPInfo(node.value) ||
    hasSpanKeys(node, theme) ||
    hasSpanTags(node.value) ||
    hasSpanMeasurements(node.value);

  return (
    <Fragment>
      <GeneralInfo
        node={node}
        organization={organization}
        location={location}
        onParentClick={onParentClick}
      />
      {hasSpanSpecificData ? (
        <InterimSection
          title={t('Span Specific')}
          type="span_specifc"
          disableCollapsePersistence
        >
          <TraceDrawerComponents.SectionCardGroup>
            {hasSpanKeys(node, theme) ? <SpanKeys node={node} /> : null}
            {hasSpanHTTPInfo(node.value) ? <SpanHTTPInfo span={node.value} /> : null}
            {hasSpanTags(node.value) ? <Tags node={node} /> : null}
            {hasSpanMeasurements(node.value) ? (
              <Measurements node={node} location={location} organization={organization} />
            ) : null}
          </TraceDrawerComponents.SectionCardGroup>
        </InterimSection>
      ) : null}
    </Fragment>
  );
}

export function SpanNodeDetails(
  props: TraceTreeNodeDetailsProps<
    TraceTreeNode<TraceTree.Span> | TraceTreeNode<TraceTree.EAPSpan>
  >
) {
  const {node, organization} = props;
  const location = useLocation();
  const theme = useTheme();
  const {projects} = useProjects();
  const issues = TraceTree.UniqueIssues(node);

  const parentTransaction = isEAPSpanNode(node)
    ? isEAPTransactionNode(node)
      ? node
      : TraceTree.ParentEAPTransaction(node)
    : TraceTree.ParentTransaction(node);
  const profileId = parentTransaction?.value.profile_id;
  const profilerId = parentTransaction?.value.profiler_id;

  const profilerStart = parentTransaction?.value.start_timestamp;
  const profilerEnd = parentTransaction
    ? 'timestamp' in parentTransaction.value
      ? parentTransaction.value.timestamp
      : parentTransaction.value.end_timestamp
    : undefined;

  const profileMeta = useMemo(() => {
    if (profileId) {
      return profileId;
    }

    if (profilerId && profilerStart && profilerEnd) {
      return {
        profiler_id: profilerId,
        start: new Date(profilerStart * 1000).toISOString(),
        end: new Date(profilerEnd * 1000).toISOString(),
      };
    }

    return '';
  }, [profileId, profilerId, profilerStart, profilerEnd]);

  const project = projects.find(
    proj => proj.slug === (node.value.project_slug ?? node.event?.projectSlug)
  );

  const spanId = isEAPSpanNode(node) ? node.value.event_id : node.value.span_id;

  const content = isEAPSpanNode(node) ? (
    <EAPSpanNodeDetails
      {...props}
      node={node}
      project={project}
      issues={issues}
      location={location}
      theme={theme}
    />
  ) : (
    <SpanNodeDetailsContent
      {...props}
      node={node}
      project={project}
      issues={issues}
      location={location}
      theme={theme}
    />
  );

  return (
    <ProfilesProvider
      orgSlug={organization.slug}
      projectSlug={project?.slug ?? ''}
      profileMeta={profileMeta}
    >
      <ProfileContext.Consumer>
        {profiles => (
          <ProfileGroupProvider
            type="flamechart"
            input={profiles?.type === 'resolved' ? profiles.data : null}
            traceID={profileId ?? profilerId ?? ''}
          >
            <LogsPageParamsProvider
              isTableFrozen
              limitToTraceId={props.traceId}
              limitToSpanId={spanId}
              limitToProjectIds={project ? [Number(project.id)] : undefined}
              analyticsPageSource={LogsAnalyticsPageSource.TRACE_DETAILS}
            >
              <LogsPageDataProvider>{content}</LogsPageDataProvider>
            </LogsPageParamsProvider>
          </ProfileGroupProvider>
        )}
      </ProfileContext.Consumer>
    </ProfilesProvider>
  );
}

function SpanNodeDetailsContent({
  node,
  organization,
  onTabScrollToNode,
  project,
  hideNodeActions,
  issues,
  location,
  onParentClick,
}: TraceTreeNodeDetailsProps<TraceTreeNode<TraceTree.Span>> & {
  issues: TraceTree.TraceIssue[];
  location: Location;
  project: Project | undefined;
  theme: Theme;
}) {
  return (
    <TraceDrawerComponents.DetailContainer>
      <SpanNodeDetailHeader
        node={node}
        organization={organization}
        onTabScrollToNode={onTabScrollToNode}
        hideNodeActions={hideNodeActions}
      />
      <TraceDrawerComponents.BodyContainer>
        <Alerts node={node} />
        {issues.length > 0 ? (
          <IssueList organization={organization} issues={issues} node={node} />
        ) : null}
        <SpanDescription
          node={node}
          project={project}
          organization={organization}
          location={location}
          hideNodeActions={hideNodeActions}
        />
        <AIInputSection node={node} />
        <AIOutputSection node={node} />
        <MCPInputSection node={node} />
        <MCPOutputSection node={node} />
        <SpanSections
          node={node}
          project={project}
          organization={organization}
          location={location}
          onParentClick={onParentClick}
        />
        {organization.features.includes('profiling') ? (
          <ProfileDetails
            organization={organization}
            project={project}
            event={node.event!}
            span={{
              span_id: node.value.span_id,
              start_timestamp: node.value.start_timestamp,
              end_timestamp: node.value.timestamp,
            }}
          />
        ) : null}
      </TraceDrawerComponents.BodyContainer>
    </TraceDrawerComponents.DetailContainer>
  );
}

function useAvgSpanDuration(
  span: TraceTree.EAPSpan,
  location: Location
): number | undefined {
  const dataset = useExploreDataset();

  const eventView = useMemo(() => {
    const search = new MutableSearch('');

    search.addFilterValue('span.op', span.op);
    search.addFilterValue('span.description', span.description ?? '');

    const discoverQuery: NewQuery = {
      id: undefined,
      name: 'Trace View - Span Avg Duration',
      fields: ['avg(span.duration)'],
      query: search.formatString(),
      projects: [span.project_id],
      version: 2,
      range: '24h',
      dataset,
    };

    return EventView.fromNewQueryWithLocation(discoverQuery, location);
  }, [span, location, dataset]);

  const result = useSpansQueryWithoutPageFilters({
    enabled: !!span.description && !!span.op,
    eventView,
    initialData: [],
    referrer: 'api.explore.spans-aggregates-table', // TODO: replace with trace span details referrer
    trackResponseAnalytics: false,
  });

  return result.data?.[0]?.['avg(span.duration)'];
}

type EAPSpanNodeDetailsProps = TraceTreeNodeDetailsProps<
  TraceTreeNode<TraceTree.EAPSpan>
> & {
  issues: TraceTree.TraceIssue[];
  location: Location;
  project: Project | undefined;
  theme: Theme;
};

function EAPSpanNodeDetails(props: EAPSpanNodeDetailsProps) {
  const {node, organization, location, traceId} = props;
  const {
    data: traceItemData,
    isPending: isTraceItemPending,
    isError: isTraceItemError,
  } = useTraceItemDetails({
    traceItemId: node.value.event_id,
    projectId: node.value.project_id.toString(),
    traceId: node.metadata.replayTraceSlug ?? traceId,
    traceItemType: TraceItemDataset.SPANS,
    referrer: 'api.explore.log-item-details', // TODO: change to span details
    enabled: true,
  });

  // EAP spans with is_transaction=false don't have an associated transaction_id that maps to the nodestore transaction.
  // In that case we use the transaction id attached to the direct parent EAP span where is_transaction=true.
  const transaction_event_id =
    node.value.transaction_id ??
    TraceTree.ParentEAPTransaction(node)?.value.transaction_id;
  const {
    data: eventTransaction,
    isLoading: isEventTransactionLoading,
    isError: isEventTransactionError,
  } = useTransaction({
    event_id: transaction_event_id,
    project_slug: node.value.project_slug,
    organization,
  });

  const avgSpanDuration = useAvgSpanDuration(node.value, location);

  if (isTraceItemPending || isEventTransactionLoading) {
    return <LoadingIndicator />;
  }

  if (isTraceItemError || isEventTransactionError) {
    return <LoadingError message={t('Failed to fetch span details')} />;
  }

  return (
    <EAPSpanNodeDetailsContent
      {...props}
      traceItemData={traceItemData}
      eventTransaction={eventTransaction!}
      avgSpanDuration={avgSpanDuration}
    />
  );
}

function EAPSpanNodeDetailsContent({
  node,
  organization,
  onTabScrollToNode,
  project,
  issues,
  location,
  theme,
  hideNodeActions,
  traceItemData,
  eventTransaction,
  avgSpanDuration,
}: EAPSpanNodeDetailsProps & {
  avgSpanDuration: number | undefined;
  eventTransaction: EventTransaction;
  traceItemData: TraceItemDetailsResponse;
}) {
  const attributes = traceItemData.attributes;
  const links = traceItemData.links;
  const isTransaction = isEAPTransactionNode(node) && !!eventTransaction;

  const span = useMemo(() => {
    return {
      span_id: node.value.event_id,
      start_timestamp: node.value.start_timestamp,
      end_timestamp: node.value.end_timestamp,
    };
  }, [node]);

  const {profile, frames} = useSpanProfileDetails(
    organization,
    project,
    eventTransaction,
    span
  );
  const logsQueryResult = useLogsPageDataQueryResult();
  const hasProfileDetails = defined(profile) && frames.length > 0;
  const hasLogDetails = (logsQueryResult?.data?.length ?? 0) > 0;

  useEffect(() => {
    if (hasProfileDetails || hasLogDetails) {
      traceAnalytics.trackEAPSpanHasDetails(
        organization,
        hasProfileDetails,
        hasLogDetails
      );
    }
  }, [hasProfileDetails, hasLogDetails, organization]);

  return (
    <TraceDrawerComponents.DetailContainer>
      <SpanNodeDetailHeader
        node={node}
        organization={organization}
        onTabScrollToNode={onTabScrollToNode}
        hideNodeActions={hideNodeActions}
      />
      <TraceDrawerComponents.BodyContainer>
<<<<<<< HEAD
        {issues.length > 0 ? (
          <IssueList organization={organization} issues={issues} node={node} />
        ) : null}
        <EAPSpanDescription
          node={node}
          project={project}
          organization={organization}
          location={location}
          attributes={attributes}
          avgSpanDuration={avgSpanDuration}
          hideNodeActions={hideNodeActions}
        />
        <AIInputSection node={node} attributes={attributes} />
        <AIOutputSection node={node} attributes={attributes} />
        <MCPInputSection node={node} attributes={attributes} />
        <MCPOutputSection node={node} attributes={attributes} />
        <Attributes
          node={node}
          attributes={attributes}
          theme={theme}
          location={location}
          organization={organization}
          project={project}
        />

        {isTransaction ? <Contexts event={eventTransaction} project={project} /> : null}

        <LogDetails />

        {organization.features.includes('trace-view-span-links') && links?.length ? (
          <TraceSpanLinks
            node={node}
            links={links}
            theme={theme}
            location={location}
            organization={organization}
          />
        ) : null}

        {eventTransaction && organization.features.includes('profiling') ? (
          <ProfileDetails
            organization={organization}
            project={project}
            event={eventTransaction}
            span={{
              span_id: node.value.event_id,
              start_timestamp: node.value.start_timestamp,
              end_timestamp: node.value.end_timestamp,
            }}
          />
        ) : null}

        {isTransaction ? (
          <ReplayPreview event={eventTransaction} organization={organization} />
        ) : null}

        {isTransaction && project ? (
          <EventAttachments
            event={eventTransaction}
            project={project}
            group={undefined}
          />
        ) : null}

        {isTransaction ? (
          <BreadCrumbs event={eventTransaction} organization={organization} />
        ) : null}

        {isTransaction && project ? (
          <EventViewHierarchy
            event={eventTransaction}
            project={project}
            disableCollapsePersistence
          />
        ) : null}

        {isTransaction && eventTransaction.projectSlug ? (
          <EventRRWebIntegration
            event={eventTransaction}
            orgId={organization.slug}
            projectSlug={eventTransaction.projectSlug}
            disableCollapsePersistence
          />
        ) : null}
=======
        <ProfilesProvider
          orgSlug={organization.slug}
          projectSlug={node.value.project_slug}
          profileMeta={profileMeta}
        >
          <ProfileContext.Consumer>
            {profiles => (
              <ProfileGroupProvider
                type="flamechart"
                input={profiles?.type === 'resolved' ? profiles.data : null}
                traceID={profileId || ''}
              >
                <LogsQueryParamsProvider source="state">
                  <LogsPageParamsProvider
                    isTableFrozen
                    limitToTraceId={traceId}
                    limitToSpanId={node.value.event_id}
                    limitToProjectIds={[node.value.project_id]}
                    analyticsPageSource={LogsAnalyticsPageSource.TRACE_DETAILS}
                  >
                    <LogsPageDataProvider>
                      {issues.length > 0 ? (
                        <IssueList
                          organization={organization}
                          issues={issues}
                          node={node}
                        />
                      ) : null}
                      <EAPSpanDescription
                        node={node}
                        project={project}
                        organization={organization}
                        location={location}
                        attributes={attributes}
                        avgSpanDuration={avgSpanDuration}
                        hideNodeActions={hideNodeActions}
                      />
                      <AIInputSection node={node} attributes={attributes} />
                      <AIOutputSection node={node} attributes={attributes} />
                      <MCPInputSection node={node} attributes={attributes} />
                      <MCPOutputSection node={node} attributes={attributes} />
                      <Attributes
                        node={node}
                        attributes={attributes}
                        theme={theme}
                        location={location}
                        organization={organization}
                        project={project}
                      />

                      {isTransaction ? (
                        <Contexts event={eventTransaction} project={project} />
                      ) : null}

                      <LogDetails />

                      {organization.features.includes('trace-view-span-links') &&
                      links?.length ? (
                        <TraceSpanLinks
                          node={node}
                          links={links}
                          theme={theme}
                          location={location}
                          organization={organization}
                        />
                      ) : null}

                      {eventTransaction && organization.features.includes('profiling') ? (
                        <ProfileDetails
                          organization={organization}
                          project={project}
                          event={eventTransaction}
                          span={{
                            span_id: node.value.event_id,
                            start_timestamp: node.value.start_timestamp,
                            end_timestamp: node.value.end_timestamp,
                          }}
                        />
                      ) : null}

                      {isTransaction ? (
                        <ReplayPreview
                          event={eventTransaction}
                          organization={organization}
                        />
                      ) : null}

                      {isTransaction && project ? (
                        <EventAttachments
                          event={eventTransaction}
                          project={project}
                          group={undefined}
                        />
                      ) : null}

                      {isTransaction ? (
                        <BreadCrumbs
                          event={eventTransaction}
                          organization={organization}
                        />
                      ) : null}

                      {isTransaction && project ? (
                        <EventViewHierarchy
                          event={eventTransaction}
                          project={project}
                          disableCollapsePersistence
                        />
                      ) : null}

                      {isTransaction && eventTransaction.projectSlug ? (
                        <EventRRWebIntegration
                          event={eventTransaction}
                          orgId={organization.slug}
                          projectSlug={eventTransaction.projectSlug}
                          disableCollapsePersistence
                        />
                      ) : null}
                    </LogsPageDataProvider>
                  </LogsPageParamsProvider>
                </LogsQueryParamsProvider>
              </ProfileGroupProvider>
            )}
          </ProfileContext.Consumer>
        </ProfilesProvider>
>>>>>>> 3eccb5d6
      </TraceDrawerComponents.BodyContainer>
    </TraceDrawerComponents.DetailContainer>
  );
}<|MERGE_RESOLUTION|>--- conflicted
+++ resolved
@@ -24,17 +24,11 @@
 } from 'sentry/views/explore/contexts/logs/logsPageData';
 import {LogsPageParamsProvider} from 'sentry/views/explore/contexts/logs/logsPageParams';
 import {useExploreDataset} from 'sentry/views/explore/contexts/pageParamsContext';
-<<<<<<< HEAD
 import {
   type TraceItemDetailsResponse,
   useTraceItemDetails,
 } from 'sentry/views/explore/hooks/useTraceItemDetails';
-=======
-import {useTraceItemDetails} from 'sentry/views/explore/hooks/useTraceItemDetails';
 import {LogsQueryParamsProvider} from 'sentry/views/explore/logs/logsQueryParamsProvider';
-import {LogsInfiniteTable} from 'sentry/views/explore/logs/tables/logsInfiniteTable';
-import {LogsTable} from 'sentry/views/explore/logs/tables/logsTable';
->>>>>>> 3eccb5d6
 import {TraceItemDataset} from 'sentry/views/explore/types';
 import {useSpansQueryWithoutPageFilters} from 'sentry/views/insights/common/queries/useSpansQuery';
 import {InterimSection} from 'sentry/views/issueDetails/streamline/interimSection';
@@ -235,15 +229,17 @@
             input={profiles?.type === 'resolved' ? profiles.data : null}
             traceID={profileId ?? profilerId ?? ''}
           >
-            <LogsPageParamsProvider
-              isTableFrozen
-              limitToTraceId={props.traceId}
-              limitToSpanId={spanId}
-              limitToProjectIds={project ? [Number(project.id)] : undefined}
-              analyticsPageSource={LogsAnalyticsPageSource.TRACE_DETAILS}
-            >
-              <LogsPageDataProvider>{content}</LogsPageDataProvider>
-            </LogsPageParamsProvider>
+            <LogsQueryParamsProvider source="state">
+              <LogsPageParamsProvider
+                isTableFrozen
+                limitToTraceId={props.traceId}
+                limitToSpanId={spanId}
+                limitToProjectIds={project ? [Number(project.id)] : undefined}
+                analyticsPageSource={LogsAnalyticsPageSource.TRACE_DETAILS}
+              >
+                <LogsPageDataProvider>{content}</LogsPageDataProvider>
+              </LogsPageParamsProvider>
+            </LogsQueryParamsProvider>
           </ProfileGroupProvider>
         )}
       </ProfileContext.Consumer>
@@ -468,7 +464,6 @@
         hideNodeActions={hideNodeActions}
       />
       <TraceDrawerComponents.BodyContainer>
-<<<<<<< HEAD
         {issues.length > 0 ? (
           <IssueList organization={organization} issues={issues} node={node} />
         ) : null}
@@ -553,133 +548,6 @@
             disableCollapsePersistence
           />
         ) : null}
-=======
-        <ProfilesProvider
-          orgSlug={organization.slug}
-          projectSlug={node.value.project_slug}
-          profileMeta={profileMeta}
-        >
-          <ProfileContext.Consumer>
-            {profiles => (
-              <ProfileGroupProvider
-                type="flamechart"
-                input={profiles?.type === 'resolved' ? profiles.data : null}
-                traceID={profileId || ''}
-              >
-                <LogsQueryParamsProvider source="state">
-                  <LogsPageParamsProvider
-                    isTableFrozen
-                    limitToTraceId={traceId}
-                    limitToSpanId={node.value.event_id}
-                    limitToProjectIds={[node.value.project_id]}
-                    analyticsPageSource={LogsAnalyticsPageSource.TRACE_DETAILS}
-                  >
-                    <LogsPageDataProvider>
-                      {issues.length > 0 ? (
-                        <IssueList
-                          organization={organization}
-                          issues={issues}
-                          node={node}
-                        />
-                      ) : null}
-                      <EAPSpanDescription
-                        node={node}
-                        project={project}
-                        organization={organization}
-                        location={location}
-                        attributes={attributes}
-                        avgSpanDuration={avgSpanDuration}
-                        hideNodeActions={hideNodeActions}
-                      />
-                      <AIInputSection node={node} attributes={attributes} />
-                      <AIOutputSection node={node} attributes={attributes} />
-                      <MCPInputSection node={node} attributes={attributes} />
-                      <MCPOutputSection node={node} attributes={attributes} />
-                      <Attributes
-                        node={node}
-                        attributes={attributes}
-                        theme={theme}
-                        location={location}
-                        organization={organization}
-                        project={project}
-                      />
-
-                      {isTransaction ? (
-                        <Contexts event={eventTransaction} project={project} />
-                      ) : null}
-
-                      <LogDetails />
-
-                      {organization.features.includes('trace-view-span-links') &&
-                      links?.length ? (
-                        <TraceSpanLinks
-                          node={node}
-                          links={links}
-                          theme={theme}
-                          location={location}
-                          organization={organization}
-                        />
-                      ) : null}
-
-                      {eventTransaction && organization.features.includes('profiling') ? (
-                        <ProfileDetails
-                          organization={organization}
-                          project={project}
-                          event={eventTransaction}
-                          span={{
-                            span_id: node.value.event_id,
-                            start_timestamp: node.value.start_timestamp,
-                            end_timestamp: node.value.end_timestamp,
-                          }}
-                        />
-                      ) : null}
-
-                      {isTransaction ? (
-                        <ReplayPreview
-                          event={eventTransaction}
-                          organization={organization}
-                        />
-                      ) : null}
-
-                      {isTransaction && project ? (
-                        <EventAttachments
-                          event={eventTransaction}
-                          project={project}
-                          group={undefined}
-                        />
-                      ) : null}
-
-                      {isTransaction ? (
-                        <BreadCrumbs
-                          event={eventTransaction}
-                          organization={organization}
-                        />
-                      ) : null}
-
-                      {isTransaction && project ? (
-                        <EventViewHierarchy
-                          event={eventTransaction}
-                          project={project}
-                          disableCollapsePersistence
-                        />
-                      ) : null}
-
-                      {isTransaction && eventTransaction.projectSlug ? (
-                        <EventRRWebIntegration
-                          event={eventTransaction}
-                          orgId={organization.slug}
-                          projectSlug={eventTransaction.projectSlug}
-                          disableCollapsePersistence
-                        />
-                      ) : null}
-                    </LogsPageDataProvider>
-                  </LogsPageParamsProvider>
-                </LogsQueryParamsProvider>
-              </ProfileGroupProvider>
-            )}
-          </ProfileContext.Consumer>
-        </ProfilesProvider>
->>>>>>> 3eccb5d6
       </TraceDrawerComponents.BodyContainer>
     </TraceDrawerComponents.DetailContainer>
   );
