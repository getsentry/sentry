import {createRef, Fragment, useLayoutEffect, useMemo, useState} from 'react';
import styled from '@emotion/styled';
import type {Location} from 'history';
import omit from 'lodash/omit';

import {Button} from 'sentry/components/button';
import {CopyToClipboardButton} from 'sentry/components/copyToClipboardButton';
import DateTime from 'sentry/components/dateTime';
import {Chunk} from 'sentry/components/events/contexts/chunk';
import {EventAttachments} from 'sentry/components/events/eventAttachments';
import {
  isNotMarkMeasurement,
  isNotPerformanceScoreMeasurement,
  TraceEventCustomPerformanceMetric,
} from 'sentry/components/events/eventCustomPerformanceMetrics';
import {Entries} from 'sentry/components/events/eventEntries';
import {EventEvidence} from 'sentry/components/events/eventEvidence';
import {EventExtraData} from 'sentry/components/events/eventExtraData';
import {EventSdk} from 'sentry/components/events/eventSdk';
import {EventViewHierarchy} from 'sentry/components/events/eventViewHierarchy';
import {Breadcrumbs} from 'sentry/components/events/interfaces/breadcrumbs';
import {getFormattedTimeRangeWithLeadingAndTrailingZero} from 'sentry/components/events/interfaces/spans/utils';
import {generateStats} from 'sentry/components/events/opsBreakdown';
import {EventRRWebIntegration} from 'sentry/components/events/rrwebIntegration';
import FileSize from 'sentry/components/fileSize';
import ProjectBadge from 'sentry/components/idBadge/projectBadge';
import Link from 'sentry/components/links/link';
import LoadingError from 'sentry/components/loadingError';
import LoadingIndicator from 'sentry/components/loadingIndicator';
import PerformanceDuration from 'sentry/components/performanceDuration';
import QuestionTooltip from 'sentry/components/questionTooltip';
import {Tooltip} from 'sentry/components/tooltip';
import {PAGE_URL_PARAM} from 'sentry/constants/pageFilters';
import {IconChevron, IconOpen} from 'sentry/icons';
import {t} from 'sentry/locale';
import {space} from 'sentry/styles/space';
import {
  type EntryBreadcrumbs,
  EntryType,
  type EventTransaction,
  type Organization,
} from 'sentry/types';
import {objectIsEmpty} from 'sentry/utils';
import {trackAnalytics} from 'sentry/utils/analytics';
import getDynamicText from 'sentry/utils/getDynamicText';
import {WEB_VITAL_DETAILS} from 'sentry/utils/performance/vitals/constants';
import {generateProfileFlamechartRoute} from 'sentry/utils/profiling/routes';
import {useApiQuery} from 'sentry/utils/queryClient';
import useProjects from 'sentry/utils/useProjects';
import {isCustomMeasurement} from 'sentry/views/dashboards/utils';
import {CustomMetricsEventData} from 'sentry/views/ddm/customMetricsEventData';
import {getTraceTabTitle} from 'sentry/views/performance/newTraceDetails/traceTabs';
import type {VirtualizedViewManager} from 'sentry/views/performance/newTraceDetails/virtualizedViewManager';
import {Row, Tags} from 'sentry/views/performance/traceDetails/styles';
import {transactionSummaryRouteWithQuery} from 'sentry/views/performance/transactionSummary/utils';

import type {TraceTree, TraceTreeNode} from '../../traceTree';

import {IssueList} from './issues/issues';
import {TraceDrawerComponents} from './styles';

function OpsBreakdown({event}: {event: EventTransaction}) {
  const [showingAll, setShowingAll] = useState(false);
  const breakdown = event && generateStats(event, {type: 'no_filter'});

  if (!breakdown) {
    return null;
  }

  const renderText = showingAll ? t('Show less') : t('Show more') + '...';

  return (
    breakdown && (
      <Row
        title={
          <TraceDrawerComponents.FlexBox style={{gap: '5px'}}>
            {t('Ops Breakdown')}
            <QuestionTooltip
              title={t('Applicable to the children of this event only')}
              size="xs"
            />
          </TraceDrawerComponents.FlexBox>
        }
      >
        <div style={{display: 'flex', flexDirection: 'column', gap: space(0.25)}}>
          {breakdown.slice(0, showingAll ? breakdown.length : 5).map(currOp => {
            const {name, percentage, totalInterval} = currOp;

            const operationName = typeof name === 'string' ? name : t('Other');
            const pctLabel = isFinite(percentage) ? Math.round(percentage * 100) : '∞';

            return (
              <div key={operationName}>
                {operationName}:{' '}
                <PerformanceDuration seconds={totalInterval} abbreviation /> ({pctLabel}%)
              </div>
            );
          })}
          {breakdown.length > 5 && (
            <a onClick={() => setShowingAll(prev => !prev)}>{renderText}</a>
          )}
        </div>
      </Row>
    )
  );
}

function BreadCrumbsSection({
  event,
  organization,
}: {
  event: EventTransaction;
  organization: Organization;
}) {
  const [showBreadCrumbs, setShowBreadCrumbs] = useState(false);
  const breadCrumbsContainerRef = createRef<HTMLDivElement>();

  useLayoutEffect(() => {
    setTimeout(() => {
      if (showBreadCrumbs) {
        breadCrumbsContainerRef.current?.scrollIntoView({
          behavior: 'smooth',
          block: 'end',
        });
      }
    }, 100);
  }, [showBreadCrumbs, breadCrumbsContainerRef]);

  const matchingEntry: EntryBreadcrumbs | undefined = event?.entries.find(
    (entry): entry is EntryBreadcrumbs => entry.type === EntryType.BREADCRUMBS
  );

  if (!matchingEntry) {
    return null;
  }

  const renderText = showBreadCrumbs ? t('Hide Breadcrumbs') : t('Show Breadcrumbs');
  const chevron = <IconChevron size="xs" direction={showBreadCrumbs ? 'up' : 'down'} />;
  return (
    <Fragment>
      <a
        style={{display: 'flex', alignItems: 'center', gap: space(0.5)}}
        onClick={() => {
          setShowBreadCrumbs(prev => !prev);
        }}
      >
        {renderText} {chevron}
      </a>
      <div ref={breadCrumbsContainerRef}>
        {showBreadCrumbs && (
          <Breadcrumbs
            hideTitle
            data={matchingEntry.data}
            event={event}
            organization={organization}
          />
        )}
      </div>
    </Fragment>
  );
}

type TransactionDetailProps = {
  location: Location;
  manager: VirtualizedViewManager;
  node: TraceTreeNode<TraceTree.Transaction>;
  onParentClick: (node: TraceTreeNode<TraceTree.NodeValue>) => void;
  organization: Organization;
  scrollToNode: (node: TraceTreeNode<TraceTree.NodeValue>) => void;
};

export function TransactionNodeDetails({
  node,
  organization,
  location,
  scrollToNode,
  onParentClick,
}: TransactionDetailProps) {
  const {projects} = useProjects();
  const issues = useMemo(() => {
    return [...node.errors, ...node.performance_issues];
  }, [node.errors, node.performance_issues]);
<<<<<<< HEAD

  const {data: event, isFetching} = useApiQuery<EventTransaction>(
=======
  const {
    data: event,
    isError,
    isLoading,
  } = useApiQuery<EventTransaction>(
>>>>>>> ba6adcf2
    [
      `/organizations/${organization.slug}/events/${node.value.project_slug}:${node.value.event_id}/`,
      {
        query: {
          referrer: 'trace-details-summary',
        },
      },
    ],
    {
      staleTime: 0,
      enabled: !!node,
    }
  );

<<<<<<< HEAD
  if (isFetching) {
    return <LoadingIndicator />;
  }

  if (!event) {
    // @TODO: this should be an error state
    return <LoadingIndicator />;
  }

=======
  if (isLoading) {
    return <LoadingIndicator />;
  }

  if (isError) {
    return <LoadingError message={t('Failed to fetch transaction details')} />;
  }

  const {user, contexts, projectSlug} = event;
  const {feedback} = contexts ?? {};
  const eventJsonUrl = `/api/0/projects/${organization.slug}/${node.value.project_slug}/events/${node.value.event_id}/json/`;
>>>>>>> ba6adcf2
  const project = projects.find(proj => proj.slug === event?.projectSlug);
  const startTimestamp = Math.min(node.value.start_timestamp, node.value.timestamp);
  const endTimestamp = Math.max(node.value.start_timestamp, node.value.timestamp);

  const {start: startTimeWithLeadingZero, end: endTimeWithLeadingZero} =
    getFormattedTimeRangeWithLeadingAndTrailingZero(startTimestamp, endTimestamp);

  const duration = (endTimestamp - startTimestamp) * node.multiplier;

  const measurementNames = Object.keys(node.value.measurements ?? {})
    .filter(name => isCustomMeasurement(`measurements.${name}`))
    .filter(isNotMarkMeasurement)
    .filter(isNotPerformanceScoreMeasurement)
    .sort();

  const measurementKeys = Object.keys(event?.measurements ?? {})
    .filter(name => Boolean(WEB_VITAL_DETAILS[`measurements.${name}`]))
    .sort();

  const parentTransaction = node.parent_transaction;

  return (
    <TraceDrawerComponents.DetailContainer>
      <TraceDrawerComponents.HeaderContainer>
        <TraceDrawerComponents.Title>
          <Tooltip title={node.value.project_slug}>
            <ProjectBadge
              project={project ? project : {slug: node.value.project_slug}}
              avatarSize={30}
              hideName
            />
          </Tooltip>
          <div>
            <div>{t('transaction')}</div>
            <TraceDrawerComponents.TitleOp>
              {' '}
              {node.value['transaction.op']}
            </TraceDrawerComponents.TitleOp>
          </div>
        </TraceDrawerComponents.Title>
        <TraceDrawerComponents.Actions>
          <Button size="xs" onClick={_e => scrollToNode(node)}>
            {t('Show in view')}
          </Button>
          <TraceDrawerComponents.EventDetailsLink
            eventId={node.value.event_id}
            projectSlug={node.metadata.project_slug}
          />
          <Button
            size="xs"
            icon={<IconOpen />}
            href={`/api/0/projects/${organization.slug}/${node.value.project_slug}/events/${node.value.event_id}/json/`}
            external
            onClick={() =>
              trackAnalytics('performance_views.event_details.json_button_click', {
                organization,
              })
            }
          >
            {t('JSON')} (<FileSize bytes={event?.size} />)
          </Button>
        </TraceDrawerComponents.Actions>
      </TraceDrawerComponents.HeaderContainer>

      <IssueList node={node} organization={organization} issues={issues} />

      <TraceDrawerComponents.Table className="table key-value">
        <tbody>
          {parentTransaction ? (
            <Row title="Parent Transaction">
              <td className="value">
                <a href="#" onClick={() => onParentClick(parentTransaction)}>
                  {getTraceTabTitle(parentTransaction)}
                </a>
              </td>
            </Row>
          ) : null}
          <Row title={t('Event ID')}>
            {node.value.event_id}
            <CopyToClipboardButton
              borderless
              size="zero"
              iconSize="xs"
              text={node.value.event_id}
            />
          </Row>
          <Row title={t('Description')}>
            <Link
              to={transactionSummaryRouteWithQuery({
                orgSlug: organization.slug,
                transaction: node.value.transaction,
                query: omit(location.query, Object.values(PAGE_URL_PARAM)),
                projectID: String(node.value.project_id),
              })}
            >
              {node.value.transaction}
            </Link>
          </Row>
          {node.value.profile_id ? (
            <Row
              title="Profile ID"
              extra={
                <TraceDrawerComponents.Button
                  size="xs"
                  to={generateProfileFlamechartRoute({
                    orgSlug: organization.slug,
                    projectSlug: node.value.project_slug,
                    profileId: node.value.profile_id,
                  })}
                  onClick={function handleOnClick() {
                    trackAnalytics('profiling_views.go_to_flamegraph', {
                      organization,
                      source: 'performance.trace_view',
                    });
                  }}
                >
                  {t('View Profile')}
                </TraceDrawerComponents.Button>
              }
            >
              {node.value.profile_id}
            </Row>
          ) : null}
          <Row title="Duration">{`${Number(duration.toFixed(3)).toLocaleString()}ms`}</Row>
          <Row title="Date Range">
            {getDynamicText({
              fixed: 'Mar 19, 2021 11:06:27 AM UTC',
              value: (
                <Fragment>
                  <DateTime date={startTimestamp * node.multiplier} />
                  {` (${startTimeWithLeadingZero})`}
                </Fragment>
              ),
            })}
            <br />
            {getDynamicText({
              fixed: 'Mar 19, 2021 11:06:28 AM UTC',
              value: (
                <Fragment>
                  <DateTime date={endTimestamp * node.multiplier} />
                  {` (${endTimeWithLeadingZero})`}
                </Fragment>
              ),
            })}
          </Row>

          <OpsBreakdown event={event} />

          {!event || !event.measurements || measurementKeys.length <= 0 ? null : (
            <Fragment>
              {measurementKeys.map(measurement => (
                <Row
                  key={measurement}
                  title={WEB_VITAL_DETAILS[`measurements.${measurement}`]?.name}
                >
                  <PerformanceDuration
                    milliseconds={Number(
                      event.measurements?.[measurement].value.toFixed(3)
                    )}
                    abbreviation
                  />
                </Row>
              ))}
            </Fragment>
          )}

          <Tags
            enableHiding
            location={location}
            organization={organization}
            tags={event.tags}
            event={node.value}
          />

          {measurementNames.length > 0 && (
            <tr>
              <td className="key">{t('Measurements')}</td>
              <td className="value">
                <Measurements>
                  {measurementNames.map(name => {
                    return (
                      event && (
                        <TraceEventCustomPerformanceMetric
                          key={name}
                          event={event}
                          name={name}
                          location={location}
                          organization={organization}
                          source={undefined}
                          isHomepage={false}
                        />
                      )
                    );
                  })}
                </Measurements>
              </td>
            </tr>
          )}
        </tbody>
      </TraceDrawerComponents.Table>
      {project ? <EventEvidence event={event} project={project} /> : null}
      {event.projectSlug ? (
        <Entries
          definedEvent={event}
          projectSlug={event.projectSlug}
          group={undefined}
          organization={organization}
          isShare={false}
          hideBeforeReplayEntries
          hideBreadCrumbs
        />
      ) : null}
      {!objectIsEmpty(event.contexts?.feedback ?? {}) ? (
        <Chunk
          key="feedback"
          type="feedback"
          alias="feedback"
          group={undefined}
          event={event}
          value={event.contexts?.feedback ?? {}}
        />
      ) : null}
      {event.user && !objectIsEmpty(event.user) ? (
        <Chunk
          key="user"
          type="user"
          alias="user"
          group={undefined}
          event={event}
          value={event.user}
        />
      ) : null}
      <EventExtraData event={event} />
      <EventSdk sdk={event.sdk} meta={event._meta?.sdk} />
      {event._metrics_summary ? (
        <CustomMetricsEventData
          metricsSummary={event._metrics_summary}
          startTimestamp={event.startTimestamp}
        />
      ) : null}
      <BreadCrumbsSection event={event} organization={organization} />
      {event.projectSlug ? (
        <EventAttachments event={event} projectSlug={event.projectSlug} />
      ) : null}
      {project ? <EventViewHierarchy event={event} project={project} /> : null}
      {event.projectSlug ? (
        <EventRRWebIntegration
          event={event}
          orgId={organization.slug}
          projectSlug={event.projectSlug}
        />
      ) : null}
    </TraceDrawerComponents.DetailContainer>
  );
}

const Measurements = styled('div')`
  display: flex;
  flex-wrap: wrap;
  gap: ${space(1)};
  padding-top: 10px;
`;<|MERGE_RESOLUTION|>--- conflicted
+++ resolved
@@ -180,16 +180,12 @@
   const issues = useMemo(() => {
     return [...node.errors, ...node.performance_issues];
   }, [node.errors, node.performance_issues]);
-<<<<<<< HEAD
-
-  const {data: event, isFetching} = useApiQuery<EventTransaction>(
-=======
+
   const {
     data: event,
     isError,
     isLoading,
   } = useApiQuery<EventTransaction>(
->>>>>>> ba6adcf2
     [
       `/organizations/${organization.slug}/events/${node.value.project_slug}:${node.value.event_id}/`,
       {
@@ -204,17 +200,6 @@
     }
   );
 
-<<<<<<< HEAD
-  if (isFetching) {
-    return <LoadingIndicator />;
-  }
-
-  if (!event) {
-    // @TODO: this should be an error state
-    return <LoadingIndicator />;
-  }
-
-=======
   if (isLoading) {
     return <LoadingIndicator />;
   }
@@ -223,10 +208,6 @@
     return <LoadingError message={t('Failed to fetch transaction details')} />;
   }
 
-  const {user, contexts, projectSlug} = event;
-  const {feedback} = contexts ?? {};
-  const eventJsonUrl = `/api/0/projects/${organization.slug}/${node.value.project_slug}/events/${node.value.event_id}/json/`;
->>>>>>> ba6adcf2
   const project = projects.find(proj => proj.slug === event?.projectSlug);
   const startTimestamp = Math.min(node.value.start_timestamp, node.value.timestamp);
   const endTimestamp = Math.max(node.value.start_timestamp, node.value.timestamp);
