import {Fragment, type PropsWithChildren, useMemo} from 'react';
import styled from '@emotion/styled';
import type {LocationDescriptor} from 'history';

import {Button, LinkButton} from 'sentry/components/button';
import {CopyToClipboardButton} from 'sentry/components/copyToClipboardButton';
import {
  DropdownMenu,
  type DropdownMenuProps,
  type MenuItemProps,
} from 'sentry/components/dropdownMenu';
import EventTagsDataSection from 'sentry/components/events/eventTagsAndScreenshot/tags';
import {generateStats} from 'sentry/components/events/opsBreakdown';
import {DataSection} from 'sentry/components/events/styles';
import FileSize from 'sentry/components/fileSize';
import ProjectBadge from 'sentry/components/idBadge/projectBadge';
import KeyValueData, {
  CardPanel,
  type KeyValueDataContentProps,
  Subject,
} from 'sentry/components/keyValueData';
import {LazyRender, type LazyRenderProps} from 'sentry/components/lazyRender';
import Link from 'sentry/components/links/link';
import Panel from 'sentry/components/panels/panel';
import PanelBody from 'sentry/components/panels/panelBody';
import PanelHeader from 'sentry/components/panels/panelHeader';
import {pickBarColor} from 'sentry/components/performance/waterfall/utils';
import QuestionTooltip from 'sentry/components/questionTooltip';
import {Tooltip} from 'sentry/components/tooltip';
import {
  IconChevron,
  IconCircleFill,
  IconFocus,
  IconJson,
  IconOpen,
  IconPanel,
  IconProfiling,
} from 'sentry/icons';
import {t, tct} from 'sentry/locale';
import {space} from 'sentry/styles/space';
import type {Event, EventTransaction} from 'sentry/types/event';
import type {KeyValueListData} from 'sentry/types/group';
import type {Organization} from 'sentry/types/organization';
import type {Project} from 'sentry/types/project';
import {formatBytesBase10} from 'sentry/utils/bytes/formatBytesBase10';
import getDuration from 'sentry/utils/duration/getDuration';
import type {Color, ColorOrAlias} from 'sentry/utils/theme';
import {useNavigate} from 'sentry/utils/useNavigate';
import useOrganization from 'sentry/utils/useOrganization';
import {useParams} from 'sentry/utils/useParams';

import {traceAnalytics} from '../../traceAnalytics';
import {useTransaction} from '../../traceApi/useTransaction';
import {useDrawerContainerRef} from '../../traceDrawer/details/drawerContainerRefContext';
import {makeTraceContinuousProfilingLink} from '../../traceDrawer/traceProfilingLink';
import {
  isAutogroupedNode,
  isMissingInstrumentationNode,
  isRootNode,
  isSpanNode,
  isTraceErrorNode,
  isTransactionNode,
} from '../../traceGuards';
import type {MissingInstrumentationNode} from '../../traceModels/missingInstrumentationNode';
import type {ParentAutogroupNode} from '../../traceModels/parentAutogroupNode';
import type {SiblingAutogroupNode} from '../../traceModels/siblingAutogroupNode';
import {TraceTree} from '../../traceModels/traceTree';
import type {TraceTreeNode} from '../../traceModels/traceTreeNode';
import {useTraceState, useTraceStateDispatch} from '../../traceState/traceStateProvider';
import {useHasTraceNewUi} from '../../useHasTraceNewUi';

const DetailContainer = styled('div')<{hasNewTraceUi?: boolean}>`
  display: flex;
  flex-direction: column;
  gap: ${p => (p.hasNewTraceUi ? 0 : space(2))};
  padding: ${space(1)};

  ${DataSection} {
    padding: 0;
  }
`;

const FlexBox = styled('div')`
  display: flex;
  align-items: center;
`;

const Actions = styled(FlexBox)`
  gap: ${space(0.5)};
  justify-content: end;
  width: 100%;
`;

const Title = styled(FlexBox)`
  gap: ${space(1)};
  flex-grow: 1;
  overflow: hidden;
  > span {
    min-width: 30px;
  }
`;

const LegacyTitleText = styled('div')`
  ${p => p.theme.overflowEllipsis}
`;

const TitleText = styled('div')`
  font-size: ${p => p.theme.fontSizeExtraLarge};
  font-weight: bold;
`;

function TitleWithTestId(props: PropsWithChildren<{}>) {
  return <Title data-test-id="trace-drawer-title">{props.children}</Title>;
}

function SubtitleWithCopyButton({text}: {text: string}) {
  return (
    <SubTitleWrapper>
      <StyledSubTitleText>{text}</StyledSubTitleText>
      <CopyToClipboardButton
        borderless
        size="zero"
        iconSize="xs"
        text={text}
        tooltipProps={{disabled: true}}
      />
    </SubTitleWrapper>
  );
}

const SubTitleWrapper = styled(FlexBox)`
  ${p => p.theme.overflowEllipsis}
`;

const StyledSubTitleText = styled('span')`
  font-size: ${p => p.theme.fontSizeMedium};
  color: ${p => p.theme.subText};
`;

function TitleOp({text}: {text: string}) {
  return (
    <Tooltip
      title={
        <Fragment>
          {text}
          <CopyToClipboardButton
            borderless
            size="zero"
            iconSize="xs"
            text={text}
            tooltipProps={{disabled: true}}
          />
        </Fragment>
      }
      showOnlyOnOverflow
      isHoverable
    >
      <TitleOpText>{text}</TitleOpText>
    </Tooltip>
  );
}

const Type = styled('div')`
  font-size: ${p => p.theme.fontSizeSmall};
`;

const TitleOpText = styled('div')`
  font-size: 15px;
  font-weight: ${p => p.theme.fontWeightBold};
  ${p => p.theme.overflowEllipsis}
`;

const Table = styled('table')`
  margin-bottom: 0 !important;

  td {
    overflow: hidden;
  }
`;

const IconTitleWrapper = styled(FlexBox)`
  gap: ${space(1)};
  min-width: 30px;
`;

const IconBorder = styled('div')<{backgroundColor: string; errored?: boolean}>`
  background-color: ${p => p.backgroundColor};
  border-radius: ${p => p.theme.borderRadius};
  padding: 0;
  display: flex;
  align-items: center;
  justify-content: center;
  width: 30px;
  height: 30px;
  min-width: 30px;

  svg {
    fill: ${p => p.theme.white};
    width: 14px;
    height: 14px;
  }
`;

const LegacyHeaderContainer = styled(FlexBox)`
  justify-content: space-between;
  gap: ${space(3)};
  container-type: inline-size;

  @container (max-width: 780px) {
    .DropdownMenu {
      display: block;
    }
    .Actions {
      display: none;
    }
  }

  @container (min-width: 781px) {
    .DropdownMenu {
      display: none;
    }
  }
`;

const HeaderContainer = styled(FlexBox)`
  align-items: baseline;
  justify-content: space-between;
  gap: ${space(3)};
  margin-bottom: ${space(2)};
`;

const DURATION_COMPARISON_STATUS_COLORS: {
  equal: {light: ColorOrAlias; normal: ColorOrAlias};
  faster: {light: ColorOrAlias; normal: ColorOrAlias};
  slower: {light: ColorOrAlias; normal: ColorOrAlias};
} = {
  faster: {
    light: 'green100',
    normal: 'green300',
  },
  slower: {
    light: 'red100',
    normal: 'red300',
  },
  equal: {
    light: 'gray100',
    normal: 'gray300',
  },
};

const MIN_PCT_DURATION_DIFFERENCE = 10;

<<<<<<< HEAD
type DurationComparison = {
  deltaPct: number;
  deltaText: JSX.Element;
  status: 'faster' | 'slower' | 'equal';
} | null;

const getDurationComparison = (
  baseline: number | undefined,
  duration: number,
  baseDescription?: string
): DurationComparison => {
  if (!baseline) {
    return null;
=======
type DurationProps = {
  baseline: number | undefined;
  duration: number;
  node: TraceTreeNode<TraceTree.NodeValue>;
  baseDescription?: string;
  ratio?: number;
};

function Duration(props: DurationProps) {
  if (typeof props.duration !== 'number' || Number.isNaN(props.duration)) {
    return <DurationContainer>{t('unknown')}</DurationContainer>;
  }

  // Since transactions have ms precision, we show 2 decimal places only if the duration is greater than 1 second.
  const precision = isTransactionNode(props.node) ? (props.duration > 1 ? 2 : 0) : 2;
  if (props.baseline === undefined || props.baseline === 0) {
    return (
      <DurationContainer>
        {getDuration(props.duration, precision, true)}
      </DurationContainer>
    );
>>>>>>> 9f97c34a
  }

  const delta = duration - baseline;
  const deltaPct = Math.round(Math.abs((delta / baseline) * 100));
  const status = delta > 0 ? 'slower' : delta < 0 ? 'faster' : 'equal';

  const formattedBaseDuration = (
    <Tooltip
      title={baseDescription}
      showUnderline
      underlineColor={DURATION_COMPARISON_STATUS_COLORS[status].normal}
    >
      {getDuration(baseline, 2, true)}
    </Tooltip>
  );

  const deltaText =
    status === 'equal'
      ? tct(`equal to avg [formattedBaseDuration]`, {
          formattedBaseDuration,
        })
      : status === 'faster'
        ? tct(`[deltaPct] faster than avg [formattedBaseDuration]`, {
            formattedBaseDuration,
            deltaPct: `${deltaPct}%`,
          })
        : tct(`[deltaPct] slower than avg [formattedBaseDuration]`, {
            formattedBaseDuration,
            deltaPct: `${deltaPct}%`,
          });

  return {deltaPct, status, deltaText};
};

type DurationProps = {
  baseline: number | undefined;
  duration: number;
  baseDescription?: string;
  ratio?: number;
};

function Duration(props: DurationProps) {
  if (typeof props.duration !== 'number' || Number.isNaN(props.duration)) {
    return <DurationContainer>{t('unknown')}</DurationContainer>;
  }

  if (props.baseline === undefined || props.baseline === 0) {
    return <DurationContainer>{getDuration(props.duration, 2, true)}</DurationContainer>;
  }

  const comparison = getDurationComparison(
    props.baseline,
    props.duration,
    props.baseDescription
  );

  return (
    <Fragment>
      <DurationContainer>
        {getDuration(props.duration, precision, true)}{' '}
        {props.ratio ? `(${(props.ratio * 100).toFixed()}%)` : null}
      </DurationContainer>
      {comparison && comparison.deltaPct >= MIN_PCT_DURATION_DIFFERENCE ? (
        <Comparison status={comparison.status}>{comparison.deltaText}</Comparison>
      ) : null}
    </Fragment>
  );
}

function TableRow({
  title,
  keep,
  children,
  prefix,
  extra = null,
  toolTipText,
}: {
  children: React.ReactNode;
  title: JSX.Element | string | null;
  extra?: React.ReactNode;
  keep?: boolean;
  prefix?: JSX.Element;
  toolTipText?: string;
}) {
  if (!keep && !children) {
    return null;
  }

  return (
    <tr>
      <td className="key">
        <Flex>
          {prefix}
          {title}
          {toolTipText ? <StyledQuestionTooltip size="xs" title={toolTipText} /> : null}
        </Flex>
      </td>
      <ValueTd className="value">
        <TableValueRow>
          <StyledPre>
            <span className="val-string">{children}</span>
          </StyledPre>
          <TableRowButtonContainer>{extra}</TableRowButtonContainer>
        </TableValueRow>
      </ValueTd>
    </tr>
  );
}

type HighlightProps = {
  avgDuration: number | undefined;
  bodyContent: React.ReactNode;
  headerContent: React.ReactNode;
  node: TraceTreeNode<TraceTree.NodeValue>;
  project: Project | undefined;
  transaction: EventTransaction | undefined;
};

function Highlights({
  node,
  transaction: event,
  avgDuration,
  project,
  headerContent,
  bodyContent,
}: HighlightProps) {
  if (!isTransactionNode(node)) {
    return null;
  }

  const startTimestamp = node.space[0];
  const endTimestamp = node.space[0] + node.space[1];
  const durationInSeconds = (endTimestamp - startTimestamp) / 1e3;

  const comparison = getDurationComparison(
    avgDuration,
    durationInSeconds,
    t('Average duration for this transaction over the last 24 hours')
  );

  return (
    <Fragment>
      <HighlightsWrapper>
        <HighlightsLeftColumn>
          <Tooltip title={node.value.project_slug}>
            <ProjectBadge
              project={project ? project : {slug: node.value.project_slug}}
              avatarSize={18}
              hideName
            />
          </Tooltip>
          <VerticalLine />
        </HighlightsLeftColumn>
        <HighlightsRightColumn>
          <HighlightOp>{node.value['transaction.op']}</HighlightOp>
          <HighlightsDurationWrapper>
            <HighlightDuration>
              {getDuration(durationInSeconds, 2, true)}
            </HighlightDuration>
            {comparison && comparison.deltaPct >= MIN_PCT_DURATION_DIFFERENCE ? (
              <HiglightsDurationComparison status={comparison.status}>
                {comparison.deltaText}
              </HiglightsDurationComparison>
            ) : null}
          </HighlightsDurationWrapper>
          <Panel>
            <StyledPanelHeader>{headerContent}</StyledPanelHeader>
            <PanelBody>{bodyContent}</PanelBody>
          </Panel>
          {event ? <HighLightsOpsBreakdown event={event} /> : null}
        </HighlightsRightColumn>
      </HighlightsWrapper>
      <SectionDivider />
    </Fragment>
  );
}

function HighLightsOpsBreakdown({event}: {event: EventTransaction}) {
  const breakdown = generateStats(event, {type: 'no_filter'});
  const spansCount =
    event.entries?.find(entry => entry.type === 'spans')?.data?.length ?? 0;

  return (
    <HighlightsOpsBreakdownWrapper>
      <HighlightsSpanCount>
        {tct('This transaction contains [spansCount] spans', {
          spansCount,
        })}
      </HighlightsSpanCount>
      {breakdown.slice(0, 5).map(currOp => {
        const {name, percentage} = currOp;

        const operationName = typeof name === 'string' ? name : t('Other');
        const color = pickBarColor(operationName);
        const pctLabel = isFinite(percentage) ? Math.round(percentage * 100) : '∞';

        return (
          <HighlightsOpRow key={operationName}>
            <IconCircleFill size="xs" color={color as Color} />
            {operationName}
            <HighlightsOpPct>{pctLabel}%</HighlightsOpPct>
          </HighlightsOpRow>
        );
      })}
      {breakdown.length > 5 ? (
        <HighlightsOpsBreakdownMoreCount>
          {tct('+ [moreCount] more', {moreCount: breakdown.length - 5})}
        </HighlightsOpsBreakdownMoreCount>
      ) : null}
    </HighlightsOpsBreakdownWrapper>
  );
}

const HighlightsOpsBreakdownMoreCount = styled('div')`
  font-size: 12px;
  color: ${p => p.theme.subText};
`;

const HighlightsOpPct = styled('div')`
  color: ${p => p.theme.subText};
  font-size: 14px;
`;

const HighlightsSpanCount = styled('div')`
  margin-bottom: ${space(0.25)};
`;

const HighlightsOpRow = styled(FlexBox)`
  font-size: 13px;
  gap: ${space(0.5)};
`;

const HighlightsOpsBreakdownWrapper = styled(FlexBox)`
  align-items: flex-start;
  flex-direction: column;
  gap: ${space(0.25)};
`;

const HiglightsDurationComparison = styled('div')<{status: string}>`
  white-space: nowrap;
  border-radius: 12px;
  color: ${p => p.theme[DURATION_COMPARISON_STATUS_COLORS[p.status].normal]};
  background-color: ${p => p.theme[DURATION_COMPARISON_STATUS_COLORS[p.status].light]};
  border: solid 1px ${p => p.theme[DURATION_COMPARISON_STATUS_COLORS[p.status].light]};
  font-size: ${p => p.theme.fontSizeExtraSmall};
  padding: ${space(0.25)} ${space(1)};
  display: inline-block;
  height: 21px;
`;

const HighlightsDurationWrapper = styled(FlexBox)`
  gap: ${space(1)};
  margin-bottom: ${space(1)};
`;

const HighlightDuration = styled('div')`
  font-size: ${p => p.theme.headerFontSize};
  font-weight: 400;
`;

const HighlightOp = styled('div')`
  font-weight: bold;
  font-size: ${p => p.theme.fontSizeMedium};
  line-height: normal;
`;

const StyledPanelHeader = styled(PanelHeader)`
  font-weight: normal;
  padding: 0;
  line-height: normal;
  text-transform: none;
  font-size: ${p => p.theme.fontSizeMedium};
  overflow: hidden;
`;

const SectionDivider = styled('hr')`
  border-color: ${p => p.theme.translucentBorder};
  margin: ${space(1.5)} 0;
`;

const VerticalLine = styled('div')`
  width: 1px;
  height: 100%;
  background-color: ${p => p.theme.border};
  margin-top: ${space(0.5)};
`;

const HighlightsWrapper = styled('div')`
  display: flex;
  align-items: stretch;
  gap: ${space(1)};
  width: 100%;
  overflow: hidden;
  margin: ${space(1)} 0;
`;

const HighlightsLeftColumn = styled('div')`
  display: flex;
  flex-direction: column;
  justify-content: center;
  align-items: center;
`;

const HighlightsRightColumn = styled('div')`
  display: flex;
  flex-direction: column;
  justify-content: left;
  height: 100%;
  flex: 1;
  overflow: hidden;
`;

function IssuesLink({
  node,
  children,
}: {
  children: React.ReactNode;
  node: TraceTreeNode<TraceTree.NodeValue>;
}) {
  const organization = useOrganization();
  const params = useParams<{traceSlug?: string}>();
  const traceSlug = params.traceSlug?.trim() ?? '';

  // Adding a buffer of 15mins for errors only traces, where there is no concept of
  // trace duration and start equals end timestamps.
  const buffer = node.space[1] > 0 ? 0 : 15 * 60 * 1000;

  return (
    <Link
      to={{
        pathname: `/organizations/${organization.slug}/issues/`,
        query: {
          query: `trace:${traceSlug}`,
          start: new Date(node.space[0] - buffer).toISOString(),
          end: new Date(node.space[0] + node.space[1] + buffer).toISOString(),
          // If we don't pass the project param, the issues page will filter by the last selected project.
          // Traces can have multiple projects, so we query issues by all projects and rely on our search query to filter the results.
          project: -1,
        },
      }}
    >
      {children}
    </Link>
  );
}

const LAZY_RENDER_PROPS: Partial<LazyRenderProps> = {
  observerOptions: {rootMargin: '50px'},
};

const DurationContainer = styled('span')`
  font-weight: ${p => p.theme.fontWeightBold};
  margin-right: ${space(1)};
`;

const Comparison = styled('span')<{status: 'faster' | 'slower' | 'equal'}>`
  color: ${p => p.theme[DURATION_COMPARISON_STATUS_COLORS[p.status].normal]};
`;

const Flex = styled('div')`
  display: flex;
  align-items: center;
`;

const TableValueRow = styled('div')`
  display: grid;
  grid-template-columns: auto min-content;
  gap: ${space(1)};

  border-radius: 4px;
  background-color: ${p => p.theme.surface200};
  margin: 2px;
`;

const StyledQuestionTooltip = styled(QuestionTooltip)`
  margin-left: ${space(0.5)};
`;

const StyledPre = styled('pre')`
  margin: 0 !important;
  background-color: transparent !important;
`;

const TableRowButtonContainer = styled('div')`
  padding: 8px 10px;
`;

const ValueTd = styled('td')`
  position: relative;
`;

function getThreadIdFromNode(
  node: TraceTreeNode<TraceTree.NodeValue>,
  transaction: EventTransaction | undefined
): string | undefined {
  if (isSpanNode(node) && node.value.data?.['thread.id']) {
    return node.value.data['thread.id'];
  }

  if (transaction) {
    return transaction.contexts?.trace?.data?.['thread.id'];
  }

  return undefined;
}

// Renders the dropdown menu list at the root trace drawer content container level, to prevent
// being stacked under other content.
function DropdownMenuWithPortal(props: DropdownMenuProps) {
  const drawerContainerRef = useDrawerContainerRef();

  return (
    <DropdownMenu
      {...props}
      usePortal={!!drawerContainerRef}
      portalContainerRef={drawerContainerRef}
    />
  );
}

function TypeSafeBoolean<T>(value: T | null | undefined): value is NonNullable<T> {
  return value !== null && value !== undefined;
}

function PanelPositionDropDown({organization}: {organization: Organization}) {
  const traceState = useTraceState();
  const traceDispatch = useTraceStateDispatch();

  const options: MenuItemProps[] = [];

  const layoutOptions = traceState.preferences.drawer.layoutOptions;
  if (layoutOptions.includes('drawer left')) {
    options.push({
      key: 'drawer-left',
      onAction: () => {
        traceAnalytics.trackLayoutChange('drawer left', organization);
        traceDispatch({type: 'set layout', payload: 'drawer left'});
      },
      leadingItems: <IconPanel direction="left" size="xs" />,
      label: t('Left'),
      disabled: traceState.preferences.layout === 'drawer left',
    });
  }

  if (layoutOptions.includes('drawer right')) {
    options.push({
      key: 'drawer-right',
      onAction: () => {
        traceAnalytics.trackLayoutChange('drawer right', organization);
        traceDispatch({type: 'set layout', payload: 'drawer right'});
      },
      leadingItems: <IconPanel direction="right" size="xs" />,
      label: t('Right'),
      disabled: traceState.preferences.layout === 'drawer right',
    });
  }

  if (layoutOptions.includes('drawer bottom')) {
    options.push({
      key: 'drawer-bottom',
      onAction: () => {
        traceAnalytics.trackLayoutChange('drawer bottom', organization);
        traceDispatch({type: 'set layout', payload: 'drawer bottom'});
      },
      leadingItems: <IconPanel direction="down" size="xs" />,
      label: t('Bottom'),
      disabled: traceState.preferences.layout === 'drawer bottom',
    });
  }

  return (
    <DropdownMenu
      size="sm"
      items={options}
      menuTitle={<div>{t('Panel Position')}</div>}
      trigger={triggerProps => (
        <Tooltip title={t('Panel Position')}>
          <ActionButton
            {...triggerProps}
            size="xs"
            aria-label={t('Panel position')}
            icon={<IconPanel direction="right" size="xs" />}
          />
        </Tooltip>
      )}
    />
  );
}

function NodeActions(props: {
  node: TraceTreeNode<any>;
  onTabScrollToNode: (
    node:
      | TraceTreeNode<any>
      | ParentAutogroupNode
      | SiblingAutogroupNode
      | MissingInstrumentationNode
  ) => void;
  organization: Organization;
  eventSize?: number | undefined;
}) {
  const hasNewTraceUi = useHasTraceNewUi();
  const organization = useOrganization();
  const params = useParams<{traceSlug?: string}>();

  const {data: transaction} = useTransaction({
    node: isTransactionNode(props.node) ? props.node : null,
    organization,
  });

  const profilerId: string = useMemo(() => {
    if (isTransactionNode(props.node)) {
      return props.node.value.profiler_id;
    }
    if (isSpanNode(props.node)) {
      return props.node.value.sentry_tags?.profiler_id ?? '';
    }
    return '';
  }, [props]);

  const profileLink = makeTraceContinuousProfilingLink(props.node, profilerId, {
    orgSlug: props.organization.slug,
    projectSlug: props.node.metadata.project_slug ?? '',
    traceId: params.traceSlug ?? '',
    threadId: getThreadIdFromNode(props.node, transaction),
  });

  if (!hasNewTraceUi) {
    return (
      <LegacyNodeActions
        {...props}
        profileLink={profileLink}
        profilerId={profilerId}
        transaction={transaction}
      />
    );
  }

  return (
    <ActionWrapper>
      <Tooltip title={t('Show in view')}>
        <ActionButton
          onClick={_e => {
            traceAnalytics.trackShowInView(props.organization);
            props.onTabScrollToNode(props.node);
          }}
          size="xs"
          aria-label={t('Show in view')}
          icon={<IconFocus size="xs" />}
        />
      </Tooltip>
      {isTransactionNode(props.node) ? (
        <Tooltip title={t('JSON')}>
          <ActionButton
            onClick={() => traceAnalytics.trackViewEventJSON(props.organization)}
            href={`/api/0/projects/${props.organization.slug}/${props.node.value.project_slug}/events/${props.node.value.event_id}/json/`}
            size="xs"
            aria-label={t('JSON')}
            icon={<IconJson size="xs" />}
          />
        </Tooltip>
      ) : null}
      {organization.features.includes('continuous-profiling-ui') && !!profileLink ? (
        <Tooltip title={t('Continuous Profile')}>
          <ActionButton
            size="xs"
            aria-label={t('Continuous Profile')}
            icon={<IconProfiling size="xs" />}
          />
        </Tooltip>
      ) : null}
      <PanelPositionDropDown organization={organization} />
    </ActionWrapper>
  );
}

const ActionButton = styled(Button)`
  border: none;
  background-color: transparent;
  box-shadow: none;
  transition: none !important;
  opacity: 0.8;
  height: 24px;
  max-height: 24px;

  &:hover {
    border: none;
    background-color: transparent;
    box-shadow: none;
    opacity: 1;
  }
`;

const ActionWrapper = styled('div')`
  display: flex;
  align-items: center;
  gap: ${space(0.25)};
`;

function LegacyNodeActions(props: {
  node: TraceTreeNode<any>;
  onTabScrollToNode: (
    node:
      | TraceTreeNode<any>
      | ParentAutogroupNode
      | SiblingAutogroupNode
      | MissingInstrumentationNode
  ) => void;
  profileLink: LocationDescriptor | null;
  profilerId: string;
  transaction: EventTransaction | undefined;
  eventSize?: number | undefined;
}) {
  const navigate = useNavigate();
  const organization = useOrganization();

  const items = useMemo((): MenuItemProps[] => {
    const showInView: MenuItemProps = {
      key: 'show-in-view',
      label: t('Show in View'),
      onAction: () => {
        traceAnalytics.trackShowInView(organization);
        props.onTabScrollToNode(props.node);
      },
    };

    const eventId =
      props.node.metadata.event_id ??
      TraceTree.ParentTransaction(props.node)?.metadata.event_id;
    const projectSlug =
      props.node.metadata.project_slug ??
      TraceTree.ParentTransaction(props.node)?.metadata.project_slug;

    const eventSize = props.eventSize;
    const jsonDetails: MenuItemProps = {
      key: 'json-details',
      onAction: () => {
        traceAnalytics.trackViewEventJSON(organization);
        window.open(
          `/api/0/projects/${organization.slug}/${projectSlug}/events/${eventId}/json/`,
          '_blank'
        );
      },
      label:
        t('JSON') +
        (typeof eventSize === 'number' ? ` (${formatBytesBase10(eventSize, 0)})` : ''),
    };

    const continuousProfileLink: MenuItemProps | null =
      organization.features.includes('continuous-profiling-ui') && !!props.profileLink
        ? {
            key: 'continuous-profile',
            onAction: () => {
              traceAnalytics.trackViewContinuousProfile(organization);
              navigate(props.profileLink!);
            },
            label: t('Continuous Profile'),
          }
        : null;

    if (isTransactionNode(props.node)) {
      return [showInView, jsonDetails, continuousProfileLink].filter(TypeSafeBoolean);
    }
    if (isSpanNode(props.node)) {
      return [showInView, continuousProfileLink].filter(TypeSafeBoolean);
    }
    if (isMissingInstrumentationNode(props.node)) {
      return [showInView, continuousProfileLink].filter(TypeSafeBoolean);
    }
    if (isTraceErrorNode(props.node)) {
      return [showInView, continuousProfileLink].filter(TypeSafeBoolean);
    }
    if (isRootNode(props.node)) {
      return [showInView];
    }
    if (isAutogroupedNode(props.node)) {
      return [showInView];
    }

    return [showInView];
  }, [props, navigate, organization]);

  return (
    <ActionsContainer>
      <Actions className="Actions">
        {organization.features.includes('continuous-profiling-ui') &&
        !!props.profileLink ? (
          <LinkButton size="xs" to={props.profileLink}>
            {t('Continuous Profile')}
          </LinkButton>
        ) : null}
        <Button
          size="xs"
          onClick={_e => {
            traceAnalytics.trackShowInView(organization);
            props.onTabScrollToNode(props.node);
          }}
        >
          {t('Show in view')}
        </Button>

        {isTransactionNode(props.node) ? (
          <LinkButton
            size="xs"
            icon={<IconOpen />}
            onClick={() => traceAnalytics.trackViewEventJSON(organization)}
            href={`/api/0/projects/${organization.slug}/${props.node.value.project_slug}/events/${props.node.value.event_id}/json/`}
            external
          >
            {t('JSON')} (<FileSize bytes={props.eventSize ?? 0} />)
          </LinkButton>
        ) : null}
      </Actions>
      <DropdownMenuWithPortal
        items={items}
        className="DropdownMenu"
        position="bottom-end"
        trigger={triggerProps => (
          <ActionsButtonTrigger size="xs" {...triggerProps}>
            {t('Actions')}
            <IconChevron direction="down" size="xs" />
          </ActionsButtonTrigger>
        )}
      />
    </ActionsContainer>
  );
}

const ActionsButtonTrigger = styled(Button)`
  svg {
    margin-left: ${space(0.5)};
    width: 10px;
    height: 10px;
  }
`;

const ActionsContainer = styled('div')`
  display: flex;
  justify-content: end;
  align-items: center;
  gap: ${space(1)};
`;

function EventTags({projectSlug, event}: {event: Event; projectSlug: string}) {
  const hasNewTraceUi = useHasTraceNewUi();

  if (!hasNewTraceUi) {
    return <LegacyEventTags event={event} projectSlug={projectSlug} />;
  }

  return <EventTagsDataSection event={event} projectSlug={projectSlug} />;
}

function LegacyEventTags({projectSlug, event}: {event: Event; projectSlug: string}) {
  return (
    <LazyRender {...TraceDrawerComponents.LAZY_RENDER_PROPS} containerHeight={200}>
      <TagsWrapper>
        <EventTagsDataSection event={event} projectSlug={projectSlug} />
      </TagsWrapper>
    </LazyRender>
  );
}

const TagsWrapper = styled('div')`
  h3 {
    color: ${p => p.theme.textColor};
  }
`;

export type SectionCardKeyValueList = KeyValueListData;

function SectionCard({
  items,
  title,
  disableTruncate,
  sortAlphabetically = false,
  itemProps = {},
}: {
  items: SectionCardKeyValueList;
  title: React.ReactNode;
  disableTruncate?: boolean;
  itemProps?: Partial<KeyValueDataContentProps>;
  sortAlphabetically?: boolean;
}) {
  const contentItems = items.map(item => ({item, ...itemProps}));

  return (
    <CardWrapper>
      <KeyValueData.Card
        title={title}
        contentItems={contentItems}
        sortAlphabetically={sortAlphabetically}
        truncateLength={disableTruncate ? Infinity : 5}
      />
    </CardWrapper>
  );
}

// This is trace-view specific styling. The card is rendered in a number of different places
// with tests failing otherwise, since @container queries are not supported by the version of
// jsdom currently used by jest.
const CardWrapper = styled('div')`
  ${CardPanel} {
    container-type: inline-size;
  }

  ${Subject} {
    @container (width < 350px) {
      max-width: 200px;
    }
  }
`;

function SectionCardGroup({children}: {children: React.ReactNode}) {
  return <KeyValueData.Container>{children}</KeyValueData.Container>;
}

function CopyableCardValueWithLink({
  value,
  linkTarget,
  linkText,
  onClick,
}: {
  value: React.ReactNode;
  linkTarget?: LocationDescriptor;
  linkText?: string;
  onClick?: () => void;
}) {
  return (
    <CardValueContainer>
      <CardValueText>
        {value}
        {typeof value === 'string' ? (
          <StyledCopyToClipboardButton
            borderless
            size="zero"
            iconSize="xs"
            text={value}
          />
        ) : null}
      </CardValueText>
      {linkTarget && linkTarget ? (
        <Link to={linkTarget} onClick={onClick}>
          {linkText}
        </Link>
      ) : null}
    </CardValueContainer>
  );
}

function TraceDataSection({event}: {event: EventTransaction}) {
  const traceData = event.contexts.trace?.data;

  if (!traceData) {
    return null;
  }

  return (
    <SectionCard
      items={Object.entries(traceData).map(([key, value]) => ({
        key,
        subject: key,
        value,
      }))}
      title={t('Trace Data')}
    />
  );
}

const StyledCopyToClipboardButton = styled(CopyToClipboardButton)`
  transform: translateY(2px);
`;

const CardValueContainer = styled(FlexBox)`
  justify-content: space-between;
  gap: ${space(1)};
  flex-wrap: wrap;
`;

const CardValueText = styled('span')`
  overflow-wrap: anywhere;
`;

export const CardContentSubject = styled('div')`
  grid-column: span 1;
  font-family: ${p => p.theme.text.familyMono};
  word-wrap: break-word;
`;

const TraceDrawerComponents = {
  DetailContainer,
  FlexBox,
  Title: TitleWithTestId,
  Type,
  TitleOp,
  HeaderContainer,
  LegacyHeaderContainer,
  Highlights,
  Actions,
  NodeActions,
  Table,
  IconTitleWrapper,
  IconBorder,
  TitleText,
  LegacyTitleText,
  Duration,
  TableRow,
  LAZY_RENDER_PROPS,
  TableRowButtonContainer,
  TableValueRow,
  IssuesLink,
  SectionCard,
  CopyableCardValueWithLink,
  EventTags,
  SubtitleWithCopyButton,
  TraceDataSection,
  SectionCardGroup,
  DropdownMenuWithPortal,
};

export {TraceDrawerComponents};<|MERGE_RESOLUTION|>--- conflicted
+++ resolved
@@ -250,7 +250,6 @@
 
 const MIN_PCT_DURATION_DIFFERENCE = 10;
 
-<<<<<<< HEAD
 type DurationComparison = {
   deltaPct: number;
   deltaText: JSX.Element;
@@ -264,29 +263,6 @@
 ): DurationComparison => {
   if (!baseline) {
     return null;
-=======
-type DurationProps = {
-  baseline: number | undefined;
-  duration: number;
-  node: TraceTreeNode<TraceTree.NodeValue>;
-  baseDescription?: string;
-  ratio?: number;
-};
-
-function Duration(props: DurationProps) {
-  if (typeof props.duration !== 'number' || Number.isNaN(props.duration)) {
-    return <DurationContainer>{t('unknown')}</DurationContainer>;
-  }
-
-  // Since transactions have ms precision, we show 2 decimal places only if the duration is greater than 1 second.
-  const precision = isTransactionNode(props.node) ? (props.duration > 1 ? 2 : 0) : 2;
-  if (props.baseline === undefined || props.baseline === 0) {
-    return (
-      <DurationContainer>
-        {getDuration(props.duration, precision, true)}
-      </DurationContainer>
-    );
->>>>>>> 9f97c34a
   }
 
   const delta = duration - baseline;
@@ -324,6 +300,7 @@
 type DurationProps = {
   baseline: number | undefined;
   duration: number;
+  node: TraceTreeNode<TraceTree.NodeValue>;
   baseDescription?: string;
   ratio?: number;
 };
@@ -333,8 +310,14 @@
     return <DurationContainer>{t('unknown')}</DurationContainer>;
   }
 
+  // Since transactions have ms precision, we show 2 decimal places only if the duration is greater than 1 second.
+  const precision = isTransactionNode(props.node) ? (props.duration > 1 ? 2 : 0) : 2;
   if (props.baseline === undefined || props.baseline === 0) {
-    return <DurationContainer>{getDuration(props.duration, 2, true)}</DurationContainer>;
+    return (
+      <DurationContainer>
+        {getDuration(props.duration, precision, true)}
+      </DurationContainer>
+    );
   }
 
   const comparison = getDurationComparison(
