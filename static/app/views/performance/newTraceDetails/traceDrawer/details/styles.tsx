--- conflicted
+++ resolved
@@ -53,15 +53,7 @@
 import {useLocation} from 'sentry/utils/useLocation';
 import useOrganization from 'sentry/utils/useOrganization';
 import {useParams} from 'sentry/utils/useParams';
-<<<<<<< HEAD
-import {
-  hasAgentInsightsFeature,
-  hasMCPInsightsFeature,
-} from 'sentry/views/insights/agents/utils/features';
 import {getIsAiSpan} from 'sentry/views/insights/agents/utils/query';
-=======
-import {getIsAiNode} from 'sentry/views/insights/agents/utils/aiTraceNodes';
->>>>>>> 6aa14943
 import {getIsMCPNode} from 'sentry/views/insights/mcp/utils/mcpTraceNodes';
 import {traceAnalytics} from 'sentry/views/performance/newTraceDetails/traceAnalytics';
 import {useTransaction} from 'sentry/views/performance/newTraceDetails/traceApi/useTransaction';
@@ -445,17 +437,12 @@
     [dispatch]
   );
 
-<<<<<<< HEAD
-  const isAiNode = hasAgentInsightsFeature(organization) && getIsAiSpan({op: node.op});
-  const isMCPNode = hasMCPInsightsFeature(organization) && getIsMCPNode(node);
-=======
   if (!isTransactionNode(node) && !isSpanNode(node) && !isEAPSpanNode(node)) {
     return null;
   }
 
-  const isAiNode = getIsAiNode(node);
+  const isAiNode = getIsAiSpan({op: node.op});
   const isMCPNode = getIsMCPNode(node);
->>>>>>> 6aa14943
 
   const hidePanelAndBreakdown = isAiNode || isMCPNode;
 
