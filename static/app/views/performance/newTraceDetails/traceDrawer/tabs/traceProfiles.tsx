import {Fragment, useCallback, useMemo} from 'react';
import styled from '@emotion/styled';
import {PlatformIcon} from 'platformicons';

import {Link} from 'sentry/components/core/link';
import {t} from 'sentry/locale';
import {space} from 'sentry/styles/space';
import type {PlatformKey, Project} from 'sentry/types/project';
import {
  generateContinuousProfileFlamechartRouteWithQuery,
  generateProfileFlamechartRouteWithQuery,
} from 'sentry/utils/profiling/routes';
import {ellipsize} from 'sentry/utils/string/ellipsize';
import useOrganization from 'sentry/utils/useOrganization';
import useProjects from 'sentry/utils/useProjects';
import {traceAnalytics} from 'sentry/views/performance/newTraceDetails/traceAnalytics';
<<<<<<< HEAD
import type {TraceTree} from 'sentry/views/performance/newTraceDetails/traceModels/traceTree';
=======
import {
  isEAPSpanNode,
  isSpanNode,
  isTransactionNode,
} from 'sentry/views/performance/newTraceDetails/traceGuards';
import {TraceTree} from 'sentry/views/performance/newTraceDetails/traceModels/traceTree';
import type {TraceTreeNode} from 'sentry/views/performance/newTraceDetails/traceModels/traceTreeNode';
>>>>>>> 9f6c8580

export function TraceProfiles({tree}: {tree: TraceTree}) {
  const {projects} = useProjects();
  const organization = useOrganization();

  const projectLookup: Record<string, PlatformKey | undefined> = useMemo(() => {
    return projects.reduce<Record<Project['slug'], Project['platform']>>(
      (acc, project) => {
        acc[project.slug] = project.platform;
        return acc;
      },
      {}
    );
  }, [projects]);

  const profiles = useMemo(
    () => Array.from(tree.profiled_events.values()),
    [tree.profiled_events]
  );

  const onProfileLinkClick = useCallback(
    (type: 'continuous' | 'transaction') => {
      if (type === 'continuous') {
        traceAnalytics.trackViewContinuousProfile(organization);
      } else {
        traceAnalytics.trackViewTransactionProfile(organization);
      }
    },
    [organization]
  );

  return (
    <ProfilesTable>
      <ProfilesTableRow>
        <ProfilesTableTitle>{t('Profiled Events')}</ProfilesTableTitle>
        <ProfilesTableTitle>{t('Profile')}</ProfilesTableTitle>
      </ProfilesTableRow>

      {profiles.map((node, index) => {
        const profileId = node.profileId;
        const profilerId = node.profilerId;

        if (!profileId && !profilerId) {
          return null;
        }

<<<<<<< HEAD
        const query = node.transactionId
          ? {
              eventId: node.transactionId,
            }
          : {};

        const link = profilerId
          ? generateContinuousProfileFlamechartRouteWithQuery({
              organization,
              profilerId,
              start: new Date(node.space[0]).toISOString(),
              end: new Date(node.space[0] + node.space[1]).toISOString(),
              projectSlug: node.projectSlug ?? '',
              query,
            })
          : generateProfileFlamechartRouteWithQuery({
              organization,
              projectSlug: node.projectSlug ?? '',
              profileId: profileId!,
              query,
            });

        const profileOrProfilerId = profilerId || profileId;

        const event = (
          <Fragment>
            {node.projectSlug && (
              <PlatformIcon platform={projectLookup[node.projectSlug] ?? 'default'} />
            )}
            <span>{node.op ?? '<unknown>'}</span> —{' '}
            <span className="TraceDescription" title={node.description}>
              {node.description
                ? ellipsize(node.description, 100)
                : (node.id ?? 'unknown')}
            </span>
          </Fragment>
        );
        return (
          <ProfilesTableRow key={index}>
            <div>{event}</div>
            <div>
              <Link
                to={link}
                onClick={() =>
                  onProfileLinkClick(profilerId ? 'continuous' : 'transaction')
                }
              >
                {profileOrProfilerId!.substring(0, 8)}
              </Link>
            </div>
          </ProfilesTableRow>
        );
=======
        const query = getProfileRouteQueryFromNode(node);

        const link =
          'profiler_id' in profile
            ? generateContinuousProfileFlamechartRouteWithQuery({
                organization,
                profilerId: profile.profiler_id,
                start: new Date(node.space[0]).toISOString(),
                end: new Date(node.space[0] + node.space[1]).toISOString(),
                projectSlug: node.metadata.project_slug as string,
                query,
              })
            : generateProfileFlamechartRouteWithQuery({
                organization,
                projectSlug: node.metadata.project_slug as string,
                profileId: profile.profile_id,
                query,
              });

        const profileOrProfilerId =
          'profiler_id' in profile ? profile.profiler_id : profile.profile_id;

        if (isTransactionNode(node)) {
          const event = (
            <Fragment>
              <PlatformIcon
                platform={projectLookup[node.value.project_slug] ?? 'default'}
              />
              <span>{node.value['transaction.op']}</span> —{' '}
              <span>{node.value.transaction}</span>
            </Fragment>
          );
          return (
            <ProfilesTableRow key={index}>
              <div>{event}</div>
              <div>
                <Link to={link} onClick={() => onProfileLinkClick(profile)}>
                  {profileOrProfilerId.substring(0, 8)}
                </Link>
              </div>
            </ProfilesTableRow>
          );
        }
        if (isSpanNode(node) || isEAPSpanNode(node)) {
          const spanId =
            'span_id' in node.value ? node.value.span_id : node.value.event_id;
          const event = (
            <Fragment>
              {node.value.project_slug && (
                <PlatformIcon
                  platform={projectLookup[node.value.project_slug] ?? 'default'}
                />
              )}
              <span>{node.value.op ?? '<unknown>'}</span> —{' '}
              <span className="TraceDescription" title={node.value.description}>
                {node.value.description
                  ? ellipsize(node.value.description, 100)
                  : (spanId ?? 'unknown')}
              </span>
            </Fragment>
          );
          return (
            <ProfilesTableRow key={index}>
              <div>{event}</div>
              <div>
                <Link to={link} onClick={() => onProfileLinkClick(profile)}>
                  {profileOrProfilerId.substring(0, 8)}
                </Link>
              </div>
            </ProfilesTableRow>
          );
        }
        return null;
>>>>>>> 9f6c8580
      })}
    </ProfilesTable>
  );
}

function getProfileRouteQueryFromNode(node: TraceTreeNode<TraceTree.NodeValue>) {
  if (isTransactionNode(node)) {
    return {eventId: node.value.event_id};
  }
  if (isSpanNode(node)) {
    return {eventId: TraceTree.ParentTransaction(node)?.value?.event_id};
  }
  if (isEAPSpanNode(node)) {
    const threadId = node.value.additional_attributes?.['thread.id'] ?? undefined;
    return {
      eventId: node.value.transaction_id,
      tid: typeof threadId === 'string' ? threadId : undefined,
    };
  }
  return {};
}

const ProfilesTable = styled('div')`
  display: grid !important;
  grid-template-columns: 1fr min-content;
  grid-template-rows: auto;
  width: 100%;
  border: 1px solid ${p => p.theme.border};
  border-radius: ${p => p.theme.radius.md};

  > div {
    white-space: nowrap;
    overflow: hidden;
    text-overflow: ellipsis;
    padding: ${space(0.5)} ${space(1)};
  }

  img {
    width: 16px;
    height: 16px;
    margin-right: ${space(0.5)};
  }
`;

const ProfilesTableRow = styled('div')`
  display: grid;
  grid-column: 1 / -1;
  grid-template-columns: subgrid;
  width: 100%;
  padding: ${space(0.5)};
  padding: ${space(0.5)} ${space(2)};

  & > div {
    padding: ${space(0.5)} ${space(1)};
    white-space: nowrap;
    text-overflow: ellipsis;
    overflow: hidden;
  }

  &:first-child {
    background-color: ${p => p.theme.tokens.background.primary};
    border-top-left-radius: ${p => p.theme.radius.md};
    border-top-right-radius: ${p => p.theme.radius.md};
  }

  &:not(:last-child) {
    border-bottom: 1px solid ${p => p.theme.border};
  }
`;

const ProfilesTableTitle = styled('div')`
  color: ${p => p.theme.subText};
  font-size: ${p => p.theme.fontSize.md};
  font-weight: ${p => p.theme.fontWeight.bold};
  padding: 0 ${space(0.5)};
`;<|MERGE_RESOLUTION|>--- conflicted
+++ resolved
@@ -14,17 +14,8 @@
 import useOrganization from 'sentry/utils/useOrganization';
 import useProjects from 'sentry/utils/useProjects';
 import {traceAnalytics} from 'sentry/views/performance/newTraceDetails/traceAnalytics';
-<<<<<<< HEAD
-import type {TraceTree} from 'sentry/views/performance/newTraceDetails/traceModels/traceTree';
-=======
-import {
-  isEAPSpanNode,
-  isSpanNode,
-  isTransactionNode,
-} from 'sentry/views/performance/newTraceDetails/traceGuards';
 import {TraceTree} from 'sentry/views/performance/newTraceDetails/traceModels/traceTree';
-import type {TraceTreeNode} from 'sentry/views/performance/newTraceDetails/traceModels/traceTreeNode';
->>>>>>> 9f6c8580
+import type {BaseNode} from 'sentry/views/performance/newTraceDetails/traceModels/traceTreeNode/baseNode';
 
 export function TraceProfiles({tree}: {tree: TraceTree}) {
   const {projects} = useProjects();
@@ -71,12 +62,7 @@
           return null;
         }
 
-<<<<<<< HEAD
-        const query = node.transactionId
-          ? {
-              eventId: node.transactionId,
-            }
-          : {};
+        const query = getProfileRouteQueryFromNode(node);
 
         const link = profilerId
           ? generateContinuousProfileFlamechartRouteWithQuery({
@@ -124,101 +110,17 @@
             </div>
           </ProfilesTableRow>
         );
-=======
-        const query = getProfileRouteQueryFromNode(node);
-
-        const link =
-          'profiler_id' in profile
-            ? generateContinuousProfileFlamechartRouteWithQuery({
-                organization,
-                profilerId: profile.profiler_id,
-                start: new Date(node.space[0]).toISOString(),
-                end: new Date(node.space[0] + node.space[1]).toISOString(),
-                projectSlug: node.metadata.project_slug as string,
-                query,
-              })
-            : generateProfileFlamechartRouteWithQuery({
-                organization,
-                projectSlug: node.metadata.project_slug as string,
-                profileId: profile.profile_id,
-                query,
-              });
-
-        const profileOrProfilerId =
-          'profiler_id' in profile ? profile.profiler_id : profile.profile_id;
-
-        if (isTransactionNode(node)) {
-          const event = (
-            <Fragment>
-              <PlatformIcon
-                platform={projectLookup[node.value.project_slug] ?? 'default'}
-              />
-              <span>{node.value['transaction.op']}</span> —{' '}
-              <span>{node.value.transaction}</span>
-            </Fragment>
-          );
-          return (
-            <ProfilesTableRow key={index}>
-              <div>{event}</div>
-              <div>
-                <Link to={link} onClick={() => onProfileLinkClick(profile)}>
-                  {profileOrProfilerId.substring(0, 8)}
-                </Link>
-              </div>
-            </ProfilesTableRow>
-          );
-        }
-        if (isSpanNode(node) || isEAPSpanNode(node)) {
-          const spanId =
-            'span_id' in node.value ? node.value.span_id : node.value.event_id;
-          const event = (
-            <Fragment>
-              {node.value.project_slug && (
-                <PlatformIcon
-                  platform={projectLookup[node.value.project_slug] ?? 'default'}
-                />
-              )}
-              <span>{node.value.op ?? '<unknown>'}</span> —{' '}
-              <span className="TraceDescription" title={node.value.description}>
-                {node.value.description
-                  ? ellipsize(node.value.description, 100)
-                  : (spanId ?? 'unknown')}
-              </span>
-            </Fragment>
-          );
-          return (
-            <ProfilesTableRow key={index}>
-              <div>{event}</div>
-              <div>
-                <Link to={link} onClick={() => onProfileLinkClick(profile)}>
-                  {profileOrProfilerId.substring(0, 8)}
-                </Link>
-              </div>
-            </ProfilesTableRow>
-          );
-        }
-        return null;
->>>>>>> 9f6c8580
       })}
     </ProfilesTable>
   );
 }
 
-function getProfileRouteQueryFromNode(node: TraceTreeNode<TraceTree.NodeValue>) {
-  if (isTransactionNode(node)) {
-    return {eventId: node.value.event_id};
-  }
-  if (isSpanNode(node)) {
-    return {eventId: TraceTree.ParentTransaction(node)?.value?.event_id};
-  }
-  if (isEAPSpanNode(node)) {
-    const threadId = node.value.additional_attributes?.['thread.id'] ?? undefined;
-    return {
-      eventId: node.value.transaction_id,
-      tid: typeof threadId === 'string' ? threadId : undefined,
-    };
-  }
-  return {};
+function getProfileRouteQueryFromNode(node: BaseNode) {
+  const threadId = node.attributes?.['thread.id'] ?? undefined;
+  return {
+    eventId: node.transactionId,
+    tid: typeof threadId === 'string' ? threadId : undefined,
+  };
 }
 
 const ProfilesTable = styled('div')`
