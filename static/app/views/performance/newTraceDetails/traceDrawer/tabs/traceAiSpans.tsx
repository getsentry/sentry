import {useCallback, useEffect, useMemo, useState} from 'react';
import styled from '@emotion/styled';

import {LinkButton} from 'sentry/components/core/button/linkButton';
import EmptyMessage from 'sentry/components/emptyMessage';
import LoadingIndicator from 'sentry/components/loadingIndicator';
import {t} from 'sentry/locale';
import {space} from 'sentry/styles/space';
import {trackAnalytics} from 'sentry/utils/analytics';
import {useLocation} from 'sentry/utils/useLocation';
import {useNavigate} from 'sentry/utils/useNavigate';
import useOrganization from 'sentry/utils/useOrganization';
import {AISpanList} from 'sentry/views/insights/pages/agents/components/aiSpanList';
import {useAITrace} from 'sentry/views/insights/pages/agents/hooks/useAITrace';
import {getDefaultSelectedNode} from 'sentry/views/insights/pages/agents/utils/getDefaultSelectedNode';
import {getNodeId} from 'sentry/views/insights/pages/agents/utils/getNodeId';
import type {AITraceSpanNode} from 'sentry/views/insights/pages/agents/utils/types';
import {TraceTreeNodeDetails} from 'sentry/views/performance/newTraceDetails/traceDrawer/tabs/traceTreeNodeDetails';
import type {TraceTree} from 'sentry/views/performance/newTraceDetails/traceModels/traceTree';
import {TraceLayoutTabKeys} from 'sentry/views/performance/newTraceDetails/useTraceLayoutTabs';
import {getScrollToPath} from 'sentry/views/performance/newTraceDetails/useTraceScrollToPath';

function TraceAiSpans({traceSlug}: {traceSlug: string}) {
  const organization = useOrganization();
  const navigate = useNavigate();
  const location = useLocation();
  const {nodes, isLoading, error} = useAITrace(traceSlug);
  const [selectedNodeKey, setSelectedNodeKey] = useState<string | null>(() => {
    const path = getScrollToPath()?.path;
    const lastSpan = path?.findLast(item => item.startsWith('span-'));
    return lastSpan?.replace('span-', '') ?? null;
  });

  useEffect(() => {
    trackAnalytics('agent-monitoring.trace.rendered', {
      organization,
    });
  }, [organization]);

  const selectedNode = useMemo(() => {
    return (
      nodes.find(node => getNodeId(node) === selectedNodeKey) ||
      getDefaultSelectedNode(nodes)
    );
  }, [nodes, selectedNodeKey]);

  const handleSelectNode = useCallback(
    (node: AITraceSpanNode) => {
      const eventId = getNodeId(node);
      if (!eventId) {
        return;
      }
      setSelectedNodeKey(eventId);

      trackAnalytics('agent-monitoring.trace.span-select', {
        organization,
      });

      // Update the node path url param to keep the trace waterfal in sync
      const nodeIdentifier: TraceTree.NodePath = `span-${eventId}`;
      navigate(
        {
          ...location,
          query: {
            ...location.query,
            node: nodeIdentifier,
          },
        },
        {replace: true}
      );
    },
    [location, navigate, organization]
  );

  const handleViewFullTraceClick = useCallback(() => {
    trackAnalytics('agent-monitoring.trace.view-full-trace-click', {
      organization,
    });
  }, [organization]);

  if (isLoading) {
    return <LoadingIndicator />;
  }

  if (nodes.length === 0) {
    return <EmptyMessage>{t('No AI spans found')}</EmptyMessage>;
  }

  if (error) {
    return <div>{t('Failed to load trace')}</div>;
  }

  return (
    <Wrapper>
      <HeaderCell>{t('Abbreviated Trace')}</HeaderCell>
      <HeaderCell align="right">
        <LinkButton
          size="xs"
          onClick={handleViewFullTraceClick}
          to={{
            ...location,
            query: {
              ...location.query,
              tab: TraceLayoutTabKeys.WATERFALL,
            },
          }}
        >
          {t('View in Full Trace')}
        </LinkButton>
      </HeaderCell>
      <LeftPanel>
        <SpansHeader>{t('AI Spans')}</SpansHeader>
        <AISpanList
          nodes={nodes}
          onSelectNode={handleSelectNode}
          selectedNodeKey={getNodeId(selectedNode!)}
        />
      </LeftPanel>
      <RightPanel>
        {selectedNode && (
          <TraceTreeNodeDetails
            node={selectedNode}
            manager={null}
            onParentClick={() => {}}
            onTabScrollToNode={() => {}}
            organization={organization}
            replay={null}
            traceId={traceSlug}
            hideNodeActions
          />
        )}
      </RightPanel>
    </Wrapper>
  );
}

export default TraceAiSpans;

const Wrapper = styled('div')`
  display: grid;
  grid-template-columns: minmax(300px, 400px) 1fr;
  grid-template-rows: 38px 1fr;
  flex: 1 1 100%;
  min-height: 0;
<<<<<<< HEAD
  background-color: ${p => p.theme.tokens.background.primary};
  border-radius: ${p => p.theme.borderRadius};
=======
  background-color: ${p => p.theme.background};
  border-radius: ${p => p.theme.radius.md};
>>>>>>> 24b7a1e4
  border: 1px solid ${p => p.theme.border};
`;

const SpansHeader = styled('h6')`
  font-size: ${p => p.theme.fontSize.xl};
  font-weight: bold;
  margin-bottom: ${space(2)};
  margin-left: ${space(1)};
`;

const HeaderCell = styled('div')<{align?: 'left' | 'right'}>`
  padding: 0 ${space(2)};
  font-size: ${p => p.theme.fontSize.sm};
  color: ${p => p.theme.subText};
  border-bottom: 1px solid ${p => p.theme.border};
  display: flex;
  align-items: center;
  justify-content: ${p => (p.align === 'right' ? 'flex-end' : 'flex-start')};
`;

const LeftPanel = styled('div')`
  flex: 1;
  min-width: 300px;
  min-height: 0;
  padding: ${space(2)};
  border-right: 1px solid ${p => p.theme.border};
  overflow-y: auto;
  overflow-x: hidden;
  max-width: 400px;
`;

const RightPanel = styled('div')`
  min-width: 400px;
  padding-top: ${space(1)};
  flex: 1;
  min-height: 0;
  overflow-y: auto;
  overflow-x: hidden;
`;<|MERGE_RESOLUTION|>--- conflicted
+++ resolved
@@ -142,13 +142,8 @@
   grid-template-rows: 38px 1fr;
   flex: 1 1 100%;
   min-height: 0;
-<<<<<<< HEAD
   background-color: ${p => p.theme.tokens.background.primary};
-  border-radius: ${p => p.theme.borderRadius};
-=======
-  background-color: ${p => p.theme.background};
   border-radius: ${p => p.theme.radius.md};
->>>>>>> 24b7a1e4
   border: 1px solid ${p => p.theme.border};
 `;
 
