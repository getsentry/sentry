import * as Sentry from '@sentry/react';
import MockDate from 'mockdate';
import {TransactionEventFixture} from 'sentry-fixture/event';

import {initializeOrg} from 'sentry-test/initializeOrg';
import {
  findAllByText,
  findByText,
  render,
  screen,
  userEvent,
  waitFor,
  within,
} from 'sentry-test/reactTestingLibrary';

import {EntryType, type EventTransaction} from 'sentry/types/event';
import type {TraceFullDetailed} from 'sentry/utils/performance/quickTrace/types';
import {TraceView} from 'sentry/views/performance/newTraceDetails/index';
import {
  makeEventTransaction,
  makeSpan,
  makeTraceError,
  makeTransaction,
} from 'sentry/views/performance/newTraceDetails/traceModels/traceTreeTestUtils';
import type {TracePreferencesState} from 'sentry/views/performance/newTraceDetails/traceState/tracePreferences';
import {DEFAULT_TRACE_VIEW_PREFERENCES} from 'sentry/views/performance/newTraceDetails/traceState/tracePreferences';

class MockResizeObserver {
  callback: ResizeObserverCallback;
  constructor(callback: ResizeObserverCallback) {
    this.callback = callback;
  }

  unobserve(_element: HTMLElement) {
    return;
  }

  observe(element: HTMLElement) {
    setTimeout(() => {
      this.callback(
        [
          {
            target: element,
            // @ts-expect-error partial mock
            contentRect: {width: 1000, height: 24 * 20 - 1},
          },
        ],
        this
      );
    }, 0);
  }
  disconnect() {}
}

type Arguments<F extends Function> = F extends (...args: infer A) => any ? A : never;
type ResponseType = Arguments<typeof MockApiClient.addMockResponse>[0];

function mockQueryString(queryString: string) {
  Object.defineProperty(window, 'location', {
    value: {
      search: queryString,
    },
  });
}

function mockTracePreferences(preferences: Partial<TracePreferencesState>) {
  const merged: TracePreferencesState = {
    ...DEFAULT_TRACE_VIEW_PREFERENCES,
    ...preferences,
    autogroup: {
      ...DEFAULT_TRACE_VIEW_PREFERENCES.autogroup,
      ...preferences.autogroup,
    },
    drawer: {
      ...DEFAULT_TRACE_VIEW_PREFERENCES.drawer,
      ...preferences.drawer,
    },
    list: {
      ...DEFAULT_TRACE_VIEW_PREFERENCES.list,
      ...preferences.list,
    },
  };
  localStorage.setItem('trace-view-preferences', JSON.stringify(merged));
}

function mockTraceResponse(resp?: Partial<ResponseType>) {
  MockApiClient.addMockResponse({
    url: '/organizations/org-slug/events-trace/trace-id/',
    method: 'GET',
    asyncDelay: 1,
    ...(resp ?? {body: {}}),
  });
}

function mockPerformanceSubscriptionDetailsResponse(resp?: Partial<ResponseType>) {
  MockApiClient.addMockResponse({
    url: '/subscriptions/org-slug/',
    method: 'GET',
    asyncDelay: 1,
    ...(resp ?? {body: {}}),
  });
}

function mockTraceMetaResponse(resp?: Partial<ResponseType>) {
  MockApiClient.addMockResponse({
    url: '/organizations/org-slug/events-trace-meta/trace-id/',
    method: 'GET',
    asyncDelay: 1,
    ...(resp ?? {
      body: {
        errors: 0,
        performance_issues: 0,
        projects: 0,
        transactions: 0,
        transaction_child_count_map: [],
      },
    }),
  });
}

function mockTraceTagsResponse(resp?: Partial<ResponseType>) {
  MockApiClient.addMockResponse({
    url: '/organizations/org-slug/events-facets/',
    method: 'GET',
    asyncDelay: 1,
    ...(resp ?? {body: []}),
  });
}

// function _mockTraceDetailsResponse(id: string, resp?: Partial<ResponseType>) {
//   MockApiClient.addMockResponse({
//     url: `/organizations/org-slug/events/project_slug:transaction-${id}`,
//     method: 'GET',
//     asyncDelay: 1,
//     ...(resp ?? {}),
//   });
// }

function mockTransactionDetailsResponse(id: string, resp?: Partial<ResponseType>) {
  MockApiClient.addMockResponse({
    url: `/organizations/org-slug/events/project_slug:${id}/`,
    method: 'GET',
    asyncDelay: 1,
    ...(resp ?? {body: TransactionEventFixture()}),
  });
}

function mockTraceRootEvent(id: string, resp?: Partial<ResponseType>) {
  MockApiClient.addMockResponse({
    url: `/organizations/org-slug/events/project_slug:${id}/`,
    method: 'GET',
    asyncDelay: 1,
    ...(resp ?? {body: TransactionEventFixture()}),
  });
}

function mockTraceRootFacets(resp?: Partial<ResponseType>) {
  MockApiClient.addMockResponse({
    url: `/organizations/org-slug/events-facets/`,
    method: 'GET',
    asyncDelay: 1,
    body: {},
    ...(resp ?? {}),
  });
}

function mockTraceEventDetails(resp?: Partial<ResponseType>) {
  MockApiClient.addMockResponse({
    url: `/organizations/org-slug/events/`,
    method: 'GET',
    asyncDelay: 1,
    body: {},
    ...(resp ?? {body: TransactionEventFixture()}),
  });
}

function mockSpansResponse(
  id: string,
  resp?: Partial<ResponseType>,
  body: Partial<EventTransaction> = {}
) {
  return MockApiClient.addMockResponse({
    url: `/organizations/org-slug/events/project_slug:${id}/?averageColumn=span.self_time&averageColumn=span.duration`,
    method: 'GET',
    asyncDelay: 1,
    body,
    ...(resp ?? {}),
  });
}

function mockTransactionSpansResponse(
  id: string,
  resp?: Partial<ResponseType>,
  body: Partial<EventTransaction> = {}
) {
  return MockApiClient.addMockResponse({
    url: `/organizations/org-slug/events/project_slug:${id}/`,
    method: 'GET',
    asyncDelay: 1,
    body,
    ...(resp ?? {}),
  });
}

const {router} = initializeOrg({
  router: {
    params: {orgId: 'org-slug', traceSlug: 'trace-id'},
  },
});

function mockMetricsResponse() {
  MockApiClient.addMockResponse({
    url: '/organizations/org-slug/metrics/query/',
    method: 'POST',
    body: {
      data: [],
      queries: [],
    },
  });
}

function getVirtualizedContainer(): HTMLElement {
  const virtualizedContainer = screen.queryByTestId('trace-virtualized-list');
  if (!virtualizedContainer) {
    throw new Error('Virtualized container not found');
  }
  return virtualizedContainer;
}

function getVirtualizedScrollContainer(): HTMLElement {
  const virtualizedScrollContainer = screen.queryByTestId(
    'trace-virtualized-list-scroll-container'
  );

  if (!virtualizedScrollContainer) {
    throw new Error('Virtualized scroll container not found');
  }
  return virtualizedScrollContainer;
}

function getVirtualizedRows(container: HTMLElement) {
  return Array.from(container.querySelectorAll(VISIBLE_TRACE_ROW_SELECTOR));
}

async function keyboardNavigationTestSetup() {
  mockPerformanceSubscriptionDetailsResponse();
  const keyboard_navigation_transactions: TraceFullDetailed[] = [];
  for (let i = 0; i < 1e2; i++) {
    keyboard_navigation_transactions.push(
      makeTransaction({
        span_id: i + '',
        event_id: i + '',
        transaction: 'transaction-name-' + i,
        'transaction.op': 'transaction-op-' + i,
        project_slug: 'project_slug',
      })
    );
    mockTransactionDetailsResponse(`${i}`);
  }
  mockTraceResponse({
    body: {
      transactions: keyboard_navigation_transactions,
      orphan_errors: [],
    },
  });
  mockTraceMetaResponse({
    body: {
      errors: 0,
      performance_issues: 0,
      projects: 0,
      transactions: 0,
      transaction_child_count_map: keyboard_navigation_transactions.map(t => ({
        'transaction.id': t.event_id,
        count: 5,
      })),
    },
  });
  mockTraceRootFacets();
  mockTraceRootEvent('0');
  mockTraceEventDetails();
  mockMetricsResponse();

  const value = render(<TraceView />, {router});
  const virtualizedContainer = getVirtualizedContainer();
  const virtualizedScrollContainer = getVirtualizedScrollContainer();

  // Awaits for the placeholder rendering rows to be removed
  try {
    await findAllByText(virtualizedContainer, /transaction-op-/i, undefined, {
      timeout: 5000,
    });
  } catch (e) {
    printVirtualizedList(virtualizedContainer);
    throw e;
  }
  return {...value, virtualizedContainer, virtualizedScrollContainer};
}

async function pageloadTestSetup() {
  mockPerformanceSubscriptionDetailsResponse();
  const pageloadTransactions: TraceFullDetailed[] = [];
  for (let i = 0; i < 1e3; i++) {
    pageloadTransactions.push(
      makeTransaction({
        span_id: i + '',
        event_id: i + '',
        transaction: 'transaction-name-' + i,
        'transaction.op': 'transaction-op-' + i,
        project_slug: 'project_slug',
      })
    );

    mockTransactionDetailsResponse(`${i}`);
  }

  mockTraceResponse({
    body: {
      transactions: pageloadTransactions,
      orphan_errors: [],
    },
  });

  mockTraceMetaResponse({
    body: {
      errors: 0,
      performance_issues: 0,
      projects: 0,
      transactions: 0,
      transaction_child_count_map: pageloadTransactions.map(t => ({
        'transaction.id': t.event_id,
        count: 5,
      })),
    },
  });
  mockTraceRootFacets();
  mockTraceRootEvent('0');
  mockTraceEventDetails();
  mockMetricsResponse();

  const value = render(<TraceView />, {router});
  const virtualizedContainer = getVirtualizedContainer();
  const virtualizedScrollContainer = getVirtualizedScrollContainer();

  // Awaits for the placeholder rendering rows to be removed
  try {
    await findAllByText(virtualizedContainer, /transaction-op-/i, undefined, {
      timeout: 5000,
    });
  } catch (e) {
    printVirtualizedList(virtualizedContainer);
    throw e;
  }
  return {...value, virtualizedContainer, virtualizedScrollContainer};
}

async function nestedTransactionsTestSetup() {
  mockPerformanceSubscriptionDetailsResponse();
  const transactions: TraceFullDetailed[] = [];

  let txn = makeTransaction({
    span_id: '0',
    event_id: '0',
    transaction: 'transaction-name-0',
    'transaction.op': 'transaction-op-0',
    project_slug: 'project_slug',
  });

  transactions.push(txn);

  for (let i = 0; i < 100; i++) {
    const next = makeTransaction({
      span_id: i + '',
      event_id: i + '',
      transaction: 'transaction-name-' + i,
      'transaction.op': 'transaction-op-' + i,
      project_slug: 'project_slug',
    });

    txn.children.push(next);
    txn = next;
    transactions.push(next);

    mockTransactionDetailsResponse(`${i}`);
  }

  mockTraceResponse({
    body: {
      transactions,
      orphan_errors: [],
    },
  });
  mockTraceMetaResponse();
  mockTraceRootFacets();
  mockTraceRootEvent('0');
  mockTraceEventDetails();
  mockMetricsResponse();

  const value = render(<TraceView />, {router});
  const virtualizedContainer = getVirtualizedContainer();
  const virtualizedScrollContainer = getVirtualizedScrollContainer();

  // Awaits for the placeholder rendering rows to be removed
  try {
    await findAllByText(virtualizedContainer, /transaction-op-/i, undefined, {
      timeout: 5000,
    });
  } catch (e) {
    printVirtualizedList(virtualizedContainer);
    throw e;
  }
  return {...value, virtualizedContainer, virtualizedScrollContainer};
}

async function searchTestSetup() {
  mockPerformanceSubscriptionDetailsResponse();
  const transactions: TraceFullDetailed[] = [];
  for (let i = 0; i < 11; i++) {
    transactions.push(
      makeTransaction({
        span_id: i + '',
        event_id: i + '',
        transaction: 'transaction-name' + i,
        'transaction.op': 'transaction-op-' + i,
        project_slug: 'project_slug',
      })
    );
    mockTransactionDetailsResponse(`${i}`);
  }
  mockTraceResponse({
    body: {
      transactions,
      orphan_errors: [],
    },
  });

  mockTraceMetaResponse({
    body: {
      errors: 0,
      performance_issues: 0,
      projects: 0,
      transactions: 0,
      transaction_child_count_map: transactions.map(t => ({
        'transaction.id': t.event_id,
        count: 5,
      })),
    },
  });

  mockTraceRootFacets();
  mockTraceRootEvent('0');
  mockTraceEventDetails();
  mockMetricsResponse();

  const value = render(<TraceView />, {router});
  const virtualizedContainer = getVirtualizedContainer();
  const virtualizedScrollContainer = getVirtualizedScrollContainer();

  // Awaits for the placeholder rendering rows to be removed
  try {
    await findAllByText(virtualizedContainer, /transaction-op-/i, undefined, {
      timeout: 5000,
    });
  } catch (e) {
    printVirtualizedList(virtualizedContainer);
    throw e;
  }
  return {...value, virtualizedContainer, virtualizedScrollContainer};
}

async function simpleTestSetup() {
  mockPerformanceSubscriptionDetailsResponse();
  const transactions: TraceFullDetailed[] = [];
  let parent: any;
  for (let i = 0; i < 1e3; i++) {
    const next = makeTransaction({
      span_id: i + '',
      event_id: i + '',
      transaction: 'transaction-name' + i,
      'transaction.op': 'transaction-op-' + i,
      project_slug: 'project_slug',
    });

    if (parent) {
      parent.children.push(next);
    } else {
      transactions.push(next);
    }
    parent = next;
    mockTransactionDetailsResponse(`${i}`);
  }
  mockTraceResponse({
    body: {
      transactions,
      orphan_errors: [],
    },
  });
  mockTraceMetaResponse({
    body: {
      errors: 0,
      performance_issues: 0,
      projects: 0,
      transactions: 0,
      transaction_child_count_map: transactions.map(t => ({
        'transaction.id': t.event_id,
        count: 5,
      })),
    },
  });
  mockTraceRootFacets();
  mockTraceRootEvent('0');
  mockTraceEventDetails();
  mockMetricsResponse();

  const value = render(<TraceView />, {router});
  const virtualizedContainer = getVirtualizedContainer();
  const virtualizedScrollContainer = getVirtualizedScrollContainer();

  // Awaits for the placeholder rendering rows to be removed
  try {
    await findAllByText(virtualizedContainer, /transaction-op-/i, undefined, {
      timeout: 5000,
    });
  } catch (e) {
    printVirtualizedList(virtualizedContainer);
    throw e;
  }
  return {...value, virtualizedContainer, virtualizedScrollContainer};
}

async function completeTestSetup() {
  mockPerformanceSubscriptionDetailsResponse();
  const start = Date.now() / 1e3;

  mockTraceResponse({
    body: {
      transactions: [
        makeTransaction({
          event_id: '0',
          transaction: 'transaction-name-0',
          'transaction.op': 'transaction-op-0',
          project_slug: 'project_slug',
          start_timestamp: start,
          timestamp: start + 2,
          children: [
            makeTransaction({
              event_id: '1',
              transaction: 'transaction-name-1',
              'transaction.op': 'transaction-op-1',
              project_slug: 'project_slug',
              start_timestamp: start,
              timestamp: start + 2,
            }),
          ],
        }),
        makeTransaction({
          event_id: '2',
          transaction: 'transaction-name-2',
          'transaction.op': 'transaction-op-2',
          project_slug: 'project_slug',
          start_timestamp: start,
          timestamp: start + 2,
        }),
        makeTransaction({
          event_id: '3',
          transaction: 'transaction-name-3',
          'transaction.op': 'transaction-op-3',
          project_slug: 'project_slug',
          start_timestamp: start,
          timestamp: start + 2,
        }),
      ],
      orphan_errors: [
        makeTraceError({
          event_id: 'error0',
          issue: 'error-issue',
          project_id: 0,
          project_slug: 'project_slug',
          issue_id: 0,
          title: 'error-title',
          level: 'fatal',
          timestamp: start + 2,
        }),
      ],
    },
  });
  mockTraceMetaResponse({
    body: {
      errors: 0,
      performance_issues: 0,
      projects: 0,
      transactions: 0,
      transaction_child_count_map: [
        {
          'transaction.id': '0',
          count: 2,
        },
        {
          'transaction.id': '1',
          count: 2,
        },
        {
          'transaction.id': '2',
          count: 2,
        },
        {
          'transaction.id': '3',
          count: 2,
        },
      ],
    },
  });
  mockTraceRootFacets();
  mockTraceRootEvent('0');
  mockTraceEventDetails();
  mockMetricsResponse();

  MockApiClient.addMockResponse({
    url: '/organizations/org-slug/events/project_slug:error0/',
    body: {
      tags: [],
      contexts: {},
      entries: [],
    },
  });

  const transactionWithSpans = makeEventTransaction({
    entries: [
      {
        type: EntryType.SPANS,
        data: [
          makeSpan({
            span_id: 'span0',
            op: 'http',
            description: 'request',
            start_timestamp: start,
            timestamp: start + 0.1,
          }),
          // Parent autogroup chain
          makeSpan({
            op: 'db',
            description: 'redis',
            parent_span_id: 'span0',
            span_id: 'redis0',
            start_timestamp: start + 0.1,
            timestamp: start + 0.2,
          }),
          makeSpan({
            op: 'db',
            description: 'redis',
            parent_span_id: 'redis0',
            span_id: 'redis1',
            start_timestamp: start + 0.2,
            timestamp: start + 0.3,
          }),
          // Sibling autogroup chain
          makeSpan({
            op: 'http',
            description: 'request',
            parent_span_id: 'span0',
            span_id: 'http0',
            start_timestamp: start + 0.3,
            timestamp: start + 0.4,
          }),
          makeSpan({
            op: 'http',
            description: 'request',
            parent_span_id: 'span0',
            span_id: 'http1',
            start_timestamp: start + 0.4,
            timestamp: start + 0.5,
          }),
          makeSpan({
            op: 'http',
            description: 'request',
            parent_span_id: 'span0',
            span_id: 'http2',
            start_timestamp: start + 0.5,
            timestamp: start + 0.6,
          }),
          makeSpan({
            op: 'http',
            description: 'request',
            parent_span_id: 'span0',
            span_id: 'http3',
            start_timestamp: start + 0.6,
            timestamp: start + 0.7,
          }),
          makeSpan({
            op: 'http',
            description: 'request',
            parent_span_id: 'span0',
            span_id: 'http4',
            start_timestamp: start + 0.7,
            timestamp: start + 0.8,
          }),
          // No instrumentation gap
          makeSpan({
            op: 'queue',
            description: 'process',
            parent_span_id: 'span0',
            span_id: 'queueprocess0',
            start_timestamp: start + 0.8,
            timestamp: start + 0.9,
          }),
          makeSpan({
            op: 'queue',
            description: 'process',
            parent_span_id: 'span0',
            span_id: 'queueprocess1',
            start_timestamp: start + 1.1,
            timestamp: start + 1.2,
          }),
        ],
      },
    ],
  });

  const transactionWithoutSpans = makeEventTransaction({});

  mockTransactionSpansResponse('1', {}, transactionWithSpans);
  mockSpansResponse('1', {}, transactionWithSpans);
  // Mock empty response for txn without spans
  mockTransactionSpansResponse('0', {}, transactionWithoutSpans);
  mockSpansResponse('0', {}, transactionWithoutSpans);

  const value = render(<TraceView />, {router});
  const virtualizedContainer = getVirtualizedContainer();
  const virtualizedScrollContainer = getVirtualizedScrollContainer();

  // Awaits for the placeholder rendering rows to be removed
  try {
    await findAllByText(virtualizedContainer, /transaction-op-/i, undefined, {
      timeout: 5000,
    });
  } catch (e) {
    printVirtualizedList(virtualizedContainer);
    throw e;
  }
  return {...value, virtualizedContainer, virtualizedScrollContainer};
}

const DRAWER_TABS_TEST_ID = 'trace-drawer-tab';
const DRAWER_TABS_PIN_BUTTON_TEST_ID = 'trace-drawer-tab-pin-button';
const VISIBLE_TRACE_ROW_SELECTOR = '.TraceRow:not(.Hidden)';
const ACTIVE_SEARCH_HIGHLIGHT_ROW = '.TraceRow.SearchResult.Highlight:not(.Hidden)';

const searchToResolve = async (): Promise<void> => {
  await screen.findByTestId('trace-search-success');
};

function printVirtualizedList(container: HTMLElement) {
  const stdout: string[] = [];
  const scrollContainer = screen.queryByTestId(
    'trace-virtualized-list-scroll-container'
  )!;

  const rows = Array.from(container.querySelectorAll(VISIBLE_TRACE_ROW_SELECTOR));
  const searchResultIterator = screen.queryByTestId('trace-search-result-iterator');
  const searchInput = screen.queryByPlaceholderText(
    'Search in trace'
  ) as HTMLInputElement;
  const loading = screen.queryByTestId('trace-search-loading');
  const success = screen.queryByTestId('trace-search-success');

  stdout.push(
    'Debug Information: ' +
      'Rows=' +
      rows.length +
      ' ' +
      'Search Query:' +
      (searchInput?.value || '<empty>') +
      ' ' +
      (searchResultIterator?.textContent || '<empty>') +
      ' ' +
      'Search Status:' +
      (loading ? 'loading' : success ? 'success' : '<empty>') +
      ' ' +
      'Scroll=' +
      'top:' +
      scrollContainer.scrollTop +
      ' ' +
      'left:' +
      scrollContainer.scrollLeft +
      ' '
  );

  for (const r of [...rows]) {
    const count = (r.querySelector('.TraceChildrenCount') as HTMLElement)?.textContent;
    const op = (r.querySelector('.TraceOperation') as HTMLElement)?.textContent;
    const desc = (r.querySelector('.TraceDescription') as HTMLElement)?.textContent;
    let t = (count ?? '') + ' ' + (op ?? '') + ' — ' + (desc ?? '');

    if (r.classList.contains('SearchResult')) {
      t = t + ' search';
    }
    if (r.classList.contains('Highlight')) {
      t = t + ' highlight';
    }

    if (document.activeElement === r) {
      t = t + ' ⬅ focused ';
    }

    const leftColumn = r.querySelector('.TraceLeftColumnInner') as HTMLElement;
    const left = Math.round(parseInt(leftColumn.style.paddingLeft, 10) / 10);

    stdout.push(' '.repeat(left) + t);
  }

  // This is a debug fn, we need it to log
  // eslint-disable-next-line
  console.log(stdout.join('\n'));
}

// @ts-expect-error ignore this line
// eslint-disable-next-line
function printTabs() {
  const tabs = screen.queryAllByTestId(DRAWER_TABS_TEST_ID);
  const stdout: string[] = [];

  for (const tab of tabs) {
    let text = tab.textContent ?? 'empty tab??';
    if (tab.hasAttribute('aria-selected')) {
      text = 'active' + text;
    }
    stdout.push(text);
  }

  // This is a debug fn, we need it to log
  // eslint-disable-next-line
  console.log(stdout.join(' | '));
}

async function assertHighlightedRowAtIndex(
  virtualizedContainer: HTMLElement,
  index: number
) {
  await waitFor(() => {
    expect(virtualizedContainer.querySelectorAll('.TraceRow.Highlight')).toHaveLength(1);
  });
  await waitFor(() => {
    const highlighted_row = virtualizedContainer.querySelector(
      ACTIVE_SEARCH_HIGHLIGHT_ROW
    );
    const r = Array.from(
      virtualizedContainer.querySelectorAll(VISIBLE_TRACE_ROW_SELECTOR)
    );
    expect(r.indexOf(highlighted_row!)).toBe(index);
  });
}

describe('trace view', () => {
  beforeEach(() => {
    globalThis.ResizeObserver = MockResizeObserver as any;
    mockQueryString('');
    MockDate.reset();
  });
  afterEach(() => {
    mockQueryString('');
    // @ts-expect-error clear mock
    globalThis.ResizeObserver = undefined;
  });

  it('renders loading state', async () => {
    mockPerformanceSubscriptionDetailsResponse();
    mockTraceResponse();
    mockTraceMetaResponse();
    mockTraceTagsResponse();

    render(<TraceView />, {router});
    expect(await screen.findByText(/assembling the trace/i)).toBeInTheDocument();
  });

  it('renders error state if trace fails to load', async () => {
    mockPerformanceSubscriptionDetailsResponse();
    mockTraceResponse({statusCode: 404});
    mockTraceMetaResponse({statusCode: 404});
    mockTraceTagsResponse({statusCode: 404});

    render(<TraceView />, {router});
    expect(await screen.findByText(/we failed to load your trace/i)).toBeInTheDocument();
  });

  it('renders error state if meta fails to load', async () => {
    mockPerformanceSubscriptionDetailsResponse();
    mockTraceResponse({
      statusCode: 200,
      body: {
        transactions: [makeTransaction()],
        orphan_errors: [],
      },
    });
    mockTraceMetaResponse({statusCode: 404});
    mockTraceTagsResponse({statusCode: 404});

    render(<TraceView />, {router});
    expect(await screen.findByText(/we failed to load your trace/i)).toBeInTheDocument();
  });

  it('renders empty state', async () => {
    mockPerformanceSubscriptionDetailsResponse();
    mockTraceResponse({
      body: {
        transactions: [],
        orphan_errors: [],
      },
    });
    mockTraceMetaResponse();
    mockTraceTagsResponse();

    render(<TraceView />, {router});
    expect(
      await screen.findByText(/trace does not contain any data/i)
    ).toBeInTheDocument();
  });

  describe('pageload', () => {
    it('scrolls to trace root', async () => {
      mockQueryString('?node=trace-root');
      const {virtualizedContainer} = await completeTestSetup();
      await waitFor(() => {
        const rows = getVirtualizedRows(virtualizedContainer);
        expect(rows[0]).toHaveFocus();
      });
    });

    it('scrolls to transaction', async () => {
      mockQueryString('?node=txn-1');
      const {virtualizedContainer} = await completeTestSetup();
      await waitFor(() => {
        const rows = getVirtualizedRows(virtualizedContainer);
        expect(rows[2]).toHaveFocus();
      });
    });

    it('scrolls to span that is a child of transaction', async () => {
      mockQueryString('?node=span-span0&node=txn-1');

      const {virtualizedContainer} = await completeTestSetup();
      await findAllByText(virtualizedContainer, /Autogrouped/i);

      // We need to await a tick because the row is not focused until the next tick
      const rows = getVirtualizedRows(virtualizedContainer);
      await waitFor(() => {
        expect(rows[3]).toHaveFocus();
<<<<<<< HEAD
        expect(rows[3]!.textContent?.includes('http — request')).toBe(true);
=======
>>>>>>> 2c35faed
      });
      expect(rows[3].textContent?.includes('http — request')).toBe(true);
    });

    it('scrolls to parent autogroup node', async () => {
      mockQueryString('?node=ag-redis0&node=txn-1');

      const {virtualizedContainer} = await completeTestSetup();
      await findAllByText(virtualizedContainer, /Autogrouped/i);

      // We need to await a tick because the row is not focused until the next tick
      const rows = getVirtualizedRows(virtualizedContainer);
      await waitFor(() => {
        expect(rows[4]).toHaveFocus();
<<<<<<< HEAD
        expect(rows[4]!.textContent?.includes('Autogrouped')).toBe(true);
=======
>>>>>>> 2c35faed
      });
      expect(rows[4].textContent?.includes('Autogrouped')).toBe(true);
    });
    it('scrolls to child of parent autogroup node', async () => {
      mockQueryString('?node=span-redis0&node=txn-1');

      const {virtualizedContainer} = await completeTestSetup();
      await findAllByText(virtualizedContainer, /Autogrouped/i);

      // We need to await a tick because the row is not focused until the next tick
      const rows = getVirtualizedRows(virtualizedContainer);
      await waitFor(() => {
        expect(rows[5]).toHaveFocus();
<<<<<<< HEAD
        expect(rows[5]!.textContent?.includes('db — redis')).toBe(true);
=======
>>>>>>> 2c35faed
      });
      expect(rows[5].textContent?.includes('db — redis')).toBe(true);
    });

    it('scrolls to sibling autogroup node', async () => {
      mockQueryString('?node=ag-http0&node=txn-1');

      const {virtualizedContainer} = await completeTestSetup();
      await findAllByText(virtualizedContainer, /Autogrouped/i);

      // We need to await a tick because the row is not focused until the next tick
      const rows = getVirtualizedRows(virtualizedContainer);
      await waitFor(() => {
        expect(rows[5]).toHaveFocus();
<<<<<<< HEAD
        expect(rows[5]!.textContent?.includes('5Autogrouped')).toBe(true);
=======
>>>>>>> 2c35faed
      });
      expect(rows[5].textContent?.includes('5Autogrouped')).toBe(true);
    });

    it('scrolls to child of sibling autogroup node', async () => {
      mockQueryString('?node=span-http0&node=txn-1');

      const {virtualizedContainer} = await completeTestSetup();
      await findAllByText(virtualizedContainer, /Autogrouped/i);

      // We need to await a tick because the row is not focused until the next tick
      const rows = getVirtualizedRows(virtualizedContainer);
      await waitFor(() => {
        expect(rows[6]).toHaveFocus();
<<<<<<< HEAD
        expect(rows[6]!.textContent?.includes('http — request')).toBe(true);
=======
>>>>>>> 2c35faed
      });
      expect(rows[6].textContent?.includes('http — request')).toBe(true);
    });

    it('scrolls to missing instrumentation node', async () => {
      mockQueryString('?node=ms-queueprocess0&node=txn-1');

      const {virtualizedContainer} = await completeTestSetup();
      await findAllByText(virtualizedContainer, /Autogrouped/i);

      // We need to await a tick because the row is not focused until the next ticks
      const rows = getVirtualizedRows(virtualizedContainer);
      await waitFor(() => {
        expect(rows[7]).toHaveFocus();
<<<<<<< HEAD
        expect(rows[7]!.textContent?.includes('No Instrumentation')).toBe(true);
=======
>>>>>>> 2c35faed
      });
      expect(rows[7].textContent?.includes('No Instrumentation')).toBe(true);
    });

    it('scrolls to trace error node', async () => {
      mockQueryString('?node=error-error0&node=txn-1');

      const {virtualizedContainer} = await completeTestSetup();
      await findAllByText(virtualizedContainer, /Autogrouped/i);

      // We need to await a tick because the row is not focused until the next ticks
      const rows = getVirtualizedRows(virtualizedContainer);
      await waitFor(() => {
        expect(rows[11]).toHaveFocus();
<<<<<<< HEAD
        expect(rows[11]!.textContent?.includes('error-title')).toBe(true);
=======
>>>>>>> 2c35faed
      });
      expect(rows[11].textContent?.includes('error-title')).toBe(true);
    });

    it('scrolls to event id query param', async () => {
      mockQueryString('?eventId=1');
      const {virtualizedContainer} = await completeTestSetup();

      await waitFor(() => {
        const rows = getVirtualizedRows(virtualizedContainer);
        expect(rows[2]).toHaveFocus();
      });
    });

    it('supports expanded node path', async () => {
      mockQueryString('?node=span-span0&node=txn-1&span-0&node=txn-0');
      const {virtualizedContainer} = await completeTestSetup();
      await findAllByText(virtualizedContainer, /Autogrouped/i);

      const rows = getVirtualizedRows(virtualizedContainer);
      await waitFor(() => {
        expect(rows[3]).toHaveFocus();
<<<<<<< HEAD
        expect(rows[3]!.textContent?.includes('http — request')).toBe(true);
=======
>>>>>>> 2c35faed
      });
      expect(rows[3].textContent?.includes('http — request')).toBe(true);
    });

    it.each([
      '?eventId=doesnotexist',
      '?node=txn-doesnotexist',
      // Invalid path
      '?node=span-does-notexist',
    ])('logs if path is not found: %s', async path => {
      mockQueryString(path);

      const sentryScopeMock = {
        setFingerprint: jest.fn(),
        captureMessage: jest.fn(),
      } as any;

      jest.spyOn(Sentry, 'withScope').mockImplementation((f: any) => f(sentryScopeMock));
      await pageloadTestSetup();

      await waitFor(() => {
        expect(sentryScopeMock.captureMessage).toHaveBeenCalledWith(
          'Failed to scroll to node in trace tree'
        );
      });
    });

    it('does not autogroup if user preference is disabled', async () => {
      mockTracePreferences({autogroup: {parent: false, sibling: false}});
      mockQueryString('?node=span-span0&node=txn-1');

      const {virtualizedContainer} = await completeTestSetup();

      await findAllByText(virtualizedContainer, /process/i);
      expect(screen.queryByText(/Autogrouped/i)).not.toBeInTheDocument();
    });

    it('does not inject missing instrumentation if user preference is disabled', async () => {
      mockTracePreferences({missing_instrumentation: false});
      mockQueryString('?node=span-span0&node=txn-1');

      const {virtualizedContainer} = await completeTestSetup();

      await findAllByText(virtualizedContainer, /process/i);
      expect(screen.queryByText(/Missing instrumentation/i)).not.toBeInTheDocument();
    });

    describe('preferences', () => {
      it('toggles autogrouping', async () => {
        mockTracePreferences({autogroup: {parent: true, sibling: true}});
        mockQueryString('?node=span-span0&node=txn-1');

        const {virtualizedContainer} = await completeTestSetup();
        await findAllByText(virtualizedContainer, /Autogrouped/i);

        const preferencesDropdownTrigger = screen.getByLabelText('Trace Preferences');
        await userEvent.click(preferencesDropdownTrigger);

        expect(await screen.findByText('Autogrouping')).toBeInTheDocument();

        // Toggle autogrouping off
        const autogroupingOption = await screen.findByText('Autogrouping');
        await userEvent.click(autogroupingOption);

        await waitFor(() => {
          expect(screen.queryByText('Autogrouped')).not.toBeInTheDocument();
        });

        // Toggle autogrouping back on
        await userEvent.click(await screen.findByText('Autogrouping'));
        expect(await screen.findAllByText('Autogrouped')).toHaveLength(2);
      });

      it('toggles missing instrumentation', async () => {
        mockTracePreferences({missing_instrumentation: true});
        mockQueryString('?node=span-span0&node=txn-1');

        const {virtualizedContainer} = await completeTestSetup();
        await findAllByText(virtualizedContainer, /No Instrumentation/i);

        const preferencesDropdownTrigger = screen.getByLabelText('Trace Preferences');
        await userEvent.click(preferencesDropdownTrigger);

        expect(await screen.findAllByText('No Instrumentation')).toHaveLength(2);

        // Toggle autogrouping off
        const autogroupingOption = await screen.findByTestId('no-instrumentation');
        await userEvent.click(autogroupingOption);

        await waitFor(async () => {
          expect(await screen.findAllByText('No Instrumentation')).toHaveLength(1);
        });

        // Toggle autogrouping back on
        await userEvent.click(autogroupingOption);
        await waitFor(async () => {
          expect(await screen.findAllByText('No Instrumentation')).toHaveLength(2);
        });
      });
    });
  });

  describe('keyboard navigation', () => {
    it('arrow down', async () => {
      const {virtualizedContainer} = await keyboardNavigationTestSetup();
      const rows = getVirtualizedRows(virtualizedContainer);

      await userEvent.click(rows[0]!);
      await waitFor(() => expect(rows[0]).toHaveFocus());

      await userEvent.keyboard('{arrowdown}');
      await waitFor(() => expect(rows[1]).toHaveFocus());
    });

    it('arrow up', async () => {
      const {virtualizedContainer} = await keyboardNavigationTestSetup();
      const rows = getVirtualizedRows(virtualizedContainer);

      await userEvent.click(rows[1]!);
      await waitFor(() => expect(rows[1]).toHaveFocus());

      await userEvent.keyboard('{arrowup}');
      await waitFor(() => expect(rows[0]).toHaveFocus());
    });

    it('arrow right expands row and fetches data', async () => {
      const {virtualizedContainer} = await keyboardNavigationTestSetup();
      const rows = getVirtualizedRows(virtualizedContainer);

      mockSpansResponse(
        '0',
        {},
        {
          entries: [
            {type: EntryType.SPANS, data: [makeSpan({span_id: '0', op: 'special-span'})]},
          ],
        }
      );
      await userEvent.click(rows[1]!);
      await waitFor(() => expect(rows[1]).toHaveFocus());

      await userEvent.keyboard('{arrowright}');
      await waitFor(() => {
        expect(screen.getByText('special-span')).toBeInTheDocument();
      });
    });

    it('arrow left collapses row', async () => {
      const {virtualizedContainer} = await keyboardNavigationTestSetup();
      const rows = getVirtualizedRows(virtualizedContainer);

      mockSpansResponse(
        '0',
        {},
        {
          entries: [
            {type: EntryType.SPANS, data: [makeSpan({span_id: '0', op: 'special-span'})]},
          ],
        }
      );
      await userEvent.click(rows[1]!);
      await waitFor(() => expect(rows[1]).toHaveFocus());

      await userEvent.keyboard('{arrowright}');

      expect(await screen.findByText('special-span')).toBeInTheDocument();
      await userEvent.keyboard('{arrowleft}');

      await waitFor(() => {
        expect(screen.queryByText('special-span')).not.toBeInTheDocument();
      });
    });

    it('arrow left does not collapse trace root row', async () => {
      const {virtualizedContainer} = await keyboardNavigationTestSetup();
      const rows = getVirtualizedRows(virtualizedContainer);

      await userEvent.click(rows[0]!);
      await waitFor(() => expect(rows[0]).toHaveFocus());

      await userEvent.keyboard('{arrowleft}');
      expect(await screen.findByText('transaction-name-1')).toBeInTheDocument();
    });

    it('arrow left on transaction row still renders transaction children', async () => {
      const {virtualizedContainer} = await nestedTransactionsTestSetup();
      const rows = getVirtualizedRows(virtualizedContainer);

      await userEvent.click(rows[1]!);
      await waitFor(() => expect(rows[1]).toHaveFocus());

      await userEvent.keyboard('{arrowleft}');
      expect(await screen.findByText('transaction-name-2')).toBeInTheDocument();
    });

    it('roving updates the element in the drawer', async () => {
      const {virtualizedContainer} = await keyboardNavigationTestSetup();
      const rows = getVirtualizedRows(virtualizedContainer);

      mockSpansResponse(
        '0',
        {},
        {
          entries: [
            {type: EntryType.SPANS, data: [makeSpan({span_id: '0', op: 'special-span'})]},
          ],
        }
      );

      await userEvent.click(rows[1]!);
      await waitFor(() => expect(rows[1]).toHaveFocus());

      expect(await screen.findByTestId('trace-drawer-title')).toHaveTextContent(
        'transaction-op-0'
      );

      await userEvent.keyboard('{arrowright}');
      expect(await screen.findByText('special-span')).toBeInTheDocument();
      await userEvent.keyboard('{arrowdown}');
      await waitFor(() => {
        const updatedRows = virtualizedContainer.querySelectorAll(
          VISIBLE_TRACE_ROW_SELECTOR
        );
        expect(updatedRows[2]).toHaveFocus();
      });

      expect(await screen.findByTestId('trace-drawer-title')).toHaveTextContent(
        'special-span'
      );
    });

    it('arrowup on first node jumps to end', async () => {
      const {virtualizedContainer} = await keyboardNavigationTestSetup();

      let rows = getVirtualizedRows(virtualizedContainer);
      await userEvent.click(rows[0]!);

      await waitFor(() => expect(rows[0]).toHaveFocus());
      await userEvent.keyboard('{arrowup}');

      expect(
        await findByText(virtualizedContainer, /transaction-op-99/i)
      ).toBeInTheDocument();

      await waitFor(() => {
        rows = getVirtualizedRows(virtualizedContainer);
        expect(rows[rows.length - 1]).toHaveFocus();
      });
    });

    it('arrowdown on last node jumps to start', async () => {
      const {virtualizedContainer} = await keyboardNavigationTestSetup();

      let rows = getVirtualizedRows(virtualizedContainer);
      await userEvent.click(rows[0]!);
      await waitFor(() => expect(rows[0]).toHaveFocus());

      await userEvent.keyboard('{arrowup}');
      await waitFor(() => {
        rows = getVirtualizedRows(virtualizedContainer);
        expect(rows[rows.length - 1]).toHaveFocus();
      });
      expect(
        await within(virtualizedContainer).findByText(/transaction-op-99/i)
      ).toBeInTheDocument();

      await userEvent.keyboard('{arrowdown}');
      await waitFor(() => {
        rows = getVirtualizedRows(virtualizedContainer);
        expect(rows[0]).toHaveFocus();
      });
      expect(
        await within(virtualizedContainer).findByText(/transaction-op-0/i)
      ).toBeInTheDocument();
    });

    it('tab scrolls to next node', async () => {
      const {virtualizedContainer} = await keyboardNavigationTestSetup();

      let rows = getVirtualizedRows(virtualizedContainer);
      await userEvent.click(rows[0]!);

      await waitFor(() => expect(rows[0]).toHaveFocus());
      await userEvent.keyboard('{tab}');

      await waitFor(() => {
        rows = getVirtualizedRows(virtualizedContainer);
        expect(rows[1]).toHaveFocus();
      });
    });

    it('shift+tab scrolls to previous node', async () => {
      const {virtualizedContainer} = await keyboardNavigationTestSetup();

      let rows = getVirtualizedRows(virtualizedContainer);
      await userEvent.click(rows[1]!);

      await waitFor(() => {
        rows = getVirtualizedRows(virtualizedContainer);
        expect(rows[1]).toHaveFocus();
      });
      await userEvent.keyboard('{Shift>}{tab}{/Shift}');

      await waitFor(() => {
        rows = getVirtualizedRows(virtualizedContainer);
        expect(rows[0]).toHaveFocus();
      });
    });

    it('arrowdown+shift scrolls to the end of the list', async () => {
      const {container, virtualizedContainer} = await keyboardNavigationTestSetup();

      let rows = container.querySelectorAll(VISIBLE_TRACE_ROW_SELECTOR);
      await userEvent.click(rows[0]!);

      await waitFor(() => {
        rows = container.querySelectorAll(VISIBLE_TRACE_ROW_SELECTOR);
        expect(rows[0]).toHaveFocus();
      });
      await userEvent.keyboard('{Shift>}{arrowdown}{/Shift}');

      expect(
        await findByText(virtualizedContainer, /transaction-op-99/i)
      ).toBeInTheDocument();
      await waitFor(() => {
        rows = container.querySelectorAll(VISIBLE_TRACE_ROW_SELECTOR);
        expect(rows[rows.length - 1]).toHaveFocus();
      });
    });

    it('arrowup+shift scrolls to the start of the list', async () => {
      const {virtualizedContainer} = await keyboardNavigationTestSetup();

      let rows = getVirtualizedRows(virtualizedContainer);

      await userEvent.click(rows[1]!);
      await waitFor(() => {
        rows = getVirtualizedRows(virtualizedContainer);
        expect(rows[1]).toHaveFocus();
      });

      await userEvent.keyboard('{Shift>}{arrowdown}{/Shift}');
      expect(
        await findByText(virtualizedContainer, /transaction-op-99/i)
      ).toBeInTheDocument();

      await waitFor(() => {
        rows = getVirtualizedRows(virtualizedContainer);
        expect(rows[rows.length - 1]).toHaveFocus();
      });

      await userEvent.keyboard('{Shift>}{arrowup}{/Shift}');

      expect(
        await findByText(virtualizedContainer, /transaction-op-0/i)
      ).toBeInTheDocument();

      await waitFor(() => {
        rows = getVirtualizedRows(virtualizedContainer);
        expect(rows[0]).toHaveFocus();
      });
    });
  });

  describe('search', () => {
    it('triggers search on load but does not steal focus from node param', async () => {
      mockQueryString('?search=transaction-op-99&node=txn-0');

      const {virtualizedContainer} = await pageloadTestSetup();
      const searchInput = await screen.findByPlaceholderText('Search in trace');
      expect(searchInput).toHaveValue('transaction-op-99');

      await waitFor(() => {
        expect(screen.queryByTestId('trace-search-result-iterator')).toHaveTextContent(
          '-/1'
        );
      });

      const rows = getVirtualizedRows(virtualizedContainer);
      expect(rows[1]).toHaveFocus();
    });

    it('if search on load does not match anything, it does not steal focus or highlight first result', async () => {
      mockQueryString('?search=dead&node=txn-5');

      const {container} = await pageloadTestSetup();
      const searchInput = await screen.findByPlaceholderText('Search in trace');
      expect(searchInput).toHaveValue('dead');

      await waitFor(() => {
        expect(screen.getByTestId('trace-search-result-iterator')).toHaveTextContent(
          'no results'
        );
      });

      await waitFor(() => {
        const rows = container.querySelectorAll(VISIBLE_TRACE_ROW_SELECTOR);
        expect(rows[6]).toHaveFocus();
      });
    });

    it('searches in transaction', async () => {
      const {container} = await searchTestSetup();

      const searchInput = await screen.findByPlaceholderText('Search in trace');
      await userEvent.type(searchInput, 'transaction-op');

      expect(searchInput).toHaveValue('transaction-op');
      await searchToResolve();

      await assertHighlightedRowAtIndex(container, 1);
    });

    it('supports roving with arrowup and arrowdown', async () => {
      const {container} = await searchTestSetup();

      const searchInput = await screen.findByPlaceholderText('Search in trace');
      await userEvent.type(searchInput, 'transaction-op');
      expect(searchInput).toHaveValue('transaction-op');
      await searchToResolve();

      for (const action of [
        // starting at the top, jump bottom with shift+arrowdown
        ['{Shift>}{arrowdown}{/Shift}', 11],
        // move to row above with arrowup
        ['{arrowup}', 10],
        // and jump back to top with shift+arrowup
        ['{Shift>}{arrowup}{/Shift}', 1],
        // and jump to next row with arrowdown
        ['{arrowdown}', 2],
      ] as const) {
        await userEvent.keyboard(action[0]);

        await assertHighlightedRowAtIndex(container, action[1]);
      }
    });

    it('search roving updates the element in the drawer', async () => {
      await searchTestSetup();

      const searchInput = await screen.findByPlaceholderText('Search in trace');
      await userEvent.type(searchInput, 'transaction-op');
      expect(searchInput).toHaveValue('transaction-op');

      // Wait for the search results to resolve
      await searchToResolve();

      expect(await screen.findByTestId('trace-drawer-title')).toHaveTextContent(
        'transaction-op-0'
      );

      // assert that focus on search input is never lost
      expect(searchInput).toHaveFocus();
      await userEvent.keyboard('{arrowdown}');

      await waitFor(() => {
        expect(screen.getByTestId('trace-drawer-title')).toHaveTextContent(
          'transaction-op-1'
        );
      });
    });

    it('highlighted node narrows down on the first result', async () => {
      const {container} = await searchTestSetup();
      const searchInput = await screen.findByPlaceholderText('Search in trace');

      await userEvent.type(searchInput, 'transaction-op-1');
      expect(searchInput).toHaveValue('transaction-op-1');
      await searchToResolve();

      await assertHighlightedRowAtIndex(container, 2);

      await userEvent.clear(searchInput);
      await userEvent.type(searchInput, 'transaction-op-5');
      await searchToResolve();

      await assertHighlightedRowAtIndex(container, 6);
    });

    it('highlighted is persisted on node while it is part of the search results', async () => {
      const {container} = await searchTestSetup();
      const searchInput = await screen.findByPlaceholderText('Search in trace');
      await userEvent.type(searchInput, 'trans');
      expect(searchInput).toHaveValue('trans');
      // Wait for the search results to resolve
      await searchToResolve();

      await userEvent.keyboard('{arrowdown}');
      await searchToResolve();

      await assertHighlightedRowAtIndex(container, 2);

      await userEvent.type(searchInput, 'act');
      expect(searchInput).toHaveValue('transact');
      await searchToResolve();

      // Highlighting is persisted on the row
      await assertHighlightedRowAtIndex(container, 2);

      await userEvent.clear(searchInput);
      await userEvent.type(searchInput, 'this wont match anything');
      expect(searchInput).toHaveValue('this wont match anything');
      await searchToResolve();

      // When there is no match, the highlighting is removed
      expect(container.querySelectorAll('.TraceRow.Highlight')).toHaveLength(0);
    });

    it('auto highlights the first result when search begins', async () => {
      const {container} = await searchTestSetup();
      const searchInput = await screen.findByPlaceholderText('Search in trace');

      // Nothing is highlighted
      expect(container.querySelectorAll('.TraceRow.Highlight')).toHaveLength(0);
      await userEvent.type(searchInput, 't');
      expect(searchInput).toHaveValue('t');

      // Wait for the search results to resolve
      await searchToResolve();

      await assertHighlightedRowAtIndex(container, 1);
    });

    it('clicking a row that is also a search result updates the result index', async () => {
      const {container, virtualizedContainer} = await searchTestSetup();

      const searchInput = await screen.findByPlaceholderText('Search in trace');
      await userEvent.type(searchInput, 'transaction-op-1');
      expect(searchInput).toHaveValue('transaction-op-1');

      await searchToResolve();

      await assertHighlightedRowAtIndex(container, 2);
      const rows = getVirtualizedRows(virtualizedContainer);
      // By default, we highlight the first result
      expect(await screen.findByTestId('trace-search-result-iterator')).toHaveTextContent(
        '1/2'
      );

      // Click on a random row in the list that is not a search result
      await userEvent.click(rows[5]!);
      await waitFor(() => {
        expect(screen.queryByTestId('trace-search-result-iterator')).toHaveTextContent(
          '-/2'
        );
      });

      // Click on a the row in the list that is a search result
      await userEvent.click(rows[2]!);
      await waitFor(() => {
        expect(screen.queryByTestId('trace-search-result-iterator')).toHaveTextContent(
          '1/2'
        );
      });
    });

    it('during search, expanding a row retriggers search', async () => {
      mockPerformanceSubscriptionDetailsResponse();
      mockTraceRootFacets();
      mockTraceRootEvent('0');
      mockTraceEventDetails();
      mockMetricsResponse();

      mockTraceResponse({
        body: {
          transactions: [
            makeTransaction({
              span_id: '0',
              event_id: '0',
              transaction: 'transaction-name-0',
              'transaction.op': 'transaction-op-0',
              project_slug: 'project_slug',
            }),
            makeTransaction({
              span_id: '1',
              event_id: '1',
              transaction: 'transaction-name-1',
              'transaction.op': 'transaction-op-1',
              project_slug: 'project_slug',
            }),
            makeTransaction({
              span_id: '2',
              event_id: '2',
              transaction: 'transaction-name-2',
              'transaction.op': 'transaction-op-2',
              project_slug: 'project_slug',
            }),
            makeTransaction({
              span_id: '3',
              event_id: '3',
              transaction: 'transaction-name-3',
              'transaction.op': 'transaction-op-3',
              project_slug: 'project_slug',
            }),
          ],
          orphan_errors: [],
        },
      });

      mockTraceMetaResponse({
        body: {
          errors: 0,
          performance_issues: 0,
          projects: 0,
          transactions: 0,
          transaction_child_count_map: [
            {
              'transaction.id': '0',
              count: 5,
            },
            {
              'transaction.id': '1',
              count: 5,
            },
            {
              'transaction.id': '2',
              count: 5,
            },
            {
              'transaction.id': '3',
              count: 5,
            },
          ],
        },
      });

      const spansRequest = mockSpansResponse(
        '0',
        {},
        {
          entries: [
            {
              type: EntryType.SPANS,
              data: [
                makeSpan({span_id: '0', description: 'span-description', op: 'op-0'}),
              ],
            },
          ],
        }
      );

      const {container} = render(<TraceView />, {router});

      // Awaits for the placeholder rendering rows to be removed
      await findByText(container, /transaction-op-0/i);

      const searchInput = await screen.findByPlaceholderText('Search in trace');
      await userEvent.type(searchInput, 'op-0');
      expect(searchInput).toHaveValue('op-0');

      await searchToResolve();

      await waitFor(() => {
        expect(screen.queryByTestId('trace-search-result-iterator')).toHaveTextContent(
          '1/1'
        );
      });

      const open = await screen.findAllByRole('button', {name: '+'});
      await userEvent.click(open[0]!);

      await waitFor(() => {
        expect(screen.queryByTestId('trace-search-result-iterator')).toHaveTextContent(
          '1/1'
        );
      });

      expect(await screen.findByText('span-description')).toBeInTheDocument();
      expect(spansRequest).toHaveBeenCalled();

      await waitFor(() => {
        expect(screen.queryByTestId('trace-search-result-iterator')).toHaveTextContent(
          '1/2'
        );
      });
    });

    it('during search, highlighting is persisted on the row', async () => {
      const {container} = await searchTestSetup();
      const searchInput = await screen.findByPlaceholderText('Search in trace');
      await userEvent.type(searchInput, 'transaction-op');
      expect(searchInput).toHaveValue('transaction-op');
      await searchToResolve();

      await assertHighlightedRowAtIndex(container, 1);

      // User moves down the list using keyboard navigation
      for (let i = 1; i < 6; i++) {
        await userEvent.keyboard('{arrowDown}');
        await assertHighlightedRowAtIndex(container, 1 + i);
      }

      // User clicks on an entry in the list, then proceeds to search
      await waitFor(() => {
        expect(screen.getByTestId('trace-search-result-iterator')).toHaveTextContent(
          '6/11'
        );
      });
      // And then continues the query - the highlighting is preserved as long as the
      // row is part of the search results
      await assertHighlightedRowAtIndex(container, 6);

      await userEvent.type(searchInput, '-5');
      expect(searchInput).toHaveValue('transaction-op-5');

      await searchToResolve();
      await assertHighlightedRowAtIndex(container, 6);

      await userEvent.clear(searchInput);
      await userEvent.type(searchInput, 'transaction-op-none');
      await searchToResolve();
      expect(container.querySelectorAll('.TraceRow.Highlight')).toHaveLength(0);
    });
  });

  describe('tabbing', () => {
    it('clicking on a node spawns a new tab when none is selected', async () => {
      const {virtualizedContainer} = await simpleTestSetup();
      const rows = getVirtualizedRows(virtualizedContainer);
      expect(screen.queryAllByTestId(DRAWER_TABS_TEST_ID)).toHaveLength(1);
      await userEvent.click(rows[5]!);

      await waitFor(() => {
        expect(screen.queryAllByTestId(DRAWER_TABS_TEST_ID)).toHaveLength(2);
      });
    });

    it('clicking on a node replaces the previously selected tab', async () => {
      const {virtualizedContainer} = await simpleTestSetup();
      const rows = getVirtualizedRows(virtualizedContainer);
      expect(screen.queryAllByTestId(DRAWER_TABS_TEST_ID)).toHaveLength(1);

      await userEvent.click(rows[5]!);

      await waitFor(() => {
        expect(screen.queryAllByTestId(DRAWER_TABS_TEST_ID)).toHaveLength(2);
<<<<<<< HEAD
        expect(
          screen
            .queryAllByTestId(DRAWER_TABS_TEST_ID)[1]!
            .textContent?.includes('transaction-op-4')
        ).toBeTruthy();
=======
>>>>>>> 2c35faed
      });
      expect(
        screen
          .getAllByTestId(DRAWER_TABS_TEST_ID)[1]
          .textContent?.includes('transaction-op-4')
      ).toBeTruthy();

      await userEvent.click(rows[7]!);
      await waitFor(() => {
        expect(screen.queryAllByTestId(DRAWER_TABS_TEST_ID)).toHaveLength(2);
      });
      await waitFor(() => {
        expect(
          screen
<<<<<<< HEAD
            .queryAllByTestId(DRAWER_TABS_TEST_ID)[1]!
=======
            .getAllByTestId(DRAWER_TABS_TEST_ID)[1]
>>>>>>> 2c35faed
            .textContent?.includes('transaction-op-6')
        ).toBeTruthy();
      });
    });

    it('pinning a tab and clicking on a new node spawns a new tab', async () => {
      const {virtualizedContainer} = await simpleTestSetup();
      const rows = getVirtualizedRows(virtualizedContainer);
      expect(screen.queryAllByTestId(DRAWER_TABS_TEST_ID)).toHaveLength(1);

      await userEvent.click(rows[5]!);
      await waitFor(() => {
        expect(screen.queryAllByTestId(DRAWER_TABS_TEST_ID)).toHaveLength(2);
      });

      await userEvent.click(await screen.findByTestId(DRAWER_TABS_PIN_BUTTON_TEST_ID));
      await userEvent.click(rows[7]!);

      await waitFor(() => {
        expect(screen.queryAllByTestId(DRAWER_TABS_TEST_ID)).toHaveLength(3);
<<<<<<< HEAD
        expect(
          screen
            .queryAllByTestId(DRAWER_TABS_TEST_ID)[1]!
            .textContent?.includes('transaction-op-4')
        ).toBeTruthy();
        expect(
          screen
            .queryAllByTestId(DRAWER_TABS_TEST_ID)[2]!
            .textContent?.includes('transaction-op-6')
        ).toBeTruthy();
=======
>>>>>>> 2c35faed
      });
      expect(
        screen
          .getAllByTestId(DRAWER_TABS_TEST_ID)[1]
          .textContent?.includes('transaction-op-4')
      ).toBeTruthy();
      expect(
        screen
          .getAllByTestId(DRAWER_TABS_TEST_ID)[2]
          .textContent?.includes('transaction-op-6')
      ).toBeTruthy();
    });

    it('unpinning a tab removes it', async () => {
      const {virtualizedContainer} = await simpleTestSetup();
      const rows = getVirtualizedRows(virtualizedContainer);
      expect(screen.queryAllByTestId(DRAWER_TABS_TEST_ID)).toHaveLength(1);

      await userEvent.click(rows[5]!);
      await waitFor(() => {
        expect(screen.queryAllByTestId(DRAWER_TABS_TEST_ID)).toHaveLength(2);
      });

      await userEvent.click(await screen.findByTestId(DRAWER_TABS_PIN_BUTTON_TEST_ID));
      await userEvent.click(rows[7]!);

      await waitFor(() => {
        expect(screen.queryAllByTestId(DRAWER_TABS_TEST_ID)).toHaveLength(3);
      });

      const tabButtons = screen.queryAllByTestId(DRAWER_TABS_PIN_BUTTON_TEST_ID);
      expect(tabButtons).toHaveLength(2);

      await userEvent.click(tabButtons[0]!);
      await waitFor(() => {
        expect(screen.queryAllByTestId(DRAWER_TABS_TEST_ID)).toHaveLength(2);
      });
    });

    it('clicking a node that is already open in a tab switches to that tab and persists the previous node', async () => {
      const {virtualizedContainer} = await simpleTestSetup();
      const rows = getVirtualizedRows(virtualizedContainer);
      expect(screen.queryAllByTestId(DRAWER_TABS_TEST_ID)).toHaveLength(1);

      await userEvent.click(rows[5]!);
      await waitFor(() => {
        expect(screen.queryAllByTestId(DRAWER_TABS_TEST_ID)).toHaveLength(2);
      });

      await userEvent.click(await screen.findByTestId(DRAWER_TABS_PIN_BUTTON_TEST_ID));
      await userEvent.click(rows[7]!);

      await waitFor(() => {
        expect(screen.queryAllByTestId(DRAWER_TABS_TEST_ID)).toHaveLength(3);
      });
      expect(screen.queryAllByTestId(DRAWER_TABS_TEST_ID)[2]).toHaveAttribute(
        'aria-selected',
        'true'
      );

      await userEvent.click(rows[5]!);
      await waitFor(() => {
        expect(screen.queryAllByTestId(DRAWER_TABS_TEST_ID)[1]).toHaveAttribute(
          'aria-selected',
          'true'
        );
      });
      expect(screen.queryAllByTestId(DRAWER_TABS_TEST_ID)).toHaveLength(3);
    });
  });
});<|MERGE_RESOLUTION|>--- conflicted
+++ resolved
@@ -943,10 +943,6 @@
       const rows = getVirtualizedRows(virtualizedContainer);
       await waitFor(() => {
         expect(rows[3]).toHaveFocus();
-<<<<<<< HEAD
-        expect(rows[3]!.textContent?.includes('http — request')).toBe(true);
-=======
->>>>>>> 2c35faed
       });
       expect(rows[3].textContent?.includes('http — request')).toBe(true);
     });
@@ -961,10 +957,6 @@
       const rows = getVirtualizedRows(virtualizedContainer);
       await waitFor(() => {
         expect(rows[4]).toHaveFocus();
-<<<<<<< HEAD
-        expect(rows[4]!.textContent?.includes('Autogrouped')).toBe(true);
-=======
->>>>>>> 2c35faed
       });
       expect(rows[4].textContent?.includes('Autogrouped')).toBe(true);
     });
@@ -978,10 +970,6 @@
       const rows = getVirtualizedRows(virtualizedContainer);
       await waitFor(() => {
         expect(rows[5]).toHaveFocus();
-<<<<<<< HEAD
-        expect(rows[5]!.textContent?.includes('db — redis')).toBe(true);
-=======
->>>>>>> 2c35faed
       });
       expect(rows[5].textContent?.includes('db — redis')).toBe(true);
     });
@@ -996,10 +984,6 @@
       const rows = getVirtualizedRows(virtualizedContainer);
       await waitFor(() => {
         expect(rows[5]).toHaveFocus();
-<<<<<<< HEAD
-        expect(rows[5]!.textContent?.includes('5Autogrouped')).toBe(true);
-=======
->>>>>>> 2c35faed
       });
       expect(rows[5].textContent?.includes('5Autogrouped')).toBe(true);
     });
@@ -1014,10 +998,6 @@
       const rows = getVirtualizedRows(virtualizedContainer);
       await waitFor(() => {
         expect(rows[6]).toHaveFocus();
-<<<<<<< HEAD
-        expect(rows[6]!.textContent?.includes('http — request')).toBe(true);
-=======
->>>>>>> 2c35faed
       });
       expect(rows[6].textContent?.includes('http — request')).toBe(true);
     });
@@ -1032,10 +1012,6 @@
       const rows = getVirtualizedRows(virtualizedContainer);
       await waitFor(() => {
         expect(rows[7]).toHaveFocus();
-<<<<<<< HEAD
-        expect(rows[7]!.textContent?.includes('No Instrumentation')).toBe(true);
-=======
->>>>>>> 2c35faed
       });
       expect(rows[7].textContent?.includes('No Instrumentation')).toBe(true);
     });
@@ -1050,10 +1026,6 @@
       const rows = getVirtualizedRows(virtualizedContainer);
       await waitFor(() => {
         expect(rows[11]).toHaveFocus();
-<<<<<<< HEAD
-        expect(rows[11]!.textContent?.includes('error-title')).toBe(true);
-=======
->>>>>>> 2c35faed
       });
       expect(rows[11].textContent?.includes('error-title')).toBe(true);
     });
@@ -1076,10 +1048,6 @@
       const rows = getVirtualizedRows(virtualizedContainer);
       await waitFor(() => {
         expect(rows[3]).toHaveFocus();
-<<<<<<< HEAD
-        expect(rows[3]!.textContent?.includes('http — request')).toBe(true);
-=======
->>>>>>> 2c35faed
       });
       expect(rows[3].textContent?.includes('http — request')).toBe(true);
     });
@@ -1816,14 +1784,6 @@
 
       await waitFor(() => {
         expect(screen.queryAllByTestId(DRAWER_TABS_TEST_ID)).toHaveLength(2);
-<<<<<<< HEAD
-        expect(
-          screen
-            .queryAllByTestId(DRAWER_TABS_TEST_ID)[1]!
-            .textContent?.includes('transaction-op-4')
-        ).toBeTruthy();
-=======
->>>>>>> 2c35faed
       });
       expect(
         screen
@@ -1838,11 +1798,7 @@
       await waitFor(() => {
         expect(
           screen
-<<<<<<< HEAD
-            .queryAllByTestId(DRAWER_TABS_TEST_ID)[1]!
-=======
             .getAllByTestId(DRAWER_TABS_TEST_ID)[1]
->>>>>>> 2c35faed
             .textContent?.includes('transaction-op-6')
         ).toBeTruthy();
       });
@@ -1863,19 +1819,6 @@
 
       await waitFor(() => {
         expect(screen.queryAllByTestId(DRAWER_TABS_TEST_ID)).toHaveLength(3);
-<<<<<<< HEAD
-        expect(
-          screen
-            .queryAllByTestId(DRAWER_TABS_TEST_ID)[1]!
-            .textContent?.includes('transaction-op-4')
-        ).toBeTruthy();
-        expect(
-          screen
-            .queryAllByTestId(DRAWER_TABS_TEST_ID)[2]!
-            .textContent?.includes('transaction-op-6')
-        ).toBeTruthy();
-=======
->>>>>>> 2c35faed
       });
       expect(
         screen
