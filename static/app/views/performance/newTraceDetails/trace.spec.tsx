--- conflicted
+++ resolved
@@ -64,10 +64,10 @@
 type Arguments<F extends Function> = F extends (...args: infer A) => any ? A : never;
 type ResponseType = Arguments<typeof MockApiClient.addMockResponse>[0];
 
-function mockQueryString(query: string) {
+function mockQueryString(queryString: string) {
   Object.defineProperty(window, 'location', {
     value: {
-      search: query,
+      search: queryString,
     },
   });
 }
@@ -745,25 +745,10 @@
   expect(r.indexOf(highlighted_row!)).toBe(index);
 }
 
-<<<<<<< HEAD
-function mockQueryString(queryString: string) {
-  Object.defineProperty(window, 'location', {
-    value: {
-      search: queryString,
-    },
-  });
-}
-
 describe('trace view', () => {
   beforeEach(() => {
     globalThis.ResizeObserver = MockResizeObserver as any;
     mockQueryString('');
-=======
-describe('trace', () => {
-  beforeEach(() => {
-    jest.spyOn(console, 'error').mockImplementation(() => {});
-    globalThis.ResizeObserver = MockResizeObserver as any;
->>>>>>> 78bc65cf
     MockDate.reset();
   });
   afterEach(() => {
@@ -821,13 +806,6 @@
     ).toBeInTheDocument();
   });
 
-<<<<<<< HEAD
-  // biome-ignore lint/suspicious/noSkippedTests: Flaky suite times out waiting for `pageloadTestSetup()`
-  describe.skip('pageload', () => {
-    it('highlights row at load and sets it as focused', async () => {
-      mockQueryString('?node=txn-5');
-      const {virtualizedContainer} = await pageloadTestSetup();
-=======
   describe('pageload', () => {
     it('scrolls to trace root', async () => {
       mockQueryString('?node=trace-root');
@@ -835,7 +813,6 @@
       const rows = virtualizedContainer.querySelectorAll(VISIBLE_TRACE_ROW_SELECTOR);
       expect(rows[0]).toHaveFocus();
     });
->>>>>>> 78bc65cf
 
     it('scrolls to transaction', async () => {
       mockQueryString('?node=txn-1');
@@ -843,27 +820,6 @@
       const rows = virtualizedContainer.querySelectorAll(VISIBLE_TRACE_ROW_SELECTOR);
       expect(rows[2]).toHaveFocus();
     });
-<<<<<<< HEAD
-    it('scrolls at transaction span', async () => {
-      mockQueryString('?node=span-5&node=txn-5');
-      mockSpansResponse(
-        '5',
-        {},
-        {
-          entries: [
-            {
-              type: EntryType.SPANS,
-              data: [makeSpan({span_id: '5', op: 'special-span'})],
-            },
-          ],
-        }
-      );
-
-      const {virtualizedContainer} = await pageloadTestSetup();
-      expect(await screen.findByTestId('trace-drawer-title')).toHaveTextContent(
-        'special-span'
-      );
-=======
 
     it('scrolls to span that is a child of transaction', async () => {
       mockQueryString('?node=span-span0&node=txn-1');
@@ -887,7 +843,6 @@
       await findAllByText(virtualizedContainer, /Autogrouped/i);
 
       // We need to await a tick because the row is not focused until the next tick
->>>>>>> 78bc65cf
       const rows = virtualizedContainer.querySelectorAll(VISIBLE_TRACE_ROW_SELECTOR);
 
       await waitFor(() => {
@@ -895,10 +850,6 @@
         expect(rows[4].textContent?.includes('Autogrouped')).toBe(true);
       });
     });
-<<<<<<< HEAD
-    it('scrolls far down the list of transactions', async () => {
-      mockQueryString('?node=txn-500');
-=======
     it('scrolls to child of parent autogroup node', async () => {
       mockQueryString('?node=span-redis0&node=txn-1');
 
@@ -913,7 +864,6 @@
         expect(rows[5].textContent?.includes('db — redis')).toBe(true);
       });
     });
->>>>>>> 78bc65cf
 
     it('scrolls to sibling autogroup node', async () => {
       mockQueryString('?node=ag-http0&node=txn-1');
@@ -944,10 +894,6 @@
         expect(rows[6].textContent?.includes('http — request')).toBe(true);
       });
     });
-<<<<<<< HEAD
-    it('scrolls to event id query param and fetches its spans', async () => {
-      mockQueryString('?eventId=500');
-=======
 
     it('scrolls to missing instrumentation node', async () => {
       mockQueryString('?node=ms-queueprocess0&node=txn-1');
@@ -963,7 +909,6 @@
         expect(rows[7].textContent?.includes('Missing instrumentation')).toBe(true);
       });
     });
->>>>>>> 78bc65cf
 
     it('scrolls to trace error node', async () => {
       mockQueryString('?node=error-error0&node=txn-1');
@@ -989,12 +934,6 @@
         expect(rows[2]).toHaveFocus();
       });
     });
-<<<<<<< HEAD
-    it('logs if path is not found', async () => {
-      mockQueryString('?eventId=bad_value');
-
-      const sentrySpy = jest.spyOn(Sentry, 'captureMessage');
-=======
 
     it('supports expanded node path', async () => {
       mockQueryString('?node=span-span0&node=txn-1&span-0&node=txn-0');
@@ -1022,7 +961,6 @@
       } as any;
 
       jest.spyOn(Sentry, 'withScope').mockImplementation((f: any) => f(sentryScopeMock));
->>>>>>> 78bc65cf
       await pageloadTestSetup();
 
       await waitFor(() => {
@@ -1047,15 +985,9 @@
     });
 
     it('triggers search on load but does not steal focus from node param', async () => {
-<<<<<<< HEAD
-      mockQueryString('?search=transaction-op-9999&node=txn-0');
-
-      const {container} = await pageloadTestSetup();
-=======
       mockQueryString('?search=transaction-op-999&node=txn-0');
 
       const {virtualizedContainer} = await pageloadTestSetup();
->>>>>>> 78bc65cf
       const searchInput = await screen.findByPlaceholderText('Search in trace');
       expect(searchInput).toHaveValue('transaction-op-999');
 
@@ -1071,10 +1003,6 @@
 
     it('if search on load does not match anything, it does not steal focus or highlight first result', async () => {
       mockQueryString('?search=dead&node=txn-5');
-<<<<<<< HEAD
-=======
-
->>>>>>> 78bc65cf
       const {container} = await pageloadTestSetup();
       const searchInput = await screen.findByPlaceholderText('Search in trace');
       expect(searchInput).toHaveValue('dead');
