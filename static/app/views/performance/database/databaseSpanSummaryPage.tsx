import {RouteComponentProps} from 'react-router';
import styled from '@emotion/styled';
import {Location} from 'history';

import Breadcrumbs from 'sentry/components/breadcrumbs';
import FeedbackWidget from 'sentry/components/feedback/widget/feedbackWidget';
import * as Layout from 'sentry/components/layouts/thirds';
import {DatePageFilter} from 'sentry/components/organizations/datePageFilter';
import {EnvironmentPageFilter} from 'sentry/components/organizations/environmentPageFilter';
import PageFilterBar from 'sentry/components/organizations/pageFilterBar';
import {t} from 'sentry/locale';
import {space} from 'sentry/styles/space';
import type {Sort} from 'sentry/utils/discover/fields';
import {useLocation} from 'sentry/utils/useLocation';
import useOrganization from 'sentry/utils/useOrganization';
import {normalizeUrl} from 'sentry/utils/withDomainRequired';
import {DurationChart} from 'sentry/views/performance/database/durationChart';
import {ModulePageProviders} from 'sentry/views/performance/database/modulePageProviders';
import {ThroughputChart} from 'sentry/views/performance/database/throughputChart';
import {useAvailableDurationAggregates} from 'sentry/views/performance/database/useAvailableDurationAggregates';
import {useSynchronizeCharts} from 'sentry/views/starfish/components/chart';
import {SpanDescription} from 'sentry/views/starfish/components/spanDescription';
import {useFullSpanFromTrace} from 'sentry/views/starfish/queries/useFullSpanFromTrace';
import {
  SpanSummaryQueryFilters,
  useSpanMetrics,
} from 'sentry/views/starfish/queries/useSpanMetrics';
import {useSpanMetricsSeries} from 'sentry/views/starfish/queries/useSpanMetricsSeries';
import {SpanFunction, SpanMetricsField} from 'sentry/views/starfish/types';
import {QueryParameterNames} from 'sentry/views/starfish/views/queryParameters';
import {useModuleSort} from 'sentry/views/starfish/views/spans/useModuleSort';
import {Block, BlockContainer} from 'sentry/views/starfish/views/spanSummaryPage/block';
import {SampleList} from 'sentry/views/starfish/views/spanSummaryPage/sampleList';
import {SpanMetricsRibbon} from 'sentry/views/starfish/views/spanSummaryPage/spanMetricsRibbon';
import {SpanTransactionsTable} from 'sentry/views/starfish/views/spanSummaryPage/spanTransactionsTable';

type Query = {
  endpoint: string;
  endpointMethod: string;
  transaction: string;
  transactionMethod: string;
  [QueryParameterNames.SPANS_SORT]: string;
  aggregate?: string;
};

type Props = {
  location: Location<Query>;
} & RouteComponentProps<Query, {groupId: string}>;

function SpanSummaryPage({params}: Props) {
  const organization = useOrganization();
  const location = useLocation<Query>();

  const {selectedAggregate} = useAvailableDurationAggregates();

  const {groupId} = params;
  const {transaction, transactionMethod, endpoint, endpointMethod} = location.query;

  const queryFilter: SpanSummaryQueryFilters = endpoint
    ? {transactionName: endpoint, 'transaction.method': endpointMethod}
    : {};

  const sort = useModuleSort(QueryParameterNames.ENDPOINTS_SORT, DEFAULT_SORT);

  const {data: fullSpan} = useFullSpanFromTrace(groupId);

  const {data: spanMetrics} = useSpanMetrics(
    groupId,
    queryFilter,
    [
      SpanMetricsField.SPAN_OP,
      SpanMetricsField.SPAN_DESCRIPTION,
      SpanMetricsField.SPAN_ACTION,
      SpanMetricsField.SPAN_DOMAIN,
      'count()',
      `${SpanFunction.SPM}()`,
      `sum(${SpanMetricsField.SPAN_SELF_TIME})`,
      `avg(${SpanMetricsField.SPAN_SELF_TIME})`,
      `${SpanFunction.TIME_SPENT_PERCENTAGE}()`,
      `${SpanFunction.HTTP_ERROR_COUNT}()`,
    ],
    'api.starfish.span-summary-page-metrics'
  );

  const span = {
    ...spanMetrics,
    [SpanMetricsField.SPAN_GROUP]: groupId,
  } as {
    [SpanMetricsField.SPAN_OP]: string;
    [SpanMetricsField.SPAN_DESCRIPTION]: string;
    [SpanMetricsField.SPAN_ACTION]: string;
    [SpanMetricsField.SPAN_DOMAIN]: string[];
    [SpanMetricsField.SPAN_GROUP]: string;
  };

  const {isLoading: isThroughputDataLoading, data: throughputData} = useSpanMetricsSeries(
    {...queryFilter, 'span.group': groupId},
    ['spm()'],
    'api.starfish.span-summary-page-metrics-chart'
  );

  const {isLoading: isDurationDataLoading, data: durationData} = useSpanMetricsSeries(
<<<<<<< HEAD
    {...queryFilter, 'span.group': groupId},
    [`${durationAggregate}(${SpanMetricsField.SPAN_SELF_TIME})`],
=======
    groupId,
    queryFilter,
    [`${selectedAggregate}(${SpanMetricsField.SPAN_SELF_TIME})`],
>>>>>>> b880b12b
    'api.starfish.span-summary-page-metrics-chart'
  );

  useSynchronizeCharts([!isThroughputDataLoading && !isDurationDataLoading]);

  return (
    <ModulePageProviders
      title={[t('Performance'), t('Database'), t('Query Summary')].join(' — ')}
    >
      <Layout.Header>
        <Layout.HeaderContent>
          <Breadcrumbs
            crumbs={[
              {
                label: 'Performance',
                to: normalizeUrl(`/organizations/${organization.slug}/performance/`),
                preservePageFilters: true,
              },
              {
                label: 'Queries',
                to: normalizeUrl(
                  `/organizations/${organization.slug}/performance/database`
                ),
                preservePageFilters: true,
              },
              {
                label: 'Query Summary',
              },
            ]}
          />
          <Layout.Title>{t('Query Summary')}</Layout.Title>
        </Layout.HeaderContent>
      </Layout.Header>

      <Layout.Body>
        <FeedbackWidget />
        <Layout.Main fullWidth>
          <HeaderContainer>
            <PaddedContainer>
              <PageFilterBar condensed>
                <EnvironmentPageFilter />
                <DatePageFilter />
              </PageFilterBar>
            </PaddedContainer>

            <SpanMetricsRibbon spanMetrics={span} />
          </HeaderContainer>

          {span?.[SpanMetricsField.SPAN_DESCRIPTION] && (
            <DescriptionContainer>
              <SpanDescription
                span={{
                  ...span,
                  [SpanMetricsField.SPAN_DESCRIPTION]:
                    fullSpan?.description ??
                    spanMetrics?.[SpanMetricsField.SPAN_DESCRIPTION],
                }}
              />
            </DescriptionContainer>
          )}

          <BlockContainer>
            <Block>
              <ThroughputChart
                series={throughputData['spm()']}
                isLoading={isThroughputDataLoading}
              />
            </Block>

            <Block>
              <DurationChart
                series={
                  durationData[`${selectedAggregate}(${SpanMetricsField.SPAN_SELF_TIME})`]
                }
                isLoading={isDurationDataLoading}
              />
            </Block>
          </BlockContainer>

          {span && (
            <SpanTransactionsTable
              span={span}
              sort={sort}
              endpoint={endpoint}
              endpointMethod={endpointMethod}
            />
          )}

          <SampleList
            groupId={span[SpanMetricsField.SPAN_GROUP]}
            transactionName={transaction}
            transactionMethod={transactionMethod}
          />
        </Layout.Main>
      </Layout.Body>
    </ModulePageProviders>
  );
}

const DEFAULT_SORT: Sort = {
  kind: 'desc',
  field: 'time_spent_percentage()',
};

const PaddedContainer = styled('div')`
  margin-bottom: ${space(2)};
`;

const HeaderContainer = styled('div')`
  display: flex;
  justify-content: space-between;
  flex-wrap: wrap;
`;

const DescriptionContainer = styled('div')`
  width: 100%;
  margin-bottom: ${space(2)};
  font-size: 1rem;
  line-height: 1.2;
`;

export default SpanSummaryPage;<|MERGE_RESOLUTION|>--- conflicted
+++ resolved
@@ -100,14 +100,8 @@
   );
 
   const {isLoading: isDurationDataLoading, data: durationData} = useSpanMetricsSeries(
-<<<<<<< HEAD
     {...queryFilter, 'span.group': groupId},
-    [`${durationAggregate}(${SpanMetricsField.SPAN_SELF_TIME})`],
-=======
-    groupId,
-    queryFilter,
     [`${selectedAggregate}(${SpanMetricsField.SPAN_SELF_TIME})`],
->>>>>>> b880b12b
     'api.starfish.span-summary-page-metrics-chart'
   );
 
