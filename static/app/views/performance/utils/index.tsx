--- conflicted
+++ resolved
@@ -402,11 +402,7 @@
 ) {
   let url = 'performance';
   if (view) {
-<<<<<<< HEAD
-    return normalizeUrl(`/organizations/${orgSlug}/${DOMAIN_VIEW_BASE_URL}/${view}`);
-=======
     url = `${DOMAIN_VIEW_BASE_URL}/${view}`;
->>>>>>> ccad4014
   }
 
   return bare ? url : normalizeUrl(`/organizations/${orgSlug}/${url}`);
