--- conflicted
+++ resolved
@@ -6,11 +6,8 @@
 import {render, screen, userEvent} from 'sentry-test/reactTestingLibrary';
 import {textWithMarkupMatcher} from 'sentry-test/utils';
 
-<<<<<<< HEAD
+import PageFiltersStore from 'sentry/stores/pageFiltersStore';
 import {testableWindowLocation} from 'sentry/utils/testableWindowLocation';
-=======
-import PageFiltersStore from 'sentry/stores/pageFiltersStore';
->>>>>>> 54235199
 import {Tab} from 'sentry/views/explore/hooks/useTab';
 
 import {LegacyOnboarding, Onboarding} from './onboarding';
@@ -246,16 +243,13 @@
     render(<Onboarding organization={organization} project={projectMock} />, {
       initialRouterConfig: {
         location: {
-          pathname: RouterFixture().location.pathname,
+          pathname: `/onboarding/`,
           query: {
             guidedStep: '4',
           },
         },
       },
     });
-<<<<<<< HEAD
-    expect(testableWindowLocation.reload).toHaveBeenCalled();
-=======
 
     expect(
       await screen.findByRole('button', {
@@ -263,7 +257,7 @@
       })
     ).toHaveAttribute('aria-busy', 'false');
 
-    expect(window.location.href).not.toContain(traceHref);
+    expect(testableWindowLocation.assign).not.toHaveBeenCalled();
 
     await userEvent.click(
       await screen.findByRole('button', {
@@ -271,7 +265,6 @@
       })
     );
 
-    expect(window.location.href).toContain(traceHref);
->>>>>>> 54235199
+    expect(testableWindowLocation.assign).toHaveBeenCalledWith(traceHref);
   });
 });