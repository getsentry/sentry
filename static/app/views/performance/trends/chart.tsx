--- conflicted
+++ resolved
@@ -127,14 +127,10 @@
     browserHistory.push(to);
   };
 
-<<<<<<< HEAD
-  const lineColor = trendToColor[neutralColor ? 'neutral' : trendChangeType || ''];
-=======
   const derivedTrendChangeType = organization.features.includes('performance-new-trends')
     ? transaction?.change
     : trendChangeType;
-  const lineColor = trendToColor[derivedTrendChangeType || trendChangeType];
->>>>>>> f75795f8
+  const lineColor = trendToColor[neutralColor ? 'neutral' : derivedTrendChangeType || trendChangeType];
 
   const events =
     statsData && transaction?.project && transaction?.transaction
