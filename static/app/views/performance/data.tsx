--- conflicted
+++ resolved
@@ -341,14 +341,6 @@
     t(
       'Cumulative layout shift (CLS) is a web vital measuring unexpected visual shifting a user experiences.'
     ),
-<<<<<<< HEAD
-  userMisery: () =>
-    t(
-      "User Misery is a score that represents the number of unique users who have experienced load times 4x your organization's apdex threshold of %sms.",
-      DEFAULT_PROJECT_THRESHOLD_METRIC
-    ),
-=======
->>>>>>> ab52cc07
   statusBreakdown: () =>
     t(
       'The breakdown of transaction statuses. This may indicate what type of failure it is.'
