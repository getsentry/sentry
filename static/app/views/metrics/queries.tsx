--- conflicted
+++ resolved
@@ -353,14 +353,6 @@
   );
 }
 
-<<<<<<< HEAD
-const QueryWrapper = styled('div')<{hasSymbol: boolean}>`
-  display: grid;
-  gap: ${p => p.theme.space(1)};
-  padding-bottom: ${p => p.theme.space(1)};
-  grid-template-columns: 1fr max-content;
-  ${p => p.hasSymbol && `grid-template-columns: min-content 1fr max-content;`}
-=======
 const QueryWrapper = styled('div')<{hasMetricsNewInput: boolean; hasSymbol: boolean}>`
   display: contents;
 
@@ -368,12 +360,11 @@
     !p.hasMetricsNewInput &&
     css`
       display: grid;
-      gap: ${space(1)};
-      padding-bottom: ${space(1)};
+      gap: ${p.theme.space(1)};
+      padding-bottom: ${p.theme.space(1)};
       grid-template-columns: 1fr max-content;
       ${p.hasSymbol && `grid-template-columns: min-content 1fr max-content;`}
     `}
->>>>>>> 4e1db534
 `;
 
 const StyledQuerySymbol = styled(QuerySymbol)<{isClickable: boolean}>`
@@ -445,14 +436,9 @@
 const ButtonBar = styled('div')<{addQuerySymbolSpacing: boolean}>`
   align-items: center;
   display: flex;
-<<<<<<< HEAD
-  padding-bottom: ${p => p.theme.space(2)};
+  flex-wrap: wrap;
+  padding: ${p => p.theme.space(2)} 0;
   gap: ${p => p.theme.space(2)};
-=======
-  flex-wrap: wrap;
-  padding: ${space(2)} 0;
-  gap: ${space(2)};
->>>>>>> 4e1db534
 
   ${p =>
     p.addQuerySymbolSpacing &&
@@ -466,10 +452,6 @@
   display: flex;
   margin: 0;
   align-items: center;
-<<<<<<< HEAD
   gap: ${p => p.theme.space(1)};
-=======
-  gap: ${space(1)};
   white-space: nowrap;
->>>>>>> 4e1db534
 `;