import {
  createContext,
  useCallback,
  useContext,
  useEffect,
  useMemo,
  useState,
} from 'react';
import * as Sentry from '@sentry/react';
import isEqual from 'lodash/isEqual';

import type {Field} from 'sentry/components/metrics/metricSamplesTable';
import {useInstantRef, useUpdateQuery} from 'sentry/utils/metrics';
import {
  emptyMetricsFormulaWidget,
  emptyMetricsQueryWidget,
  NO_QUERY_ID,
} from 'sentry/utils/metrics/constants';
import {MetricExpressionType, type MetricsWidget} from 'sentry/utils/metrics/types';
import type {MetricsSamplesResults} from 'sentry/utils/metrics/useMetricsSamples';
import {decodeInteger, decodeScalar} from 'sentry/utils/queryString';
import useLocationQuery from 'sentry/utils/url/useLocationQuery';
import {useLocalStorageState} from 'sentry/utils/useLocalStorageState';
import useRouter from 'sentry/utils/useRouter';
import type {FocusAreaSelection} from 'sentry/views/metrics/chart/types';
import {parseMetricWidgetsQueryParam} from 'sentry/views/metrics/utils/parseMetricWidgetsQueryParam';
import {useSelectedProjects} from 'sentry/views/metrics/utils/useSelectedProjects';
import {useStructuralSharing} from 'sentry/views/metrics/utils/useStructuralSharing';

export type FocusAreaProps = {
  onAdd?: (area: FocusAreaSelection) => void;
  onDraw?: () => void;
  onRemove?: () => void;
  selection?: FocusAreaSelection;
};

interface MetricsContextValue {
  addWidget: (type?: MetricExpressionType) => void;
  duplicateWidget: (index: number) => void;
  focusArea: FocusAreaProps;
  hasMetrics: boolean;
  isDefaultQuery: boolean;
  isMultiChartMode: boolean;
  removeWidget: (index: number) => void;
  selectedWidgetIndex: number;
  setDefaultQuery: (query: Record<string, any> | null) => void;
  setHighlightedSampleId: (sample?: string) => void;
  setIsMultiChartMode: (value: boolean) => void;
  setMetricsSamples: React.Dispatch<
    React.SetStateAction<MetricsSamplesResults<Field>['data'] | undefined>
  >;
  setSelectedWidgetIndex: (index: number) => void;
  showQuerySymbols: boolean;
  toggleWidgetVisibility: (index: number) => void;
  updateWidget: (index: number, data: Partial<Omit<MetricsWidget, 'type'>>) => void;
  widgets: MetricsWidget[];
  highlightedSampleId?: string;
  metricsSamples?: MetricsSamplesResults<Field>['data'];
}

export const MetricsContext = createContext<MetricsContextValue>({
  addWidget: () => {},
  duplicateWidget: () => {},
  focusArea: {},
  hasMetrics: false,
  highlightedSampleId: undefined,
  isDefaultQuery: false,
  isMultiChartMode: false,
  metricsSamples: [],
  removeWidget: () => {},
  selectedWidgetIndex: 0,
  setDefaultQuery: () => {},
  setHighlightedSampleId: () => {},
  setIsMultiChartMode: () => {},
  setMetricsSamples: () => {},
  setSelectedWidgetIndex: () => {},
  showQuerySymbols: false,
  updateWidget: () => {},
  widgets: [],
  toggleWidgetVisibility: () => {},
});

export function useMetricsContext() {
  return useContext(MetricsContext);
}

export function useMetricWidgets() {
  const {widgets: urlWidgets} = useLocationQuery({fields: {widgets: decodeScalar}});
  const updateQuery = useUpdateQuery();

  const widgets = useStructuralSharing(
    useMemo<MetricsWidget[]>(() => parseMetricWidgetsQueryParam(urlWidgets), [urlWidgets])
  );

  // We want to have it as a ref, so that we can use it in the setWidget callback
  // without needing to generate a new callback every time the location changes
  const currentWidgetsRef = useInstantRef(widgets);

  const setWidgets = useCallback(
    (newWidgets: React.SetStateAction<MetricsWidget[]>) => {
      const currentWidgets = currentWidgetsRef.current;
      const newData =
        typeof newWidgets === 'function' ? newWidgets(currentWidgets) : newWidgets;

      updateQuery({widgets: JSON.stringify(newData)});
      // We need to update the ref so that the next call to setWidgets in the same render cycle will have the updated value
      currentWidgetsRef.current = newData;
    },
    [updateQuery, currentWidgetsRef]
  );

  const updateWidget = useCallback(
    (index: number, data: Partial<Omit<MetricsWidget, 'type'>>) => {
      setWidgets(currentWidgets => {
        const newWidgets = [...currentWidgets];
        newWidgets[index] = {
          ...currentWidgets[index],
          ...data,
        };
        return newWidgets;
      });
    },
    [setWidgets]
  );

  const duplicateWidget = useCallback(
    (index: number) => {
      setWidgets(currentWidgets => {
        const newWidgets = [...currentWidgets];
        const newWidget = {...currentWidgets[index]};
        newWidget.id = NO_QUERY_ID;
        newWidgets.splice(index + 1, 0, newWidget);
        return newWidgets;
      });
    },
    [setWidgets]
  );

  const addWidget = useCallback(
    (type: MetricExpressionType = MetricExpressionType.QUERY) => {
      const lastIndexOfSameType = currentWidgetsRef.current.findLastIndex(
        w => w.type === type
      );
      if (lastIndexOfSameType > -1) {
        duplicateWidget(lastIndexOfSameType);
      } else {
        setWidgets(currentWidgets => [
          ...currentWidgets,
          type === MetricExpressionType.QUERY
            ? emptyMetricsQueryWidget
            : emptyMetricsFormulaWidget,
        ]);
      }
    },
    [currentWidgetsRef, duplicateWidget, setWidgets]
  );

  const removeWidget = useCallback(
    (index: number) => {
      setWidgets(currentWidgets => {
        let newWidgets = [...currentWidgets];
        newWidgets.splice(index, 1);

        // Ensure that a visible widget remains
        if (!newWidgets.find(w => !w.isHidden)) {
          newWidgets = newWidgets.map(w => ({...w, isHidden: false}));
        }
        return newWidgets;
      });
    },
    [setWidgets]
  );

  return {
    widgets,
    updateWidget,
    addWidget,
    removeWidget,
    duplicateWidget,
    setWidgets,
  };
}

const useDefaultQuery = () => {
  const router = useRouter();
  const [defaultQuery, setDefaultQuery] = useLocalStorageState<Record<
    string,
    any
  > | null>('ddm:default-query', null);

  useEffect(() => {
    if (defaultQuery && router.location.query.widgets === undefined) {
      router.replace({...router.location, query: defaultQuery});
    }
    // Only call on page load
    // eslint-disable-next-line react-hooks/exhaustive-deps
  }, []);

  return useMemo(
    () => ({
      defaultQuery,
      setDefaultQuery,
      isDefaultQuery: !!defaultQuery && isEqual(defaultQuery, router.location.query),
    }),
    [defaultQuery, router.location.query, setDefaultQuery]
  );
};

<<<<<<< HEAD
function useSelectedProjects() {
  const {selection} = usePageFilters();
  const {projects} = useProjects();

  return useMemo(() => {
    if (selection.projects.length === 0) {
      return projects.filter(project => project.isMember);
    }
    if (selection.projects.includes(-1)) {
      return projects;
    }
    return projects.filter(project => selection.projects.includes(Number(project.id)));
  }, [selection.projects, projects]);
}

export function MetricsContextProvider({children}: {children: React.ReactNode}) {
=======
export function DDMContextProvider({children}: {children: React.ReactNode}) {
>>>>>>> 3644f5c4
  const router = useRouter();
  const updateQuery = useUpdateQuery();
  const {multiChartMode} = useLocationQuery({fields: {multiChartMode: decodeInteger}});
  const isMultiChartMode = multiChartMode === 1;

  const {setDefaultQuery, isDefaultQuery} = useDefaultQuery();

  const [selectedWidgetIndex, setSelectedWidgetIndex] = useState(0);
  const {widgets, updateWidget, addWidget, removeWidget, duplicateWidget, setWidgets} =
    useMetricWidgets();

  const [metricsSamples, setMetricsSamples] = useState<
    MetricsSamplesResults<Field>['data'] | undefined
  >();

  const [highlightedSampleId, setHighlightedSampleId] = useState<string | undefined>();

  const selectedProjects = useSelectedProjects();
  const hasMetrics = useMemo(
    () =>
      selectedProjects.some(
        project =>
          project.hasCustomMetrics || project.hasSessions || project.firstTransactionEvent
      ),
    [selectedProjects]
  );

  const handleSetSelectedWidgetIndex = useCallback(
    (value: number) => {
      if (!isMultiChartMode) {
        return;
      }
      setSelectedWidgetIndex(value);
    },
    [isMultiChartMode]
  );

  const focusAreaSelection = useMemo<FocusAreaSelection | undefined>(
    () => router.location.query.focusArea && JSON.parse(router.location.query.focusArea),
    [router.location.query.focusArea]
  );

  const handleAddFocusArea = useCallback(
    (area: FocusAreaSelection) => {
      if (!area.range.start || !area.range.end) {
        Sentry.metrics.increment('ddm.enhance.range-undefined');
        return;
      }
      Sentry.metrics.increment('ddm.enhance.add');
      handleSetSelectedWidgetIndex(area.widgetIndex);
      updateQuery({focusArea: JSON.stringify(area)}, {replace: true});
    },
    [handleSetSelectedWidgetIndex, updateQuery]
  );

  const handleRemoveFocusArea = useCallback(() => {
    Sentry.metrics.increment('ddm.enhance.remove');
    updateQuery({focusArea: undefined}, {replace: true});
  }, [updateQuery]);

  const focusArea = useMemo<FocusAreaProps>(() => {
    return {
      selection: focusAreaSelection,
      onAdd: handleAddFocusArea,
      onRemove: handleRemoveFocusArea,
    };
  }, [focusAreaSelection, handleAddFocusArea, handleRemoveFocusArea]);

  const handleAddWidget = useCallback(
    (type?: MetricExpressionType) => {
      addWidget(type);
      handleSetSelectedWidgetIndex(widgets.length);
    },
    [addWidget, handleSetSelectedWidgetIndex, widgets.length]
  );

  const handleUpdateWidget = useCallback(
    (index: number, data: Partial<MetricsWidget>) => {
      updateWidget(index, data);
      handleSetSelectedWidgetIndex(index);
      if (index === focusAreaSelection?.widgetIndex) {
        handleRemoveFocusArea();
      }
    },
    [
      updateWidget,
      handleSetSelectedWidgetIndex,
      focusAreaSelection?.widgetIndex,
      handleRemoveFocusArea,
    ]
  );

  const handleDuplicate = useCallback(
    (index: number) => {
      duplicateWidget(index);
      handleSetSelectedWidgetIndex(index + 1);
    },
    [duplicateWidget, handleSetSelectedWidgetIndex]
  );

  const handleSetIsMultiChartMode = useCallback(
    (value: boolean) => {
      updateQuery({multiChartMode: value ? 1 : 0}, {replace: true});
      updateWidget(0, {focusedSeries: undefined});
      const firstVisibleWidgetIndex = widgets.findIndex(w => !w.isHidden);
      setSelectedWidgetIndex(firstVisibleWidgetIndex);
    },
    [updateQuery, updateWidget, widgets]
  );

  const toggleWidgetVisibility = useCallback(
    (index: number) => {
      if (index === selectedWidgetIndex) {
        const firstVisibleWidgetIndex = widgets.findIndex(w => !w.isHidden);
        setSelectedWidgetIndex(firstVisibleWidgetIndex);
      }
      if (!isMultiChartMode) {
        // Reset the focused series when hiding a widget
        setWidgets(currentWidgets => {
          return currentWidgets.map(w => ({...w, focusedSeries: undefined}));
        });
      }
      updateWidget(index, {isHidden: !widgets[index].isHidden});
    },
    [isMultiChartMode, selectedWidgetIndex, setWidgets, updateWidget, widgets]
  );

  const selectedWidget = widgets[selectedWidgetIndex];
  const isSelectionValid = selectedWidget && !selectedWidget.isHidden;

  const contextValue = useMemo<MetricsContextValue>(
    () => ({
      addWidget: handleAddWidget,
      selectedWidgetIndex: isSelectionValid
        ? selectedWidgetIndex
        : widgets.findIndex(w => !w.isHidden),
      setSelectedWidgetIndex: handleSetSelectedWidgetIndex,
      updateWidget: handleUpdateWidget,
      removeWidget,
      duplicateWidget: handleDuplicate,
      widgets,
      hasMetrics,
      focusArea,
      setDefaultQuery,
      isDefaultQuery,
      showQuerySymbols: widgets.length > 1,
      highlightedSampleId,
      setHighlightedSampleId,
      isMultiChartMode: isMultiChartMode,
      setIsMultiChartMode: handleSetIsMultiChartMode,
      metricsSamples,
      setMetricsSamples,
      toggleWidgetVisibility,
    }),
    [
      handleAddWidget,
      isSelectionValid,
      selectedWidgetIndex,
      widgets,
      handleSetSelectedWidgetIndex,
      handleUpdateWidget,
      removeWidget,
      handleDuplicate,
      hasMetrics,
      focusArea,
      setDefaultQuery,
      isDefaultQuery,
      highlightedSampleId,
      isMultiChartMode,
      handleSetIsMultiChartMode,
      metricsSamples,
      toggleWidgetVisibility,
    ]
  );

  return (
    <MetricsContext.Provider value={contextValue}>{children}</MetricsContext.Provider>
  );
}<|MERGE_RESOLUTION|>--- conflicted
+++ resolved
@@ -206,26 +206,7 @@
   );
 };
 
-<<<<<<< HEAD
-function useSelectedProjects() {
-  const {selection} = usePageFilters();
-  const {projects} = useProjects();
-
-  return useMemo(() => {
-    if (selection.projects.length === 0) {
-      return projects.filter(project => project.isMember);
-    }
-    if (selection.projects.includes(-1)) {
-      return projects;
-    }
-    return projects.filter(project => selection.projects.includes(Number(project.id)));
-  }, [selection.projects, projects]);
-}
-
 export function MetricsContextProvider({children}: {children: React.ReactNode}) {
-=======
-export function DDMContextProvider({children}: {children: React.ReactNode}) {
->>>>>>> 3644f5c4
   const router = useRouter();
   const updateQuery = useUpdateQuery();
   const {multiChartMode} = useLocationQuery({fields: {multiChartMode: decodeInteger}});
