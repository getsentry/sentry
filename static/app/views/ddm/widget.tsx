--- conflicted
+++ resolved
@@ -436,14 +436,11 @@
   flex-direction: column;
   justify-content: center;
   height: 100%;
-<<<<<<< HEAD
 `;
 
 const MetricWidgetBodyWrapper = styled('div')`
   padding: ${space(1)};
   padding-bottom: 0;
-=======
->>>>>>> 1bd6d2b1
 `;
 
 const MetricWidgetHeader = styled('div')`
