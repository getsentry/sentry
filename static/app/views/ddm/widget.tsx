--- conflicted
+++ resolved
@@ -215,18 +215,14 @@
     ...metricsQuery
   }: MetricWidgetBodyProps & PageFilters) => {
     const {mri, op, query, groupBy, projects, environments, datetime} = metricsQuery;
-<<<<<<< HEAD
+    const [allowDataUpdates, setAllowDataUpdates] = useState(true);
+
     const {
       data: timeseriesData,
       isLoading,
       isError,
       error,
     } = useMetricsDataZoom(
-=======
-    const [allowDataUpdates, setAllowDataUpdates] = useState(true);
-
-    const {data, isLoading, isError, error} = useMetricsDataZoom(
->>>>>>> 6ee5b785
       {
         mri,
         op,
@@ -295,9 +291,6 @@
       [onChange]
     );
 
-<<<<<<< HEAD
-    if (!chartSeries || !timeseriesData || isError) {
-=======
     const handleDrawFocusArea = useCallback(() => {
       setAllowDataUpdates(false);
     }, []);
@@ -307,8 +300,7 @@
       removeFocusArea?.();
     }, [removeFocusArea]);
 
-    if (!chartSeries || !data || isError) {
->>>>>>> 6ee5b785
+    if (!chartSeries || !timeseriesData || isError) {
       return (
         <StyledMetricWidgetBody>
           {isLoading && <LoadingIndicator />}
@@ -346,13 +338,10 @@
           focusArea={focusArea}
           removeFocusArea={handleRemoveFocusArea}
           height={chartHeight}
-<<<<<<< HEAD
           highlightedSampleId={highlightedSampleId}
           correlations={correlations}
           onSampleClick={onSampleClick}
-=======
           drawFocusArea={handleDrawFocusArea}
->>>>>>> 6ee5b785
         />
         {metricsQuery.showSummaryTable && (
           <SummaryTable
