import {useCallback, useEffect, useState} from 'react';
import styled from '@emotion/styled';
import colorFn from 'color';
import type {LineSeriesOption} from 'echarts';
import moment from 'moment';

import Alert from 'sentry/components/alert';
import TransparentLoadingMask from 'sentry/components/charts/transparentLoadingMask';
import EmptyMessage from 'sentry/components/emptyMessage';
import LoadingIndicator from 'sentry/components/loadingIndicator';
import {normalizeDateTimeParams} from 'sentry/components/organizations/pageFilters/parse';
import Panel from 'sentry/components/panels/panel';
import PanelBody from 'sentry/components/panels/panelBody';
import {IconSearch} from 'sentry/icons';
import {t} from 'sentry/locale';
import {space} from 'sentry/styles/space';
import {MetricsApiResponse, PageFilters} from 'sentry/types';
import {
  defaultMetricDisplayType,
  getSeriesName,
  MetricWidgetQueryParams,
  parseMRI,
  updateQuery,
} from 'sentry/utils/metrics';
import {useMetricsDataZoom} from 'sentry/utils/metrics/useMetricsData';
import {decodeList} from 'sentry/utils/queryString';
import theme from 'sentry/utils/theme';
import useRouter from 'sentry/utils/useRouter';
import {MetricChart} from 'sentry/views/ddm/chart';
import {MetricWidgetContextMenu} from 'sentry/views/ddm/contextMenu';
import {QueryBuilder} from 'sentry/views/ddm/queryBuilder';
import {SummaryTable} from 'sentry/views/ddm/summaryTable';

import {DEFAULT_SORT_STATE, MIN_WIDGET_WIDTH} from './constants';

<<<<<<< HEAD
=======
type SortState = {
  name: 'name' | 'avg' | 'min' | 'max' | 'sum' | undefined;
  order: 'asc' | 'desc';
};

>>>>>>> 19158291
const emptyWidget = {
  mri: '',
  op: undefined,
  query: '',
  groupBy: [],
  sort: DEFAULT_SORT_STATE,
};

export interface MetricWidgetProps extends MetricWidgetQueryParams {
  onChange: (data: Partial<MetricWidgetProps>) => void;
  position: number;
}

export function useMetricWidgets() {
  const router = useRouter();

  const currentWidgets = JSON.parse(
    router.location.query.widgets ?? JSON.stringify([emptyWidget])
  );

  const widgets: MetricWidgetProps[] = currentWidgets.map(
    (widget: MetricWidgetQueryParams, i) => {
      return {
        mri: widget.mri,
        op: widget.op,
        query: widget.query,
        groupBy: decodeList(widget.groupBy),
        displayType: widget.displayType ?? defaultMetricDisplayType,
        focusedSeries: widget.focusedSeries,
        showSummaryTable: widget.showSummaryTable ?? true, // temporary default
        position: widget.position ?? i,
        powerUserMode: widget.powerUserMode,
        sort: widget.sort ?? DEFAULT_SORT_STATE,
      };
    }
  );

  const onChange = (position: number, data: Partial<MetricWidgetQueryParams>) => {
    currentWidgets[position] = {...currentWidgets[position], ...data};

    updateQuery(router, {
      widgets: JSON.stringify(currentWidgets),
    });
  };

  const addWidget = () => {
    currentWidgets.push({...emptyWidget, position: currentWidgets.length});

    updateQuery(router, {
      widgets: JSON.stringify(currentWidgets),
    });
  };

  return {
    widgets,
    onChange,
    addWidget,
  };
}

export function MetricWidget({
  widget,
  datetime,
  projects,
  environments,
}: {
  datetime: PageFilters['datetime'];
  environments: PageFilters['environments'];
  projects: PageFilters['projects'];
  widget: MetricWidgetProps;
}) {
  return (
    <MetricWidgetPanel key={widget.position}>
      <PanelBody>
        <MetricWidgetHeader>
          <QueryBuilder
            metricsQuery={{
              mri: widget.mri,
              query: widget.query,
              op: widget.op,
              groupBy: widget.groupBy,
            }}
            projects={projects}
            displayType={widget.displayType}
            onChange={widget.onChange}
            powerUserMode={widget.powerUserMode}
          />
          <MetricWidgetContextMenu
            metricsQuery={{
              mri: widget.mri,
              query: widget.query,
              op: widget.op,
              groupBy: widget.groupBy,
              projects,
              datetime,
              environments,
            }}
            displayType={widget.displayType}
          />
        </MetricWidgetHeader>
        {widget.mri ? (
          <MetricWidgetBody
            datetime={datetime}
            projects={projects}
            environments={environments}
            {...widget}
          />
        ) : (
          <StyledMetricWidgetBody>
            <EmptyMessage
              icon={<IconSearch size="xxl" />}
              title={t('Nothing to show!')}
              description={t('Choose a metric to display data.')}
            />
          </StyledMetricWidgetBody>
        )}
      </PanelBody>
    </MetricWidgetPanel>
  );
}

const MetricWidgetHeader = styled('div')`
  display: flex;

  justify-content: space-between;
  margin-bottom: ${space(1)};
`;

function MetricWidgetBody({
  onChange,
  displayType,
  focusedSeries,
  sort,
  ...metricsQuery
}: MetricWidgetProps & PageFilters) {
  const {mri, op, query, groupBy, projects, environments, datetime} = metricsQuery;

  const {data, isLoading, isError, error, onZoom} = useMetricsDataZoom({
    mri,
    op,
    query,
    groupBy,
    projects,
    environments,
    datetime,
  });

  const [dataToBeRendered, setDataToBeRendered] = useState<
    MetricsApiResponse | undefined
  >(undefined);

  const [hoveredLegend, setHoveredLegend] = useState('');

  useEffect(() => {
    if (data) {
      setDataToBeRendered(data);
    }
  }, [data]);

  const toggleSeriesVisibility = useCallback(
    (seriesName: string) => {
      setHoveredLegend('');
      onChange({
        focusedSeries: focusedSeries === seriesName ? undefined : seriesName,
      });
    },
    [focusedSeries, onChange]
  );

  if (!dataToBeRendered || isError) {
    return (
      <StyledMetricWidgetBody>
        {isLoading && <LoadingIndicator />}
        {isError && (
          <Alert type="error">
            {error?.responseJSON?.detail || t('Error while fetching metrics data')}
          </Alert>
        )}
      </StyledMetricWidgetBody>
    );
  }

  const chartSeries = getChartSeries(dataToBeRendered, {
    focusedSeries,
    hoveredLegend,
    groupBy: metricsQuery.groupBy,
    displayType,
  });

  return (
    <StyledMetricWidgetBody>
      <TransparentLoadingMask visible={isLoading} />
      <MetricChart
        series={chartSeries}
        displayType={displayType}
        operation={metricsQuery.op}
        projects={metricsQuery.projects}
        environments={metricsQuery.environments}
        {...normalizeChartTimeParams(dataToBeRendered)}
        onZoom={onZoom}
      />
      {metricsQuery.showSummaryTable && (
        <SummaryTable
          series={chartSeries}
          onSortChange={newSort => {
            onChange({sort: newSort});
          }}
          sort={sort}
          operation={metricsQuery.op}
          onRowClick={toggleSeriesVisibility}
          setHoveredLegend={focusedSeries ? undefined : setHoveredLegend}
        />
      )}
    </StyledMetricWidgetBody>
  );
}

function getChartSeries(
  data: MetricsApiResponse,
  {focusedSeries, groupBy, hoveredLegend, displayType}
) {
  // this assumes that all series have the same unit
  const parsed = parseMRI(Object.keys(data.groups[0]?.series ?? {})[0]);
  const unit = parsed?.unit ?? '';

  const series = data.groups.map(g => {
    return {
      values: Object.values(g.series)[0],
      name: getSeriesName(g, data.groups.length === 1, groupBy),
      transaction: g.by.transaction,
      release: g.by.release,
    };
  });

  const colors = getChartColorPalette(displayType, series.length);

  return sortSeries(series, displayType).map((item, i) => ({
    seriesName: item.name,
    unit,
    color: colorFn(colors[i])
      .alpha(hoveredLegend && hoveredLegend !== item.name ? 0.1 : 1)
      .string(),
    hidden: focusedSeries && focusedSeries !== item.name,
    data: item.values.map((value, index) => ({
      name: moment(data.intervals[index]).valueOf(),
      value,
    })),
    transaction: item.transaction as string | undefined,
    release: item.release as string | undefined,
    emphasis: {
      focus: 'series',
    } as LineSeriesOption['emphasis'],
  })) as Series[];
}

function sortSeries(
  series: {
    name: string;
    release: string;
    transaction: string;
    values: (number | null)[];
  }[],
  displayType: MetricDisplayType
) {
  const sorted = series
    // we need to sort the series by their values so that the colors in area chart do not overlap
    // for now we are only sorting by the first value, but we might need to sort by the sum of all values
    .sort((a, b) => {
      return Number(a.values?.[0]) > Number(b.values?.[0]) ? -1 : 1;
    });

  if (displayType === MetricDisplayType.BAR) {
    return sorted.toReversed();
  }

  return sorted;
}

function getChartColorPalette(displayType: MetricDisplayType, length: number) {
  const palette = theme.charts.getColorPalette(length - 2);

  if (displayType === MetricDisplayType.BAR) {
    return palette;
  }

  return palette.toReversed();
}

function normalizeChartTimeParams(data: MetricsApiResponse) {
  const {
    start,
    end,
    utc: utcString,
    statsPeriod,
  } = normalizeDateTimeParams(data, {
    allowEmptyPeriod: true,
    allowAbsoluteDatetime: true,
    allowAbsolutePageDatetime: true,
  });

  const utc = utcString === 'true';

  if (start && end) {
    return utc
      ? {
          start: moment.utc(start).format(),
          end: moment.utc(end).format(),
          utc,
        }
      : {
          start: moment(start).utc().format(),
          end: moment(end).utc().format(),
          utc,
        };
  }

  return {
    period: statsPeriod ?? '90d',
  };
}

export type Series = {
  color: string;
  data: {name: number; value: number}[];
  seriesName: string;
  unit: string;
  hidden?: boolean;
  release?: string;
  transaction?: string;
};

const MetricWidgetPanel = styled(Panel)`
  padding-bottom: 0;
  margin-bottom: 0;
  min-width: ${MIN_WIDGET_WIDTH}px;
`;

const StyledMetricWidgetBody = styled('div')`
  padding: ${space(1)};
  display: flex;
  flex-direction: column;
  justify-content: center;
`;<|MERGE_RESOLUTION|>--- conflicted
+++ resolved
@@ -18,6 +18,7 @@
 import {
   defaultMetricDisplayType,
   getSeriesName,
+  MetricDisplayType,
   MetricWidgetQueryParams,
   parseMRI,
   updateQuery,
@@ -33,14 +34,6 @@
 
 import {DEFAULT_SORT_STATE, MIN_WIDGET_WIDTH} from './constants';
 
-<<<<<<< HEAD
-=======
-type SortState = {
-  name: 'name' | 'avg' | 'min' | 'max' | 'sum' | undefined;
-  order: 'asc' | 'desc';
-};
-
->>>>>>> 19158291
 const emptyWidget = {
   mri: '',
   op: undefined,
