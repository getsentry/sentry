import {memo, useCallback, useMemo, useRef} from 'react';
import styled from '@emotion/styled';
import type {SeriesOption} from 'echarts';
import moment from 'moment';

import Alert from 'sentry/components/alert';
import TransparentLoadingMask from 'sentry/components/charts/transparentLoadingMask';
import type {SelectOption} from 'sentry/components/compactSelect';
import {CompactSelect} from 'sentry/components/compactSelect';
import EmptyMessage from 'sentry/components/emptyMessage';
import LoadingIndicator from 'sentry/components/loadingIndicator';
import Panel from 'sentry/components/panels/panel';
import PanelBody from 'sentry/components/panels/panelBody';
import {Tooltip} from 'sentry/components/tooltip';
import {IconSearch} from 'sentry/icons';
import {t} from 'sentry/locale';
import {space} from 'sentry/styles/space';
import type {MetricsApiResponse, MRI, PageFilters} from 'sentry/types';
import type {ReactEchartsRef} from 'sentry/types/echarts';
import {
  getDefaultMetricDisplayType,
  getSeriesName,
  stringifyMetricWidget,
} from 'sentry/utils/metrics';
import {metricDisplayTypeOptions} from 'sentry/utils/metrics/constants';
import {parseMRI} from 'sentry/utils/metrics/mri';
import type {
  MetricCorrelation,
  MetricWidgetQueryParams,
} from 'sentry/utils/metrics/types';
import {MetricDisplayType} from 'sentry/utils/metrics/types';
import {useIncrementQueryMetric} from 'sentry/utils/metrics/useIncrementQueryMetric';
import {useCorrelatedSamples} from 'sentry/utils/metrics/useMetricsCodeLocations';
import {useMetricsDataZoom} from 'sentry/utils/metrics/useMetricsData';
import {MetricChart} from 'sentry/views/ddm/chart';
import type {FocusAreaProps} from 'sentry/views/ddm/context';
import {QuerySymbol} from 'sentry/views/ddm/querySymbol';
import {SummaryTable} from 'sentry/views/ddm/summaryTable';
import {getChartColors} from 'sentry/views/ddm/useGetChartPalette';

import {MIN_WIDGET_WIDTH} from './constants';

type MetricWidgetProps = {
  datetime: PageFilters['datetime'];
  environments: PageFilters['environments'];
  onChange: (index: number, data: Partial<MetricWidgetQueryParams>) => void;
  projects: PageFilters['projects'];
  widget: MetricWidgetQueryParams;
<<<<<<< HEAD
  addFocusArea?: (area: FocusArea) => void;
  focusArea?: FocusArea | null;
  getChartPalette?: (seriesNames: string[]) => (seriesName: string) => string;
=======
  focusArea?: FocusAreaProps;
>>>>>>> 3ed32f38
  hasSiblings?: boolean;
  highlightedSampleId?: string;
  index?: number;
  isSelected?: boolean;
  onSampleClick?: (sample: Sample) => void;
  onSelect?: (index: number) => void;
  showQuerySymbols?: boolean;
};

export type Sample = {
  projectId: number;
  spanId: string;
  transactionId: string;
  transactionSpanId: string;
};

export const MetricWidget = memo(
  ({
    widget,
    datetime,
    projects,
    environments,
    index = 0,
    isSelected = false,
    getChartPalette,
    onSelect,
    onChange,
    hasSiblings = false,
    showQuerySymbols,
    focusArea,
    onSampleClick,
    highlightedSampleId,
  }: MetricWidgetProps) => {
    const handleChange = useCallback(
      (data: Partial<MetricWidgetQueryParams>) => {
        onChange(index, data);
      },
      [index, onChange]
    );

    const metricsQuery = useMemo(
      () => ({
        mri: widget.mri,
        query: widget.query,
        op: widget.op,
        groupBy: widget.groupBy,
        projects,
        datetime,
        environments,
        title: widget.title,
      }),
      [
        widget.mri,
        widget.query,
        widget.op,
        widget.groupBy,
        widget.title,
        projects,
        datetime,
        environments,
      ]
    );

    const incrementQueryMetric = useIncrementQueryMetric({
      displayType: widget.displayType,
      op: metricsQuery.op,
      groupBy: metricsQuery.groupBy,
      query: metricsQuery.query,
      mri: metricsQuery.mri,
    });

    const handleDisplayTypeChange = ({value}: SelectOption<MetricDisplayType>) => {
      incrementQueryMetric('ddm.widget.display', {displayType: value});
      onChange(index, {displayType: value});
    };

    const widgetTitle = metricsQuery.title ?? stringifyMetricWidget(metricsQuery);

    return (
      <MetricWidgetPanel
        // show the selection border only if we have more widgets than one
        isHighlighted={isSelected && !!hasSiblings}
        isHighlightable={!!hasSiblings}
        onClick={() => onSelect?.(index)}
      >
        <PanelBody>
          <MetricWidgetHeader>
            {showQuerySymbols && <QuerySymbol index={index} isSelected={isSelected} />}
            <WidgetTitle>
              <StyledTooltip
                title={widgetTitle}
                showOnlyOnOverflow
                delay={500}
                overlayStyle={{maxWidth: '90vw'}}
              >
                {widgetTitle}
              </StyledTooltip>
            </WidgetTitle>
            <CompactSelect
              size="xs"
              triggerProps={{prefix: t('Display')}}
              value={
                widget.displayType ??
                getDefaultMetricDisplayType(metricsQuery.mri, metricsQuery.op)
              }
              options={metricDisplayTypeOptions}
              onChange={handleDisplayTypeChange}
            />
          </MetricWidgetHeader>
          <MetricWidgetBodyWrapper>
            {widget.mri ? (
              <MetricWidgetBody
                widgetIndex={index}
                datetime={datetime}
                projects={projects}
                getChartPalette={getChartPalette}
                environments={environments}
                onChange={handleChange}
                focusArea={focusArea}
                onSampleClick={onSampleClick}
                chartHeight={300}
                highlightedSampleId={highlightedSampleId}
                {...widget}
              />
            ) : (
              <StyledMetricWidgetBody>
                <EmptyMessage
                  icon={<IconSearch size="xxl" />}
                  title={t('Nothing to show!')}
                  description={t('Choose a metric to display data.')}
                />
              </StyledMetricWidgetBody>
            )}
          </MetricWidgetBodyWrapper>
        </PanelBody>
      </MetricWidgetPanel>
    );
  }
);

interface MetricWidgetBodyProps extends MetricWidgetQueryParams {
  widgetIndex: number;
  chartHeight?: number;
<<<<<<< HEAD
  getChartPalette?: (seriesNames: string[]) => (seriesName: string) => string;
=======
  focusArea?: FocusAreaProps;
>>>>>>> 3ed32f38
  highlightedSampleId?: string;
  onChange?: (data: Partial<MetricWidgetQueryParams>) => void;
  onSampleClick?: (sample: Sample) => void;
}

const defaultGetChartPalette = (seriesNames: string[]) => {
  const colors = getChartColors(seriesNames.length);
  return (seriesName: string) => colors[seriesNames.indexOf(seriesName) % colors.length];
};

export const MetricWidgetBody = memo(
  ({
    onChange,
    displayType,
    focusedSeries,
    highlightedSampleId,
    sort,
    widgetIndex,
<<<<<<< HEAD
    addFocusArea,
    getChartPalette = defaultGetChartPalette,
=======
>>>>>>> 3ed32f38
    focusArea,
    chartHeight,
    onSampleClick,
    ...metricsQuery
  }: MetricWidgetBodyProps & PageFilters) => {
    const {mri, op, query, groupBy, projects, environments, datetime} = metricsQuery;

    const {
      data: timeseriesData,
      isLoading,
      isError,
      error,
    } = useMetricsDataZoom(
      {
        mri,
        op,
        query,
        groupBy,
        projects,
        environments,
        datetime,
      },
      {fidelity: displayType === MetricDisplayType.BAR ? 'low' : 'high'}
    );

    const {data: samplesData} = useCorrelatedSamples(mri, {
      ...focusArea?.selection?.range,
      query,
    });

    const chartRef = useRef<ReactEchartsRef>(null);

    const setHoveredSeries = useCallback((legend: string) => {
      if (!chartRef.current) {
        return;
      }
      const echartsInstance = chartRef.current.getEchartsInstance();
      echartsInstance.dispatchAction({
        type: 'highlight',
        seriesName: legend,
      });
    }, []);

    const toggleSeriesVisibility = useCallback(
      (series: MetricWidgetQueryParams['focusedSeries']) => {
        setHoveredSeries('');
        onChange?.({
          focusedSeries:
            focusedSeries?.seriesName === series?.seriesName ? undefined : series,
        });
      },
      [focusedSeries, onChange, setHoveredSeries]
    );

    const chartSeries = useMemo(() => {
      return timeseriesData
        ? getChartTimeseries(timeseriesData, {
            getChartPalette,
            mri,
            focusedSeries: focusedSeries?.seriesName,
            groupBy: metricsQuery.groupBy,
          })
        : [];
    }, [
      timeseriesData,
      getChartPalette,
      mri,
      focusedSeries?.seriesName,
      metricsQuery.groupBy,
    ]);

    const correlations = useMemo(() => {
      return (
        samplesData
          ? samplesData.metrics
              .map(m => m.metricSpans)
              .flat()
              .filter(correlation => !!correlation)
          : []
      ) as MetricCorrelation[];
    }, [samplesData]);

    const handleSortChange = useCallback(
      newSort => {
        onChange?.({sort: newSort});
      },
      [onChange]
    );

    if (!chartSeries || !timeseriesData || isError) {
      return (
        <StyledMetricWidgetBody>
          {isLoading && <LoadingIndicator />}
          {isError && (
            <Alert type="error">
              {error?.responseJSON?.detail || t('Error while fetching metrics data')}
            </Alert>
          )}
        </StyledMetricWidgetBody>
      );
    }

    if (timeseriesData.groups.length === 0) {
      return (
        <StyledMetricWidgetBody>
          <EmptyMessage
            icon={<IconSearch size="xxl" />}
            title={t('No results')}
            description={t('No results found for the given query')}
          />
        </StyledMetricWidgetBody>
      );
    }

    return (
      <StyledMetricWidgetBody>
        <TransparentLoadingMask visible={isLoading} />
        <MetricChart
          ref={chartRef}
          series={chartSeries}
          displayType={displayType}
          operation={metricsQuery.op}
          widgetIndex={widgetIndex}
          height={chartHeight}
          highlightedSampleId={highlightedSampleId}
          correlations={correlations}
          onSampleClick={onSampleClick}
          focusArea={focusArea}
        />
        {metricsQuery.showSummaryTable && (
          <SummaryTable
            series={chartSeries}
            onSortChange={handleSortChange}
            sort={sort}
            operation={metricsQuery.op}
            onRowClick={toggleSeriesVisibility}
            setHoveredSeries={focusedSeries ? undefined : setHoveredSeries}
          />
        )}
      </StyledMetricWidgetBody>
    );
  }
);

export function getChartTimeseries(
  data: MetricsApiResponse,
  {
    getChartPalette,
    mri,
    focusedSeries,
    groupBy,
  }: {
    getChartPalette: (seriesNames: string[]) => (seriesName: string) => string;
    mri: MRI;
    focusedSeries?: string;
    groupBy?: string[];
  }
) {
  // this assumes that all series have the same unit
  const parsed = parseMRI(mri);
  const unit = parsed?.unit ?? '';

  const series = data.groups.map(g => {
    return {
      values: Object.values(g.series)[0],
      name: getSeriesName(g, data.groups.length === 1, groupBy),
      groupBy: g.by,
      transaction: g.by.transaction,
      release: g.by.release,
    };
  });

  const chartPalette = getChartPalette(series.map(s => s.name));

  return series.map(item => ({
    seriesName: item.name,
    groupBy: item.groupBy,
    unit,
    color: chartPalette(item.name),
    hidden: focusedSeries && focusedSeries !== item.name,
    data: item.values.map((value, index) => ({
      name: moment(data.intervals[index]).valueOf(),
      value,
    })),
    transaction: item.transaction as string | undefined,
    release: item.release as string | undefined,
    emphasis: {
      focus: 'series',
    } as SeriesOption['emphasis'],
  })) as Series[];
}

export type Series = {
  color: string;
  data: {name: number; value: number}[];
  seriesName: string;
  unit: string;
  groupBy?: Record<string, string>;
  hidden?: boolean;
  release?: string;
  transaction?: string;
};

export interface ScatterSeries extends Series {
  itemStyle: {
    color: string;
    opacity: number;
  };
  projectId: number;
  spanId: string;
  symbol: string;
  symbolSize: number;
  transactionId: string;
  z: number;
}

const MetricWidgetPanel = styled(Panel)<{
  isHighlightable: boolean;
  isHighlighted: boolean;
}>`
  padding-bottom: 0;
  margin-bottom: 0;
  min-width: ${MIN_WIDGET_WIDTH}px;
  position: relative;
  transition: box-shadow 0.2s ease;
  ${p =>
    p.isHighlightable &&
    `
  &:focus,
  &:hover {
    box-shadow: 0px 0px 0px 3px
      ${p.isHighlighted ? p.theme.purple200 : 'rgba(209, 202, 216, 0.2)'};
  }
  `}

  ${p =>
    p.isHighlighted &&
    `
  box-shadow: 0px 0px 0px 3px ${p.theme.purple200};
  border-color: transparent;
  `}
`;

const StyledMetricWidgetBody = styled('div')`
  padding: ${space(1)};
  gap: ${space(3)};
  display: flex;
  flex-direction: column;
  justify-content: center;
  height: 100%;
`;

const MetricWidgetBodyWrapper = styled('div')`
  padding: ${space(1)};
  padding-bottom: 0;
`;

const MetricWidgetHeader = styled('div')`
  display: flex;
  justify-content: space-between;
  align-items: center;
  gap: ${space(1)};
  padding-left: ${space(2)};
  padding-top: ${space(1.5)};
  padding-right: ${space(2)};
`;

const WidgetTitle = styled('div')`
  flex-grow: 1;
  font-size: ${p => p.theme.fontSizeMedium};
  display: inline-grid;
  grid-auto-flow: column;
`;

const StyledTooltip = styled(Tooltip)`
  ${p => p.theme.overflowEllipsis};
`;<|MERGE_RESOLUTION|>--- conflicted
+++ resolved
@@ -24,11 +24,11 @@
 } from 'sentry/utils/metrics';
 import {metricDisplayTypeOptions} from 'sentry/utils/metrics/constants';
 import {parseMRI} from 'sentry/utils/metrics/mri';
-import type {
-  MetricCorrelation,
-  MetricWidgetQueryParams,
+import {
+  type MetricCorrelation,
+  MetricDisplayType,
+  type MetricWidgetQueryParams,
 } from 'sentry/utils/metrics/types';
-import {MetricDisplayType} from 'sentry/utils/metrics/types';
 import {useIncrementQueryMetric} from 'sentry/utils/metrics/useIncrementQueryMetric';
 import {useCorrelatedSamples} from 'sentry/utils/metrics/useMetricsCodeLocations';
 import {useMetricsDataZoom} from 'sentry/utils/metrics/useMetricsData';
@@ -46,13 +46,8 @@
   onChange: (index: number, data: Partial<MetricWidgetQueryParams>) => void;
   projects: PageFilters['projects'];
   widget: MetricWidgetQueryParams;
-<<<<<<< HEAD
-  addFocusArea?: (area: FocusArea) => void;
-  focusArea?: FocusArea | null;
+  focusArea?: FocusAreaProps;
   getChartPalette?: (seriesNames: string[]) => (seriesName: string) => string;
-=======
-  focusArea?: FocusAreaProps;
->>>>>>> 3ed32f38
   hasSiblings?: boolean;
   highlightedSampleId?: string;
   index?: number;
@@ -196,11 +191,8 @@
 interface MetricWidgetBodyProps extends MetricWidgetQueryParams {
   widgetIndex: number;
   chartHeight?: number;
-<<<<<<< HEAD
+  focusArea?: FocusAreaProps;
   getChartPalette?: (seriesNames: string[]) => (seriesName: string) => string;
-=======
-  focusArea?: FocusAreaProps;
->>>>>>> 3ed32f38
   highlightedSampleId?: string;
   onChange?: (data: Partial<MetricWidgetQueryParams>) => void;
   onSampleClick?: (sample: Sample) => void;
@@ -219,11 +211,7 @@
     highlightedSampleId,
     sort,
     widgetIndex,
-<<<<<<< HEAD
-    addFocusArea,
     getChartPalette = defaultGetChartPalette,
-=======
->>>>>>> 3ed32f38
     focusArea,
     chartHeight,
     onSampleClick,
