import {Fragment, useCallback, useEffect, useMemo, useState} from 'react';
import styled from '@emotion/styled';

import {CompactSelect} from 'sentry/components/compactSelect';
import PageFilterBar from 'sentry/components/organizations/pageFilterBar';
import {BooleanOperator} from 'sentry/components/searchSyntax/parser';
import SmartSearchBar, {SmartSearchBarProps} from 'sentry/components/smartSearchBar';
import Tag from 'sentry/components/tag';
import {IconLightning, IconReleases} from 'sentry/icons';
import {t} from 'sentry/locale';
import {space} from 'sentry/styles/space';
import {MetricMeta, MRI, SavedSearchType, TagCollection} from 'sentry/types';
import {
  defaultMetricDisplayType,
  getReadableMetricType,
  isAllowedOp,
  isCustomMetric,
  isMeasurement,
  isTransactionDuration,
  MetricDisplayType,
  MetricsQuery,
  MetricWidgetQueryParams,
} from 'sentry/utils/metrics';
import {formatMRI, getUseCaseFromMRI} from 'sentry/utils/metrics/mri';
import {useMetricsMeta} from 'sentry/utils/metrics/useMetricsMeta';
import {useMetricsTags} from 'sentry/utils/metrics/useMetricsTags';
import useApi from 'sentry/utils/useApi';
import useKeyPress from 'sentry/utils/useKeyPress';
import useOrganization from 'sentry/utils/useOrganization';
import usePageFilters from 'sentry/utils/usePageFilters';

type QueryBuilderProps = {
  displayType: MetricDisplayType; // TODO(ddm): move display type out of the query builder
  metricsQuery: Pick<MetricsQuery, 'mri' | 'op' | 'query' | 'groupBy'>;
  onChange: (data: Partial<MetricWidgetQueryParams>) => void;
  projects: number[];
  powerUserMode?: boolean;
};

<<<<<<< HEAD
const isShownByDefault = (metric: MetricMeta) =>
  isMeasurement(metric) || isCustomMetric(metric) || isTransactionDuration(metric);
=======
function stopPropagation(e: React.MouseEvent) {
  e.stopPropagation();
}
>>>>>>> 756ce0c7

export function QueryBuilder({
  metricsQuery,
  projects,
  displayType,
  powerUserMode,
  onChange,
}: QueryBuilderProps) {
  const {data: meta, isLoading: isMetaLoading} = useMetricsMeta(projects);
  const mriModeKeyPressed = useKeyPress('`', undefined, true);
  const [mriMode, setMriMode] = useState(powerUserMode); // power user mode that shows raw MRI instead of metrics names

  useEffect(() => {
    if (mriModeKeyPressed && !powerUserMode) {
      setMriMode(!mriMode);
    }
    // eslint-disable-next-line react-hooks/exhaustive-deps
  }, [mriModeKeyPressed, powerUserMode]);

  const {data: tags = []} = useMetricsTags(metricsQuery.mri, projects);

  const displayedMetrics = useMemo(() => {
    if (mriMode) {
      return meta;
    }

    const isSelected = (metric: MetricMeta) => metric.mri === metricsQuery.mri;
    return meta.filter(metric => isShownByDefault(metric) || isSelected(metric));
  }, [meta, metricsQuery.mri, mriMode]);

  const selectedMeta = useMemo(() => {
    return meta.find(metric => metric.mri === metricsQuery.mri);
  }, [meta, metricsQuery.mri]);

  // Reset the query data if the selected metric is no longer available
  useEffect(() => {
    if (
      metricsQuery.mri &&
      !isMetaLoading &&
      !displayedMetrics.find(metric => metric.mri === metricsQuery.mri)
    ) {
      onChange({mri: '' as MRI, op: '', groupBy: []});
    }
  }, [isMetaLoading, displayedMetrics, metricsQuery.mri, onChange]);

  return (
    <QueryBuilderWrapper>
      <QueryBuilderRow>
        <WrapPageFilterBar>
          <CompactSelect
            searchable
            sizeLimit={100}
            triggerProps={{prefix: t('Metric'), size: 'sm'}}
            options={displayedMetrics.map(metric => ({
              label: mriMode ? metric.mri : formatMRI(metric.mri),
              value: metric.mri,
              trailingItems: mriMode ? undefined : (
                <Fragment>
                  <Tag tooltipText={t('Type')}>{getReadableMetricType(metric.type)}</Tag>
                  <Tag tooltipText={t('Unit')}>{metric.unit}</Tag>
                </Fragment>
              ),
            }))}
            value={metricsQuery.mri}
            onChange={option => {
              const availableOps =
                meta
                  .find(metric => metric.mri === option.value)
                  ?.operations.filter(isAllowedOp) ?? [];

              // @ts-expect-error .op is an operation
              const selectedOp = availableOps.includes(metricsQuery.op ?? '')
                ? metricsQuery.op
                : availableOps?.[0];
              onChange({
                mri: option.value,
                op: selectedOp,
                groupBy: undefined,
                focusedSeries: undefined,
                displayType: getWidgetDisplayType(option.value, selectedOp),
              });
            }}
          />
          <CompactSelect
            triggerProps={{prefix: t('Op'), size: 'sm'}}
            options={
              selectedMeta?.operations.filter(isAllowedOp).map(op => ({
                label: op,
                value: op,
              })) ?? []
            }
            disabled={!metricsQuery.mri}
            value={metricsQuery.op}
            onChange={option =>
              onChange({
                op: option.value,
              })
            }
          />
          <CompactSelect
            multiple
            triggerProps={{prefix: t('Group by'), size: 'sm'}}
            options={tags.map(tag => ({
              label: tag.key,
              value: tag.key,
              trailingItems: (
                <Fragment>
                  {tag.key === 'release' && <IconReleases size="xs" />}
                  {tag.key === 'transaction' && <IconLightning size="xs" />}
                </Fragment>
              ),
            }))}
            disabled={!metricsQuery.mri}
            value={metricsQuery.groupBy}
            onChange={options =>
              onChange({
                groupBy: options.map(o => o.value),
                focusedSeries: undefined,
              })
            }
          />
          <CompactSelect
            triggerProps={{prefix: t('Display'), size: 'sm'}}
            value={displayType ?? defaultMetricDisplayType}
            options={[
              {
                value: MetricDisplayType.LINE,
                label: t('Line'),
              },
              {
                value: MetricDisplayType.AREA,
                label: t('Area'),
              },
              {
                value: MetricDisplayType.BAR,
                label: t('Bar'),
              },
            ]}
            onChange={({value}) => {
              onChange({displayType: value});
            }}
          />
        </WrapPageFilterBar>
      </QueryBuilderRow>
      {/* Stop propagation so widget does not get selected immediately */}
      <QueryBuilderRow onClick={stopPropagation}>
        <MetricSearchBar
          // TODO(aknaus): clean up projectId type in ddm
          projectIds={projects.map(id => id.toString())}
          mri={metricsQuery.mri}
          disabled={!metricsQuery.mri}
          onChange={query => onChange({query})}
          query={metricsQuery.query}
        />
      </QueryBuilderRow>
    </QueryBuilderWrapper>
  );
}

interface MetricSearchBarProps extends Partial<SmartSearchBarProps> {
  onChange: (value: string) => void;
  projectIds: string[];
  disabled?: boolean;
  mri?: MRI;
  query?: string;
}

const EMPTY_ARRAY = [];
const EMPTY_SET = new Set<never>();
const DISSALLOWED_LOGICAL_OPERATORS = new Set([BooleanOperator.OR]);

export function MetricSearchBar({
  mri,
  disabled,
  onChange,
  query,
  projectIds,
  ...props
}: MetricSearchBarProps) {
  const org = useOrganization();
  const api = useApi();
  const {selection} = usePageFilters();
  const projectIdNumbers = useMemo(
    () => projectIds.map(id => parseInt(id, 10)),
    [projectIds]
  );

  const {data: tags = EMPTY_ARRAY} = useMetricsTags(mri, projectIdNumbers);

  const supportedTags: TagCollection = useMemo(
    () => tags.reduce((acc, tag) => ({...acc, [tag.key]: tag}), {}),
    [tags]
  );

  // TODO(ddm): try to use useApiQuery here
  const getTagValues = useCallback(
    async tag => {
      const useCase = getUseCaseFromMRI(mri);
      const tagsValues = await api.requestPromise(
        `/organizations/${org.slug}/metrics/tags/${tag.key}/`,
        {
          query: {
            metric: mri,
            useCase,
            project: selection.projects,
          },
        }
      );

      return tagsValues.filter(tv => tv.value !== '').map(tv => tv.value);
    },
    [api, mri, org.slug, selection.projects]
  );

  const handleChange = useCallback(
    (value: string, {validSearch} = {validSearch: true}) => {
      if (validSearch) {
        onChange(value);
      }
    },
    [onChange]
  );

  return (
    <WideSearchBar
      disabled={disabled}
      maxMenuHeight={220}
      organization={org}
      onGetTagValues={getTagValues}
      supportedTags={supportedTags}
      highlightUnsupportedTags
      disallowedLogicalOperators={DISSALLOWED_LOGICAL_OPERATORS}
      disallowFreeText
      onClose={handleChange}
      onSearch={handleChange}
      placeholder={t('Filter by tags')}
      query={query}
      savedSearchType={SavedSearchType.METRIC}
      durationKeys={EMPTY_SET}
      percentageKeys={EMPTY_SET}
      numericKeys={EMPTY_SET}
      dateKeys={EMPTY_SET}
      booleanKeys={EMPTY_SET}
      sizeKeys={EMPTY_SET}
      textOperatorKeys={EMPTY_SET}
      {...props}
    />
  );
}

function getWidgetDisplayType(
  mri: MetricsQuery['mri'],
  op: MetricsQuery['op']
): MetricDisplayType {
  if (mri?.startsWith('c') || op === 'count') {
    return MetricDisplayType.BAR;
  }
  return MetricDisplayType.LINE;
}

const QueryBuilderWrapper = styled('div')`
  display: flex;
  flex-grow: 1;
  flex-direction: column;
`;

const QueryBuilderRow = styled('div')`
  padding: ${space(1)};
  padding-bottom: 0;
`;

const WideSearchBar = styled(SmartSearchBar)`
  width: 100%;
  opacity: ${p => (p.disabled ? '0.6' : '1')};
`;

const WrapPageFilterBar = styled(PageFilterBar)`
  max-width: max-content;
  height: auto;
  flex-wrap: wrap;
`;<|MERGE_RESOLUTION|>--- conflicted
+++ resolved
@@ -37,14 +37,12 @@
   powerUserMode?: boolean;
 };
 
-<<<<<<< HEAD
 const isShownByDefault = (metric: MetricMeta) =>
   isMeasurement(metric) || isCustomMetric(metric) || isTransactionDuration(metric);
-=======
+
 function stopPropagation(e: React.MouseEvent) {
   e.stopPropagation();
 }
->>>>>>> 756ce0c7
 
 export function QueryBuilder({
   metricsQuery,
