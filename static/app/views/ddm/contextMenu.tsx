import {useMemo} from 'react';
import styled from '@emotion/styled';
import {urlEncode} from '@sentry/utils';

import {openAddToDashboardModal, openModal} from 'sentry/actionCreators/modal';
import {DropdownMenu} from 'sentry/components/dropdownMenu';
import {IconEllipsis} from 'sentry/icons';
import {t} from 'sentry/locale';
import {space} from 'sentry/styles/space';
import {Organization} from 'sentry/types';
import {MetricDisplayType, MetricsQuery} from 'sentry/utils/metrics';
<<<<<<< HEAD
import {hasDdmAlertsSupport} from 'sentry/utils/metrics/features';
=======
import {hasDDMFeature} from 'sentry/utils/metrics/features';
>>>>>>> d83c1a9f
import {MRIToField, parseMRI} from 'sentry/utils/metrics/mri';
import useOrganization from 'sentry/utils/useOrganization';
import useRouter from 'sentry/utils/useRouter';
import {DashboardWidgetSource, WidgetType} from 'sentry/views/dashboards/types';
import {CreateAlertModal} from 'sentry/views/ddm/createAlertModal';
import {OrganizationContext} from 'sentry/views/organizationContext';

type ContextMenuProps = {
  displayType: MetricDisplayType;
  metricsQuery: MetricsQuery;
};

export function MetricWidgetContextMenu({metricsQuery, displayType}: ContextMenuProps) {
  const organization = useOrganization();
  const createAlert = useCreateAlert(organization, metricsQuery);
  const handleAddQueryToDashboard = useHandleAddQueryToDashboard(
    organization,
    metricsQuery,
    displayType
  );

<<<<<<< HEAD
  const hasDdmAlerts = hasDdmAlertsSupport(organization);
  const hasDdmWidgets = organization.features.includes('ddm-experimental');

  if (!hasDdmWidgets && !hasDdmAlerts) {
=======
  if (!hasDDMFeature(organization)) {
>>>>>>> d83c1a9f
    return null;
  }

  return (
    <StyledDropdownMenuControl
      items={[
        ...(hasDdmAlerts
          ? [
              {
                key: 'add-alert',
                label: t('Create Alert'),
                disabled: !createAlert,
                onAction: createAlert,
              },
            ]
          : []),
        ...(hasDdmWidgets
          ? [
              {
                key: 'add-dashoard',
                label: t('Add to Dashboard'),
                disabled: !handleAddQueryToDashboard,
                onAction: handleAddQueryToDashboard,
              },
            ]
          : []),
      ]}
      triggerProps={{
        'aria-label': t('Widget actions'),
        size: 'xs',
        borderless: true,
        showChevron: false,
        icon: <IconEllipsis direction="down" size="sm" />,
      }}
      position="bottom-end"
    />
  );
}

function useHandleAddQueryToDashboard(
  organization: Organization,
  {projects, environments, datetime, op, mri, groupBy, query}: MetricsQuery,
  displayType?: MetricDisplayType
) {
  const router = useRouter();
  const {start, end, period} = datetime;

  return useMemo(() => {
    if (!mri || !op) {
      return undefined;
    }

    const field = MRIToField(mri, op);
    const limit = !groupBy?.length ? 1 : 10;

    const widgetQuery = {
      name: '',
      aggregates: [field],
      columns: groupBy ?? [],
      fields: [field],
      conditions: query ?? '',
      orderby: '',
    };

    const urlWidgetQuery = urlEncode({
      ...widgetQuery,
      aggregates: field,
      fields: field,
      columns: groupBy?.join(',') ?? '',
    });

    const widgetAsQueryParams = {
      source: DashboardWidgetSource.DDM,
      start,
      end,
      statsPeriod: period,
      defaultWidgetQuery: urlWidgetQuery,
      defaultTableColumns: [],
      defaultTitle: 'DDM Widget',
      environment: environments,
      displayType,
      project: projects,
    };

    return () =>
      openAddToDashboardModal({
        organization,
        selection: {
          projects,
          environments,
          datetime,
        },
        widget: {
          title: 'DDM Widget',
          displayType,
          widgetType: WidgetType.METRICS,
          limit,
          queries: [widgetQuery],
        },
        router,
        widgetAsQueryParams,
        location: router.location,
      });
  }, [
    datetime,
    displayType,
    end,
    environments,
    groupBy,
    mri,
    op,
    organization,
    period,
    projects,
    query,
    router,
    start,
  ]);
}

function useCreateAlert(organization: Organization, metricsQuery: MetricsQuery) {
  return useMemo(() => {
    if (
      !metricsQuery.mri ||
      !metricsQuery.op ||
      parseMRI(metricsQuery.mri)?.useCase !== 'custom'
    ) {
      return undefined;
    }
    return () =>
      openModal(deps => (
        <OrganizationContext.Provider value={organization}>
          <CreateAlertModal metricsQuery={metricsQuery} {...deps} />
        </OrganizationContext.Provider>
      ));
  }, [metricsQuery, organization]);
}

const StyledDropdownMenuControl = styled(DropdownMenu)`
  margin: ${space(1)};
`;<|MERGE_RESOLUTION|>--- conflicted
+++ resolved
@@ -9,11 +9,7 @@
 import {space} from 'sentry/styles/space';
 import {Organization} from 'sentry/types';
 import {MetricDisplayType, MetricsQuery} from 'sentry/utils/metrics';
-<<<<<<< HEAD
-import {hasDdmAlertsSupport} from 'sentry/utils/metrics/features';
-=======
 import {hasDDMFeature} from 'sentry/utils/metrics/features';
->>>>>>> d83c1a9f
 import {MRIToField, parseMRI} from 'sentry/utils/metrics/mri';
 import useOrganization from 'sentry/utils/useOrganization';
 import useRouter from 'sentry/utils/useRouter';
@@ -35,40 +31,25 @@
     displayType
   );
 
-<<<<<<< HEAD
-  const hasDdmAlerts = hasDdmAlertsSupport(organization);
-  const hasDdmWidgets = organization.features.includes('ddm-experimental');
-
-  if (!hasDdmWidgets && !hasDdmAlerts) {
-=======
   if (!hasDDMFeature(organization)) {
->>>>>>> d83c1a9f
     return null;
   }
 
   return (
     <StyledDropdownMenuControl
       items={[
-        ...(hasDdmAlerts
-          ? [
-              {
-                key: 'add-alert',
-                label: t('Create Alert'),
-                disabled: !createAlert,
-                onAction: createAlert,
-              },
-            ]
-          : []),
-        ...(hasDdmWidgets
-          ? [
-              {
-                key: 'add-dashoard',
-                label: t('Add to Dashboard'),
-                disabled: !handleAddQueryToDashboard,
-                onAction: handleAddQueryToDashboard,
-              },
-            ]
-          : []),
+        {
+          key: 'add-alert',
+          label: t('Create Alert'),
+          disabled: !createAlert,
+          onAction: createAlert,
+        },
+        {
+          key: 'add-dashoard',
+          label: t('Add to Dashboard'),
+          disabled: !handleAddQueryToDashboard,
+          onAction: handleAddQueryToDashboard,
+        },
       ]}
       triggerProps={{
         'aria-label': t('Widget actions'),
