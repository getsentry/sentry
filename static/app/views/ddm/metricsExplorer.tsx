--- conflicted
+++ resolved
@@ -22,7 +22,7 @@
 import {MetricsTag, TagCollection} from 'sentry/types';
 import {
   defaultMetricDisplayType,
-  formatMetricUsingUnit,
+  formatMetricsUsingUnitAndOp,
   getNameFromMRI,
   getReadableMetricType,
   getUnitFromMRI,
@@ -360,20 +360,17 @@
 
   return (
     <DisplayWrapper>
-<<<<<<< HEAD
       <Chart
         series={chartSeries}
         displayType={displayType}
+        operation={metricsDataProps.op}
         {...normalizeChartTimeParams(sorted)}
       />
-      <SummaryTable series={chartSeries} onClick={toggleSeriesVisibility} />
-=======
-      {displayType === MetricDisplayType.TABLE ? (
-        <Table data={sorted} />
-      ) : (
-        <Chart data={sorted} displayType={displayType} operation={metricsDataProps.op} />
-      )}
->>>>>>> f84a6ef9
+      <SummaryTable
+        series={chartSeries}
+        operation={metricsDataProps.op}
+        onClick={toggleSeriesVisibility}
+      />
     </DisplayWrapper>
   );
 }
@@ -438,7 +435,6 @@
   };
 }
 
-<<<<<<< HEAD
 export type Series = {
   color: string;
   data: {name: string; value: number}[];
@@ -451,26 +447,13 @@
   displayType: MetricDisplayType;
   series: Series[];
   end?: string;
+  operation?: string;
   period?: string;
   start?: string;
   utc?: boolean;
 };
-=======
-function Chart({
-  data,
-  displayType,
-  operation,
-}: {
-  data: MetricsData;
-  displayType: MetricDisplayType;
-  operation?: string;
-}) {
-  const {start, end, period, utc} = normalizeChartTimeParams(data);
-
-  const unit = getUnitFromMRI(Object.keys(data.groups[0]?.series ?? {})[0]); // this assumes that all series have the same unit
->>>>>>> f84a6ef9
-
-function Chart({series, displayType, start, end, period, utc}: ChartProps) {
+
+function Chart({series, displayType, start, end, period, utc, operation}: ChartProps) {
   const unit = series[0].unit;
 
   const seriesToShow = series.filter(s => !s.hidden);
@@ -483,22 +466,14 @@
     grid: {top: 20, bottom: 20, left: 20, right: 20},
     tooltip: {
       valueFormatter: (value: number) => {
-        if (operation === 'count') {
-          // if the operation is count, we want to ignore the unit and always format the value as a number
-          return value.toLocaleString();
-        }
-        return formatMetricUsingUnit(value, unit);
+        return formatMetricsUsingUnitAndOp(value, unit, operation);
       },
       nameFormatter: mri => getNameFromMRI(mri),
     },
     yAxis: {
       axisLabel: {
         formatter: (value: number) => {
-          if (operation === 'count') {
-            // if the operation is count, we want to ignore the unit and always format the value as a number
-            return value.toLocaleString();
-          }
-          return formatMetricUsingUnit(value, unit);
+          return formatMetricsUsingUnitAndOp(value, unit, operation);
         },
       },
     },
