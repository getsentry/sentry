--- conflicted
+++ resolved
@@ -8,15 +8,10 @@
 import {isChartHovered} from 'sentry/components/charts/utils';
 import type {Field} from 'sentry/components/ddm/metricSamplesTable';
 import {t} from 'sentry/locale';
-<<<<<<< HEAD
 import type {EChartClickHandler, ReactEchartsRef} from 'sentry/types/echarts';
-=======
-import type {EChartClickHandler, ReactEchartsRef, Series} from 'sentry/types/echarts';
 import {defined} from 'sentry/utils';
->>>>>>> 1c5a430b
 import mergeRefs from 'sentry/utils/mergeRefs';
 import {isCumulativeOp} from 'sentry/utils/metrics';
-import {getMetricsConversionFunction} from 'sentry/utils/metrics/convertMetricsValue';
 import {formatMetricsUsingUnitAndOp} from 'sentry/utils/metrics/formatters';
 import type {MetricCorrelation, MetricSummary} from 'sentry/utils/metrics/types';
 import {
@@ -64,7 +59,7 @@
 }: UseChartSamplesProps) {
   const theme = useTheme();
   const chartRef = useRef<ReactEchartsRef>(null);
-  const timeseriesUnit = timeseries?.[0]?.unit ?? 'none';
+  const scalingFactor = timeseries?.[0]?.scalingFactor ?? 1;
 
   const [valueRect, setValueRect] = useState(getValueRect(chartRef));
 
@@ -149,13 +144,11 @@
       return [];
     }
 
-    const valueConverter = getMetricsConversionFunction(unit, timeseriesUnit);
-
     return Object.values(samples).map(sample => {
       const isHighlighted = highlightedSampleId === sample.transactionId;
 
       const xValue = moment(sample.timestamp).valueOf();
-      const yValue = valueConverter(((sample.min ?? 0) + (sample.max ?? 0)) / 2) ?? 0;
+      const yValue = (((sample.min ?? 0) + (sample.max ?? 0)) / 2) * scalingFactor;
 
       const [xPosition, yPosition] = fitToValueRect(xValue, yValue, valueRect);
 
@@ -198,10 +191,9 @@
     });
   }, [
     operation,
-    unit,
-    timeseriesUnit,
     samples,
     highlightedSampleId,
+    scalingFactor,
     valueRect,
     theme.purple400,
   ]);
@@ -296,6 +288,7 @@
 }: UseMetricChartSamplesV2Options) {
   const theme = useTheme();
   const chartRef = useRef<ReactEchartsRef>(null);
+  const timeseriesScalingFactor = timeseries?.[0]?.scalingFactor ?? 1;
 
   const [valueRect, setValueRect] = useState(getValueRect(chartRef));
 
@@ -355,14 +348,12 @@
       return [];
     }
 
-    const normalizeMetric = getMetricValueNormalizer(unit);
-
     return (samples ?? []).map(sample => {
       const isHighlighted = highlightedSampleId === sample.id;
 
       const xValue = moment(sample.timestamp).valueOf();
       const value = getSummaryValueForOp(sample.summary, operation);
-      const yValue = normalizeMetric(value) ?? 0;
+      const yValue = value * timeseriesScalingFactor;
 
       const [xPosition, yPosition] = fitToValueRect(xValue, yValue, valueRect);
 
@@ -398,7 +389,14 @@
         z: 10,
       };
     });
-  }, [highlightedSampleId, operation, samples, theme, unit, valueRect]);
+  }, [
+    highlightedSampleId,
+    operation,
+    samples,
+    theme.purple400,
+    timeseriesScalingFactor,
+    valueRect,
+  ]);
 
   const formatterOptions = useMemo(() => {
     return {
