--- conflicted
+++ resolved
@@ -155,14 +155,9 @@
 
 export function DDMContextProvider({children}: {children: React.ReactNode}) {
   const [selectedWidgetIndex, setSelectedWidgetIndex] = useState(0);
-<<<<<<< HEAD
   const {widgets, updateWidget, addWidget, addWidgets, removeWidget, duplicateWidget} =
-=======
+    useMetricWidgets();
   const [focusArea, setFocusArea] = useState<FocusArea | null>(null);
-
-  const {widgets, updateWidget, addWidget, removeWidget, duplicateWidget} =
->>>>>>> 6dc406a0
-    useMetricWidgets();
 
   const pageFilters = usePageFilters().selection;
 
