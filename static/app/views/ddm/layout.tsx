import {Fragment, memo, useRef} from 'react';
import styled from '@emotion/styled';

import emptyStateImg from 'sentry-images/spot/custom-metrics-empty-state.svg';

import {Button} from 'sentry/components/button';
import ButtonBar from 'sentry/components/buttonBar';
import FeatureBadge from 'sentry/components/featureBadge';
import FeedbackWidgetButton from 'sentry/components/feedback/widget/feedbackWidgetButton';
import {GithubFeedbackButton} from 'sentry/components/githubFeedbackButton';
import FullViewport from 'sentry/components/layouts/fullViewport';
import * as Layout from 'sentry/components/layouts/thirds';
import LoadingIndicator from 'sentry/components/loadingIndicator';
import OnboardingPanel from 'sentry/components/onboardingPanel';
import {DatePageFilter} from 'sentry/components/organizations/datePageFilter';
import {EnvironmentPageFilter} from 'sentry/components/organizations/environmentPageFilter';
import PageFilterBar from 'sentry/components/organizations/pageFilterBar';
import {ProjectPageFilter} from 'sentry/components/organizations/projectPageFilter';
import {PageHeadingQuestionTooltip} from 'sentry/components/pageHeadingQuestionTooltip';
import SplitPanel, {BaseSplitDivider, DividerProps} from 'sentry/components/splitPanel';
import {IconGrabbable} from 'sentry/icons';
import {t} from 'sentry/locale';
import {space} from 'sentry/styles/space';
import {useDimensions} from 'sentry/utils/useDimensions';
import {useDDMContext} from 'sentry/views/ddm/context';
import {useMetricsOnboardingSidebar} from 'sentry/views/ddm/ddmOnboarding/useMetricsOnboardingSidebar';
import {MetricScratchpad} from 'sentry/views/ddm/scratchpad';
import {ScratchpadSelector} from 'sentry/views/ddm/scratchpadSelector';
import {TrayContent} from 'sentry/views/ddm/trayContent';

const SIZE_LOCAL_STORAGE_KEY = 'ddm-split-size';

function MainContent() {
  const {metricsMeta, hasCustomMetrics, isLoading} = useDDMContext();
  const hasMetrics = !isLoading && metricsMeta.length > 0;
  const {activateSidebar} = useMetricsOnboardingSidebar();
  return (
    <Fragment>
      <Layout.Header>
        <Layout.HeaderContent>
          <Layout.Title>
            {t('Metrics')}
            <PageHeadingQuestionTooltip
              docsUrl="https://develop.sentry.dev/delightful-developer-metrics/"
              title={t('Delightful Developer Metrics.')}
            />
            <FeatureBadge type="alpha" />
          </Layout.Title>
        </Layout.HeaderContent>
        <Layout.HeaderActions>
          <ButtonBar gap={1}>
<<<<<<< HEAD
            {hasMetrics && !hasCustomMetrics && (
              <Button priority="primary" onClick={activateSidebar} size="sm">
                {t('Add Custom Metric')}
              </Button>
            )}
=======
            <FeedbackWidgetButton />
>>>>>>> c1305725
            <GithubFeedbackButton
              href="https://github.com/getsentry/sentry/discussions/58584"
              label={t('Discussion')}
              title={null}
            />
          </ButtonBar>
        </Layout.HeaderActions>
      </Layout.Header>
      <Layout.Body>
        <Layout.Main fullWidth>
          <PaddedContainer>
            <PageFilterBar condensed>
              <ProjectPageFilter />
              <EnvironmentPageFilter />
              <DatePageFilter />
            </PageFilterBar>
            <ScratchpadSelector />
          </PaddedContainer>
          {isLoading ? (
            <LoadingIndicator />
          ) : hasMetrics ? (
            <MetricScratchpad />
          ) : (
            <OnboardingPanel image={<EmptyStateImage src={emptyStateImg} />}>
              <h3>{t('Get started with custom metrics')}</h3>
              <p>
                {t(
                  "Send your own metrics to Sentry to track your system's behaviour and profit from the same powerful features as you do with errors, like alerting and dashboards."
                )}
              </p>
              <Button priority="primary" onClick={activateSidebar}>
                {t('Add Custom Metric')}
              </Button>
            </OnboardingPanel>
          )}
        </Layout.Main>
      </Layout.Body>
    </Fragment>
  );
}

export const DDMLayout = memo(() => {
  const measureRef = useRef<HTMLDivElement>(null);
  const {height} = useDimensions({elementRef: measureRef});
  const hasSize = height > 0;

  return (
    <FullViewport ref={measureRef}>
      {
        // FullViewport has a grid layout with `grid-template-rows: auto 1fr;`
        // therefore we need the empty div so that SplitPanel can span the whole height
        // TODO(arthur): Check on the styles of FullViewport
      }
      <div />
      {hasSize && (
        <SplitPanel
          availableSize={height}
          SplitDivider={SplitDivider}
          sizeStorageKey={SIZE_LOCAL_STORAGE_KEY}
          top={{
            content: (
              <ScrollingPage>
                <MainContent />
              </ScrollingPage>
            ),
            default: height * 0.7,
            min: 100,
            max: height - 58,
          }}
          bottom={<TrayContent />}
        />
      )}
    </FullViewport>
  );
});

const SplitDivider = styled((props: DividerProps) => (
  <BaseSplitDivider {...props} icon={<IconGrabbable size="xs" />} />
))<DividerProps>`
  border-top: 1px solid ${$p => $p.theme.border};
`;

const ScrollingPage = styled(Layout.Page)`
  height: 100%;
  overflow: auto;
`;

const PaddedContainer = styled('div')`
  margin-bottom: ${space(2)};
  display: flex;
  justify-content: space-between;
  flex-wrap: wrap;
  gap: ${space(1)};
`;

const EmptyStateImage = styled('img')`
  @media (min-width: ${p => p.theme.breakpoints.small}) {
    user-select: none;
    position: absolute;
    top: 0;
    bottom: 0;
    width: 220px;
    margin-top: auto;
    margin-bottom: auto;
    transform: translateX(-50%);
    left: 50%;
  }

  @media (min-width: ${p => p.theme.breakpoints.large}) {
    transform: translateX(-60%);
    width: 280px;
  }

  @media (min-width: ${p => p.theme.breakpoints.xlarge}) {
    transform: translateX(-75%);
    width: 320px;
  }
`;<|MERGE_RESOLUTION|>--- conflicted
+++ resolved
@@ -49,15 +49,12 @@
         </Layout.HeaderContent>
         <Layout.HeaderActions>
           <ButtonBar gap={1}>
-<<<<<<< HEAD
             {hasMetrics && !hasCustomMetrics && (
               <Button priority="primary" onClick={activateSidebar} size="sm">
                 {t('Add Custom Metric')}
               </Button>
             )}
-=======
             <FeedbackWidgetButton />
->>>>>>> c1305725
             <GithubFeedbackButton
               href="https://github.com/getsentry/sentry/discussions/58584"
               label={t('Discussion')}
