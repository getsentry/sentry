--- conflicted
+++ resolved
@@ -35,11 +35,8 @@
   series: Series[];
   widgetIndex: number;
   addFocusArea?: (area: FocusArea) => void;
-<<<<<<< HEAD
   correlations?: MetricCorrelation[];
-=======
   drawFocusArea?: () => void;
->>>>>>> 6ee5b785
   height?: number;
   highlightedSampleId?: string;
   onSampleClick?: (sample: Sample) => void;
@@ -146,6 +143,10 @@
 
       const heightOptions = height ? {height} : {autoHeightResize: true};
 
+      const onClick = focusAreaBrush.isDrawingRef.current
+        ? undefined
+        : samples.handleClick;
+
       return {
         ...heightOptions,
         ...focusAreaBrush.options,
@@ -156,7 +157,7 @@
         isGroupedByDate: true,
         colors: seriesToShow.map(s => s.color),
         grid: {top: 5, bottom: 0, left: 0, right: 0},
-        onClick: samples.handleClick,
+        onClick,
         tooltip: {
           formatter: (params, asyncTicket) => {
             if (focusAreaBrush.isDrawingRef.current) {
