import {useCallback, useEffect, useMemo, useRef} from 'react';
import styled from '@emotion/styled';

import {updateDateTime} from 'sentry/actionCreators/pageFilters';
import {AreaChart} from 'sentry/components/charts/areaChart';
import {BarChart} from 'sentry/components/charts/barChart';
import {LineChart} from 'sentry/components/charts/lineChart';
import {DateTimeObject} from 'sentry/components/charts/utils';
import {ReactEchartsRef} from 'sentry/types/echarts';
import {
  formatMetricsUsingUnitAndOp,
  MetricDisplayType,
  updateQuery,
} from 'sentry/utils/metrics';
import useRouter from 'sentry/utils/useRouter';
import {useFocusAreaBrush} from 'sentry/views/ddm/chartBrush';
import {DDM_CHART_GROUP} from 'sentry/views/ddm/constants';
import {useDDMContext} from 'sentry/views/ddm/context';

import {getFormatter} from '../../components/charts/components/tooltip';

import {Series} from './widget';

type ChartProps = {
  displayType: MetricDisplayType;
  series: Series[];
  widgetIndex: number;
  end?: string;
  operation?: string;
  period?: string;
  start?: string;
  utc?: boolean;
};

export function MetricChart({series, displayType, operation, widgetIndex}: ChartProps) {
  const router = useRouter();
  const chartRef = useRef<ReactEchartsRef>(null);

<<<<<<< HEAD
  const {hoverProps, isHovered} = useHover({
    isDisabled: false,
  });

  const {focusArea, addFocusArea, removeFocusArea} = useDDMContext();

  const handleAddFocusArea = useCallback(
    newFocusArea => {
      addFocusArea(newFocusArea);
      updateQuery(router, {focusArea: JSON.stringify(newFocusArea)});
    },
    [addFocusArea, router]
  );

  const handleRemoveFocusArea = useCallback(() => {
    removeFocusArea();
    updateQuery(router, {focusArea: null});
  }, [removeFocusArea, router]);

  const handleZoom = useCallback(
    (range: DateTimeObject) => {
      updateDateTime(range, router, {save: true});
    },
    [router]
  );

  const focusAreaBrush = useFocusAreaBrush(
    chartRef,
    focusArea,
    handleAddFocusArea,
    handleRemoveFocusArea,
    handleZoom,
    {
      widgetIndex,
      isDisabled: !isHovered,
    }
  );

  useEffect(() => {
    if (focusArea) {
      return;
    }
    const urlFocusArea = router.location.query.focusArea;
    if (urlFocusArea) {
      addFocusArea(JSON.parse(urlFocusArea));
    }
  }, [router, addFocusArea, focusArea]);

=======
>>>>>>> afff7b4e
  // TODO(ddm): Try to do this in a more elegant way
  useEffect(() => {
    const echartsInstance = chartRef?.current?.getEchartsInstance();
    if (echartsInstance && !echartsInstance.group) {
      echartsInstance.group = DDM_CHART_GROUP;
    }
  });

  const unit = series[0]?.unit;
  const seriesToShow = useMemo(
    () =>
      series
        .filter(s => !s.hidden)
        .map(s => ({...s, silent: displayType === MetricDisplayType.BAR})),
    [series, displayType]
  );

  // TODO(ddm): This assumes that all series have the same bucket size
  const bucketSize = seriesToShow[0]?.data[1]?.name - seriesToShow[0]?.data[0]?.name;
  const isSubMinuteBucket = bucketSize < 60_000;
  const seriesLength = seriesToShow[0]?.data.length;
<<<<<<< HEAD

  const formatters = {
    valueFormatter: (value: number) =>
      formatMetricsUsingUnitAndOp(value, unit, operation),
    isGroupedByDate: true,
    bucketSize,
    showTimeInTooltip: true,
    addSecondsToTimeFormat: isSubMinuteBucket,
    limit: 10,
  };

  const displayFogOfWar = operation && ['sum', 'count'].includes(operation);

  const chartProps = {
    series: seriesToShow,
    ...focusAreaBrush.options,
    forwardedRef: chartRef,
    isGroupedByDate: true,
    height: 300,
    colors: seriesToShow.map(s => s.color),
    grid: {top: 20, bottom: 20, left: 15, right: 25},
    tooltip: {
      formatter: (params, asyncTicket) => {
        const hoveredEchartElement = Array.from(document.querySelectorAll(':hover')).find(
          element => {
=======
  const displayFogOfWar = operation && ['sum', 'count'].includes(operation);

  const chartProps = useMemo(() => {
    const formatters = {
      valueFormatter: (value: number) =>
        formatMetricsUsingUnitAndOp(value, unit, operation),
      isGroupedByDate: true,
      bucketSize,
      showTimeInTooltip: true,
      addSecondsToTimeFormat: isSubMinuteBucket,
      limit: 10,
    };
    return {
      forwardedRef: chartRef,
      isGroupedByDate: true,
      height: 300,
      colors: seriesToShow.map(s => s.color),
      grid: {top: 20, bottom: 20, left: 15, right: 25},
      tooltip: {
        formatter: (params, asyncTicket) => {
          const hoveredEchartElement = Array.from(
            document.querySelectorAll(':hover')
          ).find(element => {
>>>>>>> afff7b4e
            return element.classList.contains('echarts-for-react');
          });

          if (hoveredEchartElement === chartRef?.current?.ele) {
            return getFormatter(formatters)(params, asyncTicket);
          }
          return '';
        },
      },
      yAxis: {
        axisLabel: {
          formatter: (value: number) => {
            return formatMetricsUsingUnitAndOp(value, unit, operation);
          },
        },
      },
      xAxis: {
        axisPointer: {
          snap: true,
        },
      },
    };
  }, [bucketSize, isSubMinuteBucket, operation, seriesToShow, unit]);

  return (
<<<<<<< HEAD
    <ChartWrapper {...hoverProps} onMouseDownCapture={focusAreaBrush.startBrush}>
      {focusAreaBrush.overlay}
      {displayType === MetricDisplayType.LINE ? (
        <LineChart {...chartProps} />
      ) : displayType === MetricDisplayType.AREA ? (
        <AreaChart {...chartProps} />
      ) : (
        <BarChart stacked animation={false} {...chartProps} />
      )}
=======
    <ChartWrapper>
      <ChartZoom
        router={router}
        period={period}
        start={start}
        end={end}
        utc={utc}
        onZoom={zoomPeriod => {
          onZoom?.(zoomPeriod.start, zoomPeriod.end);
        }}
      >
        {zoomRenderProps => {
          const allProps = {
            ...chartProps,
            ...zoomRenderProps,
            series: seriesToShow,
          };

          return displayType === MetricDisplayType.LINE ? (
            <LineChart {...allProps} />
          ) : displayType === MetricDisplayType.AREA ? (
            <AreaChart {...allProps} />
          ) : (
            <BarChart stacked animation={false} {...allProps} />
          );
        }}
      </ChartZoom>
>>>>>>> afff7b4e
      {displayFogOfWar && (
        <FogOfWar bucketSize={bucketSize} seriesLength={seriesLength} />
      )}
    </ChartWrapper>
  );
}

function FogOfWar({
  bucketSize,
  seriesLength,
}: {
  bucketSize?: number;
  seriesLength?: number;
}) {
  if (!bucketSize || !seriesLength) {
    return null;
  }

  const widthFactor = getWidthFactor(bucketSize);
  const fogOfWarWidth = widthFactor * bucketSize + 30_000;

  const seriesWidth = bucketSize * seriesLength;

  // If either of these are undefiend, NaN or 0 the result will be invalid
  if (!fogOfWarWidth || !seriesWidth) {
    return null;
  }

  const width = (fogOfWarWidth / seriesWidth) * 100;

  return <FogOfWarOverlay width={width ?? 0} />;
}

function getWidthFactor(bucketSize: number) {
  // In general, fog of war should cover the last bucket
  if (bucketSize > 30 * 60_000) {
    return 1;
  }

  // for 10s timeframe we want to show a fog of war that spans last 10 buckets
  // because on average, we are missing last 90 seconds of data
  if (bucketSize <= 10_000) {
    return 10;
  }

  // For smaller time frames we want to show a wider fog of war
  return 2;
}

const ChartWrapper = styled('div')`
  position: relative;
  height: 300px;
`;

const FogOfWarOverlay = styled('div')<{width?: number}>`
  height: 244px;
  width: ${p => p.width}%;
  position: absolute;
  right: 21px;
  top: 18px;
  pointer-events: none;
  background: linear-gradient(
    90deg,
    ${p => p.theme.background}00 0%,
    ${p => p.theme.background}FF 70%,
    ${p => p.theme.background}FF 100%
  );
`;<|MERGE_RESOLUTION|>--- conflicted
+++ resolved
@@ -1,5 +1,6 @@
 import {useCallback, useEffect, useMemo, useRef} from 'react';
 import styled from '@emotion/styled';
+import {useHover} from '@react-aria/interactions';
 
 import {updateDateTime} from 'sentry/actionCreators/pageFilters';
 import {AreaChart} from 'sentry/components/charts/areaChart';
@@ -36,7 +37,6 @@
   const router = useRouter();
   const chartRef = useRef<ReactEchartsRef>(null);
 
-<<<<<<< HEAD
   const {hoverProps, isHovered} = useHover({
     isDisabled: false,
   });
@@ -85,8 +85,6 @@
     }
   }, [router, addFocusArea, focusArea]);
 
-=======
->>>>>>> afff7b4e
   // TODO(ddm): Try to do this in a more elegant way
   useEffect(() => {
     const echartsInstance = chartRef?.current?.getEchartsInstance();
@@ -108,33 +106,6 @@
   const bucketSize = seriesToShow[0]?.data[1]?.name - seriesToShow[0]?.data[0]?.name;
   const isSubMinuteBucket = bucketSize < 60_000;
   const seriesLength = seriesToShow[0]?.data.length;
-<<<<<<< HEAD
-
-  const formatters = {
-    valueFormatter: (value: number) =>
-      formatMetricsUsingUnitAndOp(value, unit, operation),
-    isGroupedByDate: true,
-    bucketSize,
-    showTimeInTooltip: true,
-    addSecondsToTimeFormat: isSubMinuteBucket,
-    limit: 10,
-  };
-
-  const displayFogOfWar = operation && ['sum', 'count'].includes(operation);
-
-  const chartProps = {
-    series: seriesToShow,
-    ...focusAreaBrush.options,
-    forwardedRef: chartRef,
-    isGroupedByDate: true,
-    height: 300,
-    colors: seriesToShow.map(s => s.color),
-    grid: {top: 20, bottom: 20, left: 15, right: 25},
-    tooltip: {
-      formatter: (params, asyncTicket) => {
-        const hoveredEchartElement = Array.from(document.querySelectorAll(':hover')).find(
-          element => {
-=======
   const displayFogOfWar = operation && ['sum', 'count'].includes(operation);
 
   const chartProps = useMemo(() => {
@@ -148,6 +119,7 @@
       limit: 10,
     };
     return {
+      series: seriesToShow,
       forwardedRef: chartRef,
       isGroupedByDate: true,
       height: 300,
@@ -158,7 +130,6 @@
           const hoveredEchartElement = Array.from(
             document.querySelectorAll(':hover')
           ).find(element => {
->>>>>>> afff7b4e
             return element.classList.contains('echarts-for-react');
           });
 
@@ -184,7 +155,6 @@
   }, [bucketSize, isSubMinuteBucket, operation, seriesToShow, unit]);
 
   return (
-<<<<<<< HEAD
     <ChartWrapper {...hoverProps} onMouseDownCapture={focusAreaBrush.startBrush}>
       {focusAreaBrush.overlay}
       {displayType === MetricDisplayType.LINE ? (
@@ -194,35 +164,6 @@
       ) : (
         <BarChart stacked animation={false} {...chartProps} />
       )}
-=======
-    <ChartWrapper>
-      <ChartZoom
-        router={router}
-        period={period}
-        start={start}
-        end={end}
-        utc={utc}
-        onZoom={zoomPeriod => {
-          onZoom?.(zoomPeriod.start, zoomPeriod.end);
-        }}
-      >
-        {zoomRenderProps => {
-          const allProps = {
-            ...chartProps,
-            ...zoomRenderProps,
-            series: seriesToShow,
-          };
-
-          return displayType === MetricDisplayType.LINE ? (
-            <LineChart {...allProps} />
-          ) : displayType === MetricDisplayType.AREA ? (
-            <AreaChart {...allProps} />
-          ) : (
-            <BarChart stacked animation={false} {...allProps} />
-          );
-        }}
-      </ChartZoom>
->>>>>>> afff7b4e
       {displayFogOfWar && (
         <FogOfWar bucketSize={bucketSize} seriesLength={seriesLength} />
       )}
