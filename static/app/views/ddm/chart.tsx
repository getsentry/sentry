--- conflicted
+++ resolved
@@ -1,9 +1,4 @@
-<<<<<<< HEAD
-import {useEffect, useRef} from 'react';
-=======
 import {useEffect, useMemo, useRef} from 'react';
-import {Theme} from '@emotion/react';
->>>>>>> 02878d36
 import styled from '@emotion/styled';
 import {useHover} from '@react-aria/interactions';
 
