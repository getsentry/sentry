import {useCallback, useLayoutEffect} from 'react';
import styled from '@emotion/styled';
import * as echarts from 'echarts/core';

import {t} from 'sentry/locale';
import {space} from 'sentry/styles/space';
import type {MetricWidgetQueryParams} from 'sentry/utils/metrics/types';
import usePageFilters from 'sentry/utils/usePageFilters';
import {DDM_CHART_GROUP} from 'sentry/views/ddm/constants';
import {useDDMContext} from 'sentry/views/ddm/context';
import {MetricQueryContextMenu} from 'sentry/views/ddm/contextMenu';
import {QueryBuilder} from 'sentry/views/ddm/queryBuilder';
import {QuerySymbol} from 'sentry/views/ddm/querySymbol';

export function Queries() {
  const {
    widgets,
    updateWidget,
    setSelectedWidgetIndex,
    showQuerySymbols,
    selectedWidgetIndex,
  } = useDDMContext();
  const {selection} = usePageFilters();

  // Make sure all charts are connected to the same group whenever the widgets definition changes
  useLayoutEffect(() => {
    echarts.connect(DDM_CHART_GROUP);
  }, [widgets]);

  const handleChange = useCallback(
    (index: number, widget: Partial<MetricWidgetQueryParams>) => {
      updateWidget(index, widget);
    },
    [updateWidget]
  );

  return (
    <Wrapper showQuerySymbols={showQuerySymbols}>
      {widgets.map((widget, index) => (
        <Row key={index} onFocusCapture={() => setSelectedWidgetIndex(index)}>
          <Query
            widget={widget}
            onChange={data => handleChange(index, data)}
            projects={selection.projects}
            symbol={
              showQuerySymbols && (
                <StyledQuerySymbol
                  index={index}
                  isSelected={index === selectedWidgetIndex}
                  onClick={() => setSelectedWidgetIndex(index)}
                  role="button"
                  aria-label={t('Select query')}
                />
              )
            }
            contextMenu={
              <Feature
                hookName="feature-disabled:dashboards-edit"
                features="organizations:dashboards-edit"
              >
                {({hasFeature}) => (
                  <MetricQueryContextMenu
                    displayType={widget.displayType}
                    widgetIndex={index}
                    hasDashboardFeature={hasFeature}
                    metricsQuery={{
                      mri: widget.mri,
                      query: widget.query,
                      op: widget.op,
                      groupBy: widget.groupBy,
                      projects: selection.projects,
                      datetime: selection.datetime,
                      environments: selection.environments,
                    }}
                  />
                )}
              </Feature>
            }
          />
<<<<<<< HEAD
          <MetricQueryContextMenu
            displayType={widget.displayType}
            widgetIndex={index}
            metricsQuery={{
              mri: widget.mri,
              query: widget.query,
              op: widget.op,
              groupBy: widget.groupBy,
              projects: selection.projects,
              datetime: selection.datetime,
              environments: selection.environments,
            }}
          />
=======
>>>>>>> 8986b169
        </Row>
      ))}
    </Wrapper>
  );
}

interface Props {
  onChange: (data: Partial<MetricWidgetQueryParams>) => void;
  projects: number[];
  widget: MetricWidgetQueryParams;
  contextMenu?: React.ReactNode;
  symbol?: React.ReactNode;
}

export function Query({widget, projects, onChange, contextMenu, symbol}: Props) {
  return (
    <QueryWrapper hasSymbol={!!symbol}>
      {symbol}
      <QueryBuilder
        onChange={onChange}
        metricsQuery={{
          mri: widget.mri,
          op: widget.op,
          groupBy: widget.groupBy,
          query: widget.query,
        }}
        displayType={widget.displayType}
        isEdit
        projects={projects}
      />
      {contextMenu}
    </QueryWrapper>
  );
}

const QueryWrapper = styled('div')<{hasSymbol: boolean}>`
  display: grid;
  gap: ${space(1)};
  padding-bottom: ${space(1)};
  grid-template-columns: 1fr max-content;
  ${p => p.hasSymbol && `grid-template-columns: min-content 1fr max-content;`}
`;

const StyledQuerySymbol = styled(QuerySymbol)`
  margin-top: 10px;
  cursor: pointer;
`;

const Wrapper = styled('div')<{showQuerySymbols: boolean}>`
  padding-bottom: ${space(2)};
`;

const Row = styled('div')`
  display: contents;
`;<|MERGE_RESOLUTION|>--- conflicted
+++ resolved
@@ -77,22 +77,6 @@
               </Feature>
             }
           />
-<<<<<<< HEAD
-          <MetricQueryContextMenu
-            displayType={widget.displayType}
-            widgetIndex={index}
-            metricsQuery={{
-              mri: widget.mri,
-              query: widget.query,
-              op: widget.op,
-              groupBy: widget.groupBy,
-              projects: selection.projects,
-              datetime: selection.datetime,
-              environments: selection.environments,
-            }}
-          />
-=======
->>>>>>> 8986b169
         </Row>
       ))}
     </Wrapper>
