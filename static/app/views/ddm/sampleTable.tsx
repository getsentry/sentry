import {Fragment, memo, useCallback, useMemo, useRef, useState} from 'react';
import {Link} from 'react-router';
import styled from '@emotion/styled';
import debounce from 'lodash/debounce';
import {PlatformIcon} from 'platformicons';
import * as qs from 'query-string';

import {LinkButton} from 'sentry/components/button';
import DateTime from 'sentry/components/dateTime';
import Duration from 'sentry/components/duration';
import type {
  GridColumn,
  GridColumnHeader,
  GridColumnOrder,
} from 'sentry/components/gridEditable';
import GridEditable, {COL_WIDTH_UNDEFINED} from 'sentry/components/gridEditable';
import {extractSelectionParameters} from 'sentry/components/organizations/pageFilters/utils';
import TextOverflow from 'sentry/components/textOverflow';
import {Tooltip} from 'sentry/components/tooltip';
import {CHART_PALETTE} from 'sentry/constants/chartPalette';
import {IconArrow, IconProfiling} from 'sentry/icons';
import {t} from 'sentry/locale';
import {space} from 'sentry/styles/space';
import type {MRI} from 'sentry/types';
import {trackAnalytics} from 'sentry/utils/analytics';
import {getDuration} from 'sentry/utils/formatters';
import {getMetricsCorrelationSpanUrl} from 'sentry/utils/metrics';
import type {
  MetricCorrelation,
  SelectionRange,
  SpanSummary,
} from 'sentry/utils/metrics/types';
import {useMetricSamples} from 'sentry/utils/metrics/useMetricsCorrelations';
import {useLocation} from 'sentry/utils/useLocation';
import useOrganization from 'sentry/utils/useOrganization';
import useProjects from 'sentry/utils/useProjects';
import {normalizeUrl} from 'sentry/utils/withDomainRequired';
import ColorBar from 'sentry/views/performance/vitalDetail/colorBar';

/**
 * Limits the number of spans to the top n + an "other" entry
 */
function sortAndLimitSpans(samples?: SpanSummary[], limit: number = 5) {
  if (!samples) {
    return [];
  }

  const sortedSpans = [...samples].sort((a, b) => b.spanDuration - a.spanDuration);

  return sortedSpans.slice(0, limit).concat([
    {
      spanDuration: sortedSpans
        .slice(limit)
        .reduce((acc, span) => acc + span.spanDuration, 0),
      spanOp: `+${sortedSpans.length - limit} more`,
    },
  ]);
}

interface SamplesTableProps extends SelectionRange {
  mri?: MRI;
  onRowHover?: (sampleId?: string) => void;
  query?: string;
}

type Column = GridColumnHeader<keyof MetricCorrelation>;

const defaultColumnOrder: GridColumnOrder<keyof MetricCorrelation>[] = [
  {key: 'transactionId', width: COL_WIDTH_UNDEFINED, name: 'Event ID'},
  {key: 'segmentName', width: COL_WIDTH_UNDEFINED, name: 'Transaction'},
  {key: 'spansNumber', width: COL_WIDTH_UNDEFINED, name: 'Number of Spans'},
  {key: 'spansSummary', width: COL_WIDTH_UNDEFINED, name: 'Spans Summary'},
  {key: 'duration', width: COL_WIDTH_UNDEFINED, name: 'Duration'},
  {key: 'traceId', width: COL_WIDTH_UNDEFINED, name: 'Trace ID'},
  {key: 'timestamp', width: COL_WIDTH_UNDEFINED, name: 'Timestamp'},
  {key: 'profileId', width: COL_WIDTH_UNDEFINED, name: 'Profile'},
];

export const SampleTable = memo(function InnerSampleTable({
  mri,
  onRowHover,
  ...metricMetaOptions
}: SamplesTableProps) {
  const location = useLocation();
  const organization = useOrganization();
  const {projects} = useProjects();

  const [columnOrder, setColumnOrder] = useState(defaultColumnOrder);

  const {data, isFetching} = useMetricSamples(mri, metricMetaOptions);

  const handleColumnResize = useCallback(
    (columnIndex: number, nextColumn: GridColumn) => {
      setColumnOrder(prevColumnOrder => {
        const newColumnOrder = [...prevColumnOrder];
        newColumnOrder[columnIndex] = {
          ...newColumnOrder[columnIndex],
          width: nextColumn.width,
        };
        return newColumnOrder;
      });
    },
    [setColumnOrder]
  );

  function trackClick(target: 'event-id' | 'transaction' | 'trace-id' | 'profile') {
    trackAnalytics('ddm.sample-table-interaction', {
      organization,
      target,
    });
  }

  function renderHeadCell(col: Column) {
    if (col.key === 'profileId') {
      return <AlignCenter>{col.name}</AlignCenter>;
    }
    if (col.key === 'duration') {
      return (
        <DurationHeadCell>
          {col.name}
          <IconArrow size="xs" direction="down" />
        </DurationHeadCell>
      );
    }
    return <span>{col.name}</span>;
  }

  function renderBodyCell(col: Column, row: MetricCorrelation) {
    const {key} = col;
    if (!row[key]) {
      return <AlignCenter>{'\u2014'}</AlignCenter>;
    }

    const project = projects.find(p => parseInt(p.id, 10) === row.projectId);

    if (key === 'transactionId') {
      return (
        <Link
          to={getMetricsCorrelationSpanUrl(
            organization,
            project?.slug,
            row.spansDetails[0]?.spanId,
            row.transactionId,
            row.transactionSpanId
          )}
          onClick={() => trackClick('event-id')}
          target="_blank"
        >
          {row.transactionId.slice(0, 8)}
        </Link>
      );
    }
    if (key === 'segmentName') {
      return (
        <TextOverflow>
          <Tooltip title={project?.slug}>
            <StyledPlatformIcon platform={project?.platform || 'default'} />
          </Tooltip>
          <Link
            to={normalizeUrl(
              `/organizations/${organization.slug}/performance/summary/?${qs.stringify({
                ...extractSelectionParameters(location.query),
                project: project?.id,
                transaction: row.segmentName,
                referrer: 'metrics',
              })}`
            )}
            onClick={() => trackClick('transaction')}
          >
            {row.segmentName}
          </Link>
        </TextOverflow>
      );
    }
    if (key === 'duration') {
      // We get duration in miliseconds, but getDuration expects seconds
      return getDuration(row.duration / 1000, 2, true);
    }
    if (key === 'traceId') {
      return (
        <Link
          to={normalizeUrl(
            `/organizations/${organization.slug}/performance/trace/${row.traceId}/`
          )}
          onClick={() => trackClick('trace-id')}
        >
          {row.traceId.slice(0, 8)}
        </Link>
      );
    }
    if (key === 'spansSummary') {
      const totalDuration =
        row.spansSummary?.reduce(
          (acc, spanSummary) => acc + spanSummary.spanDuration,
          0
        ) ?? 0;

      if (totalDuration === 0) {
        return <NoValue>{t('(no value)')}</NoValue>;
      }

      const preparedSpans = sortAndLimitSpans(row.spansSummary);

      return (
        <StyledColorBar
          colorStops={preparedSpans.map((spanSummary, i) => {
            return {
              color: CHART_PALETTE[4][i % CHART_PALETTE.length],
              percent: (spanSummary.spanDuration / totalDuration) * 100,
              renderBarStatus: (barStatus, barKey) => (
                <Tooltip
                  title={
                    <Fragment>
                      <div>{spanSummary.spanOp}</div>
                      <div>
                        <Duration
                          seconds={spanSummary.spanDuration / 1000}
                          fixedDigits={2}
                          abbreviation
                        />
                      </div>
                    </Fragment>
                  }
                  key={barKey}
                  skipWrapper
                >
                  {barStatus}
                </Tooltip>
              ),
            };
          })}
        />
      );
    }
    if (key === 'timestamp') {
      return (
        <Tooltip title={row.timestamp} showOnlyOnOverflow>
          <TextOverflow>
            <DateTime date={row.timestamp} />
          </TextOverflow>
        </Tooltip>
      );
    }
    if (key === 'profileId') {
      return (
        <AlignCenter>
          <Tooltip title={t('View Profile')}>
            <LinkButton
              to={normalizeUrl(
                `/organizations/${organization.slug}/profiling/profile/${project?.slug}/${row.profileId}/flamegraph/`
              )}
              onClick={() => trackClick('profile')}
              size="xs"
            >
              <IconProfiling size="xs" />
            </LinkButton>
          </Tooltip>
        </AlignCenter>
      );
    }

    return row[col.key];
  }

  const wrapperRef = useRef<HTMLDivElement>(null);
  const currentHoverIdRef = useRef<string | null>(null);

  // TODO(aknaus): Clean up by adding propper event listeners to the grid component
  const handleMouseMove = useMemo(
    () =>
      debounce((event: React.MouseEvent) => {
        const wrapper = wrapperRef.current;
        const target = event.target;

        if (!wrapper || !(target instanceof Element)) {
          onRowHover?.(undefined);
          currentHoverIdRef.current = null;
          return;
        }

        const tableRow = (target as Element).closest('tbody >tr');
        if (!tableRow) {
          onRowHover?.(undefined);
          currentHoverIdRef.current = null;
          return;
        }

        const rows = Array.from(wrapper.querySelectorAll('tbody > tr'));
        const rowIndex = rows.indexOf(tableRow);
        const rowId = data?.[rowIndex]?.transactionId;

        if (!rowId) {
          onRowHover?.(undefined);
          currentHoverIdRef.current = null;
          return;
        }
        if (currentHoverIdRef.current !== rowId) {
          onRowHover?.(rowId);
          currentHoverIdRef.current = rowId;
        }
      }, 10),
    [data, onRowHover]
  );

  return (
<<<<<<< HEAD
    <Wrapper
      ref={wrapperRef}
      onMouseMove={handleMouseMove}
      onMouseLeave={() => onRowHover?.(undefined)}
    >
=======
    <Wrapper isEmpty={!data?.length}>
>>>>>>> 442449c9
      <GridEditable
        isLoading={isFetching}
        columnOrder={columnOrder}
        columnSortBy={[]}
        data={data ?? []}
        grid={{
          renderHeadCell,
          renderBodyCell,
          onResizeColumn: handleColumnResize,
        }}
        emptyMessage={mri ? t('No samples found') : t('Choose a metric to display data.')}
        location={location}
      />
    </Wrapper>
  );
});

const Wrapper = styled('div')<{isEmpty?: boolean}>`
  tr:hover {
    td {
      background: ${p => (p.isEmpty ? 'none' : p.theme.backgroundSecondary)};
    }
  }
`;

const AlignCenter = styled('span')`
  display: block;
  margin: auto;
  text-align: center;
  width: 100%;
`;

const DurationHeadCell = styled('span')`
  display: flex;
  gap: ${space(0.25)};
`;

const StyledPlatformIcon = styled(PlatformIcon)`
  margin-right: ${space(1)};
  height: ${space(3)};
`;

const StyledColorBar = styled(ColorBar)`
  margin-bottom: 0px;
`;

const NoValue = styled('span')`
  color: ${p => p.theme.gray300};
`;<|MERGE_RESOLUTION|>--- conflicted
+++ resolved
@@ -303,15 +303,12 @@
   );
 
   return (
-<<<<<<< HEAD
     <Wrapper
       ref={wrapperRef}
       onMouseMove={handleMouseMove}
       onMouseLeave={() => onRowHover?.(undefined)}
+      isEmpty={!data?.length}
     >
-=======
-    <Wrapper isEmpty={!data?.length}>
->>>>>>> 442449c9
       <GridEditable
         isLoading={isFetching}
         columnOrder={columnOrder}
