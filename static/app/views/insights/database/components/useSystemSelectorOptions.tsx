import type {ReactNode} from 'react';
import styled from '@emotion/styled';

import FeatureBadge from 'sentry/components/badge/featureBadge';
import type {SelectOption} from 'sentry/components/compactSelect';
import {space} from 'sentry/styles/space';
import {MutableSearch} from 'sentry/utils/tokenizeSearch';
import {useLocalStorageState} from 'sentry/utils/useLocalStorageState';
import {useSpanMetrics} from 'sentry/views/insights/common/queries/useDiscover';
import {
  DATABASE_SYSTEM_TO_LABEL,
  SupportedDatabaseSystem,
} from 'sentry/views/insights/database/utils/constants';
import {SpanMetricsField} from 'sentry/views/insights/types';

export function useSystemSelectorOptions() {
  const [selectedSystem, setSelectedSystem] = useLocalStorageState<string>(
    'insights-db-system-selector',
    ''
  );

  const {data, isLoading, isError} = useSpanMetrics(
    {
      search: MutableSearch.fromQueryObject({'span.op': 'db'}),

      fields: [SpanMetricsField.SPAN_SYSTEM, 'count()'],
      sorts: [{field: 'count()', kind: 'desc'}],
    },
    'api.starfish.database-system-selector'
  );

  const options: SelectOption<string>[] = [];
  data.forEach(entry => {
    const system = entry['span.system'];
    if (system) {
      let label: ReactNode = '';
      const textValue =
        system in DATABASE_SYSTEM_TO_LABEL ? DATABASE_SYSTEM_TO_LABEL[system] : system;

<<<<<<< HEAD
      const supportedSystemSet: Set<string> = new Set(
        Object.values(SupportedDatabaseSystem)
      );

      if (supportedSystemSet.has(system)) {
        options.push({value: system, label, textValue: label});
      }
=======
      if (system === SupportedDatabaseSystem.MONGODB) {
        label = (
          <LabelContainer>
            {textValue}
            <StyledFeatureBadge type={'beta'} />
          </LabelContainer>
        );
      } else {
        label = textValue;
      }

      options.push({value: system, label, textValue});
>>>>>>> 9874a712
    }
  });

  // Edge case: Invalid DB system was retrieved from localStorage
  if (!options.find(option => selectedSystem === option.value) && options.length > 0) {
    setSelectedSystem(options[0].value);
  }

  // Edge case: No current system is saved in localStorage
  if (!selectedSystem && options.length > 0) {
    setSelectedSystem(options[0].value);
  }

  return {selectedSystem, setSelectedSystem, options, isLoading, isError};
}

const StyledFeatureBadge = styled(FeatureBadge)`
  margin-left: ${space(1)};
`;

const LabelContainer = styled('div')`
  display: flex;
  align-items: center;
`;<|MERGE_RESOLUTION|>--- conflicted
+++ resolved
@@ -37,15 +37,10 @@
       const textValue =
         system in DATABASE_SYSTEM_TO_LABEL ? DATABASE_SYSTEM_TO_LABEL[system] : system;
 
-<<<<<<< HEAD
       const supportedSystemSet: Set<string> = new Set(
         Object.values(SupportedDatabaseSystem)
       );
 
-      if (supportedSystemSet.has(system)) {
-        options.push({value: system, label, textValue: label});
-      }
-=======
       if (system === SupportedDatabaseSystem.MONGODB) {
         label = (
           <LabelContainer>
@@ -57,8 +52,9 @@
         label = textValue;
       }
 
-      options.push({value: system, label, textValue});
->>>>>>> 9874a712
+      if (supportedSystemSet.has(system)) {
+        options.push({value: system, label, textValue});
+      }
     }
   });
 
