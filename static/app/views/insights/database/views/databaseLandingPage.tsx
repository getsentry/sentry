--- conflicted
+++ resolved
@@ -66,11 +66,6 @@
   const systemQueryParam = decodeScalar(location.query?.[SpanMetricsField.SPAN_SYSTEM]);
   const {selectedSystem} = useSystemSelectorOptions();
 
-<<<<<<< HEAD
-=======
-  const system = systemQueryParam ?? selectedSystem;
-
->>>>>>> 09fbb0f0
   let sort = decodeSorts(sortField).filter(isAValidSort)[0];
   if (!sort) {
     sort = DEFAULT_SORT;
@@ -96,11 +91,7 @@
     ...BASE_FILTERS,
     'span.action': spanAction,
     'span.domain': spanDomain,
-<<<<<<< HEAD
     'span.system': systemQueryParam ?? selectedSystem,
-=======
-    'span.system': system,
->>>>>>> 09fbb0f0
   };
 
   const tableFilters = {
@@ -108,11 +99,7 @@
     'span.action': spanAction,
     'span.domain': spanDomain,
     'span.description': spanDescription ? `*${spanDescription}*` : undefined,
-<<<<<<< HEAD
     'span.system': systemQueryParam ?? selectedSystem,
-=======
-    'span.system': system,
->>>>>>> 09fbb0f0
   };
 
   const cursor = decodeScalar(location.query?.[QueryParameterNames.SPANS_CURSOR]);
