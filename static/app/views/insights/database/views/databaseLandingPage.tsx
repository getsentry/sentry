import React, {Fragment} from 'react';
import styled from '@emotion/styled';

import Alert from 'sentry/components/alert';
import {Breadcrumbs} from 'sentry/components/breadcrumbs';
import ButtonBar from 'sentry/components/buttonBar';
import FeedbackWidgetButton from 'sentry/components/feedback/widget/feedbackWidgetButton';
import * as Layout from 'sentry/components/layouts/thirds';
import {DatePageFilter} from 'sentry/components/organizations/datePageFilter';
import {EnvironmentPageFilter} from 'sentry/components/organizations/environmentPageFilter';
import PageFilterBar from 'sentry/components/organizations/pageFilterBar';
import {ProjectPageFilter} from 'sentry/components/organizations/projectPageFilter';
import {PageHeadingQuestionTooltip} from 'sentry/components/pageHeadingQuestionTooltip';
import SearchBar from 'sentry/components/searchBar';
import {t} from 'sentry/locale';
import {space} from 'sentry/styles/space';
import {trackAnalytics} from 'sentry/utils/analytics';
import {browserHistory} from 'sentry/utils/browserHistory';
import {decodeScalar, decodeSorts} from 'sentry/utils/queryString';
import {MutableSearch} from 'sentry/utils/tokenizeSearch';
import {useLocation} from 'sentry/utils/useLocation';
import useOrganization from 'sentry/utils/useOrganization';
import {useSynchronizeCharts} from 'sentry/views/insights/common/components/chart';
import * as ModuleLayout from 'sentry/views/insights/common/components/moduleLayout';
import {ModulePageProviders} from 'sentry/views/insights/common/components/modulePageProviders';
import {ModulesOnboarding} from 'sentry/views/insights/common/components/modulesOnboarding';
import {useSpanMetrics} from 'sentry/views/insights/common/queries/useDiscover';
import {useSpanMetricsSeries} from 'sentry/views/insights/common/queries/useDiscoverSeries';
import {useHasFirstSpan} from 'sentry/views/insights/common/queries/useHasFirstSpan';
import {useOnboardingProject} from 'sentry/views/insights/common/queries/useOnboardingProject';
import {useHasDataTrackAnalytics} from 'sentry/views/insights/common/utils/useHasDataTrackAnalytics';
import {useModuleBreadcrumbs} from 'sentry/views/insights/common/utils/useModuleBreadcrumbs';
import {QueryParameterNames} from 'sentry/views/insights/common/views/queryParameters';
import {ActionSelector} from 'sentry/views/insights/common/views/spans/selectors/actionSelector';
import {DomainSelector} from 'sentry/views/insights/common/views/spans/selectors/domainSelector';
import {DurationChart} from 'sentry/views/insights/database/components/charts/durationChart';
import {ThroughputChart} from 'sentry/views/insights/database/components/charts/throughputChart';
import {NoDataMessage} from 'sentry/views/insights/database/components/noDataMessage';
import {
  isAValidSort,
  QueriesTable,
} from 'sentry/views/insights/database/components/tables/queriesTable';
import {
  BASE_FILTERS,
  DEFAULT_DURATION_AGGREGATE,
  MODULE_DESCRIPTION,
  MODULE_DOC_LINK,
  MODULE_TITLE,
} from 'sentry/views/insights/database/settings';
import {ModuleName, SpanMetricsField} from 'sentry/views/insights/types';
import Onboarding from 'sentry/views/performance/onboarding';

export function DatabaseLandingPage() {
  const organization = useOrganization();
  const moduleName = ModuleName.DB;
  const location = useLocation();
  const onboardingProject = useOnboardingProject();
  const hasModuleData = useHasFirstSpan(moduleName);

  const selectedAggregate = DEFAULT_DURATION_AGGREGATE;
  const spanDescription = decodeScalar(location.query?.['span.description'], '');
  const spanAction = decodeScalar(location.query?.['span.action']);
  const spanDomain = decodeScalar(location.query?.['span.domain']);

  const sortField = decodeScalar(location.query?.[QueryParameterNames.SPANS_SORT]);

  let sort = decodeSorts(sortField).filter(isAValidSort)[0];
  if (!sort) {
    sort = DEFAULT_SORT;
  }

  const handleSearch = (newQuery: string) => {
    trackAnalytics('insight.general.search', {
      organization,
      query: newQuery,
      source: ModuleName.DB,
    });
    browserHistory.push({
      ...location,
      query: {
        ...location.query,
        'span.description': newQuery === '' ? undefined : newQuery,
        [QueryParameterNames.SPANS_CURSOR]: undefined,
      },
    });
  };

  const chartFilters = BASE_FILTERS;

  const tableFilters = {
    ...BASE_FILTERS,
    'span.action': spanAction,
    'span.domain': spanDomain,
    'span.description': spanDescription ? `*${spanDescription}*` : undefined,
  };

  const cursor = decodeScalar(location.query?.[QueryParameterNames.SPANS_CURSOR]);

  const queryListResponse = useSpanMetrics(
    {
      search: MutableSearch.fromQueryObject(tableFilters),
      fields: [
        'project.id',
        'span.group',
        'span.description',
        'spm()',
        'avg(span.self_time)',
        'sum(span.self_time)',
        'time_spent_percentage()',
      ],
      sorts: [sort],
      limit: LIMIT,
      cursor,
    },
    'api.starfish.use-span-list'
  );

  const {
    isLoading: isThroughputDataLoading,
    data: throughputData,
    error: throughputError,
  } = useSpanMetricsSeries(
    {
      search: MutableSearch.fromQueryObject(chartFilters),
      yAxis: ['spm()'],
    },
    'api.starfish.span-landing-page-metrics-chart'
  );

  const {
    isLoading: isDurationDataLoading,
    data: durationData,
    error: durationError,
  } = useSpanMetricsSeries(
    {
      search: MutableSearch.fromQueryObject(chartFilters),
      yAxis: [`${selectedAggregate}(${SpanMetricsField.SPAN_SELF_TIME})`],
    },
    'api.starfish.span-landing-page-metrics-chart'
  );

  useHasDataTrackAnalytics(ModuleName.DB, 'insight.page_loads.db');

  const isCriticalDataLoading =
    isThroughputDataLoading || isDurationDataLoading || queryListResponse.isLoading;

  const isAnyCriticalDataAvailable =
    (queryListResponse.data ?? []).length > 0 ||
    durationData[`${selectedAggregate}(span.self_time)`].data?.some(
      ({value}) => value > 0
    ) ||
    throughputData['spm()'].data?.some(({value}) => value > 0);

  useSynchronizeCharts([!isThroughputDataLoading && !isDurationDataLoading]);

  const crumbs = useModuleBreadcrumbs('db');

  return (
    <React.Fragment>
      <Layout.Header>
        <Layout.HeaderContent>
          <Breadcrumbs crumbs={crumbs} />

          <Layout.Title>
            {MODULE_TITLE}
            <PageHeadingQuestionTooltip
              docsUrl={MODULE_DOC_LINK}
              title={MODULE_DESCRIPTION}
            />
          </Layout.Title>
        </Layout.HeaderContent>
        <Layout.HeaderActions>
          <ButtonBar gap={1}>
            <FeedbackWidgetButton />
          </ButtonBar>
        </Layout.HeaderActions>
      </Layout.Header>

      <Layout.Body>
        <Layout.Main fullWidth>
          <ModuleLayout.Layout>
<<<<<<< HEAD
            {hasModuleData && !onboardingProject && !isCriticalDataLoading && (
              <ModuleLayout.Full>
                <NoDataMessage
                  Wrapper={AlertBanner}
                  isDataAvailable={isAnyCriticalDataAvailable}
                />
              </ModuleLayout.Full>
=======
            {!onboardingProject && !isCriticalDataLoading && (
              <NoDataMessage
                Wrapper={AlertBanner}
                isDataAvailable={isAnyCriticalDataAvailable}
              />
>>>>>>> 85148ec8
            )}

            <ModuleLayout.Full>
              <PageFilterBar condensed>
                <ProjectPageFilter />
                <EnvironmentPageFilter />
                <DatePageFilter />
              </PageFilterBar>
            </ModuleLayout.Full>
            <ModulesOnboarding moduleName={ModuleName.DB}>
              {onboardingProject && (
                <ModuleLayout.Full>
                  <Onboarding organization={organization} project={onboardingProject} />
                </ModuleLayout.Full>
              )}
              {!onboardingProject && (
                <Fragment>
                  <ModuleLayout.Half>
                    <ThroughputChart
                      series={throughputData['spm()']}
                      isLoading={isThroughputDataLoading}
                      error={throughputError}
                    />
                  </ModuleLayout.Half>

                  <ModuleLayout.Half>
                    <DurationChart
                      series={[durationData[`${selectedAggregate}(span.self_time)`]]}
                      isLoading={isDurationDataLoading}
                      error={durationError}
                    />
                  </ModuleLayout.Half>

                  <ModuleLayout.Full>
                    <FilterOptionsContainer>
                      <SelectorContainer>
                        <ActionSelector
                          moduleName={moduleName}
                          value={spanAction ?? ''}
                        />
                      </SelectorContainer>

                      <SelectorContainer>
                        <DomainSelector
                          moduleName={moduleName}
                          value={spanDomain ?? ''}
                        />
                      </SelectorContainer>
                    </FilterOptionsContainer>
                  </ModuleLayout.Full>

                  <ModuleLayout.Full>
                    <SearchBar
                      query={spanDescription}
                      placeholder={t('Search for more Queries')}
                      onSearch={handleSearch}
                    />
                  </ModuleLayout.Full>

                  <ModuleLayout.Full>
                    <QueriesTable response={queryListResponse} sort={sort} />
                  </ModuleLayout.Full>
                </Fragment>
              )}
            </ModulesOnboarding>
          </ModuleLayout.Layout>
        </Layout.Main>
      </Layout.Body>
    </React.Fragment>
  );
}

const DEFAULT_SORT = {
  field: 'time_spent_percentage()' as const,
  kind: 'desc' as const,
};

function AlertBanner(props) {
  return (
    <ModuleLayout.Full>
      <Alert {...props} type="info" showIcon />
    </ModuleLayout.Full>
  );
}

const FilterOptionsContainer = styled('div')`
  display: flex;
  flex-wrap: wrap;
  gap: ${space(2)};

  @media (min-width: ${p => p.theme.breakpoints.small}) {
    flex-wrap: nowrap;
  }
`;

const SelectorContainer = styled('div')`
  flex-basis: 100%;

  @media (min-width: ${p => p.theme.breakpoints.small}) {
    flex-basis: auto;
  }
`;

const LIMIT: number = 25;

function PageWithProviders() {
  return (
    <ModulePageProviders moduleName="db" features="insights-initial-modules">
      <DatabaseLandingPage />
    </ModulePageProviders>
  );
}

export default PageWithProviders;<|MERGE_RESOLUTION|>--- conflicted
+++ resolved
@@ -179,21 +179,11 @@
       <Layout.Body>
         <Layout.Main fullWidth>
           <ModuleLayout.Layout>
-<<<<<<< HEAD
             {hasModuleData && !onboardingProject && !isCriticalDataLoading && (
-              <ModuleLayout.Full>
-                <NoDataMessage
-                  Wrapper={AlertBanner}
-                  isDataAvailable={isAnyCriticalDataAvailable}
-                />
-              </ModuleLayout.Full>
-=======
-            {!onboardingProject && !isCriticalDataLoading && (
               <NoDataMessage
                 Wrapper={AlertBanner}
                 isDataAvailable={isAnyCriticalDataAvailable}
               />
->>>>>>> 85148ec8
             )}
 
             <ModuleLayout.Full>
