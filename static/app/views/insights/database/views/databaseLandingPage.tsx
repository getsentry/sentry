import React from 'react';
import styled from '@emotion/styled';

import Alert from 'sentry/components/alert';
import {Breadcrumbs} from 'sentry/components/breadcrumbs';
import ButtonBar from 'sentry/components/buttonBar';
import FeedbackWidgetButton from 'sentry/components/feedback/widget/feedbackWidgetButton';
import * as Layout from 'sentry/components/layouts/thirds';
import {PageHeadingQuestionTooltip} from 'sentry/components/pageHeadingQuestionTooltip';
import SearchBar from 'sentry/components/searchBar';
import {t} from 'sentry/locale';
import {space} from 'sentry/styles/space';
import {trackAnalytics} from 'sentry/utils/analytics';
import {browserHistory} from 'sentry/utils/browserHistory';
import {decodeScalar, decodeSorts} from 'sentry/utils/queryString';
import {MutableSearch} from 'sentry/utils/tokenizeSearch';
import {useLocation} from 'sentry/utils/useLocation';
import useOrganization from 'sentry/utils/useOrganization';
import {useSynchronizeCharts} from 'sentry/views/insights/common/components/chart';
import * as ModuleLayout from 'sentry/views/insights/common/components/moduleLayout';
import {ModulePageFilterBar} from 'sentry/views/insights/common/components/modulePageFilterBar';
import {ModulePageProviders} from 'sentry/views/insights/common/components/modulePageProviders';
import {ModulesOnboarding} from 'sentry/views/insights/common/components/modulesOnboarding';
import {useSpanMetrics} from 'sentry/views/insights/common/queries/useDiscover';
import {useSpanMetricsSeries} from 'sentry/views/insights/common/queries/useDiscoverSeries';
import {useHasFirstSpan} from 'sentry/views/insights/common/queries/useHasFirstSpan';
import {useOnboardingProject} from 'sentry/views/insights/common/queries/useOnboardingProject';
import {useModuleBreadcrumbs} from 'sentry/views/insights/common/utils/useModuleBreadcrumbs';
import {QueryParameterNames} from 'sentry/views/insights/common/views/queryParameters';
import {ActionSelector} from 'sentry/views/insights/common/views/spans/selectors/actionSelector';
import {DomainSelector} from 'sentry/views/insights/common/views/spans/selectors/domainSelector';
import {DurationChart} from 'sentry/views/insights/database/components/charts/durationChart';
import {ThroughputChart} from 'sentry/views/insights/database/components/charts/throughputChart';
import {DatabaseSystemSelector} from 'sentry/views/insights/database/components/databaseSystemSelector';
import {NoDataMessage} from 'sentry/views/insights/database/components/noDataMessage';
import {
  isAValidSort,
  QueriesTable,
} from 'sentry/views/insights/database/components/tables/queriesTable';
import {
  BASE_FILTERS,
  DEFAULT_DURATION_AGGREGATE,
  MODULE_DESCRIPTION,
  MODULE_DOC_LINK,
  MODULE_TITLE,
} from 'sentry/views/insights/database/settings';
import {ModuleName, SpanMetricsField} from 'sentry/views/insights/types';

export function DatabaseLandingPage() {
  const organization = useOrganization();
  const moduleName = ModuleName.DB;
  const location = useLocation();
  const onboardingProject = useOnboardingProject();
  const hasModuleData = useHasFirstSpan(moduleName);

  const selectedAggregate = DEFAULT_DURATION_AGGREGATE;
  const spanDescription = decodeScalar(location.query?.['span.description'], '');
  const spanAction = decodeScalar(location.query?.['span.action']);
  const spanDomain = decodeScalar(location.query?.['span.domain']);

  const sortField = decodeScalar(location.query?.[QueryParameterNames.SPANS_SORT]);

  let sort = decodeSorts(sortField).filter(isAValidSort)[0];
  if (!sort) {
    sort = DEFAULT_SORT;
  }

  const handleSearch = (newQuery: string) => {
    trackAnalytics('insight.general.search', {
      organization,
      query: newQuery,
      source: ModuleName.DB,
    });
    browserHistory.push({
      ...location,
      query: {
        ...location.query,
        'span.description': newQuery === '' ? undefined : newQuery,
        [QueryParameterNames.SPANS_CURSOR]: undefined,
      },
    });
  };

  const chartFilters = {
    ...BASE_FILTERS,
    'span.action': spanAction,
    'span.domain': spanDomain,
  };

  const tableFilters = {
    ...BASE_FILTERS,
    'span.action': spanAction,
    'span.domain': spanDomain,
    'span.description': spanDescription ? `*${spanDescription}*` : undefined,
  };

  const cursor = decodeScalar(location.query?.[QueryParameterNames.SPANS_CURSOR]);

  const queryListResponse = useSpanMetrics(
    {
      search: MutableSearch.fromQueryObject(tableFilters),
      fields: [
        'project.id',
        'span.group',
        'span.description',
        'spm()',
        'avg(span.self_time)',
        'sum(span.self_time)',
        'time_spent_percentage()',
      ],
      sorts: [sort],
      limit: LIMIT,
      cursor,
    },
    'api.starfish.use-span-list'
  );

  const {
    isPending: isThroughputDataLoading,
    data: throughputData,
    error: throughputError,
  } = useSpanMetricsSeries(
    {
      search: MutableSearch.fromQueryObject(chartFilters),
      yAxis: ['spm()'],
    },
    'api.starfish.span-landing-page-metrics-chart'
  );

  const {
    isPending: isDurationDataLoading,
    data: durationData,
    error: durationError,
  } = useSpanMetricsSeries(
    {
      search: MutableSearch.fromQueryObject(chartFilters),
      yAxis: [`${selectedAggregate}(${SpanMetricsField.SPAN_SELF_TIME})`],
    },
    'api.starfish.span-landing-page-metrics-chart'
  );

  const isCriticalDataLoading =
    isThroughputDataLoading || isDurationDataLoading || queryListResponse.isPending;

  const isAnyCriticalDataAvailable =
    (queryListResponse.data ?? []).length > 0 ||
    durationData[`${selectedAggregate}(span.self_time)`].data?.some(
      ({value}) => value > 0
    ) ||
    throughputData['spm()'].data?.some(({value}) => value > 0);

  useSynchronizeCharts([!isThroughputDataLoading && !isDurationDataLoading]);

  const crumbs = useModuleBreadcrumbs('db');

  return (
    <React.Fragment>
      <Layout.Header>
        <Layout.HeaderContent>
          <Breadcrumbs crumbs={crumbs} />

          <Layout.Title>
            {MODULE_TITLE}
            <PageHeadingQuestionTooltip
              docsUrl={MODULE_DOC_LINK}
              title={MODULE_DESCRIPTION}
            />
          </Layout.Title>
        </Layout.HeaderContent>
        <Layout.HeaderActions>
          <ButtonBar gap={1}>
            <FeedbackWidgetButton />
          </ButtonBar>
        </Layout.HeaderActions>
      </Layout.Header>

      <Layout.Body>
        <Layout.Main fullWidth>
          <ModuleLayout.Layout>
            {hasModuleData && !onboardingProject && !isCriticalDataLoading && (
              <NoDataMessage
                Wrapper={AlertBanner}
                isDataAvailable={isAnyCriticalDataAvailable}
              />
            )}

            <ModuleLayout.Full>
<<<<<<< HEAD
              <TopMenuContainer>
                <ModulePageFilterBar
                  moduleName={ModuleName.DB}
                  extraFilters={
                    <React.Fragment>
                      <ActionSelector moduleName={moduleName} value={spanAction ?? ''} />
                      <DomainSelector moduleName={moduleName} value={spanDomain ?? ''} />
                    </React.Fragment>
                  }
                />
              </TopMenuContainer>
=======
              <PageFilterWrapper>
                <ModulePageFilterBar moduleName={ModuleName.DB} />
                {organization.features.includes(
                  'performance-queries-mongodb-extraction'
                ) && <DatabaseSystemSelector />}
              </PageFilterWrapper>
>>>>>>> e974186d
            </ModuleLayout.Full>
            <ModulesOnboarding moduleName={ModuleName.DB}>
              <ModuleLayout.Half>
                <ThroughputChart
                  series={throughputData['spm()']}
                  isLoading={isThroughputDataLoading}
                  error={throughputError}
                />
              </ModuleLayout.Half>

              <ModuleLayout.Half>
                <DurationChart
                  series={[durationData[`${selectedAggregate}(span.self_time)`]]}
                  isLoading={isDurationDataLoading}
                  error={durationError}
                />
              </ModuleLayout.Half>

              <ModuleLayout.Full>
                <SearchBar
                  query={spanDescription}
                  placeholder={t('Search for more Queries')}
                  onSearch={handleSearch}
                />
              </ModuleLayout.Full>

              <ModuleLayout.Full>
                <QueriesTable response={queryListResponse} sort={sort} />
              </ModuleLayout.Full>
            </ModulesOnboarding>
          </ModuleLayout.Layout>
        </Layout.Main>
      </Layout.Body>
    </React.Fragment>
  );
}

const DEFAULT_SORT = {
  field: 'time_spent_percentage()' as const,
  kind: 'desc' as const,
};

function AlertBanner(props) {
  return (
    <ModuleLayout.Full>
      <Alert {...props} type="info" showIcon />
    </ModuleLayout.Full>
  );
}

const LIMIT: number = 25;

function PageWithProviders() {
  return (
    <ModulePageProviders
      moduleName="db"
      features="insights-initial-modules"
      analyticEventName="insight.page_loads.db"
    >
      <DatabaseLandingPage />
    </ModulePageProviders>
  );
}

<<<<<<< HEAD
export default PageWithProviders;

const TopMenuContainer = styled('div')`
  display: flex;
  gap: ${space(2)};
`;
=======
const PageFilterWrapper = styled('div')`
  display: flex;
  gap: ${space(3)};
`;

export default PageWithProviders;
>>>>>>> e974186d
<|MERGE_RESOLUTION|>--- conflicted
+++ resolved
@@ -185,26 +185,14 @@
             )}
 
             <ModuleLayout.Full>
-<<<<<<< HEAD
-              <TopMenuContainer>
-                <ModulePageFilterBar
-                  moduleName={ModuleName.DB}
-                  extraFilters={
-                    <React.Fragment>
-                      <ActionSelector moduleName={moduleName} value={spanAction ?? ''} />
-                      <DomainSelector moduleName={moduleName} value={spanDomain ?? ''} />
-                    </React.Fragment>
-                  }
-                />
-              </TopMenuContainer>
-=======
               <PageFilterWrapper>
                 <ModulePageFilterBar moduleName={ModuleName.DB} />
                 {organization.features.includes(
                   'performance-queries-mongodb-extraction'
                 ) && <DatabaseSystemSelector />}
+                <ActionSelector moduleName={moduleName} value={spanAction ?? ''} />
+                <DomainSelector moduleName={moduleName} value={spanDomain ?? ''} />
               </PageFilterWrapper>
->>>>>>> e974186d
             </ModuleLayout.Full>
             <ModulesOnboarding moduleName={ModuleName.DB}>
               <ModuleLayout.Half>
@@ -269,18 +257,9 @@
   );
 }
 
-<<<<<<< HEAD
-export default PageWithProviders;
-
-const TopMenuContainer = styled('div')`
-  display: flex;
-  gap: ${space(2)};
-`;
-=======
 const PageFilterWrapper = styled('div')`
   display: flex;
   gap: ${space(3)};
 `;
 
-export default PageWithProviders;
->>>>>>> e974186d
+export default PageWithProviders;