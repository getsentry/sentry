--- conflicted
+++ resolved
@@ -492,10 +492,7 @@
   | MetricsFields.INP
   | MetricsFields.CLS
   | MetricsFields.TTFB
-<<<<<<< HEAD
   | MetricsFields.TTFB
-=======
->>>>>>> d3c6e981
   | MetricsFields.APP_START_COLD
   | MetricsFields.APP_START_WARM
   | MetricsFields.TIME_TO_INITIAL_DISPLAY
