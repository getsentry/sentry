--- conflicted
+++ resolved
@@ -15,11 +15,7 @@
   RESOURCE = 'resource',
   AI = 'ai',
   MOBILE_UI = 'mobile-ui',
-<<<<<<< HEAD
   MOBILE_SCREENS = 'mobile-screens',
-  ALL = '',
-=======
->>>>>>> 9f929d01
   OTHER = 'other',
 }
 
