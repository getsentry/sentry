import type {PlatformKey} from 'sentry/types/project';
import type {MutableSearch} from 'sentry/utils/tokenizeSearch';
import type {Flatten} from 'sentry/utils/types/flatten';
import type {SupportedDatabaseSystem} from 'sentry/views/insights/database/utils/constants';

export enum ModuleName {
  HTTP = 'http',
  DB = 'db',
  CACHE = 'cache',
  VITAL = 'vital',
  QUEUE = 'queue',
  SCREEN_LOAD = 'screen_load',
  APP_START = 'app_start',
  RESOURCE = 'resource',
  AI = 'ai',
  AGENTS = 'agents',
  MCP = 'mcp',
  MOBILE_UI = 'mobile-ui',
  MOBILE_VITALS = 'mobile-vitals',
  SCREEN_RENDERING = 'screen-rendering',
  SESSIONS = 'sessions',
  OTHER = 'other',
}

// All fields here, should end up in `SpanResponse`
// typically via SpanStringFields, SpanNumberFields, etc
export enum SpanFields {
  // Common fields
  ID = 'id',
  SPAN_ID = 'span_id',
  TRANSACTION = 'transaction',
  IS_TRANSACTION = 'is_transaction',
  IS_STARRED_TRANSACTION = 'is_starred_transaction',
  TIMESTAMP = 'timestamp',
  SPAN_DURATION = 'span.duration',
  USER = 'user',
  RAW_DOMAIN = 'raw_domain',
  SPAN_DESCRIPTION = 'span.description',
  SPAN_GROUP = 'span.group',
  SPAN_OP = 'span.op',
  NAME = 'span.name',
  KIND = 'span.kind',
  SPAN_STATUS = 'span.status',
  STATUS_MESSAGE = 'span.status_message',
  RELEASE = 'release',
  PROJECT_ID = 'project.id',
  SPAN_STATUS_CODE = 'span.status_code',
  PROJECT = 'project',
  SPAN_SYSTEM = 'span.system',
  SPAN_CATEGORY = 'span.category',
  TRANSACTION_SPAN_ID = 'transaction.span_id',
  SPAN_SELF_TIME = 'span.self_time',
  TRACE = 'trace',
  PROFILE_ID = 'profile_id',
  PROFILEID = 'profile.id',
  REPLAYID = 'replayId',
  REPLAY_ID = 'replay.id',
  CODE_FILEPATH = 'code.filepath',
  CODE_FUNCTION = 'code.function',
  SDK_NAME = 'sdk.name',
  SDK_VERSION = 'sdk.version',
  PLATFORM = 'platform',
  CODE_LINENO = 'code.lineno',
  SPAN_ACTION = 'span.action',
  SPAN_DOMAIN = 'span.domain',
  NORMALIZED_DESCRIPTION = 'sentry.normalized_description',
  BROWSER_NAME = 'browser.name',
  ENVIRONMENT = 'environment',
  ORIGIN_TRANSACTION = 'origin.transaction',
  TRANSACTION_METHOD = 'transaction.method',
  TRANSACTION_OP = 'transaction.op',
  PROFILER_ID = 'profiler.id',
  TRACE_STATUS = 'trace.status',
  PRECISE_START_TS = 'precise.start_ts',
  PRECISE_FINISH_TS = 'precise.finish_ts',
  OS_NAME = 'os.name',
  THREAD_ID = 'thread.id',
  COMMAND = 'command',
  REQUEST_METHOD = 'request.method',

  // Cache fields
  CACHE_HIT = 'cache.hit',
  CACHE_ITEM_SIZE = 'cache.item_size',

  // HTTP/Resource fields
  HTTP_REQUEST_METHOD = 'http.request.method',
  HTTP_DECODED_RESPONSE_CONTENT_LENGTH = 'http.decoded_response_content_length',
  HTTP_RESPONSE_TRANSFER_SIZE = 'http.response_transfer_size',
  MEASUREMENT_HTTP_RESPONSE_CONTENT_LENGTH = 'measurements.http.response_content_length',
  HTTP_RESPONSE_CONTENT_LENGTH = 'http.response_content_length',
  RESOURCE_RENDER_BLOCKING_STATUS = 'resource.render_blocking_status',
  FILE_EXTENSION = 'file_extension',

  // AI fields
  GEN_AI_AGENT_NAME = 'gen_ai.agent.name',
  GEN_AI_REQUEST_MODEL = 'gen_ai.request.model',
  GEN_AI_RESPONSE_MODEL = 'gen_ai.response.model',
  GEN_AI_TOOL_NAME = 'gen_ai.tool.name',
  GEN_AI_USAGE_INPUT_TOKENS = 'gen_ai.usage.input_tokens',
  GEN_AI_USAGE_INPUT_TOKENS_CACHED = 'gen_ai.usage.input_tokens.cached',
  GEN_AI_USAGE_OUTPUT_TOKENS = 'gen_ai.usage.output_tokens',
  GEN_AI_USAGE_OUTPUT_TOKENS_REASONING = 'gen_ai.usage.output_tokens.reasoning',
  GEN_AI_USAGE_TOTAL_COST = 'gen_ai.usage.total_cost',
  GEN_AI_USAGE_TOTAL_TOKENS = 'gen_ai.usage.total_tokens',
  MCP_CLIENT_NAME = 'mcp.client.name',
  MCP_TRANSPORT = 'mcp.transport',
  MCP_TOOL_NAME = 'mcp.tool.name',
  MCP_RESOURCE_URI = 'mcp.resource.uri',
  MCP_PROMPT_NAME = 'mcp.prompt.name',
  SPAN_AI_PIPELINE_GROUP = 'span.ai.pipeline.group',
  AI_TOTAL_COST = 'ai.total_cost',
  AI_TOTAL_TOKENS_USED = 'ai.total_tokens.used',

  // DB fields
  DB_SYSTEM = 'db.system', // TODO: this is a duplicate of `SPAN_SYSTEM`

  // Mobile fields
  MEASUREMENTS_TIME_TO_INITIAL_DISPLAY = 'measurements.time_to_initial_display',
  MEASUREMENTS_TIME_TO_FILL_DISPLAY = 'measurements.time_to_full_display',
  MOBILE_FROZEN_FRAMES = 'mobile.frozen_frames',
  MOBILE_TOTAL_FRAMES = 'mobile.total_frames',
  MOBILE_SLOW_FRAMES = 'mobile.slow_frames',
  FROZEN_FRAMES_RATE = 'measurements.frames_frozen_rate',
  SLOW_FRAMES_RATE = 'measurements.frames_slow_rate',
  DEVICE_CLASS = 'device.class',
  APP_START_COLD = 'measurements.app_start_cold',
  APP_START_WARM = 'measurements.app_start_warm',
  MOBILE_FRAMES_DELAY = 'mobile.frames_delay',
  APP_START_TYPE = 'app_start_type',

  // Messaging fields
  MESSAGING_MESSAGE_ID = 'messaging.message.id',
  MESSAGING_MESSAGE_BODY_SIZE = 'measurements.messaging.message.body.size',
  MESSAGING_MESSAGE_RECEIVE_LATENCY = 'messaging.message.receive.latency',
  MESSAGING_MESSAGE_RETRY_COUNT = 'measurements.messaging.message.retry.count',
  MESSAGING_MESSAGE_DESTINATION_NAME = 'messaging.destination.name',

  // User fields
  USER_ID = 'user.id',
  USER_IP = 'user.ip',
  USER_EMAIL = 'user.email',
  USER_USERNAME = 'user.username',
  USER_GEO_SUBREGION = 'user.geo.subregion',
  USER_DISPLAY = 'user.display', // Note: this is not implemented yet, waiting for EAP-123

  // Web vital fields
  LCP_ELEMENT = 'lcp.element',
  CLS_SOURCE = 'cls.source.1',
  INP = 'measurements.inp',
  INP_SCORE = 'measurements.score.inp',
  INP_SCORE_RATIO = 'measurements.score.ratio.inp',
  INP_SCORE_WEIGHT = 'measurements.score.weight.inp',
  LCP = 'measurements.lcp',
  LCP_SCORE = 'measurements.score.lcp',
  LCP_SCORE_RATIO = 'measurements.score.ratio.lcp',
  LCP_SCORE_WEIGHT = 'measurements.score.weight.lcp',
  CLS = 'measurements.cls',
  CLS_SCORE = 'measurements.score.cls',
  CLS_SCORE_RATIO = 'measurements.score.ratio.cls',
  CLS_SCORE_WEIGHT = 'measurements.score.weight.cls',
  TTFB = 'measurements.ttfb',
  TTFB_SCORE = 'measurements.score.ttfb',
  TTFB_SCORE_RATIO = 'measurements.score.ratio.ttfb',
  TTFB_SCORE_WEIGHT = 'measurements.score.weight.ttfb',
  FCP = 'measurements.fcp',
  FCP_SCORE = 'measurements.score.fcp',
  FCP_SCORE_RATIO = 'measurements.score.ratio.fcp',
  FCP_SCORE_WEIGHT = 'measurements.score.weight.fcp',
  TOTAL_SCORE = 'measurements.score.total',
}

type SpanBooleanFields =
  | SpanFields.CACHE_HIT
  | SpanFields.IS_TRANSACTION
  | SpanFields.IS_STARRED_TRANSACTION;

type SpanNumberFields =
  | SpanFields.AI_TOTAL_COST
  | SpanFields.AI_TOTAL_TOKENS_USED
  | SpanFields.SPAN_SELF_TIME
  | SpanFields.SPAN_DURATION
  | SpanFields.HTTP_DECODED_RESPONSE_CONTENT_LENGTH
  | SpanFields.HTTP_RESPONSE_CONTENT_LENGTH
  | SpanFields.HTTP_RESPONSE_TRANSFER_SIZE
  | SpanFields.MESSAGING_MESSAGE_RECEIVE_LATENCY
  | SpanFields.CACHE_ITEM_SIZE
  | SpanFields.MOBILE_FRAMES_DELAY
  | SpanFields.MOBILE_FROZEN_FRAMES
  | SpanFields.MOBILE_TOTAL_FRAMES
  | SpanFields.MOBILE_SLOW_FRAMES
  | SpanFields.SPAN_DURATION
  | SpanFields.MOBILE_FROZEN_FRAMES
  | SpanFields.MOBILE_TOTAL_FRAMES
  | SpanFields.MOBILE_SLOW_FRAMES
  | SpanFields.FROZEN_FRAMES_RATE
  | SpanFields.SLOW_FRAMES_RATE
  | SpanFields.MEASUREMENT_HTTP_RESPONSE_CONTENT_LENGTH
  | SpanFields.MEASUREMENTS_TIME_TO_INITIAL_DISPLAY
  | SpanFields.MEASUREMENTS_TIME_TO_FILL_DISPLAY
  | SpanFields.GEN_AI_USAGE_INPUT_TOKENS
  | SpanFields.GEN_AI_USAGE_OUTPUT_TOKENS
  | SpanFields.GEN_AI_USAGE_TOTAL_TOKENS
  | SpanFields.GEN_AI_USAGE_TOTAL_COST
  | SpanFields.TOTAL_SCORE
  | SpanFields.INP
  | SpanFields.INP_SCORE
  | SpanFields.INP_SCORE_RATIO
  | SpanFields.INP_SCORE_WEIGHT
  | SpanFields.LCP
  | SpanFields.LCP_SCORE
  | SpanFields.LCP_SCORE_RATIO
  | SpanFields.LCP_SCORE_WEIGHT
  | SpanFields.CLS
  | SpanFields.CLS_SCORE
  | SpanFields.CLS_SCORE_RATIO
  | SpanFields.CLS_SCORE_WEIGHT
  | SpanFields.TTFB
  | SpanFields.TTFB_SCORE
  | SpanFields.TTFB_SCORE_RATIO
  | SpanFields.TTFB_SCORE_WEIGHT
  | SpanFields.FCP
  | SpanFields.FCP_SCORE
  | SpanFields.FCP_SCORE_RATIO
  | SpanFields.FCP_SCORE_WEIGHT
  | SpanFields.SPAN_SELF_TIME
  | SpanFields.CACHE_ITEM_SIZE
  | SpanFields.CODE_LINENO
  | SpanFields.APP_START_COLD
  | SpanFields.APP_START_WARM
  | SpanFields.CODE_LINENO
  | SpanFields.PRECISE_START_TS
  | SpanFields.PRECISE_FINISH_TS
  | SpanFields.CACHE_ITEM_SIZE
  | SpanFields.THREAD_ID
  | SpanFields.PROJECT_ID;

// TODO: Enforce that these fields all come from SpanFields
export type SpanStringFields =
  | SpanFields.COMMAND
  | SpanFields.REQUEST_METHOD
  | SpanFields.RESOURCE_RENDER_BLOCKING_STATUS
  | SpanFields.RAW_DOMAIN
  | SpanFields.ID
  | SpanFields.SPAN_ID
  | SpanFields.NAME
  | SpanFields.KIND
  | SpanFields.STATUS_MESSAGE
  | SpanFields.GEN_AI_AGENT_NAME
  | SpanFields.GEN_AI_REQUEST_MODEL
  | SpanFields.GEN_AI_RESPONSE_MODEL
  | SpanFields.GEN_AI_TOOL_NAME
  | SpanFields.MCP_CLIENT_NAME
  | SpanFields.MCP_TRANSPORT
  | SpanFields.MCP_TOOL_NAME
  | SpanFields.MCP_RESOURCE_URI
  | SpanFields.MCP_PROMPT_NAME
  | SpanFields.TRACE
  | SpanFields.PROFILEID
  | SpanFields.PROFILE_ID
  | SpanFields.REPLAYID
  | SpanFields.REPLAY_ID
  | SpanFields.USER_EMAIL
  | SpanFields.USER_USERNAME
  | SpanFields.USER_ID
  | SpanFields.USER_IP
  | SpanFields.CLS_SOURCE
  | SpanFields.LCP_ELEMENT
  | SpanFields.SPAN_ID
  | SpanFields.TRANSACTION_SPAN_ID
  | SpanFields.DB_SYSTEM
  | SpanFields.CODE_FILEPATH
  | SpanFields.CODE_FUNCTION
  | SpanFields.SDK_NAME
  | SpanFields.SDK_VERSION
  | SpanFields.DEVICE_CLASS
  | SpanFields.SPAN_ACTION
  | SpanFields.SPAN_DOMAIN
  | SpanFields.NORMALIZED_DESCRIPTION
  | SpanFields.MESSAGING_MESSAGE_BODY_SIZE
  | SpanFields.MESSAGING_MESSAGE_RECEIVE_LATENCY
  | SpanFields.MESSAGING_MESSAGE_RETRY_COUNT
  | SpanFields.MESSAGING_MESSAGE_ID
  | SpanFields.TRACE_STATUS
  | SpanFields.APP_START_TYPE
  | SpanFields.FILE_EXTENSION
<<<<<<< HEAD
  | SpanFields.SPAN_ID
  | SpanFields.SPAN_OP
  | SpanFields.SPAN_DESCRIPTION
  | SpanFields.SPAN_ACTION
  | SpanFields.SPAN_GROUP
  | SpanFields.SPAN_CATEGORY
  | SpanFields.SPAN_SYSTEM
  | SpanFields.TIMESTAMP
  | SpanFields.TRACE
  | SpanFields.TRANSACTION
  | SpanFields.TRANSACTION_SPAN_ID
  | SpanFields.TRANSACTION_METHOD
  | SpanFields.RELEASE
  | SpanFields.OS_NAME
  | SpanFields.SPAN_STATUS_CODE
  | SpanFields.SPAN_AI_PIPELINE_GROUP
  | SpanFields.PROJECT
  | SpanFields.MESSAGING_MESSAGE_DESTINATION_NAME
  | SpanFields.USER
  | SpanFields.USER_ID
  | SpanFields.USER_EMAIL
  | SpanFields.USER_USERNAME
  | SpanFields.USER_IP
  | SpanFields.REPLAYID
  | SpanFields.PROFILEID
  | SpanFields.PROFILER_ID
  | SpanFields.SPAN_DOMAIN
  | SpanFields.USER_DISPLAY;

type WebVitalsMeasurements =
  | SpanFields.CLS_SCORE
  | SpanFields.FCP_SCORE
  | SpanFields.INP_SCORE
  | SpanFields.LCP_SCORE
  | SpanFields.TTFB_SCORE
  | SpanFields.TOTAL_SCORE;

export enum SpanFunction {
  // Basic functions
  TPM = 'tpm',
  EPM = 'epm',
  EPS = 'eps',
  SUM = 'sum',
  AVG = 'avg',
  MIN = 'min',
  MAX = 'max',
  P100 = 'p100',
  P50 = 'p50',
  P75 = 'p75',
  P90 = 'p90',
  P95 = 'p95',
  P99 = 'p99',
  COUNT = 'count',

  // Basic conditionals
  P50_IF = 'p50_if',
  P75_IF = 'p75_if',
  P90_IF = 'p90_if',
  P95_IF = 'p95_if',
  P99_IF = 'p99_if',
  SUM_IF = 'sum_if',
  AVG_IF = 'avg_if',
  COUNT_IF = 'count_if',
  DIVISION_IF = 'division_if',

  // Advanced functions
  TIME_SPENT_PERCENTAGE = 'time_spent_percentage',
  HTTP_RESPONSE_COUNT = 'http_response_count',
  HTTP_RESPONSE_RATE = 'http_response_rate',
  CACHE_HIT_RATE = 'cache_hit_rate',
  CACHE_MISS_RATE = 'cache_miss_rate',
  COUNT_OP = 'count_op',
  TRACE_STATUS_RATE = 'trace_status_rate',
  FAILURE_RATE_IF = 'failure_rate_if',
  PERFORMANCE_SCORE = 'performance_score',
  COUNT_SCORES = 'count_scores',
  OPPORTUNITY_SCORE = 'opportunity_score',
  FAILURE_RATE = 'failure_rate',
}

export const COUNTER_AGGREGATES = [
  SpanFunction.SUM,
  SpanFunction.AVG,
  SpanFunction.MIN,
  SpanFunction.MAX,
  SpanFunction.P100,
] as const;

export const DISTRIBUTION_AGGREGATES = [
  SpanFunction.P50,
  SpanFunction.P75,
  SpanFunction.P90,
  SpanFunction.P95,
  SpanFunction.P99,
] as const;
=======
  | SpanFields.TIMESTAMP
  | 'span_id'
  | 'span.op'
  | 'span.description'
  | 'span.action'
  | 'span.group'
  | 'span.category'
  | 'span.system'
  | 'timestamp'
  | 'trace'
  | 'transaction'
  | 'transaction.span_id'
  | 'transaction.id'
  | 'transaction.method'
  | 'release'
  | 'request.method'
  | 'os.name'
  | 'span.status_code'
  | 'span.ai.pipeline.group'
  | 'project'
  | 'http.request.method'
  | 'messaging.destination.name'
  | 'command'
  | 'user'
  | 'user.display'
  | 'user.id'
  | 'user.email'
  | 'user.username'
  | 'user.ip'
  | 'replayId'
  | 'profile.id'
  | 'profiler.id'
  | 'thread.id'
  | 'span.domain'; // TODO: With `useInsightsEap` we get a string, without it we get an array

type SpanStringArrayFields = 'span.domain';

export const COUNTER_AGGREGATES = ['sum', 'avg', 'min', 'max', 'p100', 'count'] as const;
export const DISTRIBUTION_AGGREGATES = ['p50', 'p75', 'p90', 'p95', 'p99'] as const;
>>>>>>> 511ffeaa

export type Aggregate =
  | (typeof COUNTER_AGGREGATES)[number]
  | (typeof DISTRIBUTION_AGGREGATES)[number];

type CounterConditionalAggregate =
  | SpanFunction.SUM_IF
  | SpanFunction.AVG_IF
  | SpanFunction.COUNT_IF
  | SpanFunction.P50_IF
  | SpanFunction.P75_IF
  | SpanFunction.P90_IF
  | SpanFunction.P95_IF
  | SpanFunction.P99_IF;

type ConditionalAggregate =
  | SpanFunction.AVG_IF
  | SpanFunction.DIVISION_IF
  | SpanFunction.COUNT_OP
  | SpanFunction.FAILURE_RATE_IF
  | SpanFunction.TRACE_STATUS_RATE
  | SpanFunction.TIME_SPENT_PERCENTAGE;

export const SPAN_FUNCTIONS = [
  SpanFunction.EPM,
  SpanFunction.TPM,
  SpanFunction.COUNT,
  SpanFunction.TIME_SPENT_PERCENTAGE,
  SpanFunction.HTTP_RESPONSE_RATE,
  SpanFunction.HTTP_RESPONSE_COUNT,
  SpanFunction.CACHE_HIT_RATE,
  SpanFunction.CACHE_MISS_RATE,
  SpanFunction.SUM,
  SpanFunction.FAILURE_RATE,
] as const;

type BreakpointCondition = 'less' | 'greater';

// TODO: Check if these functions are still used, they aren't available in the backend
type RegressionFunctions = [
  `regression_score(${string},${string})`,
  `avg_by_timestamp(${string},${BreakpointCondition},${string})`,
  `epm_by_timestamp(${BreakpointCondition},${string})`,
][number];

type SpanAnyFunction = `any(${string})`;

export type SpanFunctions = (typeof SPAN_FUNCTIONS)[number];

type WebVitalsFunctions =
  | SpanFunction.PERFORMANCE_SCORE
  | SpanFunction.COUNT_SCORES
  | SpanFunction.OPPORTUNITY_SCORE;

type HttpResponseFunctions =
  | SpanFunction.HTTP_RESPONSE_COUNT
  | SpanFunction.HTTP_RESPONSE_RATE;

type CustomResponseFields = {
  [SpanFields.USER_GEO_SUBREGION]: SubregionCode;
  [SpanFields.PLATFORM]: PlatformKey;
  [SpanFields.DB_SYSTEM]: SupportedDatabaseSystem;
  [SpanFields.SPAN_STATUS]:
    | 'ok'
    | 'cancelled'
    | 'unknown'
    | 'invalid_argument'
    | 'deadline_exceeded'
    | 'not_found'
    | 'already_exists'
    | 'permission_denied'
    | 'resource_exhausted'
    | 'failed_precondition'
    | 'aborted'
    | 'out_of_range'
    | 'unimplemented'
    | 'internal_error'
    | 'unavailable'
    | 'data_loss'
    | 'unauthenticated';
  [SpanFields.RESOURCE_RENDER_BLOCKING_STATUS]: '' | 'non-blocking' | 'blocking';
};

type SpanResponseRaw = {
  [Property in SpanNumberFields as `${Aggregate}(${Property})`]: number;
} & {
  [Property in SpanFunctions as `${Property}()`]: number;
} & {
  [Property in WebVitalsMeasurements as `${WebVitalsFunctions}(${Property})`]: number;
} & {
  [Property in SpanStringFields as `${Property}`]: string;
} & {
  [Property in SpanNumberFields as `${Property}`]: number;
} & {
  [Property in SpanBooleanFields as `${Property}`]: boolean;
} & Record<RegressionFunctions, number> &
  Record<SpanAnyFunction, string> & {
    [Property in ConditionalAggregate as
      | `${Property}(${string})`
      | `${Property}(${string},${string})`
      | `${Property}(${string},${string},${string})`
      | `${Property}(${string},${string},${string},${string})`]: number;
    // TODO: We should allow a nicer way to define functions with multiple arguments and different arg types
  } & Record<`division(${SpanNumberFields},${SpanNumberFields})`, number> & {
    // TODO: This should include all valid HTTP codes or just all integers
    [Property in HttpResponseFunctions as `${Property}(${number})`]: number;
  } & {
    'ttfd_contribution_rate()': number;
    'ttid_contribution_rate()': number;
  } & CustomResponseFields & {
    [Property in SpanFields as `count_unique(${Property})`]: number;
  } & {
    [Property in SpanNumberFields as `${CounterConditionalAggregate}(${Property},${string},${string})`]: number;
  } & {
    [Property in SpanNumberFields as `avg_compare(${Property},${string},${string},${string})`]: number;
  } & {
    [Property in SpanFields as `count_if(${Property},${string})`]: number;
  };

export type SpanResponse = Flatten<SpanResponseRaw>;
export type SpanProperty = keyof SpanResponse;

export type SpanQueryFilters = Partial<Record<SpanStringFields, string>> & {
  is_transaction?: 'true' | 'false';
  [SpanFields.PROJECT_ID]?: string;
};

// Maps the subregion code to the subregion name according to UN m49 standard
// We also define this in relay in `country_subregion.rs`
export const subregionCodeToName = {
  '21': 'North America',
  '13': 'Central America',
  '29': 'Caribbean',
  '5': 'South America',
  '154': 'Northern Europe',
  '155': 'Western Europe',
  '39': 'Southern Europe',
  '151': 'Eastern Europe',
  '30': 'Eastern Asia',
  '34': 'Southern Asia',
  '35': 'South Eastern Asia',
  '145': 'Western Asia',
  '143': 'Central Asia',
  '15': 'Northern Africa',
  '11': 'Western Africa',
  '17': 'Middle Africa',
  '14': 'Eastern Africa',
  '18': 'Southern Africa',
  '54': 'Melanesia',
  '57': 'Micronesia',
  '61': 'Polynesia',
  '53': 'Australia and New Zealand',
};

export type SubregionCode = keyof typeof subregionCodeToName;

export type SearchHook = {search: MutableSearch; enabled?: boolean};<|MERGE_RESOLUTION|>--- conflicted
+++ resolved
@@ -283,7 +283,6 @@
   | SpanFields.TRACE_STATUS
   | SpanFields.APP_START_TYPE
   | SpanFields.FILE_EXTENSION
-<<<<<<< HEAD
   | SpanFields.SPAN_ID
   | SpanFields.SPAN_OP
   | SpanFields.SPAN_DESCRIPTION
@@ -379,47 +378,6 @@
   SpanFunction.P95,
   SpanFunction.P99,
 ] as const;
-=======
-  | SpanFields.TIMESTAMP
-  | 'span_id'
-  | 'span.op'
-  | 'span.description'
-  | 'span.action'
-  | 'span.group'
-  | 'span.category'
-  | 'span.system'
-  | 'timestamp'
-  | 'trace'
-  | 'transaction'
-  | 'transaction.span_id'
-  | 'transaction.id'
-  | 'transaction.method'
-  | 'release'
-  | 'request.method'
-  | 'os.name'
-  | 'span.status_code'
-  | 'span.ai.pipeline.group'
-  | 'project'
-  | 'http.request.method'
-  | 'messaging.destination.name'
-  | 'command'
-  | 'user'
-  | 'user.display'
-  | 'user.id'
-  | 'user.email'
-  | 'user.username'
-  | 'user.ip'
-  | 'replayId'
-  | 'profile.id'
-  | 'profiler.id'
-  | 'thread.id'
-  | 'span.domain'; // TODO: With `useInsightsEap` we get a string, without it we get an array
-
-type SpanStringArrayFields = 'span.domain';
-
-export const COUNTER_AGGREGATES = ['sum', 'avg', 'min', 'max', 'p100', 'count'] as const;
-export const DISTRIBUTION_AGGREGATES = ['p50', 'p75', 'p90', 'p95', 'p99'] as const;
->>>>>>> 511ffeaa
 
 export type Aggregate =
   | (typeof COUNTER_AGGREGATES)[number]
