import type {PlatformKey} from 'sentry/types/project';
import type {MutableSearch} from 'sentry/utils/tokenizeSearch';
import type {Flatten} from 'sentry/utils/types/flatten';
import type {SupportedDatabaseSystem} from 'sentry/views/insights/database/utils/constants';

export enum ModuleName {
  HTTP = 'http',
  DB = 'db',
  CACHE = 'cache',
  VITAL = 'vital',
  QUEUE = 'queue',
  SCREEN_LOAD = 'screen_load',
  APP_START = 'app_start',
  RESOURCE = 'resource',
  AI = 'ai',
  AGENTS = 'agents',
  MCP = 'mcp',
  MOBILE_UI = 'mobile-ui',
  MOBILE_VITALS = 'mobile-vitals',
  SCREEN_RENDERING = 'screen-rendering',
  SESSIONS = 'sessions',
  OTHER = 'other',
}

export enum SpanMetricsField {
  SPAN_OP = 'span.op',
  NORMALIZED_DESCRIPTION = 'sentry.normalized_description',
  SPAN_DESCRIPTION = 'span.description',
  SPAN_CATEGORY = 'span.category',
  SPAN_ACTION = 'span.action',
  SPAN_DOMAIN = 'span.domain',
  SPAN_GROUP = 'span.group',
  SPAN_DURATION = 'span.duration',
  SPAN_SELF_TIME = 'span.self_time',
  SPAN_SYSTEM = 'span.system',
  PROJECT = 'project',
  PROJECT_ID = 'project.id',
  TRANSACTION = 'transaction',
  RESOURCE_RENDER_BLOCKING_STATUS = 'resource.render_blocking_status',
  HTTP_RESPONSE_CONTENT_LENGTH = 'http.response_content_length',
  HTTP_DECODED_RESPONSE_CONTENT_LENGTH = 'http.decoded_response_content_length',
  HTTP_RESPONSE_TRANSFER_SIZE = 'http.response_transfer_size',
  FILE_EXTENSION = 'file_extension',
  AI_TOTAL_TOKENS_USED = 'ai.total_tokens.used',
  AI_PROMPT_TOKENS_USED = 'ai.prompt_tokens.used',
  AI_COMPLETION_TOKENS_USED = 'ai.completion_tokens.used',
  AI_INPUT_MESSAGES = 'ai.input_messages',
  AI_TOTAL_COST = 'ai.total_cost',
  OS_NAME = 'os.name',
  APP_START_TYPE = 'app_start_type',
  DEVICE_CLASS = 'device.class',
  CACHE_HIT = 'cache.hit',
  CACHE_KEY = 'cache.key',
  CACHE_ITEM_SIZE = 'cache.item_size',
  MESSAGING_MESSAGE_RECEIVE_LATENCY = 'messaging.message.receive.latency',
  THREAD_ID = 'thread.id',
  SENTRY_FRAMES_SLOW = 'sentry.frames.slow',
  SENTRY_FRAMES_FROZEN = 'sentry.frames.frozen',
  SENTRY_FRAMES_TOTAL = 'sentry.frames.total',
  FRAMES_DELAY = 'frames.delay',
  URL_FULL = 'url.full',
  USER_AGENT_ORIGINAL = 'user_agent.original',
  CLIENT_ADDRESS = 'client.address',
  BROWSER_NAME = 'browser.name',
  USER_GEO_SUBREGION = 'user.geo.subregion',
  PRECISE_START_TS = 'precise.start_ts',
  PRECISE_FINISH_TS = 'precise.finish_ts',
  MOBILE_FRAMES_DELAY = 'mobile.frames_delay',
  MOBILE_FROZEN_FRAMES = 'mobile.frozen_frames',
  MOBILE_TOTAL_FRAMES = 'mobile.total_frames',
  MOBILE_SLOW_FRAMES = 'mobile.slow_frames',
}

// TODO: This will be the final field type for EAP spans
export enum SpanFields {
  TRANSACTION = 'transaction',
  IS_TRANSACTION = 'is_transaction',
  CACHE_HIT = 'cache.hit',
  IS_STARRED_TRANSACTION = 'is_starred_transaction',
  ID = 'id',
  TIMESTAMP = 'timestamp',
  SPAN_DURATION = 'span.duration',
  USER = 'user',
  MOBILE_FROZEN_FRAMES = 'mobile.frozen_frames',
  MOBILE_TOTAL_FRAMES = 'mobile.total_frames',
  MOBILE_SLOW_FRAMES = 'mobile.slow_frames',
  FROZEN_FRAMES_RATE = 'measurements.frames_frozen_rate',
  SLOW_FRAMES_RATE = 'measurements.frames_slow_rate',
  RAW_DOMAIN = 'raw_domain',
  PROJECT = 'project',
  MEASUREMENT_HTTP_RESPONSE_CONTENT_LENGTH = 'measurements.http.response_content_length',
  MEASUREMENTS_TIME_TO_INITIAL_DISPLAY = 'measurements.time_to_initial_display',
  MEASUREMENTS_TIME_TO_FILL_DISPLAY = 'measurements.time_to_full_display',
  SPAN_DESCRIPTION = 'span.description',
  SPAN_GROUP = 'span.group',
  SPAN_OP = 'span.op',
  NAME = 'span.name',
  KIND = 'span.kind',
  SPAN_STATUS = 'span.status',
  STATUS_MESSAGE = 'span.status_message',
  RELEASE = 'release',
  PROJECT_ID = 'project.id',
  SPAN_STATUS_CODE = 'span.status_code',
  DEVICE_CLASS = 'device.class',
  SPAN_SYSTEM = 'span.system',
  SPAN_CATEGORY = 'span.category',
  GEN_AI_AGENT_NAME = 'gen_ai.agent.name',
  GEN_AI_REQUEST_MODEL = 'gen_ai.request.model',
  GEN_AI_RESPONSE_MODEL = 'gen_ai.response.model',
  GEN_AI_TOOL_NAME = 'gen_ai.tool.name',
  GEN_AI_USAGE_INPUT_TOKENS = 'gen_ai.usage.input_tokens',
  GEN_AI_USAGE_OUTPUT_TOKENS = 'gen_ai.usage.output_tokens',
  GEN_AI_USAGE_TOTAL_COST = 'gen_ai.usage.total_cost',
  GEN_AI_USAGE_TOTAL_TOKENS = 'gen_ai.usage.total_tokens',
  MCP_TRANSPORT = 'mcp.transport',
  MCP_TOOL_NAME = 'mcp.tool.name',
  MCP_RESOURCE_URI = 'mcp.resource.uri',
  MCP_PROMPT_NAME = 'mcp.prompt.name',
  TRANSACTION_SPAN_ID = 'transaction.span_id',
  SPAN_SELF_TIME = 'span.self_time',
  TRACE = 'trace',
  PROFILE_ID = 'profile_id',
  PROFILEID = 'profile.id',
  REPLAYID = 'replayId',
  REPLAY_ID = 'replay.id',
  LCP_ELEMENT = 'lcp.element',
  CLS_SOURCE = 'cls.source.1',
  CACHE_ITEM_SIZE = 'measurements.cache.item_size',
  SPAN_ID = 'span_id',
  DB_SYSTEM = 'db.system',
  CODE_FILEPATH = 'code.filepath',
  CODE_FUNCTION = 'code.function',
  SDK_NAME = 'sdk.name',
  SDK_VERSION = 'sdk.version',
  PLATFORM = 'platform',
  CODE_LINENO = 'code.lineno',
  APP_START_COLD = 'measurements.app_start_cold',
  APP_START_WARM = 'measurements.app_start_warm',
  SPAN_ACTION = 'span.action',
  SPAN_DOMAIN = 'span.domain',
  NORMALIZED_DESCRIPTION = 'sentry.normalized_description',
  BROWSER_NAME = 'browser.name',
  ENVIRONMENT = 'environment',
  ORIGIN_TRANSACTION = 'origin.transaction',
  TRANSACTION_METHOD = 'transaction.method',
  TRANSACTION_OP = 'transaction.op',
  HTTP_RESPONSE_CONTENT_LENGTH = 'http.response_content_length',
  RESOURCE_RENDER_BLOCKING_STATUS = 'resource.render_blocking_status',
  PROFILER_ID = 'profiler.id',
  TRACE_STATUS = 'trace.status',
  SPAN_AI_PIPELINE_GROUP = 'span.ai.pipeline.group',

  // Messaging fields
  MESSAGING_MESSAGE_ID = 'messaging.message.id',
  MESSAGING_MESSAGE_BODY_SIZE = 'measurements.messaging.message.body.size',
  MESSAGING_MESSAGE_RECEIVE_LATENCY = 'measurements.messaging.message.receive.latency',
  MESSAGING_MESSAGE_RETRY_COUNT = 'measurements.messaging.message.retry.count',
  MESSAGING_MESSAGE_DESTINATION_NAME = 'messaging.destination.name',

  // User fields
  USER_ID = 'user.id',
  USER_IP = 'user.ip',
  USER_EMAIL = 'user.email',
  USER_USERNAME = 'user.username',
  USER_GEO_SUBREGION = 'user.geo.subregion',

  // Web vitals
  INP = 'measurements.inp',
  INP_SCORE = 'measurements.score.inp',
  INP_SCORE_RATIO = 'measurements.score.ratio.inp',
  INP_SCORE_WEIGHT = 'measurements.score.weight.inp',
  LCP = 'measurements.lcp',
  LCP_SCORE = 'measurements.score.lcp',
  LCP_SCORE_RATIO = 'measurements.score.ratio.lcp',
  LCP_SCORE_WEIGHT = 'measurements.score.weight.lcp',
  CLS = 'measurements.cls',
  CLS_SCORE = 'measurements.score.cls',
  CLS_SCORE_RATIO = 'measurements.score.ratio.cls',
  CLS_SCORE_WEIGHT = 'measurements.score.weight.cls',
  TTFB = 'measurements.ttfb',
  TTFB_SCORE = 'measurements.score.ttfb',
  TTFB_SCORE_RATIO = 'measurements.score.ratio.ttfb',
  TTFB_SCORE_WEIGHT = 'measurements.score.weight.ttfb',
  FCP = 'measurements.fcp',
  FCP_SCORE = 'measurements.score.fcp',
  FCP_SCORE_RATIO = 'measurements.score.ratio.fcp',
  FCP_SCORE_WEIGHT = 'measurements.score.weight.fcp',
  TOTAL_SCORE = 'measurements.score.total',
}

type WebVitalsMeasurements =
  | 'measurements.score.cls'
  | 'measurements.score.fcp'
  | 'measurements.score.inp'
  | 'measurements.score.lcp'
  | 'measurements.score.ttfb'
  | 'measurements.score.total';

type SpanBooleanFields =
  | SpanFields.CACHE_HIT
  | SpanFields.IS_TRANSACTION
  | SpanFields.IS_STARRED_TRANSACTION;

type SpanNumberFields =
  | SpanMetricsField.AI_TOTAL_COST
  | SpanMetricsField.AI_TOTAL_TOKENS_USED
  | SpanMetricsField.SPAN_SELF_TIME
  | SpanMetricsField.SPAN_DURATION
  | SpanMetricsField.HTTP_DECODED_RESPONSE_CONTENT_LENGTH
  | SpanMetricsField.HTTP_RESPONSE_CONTENT_LENGTH
  | SpanMetricsField.HTTP_RESPONSE_TRANSFER_SIZE
  | SpanMetricsField.MESSAGING_MESSAGE_RECEIVE_LATENCY
  | SpanMetricsField.CACHE_ITEM_SIZE
  | SpanMetricsField.PRECISE_START_TS
  | SpanMetricsField.PRECISE_FINISH_TS
  | SpanMetricsField.MOBILE_FRAMES_DELAY
  | SpanMetricsField.MOBILE_FROZEN_FRAMES
  | SpanMetricsField.MOBILE_TOTAL_FRAMES
  | SpanMetricsField.MOBILE_SLOW_FRAMES
  | SpanMetricsField.SPAN_DURATION
  | SpanFields.MOBILE_FROZEN_FRAMES
  | SpanFields.MOBILE_TOTAL_FRAMES
  | SpanFields.MOBILE_SLOW_FRAMES
  | SpanFields.FROZEN_FRAMES_RATE
  | SpanFields.SLOW_FRAMES_RATE
  | SpanFields.MEASUREMENT_HTTP_RESPONSE_CONTENT_LENGTH
  | SpanFields.MEASUREMENTS_TIME_TO_INITIAL_DISPLAY
  | SpanFields.MEASUREMENTS_TIME_TO_FILL_DISPLAY
  | SpanFields.GEN_AI_USAGE_INPUT_TOKENS
  | SpanFields.GEN_AI_USAGE_OUTPUT_TOKENS
  | SpanFields.GEN_AI_USAGE_TOTAL_TOKENS
  | SpanFields.GEN_AI_USAGE_TOTAL_COST
  | SpanFields.TOTAL_SCORE
  | SpanFields.INP
  | SpanFields.INP_SCORE
  | SpanFields.INP_SCORE_RATIO
  | SpanFields.INP_SCORE_WEIGHT
  | SpanFields.LCP
  | SpanFields.LCP_SCORE
  | SpanFields.LCP_SCORE_RATIO
  | SpanFields.LCP_SCORE_WEIGHT
  | SpanFields.CLS
  | SpanFields.CLS_SCORE
  | SpanFields.CLS_SCORE_RATIO
  | SpanFields.CLS_SCORE_WEIGHT
  | SpanFields.TTFB
  | SpanFields.TTFB_SCORE
  | SpanFields.TTFB_SCORE_RATIO
  | SpanFields.TTFB_SCORE_WEIGHT
  | SpanFields.FCP
  | SpanFields.FCP_SCORE
  | SpanFields.FCP_SCORE_RATIO
  | SpanFields.FCP_SCORE_WEIGHT
  | SpanFields.SPAN_SELF_TIME
  | SpanFields.CACHE_ITEM_SIZE
  | SpanFields.CODE_LINENO
  | SpanFields.APP_START_COLD
  | SpanFields.APP_START_WARM
  | SpanFields.CODE_LINENO;

export type SpanStringFields =
  | SpanMetricsField.RESOURCE_RENDER_BLOCKING_STATUS
  | SpanFields.RAW_DOMAIN
  | SpanFields.ID
  | SpanFields.NAME
  | SpanFields.KIND
  | SpanFields.STATUS_MESSAGE
  | SpanFields.GEN_AI_AGENT_NAME
  | SpanFields.GEN_AI_REQUEST_MODEL
  | SpanFields.GEN_AI_RESPONSE_MODEL
  | SpanFields.GEN_AI_TOOL_NAME
  | SpanFields.MCP_TRANSPORT
  | SpanFields.MCP_TOOL_NAME
  | SpanFields.MCP_RESOURCE_URI
  | SpanFields.MCP_PROMPT_NAME
  | SpanFields.TRACE
  | SpanFields.PROFILEID
  | SpanFields.PROFILE_ID
  | SpanFields.REPLAYID
  | SpanFields.REPLAY_ID
  | SpanFields.USER_EMAIL
  | SpanFields.USER_USERNAME
  | SpanFields.USER_ID
  | SpanFields.USER_IP
  | SpanFields.CLS_SOURCE
  | SpanFields.LCP_ELEMENT
  | SpanFields.SPAN_ID
  | SpanFields.TRANSACTION_SPAN_ID
  | SpanFields.DB_SYSTEM
  | SpanFields.CODE_FILEPATH
  | SpanFields.CODE_FUNCTION
  | SpanFields.SDK_NAME
  | SpanFields.SDK_VERSION
  | SpanFields.DEVICE_CLASS
  | SpanFields.SPAN_ACTION
  | SpanFields.SPAN_DOMAIN
  | SpanFields.NORMALIZED_DESCRIPTION
  | SpanFields.MESSAGING_MESSAGE_BODY_SIZE
  | SpanFields.MESSAGING_MESSAGE_RECEIVE_LATENCY
  | SpanFields.MESSAGING_MESSAGE_RETRY_COUNT
  | SpanFields.MESSAGING_MESSAGE_ID
  | SpanFields.TRACE_STATUS
  | 'span_id'
  | 'span.op'
  | 'span.description'
  | 'span.action'
  | 'span.group'
  | 'span.category'
  | 'span.system'
  | 'timestamp'
  | 'trace'
  | 'transaction'
  | 'transaction.span_id'
  | 'transaction.id'
  | 'transaction.method'
  | 'release'
  | 'request.method'
  | 'os.name'
  | 'span.status_code'
  | 'span.ai.pipeline.group'
  | 'project'
  | 'http.request.method'
  | 'messaging.destination.name'
  | 'command'
  | 'user'
  | 'user.display'
  | 'user.id'
  | 'user.email'
  | 'user.username'
  | 'user.ip'
  | 'replayId'
  | 'profile.id'
  | 'profiler.id'
  | 'thread.id'
  | 'span.domain';

export type SpanMetricsQueryFilters = Partial<Record<SpanStringFields, string>> & {
  [SpanMetricsField.PROJECT_ID]?: string;
  [SpanMetricsField.SPAN_DOMAIN]?: string;
};

<<<<<<< HEAD
export type SpanIndexedQueryFilters = Partial<Record<SpanStringFields, string>> & {
  [SpanIndexedField.PROJECT_ID]?: string;
};
=======
type SpanStringArrayFields = 'span.domain';
>>>>>>> 18b58981

export const COUNTER_AGGREGATES = ['sum', 'avg', 'min', 'max', 'p100'] as const;
export const DISTRIBUTION_AGGREGATES = ['p50', 'p75', 'p90', 'p95', 'p99'] as const;

export type Aggregate =
  | (typeof COUNTER_AGGREGATES)[number]
  | (typeof DISTRIBUTION_AGGREGATES)[number];

type CounterConditionalAggregate =
  | `sum_if`
  | `avg_if`
  | `count_if`
  | `p50_if`
  | `p75_if`
  | `p90_if`
  | `p95_if`
  | `p99_if`;

type ConditionalAggregate =
  | `avg_if`
  | `division_if`
  | `count_op`
  | `failure_rate_if`
  | 'trace_status_rate'
  | 'time_spent_percentage';

export const SPAN_FUNCTIONS = [
  'sps',
  'spm',
  'epm',
  'tpm',
  'count',
  'time_spent_percentage',
  'http_response_rate',
  'http_response_count',
  'cache_hit_rate',
  'cache_miss_rate',
  'sum',
  'failure_rate',
] as const;

type BreakpointCondition = 'less' | 'greater';

type RegressionFunctions = [
  `regression_score(${string},${string})`,
  `avg_by_timestamp(${string},${BreakpointCondition},${string})`,
  `epm_by_timestamp(${BreakpointCondition},${string})`,
][number];

type SpanAnyFunction = `any(${string})`;

export type SpanFunctions = (typeof SPAN_FUNCTIONS)[number];

type WebVitalsFunctions = 'performance_score' | 'count_scores' | 'opportunity_score';

type SpanMetricsResponseRaw = {
  [Property in SpanNumberFields as `${Aggregate}(${Property})`]: number;
} & {
  [Property in SpanFunctions as `${Property}()`]: number;
} & {
  [Property in SpanStringFields as `${Property}`]: string;
} &
  // TODO: We should allow a nicer way to define functions with multiple arguments and different arg types
  Record<`division(${SpanNumberFields},${SpanNumberFields})`, number> & {
    // TODO: This should include all valid HTTP codes or just all integers
    'http_response_count(2)': number;
    'http_response_count(3)': number;
    'http_response_count(4)': number;
    'http_response_count(5)': number;
    'http_response_rate(2)': number;
    'http_response_rate(3)': number;
    'http_response_rate(4)': number;
    'http_response_rate(5)': number;
    'ttfd_contribution_rate()': number;
    'ttid_contribution_rate()': number;
  } & {
    ['project']: string;
    ['project.id']: number;
  } & Record<RegressionFunctions, number> &
  Record<SpanAnyFunction, string> & {
    [Property in ConditionalAggregate as
      | `${Property}(${string})`
      | `${Property}(${string},${string})`
      | `${Property}(${string},${string},${string})`]: number;
  } & {
    [SpanMetricsField.USER_GEO_SUBREGION]: SubregionCode;
  } & {
    [Property in SpanNumberFields as `avg_compare(${Property},${string},${string},${string})`]: number;
  };

export type SpanMetricsResponse = Flatten<SpanMetricsResponseRaw>;

export type SpanMetricsProperty = keyof SpanMetricsResponse;

type EAPSpanResponseRaw = {
  [Property in SpanNumberFields as `${Aggregate}(${Property})`]: number;
} & {
  [Property in SpanFunctions as `${Property}()`]: number;
} & {
  [Property in WebVitalsMeasurements as `${WebVitalsFunctions}(${Property})`]: number;
} & {
  [Property in SpanStringFields as `${Property}`]: string;
} & {
  [Property in SpanNumberFields as `${Property}`]: number;
} & {} & {
  [Property in SpanBooleanFields as `${Property}`]: boolean;
} & {
  ['project']: string;
  ['project.id']: number;
} & Record<RegressionFunctions, number> &
  Record<SpanAnyFunction, string> & {
    [Property in ConditionalAggregate as
      | `${Property}(${string})`
      | `${Property}(${string},${string})`
      | `${Property}(${string},${string},${string})`
      | `${Property}(${string},${string},${string},${string})`]: number;
    // TODO: We should allow a nicer way to define functions with multiple arguments and different arg types
  } & Record<`division(${SpanNumberFields},${SpanNumberFields})`, number> & {
    // TODO: This should include all valid HTTP codes or just all integers
    'http_response_count(2)': number;
    'http_response_count(3)': number;
    'http_response_count(4)': number;
    'http_response_count(5)': number;
    'http_response_rate(2)': number;
    'http_response_rate(3)': number;
    'http_response_rate(4)': number;
    'http_response_rate(5)': number;
    'ttfd_contribution_rate()': number;
    'ttid_contribution_rate()': number;
  } & {
    [SpanMetricsField.USER_GEO_SUBREGION]: SubregionCode;
  } & {
    [SpanFields.PLATFORM]: PlatformKey;
  } & {
    [SpanFields.USER_GEO_SUBREGION]: SubregionCode;
  } & {
    [SpanFields.DB_SYSTEM]: SupportedDatabaseSystem;
  } & {
    [SpanFields.SPAN_STATUS]:
      | 'ok'
      | 'cancelled'
      | 'unknown'
      | 'invalid_argument'
      | 'deadline_exceeded'
      | 'not_found'
      | 'already_exists'
      | 'permission_denied'
      | 'resource_exhausted'
      | 'failed_precondition'
      | 'aborted'
      | 'out_of_range'
      | 'unimplemented'
      | 'internal_error'
      | 'unavailable'
      | 'data_loss'
      | 'unauthenticated';
  } & {
    [Property in SpanFields as `count_unique(${Property})`]: number;
  } & {
    [SpanFields.RESOURCE_RENDER_BLOCKING_STATUS]: '' | 'non-blocking' | 'blocking';
  } & {
    [Property in SpanNumberFields as `${CounterConditionalAggregate}(${Property},${string},${string})`]: number;
  } & {
    [Property in SpanNumberFields as `avg_compare(${Property},${string},${string},${string})`]: number;
  } & {
    [Property in SpanFields as `count_if(${Property},${string})`]: number;
  };

export type EAPSpanResponse = Flatten<EAPSpanResponseRaw>;
export type EAPSpanProperty = keyof EAPSpanResponse; // TODO: rename this to `SpanProperty` when we remove `useInsightsEap`

export enum SpanFunction {
  SPS = 'sps',
  EPM = 'epm',
  TPM = 'tpm',
  COUNT = 'count',
  TIME_SPENT_PERCENTAGE = 'time_spent_percentage',
  HTTP_RESPONSE_COUNT = 'http_response_count',
  HTTP_RESPONSE_RATE = 'http_response_rate',
  CACHE_HIT_RATE = 'cache_hit_rate',
  CACHE_MISS_RATE = 'cache_miss_rate',
  COUNT_OP = 'count_op',
  TRACE_STATUS_RATE = 'trace_status_rate',
  FAILURE_RATE_IF = 'failure_rate_if',
}

export type SpanQueryFilters = Partial<Record<SpanStringFields, string>> & {
  is_transaction?: 'true' | 'false';
  [SpanFields.PROJECT_ID]?: string;
};

// Maps the subregion code to the subregion name according to UN m49 standard
// We also define this in relay in `country_subregion.rs`
export const subregionCodeToName = {
  '21': 'North America',
  '13': 'Central America',
  '29': 'Caribbean',
  '5': 'South America',
  '154': 'Northern Europe',
  '155': 'Western Europe',
  '39': 'Southern Europe',
  '151': 'Eastern Europe',
  '30': 'Eastern Asia',
  '34': 'Southern Asia',
  '35': 'South Eastern Asia',
  '145': 'Western Asia',
  '143': 'Central Asia',
  '15': 'Northern Africa',
  '11': 'Western Africa',
  '17': 'Middle Africa',
  '14': 'Eastern Africa',
  '18': 'Southern Africa',
  '54': 'Melanesia',
  '57': 'Micronesia',
  '61': 'Polynesia',
  '53': 'Australia and New Zealand',
};

export type SubregionCode = keyof typeof subregionCodeToName;

export type SearchHook = {search: MutableSearch; enabled?: boolean};<|MERGE_RESOLUTION|>--- conflicted
+++ resolved
@@ -339,13 +339,7 @@
   [SpanMetricsField.SPAN_DOMAIN]?: string;
 };
 
-<<<<<<< HEAD
-export type SpanIndexedQueryFilters = Partial<Record<SpanStringFields, string>> & {
-  [SpanIndexedField.PROJECT_ID]?: string;
-};
-=======
 type SpanStringArrayFields = 'span.domain';
->>>>>>> 18b58981
 
 export const COUNTER_AGGREGATES = ['sum', 'avg', 'min', 'max', 'p100'] as const;
 export const DISTRIBUTION_AGGREGATES = ['p50', 'p75', 'p90', 'p95', 'p99'] as const;
