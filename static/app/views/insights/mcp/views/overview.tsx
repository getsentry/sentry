--- conflicted
+++ resolved
@@ -49,10 +49,6 @@
 import McpTransportWidget from 'sentry/views/insights/mcp/components/mcpTransportWidget';
 import {WidgetGrid} from 'sentry/views/insights/mcp/components/styles';
 import {Onboarding} from 'sentry/views/insights/mcp/views/onboarding';
-<<<<<<< HEAD
-=======
-import {AgentsPageHeader} from 'sentry/views/insights/pages/agents/agentsPageHeader';
->>>>>>> bd7726d0
 import {ModuleName} from 'sentry/views/insights/types';
 
 const TableControl = SegmentedControl<ViewType>;
@@ -198,10 +194,6 @@
 
   return (
     <SearchQueryBuilderProvider {...eapSpanSearchQueryProviderProps}>
-<<<<<<< HEAD
-=======
-      <AgentsPageHeader module={ModuleName.MCP} />
->>>>>>> bd7726d0
       <ModuleFeature moduleName={ModuleName.MCP}>
         <Layout.Body>
           <Layout.Main fullWidth>
