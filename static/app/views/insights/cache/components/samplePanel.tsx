--- conflicted
+++ resolved
@@ -37,12 +37,7 @@
   useSpansIndexed,
 } from 'sentry/views/insights/common/queries/useDiscover';
 import {useSpanMetricsSeries} from 'sentry/views/insights/common/queries/useDiscoverSeries';
-<<<<<<< HEAD
-import {useTransactions} from 'sentry/views/insights/common/queries/useTransactions';
-=======
-import {findSampleFromDataPoint} from 'sentry/views/insights/common/utils/findDataPoint';
 import {useInsightsEap} from 'sentry/views/insights/common/utils/useEap';
->>>>>>> 76fdfb80
 import {
   DataTitles,
   getThroughputTitle,
@@ -231,18 +226,13 @@
     return cacheSamples.map(span => ({
       ...span,
       'transaction.duration':
-<<<<<<< HEAD
-        transactionDurationsMap[span['transaction.id']]?.['transaction.duration']!,
+        transactionDurationsMap[span[transactionIdField]]?.['span.duration']!,
     }));
-  }, [cacheSamples, transactionData]);
+  }, [cacheSamples, transactionData, transactionIdField]);
 
   const spanSamplesById = useMemo(() => {
     return keyBy(spansWithDuration, 'id');
   }, [spansWithDuration]);
-=======
-        transactionDurationsMap[span[transactionIdField]]?.['span.duration']!,
-    })) || [];
->>>>>>> 76fdfb80
 
   const {projects} = useProjects();
   const project = projects.find(p => query.project === p.id);
