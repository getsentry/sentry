--- conflicted
+++ resolved
@@ -93,33 +93,6 @@
 
     await waitForElementToBeRemoved(() => screen.queryAllByTestId('loading-indicator'));
 
-<<<<<<< HEAD
-    expect(requestMocks.missRateChart).toHaveBeenCalledWith(
-      `/organizations/${organization.slug}/events-stats/`,
-      expect.objectContaining({
-        method: 'GET',
-        query: {
-          cursor: undefined,
-          dataset: 'spansMetrics',
-          environment: [],
-          excludeOther: 0,
-          field: [],
-          interval: '30m',
-          orderby: undefined,
-          partial: 1,
-          per_page: 50,
-          project: [],
-          query: 'span.op:[cache.get_item,cache.get] project.id:1',
-          referrer: 'api.performance.cache.samples-cache-hit-miss-chart',
-          statsPeriod: '10d',
-          topEvents: undefined,
-          yAxis: 'cache_miss_rate()',
-          transformAliasToInputFormat: '1',
-        },
-      })
-    );
-=======
->>>>>>> f9ddce90
     expect(requestMocks.throughputChart).toHaveBeenCalledWith(
       `/organizations/${organization.slug}/events-stats/`,
       expect.objectContaining({
