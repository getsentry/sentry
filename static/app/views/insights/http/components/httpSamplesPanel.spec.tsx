--- conflicted
+++ resolved
@@ -441,16 +441,13 @@
             query:
               'span.module:http span.op:http.client span.domain:"\\*.sentry.dev" transaction:/api/0/users',
             project: [],
-<<<<<<< HEAD
-            additionalFields: ['id', 'trace', 'span.description', 'span.status_code'],
-=======
             additionalFields: [
+              'id',
               'trace',
               'span.description',
               'span.status_code',
               'transaction.span_id',
             ],
->>>>>>> 76fdfb80
             lowerBound: 0,
             firstBound: expect.closeTo(333.3333),
             secondBound: expect.closeTo(666.6666),
