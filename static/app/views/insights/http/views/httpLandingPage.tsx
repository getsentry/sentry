--- conflicted
+++ resolved
@@ -25,16 +25,7 @@
   isAValidSort,
 } from 'sentry/views/insights/http/components/tables/domainsTable';
 import {Referrer} from 'sentry/views/insights/http/referrers';
-<<<<<<< HEAD
-import {
-  BASE_FILTERS,
-  FIELD_ALIASES,
-  MODULE_DESCRIPTION,
-  MODULE_DOC_LINK,
-} from 'sentry/views/insights/http/settings';
-=======
-import {BASE_FILTERS} from 'sentry/views/insights/http/settings';
->>>>>>> 6ebe933c
+import {BASE_FILTERS, FIELD_ALIASES} from 'sentry/views/insights/http/settings';
 import {BackendHeader} from 'sentry/views/insights/pages/backend/backendPageHeader';
 import {BACKEND_LANDING_SUB_PATH} from 'sentry/views/insights/pages/backend/settings';
 import {FrontendHeader} from 'sentry/views/insights/pages/frontend/frontendPageHeader';
@@ -166,19 +157,6 @@
     Referrer.LANDING_DOMAINS_LIST
   );
 
-<<<<<<< HEAD
-  const headerTitle = (
-    <Fragment>
-      {moduleTitle}
-      <PageHeadingQuestionTooltip docsUrl={MODULE_DOC_LINK} title={MODULE_DESCRIPTION} />
-    </Fragment>
-=======
-  useSynchronizeCharts(
-    3,
-    !isThroughputDataLoading && !isDurationDataLoading && !isResponseCodeDataLoading
->>>>>>> 6ebe933c
-  );
-
   const headerProps = {
     module: ModuleName.HTTP,
   };
