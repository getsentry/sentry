--- conflicted
+++ resolved
@@ -228,10 +228,6 @@
       body: {
         'http_response_rate(3)': {
           data: [[1699908000, [{count: 0.2}]]],
-<<<<<<< HEAD
-
-=======
->>>>>>> 1871d0bd
           meta: {
             fields: {
               'http_response_rate(3)': 'percentage',
@@ -241,10 +237,6 @@
         },
         'http_response_rate(4)': {
           data: [[1699908000, [{count: 0.1}]]],
-<<<<<<< HEAD
-
-=======
->>>>>>> 1871d0bd
           meta: {
             fields: {
               'http_response_rate(4)': 'percentage',
@@ -254,10 +246,6 @@
         },
         'http_response_rate(5)': {
           data: [[1699908000, [{count: 0.3}]]],
-<<<<<<< HEAD
-
-=======
->>>>>>> 1871d0bd
           meta: {
             fields: {
               'http_response_rate(5)': 'percentage',
