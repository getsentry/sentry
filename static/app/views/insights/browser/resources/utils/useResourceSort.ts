--- conflicted
+++ resolved
@@ -34,12 +34,8 @@
   const location = useLocation<Query>();
 
   return (
-<<<<<<< HEAD
     // @ts-ignore TS(7053): Element implicitly has an 'any' type because expre... Remove this comment to see the full error message
-    decodeSorts(location.query[sortParameterName]).filter(isAValidSort)[0]! ?? fallback
-=======
     decodeSorts(location.query[sortParameterName]).filter(isAValidSort)[0] ?? fallback
->>>>>>> afd74698
   );
 }
 
