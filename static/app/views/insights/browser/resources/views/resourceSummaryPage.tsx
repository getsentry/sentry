--- conflicted
+++ resolved
@@ -54,7 +54,7 @@
       <SampleList
         transactionRoute={webVitalsModuleURL}
         subregions={filters[SpanMetricsField.USER_GEO_SUBREGION]}
-        groupId={groupId}
+        groupId={groupId!}
         moduleName={ModuleName.RESOURCE}
         transactionName={transaction as string}
         referrer={TraceViewSources.ASSETS_MODULE}
@@ -161,20 +161,6 @@
               <ModuleLayout.Full>
                 <ResourceSummaryTable />
               </ModuleLayout.Full>
-<<<<<<< HEAD
-=======
-
-              <ModuleLayout.Full>
-                <SampleList
-                  transactionRoute={webVitalsModuleURL}
-                  subregions={filters[SpanMetricsField.USER_GEO_SUBREGION]}
-                  groupId={groupId!}
-                  moduleName={ModuleName.RESOURCE}
-                  transactionName={transaction as string}
-                  referrer={TraceViewSources.ASSETS_MODULE}
-                />
-              </ModuleLayout.Full>
->>>>>>> 1ee95912
             </ModuleLayout.Layout>
           </Layout.Main>
         </Layout.Body>
