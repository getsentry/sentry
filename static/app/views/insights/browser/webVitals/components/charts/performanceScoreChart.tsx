--- conflicted
+++ resolved
@@ -57,20 +57,6 @@
   const period = pageFilters.selection.datetime.period;
   const performanceScoreSubtext = (period && DEFAULT_RELATIVE_PERIODS[period]) ?? '';
 
-<<<<<<< HEAD
-  // Gets weights to dynamically size the performance score ring segments
-  const weights = projectScore
-    ? {
-        lcp: projectScore.lcpWeight,
-        fcp: projectScore.fcpWeight,
-        inp: projectScore.inpWeight,
-        cls: projectScore.clsWeight,
-        ttfb: projectScore.ttfbWeight,
-      }
-    : undefined;
-
-=======
->>>>>>> bbb953ec
   return (
     <Flex>
       <PerformanceScoreLabelContainer>
