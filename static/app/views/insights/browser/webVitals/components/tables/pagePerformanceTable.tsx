import styled from '@emotion/styled';

import {Button} from 'sentry/components/button';
import ButtonBar from 'sentry/components/buttonBar';
import type {GridColumnHeader, GridColumnOrder} from 'sentry/components/gridEditable';
import GridEditable, {COL_WIDTH_UNDEFINED} from 'sentry/components/gridEditable';
import SortLink from 'sentry/components/gridEditable/sortLink';
import ExternalLink from 'sentry/components/links/externalLink';
import Link from 'sentry/components/links/link';
import Pagination from 'sentry/components/pagination';
import SearchBar from 'sentry/components/searchBar';
import {Tooltip} from 'sentry/components/tooltip';
import {IconChevron} from 'sentry/icons/iconChevron';
import {t} from 'sentry/locale';
import {space} from 'sentry/styles/space';
import {trackAnalytics} from 'sentry/utils/analytics';
import {browserHistory} from 'sentry/utils/browserHistory';
import {getFieldRenderer} from 'sentry/utils/discover/fieldRenderers';
import type {Sort} from 'sentry/utils/discover/fields';
import {parseFunction} from 'sentry/utils/discover/fields';
import getDuration from 'sentry/utils/duration/getDuration';
import {formatAbbreviatedNumber} from 'sentry/utils/formatters';
import {decodeScalar} from 'sentry/utils/queryString';
import {escapeFilterValue} from 'sentry/utils/tokenizeSearch';
import {useLocation} from 'sentry/utils/useLocation';
import useOrganization from 'sentry/utils/useOrganization';
import {PerformanceBadge} from 'sentry/views/insights/browser/webVitals/components/performanceBadge';
import {useTransactionWebVitalsScoresQuery} from 'sentry/views/insights/browser/webVitals/queries/storedScoreQueries/useTransactionWebVitalsScoresQuery';
import {MODULE_DOC_LINK} from 'sentry/views/insights/browser/webVitals/settings';
import type {RowWithScoreAndOpportunity} from 'sentry/views/insights/browser/webVitals/types';
import {SORTABLE_FIELDS} from 'sentry/views/insights/browser/webVitals/types';
import decodeBrowserTypes from 'sentry/views/insights/browser/webVitals/utils/queryParameterDecoders/browserType';
import {useWebVitalsSort} from 'sentry/views/insights/browser/webVitals/utils/useWebVitalsSort';
import {ModuleName, SpanIndexedField} from 'sentry/views/insights/types';

type Column = GridColumnHeader<keyof RowWithScoreAndOpportunity>;

const COLUMN_ORDER: GridColumnOrder<keyof RowWithScoreAndOpportunity>[] = [
  {key: 'transaction', width: COL_WIDTH_UNDEFINED, name: 'Pages'},
  {key: 'project', width: COL_WIDTH_UNDEFINED, name: 'Project'},
  {key: 'count()', width: COL_WIDTH_UNDEFINED, name: 'Pageloads'},
  {key: 'p75(measurements.lcp)', width: COL_WIDTH_UNDEFINED, name: 'LCP'},
  {key: 'p75(measurements.fcp)', width: COL_WIDTH_UNDEFINED, name: 'FCP'},
  {
    key: 'p75(measurements.inp)',
    width: COL_WIDTH_UNDEFINED,
    name: 'INP',
  },
  {key: 'p75(measurements.cls)', width: COL_WIDTH_UNDEFINED, name: 'CLS'},
  {key: 'p75(measurements.ttfb)', width: COL_WIDTH_UNDEFINED, name: 'TTFB'},
  {key: 'totalScore', width: COL_WIDTH_UNDEFINED, name: 'Score'},
  {key: 'opportunity', width: COL_WIDTH_UNDEFINED, name: 'Opportunity'},
];

const MAX_ROWS = 25;

const DEFAULT_SORT: Sort = {
  field: 'opportunity_score(measurements.score.total)',
  kind: 'desc',
};

export function PagePerformanceTable() {
  const location = useLocation();
  const organization = useOrganization();
<<<<<<< HEAD
  const {projects} = useProjects();
=======
  const shouldUseStaticWeights = useStaticWeightsSetting();
>>>>>>> e0350cf8

  const columnOrder = COLUMN_ORDER;

  const query = decodeScalar(location.query.query, '');
  const browserTypes = decodeBrowserTypes(location.query[SpanIndexedField.BROWSER_NAME]);

  const sort = useWebVitalsSort({defaultSort: DEFAULT_SORT});

  const {
    data,
    meta,
    pageLinks,
    isLoading: isTransactionWebVitalsQueryLoading,
  } = useTransactionWebVitalsScoresQuery({
    limit: MAX_ROWS,
    transaction: query !== '' ? `*${escapeFilterValue(query)}*` : undefined,
    defaultSort: DEFAULT_SORT,
    shouldEscapeFilters: false,
    browserTypes,
  });

  const tableData: RowWithScoreAndOpportunity[] = data.map(row => ({
    ...row,
    opportunity: ((row as RowWithScoreAndOpportunity).opportunity ?? 0) * 100,
  }));
  const getFormattedDuration = (value: number) => {
    return getDuration(value, value < 1 ? 0 : 2, true);
  };

  function renderHeadCell(col: Column) {
    function generateSortLink() {
      const key =
        col.key === 'totalScore'
          ? 'avg(measurements.score.total)'
          : col.key === 'opportunity'
            ? 'opportunity_score(measurements.score.total)'
            : col.key;
      let newSortDirection: Sort['kind'] = 'desc';
      if (sort?.field === key) {
        if (sort.kind === 'desc') {
          newSortDirection = 'asc';
        }
      }

      const newSort = `${newSortDirection === 'desc' ? '-' : ''}${key}`;

      return {
        ...location,
        query: {...location.query, sort: newSort},
      };
    }
    const sortableFields = SORTABLE_FIELDS;
    const canSort = (sortableFields as unknown as string[]).includes(col.key);

    if (canSort && !['totalScore', 'opportunity'].includes(col.key)) {
      return (
        <SortLink
          align="right"
          title={col.name}
          direction={sort?.field === col.key ? sort.kind : undefined}
          canSort={canSort}
          generateSortLink={generateSortLink}
        />
      );
    }
    if (col.key === 'totalScore') {
      return (
        <AlignCenter>
          <StyledTooltip
            isHoverable
            title={
              <span>
                {t('The overall performance rating of this page.')}
                <br />
                <ExternalLink href={`${MODULE_DOC_LINK}#performance-score`}>
                  {t('How is this calculated?')}
                </ExternalLink>
              </span>
            }
          >
            <SortLink
              title={<TooltipHeader>{t('Perf Score')}</TooltipHeader>}
              direction={sort?.field === col.key ? sort.kind : undefined}
              canSort={canSort}
              generateSortLink={generateSortLink}
              align={undefined}
            />
          </StyledTooltip>
        </AlignCenter>
      );
    }
    if (col.key === 'opportunity') {
      return (
        <AlignRight>
          <StyledTooltip
            isHoverable
            title={
              <span>
                {t(
                  "A number rating how impactful a performance improvement on this page would be to your application's overall Performance Score."
                )}
                <br />
                <ExternalLink href={`${MODULE_DOC_LINK}#opportunity`}>
                  {t('How is this calculated?')}
                </ExternalLink>
              </span>
            }
          >
            <SortLink
              align="right"
              title={<TooltipHeader>{col.name}</TooltipHeader>}
              direction={sort?.field === col.key ? sort.kind : undefined}
              canSort={canSort}
              generateSortLink={generateSortLink}
            />
          </StyledTooltip>
        </AlignRight>
      );
    }
    return <span>{col.name}</span>;
  }

  function renderBodyCell(col: Column, row: RowWithScoreAndOpportunity) {
    const {key} = col;
    if (key === 'totalScore') {
      return (
        <AlignCenter>
          <PerformanceBadge score={row.totalScore} />
        </AlignCenter>
      );
    }
    if (key === 'count()') {
      return <AlignRight>{formatAbbreviatedNumber(row['count()'])}</AlignRight>;
    }
    if (key === 'transaction') {
      return (
        <NoOverflow>
          <Link
            to={{
              ...location,
              pathname: `${location.pathname}overview/`,
              query: {
                ...location.query,
                transaction: row.transaction,
                project: row['project.id'],
                query: undefined,
                cursor: undefined,
              },
            }}
          >
            {row.transaction}
          </Link>
        </NoOverflow>
      );
    }
    if (
      [
        'p75(measurements.fcp)',
        'p75(measurements.lcp)',
        'p75(measurements.ttfb)',
        'p75(measurements.inp)',
      ].includes(key)
    ) {
      const measurement = parseFunction(key)?.arguments?.[0];
      const func = 'count_scores';
      const args = [measurement?.replace('measurements.', 'measurements.score.')];
      const countWebVitalKey = `${func}(${args.join(', ')})`;
      const countWebVital = row[countWebVitalKey];
      if (measurement === undefined || countWebVital === 0) {
        return (
          <AlignRight>
            <NoValue>{' \u2014 '}</NoValue>
          </AlignRight>
        );
      }
      return <AlignRight>{getFormattedDuration((row[key] as number) / 1000)}</AlignRight>;
    }
    if (key === 'p75(measurements.cls)') {
      const countWebVitalKey = 'count_scores(measurements.score.cls)';
      const countWebVital = row[countWebVitalKey];
      if (countWebVital === 0) {
        return (
          <AlignRight>
            <NoValue>{' \u2014 '}</NoValue>
          </AlignRight>
        );
      }
      return <AlignRight>{Math.round((row[key] as number) * 100) / 100}</AlignRight>;
    }
    if (key === 'opportunity') {
      if (row.opportunity !== undefined) {
        return (
          <AlignRight>{Math.round((row.opportunity as number) * 100) / 100}</AlignRight>
        );
      }
      return null;
    }

    if (!meta?.fields) {
      return <NoOverflow>{row[key]}</NoOverflow>;
    }

    const renderer = getFieldRenderer(col.key, meta.fields, false);

    return renderer(row, {
      location,
      organization,
      unit: meta.units?.[col.key],
    });
  }

  const handleSearch = (newQuery: string) => {
    trackAnalytics('insight.general.search', {
      organization,
      query: newQuery,
      source: ModuleName.VITAL,
    });
    browserHistory.push({
      ...location,
      query: {
        ...location.query,
        query: newQuery === '' ? undefined : newQuery,
        cursor: undefined,
      },
    });
  };

  return (
    <span>
      <SearchBarContainer>
        <StyledSearchBar
          placeholder={t('Search for more Pages')}
          onSearch={handleSearch}
          defaultQuery={query}
        />
        <StyledPagination
          pageLinks={pageLinks}
          disabled={isTransactionWebVitalsQueryLoading}
          size="md"
        />
        {/* The Pagination component disappears if pageLinks is not defined,
        which happens any time the table data is loading. So we render a
        disabled button bar if pageLinks is not defined to minimize ui shifting */}
        {!pageLinks && (
          <Wrapper>
            <ButtonBar merged>
              <Button
                icon={<IconChevron direction="left" />}
                disabled
                aria-label={t('Previous')}
              />
              <Button
                icon={<IconChevron direction="right" />}
                disabled
                aria-label={t('Next')}
              />
            </ButtonBar>
          </Wrapper>
        )}
      </SearchBarContainer>
      <GridContainer>
        <GridEditable
<<<<<<< HEAD
          isLoading={isTransactionWebVitalsQueryLoading}
=======
          aria-label={t('Pages')}
          isLoading={isProjectScoresLoading || isTransactionWebVitalsQueryLoading}
>>>>>>> e0350cf8
          columnOrder={columnOrder}
          columnSortBy={[]}
          data={tableData}
          grid={{
            renderHeadCell,
            renderBodyCell,
          }}
        />
      </GridContainer>
    </span>
  );
}

const NoOverflow = styled('span')`
  overflow: hidden;
  text-overflow: ellipsis;
  white-space: nowrap;
`;

const AlignRight = styled('span')<{color?: string}>`
  text-align: right;
  width: 100%;
  ${p => (p.color ? `color: ${p.color};` : '')}
`;

const AlignCenter = styled('span')`
  display: block;
  margin: auto;
  text-align: center;
  width: 100%;
`;

const SearchBarContainer = styled('div')`
  display: flex;
  margin-bottom: ${space(1)};
  gap: ${space(1)};
`;

const GridContainer = styled('div')`
  margin-bottom: ${space(1)};
`;

const TooltipHeader = styled('span')`
  ${p => p.theme.tooltipUnderline()};
`;

const StyledSearchBar = styled(SearchBar)`
  flex-grow: 1;
`;

const StyledPagination = styled(Pagination)`
  margin: 0;
`;

const Wrapper = styled('div')`
  display: flex;
  align-items: center;
  justify-content: flex-end;
  margin: 0;
`;

const StyledTooltip = styled(Tooltip)`
  top: 1px;
  position: relative;
`;

const NoValue = styled('span')`
  color: ${p => p.theme.gray300};
`;<|MERGE_RESOLUTION|>--- conflicted
+++ resolved
@@ -62,11 +62,6 @@
 export function PagePerformanceTable() {
   const location = useLocation();
   const organization = useOrganization();
-<<<<<<< HEAD
-  const {projects} = useProjects();
-=======
-  const shouldUseStaticWeights = useStaticWeightsSetting();
->>>>>>> e0350cf8
 
   const columnOrder = COLUMN_ORDER;
 
@@ -329,12 +324,8 @@
       </SearchBarContainer>
       <GridContainer>
         <GridEditable
-<<<<<<< HEAD
+          aria-label={t('Pages')}
           isLoading={isTransactionWebVitalsQueryLoading}
-=======
-          aria-label={t('Pages')}
-          isLoading={isProjectScoresLoading || isTransactionWebVitalsQueryLoading}
->>>>>>> e0350cf8
           columnOrder={columnOrder}
           columnSortBy={[]}
           data={tableData}
