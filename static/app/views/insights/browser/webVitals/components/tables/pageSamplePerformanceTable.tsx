--- conflicted
+++ resolved
@@ -7,7 +7,6 @@
 import {LinkButton} from 'sentry/components/core/button/linkButton';
 import {CompactSelect} from 'sentry/components/core/compactSelect';
 import {ExternalLink, Link} from 'sentry/components/core/link';
-import {SegmentedControl} from 'sentry/components/core/segmentedControl';
 import {Tooltip} from 'sentry/components/core/tooltip';
 import Pagination from 'sentry/components/pagination';
 import {TransactionSearchQueryBuilder} from 'sentry/components/performance/transactionSearchQueryBuilder';
@@ -158,15 +157,7 @@
   const navigate = useNavigate();
   const domainViewFilters = useDomainViewFilters();
 
-<<<<<<< HEAD
-  const browserTypes = decodeBrowserTypes(location.query[SpanIndexedField.BROWSER_NAME]);
-=======
-  const handleStandaloneClsLcp = organization.features.includes(
-    'performance-vitals-standalone-cls-lcp'
-  );
-
   const browserTypes = decodeBrowserTypes(location.query[SpanFields.BROWSER_NAME]);
->>>>>>> b058e5f2
   const subregions = decodeList(
     location.query[SpanFields.USER_GEO_SUBREGION]
   ) as SubregionCode[];
@@ -591,7 +582,7 @@
           isLoading={isLoading}
           columnOrder={PAGELOADS_COLUMN_ORDER}
           columnSortBy={[]}
-          data={tableData as TransactionSampleRowWithScore[]}
+          data={tableData as any as TransactionSampleRowWithScore[]} // TODO: fix typing
           grid={{
             renderHeadCell,
             renderBodyCell,
