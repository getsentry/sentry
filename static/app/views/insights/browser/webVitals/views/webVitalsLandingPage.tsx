import React, {Fragment, useState} from 'react';
import styled from '@emotion/styled';
import omit from 'lodash/omit';

import Alert from 'sentry/components/alert';
import {Breadcrumbs} from 'sentry/components/breadcrumbs';
import {Button} from 'sentry/components/button';
import ButtonBar from 'sentry/components/buttonBar';
import FeedbackWidgetButton from 'sentry/components/feedback/widget/feedbackWidgetButton';
import * as Layout from 'sentry/components/layouts/thirds';
import ExternalLink from 'sentry/components/links/externalLink';
import {DatePageFilter} from 'sentry/components/organizations/datePageFilter';
import {EnvironmentPageFilter} from 'sentry/components/organizations/environmentPageFilter';
import PageFilterBar from 'sentry/components/organizations/pageFilterBar';
import {ProjectPageFilter} from 'sentry/components/organizations/projectPageFilter';
import {PageHeadingQuestionTooltip} from 'sentry/components/pageHeadingQuestionTooltip';
import {Tooltip} from 'sentry/components/tooltip';
import {t, tct} from 'sentry/locale';
import {space} from 'sentry/styles/space';
import {useLocation} from 'sentry/utils/useLocation';
import useOrganization from 'sentry/utils/useOrganization';
import useRouter from 'sentry/utils/useRouter';
import BrowserTypeSelector from 'sentry/views/insights/browser/webVitals/components/browserTypeSelector';
import {PerformanceScoreChart} from 'sentry/views/insights/browser/webVitals/components/charts/performanceScoreChart';
import {PagePerformanceTable} from 'sentry/views/insights/browser/webVitals/components/tables/pagePerformanceTable';
import WebVitalMeters from 'sentry/views/insights/browser/webVitals/components/webVitalMeters';
import {WebVitalsDetailPanel} from 'sentry/views/insights/browser/webVitals/components/webVitalsDetailPanel';
import {useProjectRawWebVitalsQuery} from 'sentry/views/insights/browser/webVitals/queries/rawWebVitalsQueries/useProjectRawWebVitalsQuery';
import {calculatePerformanceScoreFromStoredTableDataRow} from 'sentry/views/insights/browser/webVitals/queries/storedScoreQueries/calculatePerformanceScoreFromStored';
import {useProjectWebVitalsScoresQuery} from 'sentry/views/insights/browser/webVitals/queries/storedScoreQueries/useProjectWebVitalsScoresQuery';
import {
  MODULE_DESCRIPTION,
  MODULE_DOC_LINK,
  MODULE_TITLE,
} from 'sentry/views/insights/browser/webVitals/settings';
import type {WebVitals} from 'sentry/views/insights/browser/webVitals/types';
import decodeBrowserTypes from 'sentry/views/insights/browser/webVitals/utils/queryParameterDecoders/browserType';
import {ModulePageProviders} from 'sentry/views/insights/common/components/modulePageProviders';
import {ModulesOnboarding} from 'sentry/views/insights/common/components/modulesOnboarding';
import {useOnboardingProject} from 'sentry/views/insights/common/queries/useOnboardingProject';
import {useHasDataTrackAnalytics} from 'sentry/views/insights/common/utils/useHasDataTrackAnalytics';
import {useModuleBreadcrumbs} from 'sentry/views/insights/common/utils/useModuleBreadcrumbs';
import {ModuleName, SpanIndexedField} from 'sentry/views/insights/types';
import Onboarding from 'sentry/views/performance/onboarding';

export function WebVitalsLandingPage() {
  const organization = useOrganization();
  const location = useLocation();
  const onboardingProject = useOnboardingProject();

  const router = useRouter();

  const [state, setState] = useState<{webVital: WebVitals | null}>({
    webVital: (location.query.webVital as WebVitals) ?? null,
  });

  const browserTypes = decodeBrowserTypes(location.query[SpanIndexedField.BROWSER_NAME]);

  const {data: projectData, isLoading} = useProjectRawWebVitalsQuery({browserTypes});
  const {data: projectScores, isLoading: isProjectScoresLoading} =
    useProjectWebVitalsScoresQuery({browserTypes});

  const projectScore =
    isProjectScoresLoading || isLoading
      ? undefined
      : calculatePerformanceScoreFromStoredTableDataRow(projectScores?.data?.[0]);

  useHasDataTrackAnalytics(ModuleName.VITAL, 'insight.page_loads.vital');

  const crumbs = useModuleBreadcrumbs('vital');

  return (
    <React.Fragment>
      <Layout.Header>
        <Layout.HeaderContent>
          <Breadcrumbs crumbs={crumbs} />

          <Layout.Title>
            {MODULE_TITLE}
            <PageHeadingQuestionTooltip
              docsUrl={MODULE_DOC_LINK}
              title={MODULE_DESCRIPTION}
            />
          </Layout.Title>
        </Layout.HeaderContent>
        <Layout.HeaderActions>
          <ButtonBar gap={1}>
            <FeedbackWidgetButton />
          </ButtonBar>
        </Layout.HeaderActions>
      </Layout.Header>

      <Layout.Body>
        <Layout.Main fullWidth>
          <TopMenuContainer>
            <PageFilterBar condensed>
              <ProjectPageFilter />
              <EnvironmentPageFilter />
              <DatePageFilter />
            </PageFilterBar>
            <BrowserTypeSelector />
          </TopMenuContainer>
<<<<<<< HEAD
          <ModulesOnboarding moduleName={ModuleName.VITAL}>
            {onboardingProject && (
              <OnboardingContainer>
                <Onboarding organization={organization} project={onboardingProject} />
              </OnboardingContainer>
            )}
            {!onboardingProject && (
              <Fragment>
                <PerformanceScoreChartContainer>
                  <PerformanceScoreChart
                    projectScore={projectScore}
                    isProjectScoreLoading={isLoading || isProjectScoresLoading}
                    webVital={state.webVital}
                    browserType={browserType}
                  />
                </PerformanceScoreChartContainer>
                <WebVitalMetersContainer>
                  <WebVitalMeters
                    projectData={projectData}
                    projectScore={projectScore}
                    onClick={webVital => setState({...state, webVital})}
                  />
                </WebVitalMetersContainer>
                <PagePerformanceTable />
                <PagesTooltipContainer>
                  <Tooltip
                    isHoverable
                    title={
=======

          {onboardingProject && (
            <OnboardingContainer>
              <Onboarding organization={organization} project={onboardingProject} />
            </OnboardingContainer>
          )}
          {!onboardingProject && (
            <Fragment>
              <PerformanceScoreChartContainer>
                <PerformanceScoreChart
                  projectScore={projectScore}
                  isProjectScoreLoading={isLoading || isProjectScoresLoading}
                  webVital={state.webVital}
                  browserTypes={browserTypes}
                />
              </PerformanceScoreChartContainer>
              <WebVitalMetersContainer>
                <WebVitalMeters
                  projectData={projectData}
                  projectScore={projectScore}
                  onClick={webVital => setState({...state, webVital})}
                />
              </WebVitalMetersContainer>
              <PagePerformanceTable />
              <PagesTooltipContainer>
                <Tooltip
                  isHoverable
                  title={
                    <div>
                      <div>
                        {tct(
                          'If pages you expect to see are missing, your framework is most likely not supported by the SDK, or your traffic is coming from unsupported browsers. Find supported browsers and frameworks [link:here].',
                          {
                            link: (
                              <ExternalLink href="https://docs.sentry.io/product/insights/web-vitals/#prerequisites-and-limitations" />
                            ),
                          }
                        )}
                      </div>
                      <br />
>>>>>>> 4652fc70
                      <div>
                        <div>
                          {tct(
                            'If pages you expect to see are missing, your framework is most likely not supported by the SDK, or your traffic is coming from unsupported browsers. Find supported browsers and frameworks [link:here].',
                            {
                              link: (
                                <ExternalLink href="https://docs.sentry.io/product/insights/web-vitals/#prerequisites-and-limitations" />
                              ),
                            }
                          )}
                        </div>
                        <br />
                        <div>
                          {t(
                            'Keep your JavaScript SDK updated to the latest version for the best Web Vitals support.'
                          )}
                        </div>
                      </div>
                    }
                  >
                    <PagesTooltip>{t('Why are my pages not showing up?')}</PagesTooltip>
                  </Tooltip>
                </PagesTooltipContainer>
              </Fragment>
            )}
          </ModulesOnboarding>
        </Layout.Main>
      </Layout.Body>
      <WebVitalsDetailPanel
        webVital={state.webVital}
        onClose={() => {
          router.replace({
            pathname: router.location.pathname,
            query: omit(router.location.query, 'webVital'),
          });
          setState({...state, webVital: null});
        }}
      />
    </React.Fragment>
  );
}

function PageWithProviders() {
  return (
    <ModulePageProviders moduleName="vital" features="insights-initial-modules">
      <WebVitalsLandingPage />
    </ModulePageProviders>
  );
}

export default PageWithProviders;

const TopMenuContainer = styled('div')`
  display: flex;
  gap: ${space(2)};
`;

const PerformanceScoreChartContainer = styled('div')`
  margin-bottom: ${space(1)};
`;

const OnboardingContainer = styled('div')`
  margin-top: ${space(2)};
`;

const WebVitalMetersContainer = styled('div')`
  margin-bottom: ${space(4)};
`;

export const AlertContent = styled('div')`
  display: grid;
  grid-template-columns: 1fr max-content;
  gap: ${space(1)};
  align-items: center;
`;

export const DismissButton = styled(Button)`
  color: ${p => p.theme.alert.info.color};
  pointer-events: all;
  &:hover {
    opacity: 0.5;
  }
`;

export const StyledAlert = styled(Alert)`
  margin-top: ${space(2)};
`;

export const PagesTooltip = styled('span')`
  font-size: ${p => p.theme.fontSizeSmall};
  color: ${p => p.theme.gray300};
  text-decoration: underline dotted ${p => p.theme.gray300};
`;

export const PagesTooltipContainer = styled('div')`
  display: flex;
`;<|MERGE_RESOLUTION|>--- conflicted
+++ resolved
@@ -100,7 +100,6 @@
             </PageFilterBar>
             <BrowserTypeSelector />
           </TopMenuContainer>
-<<<<<<< HEAD
           <ModulesOnboarding moduleName={ModuleName.VITAL}>
             {onboardingProject && (
               <OnboardingContainer>
@@ -114,7 +113,7 @@
                     projectScore={projectScore}
                     isProjectScoreLoading={isLoading || isProjectScoresLoading}
                     webVital={state.webVital}
-                    browserType={browserType}
+                    browserTypes={browserTypes}
                   />
                 </PerformanceScoreChartContainer>
                 <WebVitalMetersContainer>
@@ -129,48 +128,6 @@
                   <Tooltip
                     isHoverable
                     title={
-=======
-
-          {onboardingProject && (
-            <OnboardingContainer>
-              <Onboarding organization={organization} project={onboardingProject} />
-            </OnboardingContainer>
-          )}
-          {!onboardingProject && (
-            <Fragment>
-              <PerformanceScoreChartContainer>
-                <PerformanceScoreChart
-                  projectScore={projectScore}
-                  isProjectScoreLoading={isLoading || isProjectScoresLoading}
-                  webVital={state.webVital}
-                  browserTypes={browserTypes}
-                />
-              </PerformanceScoreChartContainer>
-              <WebVitalMetersContainer>
-                <WebVitalMeters
-                  projectData={projectData}
-                  projectScore={projectScore}
-                  onClick={webVital => setState({...state, webVital})}
-                />
-              </WebVitalMetersContainer>
-              <PagePerformanceTable />
-              <PagesTooltipContainer>
-                <Tooltip
-                  isHoverable
-                  title={
-                    <div>
-                      <div>
-                        {tct(
-                          'If pages you expect to see are missing, your framework is most likely not supported by the SDK, or your traffic is coming from unsupported browsers. Find supported browsers and frameworks [link:here].',
-                          {
-                            link: (
-                              <ExternalLink href="https://docs.sentry.io/product/insights/web-vitals/#prerequisites-and-limitations" />
-                            ),
-                          }
-                        )}
-                      </div>
-                      <br />
->>>>>>> 4652fc70
                       <div>
                         <div>
                           {tct(
