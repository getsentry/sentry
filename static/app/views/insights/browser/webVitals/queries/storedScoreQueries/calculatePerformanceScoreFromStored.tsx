import type {TableDataRow} from 'sentry/utils/discover/discoverQuery';
import {PERFORMANCE_SCORE_WEIGHTS} from 'sentry/views/insights/browser/webVitals/queries/rawWebVitalsQueries/calculatePerformanceScore';
import type {
  ProjectScore,
  WebVitals,
} from 'sentry/views/insights/browser/webVitals/types';

export const calculatePerformanceScoreFromStoredTableDataRow = (
  data?: TableDataRow
): ProjectScore => {
  const scores = getWebVitalScores(data);
  return scores;
};

function getWebVitalScore(data: TableDataRow, webVital: WebVitals): number {
  return data[`performance_score(measurements.score.${webVital})`] as number;
}

function getWebVitalWeight(data: TableDataRow, webVital: WebVitals): number {
  const weight = data[`avg(measurements.score.weight.${webVital})`] as number;
  if (weight > 1) {
    throw new Error(`${webVital} weight should not exceed 1: ${weight}`);
  }
  if (weight < 0) {
    throw new Error(`${webVital} weight should not be less than 0: ${weight}`);
  }
  return weight;
}

function getTotalScore(data: TableDataRow): number {
  return data[`avg(measurements.score.total)`] as number;
}

function getWebVitalScoreCount(
  data: TableDataRow,
  webVital: WebVitals | 'total'
): number {
  return data[`count_scores(measurements.score.${webVital})`] as number;
}

function hasWebVitalScore(data: TableDataRow, webVital: WebVitals): boolean {
  if (data.hasOwnProperty(`count_scores(measurements.score.${webVital})`)) {
    return getWebVitalScoreCount(data, webVital) > 0;
  }
  return false;
}

export function getWebVitalScores(data?: TableDataRow): ProjectScore {
  if (!data) {
    return {
      lcpWeight: PERFORMANCE_SCORE_WEIGHTS.lcp,
      fcpWeight: PERFORMANCE_SCORE_WEIGHTS.fcp,
      clsWeight: PERFORMANCE_SCORE_WEIGHTS.cls,
      ttfbWeight: PERFORMANCE_SCORE_WEIGHTS.ttfb,
      inpWeight: PERFORMANCE_SCORE_WEIGHTS.inp,
    };
  }

  const hasLcp = hasWebVitalScore(data, 'lcp');
  const hasFcp = hasWebVitalScore(data, 'fcp');
  const hasCls = hasWebVitalScore(data, 'cls');
  const hasInp = hasWebVitalScore(data, 'inp');
  const hasTtfb = hasWebVitalScore(data, 'ttfb');

  const scores = {
    lcpScore: hasLcp ? Math.round(getWebVitalScore(data, 'lcp') * 100) : undefined,
    fcpScore: hasFcp ? Math.round(getWebVitalScore(data, 'fcp') * 100) : undefined,
    clsScore: hasCls ? Math.round(getWebVitalScore(data, 'cls') * 100) : undefined,
    ttfbScore: hasTtfb ? Math.round(getWebVitalScore(data, 'ttfb') * 100) : undefined,
    inpScore: hasInp ? Math.round(getWebVitalScore(data, 'inp') * 100) : undefined,
    totalScore: Math.round(getTotalScore(data) * 100),
    ...calculateWeights(data),
  };
  return scores;
}

const calculateWeights = (data: TableDataRow) => {
  const hasLcp = hasWebVitalScore(data, 'lcp');
  const hasFcp = hasWebVitalScore(data, 'fcp');
  const hasCls = hasWebVitalScore(data, 'cls');
  const hasFid = hasWebVitalScore(data, 'fid');
  const hasInp = hasWebVitalScore(data, 'inp');
  const hasTtfb = hasWebVitalScore(data, 'ttfb');

  // We need to do this because INP and pageLoads are different score profiles
  const inpScoreCount = getWebVitalScoreCount(data, 'inp') || 0;
  const totalScoreCount = getWebVitalScoreCount(data, 'total');
  const pageLoadCount = totalScoreCount - inpScoreCount;

  const inpWeight = getWebVitalWeight(data, 'inp');
  const inpActualWeight = Math.round(
    ((inpWeight * inpScoreCount) / totalScoreCount) * 100
  );

  const pageLoadWebVitals: WebVitals[] = ['lcp', 'fcp', 'cls', 'ttfb'];
  const [lcpWeight, fcpWeight, clsWeight, ttfbWeight] = pageLoadWebVitals.map(
    webVital => {
      const weight = getWebVitalWeight(data, webVital);
      const actualWeight = Math.round(((weight * pageLoadCount) / totalScoreCount) * 100);
      return actualWeight;
    }
  );
  return {
<<<<<<< HEAD
    lcpWeight,
    fcpWeight,
    clsWeight,
    ttfbWeight,
    inpWeight: inpActualWeight,
=======
    lcpWeight: hasLcp ? lcpWeight : 0,
    fcpWeight: hasFcp ? fcpWeight : 0,
    clsWeight: hasCls ? clsWeight : 0,
    ttfbWeight: hasTtfb ? ttfbWeight : 0,
    fidWeight: hasFid ? fidWeight : 0,
    inpWeight: hasInp ? inpActualWeight : 0,
>>>>>>> bbb953ec
  };
};<|MERGE_RESOLUTION|>--- conflicted
+++ resolved
@@ -78,7 +78,6 @@
   const hasLcp = hasWebVitalScore(data, 'lcp');
   const hasFcp = hasWebVitalScore(data, 'fcp');
   const hasCls = hasWebVitalScore(data, 'cls');
-  const hasFid = hasWebVitalScore(data, 'fid');
   const hasInp = hasWebVitalScore(data, 'inp');
   const hasTtfb = hasWebVitalScore(data, 'ttfb');
 
@@ -101,19 +100,10 @@
     }
   );
   return {
-<<<<<<< HEAD
-    lcpWeight,
-    fcpWeight,
-    clsWeight,
-    ttfbWeight,
-    inpWeight: inpActualWeight,
-=======
     lcpWeight: hasLcp ? lcpWeight : 0,
     fcpWeight: hasFcp ? fcpWeight : 0,
     clsWeight: hasCls ? clsWeight : 0,
     ttfbWeight: hasTtfb ? ttfbWeight : 0,
-    fidWeight: hasFid ? fidWeight : 0,
     inpWeight: hasInp ? inpActualWeight : 0,
->>>>>>> bbb953ec
   };
 };