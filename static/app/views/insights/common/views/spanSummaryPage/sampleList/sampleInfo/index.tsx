import styled from '@emotion/styled';

import {space} from 'sentry/styles/space';
import {DurationUnit, RateUnit} from 'sentry/utils/discover/fields';
import {usePageAlert} from 'sentry/utils/performance/contexts/pageAlert';
import {MutableSearch} from 'sentry/utils/tokenizeSearch';
import {MetricReadout} from 'sentry/views/insights/common/components/metricReadout';
import {ReadoutRibbon} from 'sentry/views/insights/common/components/ribbon';
import {getTimeSpentExplanation} from 'sentry/views/insights/common/components/tableCells/timeSpentCell';
import {useSpanMetrics} from 'sentry/views/insights/common/queries/useDiscover';
import {
  DataTitles,
  getThroughputTitle,
} from 'sentry/views/insights/common/views/spans/types';
import type {SpanMetricsQueryFilters, SubregionCode} from 'sentry/views/insights/types';
import {SpanMetricsField} from 'sentry/views/insights/types';

type Props = {
  groupId: string;
  transactionName: string;
  displayedMetrics?: string[];
  subregions?: SubregionCode[];
  transactionMethod?: string;
};

function SampleInfo(props: Props) {
  const {groupId, transactionName, transactionMethod, subregions} = props;
  const {setPageError} = usePageAlert();

  const ribbonFilters: SpanMetricsQueryFilters = {
    'span.group': groupId,
    transaction: transactionName,
  };

  if (transactionMethod) {
    ribbonFilters['transaction.method'] = transactionMethod;
  }

  if (subregions) {
    // @ts-ignore TS(7053): Element implicitly has an 'any' type because expre... Remove this comment to see the full error message
    ribbonFilters[SpanMetricsField.USER_GEO_SUBREGION] = `[${subregions.join(',')}]`;
  }

  const {data, error, isPending} = useSpanMetrics(
    {
      search: MutableSearch.fromQueryObject(ribbonFilters),
      fields: [
        SpanMetricsField.SPAN_OP,
        'spm()',
        `sum(${SpanMetricsField.SPAN_SELF_TIME})`,
        `avg(${SpanMetricsField.SPAN_SELF_TIME})`,
        'time_spent_percentage()',
      ],
      enabled: Object.values(ribbonFilters).every(value => Boolean(value)),
    },
    'api.starfish.span-summary-panel-metrics'
  );

  const spanMetrics = data[0] ?? {};

  if (error) {
    setPageError(error.message);
  }

  return (
    <StyledReadoutRibbon>
      <MetricReadout
        // @ts-ignore TS(7053): Element implicitly has an 'any' type because expre... Remove this comment to see the full error message
        title={getThroughputTitle(spanMetrics?.[SpanMetricsField.SPAN_OP])}
        // @ts-ignore TS(7053): Element implicitly has an 'any' type because expre... Remove this comment to see the full error message
        value={spanMetrics?.['spm()']}
        unit={RateUnit.PER_MINUTE}
        isLoading={isPending}
      />

      <MetricReadout
        title={DataTitles.avg}
        // @ts-ignore TS(7053): Element implicitly has an 'any' type because expre... Remove this comment to see the full error message
        value={spanMetrics?.[`avg(${SpanMetricsField.SPAN_SELF_TIME})`]}
        unit={DurationUnit.MILLISECOND}
        isLoading={isPending}
      />

      <MetricReadout
        title={DataTitles.timeSpent}
<<<<<<< HEAD
        // @ts-ignore TS(7053): Element implicitly has an 'any' type because expre... Remove this comment to see the full error message
        value={spanMetrics?.[0]?.[`sum(${SpanMetricsField.SPAN_SELF_TIME}))`]}
        unit={DurationUnit.MILLISECOND}
        tooltip={getTimeSpentExplanation(
          // @ts-ignore TS(7053): Element implicitly has an 'any' type because expre... Remove this comment to see the full error message
          spanMetrics?.[0]?.['time_spent_percentage()'],
          // @ts-ignore TS(7053): Element implicitly has an 'any' type because expre... Remove this comment to see the full error message
=======
        value={spanMetrics?.[`sum(${SpanMetricsField.SPAN_SELF_TIME})`]}
        unit={DurationUnit.MILLISECOND}
        tooltip={getTimeSpentExplanation(
          spanMetrics?.['time_spent_percentage()'],
>>>>>>> 7790cd9a
          spanMetrics?.[SpanMetricsField.SPAN_OP]
        )}
        isLoading={isPending}
      />
    </StyledReadoutRibbon>
  );
}

const StyledReadoutRibbon = styled(ReadoutRibbon)`
  margin-bottom: ${space(2)};
`;

export default SampleInfo;<|MERGE_RESOLUTION|>--- conflicted
+++ resolved
@@ -83,20 +83,13 @@
 
       <MetricReadout
         title={DataTitles.timeSpent}
-<<<<<<< HEAD
         // @ts-ignore TS(7053): Element implicitly has an 'any' type because expre... Remove this comment to see the full error message
-        value={spanMetrics?.[0]?.[`sum(${SpanMetricsField.SPAN_SELF_TIME}))`]}
+        value={spanMetrics?.[`sum(${SpanMetricsField.SPAN_SELF_TIME})`]}
         unit={DurationUnit.MILLISECOND}
         tooltip={getTimeSpentExplanation(
           // @ts-ignore TS(7053): Element implicitly has an 'any' type because expre... Remove this comment to see the full error message
-          spanMetrics?.[0]?.['time_spent_percentage()'],
+          spanMetrics?.['time_spent_percentage()'],
           // @ts-ignore TS(7053): Element implicitly has an 'any' type because expre... Remove this comment to see the full error message
-=======
-        value={spanMetrics?.[`sum(${SpanMetricsField.SPAN_SELF_TIME})`]}
-        unit={DurationUnit.MILLISECOND}
-        tooltip={getTimeSpentExplanation(
-          spanMetrics?.['time_spent_percentage()'],
->>>>>>> 7790cd9a
           spanMetrics?.[SpanMetricsField.SPAN_OP]
         )}
         isLoading={isPending}
