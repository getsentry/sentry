import type {DataUnit} from 'sentry/utils/discover/fields';
import type {TimeSeries} from 'sentry/views/dashboards/widgets/common/types';
import type {DiscoverSeries} from 'sentry/views/insights/common/queries/useDiscoverSeries';

export function convertSeriesToTimeseries(series: DiscoverSeries): TimeSeries {
  return {
    field: series.seriesName,
    meta: {
      // This behavior is a little awkward. Normally `meta` shouldn't be missing, but we sometime return blank meta from helper hooks
      type: series.meta?.fields?.[series.seriesName] ?? null,
      unit: (series.meta?.units?.[series.seriesName] ?? null) as DataUnit,
    },
<<<<<<< HEAD
    values: (series?.data ?? []).map(datum => ({
      timestamp: datum.name.toString(),
      value: datum.value,
    })),
=======
    data: (series?.data ?? []).map(datum => {
      const timestamp =
        typeof datum.name === 'number'
          ? datum.name * 1000 // Timestamps from `events-stats` are in seconds
          : new Date(datum.name).getTime();

      return {
        timestamp,
        value: datum.value,
      };
    }),
>>>>>>> 918e0d48
  };
}<|MERGE_RESOLUTION|>--- conflicted
+++ resolved
@@ -10,13 +10,7 @@
       type: series.meta?.fields?.[series.seriesName] ?? null,
       unit: (series.meta?.units?.[series.seriesName] ?? null) as DataUnit,
     },
-<<<<<<< HEAD
-    values: (series?.data ?? []).map(datum => ({
-      timestamp: datum.name.toString(),
-      value: datum.value,
-    })),
-=======
-    data: (series?.data ?? []).map(datum => {
+    values: (series?.data ?? []).map(datum => {
       const timestamp =
         typeof datum.name === 'number'
           ? datum.name * 1000 // Timestamps from `events-stats` are in seconds
@@ -27,6 +21,5 @@
         value: datum.value,
       };
     }),
->>>>>>> 918e0d48
   };
 }