--- conflicted
+++ resolved
@@ -59,28 +59,6 @@
   return useDiscover<Fields, SpanMetricsResponse>(
     options,
     useEap ? DiscoverDatasets.SPANS_EAP_RPC : DiscoverDatasets.SPANS_METRICS,
-    referrer
-  );
-};
-
-<<<<<<< HEAD
-export const useDiscoverOrEap = <Fields extends DiscoverProperty[]>(
-=======
-export const useMetrics = <Fields extends MetricsProperty[]>(
->>>>>>> eb33f8e1
-  options: UseDiscoverOptions<Fields> = {},
-  referrer: string
-) => {
-  const useEap = useInsightsEap();
-<<<<<<< HEAD
-  return useDiscover<Fields, DiscoverResponse>(
-    options,
-    useEap ? DiscoverDatasets.SPANS_EAP_RPC : DiscoverDatasets.DISCOVER,
-=======
-  return useDiscover<Fields, MetricsResponse>(
-    options,
-    useEap ? DiscoverDatasets.SPANS_EAP_RPC : DiscoverDatasets.METRICS,
->>>>>>> eb33f8e1
     referrer
   );
 };
