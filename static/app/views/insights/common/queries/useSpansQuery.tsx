import moment from 'moment-timezone';

import {defined} from 'sentry/utils';
import type {TableData} from 'sentry/utils/discover/discoverQuery';
import {useDiscoverQuery} from 'sentry/utils/discover/discoverQuery';
import type {EventsMetaType, MetaType} from 'sentry/utils/discover/eventView';
import type EventView from 'sentry/utils/discover/eventView';
import {encodeSort} from 'sentry/utils/discover/eventView';
import type {DiscoverQueryProps} from 'sentry/utils/discover/genericDiscoverQuery';
import {useGenericDiscoverQuery} from 'sentry/utils/discover/genericDiscoverQuery';
import {DiscoverDatasets} from 'sentry/utils/discover/types';
import {intervalToMilliseconds} from 'sentry/utils/duration/intervalToMilliseconds';
import {useLocation} from 'sentry/utils/useLocation';
import useOrganization from 'sentry/utils/useOrganization';
import usePageFilters from 'sentry/utils/usePageFilters';
import type {
  SamplingMode,
  SpansRPCQueryExtras,
} from 'sentry/views/explore/hooks/useProgressiveQuery';
import {
  getRetryDelay,
  shouldRetryHandler,
} from 'sentry/views/insights/common/utils/retryHandlers';
import {TrackResponse} from 'sentry/views/insights/common/utils/trackResponse';

const DATE_FORMAT = 'YYYY-MM-DDTHH:mm:ssZ';

const SEVEN_DAYS = 7 * 24 * 60 * 60 * 1000;
const FOURTEEN_DAYS = 14 * 24 * 60 * 60 * 1000;
const THIRTY_DAYS = 30 * 24 * 60 * 60 * 1000;
const SIXTY_DAYS = 60 * 24 * 60 * 60 * 1000;

type SpansQueryProps<T = any[]> = {
  allowAggregateConditions?: boolean;
  cursor?: string;
  enabled?: boolean;
  eventView?: EventView;
  initialData?: T;
  limit?: number;
  queryExtras?: SpansRPCQueryExtras;
  referrer?: string;
  trackResponseAnalytics?: boolean;
};

export function useSpansQuery<T = any[]>({
  referrer = 'use-spans-query',
  trackResponseAnalytics = true,
  ...props
}: SpansQueryProps<T>) {
  const {isReady: pageFiltersReady} = usePageFilters();
  return useSpansQueryBase({
    ...props,
    enabled: (props.enabled || props.enabled === undefined) && pageFiltersReady,
    referrer,
    trackResponseAnalytics,
    withPageFilters: true,
  });
}

export function useSpansQueryWithoutPageFilters<T = any[]>({
  referrer = 'use-spans-query',
  trackResponseAnalytics = true,
  ...props
}: SpansQueryProps<T>) {
  return useSpansQueryBase({
    ...props,
    enabled: props.enabled || props.enabled === undefined,
    referrer,
    trackResponseAnalytics,
    withPageFilters: false,
  });
}

<<<<<<< HEAD
function useSpansQueryBase<T>({
=======
function useWrappedDiscoverTimeseriesQuery<T>({
>>>>>>> 1e6c2b9b
  eventView,
  initialData,
  limit,
  enabled,
  referrer,
  allowAggregateConditions,
  cursor,
  trackResponseAnalytics,
  queryExtras,
  withPageFilters,
}: SpansQueryProps<T> & {withPageFilters: boolean}) {
  if (!eventView) {
    throw new Error(
      'eventView argument must be defined when Starfish useDiscover is true'
    );
  }

  const isTimeseriesQuery = (eventView.yAxis?.length ?? 0) > 0;
  const queryFunction = isTimeseriesQuery
    ? withPageFilters
      ? useWrappedDiscoverTimeseriesQuery
      : useWrappedDiscoverTimeseriesQueryWithoutPageFilters
    : withPageFilters
      ? useWrappedDiscoverQuery
      : useWrappedDiscoverQueryWithoutPageFilters;

  const newEventView = eventView.clone();
  const response = queryFunction<T>({
    eventView: newEventView,
    initialData,
    limit,
    enabled,
    referrer,
    cursor,
    allowAggregateConditions,
    samplingMode: queryExtras?.samplingMode,
  });

  if (trackResponseAnalytics) {
    TrackResponse(eventView, response);
  }

  return response;
}

type WrappedDiscoverTimeseriesQueryProps = {
  eventView: EventView;
  cursor?: string;
  enabled?: boolean;
  initialData?: any;
  overriddenRoute?: string;
  referrer?: string;
  samplingMode?: SamplingMode;
};

function useWrappedDiscoverTimeseriesQueryBase<T>({
  eventView,
  enabled,
  initialData,
  referrer,
  cursor,
  overriddenRoute,
  samplingMode,
}: WrappedDiscoverTimeseriesQueryProps) {
  const location = useLocation();
  const organization = useOrganization();

  const usesRelativeDateRange =
    !defined(eventView.start) &&
    !defined(eventView.end) &&
    defined(eventView.statsPeriod);

  const intervalInMilliseconds = eventView.interval
    ? intervalToMilliseconds(eventView.interval)
    : undefined;

  const result = useGenericDiscoverQuery<
    {
      data: any[];
      meta: MetaType;
    },
    DiscoverQueryProps
  >({
    route: overriddenRoute ?? 'events-stats',
    eventView,
    location,
    orgSlug: organization.slug,
    getRequestPayload: () => ({
      ...eventView.getEventsAPIPayload(location),
      yAxis: eventView.yAxis,
      topEvents: eventView.topEvents,
      excludeOther: 0,
      partial: 1,
      orderby: eventView.sorts?.[0] ? encodeSort(eventView.sorts?.[0]) : undefined,
      interval: eventView.interval,
      cursor,
      sampling:
        eventView.dataset === DiscoverDatasets.SPANS_EAP_RPC && samplingMode
          ? samplingMode
          : undefined,
    }),
    options: {
      enabled,
      refetchOnWindowFocus: false,
      retry: shouldRetryHandler,
      retryDelay: getRetryDelay,
      staleTime:
        usesRelativeDateRange &&
        defined(intervalInMilliseconds) &&
        intervalInMilliseconds !== 0
          ? intervalInMilliseconds
          : Infinity,
    },
    referrer,
  });

  const isFetchingOrLoading = result.isPending || result.isFetching;
  const defaultData = initialData ?? undefined;

  const data: T = isFetchingOrLoading
    ? defaultData
    : processDiscoverTimeseriesResult(result.data, eventView);

  const pageLinks = result.response?.getResponseHeader('Link') ?? undefined;

  return {
    ...result,
    pageLinks,
    data,
    meta: result.data?.meta,
  };
}

export function useWrappedDiscoverTimeseriesQuery<T>(
  props: WrappedDiscoverTimeseriesQueryProps
) {
  const {isReady} = usePageFilters();
  return useWrappedDiscoverTimeseriesQueryBase<T>({
    ...props,
    enabled: props.enabled && isReady,
  });
}

export function useWrappedDiscoverTimeseriesQueryWithoutPageFilters<T>(
  props: WrappedDiscoverTimeseriesQueryProps
) {
  return useWrappedDiscoverTimeseriesQueryBase<T>(props);
}

type WrappedDiscoverQueryProps<T> = {
  eventView: EventView;
  allowAggregateConditions?: boolean;
  cursor?: string;
  enabled?: boolean;
  initialData?: T;
  limit?: number;
  noPagination?: boolean;
  referrer?: string;
  samplingMode?: SamplingMode;
};

function useWrappedDiscoverQueryBase<T>({
  eventView,
  initialData,
  enabled,
  referrer,
  limit,
  cursor,
  noPagination,
  allowAggregateConditions,
  samplingMode,
  pageFiltersReady,
}: WrappedDiscoverQueryProps<T> & {
  pageFiltersReady: boolean;
}) {
  const location = useLocation();
  const organization = useOrganization();

  const queryExtras: Record<string, string> = {};
  if (eventView.dataset === DiscoverDatasets.SPANS_EAP_RPC && samplingMode) {
    queryExtras.sampling = samplingMode;
  }

  if (allowAggregateConditions !== undefined) {
    queryExtras.allowAggregateConditions = allowAggregateConditions ? '1' : '0';
  }

  const usesRelativeDateRange =
    !defined(eventView.start) &&
    !defined(eventView.end) &&
    defined(eventView.statsPeriod);

  const staleTimeForRelativePeriod = getStaleTimeForRelativePeriodTable(
    eventView.statsPeriod
  );

  const result = useDiscoverQuery({
    eventView,
    orgSlug: organization.slug,
    location,
    referrer,
    cursor,
    limit,
    options: {
      enabled: enabled && pageFiltersReady, // TODO this has a bug: if enabled is undefined, this short-circuits to undefined, which becomes true, regardless of pageFiltersReady
      refetchOnWindowFocus: false,
      retry: shouldRetryHandler,
      retryDelay: getRetryDelay,
      staleTime: usesRelativeDateRange ? staleTimeForRelativePeriod : Infinity,
    },
    queryExtras,
    noPagination,
  });

  // TODO: useDiscoverQuery incorrectly states that it returns MetaType, but it
  // does not!
  const meta = result.data?.meta as EventsMetaType | undefined;

  const data =
    result.isPending && initialData ? initialData : (result.data?.data as T | undefined);

  return {
    ...result,
    data,
    meta,
  };
}

export function useWrappedDiscoverQuery<T>(props: WrappedDiscoverQueryProps<T>) {
  const {isReady: pageFiltersReady} = usePageFilters();
  return useWrappedDiscoverQueryBase({...props, pageFiltersReady});
}

export function useWrappedDiscoverQueryWithoutPageFilters<T>(
  props: WrappedDiscoverQueryProps<T>
) {
  return useWrappedDiscoverQueryBase({...props, pageFiltersReady: true});
}

type Interval = {interval: string; group?: string};

function processDiscoverTimeseriesResult(
  result: TableData | undefined,
  eventView: EventView
) {
  if (!result) {
    return undefined;
  }

  if (!eventView.yAxis) {
    return [];
  }

  const firstYAxis =
    typeof eventView.yAxis === 'string' ? eventView.yAxis : eventView.yAxis[0]!;

  if (result.data) {
    // Result data only returned one series. This means there was only only one yAxis requested, and no sub-series. Iterate the data, and return the result
    return processSingleDiscoverTimeseriesResult(result, firstYAxis).map(data => ({
      interval: moment(parseInt(data.interval, 10) * 1000).format(DATE_FORMAT),
      // @ts-expect-error TS(7053): Element implicitly has an 'any' type because expre... Remove this comment to see the full error message
      [firstYAxis]: data[firstYAxis],
      group: data.group,
    }));
  }

  let intervals = [] as Interval[];

  // Result data had more than one series, grouped by a key. This means either multiple yAxes were requested _or_ a top-N query was set. Iterate the keys, and construct a series for each one.
  Object.keys(result).forEach(key => {
    // Each key has just one timeseries. Either this is a simple multi-axis query, or a top-N query with just one axis
    // @ts-expect-error TS(7053): Element implicitly has an 'any' type because expre... Remove this comment to see the full error message
    if (result[key].data) {
      intervals = mergeIntervals(
        intervals,
        // @ts-expect-error TS(7053): Element implicitly has an 'any' type because expre... Remove this comment to see the full error message
        processSingleDiscoverTimeseriesResult(result[key], key)
      );
    } else {
      // Each key has more than one timeseries. This is a multi-axis top-N query. Iterate each series, but this time set both the key _and_ the group
      // @ts-expect-error TS(7053): Element implicitly has an 'any' type because expre... Remove this comment to see the full error message
      Object.keys(result[key]).forEach(innerKey => {
        if (innerKey !== 'order') {
          // `order` is a special value, each series has it in a multi-series query
          intervals = mergeIntervals(
            intervals,
            // @ts-expect-error TS(7053): Element implicitly has an 'any' type because expre... Remove this comment to see the full error message
            processSingleDiscoverTimeseriesResult(result[key][innerKey], innerKey, key)
          );
        }
      });
    }
  });

  const processed = intervals.map(interval => ({
    ...interval,
    interval: moment(parseInt(interval.interval, 10) * 1000).format(DATE_FORMAT),
  }));

  return processed;
}

function processSingleDiscoverTimeseriesResult(result: any, key: string, group?: string) {
  const intervals = [] as Interval[];

  // @ts-expect-error TS(7031): Binding element 'timestamp' implicitly has an 'any... Remove this comment to see the full error message
  result.data.forEach(([timestamp, [{count: value}]]) => {
    const existingInterval = intervals.find(
      interval =>
        interval.interval === timestamp && (group ? interval.group === group : true)
    );

    if (existingInterval) {
      // @ts-expect-error TS(7053): Element implicitly has an 'any' type because expre... Remove this comment to see the full error message
      existingInterval[key] = value;
      return;
    }

    intervals.push({
      interval: timestamp,
      [key]: value,
      group,
    });
  });

  return intervals;
}

function mergeIntervals(first: Interval[], second: Interval[]) {
  const target: Interval[] = JSON.parse(JSON.stringify(first));

  second.forEach(({interval: timestamp, group, ...rest}) => {
    const existingInterval = target.find(
      interval =>
        interval.interval === timestamp && (group ? interval.group === group : true)
    );

    if (existingInterval) {
      Object.keys(rest).forEach(key => {
        // @ts-expect-error TS(7053): Element implicitly has an 'any' type because expre... Remove this comment to see the full error message
        existingInterval[key] = rest[key];
      });

      return;
    }

    target.push({interval: timestamp, group, ...rest});
  });
  return target;
}

function getStaleTimeForRelativePeriodTable(statsPeriod: string | undefined) {
  if (!defined(statsPeriod)) {
    return Infinity;
  }
  const periodInMs = intervalToMilliseconds(statsPeriod);

  if (periodInMs <= SEVEN_DAYS) {
    return 0;
  }

  if (periodInMs <= FOURTEEN_DAYS) {
    return 10 * 1000;
  }

  if (periodInMs <= THIRTY_DAYS) {
    return 30 * 1000;
  }

  if (periodInMs <= SIXTY_DAYS) {
    return 60 * 1000;
  }

  return 5 * 60 * 1000;
}<|MERGE_RESOLUTION|>--- conflicted
+++ resolved
@@ -71,11 +71,7 @@
   });
 }
 
-<<<<<<< HEAD
 function useSpansQueryBase<T>({
-=======
-function useWrappedDiscoverTimeseriesQuery<T>({
->>>>>>> 1e6c2b9b
   eventView,
   initialData,
   limit,
