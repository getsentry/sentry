--- conflicted
+++ resolved
@@ -3,16 +3,11 @@
 import useProjects from 'sentry/utils/useProjects';
 import {ModuleName} from 'sentry/views/insights/types';
 
-<<<<<<< HEAD
 const excludedModuleNames = [
-  ModuleName.ALL,
   ModuleName.OTHER,
   ModuleName.MOBILE_UI,
   ModuleName.MOBILE_SCREENS,
 ] as const;
-=======
-const excludedModuleNames = [ModuleName.OTHER, ModuleName.MOBILE_UI] as const;
->>>>>>> 9f929d01
 
 type ExcludedModuleNames = (typeof excludedModuleNames)[number];
 
