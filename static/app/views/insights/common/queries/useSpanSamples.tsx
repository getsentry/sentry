--- conflicted
+++ resolved
@@ -139,13 +139,8 @@
             SpanFields.TRANSACTION_SPAN_ID, // TODO: transaction.span_id should be a default from the backend
             ...additionalFields,
           ],
-<<<<<<< HEAD
           sampling: SAMPLING_MODE.NORMAL,
-          dataset: DiscoverDatasets.SPANS_EAP,
-=======
-          sampling: useEap ? SAMPLING_MODE.NORMAL : undefined,
-          dataset: useEap ? DiscoverDatasets.SPANS : undefined,
->>>>>>> b9ea731f
+          dataset: DiscoverDatasets.SPANS,
           sort: `-${SPAN_SELF_TIME}`,
         },
       },
