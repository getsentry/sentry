--- conflicted
+++ resolved
@@ -42,25 +42,7 @@
   transformAliasToInputFormat?: boolean;
 }
 
-<<<<<<< HEAD
-export const useTopNSpanMetricsSeries = <Fields extends EAPSpanProperty[]>(
-  options: UseMetricsSeriesOptions<Fields>,
-  referrer: string,
-  pageFilters?: PageFilters
-) => {
-  const useEap = useInsightsEap();
-  return useTopNDiscoverSeries<Fields>(
-    options,
-    useEap ? DiscoverDatasets.SPANS_EAP_RPC : DiscoverDatasets.SPANS_METRICS,
-    referrer,
-    pageFilters
-  );
-};
-
-export const useTopNSpanEAPSeries = <
-=======
 export const useTopNSpanSeries = <
->>>>>>> 369f3a84
   Fields extends
     | EAPSpanProperty[]
     | EAPSpanProperty[]
