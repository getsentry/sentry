--- conflicted
+++ resolved
@@ -5,7 +5,6 @@
  * render an Insight Chart Widget
  */
 export interface LoadableChartWidgetProps {
-<<<<<<< HEAD
   /**
    * Chart height, needed to ensure that the chart height is consistent with
    * the loading placeholder height
@@ -13,8 +12,6 @@
   height?: string | number;
 
   // TODO(billy): This should be required when all chart widgets are converted
-=======
->>>>>>> ddc82d2d
   /**
    * Unique ID for the widget
    *
