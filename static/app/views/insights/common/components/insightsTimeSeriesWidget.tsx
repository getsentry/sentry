import type {Theme} from '@emotion/react';
import {useTheme} from '@emotion/react';
import styled from '@emotion/styled';

import {openInsightChartModal} from 'sentry/actionCreators/modal';
import {Button} from 'sentry/components/core/button';
import {IconExpand} from 'sentry/icons';
import {t} from 'sentry/locale';
import type {PageFilters} from 'sentry/types/core';
import useOrganization from 'sentry/utils/useOrganization';
import usePageFilters from 'sentry/utils/usePageFilters';
import {useReleaseStats} from 'sentry/utils/useReleaseStats';
import {MISSING_DATA_MESSAGE} from 'sentry/views/dashboards/widgets/common/settings';
import type {LegendSelection} from 'sentry/views/dashboards/widgets/common/types';
import {Area} from 'sentry/views/dashboards/widgets/timeSeriesWidget/plottables/area';
import {Bars} from 'sentry/views/dashboards/widgets/timeSeriesWidget/plottables/bars';
import {Line} from 'sentry/views/dashboards/widgets/timeSeriesWidget/plottables/line';
import type {Samples} from 'sentry/views/dashboards/widgets/timeSeriesWidget/plottables/samples';
import {
  TimeSeriesWidgetVisualization,
  type TimeSeriesWidgetVisualizationProps,
} from 'sentry/views/dashboards/widgets/timeSeriesWidget/timeSeriesWidgetVisualization';
import {Widget} from 'sentry/views/dashboards/widgets/widget/widget';
import type {WidgetTitleProps} from 'sentry/views/dashboards/widgets/widget/widgetTitle';
import {
  AVG_COLOR,
  COUNT_COLOR,
  HTTP_RESPONSE_3XX_COLOR,
  HTTP_RESPONSE_4XX_COLOR,
  HTTP_RESPONSE_5XX_COLOR,
  THROUGHPUT_COLOR,
} from 'sentry/views/insights/colors';
import type {LoadableChartWidgetProps} from 'sentry/views/insights/common/components/widgets/types';
import type {DiscoverSeries} from 'sentry/views/insights/common/queries/useDiscoverSeries';
import {convertSeriesToTimeseries} from 'sentry/views/insights/common/utils/convertSeriesToTimeseries';
import {INGESTION_DELAY} from 'sentry/views/insights/settings';

export interface InsightsTimeSeriesWidgetProps
  extends WidgetTitleProps,
    LoadableChartWidgetProps {
  error: Error | null;
  isLoading: boolean;
  series: DiscoverSeries[];
  visualizationType: 'line' | 'area' | 'bar';
  aliases?: Record<string, string>;
  description?: React.ReactNode;
  height?: string | number;
  interactiveTitle?: () => React.ReactNode;
  legendSelection?: LegendSelection | undefined;
  onLegendSelectionChange?: ((selection: LegendSelection) => void) | undefined;
<<<<<<< HEAD
  pageFilters?: PageFilters;
=======
  samples?: Samples;
>>>>>>> e497596a
  showLegend?: TimeSeriesWidgetVisualizationProps['showLegend'];
  showReleaseAs?: 'line' | 'bubble';
  stacked?: boolean;
}

export function InsightsTimeSeriesWidget(props: InsightsTimeSeriesWidgetProps) {
  const theme = useTheme();
  const organization = useOrganization();
  const pageFilters = usePageFilters();
  const pageFiltersSelection = props.pageFilters || pageFilters.selection;
  const {releases: releasesWithDate} = useReleaseStats(pageFiltersSelection);
  const releases =
    releasesWithDate?.map(({date, version}) => ({
      timestamp: date,
      version,
    })) ?? [];

  const visualizationProps: TimeSeriesWidgetVisualizationProps = {
    showLegend: props.showLegend,
    plottables: (props.series.filter(Boolean) ?? [])?.map(serie => {
      const timeSeries = convertSeriesToTimeseries(serie);
      const PlottableDataConstructor =
        props.visualizationType === 'line'
          ? Line
          : props.visualizationType === 'area'
            ? Area
            : Bars;

      return new PlottableDataConstructor(timeSeries, {
        color: serie.color ?? COMMON_COLORS(theme)[timeSeries.field],
        delay: INGESTION_DELAY,
        stack: props.stacked && props.visualizationType === 'bar' ? 'all' : undefined,
        alias: props.aliases?.[timeSeries.field],
      });
    }),
  };

  if (props.samples) {
    visualizationProps.plottables.push(props.samples);
  }

  const Title = props.interactiveTitle ? (
    props.interactiveTitle()
  ) : (
    <Widget.WidgetTitle title={props.title} />
  );

  // TODO: Instead of using `ChartContainer`, enforce the height from the parent layout
  if (props.isLoading) {
    return (
      <ChartContainer height={props.height}>
        <Widget
          Title={Title}
          Visualization={<TimeSeriesWidgetVisualization.LoadingPlaceholder />}
        />
      </ChartContainer>
    );
  }

  if (props.error) {
    return (
      <ChartContainer height={props.height}>
        <Widget
          Title={Title}
          Visualization={<Widget.WidgetError error={props.error} />}
        />
      </ChartContainer>
    );
  }

  if (props.series.filter(Boolean).length === 0) {
    return (
      <ChartContainer height={props.height}>
        <Widget
          Title={Title}
          Visualization={<Widget.WidgetError error={MISSING_DATA_MESSAGE} />}
        />
      </ChartContainer>
    );
  }

  const enableReleaseBubblesProps = organization.features.includes('release-bubbles-ui')
    ? ({releases, showReleaseAs: props.showReleaseAs || 'bubble'} as const)
    : {};

  return (
    <ChartContainer height={props.height}>
      <Widget
        Title={Title}
        Visualization={
          <TimeSeriesWidgetVisualization
            id={props.id}
            pageFilters={props.pageFilters}
            {...enableReleaseBubblesProps}
            legendSelection={props.legendSelection}
            onLegendSelectionChange={props.onLegendSelectionChange}
            {...visualizationProps}
          />
        }
        Actions={
          <Widget.WidgetToolbar>
            {props.description && (
              <Widget.WidgetDescription description={props.description} />
            )}
            <Button
              size="xs"
              aria-label={t('Open Full-Screen View')}
              borderless
              icon={<IconExpand />}
              onClick={() => {
                openInsightChartModal({
                  title: props.title,
                  children: (
                    <ModalChartContainer>
                      <TimeSeriesWidgetVisualization
                        id={props.id}
                        {...visualizationProps}
                        {...enableReleaseBubblesProps}
                        onZoom={() => {}}
                        legendSelection={props.legendSelection}
                        onLegendSelectionChange={props.onLegendSelectionChange}
                        releases={releases ?? []}
                      />
                    </ModalChartContainer>
                  ),
                });
              }}
            />
          </Widget.WidgetToolbar>
        }
      />
    </ChartContainer>
  );
}

const COMMON_COLORS = (theme: Theme): Record<string, string> => ({
  'epm()': THROUGHPUT_COLOR(theme),
  'count()': COUNT_COLOR(theme),
  'avg(span.self_time)': AVG_COLOR(theme),
  'http_response_rate(3)': HTTP_RESPONSE_3XX_COLOR,
  'http_response_rate(4)': HTTP_RESPONSE_4XX_COLOR,
  'http_response_rate(5)': HTTP_RESPONSE_5XX_COLOR,
  'avg(messaging.message.receive.latency)': theme.chart.colors[2][1],
  'avg(span.duration)': theme.chart.colors[2][2],
});

const ChartContainer = styled('div')<{height?: string | number}>`
  min-height: 220px;
  height: ${p =>
    p.height ? (typeof p.height === 'string' ? p.height : `${p.height}px`) : '220px'};
`;

export const ModalChartContainer = styled('div')`
  height: 360px;
`;<|MERGE_RESOLUTION|>--- conflicted
+++ resolved
@@ -48,11 +48,8 @@
   interactiveTitle?: () => React.ReactNode;
   legendSelection?: LegendSelection | undefined;
   onLegendSelectionChange?: ((selection: LegendSelection) => void) | undefined;
-<<<<<<< HEAD
   pageFilters?: PageFilters;
-=======
   samples?: Samples;
->>>>>>> e497596a
   showLegend?: TimeSeriesWidgetVisualizationProps['showLegend'];
   showReleaseAs?: 'line' | 'bubble';
   stacked?: boolean;
