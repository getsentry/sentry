import {Fragment} from 'react';

import FeatureBadge from 'sentry/components/badge/featureBadge';
import {Breadcrumbs} from 'sentry/components/breadcrumbs';
import ButtonBar from 'sentry/components/buttonBar';
import FeedbackWidgetButton from 'sentry/components/feedback/widget/feedbackWidgetButton';
import * as Layout from 'sentry/components/layouts/thirds';
import NoProjectMessage from 'sentry/components/noProjectMessage';
import {PageHeadingQuestionTooltip} from 'sentry/components/pageHeadingQuestionTooltip';
import {t} from 'sentry/locale';
import useOrganization from 'sentry/utils/useOrganization';
import * as ModuleLayout from 'sentry/views/insights/common/components/moduleLayout';
import {ModulePageFilterBar} from 'sentry/views/insights/common/components/modulePageFilterBar';
import {ModulePageProviders} from 'sentry/views/insights/common/components/modulePageProviders';
import {ModulesOnboarding} from 'sentry/views/insights/common/components/modulesOnboarding';
import {useModuleBreadcrumbs} from 'sentry/views/insights/common/utils/useModuleBreadcrumbs';
import {
  EAPNumberOfPipelinesChart,
  EAPPipelineDurationChart,
  EAPTotalTokensUsedChart,
  NumberOfPipelinesChart,
  PipelineDurationChart,
  TotalTokensUsedChart,
} from 'sentry/views/insights/llmMonitoring/components/charts/llmMonitoringCharts';
import {
  EAPPipelinesTable,
  PipelinesTable,
} from 'sentry/views/insights/llmMonitoring/components/tables/pipelinesTable';
import {
  MODULE_DOC_LINK,
  MODULE_TITLE,
  RELEASE_LEVEL,
} from 'sentry/views/insights/llmMonitoring/settings';
import {AiHeader} from 'sentry/views/insights/pages/ai/aiPageHeader';
import {useDomainViewFilters} from 'sentry/views/insights/pages/useFilters';
import {ModuleName} from 'sentry/views/insights/types';

export function LLMMonitoringPage() {
  const {isInDomainView} = useDomainViewFilters();
  const organization = useOrganization();

  const crumbs = useModuleBreadcrumbs('ai');
  const useEAP = organization?.features?.includes('insights-use-eap');

  return (
    <Layout.Page>
      <NoProjectMessage organization={organization}>
        {!isInDomainView && (
          <Layout.Header>
            <Layout.HeaderContent>
              <Breadcrumbs crumbs={crumbs} />
              <Layout.Title>
                {MODULE_TITLE}
                <PageHeadingQuestionTooltip
                  title={t('View analytics and information about your AI pipelines')}
                  docsUrl={MODULE_DOC_LINK}
                />
                <FeatureBadge type={RELEASE_LEVEL} />
              </Layout.Title>
            </Layout.HeaderContent>
            <Layout.HeaderActions>
              <ButtonBar gap={1}>
                <FeedbackWidgetButton />
              </ButtonBar>
            </Layout.HeaderActions>
          </Layout.Header>
        )}
<<<<<<< HEAD
        {isInDomainView && <AiHeader module={ModuleName.AI} />}
=======
        {isInDomainView && (
          <Layout.Header>
            <AiHeader
              headerTitle={
                <Fragment>
                  {MODULE_TITLE}
                  <PageHeadingQuestionTooltip
                    title={t('View analytics and information about your AI pipelines')}
                    docsUrl={MODULE_DOC_LINK}
                  />
                </Fragment>
              }
              module={ModuleName.AI}
            />
          </Layout.Header>
        )}
>>>>>>> 0ecd4fab
        <Layout.Body>
          <Layout.Main fullWidth>
            <ModuleLayout.Layout>
              <ModuleLayout.Full>
                <ModulePageFilterBar moduleName={ModuleName.AI} />
              </ModuleLayout.Full>
              <ModulesOnboarding moduleName={ModuleName.AI}>
                <ModuleLayout.Third>
                  {useEAP ? <EAPTotalTokensUsedChart /> : <TotalTokensUsedChart />}
                </ModuleLayout.Third>
                <ModuleLayout.Third>
                  {useEAP ? <EAPNumberOfPipelinesChart /> : <NumberOfPipelinesChart />}
                </ModuleLayout.Third>
                <ModuleLayout.Third>
                  {useEAP ? <EAPPipelineDurationChart /> : <PipelineDurationChart />}
                </ModuleLayout.Third>
                <ModuleLayout.Full>
                  {useEAP ? <EAPPipelinesTable /> : <PipelinesTable />}
                </ModuleLayout.Full>
              </ModulesOnboarding>
            </ModuleLayout.Layout>
          </Layout.Main>
        </Layout.Body>
      </NoProjectMessage>
    </Layout.Page>
  );
}

function PageWithProviders() {
  return (
    <ModulePageProviders
      moduleName="ai"
      features="insights-addon-modules"
      analyticEventName="insight.page_loads.ai"
    >
      <LLMMonitoringPage />
    </ModulePageProviders>
  );
}

export default PageWithProviders;<|MERGE_RESOLUTION|>--- conflicted
+++ resolved
@@ -65,9 +65,6 @@
             </Layout.HeaderActions>
           </Layout.Header>
         )}
-<<<<<<< HEAD
-        {isInDomainView && <AiHeader module={ModuleName.AI} />}
-=======
         {isInDomainView && (
           <Layout.Header>
             <AiHeader
@@ -84,7 +81,6 @@
             />
           </Layout.Header>
         )}
->>>>>>> 0ecd4fab
         <Layout.Body>
           <Layout.Main fullWidth>
             <ModuleLayout.Layout>
