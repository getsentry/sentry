import {Fragment, memo, useCallback, useMemo} from 'react';
import styled from '@emotion/styled';

import Count from 'sentry/components/count';
import type {CursorHandler} from 'sentry/components/pagination';
import Pagination from 'sentry/components/pagination';
import GridEditable, {
  COL_WIDTH_UNDEFINED,
  type GridColumnHeader,
  type GridColumnOrder,
} from 'sentry/components/tables/gridEditable';
import {t} from 'sentry/locale';
import {trackAnalytics} from 'sentry/utils/analytics';
import {useLocation} from 'sentry/utils/useLocation';
import {useNavigate} from 'sentry/utils/useNavigate';
import useOrganization from 'sentry/utils/useOrganization';
import usePageFilters from 'sentry/utils/usePageFilters';
import {Mode} from 'sentry/views/explore/contexts/pageParamsContext/mode';
import {getExploreUrl} from 'sentry/views/explore/utils';
import {
  CellLink,
  GridEditableContainer,
  LoadingOverlay,
} from 'sentry/views/insights/agentMonitoring/components/common';
import {
  HeadSortCell,
  useTableSortParams,
} from 'sentry/views/insights/agentMonitoring/components/headSortCell';
import {ModelName} from 'sentry/views/insights/agentMonitoring/components/modelName';
import {useColumnOrder} from 'sentry/views/insights/agentMonitoring/hooks/useColumnOrder';
import {useCombinedQuery} from 'sentry/views/insights/agentMonitoring/hooks/useCombinedQuery';
import {formatLLMCosts} from 'sentry/views/insights/agentMonitoring/utils/formatLLMCosts';
import {
  AI_COST_ATTRIBUTE_SUM,
  AI_INPUT_TOKENS_ATTRIBUTE_SUM,
  AI_INPUT_TOKENS_CACHED_ATTRIBUTE_SUM,
  AI_MODEL_ID_ATTRIBUTE,
  AI_OUTPUT_TOKENS_ATTRIBUTE_SUM,
  AI_OUTPUT_TOKENS_REASONING_ATTRIBUTE_SUM,
  getAIGenerationsFilter,
} from 'sentry/views/insights/agentMonitoring/utils/query';
import {Referrer} from 'sentry/views/insights/agentMonitoring/utils/referrers';
import {ChartType} from 'sentry/views/insights/common/components/chart';
import {TextAlignRight} from 'sentry/views/insights/common/components/textAlign';
import {useSpans} from 'sentry/views/insights/common/queries/useDiscover';
import {DurationCell} from 'sentry/views/insights/pages/platform/shared/table/DurationCell';
// import {ErrorRateCell} from 'sentry/views/insights/pages/platform/shared/table/ErrorRateCell';
import {NumberCell} from 'sentry/views/insights/pages/platform/shared/table/NumberCell';

interface TableData {
  avg: number;
<<<<<<< HEAD
  cost: number;
=======
  errors: number;
>>>>>>> 04895b02
  inputCachedTokens: number;
  inputTokens: number;
  model: string;
  outputReasoningTokens: number;
  outputTokens: number;
  p95: number;
  requests: number;
}

const EMPTY_ARRAY: never[] = [];

const defaultColumnOrder: Array<GridColumnOrder<string>> = [
  {key: 'model', name: t('Model'), width: COL_WIDTH_UNDEFINED},
  {key: 'count()', name: t('Requests'), width: 120},
  {key: 'avg(span.duration)', name: t('Avg'), width: 100},
  {key: 'p95(span.duration)', name: t('P95'), width: 100},
<<<<<<< HEAD
  {key: AI_COST_ATTRIBUTE_SUM, name: t('Cost'), width: 100},
  {key: AI_INPUT_TOKENS_ATTRIBUTE_SUM, name: t('Input tokens (Cached)'), width: 180},
  {key: AI_OUTPUT_TOKENS_ATTRIBUTE_SUM, name: t('Output tokens (Reasoning)'), width: 180},

  // {key: 'failure_rate()', name: t('Error Rate'), width: 120},
=======
  {key: 'count_if(span.status,unknown)', name: t('Errors'), width: 120},
  {key: AI_INPUT_TOKENS_ATTRIBUTE_SUM, name: t('Input tokens'), width: 140},
  {key: AI_INPUT_TOKENS_CACHED_ATTRIBUTE_SUM, name: t('Cached tokens'), width: 140},
  {key: AI_OUTPUT_TOKENS_ATTRIBUTE_SUM, name: t('Output tokens'), width: 140},
  {
    key: AI_OUTPUT_TOKENS_REASONING_ATTRIBUTE_SUM,
    name: t('Reasoning tokens'),
    width: 140,
  },
>>>>>>> 04895b02
];

const rightAlignColumns = new Set([
  'count()',
  AI_INPUT_TOKENS_ATTRIBUTE_SUM,
  AI_OUTPUT_TOKENS_ATTRIBUTE_SUM,
  AI_OUTPUT_TOKENS_REASONING_ATTRIBUTE_SUM,
  AI_INPUT_TOKENS_CACHED_ATTRIBUTE_SUM,
<<<<<<< HEAD
  AI_COST_ATTRIBUTE_SUM,
  // 'failure_rate()',
=======
  'count_if(span.status,unknown)',
>>>>>>> 04895b02
  'avg(span.duration)',
  'p95(span.duration)',
]);

export function ModelsTable() {
  const navigate = useNavigate();
  const location = useLocation();
  const organization = useOrganization();
  const {columnOrder, onResizeColumn} = useColumnOrder(defaultColumnOrder);

  const fullQuery = useCombinedQuery(getAIGenerationsFilter());

  const handleCursor: CursorHandler = (cursor, pathname, previousQuery) => {
    navigate(
      {
        pathname,
        query: {
          ...previousQuery,
          tableCursor: cursor,
        },
      },
      {replace: true, preventScrollReset: true}
    );
  };

  const {sortField, sortOrder} = useTableSortParams();

  const modelsRequest = useSpans(
    {
      fields: [
        AI_MODEL_ID_ATTRIBUTE,
        AI_INPUT_TOKENS_ATTRIBUTE_SUM,
        AI_OUTPUT_TOKENS_ATTRIBUTE_SUM,
        AI_OUTPUT_TOKENS_REASONING_ATTRIBUTE_SUM,
        AI_INPUT_TOKENS_CACHED_ATTRIBUTE_SUM,
        AI_COST_ATTRIBUTE_SUM,
        'count()',
        'avg(span.duration)',
        'p95(span.duration)',
        'count_if(span.status,unknown)', // spans with status unknown are errors
      ],
      sorts: [{field: sortField, kind: sortOrder}],
      search: fullQuery,
      limit: 10,
      cursor:
        typeof location.query.modelsCursor === 'string'
          ? location.query.modelsCursor
          : undefined,
      keepPreviousData: true,
    },
    Referrer.MODELS_TABLE
  );

  const tableData = useMemo(() => {
    if (!modelsRequest.data) {
      return [];
    }

    return modelsRequest.data.map(span => ({
      model: `${span[AI_MODEL_ID_ATTRIBUTE]}`,
      requests: span['count()'] ?? 0,
      avg: span['avg(span.duration)'] ?? 0,
      p95: span['p95(span.duration)'] ?? 0,
<<<<<<< HEAD
      // errorRate: span['failure_rate()'],
      cost: Number(span[AI_COST_ATTRIBUTE_SUM]),
=======
      errors: span['count_if(span.status,unknown)'] ?? 0,
>>>>>>> 04895b02
      inputTokens: Number(span[AI_INPUT_TOKENS_ATTRIBUTE_SUM]),
      inputCachedTokens: Number(span[AI_INPUT_TOKENS_CACHED_ATTRIBUTE_SUM]),
      outputTokens: Number(span[AI_OUTPUT_TOKENS_ATTRIBUTE_SUM]),
      outputReasoningTokens: Number(span[AI_OUTPUT_TOKENS_REASONING_ATTRIBUTE_SUM]),
    }));
  }, [modelsRequest.data]);

  const handleSort = useCallback(
    (column: string, direction: 'asc' | 'desc') => {
      trackAnalytics('agent-monitoring.column-sort', {
        organization,
        table: 'models',
        column,
        direction,
      });
    },
    [organization]
  );

  const renderHeadCell = useCallback(
    (column: GridColumnHeader<string>) => {
      return (
        <HeadSortCell
          sortKey={column.key}
          cursorParamName="modelsCursor"
          forceCellGrow={column.key === 'model'}
          align={rightAlignColumns.has(column.key) ? 'right' : undefined}
          onClick={handleSort}
        >
          {column.name}
        </HeadSortCell>
      );
    },
    [handleSort]
  );

  const renderBodyCell = useCallback(
    (column: GridColumnOrder<string>, dataRow: TableData) => {
      return <BodyCell column={column} dataRow={dataRow} />;
    },
    []
  );

  return (
    <Fragment>
      <GridEditableContainer>
        <GridEditable
          isLoading={modelsRequest.isPending}
          error={modelsRequest.error}
          data={tableData}
          columnOrder={columnOrder}
          columnSortBy={EMPTY_ARRAY}
          stickyHeader
          grid={{
            renderBodyCell,
            renderHeadCell,
            onResizeColumn,
          }}
        />
        {modelsRequest.isPlaceholderData && <LoadingOverlay />}
      </GridEditableContainer>
      <Pagination pageLinks={modelsRequest.pageLinks} onCursor={handleCursor} />
    </Fragment>
  );
}

const BodyCell = memo(function BodyCell({
  column,
  dataRow,
}: {
  column: GridColumnHeader<string>;
  dataRow: TableData;
}) {
  const organization = useOrganization();
  const {selection} = usePageFilters();
  const exploreUrl = getExploreUrl({
    selection,
    organization,
    mode: Mode.SAMPLES,
    visualize: [
      {
        chartType: ChartType.BAR,
        yAxes: ['count(span.duration)'],
      },
      {
        chartType: ChartType.LINE,
        yAxes: ['avg(span.duration)'],
      },
    ],
    query: `${AI_MODEL_ID_ATTRIBUTE}:${dataRow.model}`,
  });

  switch (column.key) {
    case 'model':
      return (
        <ModelCell to={exploreUrl}>
          <ModelName modelId={dataRow.model} size={18} />
        </ModelCell>
      );
    case 'count()':
      return <NumberCell value={dataRow.requests} />;
    case AI_INPUT_TOKENS_ATTRIBUTE_SUM:
      return (
        <TokenTypeCell
          value={dataRow.inputTokens}
          secondaryValue={dataRow.inputCachedTokens}
        />
      );
    case AI_OUTPUT_TOKENS_ATTRIBUTE_SUM:
      return (
        <TokenTypeCell
          value={dataRow.outputTokens}
          secondaryValue={dataRow.outputReasoningTokens}
        />
      );
    case 'avg(span.duration)':
      return <DurationCell milliseconds={dataRow.avg} />;
    case 'p95(span.duration)':
      return <DurationCell milliseconds={dataRow.p95} />;
<<<<<<< HEAD
    case AI_COST_ATTRIBUTE_SUM:
      return <TextAlignRight>{formatLLMCosts(dataRow.cost)}</TextAlignRight>;
    // case 'failure_rate()':
    //   return <ErrorRateCell errorRate={dataRow.errorRate} total={dataRow.requests} />;
=======
    case 'count_if(span.status,unknown)':
      return <NumberCell value={dataRow.errors} />;
>>>>>>> 04895b02
    default:
      return null;
  }
});

function TokenTypeCell({value, secondaryValue}: {secondaryValue: number; value: number}) {
  return (
    <TokenTypeCountWrapper>
      <Count value={value} />
      <span>
        (<Count value={secondaryValue} />)
      </span>
    </TokenTypeCountWrapper>
  );
}

const TokenTypeCountWrapper = styled('span')`
  display: flex;
  gap: ${p => p.theme.space.xs};
  justify-content: flex-end;
`;

const ModelCell = styled(CellLink)`
  line-height: 1.1;
`;<|MERGE_RESOLUTION|>--- conflicted
+++ resolved
@@ -49,11 +49,8 @@
 
 interface TableData {
   avg: number;
-<<<<<<< HEAD
   cost: number;
-=======
   errors: number;
->>>>>>> 04895b02
   inputCachedTokens: number;
   inputTokens: number;
   model: string;
@@ -70,23 +67,10 @@
   {key: 'count()', name: t('Requests'), width: 120},
   {key: 'avg(span.duration)', name: t('Avg'), width: 100},
   {key: 'p95(span.duration)', name: t('P95'), width: 100},
-<<<<<<< HEAD
   {key: AI_COST_ATTRIBUTE_SUM, name: t('Cost'), width: 100},
   {key: AI_INPUT_TOKENS_ATTRIBUTE_SUM, name: t('Input tokens (Cached)'), width: 180},
   {key: AI_OUTPUT_TOKENS_ATTRIBUTE_SUM, name: t('Output tokens (Reasoning)'), width: 180},
-
-  // {key: 'failure_rate()', name: t('Error Rate'), width: 120},
-=======
   {key: 'count_if(span.status,unknown)', name: t('Errors'), width: 120},
-  {key: AI_INPUT_TOKENS_ATTRIBUTE_SUM, name: t('Input tokens'), width: 140},
-  {key: AI_INPUT_TOKENS_CACHED_ATTRIBUTE_SUM, name: t('Cached tokens'), width: 140},
-  {key: AI_OUTPUT_TOKENS_ATTRIBUTE_SUM, name: t('Output tokens'), width: 140},
-  {
-    key: AI_OUTPUT_TOKENS_REASONING_ATTRIBUTE_SUM,
-    name: t('Reasoning tokens'),
-    width: 140,
-  },
->>>>>>> 04895b02
 ];
 
 const rightAlignColumns = new Set([
@@ -95,12 +79,8 @@
   AI_OUTPUT_TOKENS_ATTRIBUTE_SUM,
   AI_OUTPUT_TOKENS_REASONING_ATTRIBUTE_SUM,
   AI_INPUT_TOKENS_CACHED_ATTRIBUTE_SUM,
-<<<<<<< HEAD
   AI_COST_ATTRIBUTE_SUM,
-  // 'failure_rate()',
-=======
   'count_if(span.status,unknown)',
->>>>>>> 04895b02
   'avg(span.duration)',
   'p95(span.duration)',
 ]);
@@ -164,12 +144,8 @@
       requests: span['count()'] ?? 0,
       avg: span['avg(span.duration)'] ?? 0,
       p95: span['p95(span.duration)'] ?? 0,
-<<<<<<< HEAD
-      // errorRate: span['failure_rate()'],
       cost: Number(span[AI_COST_ATTRIBUTE_SUM]),
-=======
       errors: span['count_if(span.status,unknown)'] ?? 0,
->>>>>>> 04895b02
       inputTokens: Number(span[AI_INPUT_TOKENS_ATTRIBUTE_SUM]),
       inputCachedTokens: Number(span[AI_INPUT_TOKENS_CACHED_ATTRIBUTE_SUM]),
       outputTokens: Number(span[AI_OUTPUT_TOKENS_ATTRIBUTE_SUM]),
@@ -289,15 +265,10 @@
       return <DurationCell milliseconds={dataRow.avg} />;
     case 'p95(span.duration)':
       return <DurationCell milliseconds={dataRow.p95} />;
-<<<<<<< HEAD
     case AI_COST_ATTRIBUTE_SUM:
       return <TextAlignRight>{formatLLMCosts(dataRow.cost)}</TextAlignRight>;
-    // case 'failure_rate()':
-    //   return <ErrorRateCell errorRate={dataRow.errorRate} total={dataRow.requests} />;
-=======
     case 'count_if(span.status,unknown)':
       return <NumberCell value={dataRow.errors} />;
->>>>>>> 04895b02
     default:
       return null;
   }
