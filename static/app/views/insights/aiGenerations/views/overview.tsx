--- conflicted
+++ resolved
@@ -1,9 +1,5 @@
 import {useMemo} from 'react';
-<<<<<<< HEAD
-import styled from '@emotion/styled';
 import {parseAsString, useQueryState} from 'nuqs';
-=======
->>>>>>> b4871e32
 
 import {Flex, Stack} from '@sentry/scraps/layout';
 
