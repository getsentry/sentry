import {Fragment} from 'react';
import {useTheme} from '@emotion/react';

import {openInsightChartModal} from 'sentry/actionCreators/modal';
import Link from 'sentry/components/links/link';
import {t} from 'sentry/locale';
import getDuration from 'sentry/utils/duration/getDuration';
import useOrganization from 'sentry/utils/useOrganization';
import usePageFilters from 'sentry/utils/usePageFilters';
import {Line} from 'sentry/views/dashboards/widgets/timeSeriesWidget/plottables/line';
import {TimeSeriesWidgetVisualization} from 'sentry/views/dashboards/widgets/timeSeriesWidget/timeSeriesWidgetVisualization';
import {Widget} from 'sentry/views/dashboards/widgets/widget/widget';
import {Mode} from 'sentry/views/explore/contexts/pageParamsContext/mode';
import {getExploreUrl} from 'sentry/views/explore/utils';
import {ChartType} from 'sentry/views/insights/common/components/chart';
import {useEAPSpans} from 'sentry/views/insights/common/queries/useDiscover';
import {useTopNSpanEAPSeries} from 'sentry/views/insights/common/queries/useTopNDiscoverSeries';
import {convertSeriesToTimeseries} from 'sentry/views/insights/common/utils/convertSeriesToTimeseries';
import {Referrer} from 'sentry/views/insights/pages/platform/laravel/referrers';
import {usePageFilterChartParams} from 'sentry/views/insights/pages/platform/laravel/utils';
import {WidgetVisualizationStates} from 'sentry/views/insights/pages/platform/laravel/widgetVisualizationStates';
import {useReleaseBubbleProps} from 'sentry/views/insights/pages/platform/shared/getReleaseBubbleProps';
import {
  ModalChartContainer,
  ModalTableWrapper,
  SeriesColorIndicator,
  WidgetFooterTable,
} from 'sentry/views/insights/pages/platform/shared/styles';
import {Toolbar} from 'sentry/views/insights/pages/platform/shared/toolbar';

<<<<<<< HEAD
function renameMeta(meta: EventsMetaType, from: string, to: string): EventsMetaType {
  return {
    fields: {
      [to]: meta.fields[from]!,
    },
    units: {
      [to]: meta.units[from]!,
    },
  };
}

export function SlowSSRWidget({query}: {query?: string}) {
=======
export function SlowSSRWidget({query, releases}: {query?: string; releases?: Release[]}) {
>>>>>>> 8be42f19
  const theme = useTheme();
  const {selection} = usePageFilters();
  const organization = useOrganization();
  const releaseBubbleProps = useReleaseBubbleProps();
  const pageFilterChartParams = usePageFilterChartParams();

  const fullQuery = `span.op:function.nextjs ${query}`;

  const spansRequest = useEAPSpans(
    {
      search: fullQuery,
      fields: ['span.group', 'project.id', 'span.description', 'avg(span.duration)'],
      sorts: [{field: 'avg(span.duration)', kind: 'desc'}],
      limit: 4,
    },
    Referrer.SLOW_SSR_CHART
  );

  const timeSeriesRequest = useTopNSpanEAPSeries(
    {
      ...pageFilterChartParams,
      search: `span.group:[${spansRequest.data?.map(item => `"${item['span.group']}"`).join(',')}]`,
      fields: ['span.group', 'avg(span.duration)'],
      yAxis: ['avg(span.duration)'],
      sort: {field: 'avg(span.duration)', kind: 'desc'},
      topN: 4,
      enabled: !!spansRequest.data,
    },
    Referrer.SLOW_SSR_CHART
  );

  const timeSeries = timeSeriesRequest.data.filter(ts => ts.seriesName !== 'Other');

  const isLoading = timeSeriesRequest.isLoading || spansRequest.isLoading;
  const error = timeSeriesRequest.error || spansRequest.error;

  const hasData =
    spansRequest.data && spansRequest.data.length > 0 && timeSeries.length > 0;

  const colorPalette = theme.chart.getColorPalette(timeSeries.length - 2);

  const aliases = Object.fromEntries(
    spansRequest.data?.map(item => [item['span.group'], item['span.description']]) ?? []
  );

  const visualization = (
    <WidgetVisualizationStates
      isEmpty={!hasData}
      isLoading={isLoading}
      error={error}
      VisualizationType={TimeSeriesWidgetVisualization}
      visualizationProps={{
        showLegend: 'never',
        plottables: timeSeries.map(
          (ts, index) =>
            new Line(convertSeriesToTimeseries(ts), {
              color: colorPalette[index],
              alias: aliases[ts.seriesName],
            })
        ),
        ...releaseBubbleProps,
      }}
    />
  );

  const footer = hasData && (
    <WidgetFooterTable>
      {spansRequest.data?.map((item, index) => (
        <Fragment key={item['span.description']}>
          <div>
            <SeriesColorIndicator
              style={{
                backgroundColor: colorPalette[index],
              }}
            />
          </div>
          <div>
            <Link
              to={getExploreUrl({
                mode: Mode.SAMPLES,
                visualize: [
                  {
                    chartType: ChartType.BAR,
                    yAxes: ['count(span.duration)'],
                  },
                ],
                sort: '-count(span.duration)',
                query: `${fullQuery} span.description:"${item['span.description']}"`,
                interval: pageFilterChartParams.interval,
                organization,
                selection,
              })}
            >
              {item['span.description']}
            </Link>
          </div>
          <span>{getDuration((item['avg(span.duration)'] ?? 0) / 1000, 2, true)}</span>
        </Fragment>
      ))}
    </WidgetFooterTable>
  );

  return (
    <Widget
      Title={<Widget.WidgetTitle title={t('Slow SSR')} />}
      Visualization={visualization}
      Actions={
        organization.features.includes('visibility-explore-view') &&
        hasData && (
          <Toolbar
            exploreParams={{
              mode: Mode.AGGREGATE,
              visualize: [
                {
                  chartType: ChartType.LINE,
                  yAxes: ['avg(span.duration)'],
                },
              ],
              groupBy: ['span.description'],
              query: fullQuery,
              interval: pageFilterChartParams.interval,
            }}
            onOpenFullScreen={() => {
              openInsightChartModal({
                title: t('Slow SSR'),
                children: (
                  <Fragment>
                    <ModalChartContainer>{visualization}</ModalChartContainer>
                    <ModalTableWrapper>{footer}</ModalTableWrapper>
                  </Fragment>
                ),
              });
            }}
          />
        )
      }
      noFooterPadding
      Footer={footer}
    />
  );
}<|MERGE_RESOLUTION|>--- conflicted
+++ resolved
@@ -28,22 +28,7 @@
 } from 'sentry/views/insights/pages/platform/shared/styles';
 import {Toolbar} from 'sentry/views/insights/pages/platform/shared/toolbar';
 
-<<<<<<< HEAD
-function renameMeta(meta: EventsMetaType, from: string, to: string): EventsMetaType {
-  return {
-    fields: {
-      [to]: meta.fields[from]!,
-    },
-    units: {
-      [to]: meta.units[from]!,
-    },
-  };
-}
-
 export function SlowSSRWidget({query}: {query?: string}) {
-=======
-export function SlowSSRWidget({query, releases}: {query?: string; releases?: Release[]}) {
->>>>>>> 8be42f19
   const theme = useTheme();
   const {selection} = usePageFilters();
   const organization = useOrganization();
