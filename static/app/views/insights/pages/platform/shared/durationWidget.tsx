import {useMemo} from 'react';

import {openInsightChartModal} from 'sentry/actionCreators/modal';
import {t} from 'sentry/locale';
import useOrganization from 'sentry/utils/useOrganization';
import {Line} from 'sentry/views/dashboards/widgets/timeSeriesWidget/plottables/line';
import {TimeSeriesWidgetVisualization} from 'sentry/views/dashboards/widgets/timeSeriesWidget/timeSeriesWidgetVisualization';
import {Widget} from 'sentry/views/dashboards/widgets/widget/widget';
import {Mode} from 'sentry/views/explore/contexts/pageParamsContext/mode';
import {ChartType} from 'sentry/views/insights/common/components/chart';
import {useEAPSeries} from 'sentry/views/insights/common/queries/useDiscoverSeries';
import {convertSeriesToTimeseries} from 'sentry/views/insights/common/utils/convertSeriesToTimeseries';
import {Referrer} from 'sentry/views/insights/pages/platform/laravel/referrers';
import {usePageFilterChartParams} from 'sentry/views/insights/pages/platform/laravel/utils';
import {WidgetVisualizationStates} from 'sentry/views/insights/pages/platform/laravel/widgetVisualizationStates';
import {useReleaseBubbleProps} from 'sentry/views/insights/pages/platform/shared/getReleaseBubbleProps';
import {ModalChartContainer} from 'sentry/views/insights/pages/platform/shared/styles';
import {Toolbar} from 'sentry/views/insights/pages/platform/shared/toolbar';

<<<<<<< HEAD
export function DurationWidget({query}: {query?: string}) {
  const theme = useTheme();
=======
export function DurationWidget({
  query,
  releases,
}: {
  query?: string;
  releases?: Release[];
}) {
>>>>>>> 8be42f19
  const organization = useOrganization();
  const pageFilterChartParams = usePageFilterChartParams();
  const releaseBubbleProps = useReleaseBubbleProps();

  const fullQuery = `span.op:http.server ${query}`.trim();

  const {data, isLoading, error} = useEAPSeries(
    {
      ...pageFilterChartParams,
      search: fullQuery,
      yAxis: ['avg(span.duration)', 'p95(span.duration)'],
      referrer: Referrer.DURATION_CHART,
    },
    Referrer.DURATION_CHART
  );

  const plottables = useMemo(() => {
    return Object.keys(data).map(key => {
      const series = data[key as keyof typeof data];
      return new Line(convertSeriesToTimeseries(series));
    });
  }, [data]);

  const isEmpty = plottables.every(plottable => plottable.isEmpty);

  const visualization = (
    <WidgetVisualizationStates
      isLoading={isLoading}
      error={error}
      isEmpty={isEmpty}
      VisualizationType={TimeSeriesWidgetVisualization}
      visualizationProps={{
        plottables,
        ...releaseBubbleProps,
      }}
    />
  );

  return (
    <Widget
      Title={<Widget.WidgetTitle title={t('Duration')} />}
      Visualization={visualization}
      Actions={
        organization.features.includes('visibility-explore-view') &&
        !isEmpty && (
          <Toolbar
            exploreParams={{
              mode: Mode.SAMPLES,
              visualize: [
                {
                  chartType: ChartType.LINE,
                  yAxes: ['avg(span.duration)', 'p95(span.duration)'],
                },
              ],
              query: fullQuery,
              interval: pageFilterChartParams.interval,
            }}
            onOpenFullScreen={() => {
              openInsightChartModal({
                title: t('Duration'),
                children: <ModalChartContainer>{visualization}</ModalChartContainer>,
              });
            }}
          />
        )
      }
    />
  );
}<|MERGE_RESOLUTION|>--- conflicted
+++ resolved
@@ -17,18 +17,7 @@
 import {ModalChartContainer} from 'sentry/views/insights/pages/platform/shared/styles';
 import {Toolbar} from 'sentry/views/insights/pages/platform/shared/toolbar';
 
-<<<<<<< HEAD
 export function DurationWidget({query}: {query?: string}) {
-  const theme = useTheme();
-=======
-export function DurationWidget({
-  query,
-  releases,
-}: {
-  query?: string;
-  releases?: Release[];
-}) {
->>>>>>> 8be42f19
   const organization = useOrganization();
   const pageFilterChartParams = usePageFilterChartParams();
   const releaseBubbleProps = useReleaseBubbleProps();
