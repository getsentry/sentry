import {t} from 'sentry/locale';
import {MODULES as AI_MODULES} from 'sentry/views/insights/pages/ai/settings';
import {MODULES as BACKEND_MODULES} from 'sentry/views/insights/pages/backend/settings';
import {MODULES as FRONTEND_MODULES} from 'sentry/views/insights/pages/frontend/settings';
import {MODULES as MOBILE_MODULES} from 'sentry/views/insights/pages/mobile/settings';
import type {DomainView} from 'sentry/views/insights/pages/useFilters';
import type {ModuleName} from 'sentry/views/insights/types';

export const OVERVIEW_PAGE_TITLE = t('Overview');
export const DOMAIN_VIEW_BASE_URL = 'performance';
<<<<<<< HEAD
export const DOMAIN_VIEW_BASE_TITLE = t('Performance');
=======

export const DOMAIN_VIEW_MODULES: Record<DomainView, ModuleName[]> = {
  frontend: FRONTEND_MODULES,
  backend: BACKEND_MODULES,
  ai: AI_MODULES,
  mobile: MOBILE_MODULES,
};
>>>>>>> e5db9a96
<|MERGE_RESOLUTION|>--- conflicted
+++ resolved
@@ -8,14 +8,11 @@
 
 export const OVERVIEW_PAGE_TITLE = t('Overview');
 export const DOMAIN_VIEW_BASE_URL = 'performance';
-<<<<<<< HEAD
 export const DOMAIN_VIEW_BASE_TITLE = t('Performance');
-=======
 
 export const DOMAIN_VIEW_MODULES: Record<DomainView, ModuleName[]> = {
   frontend: FRONTEND_MODULES,
   backend: BACKEND_MODULES,
   ai: AI_MODULES,
   mobile: MOBILE_MODULES,
-};
->>>>>>> e5db9a96
+};