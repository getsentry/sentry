import {Fragment} from 'react';

import {Breadcrumbs, type Crumb} from 'sentry/components/breadcrumbs';
import ButtonBar from 'sentry/components/buttonBar';
import FeedbackWidgetButton from 'sentry/components/feedback/widget/feedbackWidgetButton';
import * as Layout from 'sentry/components/layouts/thirds';
import {TabList, Tabs} from 'sentry/components/tabs';
import {t} from 'sentry/locale';
import {useNavigate} from 'sentry/utils/useNavigate';
import useOrganization from 'sentry/utils/useOrganization';
import {useModuleTitles} from 'sentry/views/insights/common/utils/useModuleTitle';
import {
  type RoutableModuleNames,
  useModuleURLBuilder,
} from 'sentry/views/insights/common/utils/useModuleURL';
import {OVERVIEW_PAGE_TITLE} from 'sentry/views/insights/pages/settings';
import type {ModuleName} from 'sentry/views/insights/types';

export type Props = {
  domainBaseUrl: string;
  domainTitle: string;
  headerTitle: React.ReactNode;
  modules: ModuleName[];
  selectedModule: ModuleName | undefined;
  additionalBreadCrumbs?: Crumb[];
  additonalHeaderActions?: React.ReactNode;
  hideDefaultTabs?: boolean;
  tabs?: {onTabChange: (key: string) => void; tabList: React.ReactNode; value: string};
};

type Tab = {
  key: string;
  label: string;
};

export function DomainViewHeader({
  modules,
  headerTitle,
  domainTitle,
  selectedModule,
  hideDefaultTabs,
  additonalHeaderActions,
  additionalBreadCrumbs = [],
  domainBaseUrl,
  tabs,
}: Props) {
  const navigate = useNavigate();
  const organization = useOrganization();
  const moduleURLBuilder = useModuleURLBuilder();
  const moduleTitles = useModuleTitles();

  const baseCrumbs: Crumb[] = [
    {
      label: t('Performance'),
      to: undefined, // There is no base /performance/ page
      preservePageFilters: true,
    },
    {
      label: domainTitle,
      to: domainBaseUrl,
      preservePageFilters: true,
    },
    {
<<<<<<< HEAD
      label: selectedModule ? moduleTitles[selectedModule] : OVERVIEW_PAGE_TITLE,
      to: `${moduleURLBuilder(selectedModule as RoutableModuleNames)}/`,
=======
      label: selectedModule ? MODULE_TITLES[selectedModule] : OVERVIEW_PAGE_TITLE,
      to: selectedModule
        ? `${moduleURLBuilder(selectedModule as RoutableModuleNames)}/`
        : domainBaseUrl,
>>>>>>> 63d405bc
      preservePageFilters: true,
    },
    ...additionalBreadCrumbs,
  ];

  const showModuleTabs = organization.features.includes('insights-entry-points');

  const defaultHandleTabChange = (key: ModuleName | typeof OVERVIEW_PAGE_TITLE) => {
    if (key === selectedModule || (key === OVERVIEW_PAGE_TITLE && !module)) {
      return;
    }
    if (!key) {
      return;
    }
    if (key === OVERVIEW_PAGE_TITLE) {
      navigate(domainBaseUrl);
      return;
    }
    navigate(`${moduleURLBuilder(key as RoutableModuleNames)}/`);
  };

  const tabValue =
    hideDefaultTabs && tabs?.value ? tabs.value : selectedModule ?? OVERVIEW_PAGE_TITLE;

  const handleTabChange =
    hideDefaultTabs && tabs ? tabs.onTabChange : defaultHandleTabChange;

  const tabList: Tab[] = [
    {
      key: OVERVIEW_PAGE_TITLE,
      label: OVERVIEW_PAGE_TITLE,
    },
  ];

  if (showModuleTabs) {
    tabList.push(
      ...modules.map(moduleName => ({
        key: moduleName,
        label: moduleTitles[moduleName],
      }))
    );
  }

  return (
    <Fragment>
      <Layout.Header>
        <Layout.HeaderContent>
          <Breadcrumbs crumbs={baseCrumbs} />

          <Layout.Title>{headerTitle}</Layout.Title>
        </Layout.HeaderContent>
        <Layout.HeaderActions>
          <ButtonBar gap={1}>
            {additonalHeaderActions}
            <FeedbackWidgetButton />
          </ButtonBar>
        </Layout.HeaderActions>
        <Tabs value={tabValue} onChange={handleTabChange}>
          {!hideDefaultTabs && (
            <TabList hideBorder>
              {tabList.map(tab => (
                <TabList.Item key={tab.key}>{tab.label}</TabList.Item>
              ))}
            </TabList>
          )}
          {hideDefaultTabs && tabs && tabs.tabList}
        </Tabs>
      </Layout.Header>
    </Fragment>
  );
}<|MERGE_RESOLUTION|>--- conflicted
+++ resolved
@@ -61,15 +61,10 @@
       preservePageFilters: true,
     },
     {
-<<<<<<< HEAD
       label: selectedModule ? moduleTitles[selectedModule] : OVERVIEW_PAGE_TITLE,
-      to: `${moduleURLBuilder(selectedModule as RoutableModuleNames)}/`,
-=======
-      label: selectedModule ? MODULE_TITLES[selectedModule] : OVERVIEW_PAGE_TITLE,
       to: selectedModule
         ? `${moduleURLBuilder(selectedModule as RoutableModuleNames)}/`
         : domainBaseUrl,
->>>>>>> 63d405bc
       preservePageFilters: true,
     },
     ...additionalBreadCrumbs,
