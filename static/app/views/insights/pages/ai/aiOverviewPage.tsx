import styled from '@emotion/styled';

import Feature from 'sentry/components/acl/feature';
import {COL_WIDTH_UNDEFINED} from 'sentry/components/gridEditable';
import * as Layout from 'sentry/components/layouts/thirds';
import {NoAccess} from 'sentry/components/noAccess';
import {DatePageFilter} from 'sentry/components/organizations/datePageFilter';
import {EnvironmentPageFilter} from 'sentry/components/organizations/environmentPageFilter';
import PageFilterBar from 'sentry/components/organizations/pageFilterBar';
import PageFiltersContainer from 'sentry/components/organizations/pageFilters/container';
import {ProjectPageFilter} from 'sentry/components/organizations/projectPageFilter';
import TransactionNameSearchBar from 'sentry/components/performance/searchBar';
import * as TeamKeyTransactionManager from 'sentry/components/performance/teamKeyTransactionsManager';
import SentryDocumentTitle from 'sentry/components/sentryDocumentTitle';
import {trackAnalytics} from 'sentry/utils/analytics';
import {
  canUseMetricsData,
  useMEPSettingContext,
} from 'sentry/utils/performance/contexts/metricsEnhancedSetting';
import {PageAlert, usePageAlert} from 'sentry/utils/performance/contexts/pageAlert';
import {PerformanceDisplayProvider} from 'sentry/utils/performance/contexts/performanceDisplayContext';
import {MutableSearch} from 'sentry/utils/tokenizeSearch';
import {useLocation} from 'sentry/utils/useLocation';
import {useNavigate} from 'sentry/utils/useNavigate';
import useOrganization from 'sentry/utils/useOrganization';
import useProjects from 'sentry/utils/useProjects';
import {useUserTeams} from 'sentry/utils/useUserTeams';
import * as ModuleLayout from 'sentry/views/insights/common/components/moduleLayout';
import {ToolRibbon} from 'sentry/views/insights/common/components/ribbon';
import {ViewTrendsButton} from 'sentry/views/insights/common/components/viewTrendsButton';
import {useOnboardingProject} from 'sentry/views/insights/common/queries/useOnboardingProject';
import {AiHeader} from 'sentry/views/insights/pages/ai/aiPageHeader';
import {AI_LANDING_TITLE} from 'sentry/views/insights/pages/ai/settings';
import {OVERVIEW_PAGE_TITLE} from 'sentry/views/insights/pages/settings';
import {generateGenericPerformanceEventView} from 'sentry/views/performance/data';
import {TripleChartRow} from 'sentry/views/performance/landing/widgets/components/widgetChartRow';
import {filterAllowedChartsMetrics} from 'sentry/views/performance/landing/widgets/utils';
import {PerformanceWidgetSetting} from 'sentry/views/performance/landing/widgets/widgetDefinitions';
import Onboarding from 'sentry/views/performance/onboarding';
import Table from 'sentry/views/performance/table';
import {
  getTransactionSearchQuery,
  ProjectPerformanceType,
} from 'sentry/views/performance/utils';

export const AI_COLUMN_TITLES = [
  'transaction',
  'project',
  'operation',
  'tpm',
  'p50()',
  'p75()',
  'p95()',
  'users',
];

function AiOverviewPage() {
  const organization = useOrganization();
  const location = useLocation();
  const {setPageError} = usePageAlert();
  const {projects} = useProjects();
  const onboardingProject = useOnboardingProject();
  const navigate = useNavigate();
  const {teams} = useUserTeams();
  const mepSetting = useMEPSettingContext();

  const withStaticFilters = canUseMetricsData(organization);
  const eventView = generateGenericPerformanceEventView(
    location,
    withStaticFilters,
    organization
  );

  // TODO - this should come from MetricsField / EAP fields
  eventView.fields = [
    {field: 'team_key_transaction'},
    {field: 'transaction'},
    {field: 'project'},
    {field: 'transaction.op'},
    {field: 'tpm()'},
    {field: 'p50(transaction.duration)'},
    {field: 'p75(transaction.duration)'},
    {field: 'p95(transaction.duration)'},
  ].map(field => ({...field, width: COL_WIDTH_UNDEFINED}));

  const showOnboarding = onboardingProject !== undefined;

  const tripleChartRowCharts = filterAllowedChartsMetrics(
    organization,
    [
      PerformanceWidgetSetting.TPM_AREA,
      PerformanceWidgetSetting.DURATION_HISTOGRAM,
      PerformanceWidgetSetting.P50_DURATION_AREA,
      PerformanceWidgetSetting.P75_DURATION_AREA,
      PerformanceWidgetSetting.P95_DURATION_AREA,
      PerformanceWidgetSetting.P99_DURATION_AREA,
      PerformanceWidgetSetting.FAILURE_RATE_AREA,
    ],
    mepSetting
  );

  const sharedProps = {eventView, location, organization, withStaticFilters};

  const getFreeTextFromQuery = (query: string) => {
    const conditions = new MutableSearch(query);
    const transactionValues = conditions.getFilterValues('transaction');
    if (transactionValues.length) {
      return transactionValues[0];
    }
    if (conditions.freeText.length > 0) {
      // raw text query will be wrapped in wildcards in generatePerformanceEventView
      // so no need to wrap it here
      return conditions.freeText.join(' ');
    }
    return '';
  };

  function handleSearch(searchQuery: string) {
    trackAnalytics('performance.domains.ai.search', {organization});

    navigate({
      pathname: location.pathname,
      query: {
        ...location.query,
        cursor: undefined,
        query: String(searchQuery).trim() || undefined,
        isDefaultQuery: false,
      },
    });
  }

  const derivedQuery = getTransactionSearchQuery(location, eventView.query);

  return (
    <Feature
      features="insights-domain-view"
      organization={organization}
      renderDisabled={NoAccess}
    >
      <Layout.Header>
<<<<<<< HEAD
        <AiHeader headerActions={<ViewTrendsButton />} />
=======
        <AiHeader headerTitle={AI_LANDING_TITLE} />
>>>>>>> 0ecd4fab
      </Layout.Header>
      <Layout.Body>
        <Layout.Main fullWidth>
          <ModuleLayout.Layout>
            <ModuleLayout.Full>
              <ToolRibbon>
                <PageFilterBar condensed>
                  <ProjectPageFilter />
                  <EnvironmentPageFilter />
                  <DatePageFilter />
                </PageFilterBar>
                {!showOnboarding && (
                  <StyledTransactionNameSearchBar
                    organization={organization}
                    eventView={eventView}
                    onSearch={(query: string) => {
                      handleSearch(query);
                    }}
                    query={getFreeTextFromQuery(derivedQuery)}
                  />
                )}
              </ToolRibbon>
            </ModuleLayout.Full>
            <PageAlert />
            <ModuleLayout.Full>
              {!showOnboarding && (
                <PerformanceDisplayProvider
                  value={{performanceType: ProjectPerformanceType.ANY}}
                >
                  <TeamKeyTransactionManager.Provider
                    organization={organization}
                    teams={teams}
                    selectedTeams={['myteams']}
                    selectedProjects={eventView.project.map(String)}
                  >
                    <TripleChartRow
                      allowedCharts={tripleChartRowCharts}
                      {...sharedProps}
                    />
                    <Table
                      projects={projects}
                      columnTitles={AI_COLUMN_TITLES}
                      setError={setPageError}
                      {...sharedProps}
                    />
                  </TeamKeyTransactionManager.Provider>
                </PerformanceDisplayProvider>
              )}

              {showOnboarding && (
                <Onboarding project={onboardingProject} organization={organization} />
              )}
            </ModuleLayout.Full>
          </ModuleLayout.Layout>
        </Layout.Main>
      </Layout.Body>
    </Feature>
  );
}

function AiOverviewPageWithProviders() {
  const organization = useOrganization();

  return (
    <PageFiltersContainer>
      <SentryDocumentTitle title={OVERVIEW_PAGE_TITLE} orgSlug={organization.slug}>
        <AiOverviewPage />
      </SentryDocumentTitle>
    </PageFiltersContainer>
  );
}

const StyledTransactionNameSearchBar = styled(TransactionNameSearchBar)`
  flex: 2;
`;

export default AiOverviewPageWithProviders;<|MERGE_RESOLUTION|>--- conflicted
+++ resolved
@@ -138,11 +138,7 @@
       renderDisabled={NoAccess}
     >
       <Layout.Header>
-<<<<<<< HEAD
-        <AiHeader headerActions={<ViewTrendsButton />} />
-=======
-        <AiHeader headerTitle={AI_LANDING_TITLE} />
->>>>>>> 0ecd4fab
+        <AiHeader headerTitle={AI_LANDING_TITLE} headerActions={<ViewTrendsButton />} />
       </Layout.Header>
       <Layout.Body>
         <Layout.Main fullWidth>
