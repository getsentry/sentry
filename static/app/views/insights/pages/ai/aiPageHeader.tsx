import normalizeUrl from 'sentry/utils/url/normalizeUrl';
import useOrganization from 'sentry/utils/useOrganization';
import {
  AI_LANDING_SUB_PATH,
  AI_LANDING_TITLE,
} from 'sentry/views/insights/pages/ai/settings';
import {DomainViewHeader} from 'sentry/views/insights/pages/domainViewHeader';
import {DOMAIN_VIEW_BASE_URL} from 'sentry/views/insights/pages/settings';
import {ModuleName} from 'sentry/views/insights/types';

type Props = {
  headerActions?: React.ReactNode;
  module?: ModuleName;
};

// TODO - add props to append to breadcrumbs and change title
export function AiHeader({module, headerActions}: Props) {
<<<<<<< HEAD
  const navigate = useNavigate();
=======
>>>>>>> 21978e35
  const {slug} = useOrganization();

  const aiBaseUrl = normalizeUrl(
    `/organizations/${slug}/${DOMAIN_VIEW_BASE_URL}/${AI_LANDING_SUB_PATH}/`
  );

  const modules = [ModuleName.AI];

  return (
<<<<<<< HEAD
    <Fragment>
      <Tabs value={module ?? OVERVIEW_PAGE_TITLE} onChange={handleTabChange}>
        <Layout.Header>
          <Layout.HeaderContent>
            <Breadcrumbs crumbs={crumbs} />
            <Layout.Title>{AI_LANDING_TITLE}</Layout.Title>
          </Layout.HeaderContent>
          <Layout.HeaderActions>
            <ButtonBar gap={1}>
              {headerActions}
              <FeedbackWidgetButton />
            </ButtonBar>
          </Layout.HeaderActions>
          <TabList hideBorder>
            <TabList.Item key={OVERVIEW_PAGE_TITLE}>{OVERVIEW_PAGE_TITLE}</TabList.Item>
            <TabList.Item key={ModuleName.AI}>
              {MODULE_TITLES[ModuleName.AI]}
            </TabList.Item>
          </TabList>
        </Layout.Header>
      </Tabs>
    </Fragment>
=======
    <DomainViewHeader
      domainBaseUrl={aiBaseUrl}
      headerTitle={AI_LANDING_TITLE}
      modules={modules}
      selectedModule={module}
      additonalHeaderActions={headerActions}
    />
>>>>>>> 21978e35
  );
}<|MERGE_RESOLUTION|>--- conflicted
+++ resolved
@@ -15,10 +15,6 @@
 
 // TODO - add props to append to breadcrumbs and change title
 export function AiHeader({module, headerActions}: Props) {
-<<<<<<< HEAD
-  const navigate = useNavigate();
-=======
->>>>>>> 21978e35
   const {slug} = useOrganization();
 
   const aiBaseUrl = normalizeUrl(
@@ -28,30 +24,6 @@
   const modules = [ModuleName.AI];
 
   return (
-<<<<<<< HEAD
-    <Fragment>
-      <Tabs value={module ?? OVERVIEW_PAGE_TITLE} onChange={handleTabChange}>
-        <Layout.Header>
-          <Layout.HeaderContent>
-            <Breadcrumbs crumbs={crumbs} />
-            <Layout.Title>{AI_LANDING_TITLE}</Layout.Title>
-          </Layout.HeaderContent>
-          <Layout.HeaderActions>
-            <ButtonBar gap={1}>
-              {headerActions}
-              <FeedbackWidgetButton />
-            </ButtonBar>
-          </Layout.HeaderActions>
-          <TabList hideBorder>
-            <TabList.Item key={OVERVIEW_PAGE_TITLE}>{OVERVIEW_PAGE_TITLE}</TabList.Item>
-            <TabList.Item key={ModuleName.AI}>
-              {MODULE_TITLES[ModuleName.AI]}
-            </TabList.Item>
-          </TabList>
-        </Layout.Header>
-      </Tabs>
-    </Fragment>
-=======
     <DomainViewHeader
       domainBaseUrl={aiBaseUrl}
       headerTitle={AI_LANDING_TITLE}
@@ -59,6 +31,5 @@
       selectedModule={module}
       additonalHeaderActions={headerActions}
     />
->>>>>>> 21978e35
   );
 }