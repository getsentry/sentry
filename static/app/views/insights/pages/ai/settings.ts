--- conflicted
+++ resolved
@@ -2,11 +2,7 @@
 import {ModuleName} from 'sentry/views/insights/types';
 
 export const AI_LANDING_SUB_PATH = 'ai';
-<<<<<<< HEAD
 export const AI_LANDING_TITLE = t('AI Performance');
 export const AI_SIDEBAR_LABEL = t('AI');
-=======
-export const AI_LANDING_TITLE = t('AI');
 
-export const MODULES = [ModuleName.AI];
->>>>>>> e5db9a96
+export const MODULES = [ModuleName.AI];