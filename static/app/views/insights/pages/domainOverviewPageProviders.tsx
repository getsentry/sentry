import NoProjectMessage from 'sentry/components/noProjectMessage';
import PageFiltersContainer from 'sentry/components/organizations/pageFilters/container';
import SentryDocumentTitle from 'sentry/components/sentryDocumentTitle';
import {MEPSettingProvider} from 'sentry/utils/performance/contexts/metricsEnhancedSetting';
import {useLocation} from 'sentry/utils/useLocation';
import useOrganization from 'sentry/utils/useOrganization';
import {OVERVIEW_PAGE_TITLE} from 'sentry/views/insights/pages/settings';
import {useDomainViewFilters} from 'sentry/views/insights/pages/useFilters';

export function DomainOverviewPageProviders({children}: {children: React.ReactNode}) {
  const organization = useOrganization();
  const location = useLocation();
  const {view} = useDomainViewFilters();

  return (
    <NoProjectMessage organization={organization}>
<<<<<<< HEAD
      <PageFiltersContainer maxPickableDays={maxPickableDays} storageNamespace={view}>
=======
      <PageFiltersContainer>
>>>>>>> 25467092
        <SentryDocumentTitle title={OVERVIEW_PAGE_TITLE} orgSlug={organization.slug}>
          <MEPSettingProvider location={location}>{children}</MEPSettingProvider>
        </SentryDocumentTitle>
      </PageFiltersContainer>
    </NoProjectMessage>
  );
}<|MERGE_RESOLUTION|>--- conflicted
+++ resolved
@@ -14,11 +14,7 @@
 
   return (
     <NoProjectMessage organization={organization}>
-<<<<<<< HEAD
-      <PageFiltersContainer maxPickableDays={maxPickableDays} storageNamespace={view}>
-=======
-      <PageFiltersContainer>
->>>>>>> 25467092
+      <PageFiltersContainer storageNamespace={view}>
         <SentryDocumentTitle title={OVERVIEW_PAGE_TITLE} orgSlug={organization.slug}>
           <MEPSettingProvider location={location}>{children}</MEPSettingProvider>
         </SentryDocumentTitle>
