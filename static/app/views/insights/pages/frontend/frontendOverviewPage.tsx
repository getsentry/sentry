--- conflicted
+++ resolved
@@ -27,11 +27,7 @@
 import useOrganization from 'sentry/utils/useOrganization';
 import usePageFilters from 'sentry/utils/usePageFilters';
 import useProjects from 'sentry/utils/useProjects';
-<<<<<<< HEAD
-import {useUserTeams} from 'sentry/utils/useUserTeams';
 import {limitMaxPickableDays} from 'sentry/views/explore/utils';
-=======
->>>>>>> b4384660
 import * as ModuleLayout from 'sentry/views/insights/common/components/moduleLayout';
 import {ToolRibbon} from 'sentry/views/insights/common/components/ribbon';
 import {useEAPSpans} from 'sentry/views/insights/common/queries/useDiscover';
@@ -299,9 +295,9 @@
 }
 
 function FrontendOverviewPageWithProviders() {
-<<<<<<< HEAD
   const organization = useOrganization();
   const isNextJsPageAvailable = useIsNextJsInsightsAvailable();
+  const useEap = useInsightsEap();
 
   const {maxPickableDays} = limitMaxPickableDays(organization);
 
@@ -309,16 +305,11 @@
     <DomainOverviewPageProviders maxPickableDays={maxPickableDays}>
       {isNextJsPageAvailable ? (
         <NextJsOverviewPage headerTitle={FRONTEND_LANDING_TITLE} />
+      ) : useEap ? (
+        <EAPOverviewPage />
       ) : (
-        <FrontendOverviewPage />
+        <OldFrontendOverviewPage />
       )}
-=======
-  const useEap = useInsightsEap();
-
-  return (
-    <DomainOverviewPageProviders>
-      {useEap ? <EAPOverviewPage /> : <OldFrontendOverviewPage />}
->>>>>>> b4384660
     </DomainOverviewPageProviders>
   );
 }
