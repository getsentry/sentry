import {Fragment} from 'react';
import styled from '@emotion/styled';

import Feature from 'sentry/components/acl/feature';
import {COL_WIDTH_UNDEFINED} from 'sentry/components/gridEditable';
import * as Layout from 'sentry/components/layouts/thirds';
import ExternalLink from 'sentry/components/links/externalLink';
import {NoAccess} from 'sentry/components/noAccess';
import {DatePageFilter} from 'sentry/components/organizations/datePageFilter';
import {EnvironmentPageFilter} from 'sentry/components/organizations/environmentPageFilter';
import PageFilterBar from 'sentry/components/organizations/pageFilterBar';
import {ProjectPageFilter} from 'sentry/components/organizations/projectPageFilter';
import TransactionNameSearchBar from 'sentry/components/performance/searchBar';
import * as TeamKeyTransactionManager from 'sentry/components/performance/teamKeyTransactionsManager';
import {tct} from 'sentry/locale';
import type {Project} from 'sentry/types/project';
import {trackAnalytics} from 'sentry/utils/analytics';
import {
  canUseMetricsData,
  useMEPSettingContext,
} from 'sentry/utils/performance/contexts/metricsEnhancedSetting';
import {PageAlert, usePageAlert} from 'sentry/utils/performance/contexts/pageAlert';
import {PerformanceDisplayProvider} from 'sentry/utils/performance/contexts/performanceDisplayContext';
import {getSelectedProjectList} from 'sentry/utils/project/useSelectedProjectsHaveField';
import {MutableSearch} from 'sentry/utils/tokenizeSearch';
import {useLocation} from 'sentry/utils/useLocation';
import {useNavigate} from 'sentry/utils/useNavigate';
import useOrganization from 'sentry/utils/useOrganization';
import usePageFilters from 'sentry/utils/usePageFilters';
import useProjects from 'sentry/utils/useProjects';
import {useUserTeams} from 'sentry/utils/useUserTeams';
import {limitMaxPickableDays} from 'sentry/views/explore/utils';
import * as ModuleLayout from 'sentry/views/insights/common/components/moduleLayout';
import {ToolRibbon} from 'sentry/views/insights/common/components/ribbon';
import {ViewTrendsButton} from 'sentry/views/insights/common/components/viewTrendsButton';
import {useOnboardingProject} from 'sentry/views/insights/common/queries/useOnboardingProject';
import {BackendHeader} from 'sentry/views/insights/pages/backend/backendPageHeader';
import {LaravelOverviewPage} from 'sentry/views/insights/pages/backend/laravel';
import {
  hasLaravelInsightsFeature,
  useIsLaravelInsightsEnabled,
} from 'sentry/views/insights/pages/backend/laravel/features';
import {NewLaravelExperienceButton} from 'sentry/views/insights/pages/backend/laravel/newLaravelExperienceButton';
import {
  BACKEND_LANDING_TITLE,
  OVERVIEW_PAGE_ALLOWED_OPS,
} from 'sentry/views/insights/pages/backend/settings';
import {DomainOverviewPageProviders} from 'sentry/views/insights/pages/domainOverviewPageProviders';
import {
  FRONTEND_PLATFORMS,
  OVERVIEW_PAGE_ALLOWED_OPS as FRONTEND_OVERVIEW_PAGE_OPS,
} from 'sentry/views/insights/pages/frontend/settings';
import {
  MOBILE_PLATFORMS,
  OVERVIEW_PAGE_ALLOWED_OPS as BACKEND_OVERVIEW_PAGE_OPS,
} from 'sentry/views/insights/pages/mobile/settings';
import {useOverviewPageTrackPageload} from 'sentry/views/insights/pages/useOverviewPageTrackAnalytics';
import {
  generateBackendPerformanceEventView,
  USER_MISERY_TOOLTIP,
} from 'sentry/views/performance/data';
import {
  DoubleChartRow,
  TripleChartRow,
} from 'sentry/views/performance/landing/widgets/components/widgetChartRow';
import {filterAllowedChartsMetrics} from 'sentry/views/performance/landing/widgets/utils';
import {PerformanceWidgetSetting} from 'sentry/views/performance/landing/widgets/widgetDefinitions';
import {LegacyOnboarding} from 'sentry/views/performance/onboarding';
import Table from 'sentry/views/performance/table';
import {
  getTransactionSearchQuery,
  ProjectPerformanceType,
} from 'sentry/views/performance/utils';

const APDEX_TOOLTIP = tct(
  'An industry-standard metric used to measure user satisfaction based on your application response times. [link:Learn more.]',
  {
    link: (
      <ExternalLink href="https://docs.sentry.io/product/performance/metrics/#apdex" />
    ),
  }
);

export const BACKEND_COLUMN_TITLES = [
  {title: 'http method'},
  {title: 'transaction'},
  {title: 'operation'},
  {title: 'project'},
  {title: 'tpm'},
  {title: 'p50()'},
  {title: 'p95()'},
  {title: 'failure rate'},
  {title: 'apdex', tooltip: APDEX_TOOLTIP},
  {title: 'users'},
  {title: 'user misery', tooltip: USER_MISERY_TOOLTIP},
];

function BackendOverviewPage() {
<<<<<<< HEAD
  const isLaravelPageActive = useIsLaravelPageActive();
  useOverviewPageTrackPageload();
  return isLaravelPageActive ? <LaravelOverviewPage /> : <GenericBackendOverviewPage />;
=======
  const [isLaravelPageEnabled] = useIsLaravelInsightsEnabled();
  return isLaravelPageEnabled ? <LaravelOverviewPage /> : <GenericBackendOverviewPage />;
>>>>>>> 4cc9ab5e
}

function GenericBackendOverviewPage() {
  const organization = useOrganization();
  const location = useLocation();
  const {setPageError} = usePageAlert();
  const {projects} = useProjects();
  const onboardingProject = useOnboardingProject();
  const navigate = useNavigate();
  const {teams} = useUserTeams();
  const mepSetting = useMEPSettingContext();
  const {selection} = usePageFilters();

  const withStaticFilters = canUseMetricsData(organization);
  const eventView = generateBackendPerformanceEventView(location, withStaticFilters);
  const searchBarEventView = eventView.clone();

  // TODO - this should come from MetricsField / EAP fields
  eventView.fields = [
    {field: 'team_key_transaction'},
    {field: 'http.method'},
    {field: 'transaction'},
    {field: 'transaction.op'},
    {field: 'project'},
    {field: 'tpm()'},
    {field: 'p50()'},
    {field: 'p95()'},
    {field: 'failure_rate()'},
    {field: 'apdex()'},
    {field: 'count_unique(user)'},
    {field: 'count_miserable(user)'},
    {field: 'user_misery()'},
  ].map(field => ({...field, width: COL_WIDTH_UNDEFINED}));

  const doubleChartRowEventView = eventView.clone(); // some of the double chart rows rely on span metrics, so they can't be queried with the same tags/filters
  const disallowedOps = [
    ...new Set([...FRONTEND_OVERVIEW_PAGE_OPS, ...BACKEND_OVERVIEW_PAGE_OPS]),
  ];

  const selectedFrontendProjects: Project[] = getSelectedProjectList(
    selection.projects,
    projects
  ).filter((project): project is Project =>
    Boolean(project?.platform && FRONTEND_PLATFORMS.includes(project.platform))
  );

  const selectedMobileProjects: Project[] = getSelectedProjectList(
    selection.projects,
    projects
  ).filter((project): project is Project =>
    Boolean(project?.platform && MOBILE_PLATFORMS.includes(project.platform))
  );

  const existingQuery = new MutableSearch(eventView.query);
  existingQuery.addOp('(');
  existingQuery.addOp('(');
  existingQuery.addFilterValues('!transaction.op', disallowedOps);

  if (selectedFrontendProjects.length > 0 || selectedMobileProjects.length > 0) {
    existingQuery.addFilterValue(
      '!project.id',
      `[${[
        ...selectedFrontendProjects.map(project => project.id),
        ...selectedMobileProjects.map(project => project.id),
      ]}]`
    );
  }
  existingQuery.addOp(')');
  existingQuery.addOp('OR');
  existingQuery.addDisjunctionFilterValues('transaction.op', OVERVIEW_PAGE_ALLOWED_OPS);
  existingQuery.addOp(')');

  eventView.query = existingQuery.formatString();

  const showOnboarding = onboardingProject !== undefined;

  const doubleChartRowCharts = [
    PerformanceWidgetSetting.SLOW_HTTP_OPS,
    PerformanceWidgetSetting.SLOW_DB_OPS,
    PerformanceWidgetSetting.MOST_RELATED_ISSUES,
  ];
  const tripleChartRowCharts = filterAllowedChartsMetrics(
    organization,
    [
      PerformanceWidgetSetting.TPM_AREA,
      PerformanceWidgetSetting.DURATION_HISTOGRAM,
      PerformanceWidgetSetting.P50_DURATION_AREA,
      PerformanceWidgetSetting.P75_DURATION_AREA,
      PerformanceWidgetSetting.P95_DURATION_AREA,
      PerformanceWidgetSetting.P99_DURATION_AREA,
      PerformanceWidgetSetting.FAILURE_RATE_AREA,
      PerformanceWidgetSetting.APDEX_AREA,
    ],
    mepSetting
  );

  if (organization.features.includes('insights-initial-modules')) {
    doubleChartRowCharts.unshift(
      PerformanceWidgetSetting.HIGHEST_CACHE_MISS_RATE_TRANSACTIONS
    );
    doubleChartRowCharts.unshift(PerformanceWidgetSetting.MOST_TIME_CONSUMING_DOMAINS);
    doubleChartRowCharts.unshift(PerformanceWidgetSetting.MOST_TIME_SPENT_DB_QUERIES);
  }

  const sharedProps = {eventView, location, organization, withStaticFilters};

  const getFreeTextFromQuery = (query: string) => {
    const conditions = new MutableSearch(query);
    const transactionValues = conditions.getFilterValues('transaction');
    if (transactionValues.length) {
      return transactionValues[0];
    }
    if (conditions.freeText.length > 0) {
      // raw text query will be wrapped in wildcards in generatePerformanceEventView
      // so no need to wrap it here
      return conditions.freeText.join(' ');
    }
    return '';
  };

  function handleSearch(searchQuery: string) {
    trackAnalytics('performance.domains.backend.search', {organization});

    navigate({
      pathname: location.pathname,
      query: {
        ...location.query,
        cursor: undefined,
        query: String(searchQuery).trim() || undefined,
        isDefaultQuery: false,
      },
    });
  }

  const derivedQuery = getTransactionSearchQuery(location, eventView.query);

  return (
    <Feature
      features="performance-view"
      organization={organization}
      renderDisabled={NoAccess}
    >
      <BackendHeader
        headerTitle={BACKEND_LANDING_TITLE}
        headerActions={
          <Fragment>
            <ViewTrendsButton />
            <NewLaravelExperienceButton />
          </Fragment>
        }
      />
      <Layout.Body>
        <Layout.Main fullWidth>
          <ModuleLayout.Layout>
            <ModuleLayout.Full>
              <ToolRibbon>
                <PageFilterBar condensed>
                  <ProjectPageFilter />
                  <EnvironmentPageFilter />
                  <DatePageFilter />
                </PageFilterBar>
                {!showOnboarding && (
                  <StyledTransactionNameSearchBar
                    organization={organization}
                    eventView={searchBarEventView}
                    onSearch={(query: string) => {
                      handleSearch(query);
                    }}
                    query={getFreeTextFromQuery(derivedQuery)!}
                  />
                )}
              </ToolRibbon>
            </ModuleLayout.Full>
            <PageAlert />
            <ModuleLayout.Full>
              {!showOnboarding && (
                <PerformanceDisplayProvider
                  value={{performanceType: ProjectPerformanceType.BACKEND}}
                >
                  <TeamKeyTransactionManager.Provider
                    organization={organization}
                    teams={teams}
                    selectedTeams={['myteams']}
                    selectedProjects={eventView.project.map(String)}
                  >
                    <DoubleChartRow
                      allowedCharts={doubleChartRowCharts}
                      {...sharedProps}
                      eventView={doubleChartRowEventView}
                    />
                    <TripleChartRow
                      allowedCharts={tripleChartRowCharts}
                      {...sharedProps}
                    />
                    <Table
                      projects={projects}
                      columnTitles={BACKEND_COLUMN_TITLES}
                      setError={setPageError}
                      {...sharedProps}
                    />
                  </TeamKeyTransactionManager.Provider>
                </PerformanceDisplayProvider>
              )}

              {showOnboarding && (
                <LegacyOnboarding
                  project={onboardingProject}
                  organization={organization}
                />
              )}
            </ModuleLayout.Full>
          </ModuleLayout.Layout>
        </Layout.Main>
      </Layout.Body>
    </Feature>
  );
}

function BackendOverviewPageWithProviders() {
  const organization = useOrganization();
  const [isLaravelInsightsEnabled] = useIsLaravelInsightsEnabled();
  const {maxPickableDays} = limitMaxPickableDays(organization);

  return (
    <DomainOverviewPageProviders
      maxPickableDays={
        isLaravelInsightsEnabled && hasLaravelInsightsFeature(organization)
          ? maxPickableDays
          : undefined
      }
    >
      <BackendOverviewPage />
    </DomainOverviewPageProviders>
  );
}

const StyledTransactionNameSearchBar = styled(TransactionNameSearchBar)`
  flex: 2;
`;

export default BackendOverviewPageWithProviders;<|MERGE_RESOLUTION|>--- conflicted
+++ resolved
@@ -96,14 +96,9 @@
 ];
 
 function BackendOverviewPage() {
-<<<<<<< HEAD
-  const isLaravelPageActive = useIsLaravelPageActive();
   useOverviewPageTrackPageload();
-  return isLaravelPageActive ? <LaravelOverviewPage /> : <GenericBackendOverviewPage />;
-=======
   const [isLaravelPageEnabled] = useIsLaravelInsightsEnabled();
   return isLaravelPageEnabled ? <LaravelOverviewPage /> : <GenericBackendOverviewPage />;
->>>>>>> 4cc9ab5e
 }
 
 function GenericBackendOverviewPage() {
