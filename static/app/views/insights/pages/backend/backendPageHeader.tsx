import normalizeUrl from 'sentry/utils/url/normalizeUrl';
import useOrganization from 'sentry/utils/useOrganization';
import {
  BACKEND_LANDING_SUB_PATH,
  BACKEND_LANDING_TITLE,
} from 'sentry/views/insights/pages/backend/settings';
import {
  DomainViewHeader,
  type Props as HeaderProps,
} from 'sentry/views/insights/pages/domainViewHeader';
import {DOMAIN_VIEW_BASE_URL} from 'sentry/views/insights/pages/settings';
import {ModuleName} from 'sentry/views/insights/types';

type Props = {
  headerTitle: HeaderProps['headerTitle'];
  breadcrumbs?: HeaderProps['additionalBreadCrumbs'];
  headerActions?: HeaderProps['additonalHeaderActions'];
  module?: HeaderProps['selectedModule'];
};

// TODO - add props to append to breadcrumbs and change title
export function BackendHeader({module, headerActions, headerTitle, breadcrumbs}: Props) {
  const {slug} = useOrganization();

  const backendBaseUrl = normalizeUrl(
    `/organizations/${slug}/${DOMAIN_VIEW_BASE_URL}/${BACKEND_LANDING_SUB_PATH}/`
  );
  const modules = [ModuleName.DB, ModuleName.HTTP, ModuleName.CACHE, ModuleName.QUEUE];

  return (
    <DomainViewHeader
      domainBaseUrl={backendBaseUrl}
      domainTitle={BACKEND_LANDING_TITLE}
<<<<<<< HEAD
      headerTitle={BACKEND_LANDING_TITLE}
=======
      headerTitle={headerTitle}
>>>>>>> 0ecd4fab
      additonalHeaderActions={headerActions}
      modules={modules}
      selectedModule={module}
      additionalBreadCrumbs={breadcrumbs}
    />
  );
}<|MERGE_RESOLUTION|>--- conflicted
+++ resolved
@@ -31,11 +31,7 @@
     <DomainViewHeader
       domainBaseUrl={backendBaseUrl}
       domainTitle={BACKEND_LANDING_TITLE}
-<<<<<<< HEAD
-      headerTitle={BACKEND_LANDING_TITLE}
-=======
       headerTitle={headerTitle}
->>>>>>> 0ecd4fab
       additonalHeaderActions={headerActions}
       modules={modules}
       selectedModule={module}
