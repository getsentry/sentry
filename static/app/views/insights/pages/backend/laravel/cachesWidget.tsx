import {Fragment, useMemo} from 'react';

import {openInsightChartModal} from 'sentry/actionCreators/modal';
import {Button} from 'sentry/components/button';
import Link from 'sentry/components/links/link';
import {getChartColorPalette} from 'sentry/constants/chartPalette';
import {IconExpand} from 'sentry/icons';
import {t} from 'sentry/locale';
import {useApiQuery} from 'sentry/utils/queryClient';
import {MutableSearch} from 'sentry/utils/tokenizeSearch';
import useOrganization from 'sentry/utils/useOrganization';
import {MISSING_DATA_MESSAGE} from 'sentry/views/dashboards/widgets/common/settings';
import {Line} from 'sentry/views/dashboards/widgets/timeSeriesWidget/plottables/line';
import {TimeSeriesWidgetVisualization} from 'sentry/views/dashboards/widgets/timeSeriesWidget/timeSeriesWidgetVisualization';
import {Widget} from 'sentry/views/dashboards/widgets/widget/widget';
import type {DiscoverSeries} from 'sentry/views/insights/common/queries/useDiscoverSeries';
import {useSpanMetricsTopNSeries} from 'sentry/views/insights/common/queries/useSpanMetricsTopNSeries';
import {convertSeriesToTimeseries} from 'sentry/views/insights/common/utils/convertSeriesToTimeseries';
import {
  ModalChartContainer,
  ModalTableWrapper,
  SeriesColorIndicator,
  WidgetFooterTable,
} from 'sentry/views/insights/pages/backend/laravel/styles';
import {usePageFilterChartParams} from 'sentry/views/insights/pages/backend/laravel/utils';

export function CachesWidget({query}: {query?: string}) {
  const organization = useOrganization();
  const pageFilterChartParams = usePageFilterChartParams();

  const cachesRequest = useApiQuery<{
    data: Array<{
      'cache_miss_rate()': number;
      'project.id': string;
      transaction: string;
    }>;
  }>(
    [
      `/organizations/${organization.slug}/events/`,
      {
        query: {
          ...pageFilterChartParams,
          dataset: 'spansMetrics',
          field: ['transaction', 'project.id', 'cache_miss_rate()'],
          query: `span.op:[cache.get_item,cache.get] ${query}`,
          sort: '-cache_miss_rate()',
          per_page: 4,
        },
      },
    ],
    {staleTime: 0}
  );

  const timeSeriesRequest = useSpanMetricsTopNSeries({
    search: new MutableSearch(
      // Cannot use transaction:[value1, value2] syntax as
      // MutableSearch might escape it to transactions:"[value1, value2]" for some values
      cachesRequest.data?.data
        .map(item => `transaction:"${item.transaction}"`)
        .join(' OR ') || ''
    ),
    fields: ['transaction', 'cache_miss_rate()'],
    yAxis: ['cache_miss_rate()'],
    sorts: [
      {
        field: 'cache_miss_rate()',
        kind: 'desc',
      },
    ],
    topEvents: 4,
    enabled: !!cachesRequest.data?.data,
  });

  const timeSeries = useMemo<DiscoverSeries[]>(() => {
    if (!timeSeriesRequest.data && timeSeriesRequest.meta) {
      return [];
    }

    return Object.keys(timeSeriesRequest.data).map(key => {
      const seriesData = timeSeriesRequest.data[key]!;
      return {
        ...seriesData,
        // TODO(aknaus): useSpanMetricsTopNSeries does not return the meta for the series
        meta: {
          fields: {
            [seriesData.seriesName]: 'percentage',
          },
          units: {
            [seriesData.seriesName]: '%',
          },
        },
      };
    });
  }, [timeSeriesRequest.data, timeSeriesRequest.meta]);

  const isLoading = timeSeriesRequest.isLoading || cachesRequest.isLoading;
  const error = timeSeriesRequest.error || cachesRequest.error;

  const hasData =
    cachesRequest.data && cachesRequest.data.data.length > 0 && timeSeries.length > 0;

  const colorPalette = getChartColorPalette(timeSeries.length - 2);

  const visualization = isLoading ? (
    <TimeSeriesWidgetVisualization.LoadingPlaceholder />
  ) : error ? (
    <Widget.WidgetError error={error} />
  ) : !hasData ? (
    <Widget.WidgetError error={MISSING_DATA_MESSAGE} />
  ) : (
    <TimeSeriesWidgetVisualization
      plottables={timeSeries
        .map(convertSeriesToTimeseries)
        .map((ts, index) => new Line(ts, {color: colorPalette[index]}))}
    />
  );

  const footer = hasData && (
    <WidgetFooterTable>
      {cachesRequest.data?.data.map((item, index) => (
        <Fragment key={item.transaction}>
          <div>
            <SeriesColorIndicator
              style={{
                backgroundColor: colorPalette[index],
              }}
            />
          </div>
          <div>
            <Link
              to={`/insights/backend/caches?project=${item['project.id']}&transaction=${item.transaction}`}
            >
              {item.transaction}
            </Link>
          </div>
          <span>{(item['cache_miss_rate()'] * 100).toFixed(2)}%</span>
        </Fragment>
      ))}
    </WidgetFooterTable>
  );

  return (
    <Widget
<<<<<<< HEAD
      Title={<Widget.WidgetTitle title="Cache Miss Rates" />}
      Visualization={
        isLoading ? (
          <TimeSeriesWidgetVisualization.LoadingPlaceholder />
        ) : error ? (
          <Widget.WidgetError error={error} />
        ) : hasData ? (
          <TimeSeriesWidgetVisualization
            plottables={timeSeries.map(convertSeriesToTimeseries).map(ts => new Line(ts))}
          />
        ) : (
          <Widget.WidgetError error={MISSING_DATA_MESSAGE} />
        )
      }
      Footer={
=======
      Title={<Widget.WidgetTitle title={t('Cache Miss Rates')} />}
      Visualization={visualization}
      Actions={
>>>>>>> aaabd40d
        hasData && (
          <Widget.WidgetToolbar>
            <Button
              size="xs"
              aria-label={t('Open Full-Screen View')}
              borderless
              icon={<IconExpand />}
              onClick={() => {
                openInsightChartModal({
                  title: t('Cache Miss Rates'),
                  children: (
                    <Fragment>
                      <ModalChartContainer>{visualization}</ModalChartContainer>
                      <ModalTableWrapper>{footer}</ModalTableWrapper>
                    </Fragment>
                  ),
                });
              }}
            />
          </Widget.WidgetToolbar>
        )
      }
      noFooterPadding
      Footer={footer}
    />
  );
}<|MERGE_RESOLUTION|>--- conflicted
+++ resolved
@@ -105,14 +105,14 @@
     <TimeSeriesWidgetVisualization.LoadingPlaceholder />
   ) : error ? (
     <Widget.WidgetError error={error} />
-  ) : !hasData ? (
-    <Widget.WidgetError error={MISSING_DATA_MESSAGE} />
-  ) : (
+  ) : hasData ? (
     <TimeSeriesWidgetVisualization
       plottables={timeSeries
         .map(convertSeriesToTimeseries)
         .map((ts, index) => new Line(ts, {color: colorPalette[index]}))}
     />
+  ) : (
+    <Widget.WidgetError error={MISSING_DATA_MESSAGE} />
   );
 
   const footer = hasData && (
@@ -141,27 +141,9 @@
 
   return (
     <Widget
-<<<<<<< HEAD
-      Title={<Widget.WidgetTitle title="Cache Miss Rates" />}
-      Visualization={
-        isLoading ? (
-          <TimeSeriesWidgetVisualization.LoadingPlaceholder />
-        ) : error ? (
-          <Widget.WidgetError error={error} />
-        ) : hasData ? (
-          <TimeSeriesWidgetVisualization
-            plottables={timeSeries.map(convertSeriesToTimeseries).map(ts => new Line(ts))}
-          />
-        ) : (
-          <Widget.WidgetError error={MISSING_DATA_MESSAGE} />
-        )
-      }
-      Footer={
-=======
       Title={<Widget.WidgetTitle title={t('Cache Miss Rates')} />}
       Visualization={visualization}
       Actions={
->>>>>>> aaabd40d
         hasData && (
           <Widget.WidgetToolbar>
             <Button
