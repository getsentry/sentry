--- conflicted
+++ resolved
@@ -131,9 +131,7 @@
     <TimeSeriesWidgetVisualization.LoadingPlaceholder />
   ) : error ? (
     <Widget.WidgetError error={error} />
-  ) : !hasData ? (
-    <Widget.WidgetError error={MISSING_DATA_MESSAGE} />
-  ) : (
+  ) : hasData ? (
     <TimeSeriesWidgetVisualization
       aliases={Object.fromEntries(
         queriesRequest.data?.data.map(item => [
@@ -145,6 +143,8 @@
         .map(convertSeriesToTimeseries)
         .map((ts, index) => new Line(ts, {color: colorPalette[index]}))}
     />
+  ) : (
+    <Widget.WidgetError error={MISSING_DATA_MESSAGE} />
   );
 
   const footer = hasData && (
@@ -175,34 +175,9 @@
 
   return (
     <Widget
-<<<<<<< HEAD
-      Title={<Widget.WidgetTitle title="Slow Queries" />}
-      Visualization={
-        isLoading ? (
-          <TimeSeriesWidgetVisualization.LoadingPlaceholder />
-        ) : error ? (
-          <Widget.WidgetError error={error} />
-        ) : hasData ? (
-          <TimeSeriesWidgetVisualization
-            aliases={Object.fromEntries(
-              queriesRequest.data?.data.map(item => [
-                `${item.transaction},${item['span.group']}`,
-                item['sentry.normalized_description'],
-              ]) ?? []
-            )}
-            plottables={timeSeries.map(convertSeriesToTimeseries).map(ts => new Line(ts))}
-          />
-        ) : (
-          <Widget.WidgetError error={MISSING_DATA_MESSAGE} />
-        )
-      }
-      noFooterPadding
-      Footer={
-=======
       Title={<Widget.WidgetTitle title={t('Slow Queries')} />}
       Visualization={visualization}
       Actions={
->>>>>>> aaabd40d
         hasData && (
           <Widget.WidgetToolbar>
             <Button
