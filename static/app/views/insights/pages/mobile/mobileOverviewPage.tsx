import styled from '@emotion/styled';

import Feature from 'sentry/components/acl/feature';
import * as Layout from 'sentry/components/layouts/thirds';
import {NoAccess} from 'sentry/components/noAccess';
import {DatePageFilter} from 'sentry/components/organizations/datePageFilter';
import {EnvironmentPageFilter} from 'sentry/components/organizations/environmentPageFilter';
import PageFilterBar from 'sentry/components/organizations/pageFilterBar';
import PageFiltersContainer from 'sentry/components/organizations/pageFilters/container';
import {ProjectPageFilter} from 'sentry/components/organizations/projectPageFilter';
import TransactionNameSearchBar from 'sentry/components/performance/searchBar';
import * as TeamKeyTransactionManager from 'sentry/components/performance/teamKeyTransactionsManager';
import SentryDocumentTitle from 'sentry/components/sentryDocumentTitle';
import {trackAnalytics} from 'sentry/utils/analytics';
import {
  canUseMetricsData,
  useMEPSettingContext,
} from 'sentry/utils/performance/contexts/metricsEnhancedSetting';
import {PageAlert, usePageAlert} from 'sentry/utils/performance/contexts/pageAlert';
import {PerformanceDisplayProvider} from 'sentry/utils/performance/contexts/performanceDisplayContext';
import {MutableSearch} from 'sentry/utils/tokenizeSearch';
import {useLocation} from 'sentry/utils/useLocation';
import {useNavigate} from 'sentry/utils/useNavigate';
import useOrganization from 'sentry/utils/useOrganization';
import useProjects from 'sentry/utils/useProjects';
import {useUserTeams} from 'sentry/utils/useUserTeams';
import * as ModuleLayout from 'sentry/views/insights/common/components/moduleLayout';
import {ToolRibbon} from 'sentry/views/insights/common/components/ribbon';
import {useOnboardingProject} from 'sentry/views/insights/common/queries/useOnboardingProject';
import {ViewTrendsButton} from 'sentry/views/insights/common/viewTrendsButton';
import {MobileHeader} from 'sentry/views/insights/pages/mobile/mobilePageHeader';
import {MOBILE_LANDING_TITLE} from 'sentry/views/insights/pages/mobile/settings';
import {OVERVIEW_PAGE_TITLE} from 'sentry/views/insights/pages/settings';
import {
  generateGenericPerformanceEventView,
  generateMobilePerformanceEventView,
} from 'sentry/views/performance/data';
import {checkIsReactNative} from 'sentry/views/performance/landing/utils';
import {
  DoubleChartRow,
  TripleChartRow,
} from 'sentry/views/performance/landing/widgets/components/widgetChartRow';
import {filterAllowedChartsMetrics} from 'sentry/views/performance/landing/widgets/utils';
import {PerformanceWidgetSetting} from 'sentry/views/performance/landing/widgets/widgetDefinitions';
import Onboarding from 'sentry/views/performance/onboarding';
import Table from 'sentry/views/performance/table';
import {
  getTransactionSearchQuery,
  ProjectPerformanceType,
} from 'sentry/views/performance/utils';

const MOBILE_COLUMN_TITLES = [
  'transaction',
  'operation',
  'project',
  'tpm',
  'slow frame %',
  'frozen frame %',
  'users',
  'user misery',
];

const REACT_NATIVE_COLUMN_TITLES = [
  'transaction',
  'operation',
  'project',
  'tpm',
  'slow frame %',
  'frozen frame %',
  'stall %',
  'users',
  'user misery',
];

function MobileOverviewPage() {
  const organization = useOrganization();
  const location = useLocation();
  const {setPageError} = usePageAlert();
  const {projects} = useProjects();
  const onboardingProject = useOnboardingProject();
  const navigate = useNavigate();
<<<<<<< HEAD
  const {teams} = useUserTeams();
=======
  const mepSetting = useMEPSettingContext();
>>>>>>> 8f8d1d6b

  const withStaticFilters = canUseMetricsData(organization);

  const eventView = generateMobilePerformanceEventView(
    location,
    projects,
    generateGenericPerformanceEventView(location, withStaticFilters, organization),
    withStaticFilters,
    organization
  );

  let columnTitles = checkIsReactNative(eventView)
    ? REACT_NATIVE_COLUMN_TITLES
    : MOBILE_COLUMN_TITLES;

  const showOnboarding = onboardingProject !== undefined;

  const doubleChartRowCharts = [
    PerformanceWidgetSetting.MOST_SLOW_FRAMES,
    PerformanceWidgetSetting.MOST_FROZEN_FRAMES,
  ];
  const tripleChartRowCharts = filterAllowedChartsMetrics(
    organization,
    [
      PerformanceWidgetSetting.TPM_AREA,
      PerformanceWidgetSetting.DURATION_HISTOGRAM,
      PerformanceWidgetSetting.P50_DURATION_AREA,
      PerformanceWidgetSetting.P75_DURATION_AREA,
      PerformanceWidgetSetting.P95_DURATION_AREA,
      PerformanceWidgetSetting.P99_DURATION_AREA,
      PerformanceWidgetSetting.FAILURE_RATE_AREA,
    ],
    mepSetting
  );

  if (organization.features.includes('mobile-vitals')) {
    columnTitles = [...columnTitles.slice(0, 5), 'ttid', ...columnTitles.slice(5, 0)];
    tripleChartRowCharts.push(
      ...[
        PerformanceWidgetSetting.TIME_TO_INITIAL_DISPLAY,
        PerformanceWidgetSetting.TIME_TO_FULL_DISPLAY,
      ]
    );
  }
  if (organization.features.includes('insights-initial-modules')) {
    doubleChartRowCharts[0] = PerformanceWidgetSetting.SLOW_SCREENS_BY_TTID;
  }
  if (organization.features.includes('starfish-mobile-appstart')) {
    doubleChartRowCharts.push(
      PerformanceWidgetSetting.SLOW_SCREENS_BY_COLD_START,
      PerformanceWidgetSetting.SLOW_SCREENS_BY_WARM_START
    );
  }

  if (organization.features.includes('insights-initial-modules')) {
    doubleChartRowCharts.push(PerformanceWidgetSetting.MOST_TIME_CONSUMING_DOMAINS);
  }

  const sharedProps = {eventView, location, organization, withStaticFilters};

  const getFreeTextFromQuery = (query: string) => {
    const conditions = new MutableSearch(query);
    const transactionValues = conditions.getFilterValues('transaction');
    if (transactionValues.length) {
      return transactionValues[0];
    }
    if (conditions.freeText.length > 0) {
      // raw text query will be wrapped in wildcards in generatePerformanceEventView
      // so no need to wrap it here
      return conditions.freeText.join(' ');
    }
    return '';
  };

  function handleSearch(searchQuery: string) {
    trackAnalytics('performance.domains.mobile.search', {organization});

    navigate({
      pathname: location.pathname,
      query: {
        ...location.query,
        cursor: undefined,
        query: String(searchQuery).trim() || undefined,
        isDefaultQuery: false,
      },
    });
  }

  const derivedQuery = getTransactionSearchQuery(location, eventView.query);

  return (
    <Feature
      features="insights-domain-view"
      organization={organization}
      renderDisabled={NoAccess}
    >
      <MobileHeader
        headerTitle={MOBILE_LANDING_TITLE}
        headerActions={<ViewTrendsButton />}
      />
      <Layout.Body>
        <Layout.Main fullWidth>
          <ModuleLayout.Layout>
            <ModuleLayout.Full>
              <ToolRibbon>
                <PageFilterBar condensed>
                  <ProjectPageFilter />
                  <EnvironmentPageFilter />
                  <DatePageFilter />
                </PageFilterBar>
                {!showOnboarding && (
                  <StyledTransactionNameSearchBar
                    organization={organization}
                    eventView={eventView}
                    onSearch={(query: string) => {
                      handleSearch(query);
                    }}
                    query={getFreeTextFromQuery(derivedQuery)}
                  />
                )}
              </ToolRibbon>
            </ModuleLayout.Full>
            <PageAlert />
            <ModuleLayout.Full>
              {!showOnboarding && (
                <PerformanceDisplayProvider
                  value={{performanceType: ProjectPerformanceType.MOBILE}}
                >
                  <TeamKeyTransactionManager.Provider
                    organization={organization}
                    teams={teams}
                    selectedTeams={['myteams']}
                    selectedProjects={eventView.project.map(String)}
                  >
                    <DoubleChartRow
                      allowedCharts={doubleChartRowCharts}
                      {...sharedProps}
                    />
                    <TripleChartRow
                      allowedCharts={tripleChartRowCharts}
                      {...sharedProps}
                    />
                    <Table
                      projects={projects}
                      columnTitles={columnTitles}
                      setError={setPageError}
                      {...sharedProps}
                    />
                  </TeamKeyTransactionManager.Provider>
                </PerformanceDisplayProvider>
              )}

              {showOnboarding && (
                <Onboarding project={onboardingProject} organization={organization} />
              )}
            </ModuleLayout.Full>
          </ModuleLayout.Layout>
        </Layout.Main>
      </Layout.Body>
    </Feature>
  );
}

function MobileOverviewPageWithProviders() {
  const organization = useOrganization();

  return (
    <PageFiltersContainer>
      <SentryDocumentTitle title={OVERVIEW_PAGE_TITLE} orgSlug={organization.slug}>
        <MobileOverviewPage />
      </SentryDocumentTitle>
    </PageFiltersContainer>
  );
}

const StyledTransactionNameSearchBar = styled(TransactionNameSearchBar)`
  flex: 2;
`;

export default MobileOverviewPageWithProviders;<|MERGE_RESOLUTION|>--- conflicted
+++ resolved
@@ -79,11 +79,8 @@
   const {projects} = useProjects();
   const onboardingProject = useOnboardingProject();
   const navigate = useNavigate();
-<<<<<<< HEAD
   const {teams} = useUserTeams();
-=======
   const mepSetting = useMEPSettingContext();
->>>>>>> 8f8d1d6b
 
   const withStaticFilters = canUseMetricsData(organization);
 
