--- conflicted
+++ resolved
@@ -218,20 +218,6 @@
                 <PerformanceDisplayProvider
                   value={{performanceType: ProjectPerformanceType.MOBILE}}
                 >
-<<<<<<< HEAD
-                  <DoubleChartRow
-                    allowedCharts={doubleChartRowCharts}
-                    {...sharedProps}
-                    eventView={doubleChartRowEventView}
-                  />
-                  <TripleChartRow allowedCharts={tripleChartRowCharts} {...sharedProps} />
-                  <Table
-                    projects={projects}
-                    columnTitles={columnTitles}
-                    setError={setPageError}
-                    {...sharedProps}
-                  />
-=======
                   <TeamKeyTransactionManager.Provider
                     organization={organization}
                     teams={teams}
@@ -241,6 +227,7 @@
                     <DoubleChartRow
                       allowedCharts={doubleChartRowCharts}
                       {...sharedProps}
+                      eventView={doubleChartRowEventView}
                     />
                     <TripleChartRow
                       allowedCharts={tripleChartRowCharts}
@@ -253,7 +240,6 @@
                       {...sharedProps}
                     />
                   </TeamKeyTransactionManager.Provider>
->>>>>>> a17ab1d3
                 </PerformanceDisplayProvider>
               )}
 
