--- conflicted
+++ resolved
@@ -1,3 +1,4 @@
+import {type Crumb} from 'sentry/components/breadcrumbs';
 import normalizeUrl from 'sentry/utils/url/normalizeUrl';
 import useOrganization from 'sentry/utils/useOrganization';
 import {DomainViewHeader} from 'sentry/views/insights/pages/domainViewHeader';
@@ -18,105 +19,32 @@
 };
 
 // TODO - add props to append to breadcrumbs and change title
-<<<<<<< HEAD
 export function MobileHeader({
   module,
   hideDefaultTabs,
   headerActions,
+  headerTitle,
   tabs,
-  headerTitle,
-  breadcrumbs = [],
+  breadcrumbs,
 }: Props) {
-  const navigate = useNavigate();
-=======
-export function MobileHeader({module, hideDefaultTabs, headerActions, tabs}: Props) {
->>>>>>> 20d7d33e
   const {slug} = useOrganization();
 
   const mobileBaseUrl = normalizeUrl(
     `/organizations/${slug}/${DOMAIN_VIEW_BASE_URL}/${MOBILE_LANDING_SUB_PATH}/`
   );
 
-<<<<<<< HEAD
-  const crumbs: Crumb[] = [
-    {
-      label: t('Performance'),
-      to: undefined, // There won't be a /performance page anymore
-      preservePageFilters: true,
-    },
-    {
-      label: MOBILE_LANDING_TITLE,
-      to: mobileBaseUrl,
-      preservePageFilters: true,
-    },
-    {
-      label: module ? MODULE_TITLES[module] : OVERVIEW_PAGE_TITLE,
-      to: `${moduleURLBuilder(ModuleName.MOBILE_SCREENS)}/`,
-      preservePageFilters: true,
-    },
-    ...breadcrumbs,
-  ];
-
-  const defaultHandleTabChange = (key: ModuleName | typeof OVERVIEW_PAGE_TITLE) => {
-    if (key === module || (key === OVERVIEW_PAGE_TITLE && !module)) {
-      return;
-    }
-    if (!key) {
-      return;
-    }
-    if (key === OVERVIEW_PAGE_TITLE) {
-      navigate(mobileBaseUrl);
-      return;
-    }
-    navigate(`${moduleURLBuilder(key as RoutableModuleNames)}/`);
-  };
-
-  const tabValue =
-    hideDefaultTabs && tabs?.value ? tabs.value : module ?? OVERVIEW_PAGE_TITLE;
-
-  const handleTabChange =
-    hideDefaultTabs && tabs ? tabs.onTabChange : defaultHandleTabChange;
-
-  return (
-    <Fragment>
-      <Tabs value={tabValue} onChange={handleTabChange}>
-        <Layout.Header>
-          <Layout.HeaderContent>
-            <Breadcrumbs crumbs={crumbs} />
-
-            <Layout.Title>{headerTitle ?? MOBILE_LANDING_TITLE}</Layout.Title>
-          </Layout.HeaderContent>
-          <Layout.HeaderActions>
-            <ButtonBar gap={1}>
-              {headerActions}
-              <FeedbackWidgetButton />
-            </ButtonBar>
-          </Layout.HeaderActions>
-          {!hideDefaultTabs && (
-            <TabList hideBorder>
-              <TabList.Item key={OVERVIEW_PAGE_TITLE}>{OVERVIEW_PAGE_TITLE}</TabList.Item>
-              <TabList.Item key={ModuleName.MOBILE_SCREENS}>
-                {MODULE_TITLES[ModuleName.MOBILE_SCREENS]}
-              </TabList.Item>
-            </TabList>
-          )}
-          {hideDefaultTabs && tabs && tabs.tabList}
-        </Layout.Header>
-      </Tabs>
-    </Fragment>
-=======
   const modules = [ModuleName.MOBILE_SCREENS];
 
   return (
     <DomainViewHeader
       domainBaseUrl={mobileBaseUrl}
-      headerTitle={MOBILE_LANDING_TITLE}
+      headerTitle={headerTitle || MOBILE_LANDING_TITLE}
       modules={modules}
       selectedModule={module}
       tabs={tabs}
       hideDefaultTabs={hideDefaultTabs}
       additonalHeaderActions={headerActions}
+      additionalBreadCrumbs={breadcrumbs}
     />
->>>>>>> 20d7d33e
   );
 }