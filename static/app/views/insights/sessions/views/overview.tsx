--- conflicted
+++ resolved
@@ -47,23 +47,12 @@
                 <CrashFreeSessionChart />
               </ModuleLayout.Half>
             ) : (
-<<<<<<< HEAD
-              <Fragment>
-                <ModuleLayout.Third>
-                  <ErrorFreeSessionsChart />
-                </ModuleLayout.Third>
-                <ModuleLayout.Full>
-                  <ReleaseAdoption />
-                  <ReleaseHealth />
-                </ModuleLayout.Full>
-              </Fragment>
-=======
               <ModuleLayout.Third>
                 <ErrorFreeSessionsChart />
               </ModuleLayout.Third>
->>>>>>> 11be9da1
             )}
             <ModuleLayout.Full>
+              <ReleaseAdoption />
               <ReleaseHealth />
             </ModuleLayout.Full>
           </ModuleLayout.Layout>
