import {Fragment, useState} from 'react';
import styled from '@emotion/styled';

import * as Layout from 'sentry/components/layouts/thirds';
import {space} from 'sentry/styles/space';
import type {Project} from 'sentry/types/project';
import * as ModuleLayout from 'sentry/views/insights/common/components/moduleLayout';
import {ModulePageFilterBar} from 'sentry/views/insights/common/components/modulePageFilterBar';
import {ModulePageProviders} from 'sentry/views/insights/common/components/modulePageProviders';
import {ModulesOnboardingPanel} from 'sentry/views/insights/common/components/modulesOnboarding';
import {ToolRibbon} from 'sentry/views/insights/common/components/ribbon';
import SubregionSelector from 'sentry/views/insights/common/views/spans/selectors/subregionSelector';
import {FrontendHeader} from 'sentry/views/insights/pages/frontend/frontendPageHeader';
import {FRONTEND_LANDING_SUB_PATH} from 'sentry/views/insights/pages/frontend/settings';
import {MobileHeader} from 'sentry/views/insights/pages/mobile/mobilePageHeader';
import {MOBILE_LANDING_SUB_PATH} from 'sentry/views/insights/pages/mobile/settings';
import {
  type DomainView,
  useDomainViewFilters,
} from 'sentry/views/insights/pages/useFilters';
import {ChartPlacementSlot} from 'sentry/views/insights/sessions/components/chartPlacement';
import FilterReleaseDropdown from 'sentry/views/insights/sessions/components/filterReleaseDropdown';
import ReleaseTableSearch from 'sentry/views/insights/sessions/components/releaseTableSearch';
import ReleaseHealth from 'sentry/views/insights/sessions/components/tables/releaseHealth';
import useProjectHasSessions from 'sentry/views/insights/sessions/queries/useProjectHasSessions';
import {ModuleName} from 'sentry/views/insights/types';

export function SessionsOverview() {
  const {view = ''} = useDomainViewFilters();
  const [filters, setFilters] = useState<string[]>(['']);

  // only show onboarding if the project does not have session data
  const {hasSessionData, projects} = useProjectHasSessions();
  const showOnboarding = !hasSessionData;

  return (
    <Fragment>
      <ViewSpecificHeader view={view} />
      <Layout.Body>
        <Layout.Main fullWidth>
          <ModuleLayout.Layout>
            <ModuleLayout.Full>
              <ToolRibbon>
                <ModulePageFilterBar
                  moduleName={ModuleName.SESSIONS}
                  extraFilters={<SubregionSelector />}
                  onProjectChange={() => {
                    setFilters(['']);
                  }}
                />
              </ToolRibbon>
            </ModuleLayout.Full>
            {showOnboarding ? (
              <ModuleLayout.Full>
                <ModulesOnboardingPanel moduleName={ModuleName.SESSIONS} />
              </ModuleLayout.Full>
            ) : (
              <ViewSpecificCharts
                view={view}
                filters={filters}
                setFilters={setFilters}
                projects={projects}
              />
            )}
          </ModuleLayout.Layout>
        </Layout.Main>
      </Layout.Body>
    </Fragment>
  );
}

function ViewSpecificHeader({view}: {view: DomainView | ''}) {
  switch (view) {
    case FRONTEND_LANDING_SUB_PATH:
      return <FrontendHeader module={ModuleName.SESSIONS} />;
    case MOBILE_LANDING_SUB_PATH:
      return <MobileHeader module={ModuleName.SESSIONS} />;
    default:
      return null;
  }
}

function ViewSpecificCharts({
  view,
  filters,
  setFilters,
  projects,
}: {
  filters: string[];
  projects: Project[];
  setFilters: (filter: string[]) => void;
  view: DomainView | '';
}) {
  switch (view) {
    case FRONTEND_LANDING_SUB_PATH: {
      return (
        <Fragment>
          <ModuleLayout.Half>
            <ChartPlacementSlot view={view} index={0} />
          </ModuleLayout.Half>
          <ModuleLayout.Half>
            <ChartPlacementSlot view={view} index={1} />
          </ModuleLayout.Half>

          <ModuleLayout.Third>
<<<<<<< HEAD
            <ChartPlacementSlot view={view} index={2} />
=======
            <UserHealthCountChart />
          </ModuleLayout.Third>
          <ModuleLayout.Third>
            <NewAndResolvedIssueChart type="issue" project={projects[0]!} />
>>>>>>> 68772a49
          </ModuleLayout.Third>
          <ModuleLayout.Third>
            <ChartPlacementSlot view={view} index={3} />
          </ModuleLayout.Third>
          <ModuleLayout.Third>
            <ChartPlacementSlot view={view} index={4} />
          </ModuleLayout.Third>
        </Fragment>
      );
    }
    case MOBILE_LANDING_SUB_PATH: {
      return (
        <Fragment>
          <ModuleLayout.Half>
            <ChartPlacementSlot view={view} index={0} />
          </ModuleLayout.Half>
          <ModuleLayout.Half>
            <ChartPlacementSlot view={view} index={1} />
          </ModuleLayout.Half>

          <ModuleLayout.Third>
<<<<<<< HEAD
            <ChartPlacementSlot view={view} index={2} />
=======
            <ReleaseNewIssuesChart project={projects[0]!} />
          </ModuleLayout.Third>
          <ModuleLayout.Third>
            <ReleaseSessionCountChart />
          </ModuleLayout.Third>
          <ModuleLayout.Third>
            <SessionHealthCountChart />
          </ModuleLayout.Third>

          <ModuleLayout.Third>
            <UserHealthCountChart />
>>>>>>> 68772a49
          </ModuleLayout.Third>
          <ModuleLayout.Third>
            <ChartPlacementSlot view={view} index={3} />
          </ModuleLayout.Third>
          <ModuleLayout.Third>
            <ChartPlacementSlot view={view} index={4} />
          </ModuleLayout.Third>

          <ModuleLayout.Full>
            <FilterWrapper>
              <FilterReleaseDropdown filters={filters} setFilters={setFilters} />
              <ReleaseTableSearch />
            </FilterWrapper>
            <ReleaseHealth filters={filters} />
          </ModuleLayout.Full>
        </Fragment>
      );
    }
    default:
      return null;
  }
}

function PageWithProviders() {
  return (
    <ModulePageProviders moduleName="sessions">
      <SessionsOverview />
    </ModulePageProviders>
  );
}

export default PageWithProviders;

const FilterWrapper = styled('div')`
  margin: ${space(2)} 0;
  gap: ${space(1)};
  display: grid;
  grid-template-columns: auto 1fr;
  @media (max-width: ${p => p.theme.breakpoints.medium}) {
    grid-template-rows: auto auto;
  }
`;<|MERGE_RESOLUTION|>--- conflicted
+++ resolved
@@ -91,32 +91,29 @@
   setFilters: (filter: string[]) => void;
   view: DomainView | '';
 }) {
+  const chartProps = {
+    project: projects[0]!,
+  };
+
   switch (view) {
     case FRONTEND_LANDING_SUB_PATH: {
       return (
         <Fragment>
           <ModuleLayout.Half>
-            <ChartPlacementSlot view={view} index={0} />
+            <ChartPlacementSlot view={view} index={0} chartProps={chartProps} />
           </ModuleLayout.Half>
           <ModuleLayout.Half>
-            <ChartPlacementSlot view={view} index={1} />
+            <ChartPlacementSlot view={view} index={1} chartProps={chartProps} />
           </ModuleLayout.Half>
 
           <ModuleLayout.Third>
-<<<<<<< HEAD
-            <ChartPlacementSlot view={view} index={2} />
-=======
-            <UserHealthCountChart />
+            <ChartPlacementSlot view={view} index={2} chartProps={chartProps} />
           </ModuleLayout.Third>
           <ModuleLayout.Third>
-            <NewAndResolvedIssueChart type="issue" project={projects[0]!} />
->>>>>>> 68772a49
+            <ChartPlacementSlot view={view} index={3} chartProps={chartProps} />
           </ModuleLayout.Third>
           <ModuleLayout.Third>
-            <ChartPlacementSlot view={view} index={3} />
-          </ModuleLayout.Third>
-          <ModuleLayout.Third>
-            <ChartPlacementSlot view={view} index={4} />
+            <ChartPlacementSlot view={view} index={4} chartProps={chartProps} />
           </ModuleLayout.Third>
         </Fragment>
       );
@@ -125,34 +122,20 @@
       return (
         <Fragment>
           <ModuleLayout.Half>
-            <ChartPlacementSlot view={view} index={0} />
+            <ChartPlacementSlot view={view} index={0} chartProps={chartProps} />
           </ModuleLayout.Half>
           <ModuleLayout.Half>
-            <ChartPlacementSlot view={view} index={1} />
+            <ChartPlacementSlot view={view} index={1} chartProps={chartProps} />
           </ModuleLayout.Half>
 
           <ModuleLayout.Third>
-<<<<<<< HEAD
-            <ChartPlacementSlot view={view} index={2} />
-=======
-            <ReleaseNewIssuesChart project={projects[0]!} />
+            <ChartPlacementSlot view={view} index={2} chartProps={chartProps} />
           </ModuleLayout.Third>
           <ModuleLayout.Third>
-            <ReleaseSessionCountChart />
+            <ChartPlacementSlot view={view} index={3} chartProps={chartProps} />
           </ModuleLayout.Third>
           <ModuleLayout.Third>
-            <SessionHealthCountChart />
-          </ModuleLayout.Third>
-
-          <ModuleLayout.Third>
-            <UserHealthCountChart />
->>>>>>> 68772a49
-          </ModuleLayout.Third>
-          <ModuleLayout.Third>
-            <ChartPlacementSlot view={view} index={3} />
-          </ModuleLayout.Third>
-          <ModuleLayout.Third>
-            <ChartPlacementSlot view={view} index={4} />
+            <ChartPlacementSlot view={view} index={4} chartProps={chartProps} />
           </ModuleLayout.Third>
 
           <ModuleLayout.Full>
