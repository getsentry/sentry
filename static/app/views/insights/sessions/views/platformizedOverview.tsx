--- conflicted
+++ resolved
@@ -133,7 +133,6 @@
   const router = useRouter();
 
   return (
-<<<<<<< HEAD
     <ModulePageProviders moduleName="sessions">
       <DashboardDetail
         dashboard={DASHBOARD}
@@ -149,27 +148,9 @@
         router={router}
         routes={[]}
         dashboards={[]}
-        initialState={DashboardState.VIEW}
+        initialState={DashboardState.EMBEDDED}
         useTimeseriesVisualization
       />
     </ModulePageProviders>
-=======
-    <DashboardDetail
-      dashboard={DASHBOARD}
-      location={location}
-      params={{
-        dashboardId: undefined,
-        templateId: undefined,
-        widgetId: undefined,
-        widgetIndex: undefined,
-      }}
-      route={{}}
-      routeParams={{}}
-      router={router}
-      routes={[]}
-      dashboards={[]}
-      initialState={DashboardState.EMBEDDED}
-    />
->>>>>>> 31f4641e
   );
 }