--- conflicted
+++ resolved
@@ -4,11 +4,8 @@
 import {InsightsLineChartWidget} from 'sentry/views/insights/common/components/insightsLineChartWidget';
 import ChartSelectionTitle from 'sentry/views/insights/sessions/components/chartSelectionTitle';
 import useCrashFreeSessions from 'sentry/views/insights/sessions/queries/useCrashFreeSessions';
-<<<<<<< HEAD
 import {CHART_TITLES} from 'sentry/views/insights/sessions/settings';
-=======
 import {SESSION_HEALTH_CHART_HEIGHT} from 'sentry/views/insights/sessions/utils/sessions';
->>>>>>> 68772a49
 
 export default function CrashFreeSessionsChart() {
   const {series, releases, isPending, error} = useCrashFreeSessions();
@@ -22,15 +19,11 @@
 
   return (
     <InsightsLineChartWidget
-<<<<<<< HEAD
       title={CHART_TITLES.CrashFreeSessionsChart}
       interactiveTitle={() => (
         <ChartSelectionTitle title={CHART_TITLES.CrashFreeSessionsChart} />
       )}
-=======
-      title={t('Crash Free Sessions')}
       height={SESSION_HEALTH_CHART_HEIGHT}
->>>>>>> 68772a49
       description={tct(
         'The percent of sessions terminating without a crash. See [link:session status].',
         {
