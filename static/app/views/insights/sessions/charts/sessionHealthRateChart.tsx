import ExternalLink from 'sentry/components/links/externalLink';
import {tct} from 'sentry/locale';
import {InsightsAreaChartWidget} from 'sentry/views/insights/common/components/insightsAreaChartWidget';
import ChartSelectionTitle from 'sentry/views/insights/sessions/components/chartSelectionTitle';
import useSessionHealthBreakdown from 'sentry/views/insights/sessions/queries/useSessionHealthBreakdown';
<<<<<<< HEAD
import {CHART_TITLES} from 'sentry/views/insights/sessions/settings';
=======
import {SESSION_HEALTH_CHART_HEIGHT} from 'sentry/views/insights/sessions/utils/sessions';
>>>>>>> 68772a49

export default function SessionHealthRateChart() {
  const {series, isPending, error} = useSessionHealthBreakdown({type: 'rate'});

  const aliases = {
    healthy_session_rate: 'rate_healthy(session)',
    crashed_session_rate: 'rate_crashed(session)',
    errored_session_rate: 'rate_errored(session)',
    abnormal_session_rate: 'rate_abnormal(session)',
  };

  return (
    <InsightsAreaChartWidget
<<<<<<< HEAD
      title={CHART_TITLES.SessionHealthRateChart}
      interactiveTitle={() => (
        <ChartSelectionTitle title={CHART_TITLES.SessionHealthRateChart} />
      )}
=======
      title={t('Session Health')}
      height={SESSION_HEALTH_CHART_HEIGHT}
>>>>>>> 68772a49
      description={tct(
        'The percent of sessions with each health status. See [link:session status].',
        {
          link: (
            <ExternalLink href="https://docs.sentry.io/product/releases/health/#session-status" />
          ),
        }
      )}
      aliases={aliases}
      series={series}
      isLoading={isPending}
      error={error}
      legendSelection={{
        [aliases.healthy_session_rate]: false,
      }}
    />
  );
}<|MERGE_RESOLUTION|>--- conflicted
+++ resolved
@@ -3,11 +3,8 @@
 import {InsightsAreaChartWidget} from 'sentry/views/insights/common/components/insightsAreaChartWidget';
 import ChartSelectionTitle from 'sentry/views/insights/sessions/components/chartSelectionTitle';
 import useSessionHealthBreakdown from 'sentry/views/insights/sessions/queries/useSessionHealthBreakdown';
-<<<<<<< HEAD
 import {CHART_TITLES} from 'sentry/views/insights/sessions/settings';
-=======
 import {SESSION_HEALTH_CHART_HEIGHT} from 'sentry/views/insights/sessions/utils/sessions';
->>>>>>> 68772a49
 
 export default function SessionHealthRateChart() {
   const {series, isPending, error} = useSessionHealthBreakdown({type: 'rate'});
@@ -21,15 +18,11 @@
 
   return (
     <InsightsAreaChartWidget
-<<<<<<< HEAD
       title={CHART_TITLES.SessionHealthRateChart}
       interactiveTitle={() => (
         <ChartSelectionTitle title={CHART_TITLES.SessionHealthRateChart} />
       )}
-=======
-      title={t('Session Health')}
       height={SESSION_HEALTH_CHART_HEIGHT}
->>>>>>> 68772a49
       description={tct(
         'The percent of sessions with each health status. See [link:session status].',
         {
