import {t} from 'sentry/locale';
import {formatSeriesName} from 'sentry/views/dashboards/widgets/timeSeriesWidget/formatters/formatSeriesName';
import {InsightsAreaChartWidget} from 'sentry/views/insights/common/components/insightsAreaChartWidget';
import ChartSelectionTitle from 'sentry/views/insights/sessions/components/chartSelectionTitle';
import useReleaseSessionPercentage from 'sentry/views/insights/sessions/queries/useReleaseSessionPercentage';
<<<<<<< HEAD
import {CHART_TITLES} from 'sentry/views/insights/sessions/settings';
=======
import {SESSION_HEALTH_CHART_HEIGHT} from 'sentry/views/insights/sessions/utils/sessions';
>>>>>>> 68772a49

export default function ReleaseSessionPercentageChart() {
  const {series, releases, isPending, error} = useReleaseSessionPercentage();

  const aliases = Object.fromEntries(
    releases?.map(release => [`${release}_session_percent`, formatSeriesName(release)]) ??
      []
  );

  return (
    <InsightsAreaChartWidget
<<<<<<< HEAD
      title={CHART_TITLES.ReleaseSessionPercentageChart}
      interactiveTitle={() => (
        <ChartSelectionTitle title={CHART_TITLES.ReleaseSessionPercentageChart} />
      )}
=======
      title={t('Release Adoption')}
      height={SESSION_HEALTH_CHART_HEIGHT}
>>>>>>> 68772a49
      description={t(
        'The percentage of total sessions that each release accounted for. The 5 most recent releases are shown.'
      )}
      aliases={aliases}
      series={series}
      isLoading={isPending}
      error={error}
    />
  );
}<|MERGE_RESOLUTION|>--- conflicted
+++ resolved
@@ -3,11 +3,8 @@
 import {InsightsAreaChartWidget} from 'sentry/views/insights/common/components/insightsAreaChartWidget';
 import ChartSelectionTitle from 'sentry/views/insights/sessions/components/chartSelectionTitle';
 import useReleaseSessionPercentage from 'sentry/views/insights/sessions/queries/useReleaseSessionPercentage';
-<<<<<<< HEAD
 import {CHART_TITLES} from 'sentry/views/insights/sessions/settings';
-=======
 import {SESSION_HEALTH_CHART_HEIGHT} from 'sentry/views/insights/sessions/utils/sessions';
->>>>>>> 68772a49
 
 export default function ReleaseSessionPercentageChart() {
   const {series, releases, isPending, error} = useReleaseSessionPercentage();
@@ -19,15 +16,11 @@
 
   return (
     <InsightsAreaChartWidget
-<<<<<<< HEAD
       title={CHART_TITLES.ReleaseSessionPercentageChart}
       interactiveTitle={() => (
         <ChartSelectionTitle title={CHART_TITLES.ReleaseSessionPercentageChart} />
       )}
-=======
-      title={t('Release Adoption')}
       height={SESSION_HEALTH_CHART_HEIGHT}
->>>>>>> 68772a49
       description={t(
         'The percentage of total sessions that each release accounted for. The 5 most recent releases are shown.'
       )}
