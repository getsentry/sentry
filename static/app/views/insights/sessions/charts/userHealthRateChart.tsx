import ExternalLink from 'sentry/components/links/externalLink';
import {tct} from 'sentry/locale';
import {InsightsAreaChartWidget} from 'sentry/views/insights/common/components/insightsAreaChartWidget';
import ChartSelectionTitle from 'sentry/views/insights/sessions/components/chartSelectionTitle';
import useUserHealthBreakdown from 'sentry/views/insights/sessions/queries/useUserHealthBreakdown';
<<<<<<< HEAD
import {CHART_TITLES} from 'sentry/views/insights/sessions/settings';
=======
import {SESSION_HEALTH_CHART_HEIGHT} from 'sentry/views/insights/sessions/utils/sessions';
>>>>>>> 68772a49

export default function UserHealthRateChart() {
  const {series, isPending, error} = useUserHealthBreakdown({type: 'rate'});

  const aliases = {
    healthy_user_rate: 'rate_healthy(user)',
    crashed_user_rate: 'rate_crashed(user)',
    errored_user_rate: 'rate_errored(user)',
    abnormal_user_rate: 'rate_abnormal(user)',
  };

  return (
    <InsightsAreaChartWidget
<<<<<<< HEAD
      title={CHART_TITLES.UserHealthRateChart}
      interactiveTitle={() => (
        <ChartSelectionTitle title={CHART_TITLES.UserHealthRateChart} />
      )}
=======
      title={t('User Health')}
      height={SESSION_HEALTH_CHART_HEIGHT}
>>>>>>> 68772a49
      description={tct(
        'The percent of [linkUsers:users] with each [linkStatus:health status].',
        {
          linkUsers: (
            <ExternalLink href="https://docs.sentry.io/product/releases/health/#user-modeapplication-mode-sessions" />
          ),
          linkStatus: (
            <ExternalLink href="https://docs.sentry.io/product/releases/health/#session-status" />
          ),
        }
      )}
      aliases={aliases}
      series={series}
      isLoading={isPending}
      error={error}
      legendSelection={{
        [aliases.healthy_user_rate]: false,
      }}
    />
  );
}<|MERGE_RESOLUTION|>--- conflicted
+++ resolved
@@ -3,11 +3,8 @@
 import {InsightsAreaChartWidget} from 'sentry/views/insights/common/components/insightsAreaChartWidget';
 import ChartSelectionTitle from 'sentry/views/insights/sessions/components/chartSelectionTitle';
 import useUserHealthBreakdown from 'sentry/views/insights/sessions/queries/useUserHealthBreakdown';
-<<<<<<< HEAD
 import {CHART_TITLES} from 'sentry/views/insights/sessions/settings';
-=======
 import {SESSION_HEALTH_CHART_HEIGHT} from 'sentry/views/insights/sessions/utils/sessions';
->>>>>>> 68772a49
 
 export default function UserHealthRateChart() {
   const {series, isPending, error} = useUserHealthBreakdown({type: 'rate'});
@@ -21,15 +18,11 @@
 
   return (
     <InsightsAreaChartWidget
-<<<<<<< HEAD
       title={CHART_TITLES.UserHealthRateChart}
       interactiveTitle={() => (
         <ChartSelectionTitle title={CHART_TITLES.UserHealthRateChart} />
       )}
-=======
-      title={t('User Health')}
       height={SESSION_HEALTH_CHART_HEIGHT}
->>>>>>> 68772a49
       description={tct(
         'The percent of [linkUsers:users] with each [linkStatus:health status].',
         {
