import {t} from 'sentry/locale';
import {formatSeriesName} from 'sentry/views/dashboards/widgets/timeSeriesWidget/formatters/formatSeriesName';
import {InsightsLineChartWidget} from 'sentry/views/insights/common/components/insightsLineChartWidget';
import ChartSelectionTitle from 'sentry/views/insights/sessions/components/chartSelectionTitle';
import useReleaseSessionCounts from 'sentry/views/insights/sessions/queries/useReleaseSessionCounts';
<<<<<<< HEAD
import {CHART_TITLES} from 'sentry/views/insights/sessions/settings';
=======
import {SESSION_HEALTH_CHART_HEIGHT} from 'sentry/views/insights/sessions/utils/sessions';
>>>>>>> 68772a49

export default function ReleaseSessionCountChart() {
  const {series, releases, isPending, error} = useReleaseSessionCounts();

  const aliases = Object.fromEntries(
    releases?.map(release => [`${release}_total_sessions`, formatSeriesName(release)]) ??
      []
  );

  return (
    <InsightsLineChartWidget
<<<<<<< HEAD
      title={CHART_TITLES.ReleaseSessionCountChart}
      interactiveTitle={() => (
        <ChartSelectionTitle title={CHART_TITLES.ReleaseSessionCountChart} />
      )}
=======
      title={t('Total Sessions by Release')}
      height={SESSION_HEALTH_CHART_HEIGHT}
>>>>>>> 68772a49
      description={t(
        'The total number of sessions per release. The 5 most recent releases are shown.'
      )}
      aliases={aliases}
      series={series}
      isLoading={isPending}
      error={error}
    />
  );
}<|MERGE_RESOLUTION|>--- conflicted
+++ resolved
@@ -3,11 +3,8 @@
 import {InsightsLineChartWidget} from 'sentry/views/insights/common/components/insightsLineChartWidget';
 import ChartSelectionTitle from 'sentry/views/insights/sessions/components/chartSelectionTitle';
 import useReleaseSessionCounts from 'sentry/views/insights/sessions/queries/useReleaseSessionCounts';
-<<<<<<< HEAD
 import {CHART_TITLES} from 'sentry/views/insights/sessions/settings';
-=======
 import {SESSION_HEALTH_CHART_HEIGHT} from 'sentry/views/insights/sessions/utils/sessions';
->>>>>>> 68772a49
 
 export default function ReleaseSessionCountChart() {
   const {series, releases, isPending, error} = useReleaseSessionCounts();
@@ -19,15 +16,11 @@
 
   return (
     <InsightsLineChartWidget
-<<<<<<< HEAD
       title={CHART_TITLES.ReleaseSessionCountChart}
       interactiveTitle={() => (
         <ChartSelectionTitle title={CHART_TITLES.ReleaseSessionCountChart} />
       )}
-=======
-      title={t('Total Sessions by Release')}
       height={SESSION_HEALTH_CHART_HEIGHT}
->>>>>>> 68772a49
       description={t(
         'The total number of sessions per release. The 5 most recent releases are shown.'
       )}
