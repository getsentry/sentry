--- conflicted
+++ resolved
@@ -3,11 +3,8 @@
 import {InsightsLineChartWidget} from 'sentry/views/insights/common/components/insightsLineChartWidget';
 import ChartSelectionTitle from 'sentry/views/insights/sessions/components/chartSelectionTitle';
 import useSessionHealthBreakdown from 'sentry/views/insights/sessions/queries/useSessionHealthBreakdown';
-<<<<<<< HEAD
 import {CHART_TITLES} from 'sentry/views/insights/sessions/settings';
-=======
 import {SESSION_HEALTH_CHART_HEIGHT} from 'sentry/views/insights/sessions/utils/sessions';
->>>>>>> 68772a49
 
 export default function SessionHealthCountChart() {
   const {series, isPending, error} = useSessionHealthBreakdown({type: 'count'});
@@ -21,15 +18,11 @@
 
   return (
     <InsightsLineChartWidget
-<<<<<<< HEAD
       title={CHART_TITLES.SessionHealthCountChart}
       interactiveTitle={() => (
         <ChartSelectionTitle title={CHART_TITLES.SessionHealthCountChart} />
       )}
-=======
       height={SESSION_HEALTH_CHART_HEIGHT}
-      title={t('Session Counts')}
->>>>>>> 68772a49
       description={tct(
         'The count of sessions with each health status. See [link:session status].',
         {
