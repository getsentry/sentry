import {t} from 'sentry/locale';
import type {Series, SeriesDataUnit} from 'sentry/types/echarts';
import type {MultiSeriesEventsStats} from 'sentry/types/organization';
import {defined} from 'sentry/utils';
import {decodeScalar} from 'sentry/utils/queryString';
import {MutableSearch} from 'sentry/utils/tokenizeSearch';
import {useLocation} from 'sentry/utils/useLocation';
import {
  PRIMARY_RELEASE_COLOR,
  SECONDARY_RELEASE_COLOR,
} from 'sentry/views/insights/colors';
// TODO(release-drawer): Only used in mobile/appStarts/components/
// eslint-disable-next-line no-restricted-imports
import {InsightsLineChartWidget} from 'sentry/views/insights/common/components/insightsLineChartWidget';
import {useReleaseSelection} from 'sentry/views/insights/common/queries/useReleases';
import {useTopNSpanMetricsSeries} from 'sentry/views/insights/common/queries/useTopNDiscoverSeries';
import {appendReleaseFilters} from 'sentry/views/insights/common/utils/releaseComparison';
import {COLD_START_TYPE} from 'sentry/views/insights/mobile/appStarts/components/startTypeSelector';
import useCrossPlatformProject from 'sentry/views/insights/mobile/common/queries/useCrossPlatformProject';
import type {SpanMetricsProperty} from 'sentry/views/insights/types';
import {SpanFields, SpanMetricsField} from 'sentry/views/insights/types';

const COLD_START_CONDITIONS = [
  'span.op:app.start.cold',
  'span.description:["Cold Start","Cold App Start"]',
];
const WARM_START_CONDITIONS = [
  'span.op:app.start.warm',
  'span.description:["Warm Start","Warm App Start"]',
];

export function transformData(data?: MultiSeriesEventsStats, primaryRelease?: string) {
  const transformedSeries: Record<string, Series> = {};

  if (defined(data)) {
    Object.keys(data).forEach(releaseName => {
      transformedSeries[releaseName] = {
        seriesName: releaseName,
        data:
          data[releaseName]?.data?.map(datum => {
            return {
              name: datum[0] * 1000,
              value: datum[1][0]!.count,
            } as SeriesDataUnit;
          }) ?? [],
        ...(primaryRelease === releaseName
          ? {color: PRIMARY_RELEASE_COLOR}
          : {
              color: SECONDARY_RELEASE_COLOR,
              lineStyle: {type: 'dashed'},
            }),
      };
    });
  }
  return transformedSeries;
}

interface Props {
  additionalFilters?: string[];
}

function StartDurationWidget({additionalFilters}: Props) {
  const location = useLocation();
  const {
    primaryRelease,
    secondaryRelease,
    isLoading: isReleasesLoading,
  } = useReleaseSelection();
  const {isProjectCrossPlatform, selectedPlatform} = useCrossPlatformProject();

  const startType =
    decodeScalar(location.query[SpanMetricsField.APP_START_TYPE]) ?? COLD_START_TYPE;

  const query = new MutableSearch([
    ...(startType === COLD_START_TYPE ? COLD_START_CONDITIONS : WARM_START_CONDITIONS),
    ...(additionalFilters ?? []),
  ]);

  if (isProjectCrossPlatform) {
    query.addFilterValue('os.name', selectedPlatform);
  }

  const queryString = appendReleaseFilters(query, primaryRelease, secondaryRelease);
  const search = new MutableSearch(queryString);
  const groupBy = SpanFields.RELEASE;
  const yAxis: SpanMetricsProperty = 'avg(span.duration)';

  const {
    data,
    isPending: isSeriesLoading,
    error: seriesError,
  } = useTopNSpanMetricsSeries(
    {
      yAxis: [yAxis],
      fields: [groupBy, 'avg(span.duration)'],
      topN: 2,
      search,
      enabled: !isReleasesLoading,
    },
    'api.starfish.mobile-startup-series'
  );

  // Only transform the data is we know there's at least one release
  const sortedSeries = data
    .sort((releaseA, _releaseB) => (releaseA.seriesName === primaryRelease ? -1 : 1))
    .map(serie => ({
      ...serie,
      seriesName: `${yAxis} ${serie.seriesName}`,
    }));

  return (
    <InsightsLineChartWidget
      title={
        startType === COLD_START_TYPE ? t('Average Cold Start') : t('Average Warm Start')
      }
      series={sortedSeries}
      isLoading={isSeriesLoading}
      error={seriesError}
<<<<<<< HEAD
      queryInfo={{search, groupBy: [groupBy]}}
=======
      search={search}
      groupBy={[groupBy]}
>>>>>>> e900adb4
      showReleaseAs="none"
      showLegend="always"
      height={220}
    />
  );
}

export default StartDurationWidget;<|MERGE_RESOLUTION|>--- conflicted
+++ resolved
@@ -116,12 +116,7 @@
       series={sortedSeries}
       isLoading={isSeriesLoading}
       error={seriesError}
-<<<<<<< HEAD
       queryInfo={{search, groupBy: [groupBy]}}
-=======
-      search={search}
-      groupBy={[groupBy]}
->>>>>>> e900adb4
       showReleaseAs="none"
       showLegend="always"
       height={220}
