import styled from '@emotion/styled';
import omit from 'lodash/omit';

import Breadcrumbs from 'sentry/components/breadcrumbs';
import ButtonBar from 'sentry/components/buttonBar';
import ErrorBoundary from 'sentry/components/errorBoundary';
import FeedbackWidgetButton from 'sentry/components/feedback/widget/feedbackWidgetButton';
import * as Layout from 'sentry/components/layouts/thirds';
import {DatePageFilter} from 'sentry/components/organizations/datePageFilter';
import {EnvironmentPageFilter} from 'sentry/components/organizations/environmentPageFilter';
import PageFilterBar from 'sentry/components/organizations/pageFilterBar';
import {t} from 'sentry/locale';
import {space} from 'sentry/styles/space';
import {DurationUnit} from 'sentry/utils/discover/fields';
import {DiscoverDatasets} from 'sentry/utils/discover/types';
import {PageAlert, PageAlertProvider} from 'sentry/utils/performance/contexts/pageAlert';
import {useLocation} from 'sentry/utils/useLocation';
import useOrganization from 'sentry/utils/useOrganization';
import useRouter from 'sentry/utils/useRouter';
import {HeaderContainer} from 'sentry/views/insights/common/components/headerContainer';
import {ModulePageProviders} from 'sentry/views/insights/common/components/modulePageProviders';
import {
  PRIMARY_RELEASE_ALIAS,
  ReleaseComparisonSelector,
  SECONDARY_RELEASE_ALIAS,
} from 'sentry/views/insights/common/components/releaseSelector';
import {ToolRibbon} from 'sentry/views/insights/common/components/ribbon';
import {useModuleBreadcrumbs} from 'sentry/views/insights/common/utils/useModuleBreadcrumbs';
import {QueryParameterNames} from 'sentry/views/insights/common/views/queryParameters';
import {SpanSamplesPanel} from 'sentry/views/insights/mobile/common/components/spanSamplesPanel';
import useCrossPlatformProject from 'sentry/views/insights/mobile/common/queries/useCrossPlatformProject';
import {
  ScreenCharts,
  YAxis,
} from 'sentry/views/insights/mobile/screenload/components/charts/screenCharts';
import {ScreenLoadEventSamples} from 'sentry/views/insights/mobile/screenload/components/eventSamples';
import {MobileMetricsRibbon} from 'sentry/views/insights/mobile/screenload/components/metricsRibbon';
import {PlatformSelector} from 'sentry/views/insights/mobile/screenload/components/platformSelector';
import {ScreenLoadSpansTable} from 'sentry/views/insights/mobile/screenload/components/tables/screenLoadSpansTable';
import {
  MobileCursors,
  MobileSortKeys,
} from 'sentry/views/insights/mobile/screenload/constants';
import {ModuleName} from 'sentry/views/insights/types';

type Query = {
  primaryRelease: string;
  project: string;
  secondaryRelease: string;
  spanGroup: string;
  transaction: string;
  [QueryParameterNames.SPANS_SORT]: string;
  spanDescription?: string;
};

export function ScreenLoadSpans() {
  const location = useLocation<Query>();
  const organization = useOrganization();
  const {isProjectCrossPlatform} = useCrossPlatformProject();
  const crumbs = useModuleBreadcrumbs('screen_load');
  const {transaction: transactionName} = location.query;

  return (
    <Layout.Page>
      <PageAlertProvider>
        <Layout.Header>
          <Layout.HeaderContent>
            <Breadcrumbs
              crumbs={[
                ...crumbs,
                {
                  label: t('Screen Summary'),
                },
              ]}
            />
            <HeaderWrapper>
              <Layout.Title>{transactionName}</Layout.Title>
              {organization.features.includes('insights-initial-modules') &&
                isProjectCrossPlatform && <PlatformSelector />}
            </HeaderWrapper>
          </Layout.HeaderContent>
          <Layout.HeaderActions>
            <ButtonBar gap={1}>
              <FeedbackWidgetButton />
            </ButtonBar>
          </Layout.HeaderActions>
        </Layout.Header>
        <Layout.Body>
          <Layout.Main fullWidth>
            <PageAlert />
<<<<<<< HEAD
            <ScreenLoadSpansContent />
=======
            <HeaderContainer>
              <ToolRibbon>
                <FilterContainer>
                  <PageFilterBar condensed>
                    <EnvironmentPageFilter />
                    <DatePageFilter />
                  </PageFilterBar>
                  <ReleaseComparisonSelector />
                </FilterContainer>
              </ToolRibbon>

              <MobileMetricsRibbon
                dataset={DiscoverDatasets.METRICS}
                filters={[
                  'event.type:transaction',
                  'transaction.op:ui.load',
                  `transaction:${transactionName}`,
                ]}
                fields={[
                  `avg_if(measurements.time_to_initial_display,release,${primaryRelease})`,
                  `avg_if(measurements.time_to_initial_display,release,${secondaryRelease})`,
                  `avg_if(measurements.time_to_full_display,release,${primaryRelease})`,
                  `avg_if(measurements.time_to_full_display,release,${secondaryRelease})`,
                  `count_if(measurements.time_to_initial_display,release,${primaryRelease})`,
                  `count_if(measurements.time_to_initial_display,release,${secondaryRelease})`,
                ]}
                blocks={[
                  {
                    unit: DurationUnit.MILLISECOND,
                    dataKey: `avg_if(measurements.time_to_initial_display,release,${primaryRelease})`,
                    title: t('Avg TTID (%s)', PRIMARY_RELEASE_ALIAS),
                  },
                  {
                    unit: DurationUnit.MILLISECOND,
                    dataKey: `avg_if(measurements.time_to_initial_display,release,${secondaryRelease})`,
                    title: t('Avg TTID (%s)', SECONDARY_RELEASE_ALIAS),
                  },
                  {
                    unit: DurationUnit.MILLISECOND,
                    dataKey: `avg_if(measurements.time_to_full_display,release,${primaryRelease})`,
                    title: t('Avg TTFD (%s)', PRIMARY_RELEASE_ALIAS),
                  },
                  {
                    unit: DurationUnit.MILLISECOND,
                    dataKey: `avg_if(measurements.time_to_full_display,release,${secondaryRelease})`,
                    title: t('Avg TTFD (%s)', SECONDARY_RELEASE_ALIAS),
                  },
                  {
                    unit: 'count',
                    dataKey: `count_if(measurements.time_to_initial_display,release,${primaryRelease})`,
                    title: t('Total Count (%s)', PRIMARY_RELEASE_ALIAS),
                  },
                  {
                    unit: 'count',
                    dataKey: `count_if(measurements.time_to_initial_display,release,${secondaryRelease})`,
                    title: t('Total Count (%s)', SECONDARY_RELEASE_ALIAS),
                  },
                ]}
                referrer="api.starfish.mobile-screen-totals"
              />
            </HeaderContainer>

            <ErrorBoundary mini>
              <ScreenCharts
                yAxes={[YAxis.TTID, YAxis.TTFD, YAxis.COUNT]}
                additionalFilters={[`transaction:${transactionName}`]}
                chartHeight={120}
              />
              <SampleContainer>
                <SampleContainerItem>
                  <ScreenLoadEventSamples
                    release={primaryRelease}
                    sortKey={MobileSortKeys.RELEASE_1_EVENT_SAMPLE_TABLE}
                    cursorName={MobileCursors.RELEASE_1_EVENT_SAMPLE_TABLE}
                    transaction={transactionName}
                    showDeviceClassSelector
                  />
                </SampleContainerItem>
                <SampleContainerItem>
                  <ScreenLoadEventSamples
                    release={secondaryRelease}
                    sortKey={MobileSortKeys.RELEASE_2_EVENT_SAMPLE_TABLE}
                    cursorName={MobileCursors.RELEASE_2_EVENT_SAMPLE_TABLE}
                    transaction={transactionName}
                  />
                </SampleContainerItem>
              </SampleContainer>
              <ScreenLoadSpansTable
                transaction={transactionName}
                primaryRelease={primaryRelease}
                secondaryRelease={secondaryRelease}
              />
              {spanGroup && (
                <SpanSamplesPanel
                  groupId={spanGroup}
                  moduleName={ModuleName.SCREEN_LOAD}
                  transactionName={transactionName}
                  spanDescription={spanDescription}
                  onClose={() => {
                    router.replace({
                      pathname: router.location.pathname,
                      query: omit(
                        router.location.query,
                        'spanGroup',
                        'transactionMethod'
                      ),
                    });
                  }}
                />
              )}
            </ErrorBoundary>
>>>>>>> d2a97378
          </Layout.Main>
        </Layout.Body>
      </PageAlertProvider>
    </Layout.Page>
  );
}

export function ScreenLoadSpansContent() {
  const location = useLocation<Query>();
  const router = useRouter();

  const {
    spanGroup,
    primaryRelease,
    secondaryRelease,
    transaction: transactionName,
    spanDescription,
  } = location.query;

  return (
    <div>
      <Container>
        <FilterContainer>
          <PageFilterBar condensed>
            <EnvironmentPageFilter />
            <DatePageFilter />
          </PageFilterBar>
          <ReleaseComparisonSelector />
        </FilterContainer>
        <MobileMetricsRibbon
          dataset={DiscoverDatasets.METRICS}
          filters={[
            'event.type:transaction',
            'transaction.op:ui.load',
            `transaction:${transactionName}`,
          ]}
          fields={[
            `avg_if(measurements.time_to_initial_display,release,${primaryRelease})`,
            `avg_if(measurements.time_to_initial_display,release,${secondaryRelease})`,
            `avg_if(measurements.time_to_full_display,release,${primaryRelease})`,
            `avg_if(measurements.time_to_full_display,release,${secondaryRelease})`,
            `count_if(measurements.time_to_initial_display,release,${primaryRelease})`,
            `count_if(measurements.time_to_initial_display,release,${secondaryRelease})`,
          ]}
          blocks={[
            {
              unit: DurationUnit.MILLISECOND,
              dataKey: `avg_if(measurements.time_to_initial_display,release,${primaryRelease})`,
              title: t('Avg TTID (%s)', PRIMARY_RELEASE_ALIAS),
            },
            {
              unit: DurationUnit.MILLISECOND,
              dataKey: `avg_if(measurements.time_to_initial_display,release,${secondaryRelease})`,
              title: t('Avg TTID (%s)', SECONDARY_RELEASE_ALIAS),
            },
            {
              unit: DurationUnit.MILLISECOND,
              dataKey: `avg_if(measurements.time_to_full_display,release,${primaryRelease})`,
              title: t('Avg TTFD (%s)', PRIMARY_RELEASE_ALIAS),
            },
            {
              unit: DurationUnit.MILLISECOND,
              dataKey: `avg_if(measurements.time_to_full_display,release,${secondaryRelease})`,
              title: t('Avg TTFD (%s)', SECONDARY_RELEASE_ALIAS),
            },
            {
              unit: 'count',
              dataKey: `count_if(measurements.time_to_initial_display,release,${primaryRelease})`,
              title: t('Total Count (%s)', PRIMARY_RELEASE_ALIAS),
            },
            {
              unit: 'count',
              dataKey: `count_if(measurements.time_to_initial_display,release,${secondaryRelease})`,
              title: t('Total Count (%s)', SECONDARY_RELEASE_ALIAS),
            },
          ]}
          referrer="api.starfish.mobile-screen-totals"
        />
      </Container>
      <ErrorBoundary mini>
        <ScreenCharts
          yAxes={[YAxis.TTID, YAxis.TTFD, YAxis.COUNT]}
          additionalFilters={[`transaction:${transactionName}`]}
          chartHeight={120}
        />
        <SampleContainer>
          <SampleContainerItem>
            <ScreenLoadEventSamples
              release={primaryRelease}
              sortKey={MobileSortKeys.RELEASE_1_EVENT_SAMPLE_TABLE}
              cursorName={MobileCursors.RELEASE_1_EVENT_SAMPLE_TABLE}
              transaction={transactionName}
              showDeviceClassSelector
            />
          </SampleContainerItem>
          <SampleContainerItem>
            <ScreenLoadEventSamples
              release={secondaryRelease}
              sortKey={MobileSortKeys.RELEASE_2_EVENT_SAMPLE_TABLE}
              cursorName={MobileCursors.RELEASE_2_EVENT_SAMPLE_TABLE}
              transaction={transactionName}
            />
          </SampleContainerItem>
        </SampleContainer>
        <ScreenLoadSpansTable
          transaction={transactionName}
          primaryRelease={primaryRelease}
          secondaryRelease={secondaryRelease}
        />
        {spanGroup && (
          <SpanSamplesPanel
            groupId={spanGroup}
            moduleName={ModuleName.SCREEN_LOAD}
            transactionName={transactionName}
            spanDescription={spanDescription}
            onClose={() => {
              router.replace({
                pathname: router.location.pathname,
                query: omit(router.location.query, 'spanGroup', 'transactionMethod'),
              });
            }}
          />
        )}
      </ErrorBoundary>
    </div>
  );
}

function PageWithProviders() {
  return (
    <ModulePageProviders
      moduleName="screen_load"
      pageTitle={t('Screen Summary')}
      features="insights-initial-modules"
    >
      <ScreenLoadSpans />
    </ModulePageProviders>
  );
}

export default PageWithProviders;

const FilterContainer = styled('div')`
  display: grid;
  column-gap: ${space(1)};
  grid-template-rows: auto;
  grid-template-columns: auto 1fr;
`;

const SampleContainer = styled('div')`
  display: flex;
  flex-direction: row;
  flex-wrap: wrap;
  gap: ${space(2)};
`;

const SampleContainerItem = styled('div')`
  flex: 1;
`;
const HeaderWrapper = styled('div')`
  display: flex;
`;<|MERGE_RESOLUTION|>--- conflicted
+++ resolved
@@ -53,11 +53,13 @@
   spanDescription?: string;
 };
 
-export function ScreenLoadSpans() {
+function ScreenLoadSpans() {
   const location = useLocation<Query>();
   const organization = useOrganization();
   const {isProjectCrossPlatform} = useCrossPlatformProject();
+
   const crumbs = useModuleBreadcrumbs('screen_load');
+
   const {transaction: transactionName} = location.query;
 
   return (
@@ -88,121 +90,7 @@
         <Layout.Body>
           <Layout.Main fullWidth>
             <PageAlert />
-<<<<<<< HEAD
             <ScreenLoadSpansContent />
-=======
-            <HeaderContainer>
-              <ToolRibbon>
-                <FilterContainer>
-                  <PageFilterBar condensed>
-                    <EnvironmentPageFilter />
-                    <DatePageFilter />
-                  </PageFilterBar>
-                  <ReleaseComparisonSelector />
-                </FilterContainer>
-              </ToolRibbon>
-
-              <MobileMetricsRibbon
-                dataset={DiscoverDatasets.METRICS}
-                filters={[
-                  'event.type:transaction',
-                  'transaction.op:ui.load',
-                  `transaction:${transactionName}`,
-                ]}
-                fields={[
-                  `avg_if(measurements.time_to_initial_display,release,${primaryRelease})`,
-                  `avg_if(measurements.time_to_initial_display,release,${secondaryRelease})`,
-                  `avg_if(measurements.time_to_full_display,release,${primaryRelease})`,
-                  `avg_if(measurements.time_to_full_display,release,${secondaryRelease})`,
-                  `count_if(measurements.time_to_initial_display,release,${primaryRelease})`,
-                  `count_if(measurements.time_to_initial_display,release,${secondaryRelease})`,
-                ]}
-                blocks={[
-                  {
-                    unit: DurationUnit.MILLISECOND,
-                    dataKey: `avg_if(measurements.time_to_initial_display,release,${primaryRelease})`,
-                    title: t('Avg TTID (%s)', PRIMARY_RELEASE_ALIAS),
-                  },
-                  {
-                    unit: DurationUnit.MILLISECOND,
-                    dataKey: `avg_if(measurements.time_to_initial_display,release,${secondaryRelease})`,
-                    title: t('Avg TTID (%s)', SECONDARY_RELEASE_ALIAS),
-                  },
-                  {
-                    unit: DurationUnit.MILLISECOND,
-                    dataKey: `avg_if(measurements.time_to_full_display,release,${primaryRelease})`,
-                    title: t('Avg TTFD (%s)', PRIMARY_RELEASE_ALIAS),
-                  },
-                  {
-                    unit: DurationUnit.MILLISECOND,
-                    dataKey: `avg_if(measurements.time_to_full_display,release,${secondaryRelease})`,
-                    title: t('Avg TTFD (%s)', SECONDARY_RELEASE_ALIAS),
-                  },
-                  {
-                    unit: 'count',
-                    dataKey: `count_if(measurements.time_to_initial_display,release,${primaryRelease})`,
-                    title: t('Total Count (%s)', PRIMARY_RELEASE_ALIAS),
-                  },
-                  {
-                    unit: 'count',
-                    dataKey: `count_if(measurements.time_to_initial_display,release,${secondaryRelease})`,
-                    title: t('Total Count (%s)', SECONDARY_RELEASE_ALIAS),
-                  },
-                ]}
-                referrer="api.starfish.mobile-screen-totals"
-              />
-            </HeaderContainer>
-
-            <ErrorBoundary mini>
-              <ScreenCharts
-                yAxes={[YAxis.TTID, YAxis.TTFD, YAxis.COUNT]}
-                additionalFilters={[`transaction:${transactionName}`]}
-                chartHeight={120}
-              />
-              <SampleContainer>
-                <SampleContainerItem>
-                  <ScreenLoadEventSamples
-                    release={primaryRelease}
-                    sortKey={MobileSortKeys.RELEASE_1_EVENT_SAMPLE_TABLE}
-                    cursorName={MobileCursors.RELEASE_1_EVENT_SAMPLE_TABLE}
-                    transaction={transactionName}
-                    showDeviceClassSelector
-                  />
-                </SampleContainerItem>
-                <SampleContainerItem>
-                  <ScreenLoadEventSamples
-                    release={secondaryRelease}
-                    sortKey={MobileSortKeys.RELEASE_2_EVENT_SAMPLE_TABLE}
-                    cursorName={MobileCursors.RELEASE_2_EVENT_SAMPLE_TABLE}
-                    transaction={transactionName}
-                  />
-                </SampleContainerItem>
-              </SampleContainer>
-              <ScreenLoadSpansTable
-                transaction={transactionName}
-                primaryRelease={primaryRelease}
-                secondaryRelease={secondaryRelease}
-              />
-              {spanGroup && (
-                <SpanSamplesPanel
-                  groupId={spanGroup}
-                  moduleName={ModuleName.SCREEN_LOAD}
-                  transactionName={transactionName}
-                  spanDescription={spanDescription}
-                  onClose={() => {
-                    router.replace({
-                      pathname: router.location.pathname,
-                      query: omit(
-                        router.location.query,
-                        'spanGroup',
-                        'transactionMethod'
-                      ),
-                    });
-                  }}
-                />
-              )}
-            </ErrorBoundary>
->>>>>>> d2a97378
           </Layout.Main>
         </Layout.Body>
       </PageAlertProvider>
@@ -224,14 +112,17 @@
 
   return (
     <div>
-      <Container>
-        <FilterContainer>
-          <PageFilterBar condensed>
-            <EnvironmentPageFilter />
-            <DatePageFilter />
-          </PageFilterBar>
-          <ReleaseComparisonSelector />
-        </FilterContainer>
+      <HeaderContainer>
+        <ToolRibbon>
+          <FilterContainer>
+            <PageFilterBar condensed>
+              <EnvironmentPageFilter />
+              <DatePageFilter />
+            </PageFilterBar>
+            <ReleaseComparisonSelector />
+          </FilterContainer>
+        </ToolRibbon>
+
         <MobileMetricsRibbon
           dataset={DiscoverDatasets.METRICS}
           filters={[
@@ -281,7 +172,8 @@
           ]}
           referrer="api.starfish.mobile-screen-totals"
         />
-      </Container>
+      </HeaderContainer>
+
       <ErrorBoundary mini>
         <ScreenCharts
           yAxes={[YAxis.TTID, YAxis.TTFD, YAxis.COUNT]}
