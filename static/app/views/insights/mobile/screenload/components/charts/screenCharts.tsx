--- conflicted
+++ resolved
@@ -136,13 +136,8 @@
         const label = release;
         if (yAxis in transformedReleaseSeries) {
           const data =
-<<<<<<< HEAD
             // @ts-expect-error TS(7053): Element implicitly has an 'any' type because expre... Remove this comment to see the full error message
-            series[release]![yAxis]!?.data.map((datum: any) => {
-=======
-            // @ts-ignore TS(7053): Element implicitly has an 'any' type because expre... Remove this comment to see the full error message
             series[release]![yAxis]?.data.map((datum: any) => {
->>>>>>> c9e2cc18
               return {
                 name: datum[0] * 1000,
                 value: datum[1][0].count,
