import {Fragment, useMemo} from 'react';
import {useTheme} from '@emotion/react';
import styled from '@emotion/styled';

import LoadingContainer from 'sentry/components/loading/loadingContainer';
import {t} from 'sentry/locale';
import {space} from 'sentry/styles/space';
import type {Series} from 'sentry/types/echarts';
import {defined} from 'sentry/utils';
import {useFetchSpanTimeSeries} from 'sentry/utils/timeSeries/useFetchEventsTimeSeries';
import {MutableSearch} from 'sentry/utils/tokenizeSearch';
import {formatVersion} from 'sentry/utils/versions/formatVersion';
import type {TimeSeries} from 'sentry/views/dashboards/widgets/common/types';
import {formatTimeSeriesName} from 'sentry/views/dashboards/widgets/timeSeriesWidget/formatters/formatTimeSeriesName';
// TODO(release-drawer): Only used in mobile/screenload/components/
// eslint-disable-next-line no-restricted-imports
import {InsightsLineChartWidget} from 'sentry/views/insights/common/components/insightsLineChartWidget';
import {useReleaseSelection} from 'sentry/views/insights/common/queries/useReleases';
import {appendReleaseFilters} from 'sentry/views/insights/common/utils/releaseComparison';
import useCrossPlatformProject from 'sentry/views/insights/mobile/common/queries/useCrossPlatformProject';
import {ScreensBarChart} from 'sentry/views/insights/mobile/screenload/components/charts/screenBarChart';
import {
  CHART_TITLES,
  YAXIS_COLUMNS,
} from 'sentry/views/insights/mobile/screenload/constants';
import {Referrer} from 'sentry/views/insights/mobile/screenload/referrers';
import {SpanFields} from 'sentry/views/insights/types';

enum YAxis {
  WARM_START = 0,
  COLD_START = 1,
  TTID = 2,
  TTFD = 3,
  SLOW_FRAME_RATE = 4,
  FROZEN_FRAME_RATE = 5,
  THROUGHPUT = 6,
  COUNT = 7,
}

type Props = {
  additionalFilters?: string[];
  chartHeight?: number;
};

const yAxes = [YAxis.TTID, YAxis.TTFD, YAxis.COUNT];

export function ScreenCharts({additionalFilters}: Props) {
  const theme = useTheme();
  const colorPalette = theme.chart.getColorPalette(4);
  const {isProjectCrossPlatform, selectedPlatform: platform} = useCrossPlatformProject();

  const {
    primaryRelease,
    secondaryRelease,
    isLoading: isReleasesLoading,
  } = useReleaseSelection();

  const queryString = useMemo(() => {
    const query = new MutableSearch([
      'is_transaction:true',
      'transaction.op:[ui.load,navigation]',
      ...(additionalFilters ?? []),
    ]);

    if (isProjectCrossPlatform) {
      query.addFilterValue('os.name', platform);
    }

    query.addFilterValue('is_transaction', 'true');

    return appendReleaseFilters(query, primaryRelease, secondaryRelease);
  }, [
    additionalFilters,
    isProjectCrossPlatform,
    platform,
    primaryRelease,
    secondaryRelease,
  ]);

<<<<<<< HEAD
  const search = new MutableSearch(queryString);
  const groupBy = primaryRelease ? SpanFields.RELEASE : SpanFields.TRANSACTION;
=======
  const query = new MutableSearch(queryString);
  const groupBy = SpanFields.RELEASE;
>>>>>>> a2309806
  const referrer = Referrer.SCREENLOAD_LANDING_DURATION_CHART;

  const {
    data,
    isPending: isSeriesLoading,
    error: seriesError,
  } = useFetchSpanTimeSeries(
    {
      groupBy: [groupBy],
      topEvents: 2,
      yAxis: [
        'avg(measurements.time_to_initial_display)',
        'avg(measurements.time_to_full_display)',
        'count()',
      ],
      query,
    },
    referrer
  );

<<<<<<< HEAD
=======
  const timeSeries = data?.timeSeries ?? [];

  useEffect(() => {
    if (defined(primaryRelease) || isReleasesLoading) {
      return;
    }
    Sentry.captureException(new Error('Screen summary missing releases'));
  }, [primaryRelease, isReleasesLoading]);

>>>>>>> a2309806
  const transformedReleaseSeries: Record<string, Record<string, Series>> = {};
  yAxes.forEach(val => {
    transformedReleaseSeries[YAXIS_COLUMNS[val]] = {};
  });

  const seriesMap: Record<
    | 'avg(measurements.time_to_initial_display)'
    | 'avg(measurements.time_to_full_display)'
    | 'count()',
    TimeSeries[]
  > = {
    'avg(measurements.time_to_initial_display)': [],
    'avg(measurements.time_to_full_display)': [],
    'count()': [],
  };

  let chartAliases = {};

<<<<<<< HEAD
  if (defined(releaseSeriesArray)) {
    releaseSeriesArray.forEach(release => {
      const releaseName = release.name;
      const isSecondary = releaseName === secondaryRelease;
      const colors = theme.chart.getColorPalette(3);
      const color = isSecondary ? colors[1] : colors[0];
      const version = formatVersion(releaseName);
=======
  timeSeries.forEach(release => {
    const releaseName =
      typeof release.groupBy?.[0]?.value === 'string' ? release.groupBy?.[0]?.value : '';
    if (!releaseName) {
      return;
    }
>>>>>>> a2309806

    const isPrimary = releaseName === primaryRelease;
    const version = formatVersion(releaseName, true);

    const validYAxisValues = [
      'avg(measurements.time_to_initial_display)',
      'avg(measurements.time_to_full_display)',
      'count()',
    ];

    if (!validYAxisValues.includes(release.yAxis)) {
      return;
    }

    const yAxis = release.yAxis as
      | 'avg(measurements.time_to_initial_display)'
      | 'avg(measurements.time_to_full_display)'
      | 'count()';

    const plottableName = formatTimeSeriesName(release);

    // This ensures the primary release is always the first in the series, which will give it the first color.
    if (isPrimary) {
      seriesMap[yAxis] = [release, ...seriesMap[yAxis]];
    } else {
      seriesMap[yAxis] = [...seriesMap[yAxis], release];
    }

    chartAliases = {
      ...chartAliases,
      [plottableName]: version,
    };
  });

  if (isReleasesLoading) {
    return <LoadingContainer />;
  }

  function renderCharts() {
    return (
      <Fragment>
        <ChartContainer>
          <ScreensBarChart search={query} type="ttid" chartHeight={150} />
          <InsightsLineChartWidget
            queryInfo={{search: query, groupBy: [groupBy], referrer}}
            title={t('Average TTID')}
            timeSeries={seriesMap['avg(measurements.time_to_initial_display)']}
            isLoading={isSeriesLoading}
            error={seriesError}
            colorPalette={colorPalette}
            aliases={chartAliases}
            showReleaseAs="none"
<<<<<<< HEAD
            showLegend={primaryRelease ? 'always' : 'never'}
            height={'100%'}
=======
            showLegend="always"
            height="100%"
>>>>>>> a2309806
          />
          <InsightsLineChartWidget
            queryInfo={{search: query, groupBy: [groupBy], referrer}}
            title={CHART_TITLES[YAxis.COUNT]}
            timeSeries={seriesMap['count()']}
            isLoading={isSeriesLoading}
            error={seriesError}
            colorPalette={colorPalette}
            aliases={chartAliases}
            showReleaseAs="none"
<<<<<<< HEAD
            showLegend={primaryRelease ? 'always' : 'never'}
            height={'100%'}
=======
            showLegend="always"
            height="100%"
>>>>>>> a2309806
          />
          <ScreensBarChart search={query} type="ttfd" chartHeight={150} />
          <InsightsLineChartWidget
            queryInfo={{search: query, groupBy: [groupBy], referrer}}
            title={t('Average TTFD')}
            timeSeries={seriesMap['avg(measurements.time_to_full_display)']}
            isLoading={isSeriesLoading}
            error={seriesError}
            colorPalette={colorPalette}
            aliases={chartAliases}
            showReleaseAs="none"
<<<<<<< HEAD
            showLegend={primaryRelease ? 'always' : 'never'}
            height={'100%'}
=======
            showLegend="always"
            height="100%"
>>>>>>> a2309806
          />
        </ChartContainer>
      </Fragment>
    );
  }

  return <div data-test-id="starfish-mobile-view">{renderCharts()}</div>;
}

const ChartContainer = styled('div')`
  display: grid;
  grid-template-columns: repeat(3, 1fr);
  gap: ${space(2)};
  padding-bottom: ${space(2)};
`;<|MERGE_RESOLUTION|>--- conflicted
+++ resolved
@@ -1,4 +1,4 @@
-import {Fragment, useMemo} from 'react';
+import {Fragment, useEffect, useMemo} from 'react';
 import {useTheme} from '@emotion/react';
 import styled from '@emotion/styled';
 
@@ -77,13 +77,8 @@
     secondaryRelease,
   ]);
 
-<<<<<<< HEAD
-  const search = new MutableSearch(queryString);
-  const groupBy = primaryRelease ? SpanFields.RELEASE : SpanFields.TRANSACTION;
-=======
   const query = new MutableSearch(queryString);
-  const groupBy = SpanFields.RELEASE;
->>>>>>> a2309806
+  const groupBy = defined(primaryRelease) ? SpanFields.RELEASE : SpanFields.TRANSACTION;
   const referrer = Referrer.SCREENLOAD_LANDING_DURATION_CHART;
 
   const {
@@ -104,18 +99,15 @@
     referrer
   );
 
-<<<<<<< HEAD
-=======
   const timeSeries = data?.timeSeries ?? [];
 
   useEffect(() => {
     if (defined(primaryRelease) || isReleasesLoading) {
       return;
     }
-    Sentry.captureException(new Error('Screen summary missing releases'));
+    // Sentry.captureException(new Error('Screen summary missing releases'));
   }, [primaryRelease, isReleasesLoading]);
 
->>>>>>> a2309806
   const transformedReleaseSeries: Record<string, Record<string, Series>> = {};
   yAxes.forEach(val => {
     transformedReleaseSeries[YAXIS_COLUMNS[val]] = {};
@@ -134,22 +126,12 @@
 
   let chartAliases = {};
 
-<<<<<<< HEAD
-  if (defined(releaseSeriesArray)) {
-    releaseSeriesArray.forEach(release => {
-      const releaseName = release.name;
-      const isSecondary = releaseName === secondaryRelease;
-      const colors = theme.chart.getColorPalette(3);
-      const color = isSecondary ? colors[1] : colors[0];
-      const version = formatVersion(releaseName);
-=======
   timeSeries.forEach(release => {
     const releaseName =
       typeof release.groupBy?.[0]?.value === 'string' ? release.groupBy?.[0]?.value : '';
     if (!releaseName) {
       return;
     }
->>>>>>> a2309806
 
     const isPrimary = releaseName === primaryRelease;
     const version = formatVersion(releaseName, true);
@@ -202,13 +184,8 @@
             colorPalette={colorPalette}
             aliases={chartAliases}
             showReleaseAs="none"
-<<<<<<< HEAD
-            showLegend={primaryRelease ? 'always' : 'never'}
-            height={'100%'}
-=======
-            showLegend="always"
+            showLegend={defined(primaryRelease) ? 'always' : 'never'}
             height="100%"
->>>>>>> a2309806
           />
           <InsightsLineChartWidget
             queryInfo={{search: query, groupBy: [groupBy], referrer}}
@@ -219,13 +196,8 @@
             colorPalette={colorPalette}
             aliases={chartAliases}
             showReleaseAs="none"
-<<<<<<< HEAD
-            showLegend={primaryRelease ? 'always' : 'never'}
-            height={'100%'}
-=======
-            showLegend="always"
+            showLegend={defined(primaryRelease) ? 'always' : 'never'}
             height="100%"
->>>>>>> a2309806
           />
           <ScreensBarChart search={query} type="ttfd" chartHeight={150} />
           <InsightsLineChartWidget
@@ -237,13 +209,8 @@
             colorPalette={colorPalette}
             aliases={chartAliases}
             showReleaseAs="none"
-<<<<<<< HEAD
-            showLegend={primaryRelease ? 'always' : 'never'}
-            height={'100%'}
-=======
-            showLegend="always"
+            showLegend={defined(primaryRelease) ? 'always' : 'never'}
             height="100%"
->>>>>>> a2309806
           />
         </ChartContainer>
       </Fragment>
