import {Fragment, useMemo} from 'react';
import {useTheme, type Theme} from '@emotion/react';
import styled from '@emotion/styled';
import * as qs from 'query-string';

import {ExternalLink, Link} from 'sentry/components/core/link';
import {Tooltip} from 'sentry/components/core/tooltip';
import type {CursorHandler} from 'sentry/components/pagination';
import Pagination from 'sentry/components/pagination';
import type {GridColumnHeader} from 'sentry/components/tables/gridEditable';
import GridEditable, {COL_WIDTH_UNDEFINED} from 'sentry/components/tables/gridEditable';
import SortLink from 'sentry/components/tables/gridEditable/sortLink';
import useQueryBasedColumnResize from 'sentry/components/tables/gridEditable/useQueryBasedColumnResize';
import {t, tct} from 'sentry/locale';
import type {MetaType} from 'sentry/utils/discover/eventView';
import {isFieldSortable} from 'sentry/utils/discover/eventView';
import {getFieldRenderer} from 'sentry/utils/discover/fieldRenderers';
import type {Sort} from 'sentry/utils/discover/fields';
import {fieldAlignment} from 'sentry/utils/discover/fields';
import {decodeScalar, decodeSorts} from 'sentry/utils/queryString';
import {MutableSearch} from 'sentry/utils/tokenizeSearch';
import {useLocation} from 'sentry/utils/useLocation';
import {useNavigate} from 'sentry/utils/useNavigate';
import useOrganization from 'sentry/utils/useOrganization';
import {
  PRIMARY_RELEASE_ALIAS,
  SECONDARY_RELEASE_ALIAS,
} from 'sentry/views/insights/common/components/releaseSelector';
import {OverflowEllipsisTextContainer} from 'sentry/views/insights/common/components/textAlign';
import {useSpans} from 'sentry/views/insights/common/queries/useDiscover';
import {useTTFDConfigured} from 'sentry/views/insights/common/queries/useHasTtfdConfigured';
import {appendReleaseFilters} from 'sentry/views/insights/common/utils/releaseComparison';
import {useModuleURL} from 'sentry/views/insights/common/utils/useModuleURL';
import {QueryParameterNames} from 'sentry/views/insights/common/views/queryParameters';
import useCrossPlatformProject from 'sentry/views/insights/mobile/common/queries/useCrossPlatformProject';
<<<<<<< HEAD
import {TTID_CONTRIBUTING_SPAN_OPS} from 'sentry/views/insights/mobile/screenload/components/spanOpSelector';
=======
import {AffectSelector} from 'sentry/views/insights/mobile/screenload/components/affectSelector';
import {
  SpanOpSelector,
  TTID_CONTRIBUTING_SPAN_OPS,
} from 'sentry/views/insights/mobile/screenload/components/spanOpSelector';
>>>>>>> 7e8a2e38
import {MobileCursors} from 'sentry/views/insights/mobile/screenload/constants';
import {useAffectsSelection} from 'sentry/views/insights/mobile/screenload/data/useAffectsSelection';
import {MODULE_DOC_LINK} from 'sentry/views/insights/mobile/screenload/settings';
import {ModuleName, SpanFields} from 'sentry/views/insights/types';
import type {SpanProperty} from 'sentry/views/insights/types';

const {SPAN_SELF_TIME, SPAN_DESCRIPTION, SPAN_GROUP, SPAN_OP, PROJECT_ID} = SpanFields;
const COLUMN_RESIZE_PARAM_NAME = 'events';

type Props = {
  primaryRelease?: string;
  secondaryRelease?: string;
  transaction?: string;
};

export function ScreenLoadSpansTable({
  transaction,
  primaryRelease,
  secondaryRelease,
}: Props) {
  // Only show comparison when we have two different releases selected
  const showComparison =
    primaryRelease && secondaryRelease && primaryRelease !== secondaryRelease;
  const organization = useOrganization();
  const moduleURL = useModuleURL(ModuleName.MOBILE_VITALS);
  const baseURL = `${moduleURL}/details/`;

  const theme = useTheme();
  const navigate = useNavigate();
  const location = useLocation();
  const cursor = decodeScalar(location.query?.[MobileCursors.SPANS_TABLE]);
  const {isProjectCrossPlatform, selectedPlatform} = useCrossPlatformProject();
  const {value: affects} = useAffectsSelection();

  const spanOp = decodeScalar(location.query[SpanFields.SPAN_OP]) ?? '';
  const {hasTTFD, isPending: hasTTFDLoading} = useTTFDConfigured([
    `transaction:"${transaction}"`,
  ]);

  const queryStringPrimary = useMemo(() => {
    const searchQuery = new MutableSearch([
      'transaction.op:[ui.load,navigation]',
      `transaction:${transaction}`,
      'has:span.description',
      ...(spanOp
        ? [`${SpanFields.SPAN_OP}:${spanOp}`]
        : [`span.op:[${TTID_CONTRIBUTING_SPAN_OPS.join(',')}]`]),
    ]);

    if (isProjectCrossPlatform) {
      searchQuery.addFilterValue('os.name', selectedPlatform);
    }

    if (affects === 'NONE') {
      searchQuery.addFilterValue(`!${SpanFields.TTFD}`, 'ttfd');
      searchQuery.addFilterValue(`!${SpanFields.TTID}`, 'ttid');
    } else if (affects === 'TTFD') {
      searchQuery.addFilterValue(SpanFields.TTFD, 'ttfd');
    } else if (affects === 'TTID') {
      searchQuery.addFilterValue(SpanFields.TTID, 'ttid');
    }

    return appendReleaseFilters(searchQuery, primaryRelease, secondaryRelease);
  }, [
    isProjectCrossPlatform,
    primaryRelease,
    secondaryRelease,
    selectedPlatform,
    spanOp,
    transaction,
    affects,
  ]);

  const sort = decodeSorts(location.query[QueryParameterNames.SPANS_SORT])[0] ?? {
    kind: 'desc',
    field: 'sum(span.self_time)',
  };

  const fields: SpanProperty[] = [
    PROJECT_ID,
    SPAN_OP,
    SPAN_GROUP,
    SPAN_DESCRIPTION,
    'ttid_contribution_rate()',
    'ttfd_contribution_rate()',
    'count()',
    `sum(${SPAN_SELF_TIME})`,
  ];
  if (showComparison) {
    fields.push(
      `avg_if(${SPAN_SELF_TIME},release,equals,${primaryRelease})`,
      `avg_if(${SPAN_SELF_TIME},release,equals,${secondaryRelease})`
    );
  } else {
    fields.push(`avg(${SPAN_SELF_TIME})`);
  }

  const {data, meta, isPending, pageLinks} = useSpans(
    {
      cursor,
      search: queryStringPrimary,
      sorts: [sort],
      limit: 25,
      fields,
    },
    'api.insights.mobile-span-table'
  );

  const columnHeaders: GridColumnHeader[] = [
    {key: SPAN_OP, name: t('Operation'), width: COL_WIDTH_UNDEFINED},
    {key: SPAN_DESCRIPTION, name: t('Span Description'), width: COL_WIDTH_UNDEFINED},
  ];
  if (showComparison) {
    columnHeaders.push(
      {
        key: `avg_if(${SPAN_SELF_TIME},release,equals,${primaryRelease})`,
        name: t('Avg Duration (%s)', PRIMARY_RELEASE_ALIAS),
        width: COL_WIDTH_UNDEFINED,
      },
      {
        key: `avg_if(${SPAN_SELF_TIME},release,equals,${secondaryRelease})`,
        name: t('Avg Duration (%s)', SECONDARY_RELEASE_ALIAS),
        width: COL_WIDTH_UNDEFINED,
      }
    );
  } else {
    columnHeaders.push({
      key: `avg(${SPAN_SELF_TIME})`,
      name: t('Avg Duration'),
      width: COL_WIDTH_UNDEFINED,
    });
  }

  if (organization.features.includes('insight-modules')) {
    columnHeaders.push({key: 'affects', name: t('Affects'), width: COL_WIDTH_UNDEFINED});
  }
  columnHeaders.push({
    key: `sum(${SPAN_SELF_TIME})`,
    name: t('Total Time Spent'),
    width: COL_WIDTH_UNDEFINED,
  });

  function renderBodyCell(column: any, row: any): React.ReactNode {
    if (!meta?.fields) {
      return row[column.key];
    }

    if (column.key === SPAN_DESCRIPTION) {
      const label = row[SpanFields.SPAN_DESCRIPTION];

      const query = {
        ...location.query,
        transaction,
        spanGroup: row[SpanFields.SPAN_GROUP],
        spanDescription: row[SpanFields.SPAN_DESCRIPTION],
      };

      return (
        <OverflowEllipsisTextContainer>
          <Link to={`${baseURL}?${qs.stringify(query)}`}>{label}</Link>
        </OverflowEllipsisTextContainer>
      );
    }

    if (column.key === 'affects' && hasTTFD) {
      const ttid_contribution_rate = row['ttid_contribution_rate()']
        ? parseFloat(row['ttid_contribution_rate()'])
        : 0;
      const ttfd_contribution_rate = row['ttfd_contribution_rate()']
        ? parseFloat(row['ttfd_contribution_rate()'])
        : 0;

      if (!isNaN(ttid_contribution_rate) && ttid_contribution_rate > 0.99) {
        const tooltipValue = tct(
          'This span always ends before TTID and TTFD and may affect initial and final display. [link: Learn more.]',
          {
            link: (
              <ExternalLink href={`${MODULE_DOC_LINK}#ttid-and-ttfd-affecting-spans`} />
            ),
          }
        );
        return (
          <Tooltip isHoverable title={tooltipValue} showUnderline>
            <Container>{t('TTID, TTFD')}</Container>
          </Tooltip>
        );
      }

      if (!isNaN(ttfd_contribution_rate) && ttfd_contribution_rate > 0.99) {
        const tooltipValue = tct(
          'This span always ends before TTFD and may affect final display. [link: Learn more.]',
          {
            link: (
              <ExternalLink href={`${MODULE_DOC_LINK}#ttid-and-ttfd-affecting-spans`} />
            ),
          }
        );
        return (
          <Tooltip isHoverable title={tooltipValue} showUnderline>
            <Container>{t('TTFD')}</Container>
          </Tooltip>
        );
      }

      const tooltipValue = tct(
        'This span may not be contributing to TTID or TTFD. [link: Learn more.]',
        {
          link: (
            <ExternalLink href={`${MODULE_DOC_LINK}#ttid-and-ttfd-affecting-spans`} />
          ),
        }
      );

      return (
        <Tooltip isHoverable title={tooltipValue}>
          <Container>{'--'}</Container>
        </Tooltip>
      );
    }

    if (column.key === 'affects') {
      const ttid_contribution_rate = row['ttid_contribution_rate()']
        ? parseFloat(row['ttid_contribution_rate()'])
        : 0;

      if (!isNaN(ttid_contribution_rate) && ttid_contribution_rate > 0.99) {
        const tooltipValue = tct(
          'This span always ends before TTID and may affect initial display. [link: Learn more.]',
          {
            link: (
              <ExternalLink href={`${MODULE_DOC_LINK}#ttid-and-ttfd-affecting-spans`} />
            ),
          }
        );
        return (
          <Tooltip isHoverable title={tooltipValue} showUnderline>
            <Container>{t('Yes')}</Container>
          </Tooltip>
        );
      }

      const tooltipValue = tct(
        'This span may not affect initial display. [link: Learn more.]',
        {
          link: (
            <ExternalLink href={`${MODULE_DOC_LINK}#ttid-and-ttfd-affecting-spans`} />
          ),
        }
      );

      return (
        <Tooltip isHoverable title={tooltipValue} showUnderline>
          <Container>{t('No')}</Container>
        </Tooltip>
      );
    }

    const renderer = getFieldRenderer(column.key, meta.fields, false);
    const rendered = renderer(row, {
      location,
      organization,
      unit: meta?.units?.[column.key],
      theme,
    });
    return rendered;
  }

  function renderHeadCell(
    column: GridColumnHeader,
    tableMeta?: MetaType
  ): React.ReactNode {
    const fieldType = tableMeta?.fields?.[column.key];

    let alignment = fieldAlignment(column.key as string, fieldType);
    if (column.key === 'affects') {
      alignment = 'right';
    }
    const field = {
      field: column.key as string,
      width: column.width,
    };

    const affectsIsCurrentSort =
      column.key === 'affects' &&
      (sort?.field === 'ttid_contribution_rate()' ||
        sort?.field === 'ttfd_contribution_rate()');

    function generateSortLink() {
      if (!tableMeta) {
        return undefined;
      }

      let newSortDirection: Sort['kind'] = 'desc';
      if (sort?.field === column.key) {
        if (sort.kind === 'desc') {
          newSortDirection = 'asc';
        }
      }

      function getNewSort() {
        if (column.key === 'affects') {
          if (sort?.field === 'ttid_contribution_rate()') {
            return '-ttfd_contribution_rate()';
          }
          return '-ttid_contribution_rate()';
        }
        return `${newSortDirection === 'desc' ? '-' : ''}${column.key}`;
      }

      return {
        ...location,
        query: {...location.query, [QueryParameterNames.SPANS_SORT]: getNewSort()},
      };
    }

    const canSort =
      column.key === 'affects' || isFieldSortable(field, tableMeta?.fields, true);

    const sortLink = (
      <SortLink
        align={alignment}
        title={column.name}
        direction={
          affectsIsCurrentSort
            ? sort?.field === 'ttid_contribution_rate()'
              ? 'desc'
              : 'asc'
            : sort?.field === column.key
              ? sort.kind
              : undefined
        }
        canSort={canSort}
        generateSortLink={generateSortLink}
      />
    );
    return sortLink;
  }

  const handleCursor: CursorHandler = (newCursor, pathname, query) => {
    navigate({
      pathname,
      query: {...query, [MobileCursors.SPANS_TABLE]: newCursor},
    });
  };

  const {columns, handleResizeColumn} = useQueryBasedColumnResize({
    columns: columnHeaders,
    paramName: COLUMN_RESIZE_PARAM_NAME,
  });

  return (
    <Fragment>
<<<<<<< HEAD
=======
      <ButtonContainer theme={theme}>
        <SpanOpSelector
          primaryRelease={primaryRelease}
          transaction={transaction}
          secondaryRelease={secondaryRelease}
        />
        <AffectSelector transaction={transaction} />
      </ButtonContainer>
>>>>>>> 7e8a2e38
      <GridEditable
        isLoading={isPending || hasTTFDLoading}
        data={data}
        columnOrder={columns}
        columnSortBy={[{key: sort.field, order: sort.kind}]}
        grid={{
          renderHeadCell: column => renderHeadCell(column, meta),
          renderBodyCell,
          onResizeColumn: handleResizeColumn,
        }}
      />
      <Pagination pageLinks={pageLinks} onCursor={handleCursor} />
    </Fragment>
  );
}

const Container = styled('div')`
  ${p => p.theme.overflowEllipsis};
  text-align: right;
`;

const ButtonContainer = styled('div')<{theme: Theme}>`
  display: flex;
  gap: ${p => p.theme.space.md};
`;<|MERGE_RESOLUTION|>--- conflicted
+++ resolved
@@ -33,15 +33,11 @@
 import {useModuleURL} from 'sentry/views/insights/common/utils/useModuleURL';
 import {QueryParameterNames} from 'sentry/views/insights/common/views/queryParameters';
 import useCrossPlatformProject from 'sentry/views/insights/mobile/common/queries/useCrossPlatformProject';
-<<<<<<< HEAD
-import {TTID_CONTRIBUTING_SPAN_OPS} from 'sentry/views/insights/mobile/screenload/components/spanOpSelector';
-=======
 import {AffectSelector} from 'sentry/views/insights/mobile/screenload/components/affectSelector';
 import {
   SpanOpSelector,
   TTID_CONTRIBUTING_SPAN_OPS,
 } from 'sentry/views/insights/mobile/screenload/components/spanOpSelector';
->>>>>>> 7e8a2e38
 import {MobileCursors} from 'sentry/views/insights/mobile/screenload/constants';
 import {useAffectsSelection} from 'sentry/views/insights/mobile/screenload/data/useAffectsSelection';
 import {MODULE_DOC_LINK} from 'sentry/views/insights/mobile/screenload/settings';
@@ -394,8 +390,6 @@
 
   return (
     <Fragment>
-<<<<<<< HEAD
-=======
       <ButtonContainer theme={theme}>
         <SpanOpSelector
           primaryRelease={primaryRelease}
@@ -404,7 +398,6 @@
         />
         <AffectSelector transaction={transaction} />
       </ButtonContainer>
->>>>>>> 7e8a2e38
       <GridEditable
         isLoading={isPending || hasTTFDLoading}
         data={data}
