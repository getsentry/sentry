--- conflicted
+++ resolved
@@ -127,9 +127,6 @@
       <SentryDocumentTitle title={stepObj.title} />
       <Header>
         <LogoSvg />
-<<<<<<< HEAD
-        <Hook name="onboarding:targeted-onboarding-header" source="targeted-onboarding" />
-=======
         <AnimatePresence initial={false}>
           {stepIndex !== 0 && (
             <StyledStepper
@@ -139,8 +136,7 @@
             />
           )}
         </AnimatePresence>
-        <Hook name="onboarding:targeted-onboarding-header" />
->>>>>>> 7f31eacf
+        <Hook name="onboarding:targeted-onboarding-header" source="targeted-onboarding" />
       </Header>
       <Container hasFooter={!!stepObj.hasFooter}>
         <Back
