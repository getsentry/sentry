--- conflicted
+++ resolved
@@ -141,7 +141,6 @@
   color: ${p => p.theme.textColor};
 `;
 
-<<<<<<< HEAD
 const OnboardingStep = styled(motion.div)<{centered?: boolean}>`
   width: 850px;
   display: flex;
@@ -162,12 +161,11 @@
   }),
 };
 
-export default withOrganization(withProjects(Onboarding));
-=======
 const AdaptivePageCorners = styled(PageCorners)`
   --corner-scale: 1;
   @media (max-width: ${p => p.theme.breakpoints[0]}) {
     --corner-scale: 0.5;
   }
 `;
->>>>>>> 6efa3faf
+
+export default withOrganization(withProjects(Onboarding));