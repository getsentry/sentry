--- conflicted
+++ resolved
@@ -140,23 +140,12 @@
             <div />
           )}
         </AnimatePresence>
-<<<<<<< HEAD
-        <div>
-          <HookInnerWrapper>
-            <Hook
-              name="onboarding:targeted-onboarding-header"
-              source="targeted-onboarding"
-            />
-          </HookInnerWrapper>
-        </div>
-=======
         <UpsellWrapper>
           <Hook
             name="onboarding:targeted-onboarding-header"
             source="targeted-onboarding"
           />
         </UpsellWrapper>
->>>>>>> 72207cff
       </Header>
       <Container hasFooter={!!stepObj.hasFooter}>
         <Back
@@ -281,10 +270,6 @@
   align-self: center;
 `;
 
-const HookInnerWrapper = styled('div')`
-  float: right;
-`;
-
 interface BackButtonProps extends Omit<ButtonProps, 'icon' | 'priority'> {
   animate: MotionProps['animate'];
   className?: string;
