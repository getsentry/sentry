import {useEffect, useRef, useState} from 'react';
import {browserHistory, RouteComponentProps} from 'react-router';
import styled from '@emotion/styled';
import {AnimatePresence, motion, MotionProps, useAnimation} from 'framer-motion';

import Button, {ButtonProps} from 'sentry/components/button';
import Hook from 'sentry/components/hook';
import Link from 'sentry/components/links/link';
import LogoSentry from 'sentry/components/logoSentry';
import SentryDocumentTitle from 'sentry/components/sentryDocumentTitle';
import {IconArrow} from 'sentry/icons';
import {t} from 'sentry/locale';
import space from 'sentry/styles/space';
import {Organization, Project} from 'sentry/types';
import trackAdvancedAnalyticsEvent from 'sentry/utils/analytics/trackAdvancedAnalyticsEvent';
import Redirect from 'sentry/utils/redirect';
import testableTransition from 'sentry/utils/testableTransition';
import withOrganization from 'sentry/utils/withOrganization';
import withProjects from 'sentry/utils/withProjects';
import PageCorners from 'sentry/views/onboarding/components/pageCorners';

import Stepper from './components/stepper';
import PlatformSelection from './platform';
import SetupDocs from './setupDocs';
import {StepDescriptor} from './types';
import TargetedOnboardingWelcome from './welcome';

type RouteParams = {
  orgId: string;
  step: string;
};

type Props = RouteComponentProps<RouteParams, {}> & {
  organization: Organization;
  projects: Project[];
};

const ONBOARDING_STEPS: StepDescriptor[] = [
  {
    id: 'welcome',
    title: t('Welcome'),
    Component: TargetedOnboardingWelcome,
    cornerVariant: 'top-right',
  },
  {
    id: 'select-platform',
    title: t('Select platforms'),
    Component: PlatformSelection,
    hasFooter: true,
    cornerVariant: 'top-left',
  },
  {
    id: 'setup-docs',
    title: t('Install the Sentry SDK'),
    Component: SetupDocs,
    hasFooter: true,
    cornerVariant: 'top-left',
  },
];

function Onboarding(props: Props) {
  const {
    organization,
    params: {step: stepId},
  } = props;
  const cornerVariantTimeoutRed = useRef<number | undefined>(undefined);

  useEffect(() => {
    return () => {
      window.clearTimeout(cornerVariantTimeoutRed.current);
    };
  }, []);

  const stepObj = ONBOARDING_STEPS.find(({id}) => stepId === id);
  const stepIndex = ONBOARDING_STEPS.findIndex(({id}) => stepId === id);

  const cornerVariantControl = useAnimation();
  const updateCornerVariant = () => {
    // TODO: find better way to delay the corner animation
    window.clearTimeout(cornerVariantTimeoutRed.current);

    cornerVariantTimeoutRed.current = window.setTimeout(
      () => cornerVariantControl.start(stepIndex === 0 ? 'top-right' : 'top-left'),
      1000
    );
  };

  useEffect(updateCornerVariant, []);

  const [containerHasFooter, setContainerHasFooter] = useState<boolean>(false);
  const updateAnimationState = () => {
<<<<<<< HEAD
    if (!stepObj) {
      return;
    }
    setContainerHasFooter(stepObj.hasFooter ?? false);
    cornerVariantControl.start(stepObj.cornerVariant);
=======
    if (stepObj) {
      setContainerHasFooter(stepObj.hasFooter ?? false);
      cornerVariantControl.start(stepObj.cornerVariant);
    }
>>>>>>> 1436e3ff
  };

  useEffect(updateAnimationState, []);

  if (!stepObj || stepIndex === -1) {
    return (
      <Redirect to={`/onboarding/${organization.slug}/${ONBOARDING_STEPS[0].id}/`} />
    );
  }

  const goToStep = (step: StepDescriptor) => {
    if (!stepObj) {
      return;
    }

    if (step.cornerVariant !== stepObj.cornerVariant) {
      cornerVariantControl.start('none');
    }
    browserHistory.push(`/onboarding/${props.params.orgId}/${step.id}/`);
  };

  const goNextStep = (step: StepDescriptor) => {
    const currentStepIndex = ONBOARDING_STEPS.findIndex(s => s.id === step.id);
    const nextStep = ONBOARDING_STEPS[currentStepIndex + 1];
    if (step.cornerVariant !== nextStep.cornerVariant) {
      cornerVariantControl.start('none');
    }

    browserHistory.push(`/onboarding/${props.params.orgId}/${nextStep.id}/`);
  };

  const handleGoBack = () => {
<<<<<<< HEAD
    if (!stepObj) {
      return;
    }

    const previousStep = ONBOARDING_STEPS[activeStepIndex - 1];
=======
    const previousStep = ONBOARDING_STEPS[stepIndex - 1];
>>>>>>> 1436e3ff
    if (stepObj.cornerVariant !== previousStep.cornerVariant) {
      cornerVariantControl.start('none');
    }
    browserHistory.replace(`/onboarding/${props.params.orgId}/${previousStep.id}/`);
  };

  const genSkipOnboardingLink = () => {
    const source = `targeted-onboarding-${stepId}`;
    return (
      <SkipOnboardingLink
        onClick={() =>
          trackAdvancedAnalyticsEvent('growth.onboarding_clicked_skip', {
            organization,
            source,
          })
        }
        to={`/organizations/${organization.slug}/issues/`}
      >
        {t('Skip Onboarding')}
      </SkipOnboardingLink>
    );
  };

  if (!stepObj || stepIndex === -1) {
    return <div>Can't find</div>;
  }
  return (
    <OnboardingWrapper data-test-id="targeted-onboarding">
      <SentryDocumentTitle title={stepObj.title} />
      <Header>
        <LogoSvg />
        <StyledStepper
          numSteps={ONBOARDING_STEPS.length}
          currentStepIndex={stepIndex}
          onClick={i => goToStep(ONBOARDING_STEPS[i])}
        />
        <UpsellWrapper>
          <Hook
            name="onboarding:targeted-onboarding-header"
            source="targeted-onboarding"
          />
        </UpsellWrapper>
      </Header>
      <Container hasFooter={containerHasFooter}>
        <Back animate={stepIndex > 0 ? 'visible' : 'hidden'} onClick={handleGoBack} />
        <AnimatePresence exitBeforeEnter onExitComplete={updateAnimationState}>
          <OnboardingStep key={stepObj.id} data-test-id={`onboarding-step-${stepObj.id}`}>
            {stepObj.Component && (
              <stepObj.Component
                active
                stepIndex={stepIndex}
                onComplete={() => goNextStep(stepObj)}
                orgId={props.params.orgId}
                organization={props.organization}
                search={props.location.search}
                {...{
                  genSkipOnboardingLink,
                }}
              />
            )}
          </OnboardingStep>
        </AnimatePresence>
        <AdaptivePageCorners animateVariant={cornerVariantControl} />
      </Container>
    </OnboardingWrapper>
  );
}

const Container = styled('div')<{hasFooter: boolean}>`
  flex-grow: 1;
  display: flex;
  flex-direction: column;
  position: relative;
  background: ${p => p.theme.background};
  padding: 120px ${space(3)};
  width: 100%;
  margin: 0 auto;
  padding-bottom: ${p => p.hasFooter && '72px'};
  margin-bottom: ${p => p.hasFooter && '72px'};
`;

const Header = styled('header')`
  background: ${p => p.theme.background};
  padding: ${space(4)};
  position: sticky;
  top: 0;
  z-index: 100;
  box-shadow: 0 5px 10px rgba(0, 0, 0, 0.05);
  display: grid;
  grid-template-columns: 1fr 1fr 1fr;
  justify-items: stretch;
`;

const LogoSvg = styled(LogoSentry)`
  width: 130px;
  height: 30px;
  color: ${p => p.theme.textColor};
`;

const OnboardingStep = styled(motion.div)`
  flex-grow: 1;
  display: flex;
  flex-direction: column;
`;

OnboardingStep.defaultProps = {
  initial: 'initial',
  animate: 'animate',
  exit: 'exit',
  variants: {animate: {}},
  transition: testableTransition({
    staggerChildren: 0.2,
  }),
};

const Sidebar = styled(motion.div)`
  width: 850px;
  display: flex;
  flex-direction: column;
  align-items: center;
`;

Sidebar.defaultProps = {
  initial: 'initial',
  animate: 'animate',
  exit: 'exit',
  variants: {animate: {}},
  transition: testableTransition({
    staggerChildren: 0.2,
  }),
};

const AdaptivePageCorners = styled(PageCorners)`
  --corner-scale: 1;
  @media (max-width: ${p => p.theme.breakpoints[0]}) {
    --corner-scale: 0.5;
  }
`;

const StyledStepper = styled(Stepper)`
  margin-left: auto;
  margin-right: auto;
  align-self: center;
  @media (max-width: ${p => p.theme.breakpoints[1]}) {
    display: none;
  }
`;

interface BackButtonProps extends Omit<ButtonProps, 'icon' | 'priority'> {
  animate: MotionProps['animate'];
  className?: string;
}

const Back = styled(({className, animate, ...props}: BackButtonProps) => (
  <motion.div
    className={className}
    animate={animate}
    transition={testableTransition()}
    variants={{
      initial: {opacity: 0, visibility: 'hidden'},
      visible: {
        opacity: 1,
        visibility: 'visible',
        transition: testableTransition({delay: 1}),
      },
      hidden: {
        opacity: 0,
        transitionEnd: {
          visibility: 'hidden',
        },
      },
    }}
  >
    <Button {...props} icon={<IconArrow direction="left" size="sm" />} priority="link">
      {t('Back')}
    </Button>
  </motion.div>
))`
  position: absolute;
  top: 40px;
  left: 20px;

  button {
    font-size: ${p => p.theme.fontSizeSmall};
  }
`;

const SkipOnboardingLink = styled(Link)`
  margin: auto ${space(4)};
`;

const UpsellWrapper = styled('div')`
  grid-column: 3;
  margin-left: auto;
`;

const OnboardingWrapper = styled('main')`
  flex-grow: 1;
  display: flex;
  flex-direction: column;
`;

export default withOrganization(withProjects(Onboarding));<|MERGE_RESOLUTION|>--- conflicted
+++ resolved
@@ -89,18 +89,12 @@
 
   const [containerHasFooter, setContainerHasFooter] = useState<boolean>(false);
   const updateAnimationState = () => {
-<<<<<<< HEAD
     if (!stepObj) {
       return;
     }
+
     setContainerHasFooter(stepObj.hasFooter ?? false);
     cornerVariantControl.start(stepObj.cornerVariant);
-=======
-    if (stepObj) {
-      setContainerHasFooter(stepObj.hasFooter ?? false);
-      cornerVariantControl.start(stepObj.cornerVariant);
-    }
->>>>>>> 1436e3ff
   };
 
   useEffect(updateAnimationState, []);
@@ -133,15 +127,12 @@
   };
 
   const handleGoBack = () => {
-<<<<<<< HEAD
     if (!stepObj) {
       return;
     }
 
-    const previousStep = ONBOARDING_STEPS[activeStepIndex - 1];
-=======
     const previousStep = ONBOARDING_STEPS[stepIndex - 1];
->>>>>>> 1436e3ff
+        
     if (stepObj.cornerVariant !== previousStep.cornerVariant) {
       cornerVariantControl.start('none');
     }
