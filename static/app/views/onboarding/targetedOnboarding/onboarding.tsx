--- conflicted
+++ resolved
@@ -72,28 +72,20 @@
   }, []);
 
   const stepObj = ONBOARDING_STEPS.find(({id}) => stepId === id);
-<<<<<<< HEAD
-
-  if (!stepObj) {
-=======
   const stepIndex = ONBOARDING_STEPS.findIndex(({id}) => stepId === id);
+  
   if (!stepObj || stepIndex === -1) {
->>>>>>> 72207cff
     return <div>Can't find</div>;
   }
 
   const cornerVariantControl = useAnimation();
   const updateCornerVariant = () => {
     // TODO: find better way to delay the corner animation
-<<<<<<< HEAD
     if (cornerVariantTimeoutRed.current) {
       window.clearTimeout(cornerVariantTimeoutRed.current);
     }
 
     cornerVariantTimeoutRed.current = window.setTimeout(
-=======
-    window.setTimeout(
->>>>>>> 72207cff
       () => cornerVariantControl.start(activeStepIndex === 0 ? 'top-right' : 'top-left'),
       1000
     );
