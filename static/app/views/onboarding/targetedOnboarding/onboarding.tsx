import {useEffect, useRef, useState} from 'react';
import {browserHistory, RouteComponentProps} from 'react-router';
import styled from '@emotion/styled';
import {AnimatePresence, motion, MotionProps, useAnimation} from 'framer-motion';

import Button, {ButtonProps} from 'sentry/components/button';
import Hook from 'sentry/components/hook';
import Link from 'sentry/components/links/link';
import LogoSentry from 'sentry/components/logoSentry';
import SentryDocumentTitle from 'sentry/components/sentryDocumentTitle';
import {PlatformKey} from 'sentry/data/platformCategories';
import {IconArrow} from 'sentry/icons';
import {t} from 'sentry/locale';
import space from 'sentry/styles/space';
import {Organization, Project} from 'sentry/types';
import trackAdvancedAnalyticsEvent from 'sentry/utils/analytics/trackAdvancedAnalyticsEvent';
import testableTransition from 'sentry/utils/testableTransition';
import withOrganization from 'sentry/utils/withOrganization';
import withProjects from 'sentry/utils/withProjects';
import PageCorners from 'sentry/views/onboarding/components/pageCorners';

import Stepper from './components/stepper';
import PlatformSelection from './platform';
import SetupDocs from './setupDocs';
import {StepDescriptor} from './types';
import TargetedOnboardingWelcome from './welcome';

type RouteParams = {
  orgId: string;
  step: string;
};

type Props = RouteComponentProps<RouteParams, {}> & {
  organization: Organization;
  projects: Project[];
};

const ONBOARDING_STEPS: StepDescriptor[] = [
  {
    id: 'welcome',
    title: t('Welcome'),
    Component: TargetedOnboardingWelcome,
    centered: true,
    cornerVariant: 'top-right',
  },
  {
    id: 'select-platform',
    title: t('Select platforms'),
    Component: PlatformSelection,
    hasFooter: true,
    cornerVariant: 'top-left',
  },
  {
    id: 'setup-docs',
    title: t('Install the Sentry SDK'),
    Component: SetupDocs,
    hasFooter: true,
    cornerVariant: 'top-left',
  },
];

function Onboarding(props: Props) {
  const {
    organization,
    params: {step: stepId},
  } = props;
  const cornerVariantTimeoutRed = useRef<number | null>(null);

  useEffect(() => {
    return () => {
      if (cornerVariantTimeoutRed.current) {
        window.clearTimeout(cornerVariantTimeoutRed.current);
      }
    };
  }, []);

  const stepObj = ONBOARDING_STEPS.find(({id}) => stepId === id);
  const stepIndex = ONBOARDING_STEPS.findIndex(({id}) => stepId === id);

  if (!stepObj || stepIndex === -1) {
    return <div>Can't find</div>;
  }

  const cornerVariantControl = useAnimation();
<<<<<<< HEAD
  const updateCornerVariant = () => {
    // TODO: find better way to delay the corner animation
    if (cornerVariantTimeoutRed.current) {
      window.clearTimeout(cornerVariantTimeoutRed.current);
    }

    cornerVariantTimeoutRed.current = window.setTimeout(
      () => cornerVariantControl.start(activeStepIndex === 0 ? 'top-right' : 'top-left'),
      1000
    );
  };

  useEffect(updateCornerVariant, []);
  const [platforms, setPlatforms] = useState<PlatformKey[]>([]);
=======
  const [containerHasFooter, setContainerHasFooter] = React.useState<boolean>(false);
  const updateAnimationState = () => {
    setContainerHasFooter(stepObj.hasFooter ?? false);
    cornerVariantControl.start(stepObj.cornerVariant);
  };

  React.useEffect(updateAnimationState, []);
  const [platforms, setPlatforms] = React.useState<PlatformKey[]>([]);
>>>>>>> 3fe3103b

  const addPlatform = (platform: PlatformKey) => {
    setPlatforms([...platforms, platform]);
  };

  const removePlatform = (platform: PlatformKey) => {
    setPlatforms(platforms.filter(p => p !== platform));
  };
  useEffect(updateCornerVariant, []);

  const clearPlatforms = () => setPlatforms([]);

  const goToStep = (step: StepDescriptor) => {
    if (step.cornerVariant !== stepObj.cornerVariant) {
      cornerVariantControl.start('none');
    }
    browserHistory.push(`/onboarding/${props.params.orgId}/${step.id}/`);
  };

  const goNextStep = (step: StepDescriptor) => {
    const currentStepIndex = ONBOARDING_STEPS.findIndex(s => s.id === step.id);
    const nextStep = ONBOARDING_STEPS[currentStepIndex + 1];
    if (step.cornerVariant !== nextStep.cornerVariant) {
      cornerVariantControl.start('none');
    }

    browserHistory.push(`/onboarding/${props.params.orgId}/${nextStep.id}/`);
  };

  const activeStepIndex = ONBOARDING_STEPS.findIndex(({id}) => props.params.step === id);

  const handleGoBack = () => {
    const previousStep = ONBOARDING_STEPS[activeStepIndex - 1];
    if (stepObj.cornerVariant !== previousStep.cornerVariant) {
      cornerVariantControl.start('none');
    }
    browserHistory.replace(`/onboarding/${props.params.orgId}/${previousStep.id}/`);
  };

  const genSkipOnboardingLink = () => {
    const source = `targeted-onboarding-${stepId}`;
    return (
      <SkipOnboardingLink
        onClick={() =>
          trackAdvancedAnalyticsEvent('growth.onboarding_clicked_skip', {
            organization,
            source,
          })
        }
        to={`/organizations/${organization.slug}/issues/`}
      >
        {t('Skip Onboarding')}
      </SkipOnboardingLink>
    );
  };

  return (
    <OnboardingWrapper data-test-id="targeted-onboarding">
      <SentryDocumentTitle title={stepObj.title} />
      <Header>
        <LogoSvg />
        <StyledStepper
          numSteps={ONBOARDING_STEPS.length}
          currentStepIndex={stepIndex}
          onClick={i => goToStep(ONBOARDING_STEPS[i])}
        />
        <UpsellWrapper>
          <Hook
            name="onboarding:targeted-onboarding-header"
            source="targeted-onboarding"
          />
        </UpsellWrapper>
      </Header>
      <Container hasFooter={containerHasFooter}>
        <Back
          animate={activeStepIndex > 0 ? 'visible' : 'hidden'}
          onClick={handleGoBack}
        />
        <AnimatePresence exitBeforeEnter onExitComplete={updateAnimationState}>
          <OnboardingStep
            centered={stepObj.centered}
            key={stepObj.id}
            data-test-id={`onboarding-step-${stepObj.id}`}
          >
            {stepObj.Component && (
              <stepObj.Component
                active
                stepIndex={activeStepIndex}
                onComplete={() => goNextStep(stepObj)}
                orgId={props.params.orgId}
                organization={props.organization}
                search={props.location.search}
                {...{
                  platforms,
                  addPlatform,
                  removePlatform,
                  genSkipOnboardingLink,
                  clearPlatforms,
                }}
              />
            )}
          </OnboardingStep>
        </AnimatePresence>
        <AdaptivePageCorners animateVariant={cornerVariantControl} />
      </Container>
    </OnboardingWrapper>
  );
}

const OnboardingWrapper = styled('main')`
  overflow: hidden;
  display: flex;
  flex-direction: column;
  flex-grow: 1;
`;

const Container = styled('div')<{hasFooter: boolean}>`
  display: flex;
  justify-content: center;
  position: relative;
  background: ${p => p.theme.background};
  padding: 120px ${space(3)};
  width: 100%;
  margin: 0 auto;
  flex-grow: 1;
  padding-bottom: ${p => p.hasFooter && '72px'};
  margin-bottom: ${p => p.hasFooter && '72px'};
`;

const Header = styled('header')`
  background: ${p => p.theme.background};
  padding: ${space(4)};
  position: sticky;
  top: 0;
  z-index: 100;
  box-shadow: 0 5px 10px rgba(0, 0, 0, 0.05);
  display: grid;
  grid-template-columns: 1fr 1fr 1fr;
  justify-items: stretch;
`;

const LogoSvg = styled(LogoSentry)`
  width: 130px;
  height: 30px;
  color: ${p => p.theme.textColor};
`;

const OnboardingStep = styled(motion.div)<{centered?: boolean}>`
  display: flex;
  flex-direction: column;
  ${p =>
    p.centered &&
    `justify-content: center;
     align-items: center;`};
`;

OnboardingStep.defaultProps = {
  initial: 'initial',
  animate: 'animate',
  exit: 'exit',
  variants: {animate: {}},
  transition: testableTransition({
    staggerChildren: 0.2,
  }),
};

const Sidebar = styled(motion.div)`
  width: 850px;
  display: flex;
  flex-direction: column;
  align-items: center;
`;

Sidebar.defaultProps = {
  initial: 'initial',
  animate: 'animate',
  exit: 'exit',
  variants: {animate: {}},
  transition: testableTransition({
    staggerChildren: 0.2,
  }),
};

const AdaptivePageCorners = styled(PageCorners)`
  --corner-scale: 1;
  @media (max-width: ${p => p.theme.breakpoints[0]}) {
    --corner-scale: 0.5;
  }
`;

const StyledStepper = styled(Stepper)`
  margin-left: auto;
  margin-right: auto;
  align-self: center;
`;

interface BackButtonProps extends Omit<ButtonProps, 'icon' | 'priority'> {
  animate: MotionProps['animate'];
  className?: string;
}

const Back = styled(({className, animate, ...props}: BackButtonProps) => (
  <motion.div
    className={className}
    animate={animate}
    transition={testableTransition()}
    variants={{
      initial: {opacity: 0, visibility: 'hidden'},
      visible: {
        opacity: 1,
        visibility: 'visible',
        transition: testableTransition({delay: 1}),
      },
      hidden: {
        opacity: 0,
        transitionEnd: {
          visibility: 'hidden',
        },
      },
    }}
  >
    <Button {...props} icon={<IconArrow direction="left" size="sm" />} priority="link">
      {t('Back')}
    </Button>
  </motion.div>
))`
  position: absolute;
  top: 40px;
  left: 20px;

  button {
    font-size: ${p => p.theme.fontSizeSmall};
  }
`;

const SkipOnboardingLink = styled(Link)`
  margin: auto ${space(4)};
`;

const UpsellWrapper = styled('div')`
  grid-column: 3;
  margin-left: auto;
`;

export default withOrganization(withProjects(Onboarding));<|MERGE_RESOLUTION|>--- conflicted
+++ resolved
@@ -82,7 +82,6 @@
   }
 
   const cornerVariantControl = useAnimation();
-<<<<<<< HEAD
   const updateCornerVariant = () => {
     // TODO: find better way to delay the corner animation
     if (cornerVariantTimeoutRed.current) {
@@ -97,7 +96,7 @@
 
   useEffect(updateCornerVariant, []);
   const [platforms, setPlatforms] = useState<PlatformKey[]>([]);
-=======
+
   const [containerHasFooter, setContainerHasFooter] = React.useState<boolean>(false);
   const updateAnimationState = () => {
     setContainerHasFooter(stepObj.hasFooter ?? false);
@@ -106,7 +105,6 @@
 
   React.useEffect(updateAnimationState, []);
   const [platforms, setPlatforms] = React.useState<PlatformKey[]>([]);
->>>>>>> 3fe3103b
 
   const addPlatform = (platform: PlatformKey) => {
     setPlatforms([...platforms, platform]);
