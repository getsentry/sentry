import 'prism-sentry/index.css';

import {Fragment, useEffect, useState} from 'react';
import {browserHistory} from 'react-router';
import {css} from '@emotion/react';
import styled from '@emotion/styled';
import {motion} from 'framer-motion';
import * as qs from 'query-string';

import {loadDocs} from 'sentry/actionCreators/projects';
import Alert, {alertStyles} from 'sentry/components/alert';
import AsyncComponent from 'sentry/components/asyncComponent';
import ExternalLink from 'sentry/components/links/externalLink';
import LoadingError from 'sentry/components/loadingError';
import {PlatformKey} from 'sentry/data/platformCategories';
import platforms from 'sentry/data/platforms';
import {t, tct} from 'sentry/locale';
import space from 'sentry/styles/space';
import {Integration, IntegrationProvider, Project} from 'sentry/types';
import trackAdvancedAnalyticsEvent from 'sentry/utils/analytics/trackAdvancedAnalyticsEvent';
import getDynamicText from 'sentry/utils/getDynamicText';
import {Theme} from 'sentry/utils/theme';
import useApi from 'sentry/utils/useApi';
import withProjects from 'sentry/utils/withProjects';

import FirstEventFooter from './components/firstEventFooter';
import FullIntroduction from './components/fullIntroduction';
import IntegrationInstaller from './components/integrationInstaller';
import IntegrationSidebarSection from './components/integrationSidebarSection';
import ProjectSidebarSection from './components/projectSidebarSection';
import SetupIntegrationsFooter from './components/setupIntegrationsFooter';
import {StepProps} from './types';
import {usePersistedOnboardingState} from './utils';

/**
 * The documentation will include the following string should it be missing the
 * verification example, which currently a lot of docs are.
 */
const INCOMPLETE_DOC_FLAG = 'TODO-ADD-VERIFICATION-EXAMPLE';

type PlatformDoc = {html: string; link: string};

type Props = {
  configurations: Integration[];
  projects: Project[];
  providers: IntegrationProvider[];
  search: string;
  loadingProjects?: boolean;
} & StepProps;

function SetupDocs({
  organization,
  projects,
  search,
  configurations,
  providers,
  loadingProjects,
}: Props) {
  const api = useApi();
  const [clientState, setClientState] = usePersistedOnboardingState();
  const selectedProjectsSet = new Set(
    clientState?.selectedPlatforms.map(
      platform => clientState.platformToProjectIdMap[platform]
    ) || []
  );

  // SDK instrumentation
  const [hasError, setHasError] = useState(false);
  const [platformDocs, setPlatformDocs] = useState<PlatformDoc | null>(null);
  const [loadedPlatform, setLoadedPlatform] = useState<PlatformKey | null>(null);
  // store what projects have sent first event in state based project.firstEvent
  const [hasFirstEventMap, setHasFirstEventMap] = useState<Record<string, boolean>>(
    projects.reduce((accum, project: Project) => {
      accum[project.id] = !!project.firstEvent;
      return accum;
    }, {} as Record<string, boolean>)
  );
  const checkProjectHasFirstEvent = (project: Project) => {
    return !!hasFirstEventMap[project.id];
  };

  // TODO: Check no projects
  const {
    sub_step: rawSubStep,
    project_id: rawProjectId,
    integration: rawActiveIntegration,
  } = qs.parse(search);
  const subStep = rawSubStep === 'integration' ? 'integration' : 'project';
  const rawProjectIndex = projects.findIndex(p => p.id === rawProjectId);
  const firstProjectNoError = projects.findIndex(
    p => selectedProjectsSet.has(p.slug) && !checkProjectHasFirstEvent(p)
  );
  // Select a project based on search params. If non exist, use the first project without first event.
  const projectIndex = rawProjectIndex >= 0 ? rawProjectIndex : firstProjectNoError;
  const project = subStep === 'project' ? projects[projectIndex] : null;

  // integration installation
  const selectedIntegrations = clientState?.selectedIntegrations || [];
  const [installedIntegrations, setInstalledIntegrations] = useState(
    new Set(configurations.map(config => config.provider.slug))
  );
  const integrationsNotInstalled = selectedIntegrations.filter(
    i => !installedIntegrations.has(i)
  );
  const setIntegrationInstalled = (integration: string) =>
    setInstalledIntegrations(new Set([...installedIntegrations, integration]));

  const rawActiveIntegrationIndex = selectedIntegrations.findIndex(
    i => i === rawActiveIntegration
  );

  const firstUninstalledIntegrationIndex = selectedIntegrations.findIndex(
    i => !installedIntegrations.has(i)
  );

  const activeIntegrationIndex =
    rawActiveIntegrationIndex >= 0
      ? rawActiveIntegrationIndex
      : firstUninstalledIntegrationIndex;

  const activeIntegration =
    subStep === 'integration' ? selectedIntegrations[activeIntegrationIndex] : null;
  const activeProvider = activeIntegration
    ? providers.find(p => p.key === activeIntegration)
    : null;

  useEffect(() => {
    // should not redirect if we don't have an active client state or projects aren't loaded
    if (!clientState || loadingProjects) {
      return;
    }
    if (
      // no integrations left on integration step
      (subStep === 'integration' && !activeIntegration) ||
      // If no projects remaining and no integrations to install, then we can leave
      (subStep === 'project' && !project && !integrationsNotInstalled.length)
    ) {
      browserHistory.push('/');
    }
  });

  const currentPlatform = loadedPlatform ?? project?.platform ?? 'other';

  const fetchData = async () => {
    // const {platform} = project || {};
    // TODO: add better error handling logic
    if (!project?.platform) {
      return;
    }
    try {
      const loadedDocs = await loadDocs(
        api,
        organization.slug,
        project.slug,
        project.platform
      );
      setPlatformDocs(loadedDocs);
      setLoadedPlatform(project.platform);
      setHasError(false);
    } catch (error) {
      setHasError(error);
      throw error;
    }
  };

  useEffect(() => {
    fetchData();
  }, [project]);

  // TODO: add better error handling logic
  if (!project && subStep === 'project') {
    return null;
  }

  const setNewProject = (newProjectId: string) => {
    const searchParams = new URLSearchParams({
      sub_step: 'project',
      project_id: newProjectId,
    });
    browserHistory.push(`${window.location.pathname}?${searchParams}`);
    if (clientState) {
      setClientState({
        ...clientState,
        state: 'projects_selected',
        url: `setup-docs/?${searchParams}`,
      });
    }
  };

  const selectProject = (newProjectId: string) => {
    const matchedProject = projects.find(p => p.id === newProjectId);
    trackAdvancedAnalyticsEvent('growth.onboarding_clicked_project_in_sidebar', {
      organization,
      platform: matchedProject?.platform || 'unknown',
    });
    setNewProject(newProjectId);
  };

  const setNewActiveIntegration = (integration: string) => {
    const searchParams = new URLSearchParams({
      integration,
      sub_step: 'integration',
    });
    browserHistory.push(`${window.location.pathname}?${searchParams}`);
    if (clientState) {
      setClientState({
        ...clientState,
        state: 'integrations_selected',
        url: `setup-docs/?${searchParams}`,
      });
    }
  };

  const selectActiveIntegration = (integration: string) => {
    trackAdvancedAnalyticsEvent('growth.onboarding_clicked_integration_in_sidebar', {
      organization,
      integration,
    });
    setNewActiveIntegration(integration);
  };

  const missingExampleWarning = () => {
    const missingExample =
      platformDocs && platformDocs.html.includes(INCOMPLETE_DOC_FLAG);

    if (!missingExample) {
      return null;
    }

    return (
      <Alert type="warning" showIcon>
        {tct(
          `Looks like this getting started example is still undergoing some
           work and doesn't include an example for triggering an event quite
           yet. If you have trouble sending your first event be sure to consult
           the [docsLink:full documentation] for [platform].`,
          {
            docsLink: <ExternalLink href={platformDocs?.link} />,
            platform: platforms.find(p => p.id === loadedPlatform)?.name,
          }
        )}
      </Alert>
    );
  };

  const docs = platformDocs !== null && (
    <DocsWrapper key={platformDocs.html}>
      <Content dangerouslySetInnerHTML={{__html: platformDocs.html}} />
      {missingExampleWarning()}
    </DocsWrapper>
  );

  const loadingError = (
    <LoadingError
      message={t('Failed to load documentation for the %s platform.', project?.platform)}
      onRetry={fetchData}
    />
  );

  const testOnlyAlert = (
    <Alert type="warning">
      Platform documentation is not rendered in for tests in CI
    </Alert>
  );

  return (
    <Fragment>
      <Wrapper>
        <SidebarWrapper>
          <ProjectSidebarSection
            projects={projects}
            selectedPlatformToProjectIdMap={
              clientState
                ? Object.fromEntries(
                    clientState.selectedPlatforms.map(platform => [
                      platform,
                      clientState.platformToProjectIdMap[platform],
                    ])
                  )
                : {}
            }
            activeProject={project}
            {...{checkProjectHasFirstEvent, selectProject}}
          />
          {selectedIntegrations.length ? (
            <IntegrationSidebarSection
              {...{
                installedIntegrations,
                selectedIntegrations,
                activeIntegration,
                selectActiveIntegration,
                providers,
              }}
            />
          ) : null}
        </SidebarWrapper>
        <MainContent>
          {subStep === 'project' ? (
            <React.Fragment>
              <FullIntroduction
                currentPlatform={currentPlatform}
                organization={organization}
              />
              {getDynamicText({
                value: !hasError ? docs : loadingError,
                fixed: testOnlyAlert,
              })}
            </React.Fragment>
          ) : null}
          {activeProvider && (
            <IntegrationInstaller
              provider={activeProvider}
              isInstalled={installedIntegrations.has(activeProvider.slug)}
              setIntegrationInstalled={() => setIntegrationInstalled(activeProvider.slug)}
            />
          )}
        </MainContent>
      </Wrapper>

      {project && (
        <FirstEventFooter
          project={project}
          organization={organization}
          isLast={
            !!clientState &&
            project.slug ===
              clientState.platformToProjectIdMap[
                clientState.selectedPlatforms[clientState.selectedPlatforms.length - 1]
              ] &&
            !integrationsNotInstalled.length
          }
          hasFirstEvent={checkProjectHasFirstEvent(project)}
          onClickSetupLater={() => {
            const orgIssuesURL = `/organizations/${organization.slug}/issues/?project=${project.id}`;
            trackAdvancedAnalyticsEvent(
              'growth.onboarding_clicked_setup_platform_later',
              {
                organization,
                platform: currentPlatform,
                project_index: projectIndex,
              }
            );
            if (!project.platform || !clientState) {
              browserHistory.push(orgIssuesURL);
              return;
            }
            const platformIndex = clientState.selectedPlatforms.indexOf(project.platform);
            const nextPlatform = clientState.selectedPlatforms[platformIndex + 1];
            const nextProjectSlug =
              nextPlatform && clientState.platformToProjectIdMap[nextPlatform];
            const nextProject = projects.find(p => p.slug === nextProjectSlug);
            // if we have a next project, switch to that
            if (nextProject) {
              setNewProject(nextProject.id);
              // if we have integrations to install switch to that
            } else if (integrationsNotInstalled.length) {
              setNewActiveIntegration(integrationsNotInstalled[0]);
              // otherwise no integrations and no projects so we're done
            } else {
              setClientState({
                ...clientState,
                state: 'finished',
              });
              browserHistory.push(orgIssuesURL);
            }
          }}
          handleFirstIssueReceived={() => {
            const newHasFirstEventMap = {...hasFirstEventMap, [project.id]: true};
            setHasFirstEventMap(newHasFirstEventMap);
          }}
        />
      )}
<<<<<<< HEAD
      {activeIntegration && (
        <SetupIntegrationsFooter
          organization={organization}
          onClickSetupLater={() => {
            trackAdvancedAnalyticsEvent(
              'growth.onboarding_clicked_setup_integration_later',
              {
                organization,
                integration: activeIntegration,
                integration_index: activeIntegrationIndex,
              }
            );
            // find the next uninstalled integration
            const nextIntegration = selectedIntegrations.find(
              (i, index) =>
                !installedIntegrations.has(i) && index > activeIntegrationIndex
            );
            // check if we have an integration to set up next
            if (nextIntegration) {
              setNewActiveIntegration(nextIntegration);
            } else {
              // client state should always exist
              clientState &&
                setClientState({
                  ...clientState,
                  state: 'finished',
                });
              const nextUrl = `/organizations/${organization.slug}/issues/`;
              browserHistory.push(nextUrl);
            }
          }}
        />
      )}
    </React.Fragment>
=======
    </Fragment>
>>>>>>> e00b9856
  );
}

type WrapperState = {
  configurations: Integration[] | null;
  information: {providers: IntegrationProvider[]} | null;
} & AsyncComponent['state'];

type WrapperProps = {
  projects: Project[];
  search: string;
} & StepProps &
  AsyncComponent['props'];

class SetupDocsWrapper extends AsyncComponent<WrapperProps, WrapperState> {
  getEndpoints(): ReturnType<AsyncComponent['getEndpoints']> {
    const {slug, experiments} = this.props.organization;
    // would be better to check the onboarding state for integrations instead of the experiment
    // but we can't access a hook from a class component
    if (!experiments.TargetedOnboardingIntegrationSelectExperiment) {
      return [];
    }
    return [
      ['information', `/organizations/${slug}/config/integrations/`],
      ['configurations', `/organizations/${slug}/integrations/?includeConfig=0`],
    ];
  }
  renderBody() {
    const {configurations, information} = this.state;
    return (
      <SetupDocs
        {...this.props}
        configurations={configurations ?? []}
        providers={information?.providers || []}
      />
    );
  }
}

export default withProjects(SetupDocsWrapper);

type AlertType = React.ComponentProps<typeof Alert>['type'];

const getAlertSelector = (type: AlertType) =>
  type === 'muted' ? null : `.alert[level="${type}"], .alert-${type}`;

const mapAlertStyles = (p: {theme: Theme}, type: AlertType) =>
  css`
    ${getAlertSelector(type)} {
      ${alertStyles({theme: p.theme, type})};
      display: block;
    }
  `;

const Content = styled(motion.div)`
  h1,
  h2,
  h3,
  h4,
  h5,
  h6,
  p {
    margin-bottom: 18px;
  }

  div[data-language] {
    margin-bottom: ${space(2)};
  }

  code {
    font-size: 87.5%;
    color: ${p => p.theme.pink300};
  }

  pre code {
    color: inherit;
    font-size: inherit;
    white-space: pre;
  }

  h2 {
    font-size: 1.4em;
  }

  .alert h5 {
    font-size: 1em;
    margin-bottom: 0.625rem;
  }

  /**
   * XXX(epurkhiser): This comes from the doc styles and avoids bottom margin issues in alerts
   */
  .content-flush-bottom *:last-child {
    margin-bottom: 0;
  }

  ${p => Object.keys(p.theme.alert).map(type => mapAlertStyles(p, type as AlertType))}
`;

const DocsWrapper = styled(motion.div)``;

DocsWrapper.defaultProps = {
  initial: {opacity: 0, y: 40},
  animate: {opacity: 1, y: 0},
  exit: {opacity: 0},
};

const Wrapper = styled('div')`
  display: flex;
  flex-direction: row;
  margin: ${space(2)};
  justify-content: center;
`;

const MainContent = styled('div')`
  max-width: 850px;
  min-width: 0;
  flex-grow: 1;
`;

// the number icon will be space(2) + 30px to the left of the margin of center column
// so we need to offset the right margin by that much
// also hide the sidebar if the screen is too small
const SidebarWrapper = styled('div')`
  margin: ${space(1)} calc(${space(2)} + 30px + ${space(4)}) 0 ${space(2)};
  @media (max-width: 1150px) {
    display: none;
  }
  flex-basis: 240px;
  flex-grow: 0;
  flex-shrink: 0;
  min-width: 240px;
`;<|MERGE_RESOLUTION|>--- conflicted
+++ resolved
@@ -296,7 +296,7 @@
         </SidebarWrapper>
         <MainContent>
           {subStep === 'project' ? (
-            <React.Fragment>
+            <Fragment>
               <FullIntroduction
                 currentPlatform={currentPlatform}
                 organization={organization}
@@ -305,7 +305,7 @@
                 value: !hasError ? docs : loadingError,
                 fixed: testOnlyAlert,
               })}
-            </React.Fragment>
+            </Fragment>
           ) : null}
           {activeProvider && (
             <IntegrationInstaller
@@ -370,7 +370,6 @@
           }}
         />
       )}
-<<<<<<< HEAD
       {activeIntegration && (
         <SetupIntegrationsFooter
           organization={organization}
@@ -404,10 +403,7 @@
           }}
         />
       )}
-    </React.Fragment>
-=======
     </Fragment>
->>>>>>> e00b9856
   );
 }
 
