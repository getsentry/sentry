import {useEffect, useRef, useState} from 'react';
import {browserHistory, RouteComponentProps} from 'react-router';
import styled from '@emotion/styled';
import {AnimatePresence, motion, MotionProps, useAnimation} from 'framer-motion';

import Button, {ButtonProps} from 'sentry/components/button';
import Hook from 'sentry/components/hook';
import Link from 'sentry/components/links/link';
import LogoSentry from 'sentry/components/logoSentry';
import SentryDocumentTitle from 'sentry/components/sentryDocumentTitle';
import {IconArrow} from 'sentry/icons';
import {t} from 'sentry/locale';
import space from 'sentry/styles/space';
import {Organization, Project} from 'sentry/types';
import trackAdvancedAnalyticsEvent from 'sentry/utils/analytics/trackAdvancedAnalyticsEvent';
import Redirect from 'sentry/utils/redirect';
import testableTransition from 'sentry/utils/testableTransition';
import {normalizeUrl} from 'sentry/utils/withDomainRequired';
import withOrganization from 'sentry/utils/withOrganization';
import withProjects from 'sentry/utils/withProjects';
import PageCorners from 'sentry/views/onboarding/components/pageCorners';

import Stepper from './components/stepper';
import PlatformSelection from './platform';
import SetupDocs from './setupDocs';
import {StepDescriptor} from './types';
import {usePersistedOnboardingState} from './utils';
import TargetedOnboardingWelcome from './welcome';

type RouteParams = {
  step: string;
};

type Props = RouteComponentProps<RouteParams, {}> & {
  organization: Organization;
  projects: Project[];
};

function getOrganizationOnboardingSteps(): StepDescriptor[] {
  return [
    {
      id: 'welcome',
      title: t('Welcome'),
      Component: TargetedOnboardingWelcome,
      cornerVariant: 'top-right',
    },
    {
      id: 'select-platform',
      title: t('Select platforms'),
      Component: PlatformSelection,
      hasFooter: true,
      cornerVariant: 'top-left',
    },
    {
      id: 'setup-docs',
      title: t('Install the Sentry SDK'),
      Component: SetupDocs,
      hasFooter: true,
      cornerVariant: 'top-left',
    },
  ];
}

function Onboarding(props: Props) {
  const {
    organization,
    params: {step: stepId},
  } = props;
  const cornerVariantTimeoutRed = useRef<number | undefined>(undefined);
  const [clientState, setClientState] = usePersistedOnboardingState();

  useEffect(() => {
    return () => {
      window.clearTimeout(cornerVariantTimeoutRed.current);
    };
  }, []);
  const onboardingSteps = getOrganizationOnboardingSteps();
  const stepObj = onboardingSteps.find(({id}) => stepId === id);
  const stepIndex = onboardingSteps.findIndex(({id}) => stepId === id);

  const cornerVariantControl = useAnimation();
  const updateCornerVariant = () => {
    // TODO: find better way to delay the corner animation
    window.clearTimeout(cornerVariantTimeoutRed.current);

    cornerVariantTimeoutRed.current = window.setTimeout(
      () => cornerVariantControl.start(stepIndex === 0 ? 'top-right' : 'top-left'),
      1000
    );
  };

  useEffect(updateCornerVariant, [stepIndex, cornerVariantControl]);

  // Called onExitComplete
  const [containerHasFooter, setContainerHasFooter] = useState<boolean>(false);
  const updateAnimationState = () => {
    if (!stepObj) {
      return;
    }

    setContainerHasFooter(stepObj.hasFooter ?? false);
  };

  const goToStep = (step: StepDescriptor) => {
    if (!stepObj) {
      return;
    }
    if (step.cornerVariant !== stepObj.cornerVariant) {
      cornerVariantControl.start('none');
    }
<<<<<<< HEAD
    browserHistory.push(normalizeUrl(`/onboarding/${organization.slug}/${step.id}/`));
=======
    browserHistory.push(normalizeUrl(`/onboarding/${props.params.orgId}/${step.id}/`));
>>>>>>> d1ecf597
  };

  const goNextStep = (step: StepDescriptor) => {
    const currentStepIndex = onboardingSteps.findIndex(s => s.id === step.id);
    const nextStep = onboardingSteps[currentStepIndex + 1];
    if (step.cornerVariant !== nextStep.cornerVariant) {
      cornerVariantControl.start('none');
    }
<<<<<<< HEAD
    browserHistory.push(normalizeUrl(`/onboarding/${organization.slug}/${nextStep.id}/`));
=======
    browserHistory.push(
      normalizeUrl(`/onboarding/${props.params.orgId}/${nextStep.id}/`)
    );
>>>>>>> d1ecf597
  };

  const handleGoBack = () => {
    if (!stepObj) {
      return;
    }

    const previousStep = onboardingSteps[stepIndex - 1];

    if (!previousStep) {
      return;
    }

    if (stepObj.cornerVariant !== previousStep.cornerVariant) {
      cornerVariantControl.start('none');
    }
    browserHistory.replace(
<<<<<<< HEAD
      normalizeUrl(`/onboarding/${organization.slug}/${previousStep.id}/`)
=======
      normalizeUrl(`/onboarding/${props.params.orgId}/${previousStep.id}/`)
>>>>>>> d1ecf597
    );
  };

  const genSkipOnboardingLink = () => {
    const source = `targeted-onboarding-${stepId}`;
    return (
      <SkipOnboardingLink
        onClick={() => {
          trackAdvancedAnalyticsEvent('growth.onboarding_clicked_skip', {
            organization,
            source,
          });
          if (clientState) {
            setClientState({
              ...clientState,
              state: 'skipped',
            });
          }
        }}
        to={normalizeUrl(
          `/organizations/${organization.slug}/issues/?referrer=onboarding-skip`
        )}
      >
        {t('Skip Onboarding')}
      </SkipOnboardingLink>
    );
  };

  if (!stepObj || stepIndex === -1) {
    return (
      <Redirect
        to={normalizeUrl(`/onboarding/${organization.slug}/${onboardingSteps[0].id}/`)}
      />
    );
  }
  return (
    <OnboardingWrapper data-test-id="targeted-onboarding">
      <SentryDocumentTitle title={stepObj.title} />
      <Header>
        <LogoSvg />
        {stepIndex !== -1 && (
          <StyledStepper
            numSteps={onboardingSteps.length}
            currentStepIndex={stepIndex}
            onClick={i => goToStep(onboardingSteps[i])}
          />
        )}
        <UpsellWrapper>
          <Hook
            name="onboarding:targeted-onboarding-header"
            source="targeted-onboarding"
          />
        </UpsellWrapper>
      </Header>
      <Container hasFooter={containerHasFooter}>
        <Back animate={stepIndex > 0 ? 'visible' : 'hidden'} onClick={handleGoBack} />
        <AnimatePresence exitBeforeEnter onExitComplete={updateAnimationState}>
          <OnboardingStep key={stepObj.id} data-test-id={`onboarding-step-${stepObj.id}`}>
            {stepObj.Component && (
              <stepObj.Component
                active
                data-test-id={`onboarding-step-${stepObj.id}`}
                stepIndex={stepIndex}
                onComplete={() => stepObj && goNextStep(stepObj)}
                orgId={organization.slug}
                organization={props.organization}
                search={props.location.search}
                {...{
                  genSkipOnboardingLink,
                }}
              />
            )}
          </OnboardingStep>
        </AnimatePresence>
        <AdaptivePageCorners animateVariant={cornerVariantControl} />
      </Container>
    </OnboardingWrapper>
  );
}

const Container = styled('div')<{hasFooter: boolean}>`
  flex-grow: 1;
  display: flex;
  flex-direction: column;
  position: relative;
  background: ${p => p.theme.background};
  padding: 120px ${space(3)};
  width: 100%;
  margin: 0 auto;
  padding-bottom: ${p => p.hasFooter && '72px'};
  margin-bottom: ${p => p.hasFooter && '72px'};
`;

const Header = styled('header')`
  background: ${p => p.theme.background};
  padding-left: ${space(4)};
  padding-right: ${space(4)};
  position: sticky;
  height: 80px;
  align-items: center;
  top: 0;
  z-index: 100;
  box-shadow: 0 5px 10px rgba(0, 0, 0, 0.05);
  display: grid;
  grid-template-columns: 1fr 1fr 1fr;
  justify-items: stretch;
`;

const LogoSvg = styled(LogoSentry)`
  width: 130px;
  height: 30px;
  color: ${p => p.theme.textColor};
`;

const OnboardingStep = styled(motion.div)`
  flex-grow: 1;
  display: flex;
  flex-direction: column;
`;

OnboardingStep.defaultProps = {
  initial: 'initial',
  animate: 'animate',
  exit: 'exit',
  variants: {animate: {}},
  transition: testableTransition({
    staggerChildren: 0.2,
  }),
};

const Sidebar = styled(motion.div)`
  width: 850px;
  display: flex;
  flex-direction: column;
  align-items: center;
`;

Sidebar.defaultProps = {
  initial: 'initial',
  animate: 'animate',
  exit: 'exit',
  variants: {animate: {}},
  transition: testableTransition({
    staggerChildren: 0.2,
  }),
};

const AdaptivePageCorners = styled(PageCorners)`
  --corner-scale: 1;
  @media (max-width: ${p => p.theme.breakpoints.small}) {
    --corner-scale: 0.5;
  }
`;

const StyledStepper = styled(Stepper)`
  justify-self: center;
  @media (max-width: ${p => p.theme.breakpoints.medium}) {
    display: none;
  }
`;

interface BackButtonProps extends Omit<ButtonProps, 'icon' | 'priority'> {
  animate: MotionProps['animate'];
  className?: string;
}

const Back = styled(({className, animate, ...props}: BackButtonProps) => (
  <motion.div
    className={className}
    animate={animate}
    transition={testableTransition()}
    variants={{
      initial: {opacity: 0, visibility: 'hidden'},
      visible: {
        opacity: 1,
        visibility: 'visible',
        transition: testableTransition({delay: 1}),
      },
      hidden: {
        opacity: 0,
        transitionEnd: {
          visibility: 'hidden',
        },
      },
    }}
  >
    <Button {...props} icon={<IconArrow direction="left" size="sm" />} priority="link">
      {t('Back')}
    </Button>
  </motion.div>
))`
  position: absolute;
  top: 40px;
  left: 20px;

  button {
    font-size: ${p => p.theme.fontSizeSmall};
  }
`;

const SkipOnboardingLink = styled(Link)`
  margin: auto ${space(4)};
`;

const UpsellWrapper = styled('div')`
  grid-column: 3;
  margin-left: auto;
`;

const OnboardingWrapper = styled('main')`
  flex-grow: 1;
  display: flex;
  flex-direction: column;
`;

export default withOrganization(withProjects(Onboarding));<|MERGE_RESOLUTION|>--- conflicted
+++ resolved
@@ -108,11 +108,7 @@
     if (step.cornerVariant !== stepObj.cornerVariant) {
       cornerVariantControl.start('none');
     }
-<<<<<<< HEAD
     browserHistory.push(normalizeUrl(`/onboarding/${organization.slug}/${step.id}/`));
-=======
-    browserHistory.push(normalizeUrl(`/onboarding/${props.params.orgId}/${step.id}/`));
->>>>>>> d1ecf597
   };
 
   const goNextStep = (step: StepDescriptor) => {
@@ -121,13 +117,7 @@
     if (step.cornerVariant !== nextStep.cornerVariant) {
       cornerVariantControl.start('none');
     }
-<<<<<<< HEAD
     browserHistory.push(normalizeUrl(`/onboarding/${organization.slug}/${nextStep.id}/`));
-=======
-    browserHistory.push(
-      normalizeUrl(`/onboarding/${props.params.orgId}/${nextStep.id}/`)
-    );
->>>>>>> d1ecf597
   };
 
   const handleGoBack = () => {
@@ -145,11 +135,7 @@
       cornerVariantControl.start('none');
     }
     browserHistory.replace(
-<<<<<<< HEAD
       normalizeUrl(`/onboarding/${organization.slug}/${previousStep.id}/`)
-=======
-      normalizeUrl(`/onboarding/${props.params.orgId}/${previousStep.id}/`)
->>>>>>> d1ecf597
     );
   };
 
