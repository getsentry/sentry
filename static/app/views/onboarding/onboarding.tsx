import {useCallback, useContext, useEffect, useRef, useState} from 'react';
import styled from '@emotion/styled';
import type {MotionProps} from 'framer-motion';
import {AnimatePresence, motion, useAnimation} from 'framer-motion';

import {removeProject} from 'sentry/actionCreators/projects';
import type {OpenConfirmOptions} from 'sentry/components/confirm';
import Confirm, {openConfirmModal} from 'sentry/components/confirm';
import type {ButtonProps} from 'sentry/components/core/button';
import {Button} from 'sentry/components/core/button';
import Hook from 'sentry/components/hook';
import Link from 'sentry/components/links/link';
import LogoSentry from 'sentry/components/logoSentry';
import {OnboardingContext} from 'sentry/components/onboarding/onboardingContext';
import {useRecentCreatedProject} from 'sentry/components/onboarding/useRecentCreatedProject';
import Redirect from 'sentry/components/redirect';
import SentryDocumentTitle from 'sentry/components/sentryDocumentTitle';
import categoryList from 'sentry/data/platformPickerCategories';
import platforms from 'sentry/data/platforms';
import {IconArrow} from 'sentry/icons';
import {t} from 'sentry/locale';
import {space} from 'sentry/styles/space';
import type {RouteComponentProps} from 'sentry/types/legacyReactRouter';
import type {OnboardingSelectedSDK} from 'sentry/types/onboarding';
import type {Project} from 'sentry/types/project';
import {defined} from 'sentry/utils';
import {trackAnalytics} from 'sentry/utils/analytics';
import {handleXhrErrorResponse} from 'sentry/utils/handleXhrErrorResponse';
import testableTransition from 'sentry/utils/testableTransition';
import normalizeUrl from 'sentry/utils/url/normalizeUrl';
import useApi from 'sentry/utils/useApi';
import useOrganization from 'sentry/utils/useOrganization';
import usePrevious from 'sentry/utils/usePrevious';
import PageCorners from 'sentry/views/onboarding/components/pageCorners';
import {useOnboardingSidebar} from 'sentry/views/onboarding/useOnboardingSidebar';

import Stepper from './components/stepper';
import {hasDocsOnPlatformClickEnabled, PlatformSelection} from './platformSelection';
import SetupDocs from './setupDocs';
import type {StepDescriptor} from './types';
import TargetedOnboardingWelcome from './welcome';

type RouteParams = {
  step: string;
};

type Props = RouteComponentProps<RouteParams>;

function getOrganizationOnboardingSteps(): StepDescriptor[] {
  return [
    {
      id: 'welcome',
      title: t('Welcome'),
      Component: TargetedOnboardingWelcome,
      cornerVariant: 'top-right',
    },
    {
      id: 'select-platform',
      title: t('Select platform'),
      Component: PlatformSelection,
      hasFooter: true,
      cornerVariant: 'top-left',
    },
    {
      id: 'setup-docs',
      title: t('Install the Sentry SDK'),
      Component: SetupDocs,
      hasFooter: true,
      cornerVariant: 'top-left',
    },
  ];
}

function Onboarding(props: Props) {
  const api = useApi();
  const organization = useOrganization();
  const onboardingContext = useContext(OnboardingContext);
  const selectedSDK = onboardingContext.data.selectedSDK;
  const selectedProjectSlug = selectedSDK?.key;
  const docsOnPlatformClickEnabled = hasDocsOnPlatformClickEnabled(organization);

  const {
    params: {step: stepId},
  } = props;

  const onboardingSteps = getOrganizationOnboardingSteps();
  const stepObj = onboardingSteps.find(({id}) => stepId === id);
  const stepIndex = onboardingSteps.findIndex(({id}) => stepId === id);

  const projectSlug =
    stepObj && stepObj.id === 'setup-docs' ? selectedProjectSlug : undefined;

  const {project: recentCreatedProject, isProjectActive} = useRecentCreatedProject({
    orgSlug: organization.slug,
    projectSlug,
    // Wait until the first event is received as we have an UI element that depends on it
    pollUntilFirstEvent: true,
  });

  const prevStepIndex = usePrevious(stepIndex);
  const prevRecentCreatedProject = usePrevious(recentCreatedProject);

  const cornerVariantTimeoutRed = useRef<number | undefined>(undefined);

  const {activateSidebar} = useOnboardingSidebar();

  useEffect(() => {
    return () => {
      window.clearTimeout(cornerVariantTimeoutRed.current);
    };
  }, []);

  useEffect(() => {
    if (
      props.location.pathname === `/onboarding/${onboardingSteps[2]!.id}/` &&
      props.location.query?.platform &&
      onboardingContext.data.selectedSDK === undefined
    ) {
      const platformKey = Object.keys(platforms).find(
        // @ts-expect-error TS(7015): Element implicitly has an 'any' type because index... Remove this comment to see the full error message
        key => platforms[key].id === props.location.query.platform
      );

      // @ts-expect-error TS(7015): Element implicitly has an 'any' type because index... Remove this comment to see the full error message
      const platform = platformKey ? platforms[platformKey] : undefined;

      // if no platform found, we redirect the user to the platform select page
      if (!platform) {
        props.router.push(
          normalizeUrl(`/onboarding/${organization.slug}/${onboardingSteps[1]!.id}/`)
        );
        return;
      }

      const frameworkCategory =
        categoryList.find(category => {
          return category.platforms?.has(platform.id);
        })?.id ?? 'all';

      onboardingContext.setData({
        ...onboardingContext.data,
        selectedSDK: {
          key: props.location.query.platform,
          category: frameworkCategory,
          language: platform.language,
          type: platform.type,
          link: platform.link,
          name: platform.name,
        },
      });
    }
  }, [
    props.location.query,
    props.router,
    onboardingContext,
    onboardingSteps,
    organization.slug,
    props.location.pathname,
  ]);

  const shallProjectBeDeleted =
    stepObj?.id === 'setup-docs' && defined(isProjectActive) && !isProjectActive;

  const cornerVariantControl = useAnimation();
  const updateCornerVariant = () => {
    // TODO: find better way to delay the corner animation
    window.clearTimeout(cornerVariantTimeoutRed.current);

    cornerVariantTimeoutRed.current = window.setTimeout(
      () => cornerVariantControl.start(stepIndex === 0 ? 'top-right' : 'top-left'),
      1000
    );
  };

  useEffect(updateCornerVariant, [stepIndex, cornerVariantControl]);

  // Called onExitComplete
  const [containerHasFooter, setContainerHasFooter] = useState<boolean>(false);
  const updateAnimationState = () => {
    if (!stepObj) {
      return;
    }

    setContainerHasFooter(stepObj.hasFooter ?? false);
  };

  const goToStep = (step: StepDescriptor) => {
    if (!stepObj) {
      return;
    }
    if (step.cornerVariant !== stepObj.cornerVariant) {
      cornerVariantControl.start('none');
    }
    props.router.push(normalizeUrl(`/onboarding/${organization.slug}/${step.id}/`));
  };

  const goNextStep = useCallback(
    (step: StepDescriptor, platform?: OnboardingSelectedSDK) => {
      const currentStepIndex = onboardingSteps.findIndex(s => s.id === step.id);
      const nextStep = onboardingSteps[currentStepIndex + 1]!;

      if (nextStep.id === 'setup-docs' && !platform) {
        return;
      }

      if (step.cornerVariant !== nextStep.cornerVariant) {
        cornerVariantControl.start('none');
      }

      props.router.push(normalizeUrl(`/onboarding/${organization.slug}/${nextStep.id}/`));
    },
    [organization.slug, onboardingSteps, cornerVariantControl, props.router]
  );

  const deleteRecentCreatedProject = useCallback(
    async (projectToBeDeleted: Project) => {
      const currentProjects = {...onboardingContext.data.projects};
      const newProjects = Object.keys(currentProjects).reduce((acc, key) => {
        if (currentProjects[key]!.slug !== onboardingContext.data.selectedSDK?.key) {
          // @ts-expect-error TS(7053): Element implicitly has an 'any' type because expre... Remove this comment to see the full error message
          acc[key] = currentProjects[key];
        }
        return acc;
      }, {});

      try {
        if (docsOnPlatformClickEnabled) {
          onboardingContext.setData({
            ...onboardingContext.data,
            projects: newProjects,
            selectedSDK: undefined,
          });
        } else {
          onboardingContext.setData({
            ...onboardingContext.data,
            projects: newProjects,
          });
        }
        await removeProject({
          api,
          orgSlug: organization.slug,
          projectSlug: projectToBeDeleted.slug,
          origin: 'onboarding',
        });

        trackAnalytics('onboarding.data_removed', {
          organization,
          date_created: projectToBeDeleted.dateCreated,
          platform: projectToBeDeleted.slug,
          project_id: projectToBeDeleted.id,
        });
      } catch (error) {
        onboardingContext.setData({
          ...onboardingContext.data,
          projects: currentProjects,
        });
        handleXhrErrorResponse('Unable to delete project in onboarding', error);
        // we don't give the user any feedback regarding this error as this shall be silent
      }
<<<<<<< HEAD
    },
    [api, organization, onboardingContext, docsOnPlatformClickEnabled]
  );
=======
      await removeProject({
        api,
        orgSlug: organization.slug,
        projectSlug: recentCreatedProject.slug,
        origin: 'onboarding',
      });

      trackAnalytics('onboarding.data_removed', {
        organization,
        date_created: recentCreatedProject.dateCreated,
        platform: recentCreatedProject.slug,
        project_id: recentCreatedProject.id,
      });
    } catch (error) {
      onboardingContext.setData({
        ...onboardingContext.data,
        projects: currentProjects,
      });
      if (docsOnPlatformClickEnabled) {
        onboardingContext.setData({
          ...onboardingContext.data,
          projects: currentProjects,
          selectedSDK: undefined,
        });
      } else {
        onboardingContext.setData({
          ...onboardingContext.data,
          projects: currentProjects,
        });
      }
      handleXhrErrorResponse('Unable to delete project in onboarding', error);
      // we don't give the user any feedback regarding this error as this shall be silent
    }
  }, [
    api,
    organization,
    recentCreatedProject,
    onboardingContext,
    docsOnPlatformClickEnabled,
  ]);

  const handleGoBack = useCallback(
    (goToStepIndex?: number) => {
      if (!stepObj) {
        return;
      }

      const previousStep = defined(goToStepIndex)
        ? onboardingSteps[goToStepIndex]
        : onboardingSteps[stepIndex - 1];
>>>>>>> 19b8cc93

  const backStepActions = useCallback(
    ({
      currentStepIndex,
      previousStepIndex,
      browserBackButton,
      projectToBeDeleted,
    }: {
      browserBackButton: boolean;
      currentStepIndex: number;
      previousStepIndex: number;
      projectToBeDeleted: Project | undefined;
    }) => {
      const previousStep = onboardingSteps[previousStepIndex];
      const currentStep = onboardingSteps[currentStepIndex];

      if (!previousStep || !currentStep) {
        return;
      }

      if (currentStep.cornerVariant !== previousStep.cornerVariant) {
        cornerVariantControl.start('none');
      }

      trackAnalytics('onboarding.back_button_clicked', {
        organization,
        from: currentStep.id,
        to: previousStep.id,
        browserBackButton,
      });

      // from selected platform to welcome
      if (currentStep.id === 'select-platform') {
        onboardingContext.setData({...onboardingContext.data, selectedSDK: undefined});

        if (!browserBackButton) {
          props.router.replace(
            normalizeUrl(`/onboarding/${organization.slug}/${previousStep.id}/`)
          );
        }
        return;
      }

      // from setup docs to selected platform
      if (
        currentStep.id === 'setup-docs' &&
        defined(isProjectActive) &&
        !isProjectActive &&
        projectToBeDeleted
      ) {
        trackAnalytics('onboarding.data_removal_modal_confirm_button_clicked', {
          organization,
          platform: projectToBeDeleted.slug,
          project_id: projectToBeDeleted.id,
        });
        deleteRecentCreatedProject(projectToBeDeleted);
      }

      if (!browserBackButton) {
        props.router.replace(
          normalizeUrl(`/onboarding/${organization.slug}/${previousStep.id}/`)
        );
      }
    },
    [
      onboardingSteps,
      organization,
      cornerVariantControl,
      props.router,
      onboardingContext,
      isProjectActive,
      deleteRecentCreatedProject,
    ]
  );

  const safeStepIndexDependencies = useRef({
    stepIndex,
    backStepActions,
    prevStepIndex,
    prevRecentCreatedProject,
  });

  useEffect(() => {
    safeStepIndexDependencies.current = {
      stepIndex,
      backStepActions,
      prevStepIndex,
      prevRecentCreatedProject,
    };
  });

  const handlePopState = useCallback(() => {
    if (
      safeStepIndexDependencies.current.stepIndex <
      safeStepIndexDependencies.current.prevStepIndex
    ) {
      safeStepIndexDependencies.current.backStepActions({
        // previous and current are inverted, because the 'go back' action has already happened,
        // unlike what happens in the handleGoBack function
        previousStepIndex: safeStepIndexDependencies.current.stepIndex,
        currentStepIndex: safeStepIndexDependencies.current.prevStepIndex,
        projectToBeDeleted: safeStepIndexDependencies.current.prevRecentCreatedProject,
        browserBackButton: true,
      });
    }
  }, []);

  useEffect(() => {
    window.addEventListener('popstate', handlePopState);
    return () => {
      window.removeEventListener('popstate', handlePopState);
    };
  }, [handlePopState]);

  const handleGoBack = useCallback(
    (goToStepIndex?: number) => {
      backStepActions({
        previousStepIndex: defined(goToStepIndex) ? goToStepIndex : stepIndex - 1,
        currentStepIndex: stepIndex,
        projectToBeDeleted: recentCreatedProject,
        browserBackButton: false,
      });
    },
    [backStepActions, stepIndex, recentCreatedProject]
  );

  const genSkipOnboardingLink = () => {
    const source = `targeted-onboarding-${stepId}`;
    return (
      <SkipOnboardingLink
        onClick={() => {
          trackAnalytics('growth.onboarding_clicked_skip', {
            organization,
            source,
          });
          onboardingContext.setData({...onboardingContext.data, selectedSDK: undefined});
          activateSidebar({
            userClicked: false,
            source: `targeted_onboarding_select_platform_skip`,
          });
        }}
        to={normalizeUrl(
          `/organizations/${organization.slug}/issues/?referrer=onboarding-skip`
        )}
      >
        {t('Skip Onboarding')}
      </SkipOnboardingLink>
    );
  };

  // Redirect to the first step if we end up in an invalid state
  const isInvalidDocsStep = stepId === 'setup-docs' && !projectSlug;
  if (!stepObj || stepIndex === -1 || isInvalidDocsStep) {
    return (
      <Redirect
        to={normalizeUrl(`/onboarding/${organization.slug}/${onboardingSteps[0]!.id}/`)}
      />
    );
  }

  const goBackDeletionAlertModalProps: OpenConfirmOptions = {
    message: t(
      "Hey, just a heads up - we haven't received any data for this SDK yet and by going back all changes will be discarded. Are you sure you want to head back?"
    ),
    priority: 'danger',
    confirmText: t("Yes I'm sure"),
    onConfirm: handleGoBack,
    onClose: () => {
      if (!recentCreatedProject) {
        return;
      }

      trackAnalytics('onboarding.data_removal_modal_dismissed', {
        organization,
        platform: recentCreatedProject.slug,
        project_id: recentCreatedProject.id,
      });
    },
    onRender: () => {
      if (!recentCreatedProject) {
        return;
      }

      trackAnalytics('onboarding.data_removal_modal_rendered', {
        organization,
        platform: recentCreatedProject.slug,
        project_id: recentCreatedProject.id,
      });
    },
  };

  return (
    <OnboardingWrapper data-test-id="targeted-onboarding">
      <SentryDocumentTitle title={stepObj.title} />
      <Header>
        <LogoSvg />
        {stepIndex !== -1 && (
          <StyledStepper
            numSteps={onboardingSteps.length}
            currentStepIndex={stepIndex}
            onClick={i => {
              if ((i as number) < stepIndex && shallProjectBeDeleted) {
                if (docsOnPlatformClickEnabled) {
                  // @ts-expect-error TS(2345): Argument of type 'number | MouseEvent<HTMLDivEleme... Remove this comment to see the full error message
                  handleGoBack(i);
                } else {
                  openConfirmModal({
                    ...goBackDeletionAlertModalProps,
                    // @ts-expect-error TS(2345): Argument of type 'number | MouseEvent<HTMLDivEleme... Remove this comment to see the full error message
                    onConfirm: () => handleGoBack(i),
                  });
                }
                return;
              }

              // @ts-expect-error TS(2538): Type 'MouseEvent<HTMLDivElement, MouseEvent>' cann... Remove this comment to see the full error message
              goToStep(onboardingSteps[i]);
            }}
          />
        )}
        <UpsellWrapper>
          <Hook
            name="onboarding:targeted-onboarding-header"
            source="targeted-onboarding"
          />
        </UpsellWrapper>
      </Header>
      <Container hasFooter={containerHasFooter}>
        {docsOnPlatformClickEnabled ? (
          <Back
            animate={stepIndex > 0 ? 'visible' : 'hidden'}
            onClick={() => handleGoBack()}
          />
        ) : (
          <Confirm bypass={!shallProjectBeDeleted} {...goBackDeletionAlertModalProps}>
            <Back animate={stepIndex > 0 ? 'visible' : 'hidden'} />
          </Confirm>
        )}
        <AnimatePresence mode="wait" onExitComplete={updateAnimationState}>
          <OnboardingStep
            initial="initial"
            animate="animate"
            exit="exit"
            variants={{animate: {}}}
            transition={testableTransition({
              staggerChildren: 0.2,
            })}
            key={stepObj.id}
            data-test-id={`onboarding-step-${stepObj.id}`}
          >
            {stepObj.Component && (
              <stepObj.Component
                active
                data-test-id={`onboarding-step-${stepObj.id}`}
                stepIndex={stepIndex}
                onComplete={platform => {
                  if (stepObj) {
                    goNextStep(stepObj, platform);
                  }
                }}
                orgId={organization.slug}
                search={props.location.search}
                route={props.route}
                router={props.router}
                location={props.location}
                recentCreatedProject={recentCreatedProject}
                {...{
                  genSkipOnboardingLink,
                }}
              />
            )}
          </OnboardingStep>
        </AnimatePresence>
        <AdaptivePageCorners animateVariant={cornerVariantControl} />
      </Container>
    </OnboardingWrapper>
  );
}

const Container = styled('div')<{hasFooter: boolean}>`
  flex-grow: 1;
  display: flex;
  flex-direction: column;
  position: relative;
  background: ${p => p.theme.background};
  padding: 120px ${space(3)};
  width: 100%;
  margin: 0 auto;
  padding-bottom: ${p => p.hasFooter && '72px'};
  margin-bottom: ${p => p.hasFooter && '72px'};
`;

const Header = styled('header')`
  background: ${p => p.theme.background};
  padding-left: ${space(4)};
  padding-right: ${space(4)};
  position: sticky;
  height: 80px;
  align-items: center;
  top: 0;
  z-index: 100;
  box-shadow: 0 5px 10px rgba(0, 0, 0, 0.05);
  display: grid;
  grid-template-columns: 1fr 1fr 1fr;
  justify-items: stretch;
`;

const LogoSvg = styled(LogoSentry)`
  width: 130px;
  height: 30px;
  color: ${p => p.theme.textColor};
`;

const OnboardingStep = styled(motion.div)`
  flex-grow: 1;
  display: flex;
  flex-direction: column;
`;

const AdaptivePageCorners = styled(PageCorners)`
  --corner-scale: 1;
  @media (max-width: ${p => p.theme.breakpoints.small}) {
    --corner-scale: 0.5;
  }
`;

const StyledStepper = styled(Stepper)`
  justify-self: center;
  @media (max-width: ${p => p.theme.breakpoints.medium}) {
    display: none;
  }
`;

interface BackButtonProps extends Omit<ButtonProps, 'icon' | 'priority'> {
  animate: MotionProps['animate'];
  className?: string;
}

const Back = styled(({className, animate, ...props}: BackButtonProps) => (
  <motion.div
    className={className}
    animate={animate}
    transition={testableTransition()}
    variants={{
      initial: {opacity: 0, visibility: 'hidden'},
      visible: {
        opacity: 1,
        visibility: 'visible',
        transition: testableTransition({delay: 1}),
      },
      hidden: {
        opacity: 0,
        transitionEnd: {
          visibility: 'hidden',
        },
      },
    }}
  >
    <Button {...props} icon={<IconArrow direction="left" />} priority="link">
      {t('Back')}
    </Button>
  </motion.div>
))`
  position: absolute;
  top: 40px;
  left: 20px;

  button {
    font-size: ${p => p.theme.fontSizeSmall};
  }
`;

const SkipOnboardingLink = styled(Link)`
  margin: auto ${space(4)};
`;

const UpsellWrapper = styled('div')`
  grid-column: 3;
  margin-left: auto;
`;

const OnboardingWrapper = styled('main')`
  flex-grow: 1;
  display: flex;
  flex-direction: column;
`;

export default Onboarding;<|MERGE_RESOLUTION|>--- conflicted
+++ resolved
@@ -46,30 +46,28 @@
 
 type Props = RouteComponentProps<RouteParams>;
 
-function getOrganizationOnboardingSteps(): StepDescriptor[] {
-  return [
-    {
-      id: 'welcome',
-      title: t('Welcome'),
-      Component: TargetedOnboardingWelcome,
-      cornerVariant: 'top-right',
-    },
-    {
-      id: 'select-platform',
-      title: t('Select platform'),
-      Component: PlatformSelection,
-      hasFooter: true,
-      cornerVariant: 'top-left',
-    },
-    {
-      id: 'setup-docs',
-      title: t('Install the Sentry SDK'),
-      Component: SetupDocs,
-      hasFooter: true,
-      cornerVariant: 'top-left',
-    },
-  ];
-}
+const onboardingSteps: StepDescriptor[] = [
+  {
+    id: 'welcome',
+    title: t('Welcome'),
+    Component: TargetedOnboardingWelcome,
+    cornerVariant: 'top-right',
+  },
+  {
+    id: 'select-platform',
+    title: t('Select platform'),
+    Component: PlatformSelection,
+    hasFooter: true,
+    cornerVariant: 'top-left',
+  },
+  {
+    id: 'setup-docs',
+    title: t('Install the Sentry SDK'),
+    Component: SetupDocs,
+    hasFooter: true,
+    cornerVariant: 'top-left',
+  },
+];
 
 function Onboarding(props: Props) {
   const api = useApi();
@@ -83,7 +81,6 @@
     params: {step: stepId},
   } = props;
 
-  const onboardingSteps = getOrganizationOnboardingSteps();
   const stepObj = onboardingSteps.find(({id}) => stepId === id);
   const stepIndex = onboardingSteps.findIndex(({id}) => stepId === id);
 
@@ -153,7 +150,6 @@
     props.location.query,
     props.router,
     onboardingContext,
-    onboardingSteps,
     organization.slug,
     props.location.pathname,
   ]);
@@ -209,7 +205,7 @@
 
       props.router.push(normalizeUrl(`/onboarding/${organization.slug}/${nextStep.id}/`));
     },
-    [organization.slug, onboardingSteps, cornerVariantControl, props.router]
+    [organization.slug, cornerVariantControl, props.router]
   );
 
   const deleteRecentCreatedProject = useCallback(
@@ -257,62 +253,9 @@
         handleXhrErrorResponse('Unable to delete project in onboarding', error);
         // we don't give the user any feedback regarding this error as this shall be silent
       }
-<<<<<<< HEAD
     },
     [api, organization, onboardingContext, docsOnPlatformClickEnabled]
   );
-=======
-      await removeProject({
-        api,
-        orgSlug: organization.slug,
-        projectSlug: recentCreatedProject.slug,
-        origin: 'onboarding',
-      });
-
-      trackAnalytics('onboarding.data_removed', {
-        organization,
-        date_created: recentCreatedProject.dateCreated,
-        platform: recentCreatedProject.slug,
-        project_id: recentCreatedProject.id,
-      });
-    } catch (error) {
-      onboardingContext.setData({
-        ...onboardingContext.data,
-        projects: currentProjects,
-      });
-      if (docsOnPlatformClickEnabled) {
-        onboardingContext.setData({
-          ...onboardingContext.data,
-          projects: currentProjects,
-          selectedSDK: undefined,
-        });
-      } else {
-        onboardingContext.setData({
-          ...onboardingContext.data,
-          projects: currentProjects,
-        });
-      }
-      handleXhrErrorResponse('Unable to delete project in onboarding', error);
-      // we don't give the user any feedback regarding this error as this shall be silent
-    }
-  }, [
-    api,
-    organization,
-    recentCreatedProject,
-    onboardingContext,
-    docsOnPlatformClickEnabled,
-  ]);
-
-  const handleGoBack = useCallback(
-    (goToStepIndex?: number) => {
-      if (!stepObj) {
-        return;
-      }
-
-      const previousStep = defined(goToStepIndex)
-        ? onboardingSteps[goToStepIndex]
-        : onboardingSteps[stepIndex - 1];
->>>>>>> 19b8cc93
 
   const backStepActions = useCallback(
     ({
@@ -378,7 +321,6 @@
       }
     },
     [
-      onboardingSteps,
       organization,
       cornerVariantControl,
       props.router,
