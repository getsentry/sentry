--- conflicted
+++ resolved
@@ -19,16 +19,11 @@
       organization: rest.organization,
     });
   }, []);
-<<<<<<< HEAD
-  */ if (
+  if (
     (rest.params.step === 'welcome' && experimentAssignment) ||
     rest.organization?.experiments.TargetedOnboardingMultiSelectExperiment
   ) {
     return <TargetedOnboarding {...rest} />;
-=======
-  if (rest.params.step === 'welcome' && experimentAssignment) {
-    return <TargetedOnboarding />;
->>>>>>> 651947e5
   }
   return <Onboarding {...rest} />;
 }
