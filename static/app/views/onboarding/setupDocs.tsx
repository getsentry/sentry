--- conflicted
+++ resolved
@@ -218,30 +218,11 @@
     'onboarding-heartbeat-footer'
   );
 
-<<<<<<< HEAD
-  const docsWithProductSelection = !!organization.features?.includes(
-    'onboarding-docs-with-product-selection'
-  );
-
   // get project
   const projectIndex = selectedProjectSlug
     ? rawProjects.findIndex(p => p.slug === selectedProjectSlug) ?? undefined
     : undefined;
   const project = projectIndex !== undefined ? rawProjects[projectIndex] : undefined;
-=======
-  const selectedPlatforms = clientState?.selectedPlatforms || [];
-  const platformToProjectIdMap = clientState?.platformToProjectIdMap || {};
-  // id is really slug here
-  const projectSlugs = selectedPlatforms
-    .map(platform => platformToProjectIdMap[platform.key])
-    .filter((slug): slug is string => slug !== undefined);
-
-  const selectedProjectsSet = new Set(projectSlugs);
-  // get projects in the order they appear in selectedPlatforms
-  const projects = projectSlugs
-    .map(slug => rawProjects.find(project => project.slug === slug))
-    .filter((project): project is Project => project !== undefined);
->>>>>>> 3c2ce328
 
   // SDK instrumentation
   const [hasError, setHasError] = useState(false);
