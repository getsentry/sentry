--- conflicted
+++ resolved
@@ -256,7 +256,6 @@
   return (
     <Fragment>
       <Wrapper>
-<<<<<<< HEAD
         {!heartbeatFooter && (
           <SidebarWrapper>
             <ProjectSidebarSection
@@ -272,28 +271,6 @@
             />
           </SidebarWrapper>
         )}
-=======
-        <SidebarWrapper
-          hasHeartbeatFooter={
-            !!organization?.features.includes('onboarding-heartbeat-footer')
-          }
-        >
-          <ProjectSidebarSection
-            projects={projects}
-            selectedPlatformToProjectIdMap={Object.fromEntries(
-              selectedPlatforms.map(platform => [
-                platform,
-                platformToProjectIdMap[platform],
-              ])
-            )}
-            activeProject={project}
-            {...{checkProjectHasFirstEvent, selectProject}}
-            hasHeartbeatFooter={
-              !!organization?.features.includes('onboarding-heartbeat-footer')
-            }
-          />
-        </SidebarWrapper>
->>>>>>> a00103ba
         <MainContent>
           {integrationSlug && !integrationUseManualSetup ? (
             <IntegrationSetup
@@ -316,58 +293,12 @@
       </Wrapper>
 
       {project &&
-<<<<<<< HEAD
         (heartbeatFooter ? (
           <HeartbeatFooter
             projectSlug={project.slug}
             route={route}
             router={router}
             location={location}
-            newOrg
-          />
-        ) : (
-          <FirstEventFooter
-            project={project}
-            organization={organization}
-            isLast={!nextProject}
-            hasFirstEvent={checkProjectHasFirstEvent(project)}
-            onClickSetupLater={() => {
-=======
-        (organization.features?.includes('onboarding-heartbeat-footer') ? (
-          <HeartbeatFooter
-            projectSlug={project.slug}
-            nextProjectSlug={nextProject?.slug}
-            route={route}
-            router={router}
-            location={location}
-            onSetupNextProject={() => {
->>>>>>> a00103ba
-              const orgIssuesURL = `/organizations/${organization.slug}/issues/?project=${project.id}&referrer=onboarding-setup-docs`;
-              trackAdvancedAnalyticsEvent(
-                'growth.onboarding_clicked_setup_platform_later',
-                {
-                  organization,
-                  platform: currentPlatform,
-                  project_index: projectIndex,
-                }
-              );
-              if (!project.platform || !clientState) {
-                browserHistory.push(orgIssuesURL);
-                return;
-              }
-              // if we have a next project, switch to that
-              if (nextProject) {
-                setNewProject(nextProject.id);
-              } else {
-                setClientState({
-                  ...clientState,
-                  state: 'finished',
-                });
-                browserHistory.push(orgIssuesURL);
-              }
-            }}
-<<<<<<< HEAD
-=======
             newOrg
           />
         ) : (
@@ -401,7 +332,6 @@
                 browserHistory.push(orgIssuesURL);
               }
             }}
->>>>>>> a00103ba
             handleFirstIssueReceived={() => {
               const newHasFirstEventMap = {...hasFirstEventMap, [project.id]: true};
               setHasFirstEventMap(newHasFirstEventMap);
