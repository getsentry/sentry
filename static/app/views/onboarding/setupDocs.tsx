import {Fragment, useCallback, useEffect, useMemo, useState} from 'react';
import {browserHistory} from 'react-router';
import styled from '@emotion/styled';
import {motion} from 'framer-motion';
import {Location} from 'history';

import {loadDocs} from 'sentry/actionCreators/projects';
import {Alert} from 'sentry/components/alert';
import LoadingError from 'sentry/components/loadingError';
import LoadingIndicator from 'sentry/components/loadingIndicator';
import {DocumentationWrapper} from 'sentry/components/onboarding/documentationWrapper';
import {Footer} from 'sentry/components/onboarding/footer';
import {FooterWithViewSampleErrorButton} from 'sentry/components/onboarding/footerWithViewSampleErrorButton';
import {
  migratedDocs,
  SdkDocumentation,
} from 'sentry/components/onboarding/gettingStartedDoc/sdkDocumentation';
import {MissingExampleWarning} from 'sentry/components/onboarding/missingExampleWarning';
import {
  ProductSelection,
  ProductSolution,
} from 'sentry/components/onboarding/productSelection';
import {PlatformKey} from 'sentry/data/platformCategories';
import platforms from 'sentry/data/platforms';
import {t} from 'sentry/locale';
import {space} from 'sentry/styles/space';
import {Organization, Project} from 'sentry/types';
import {OnboardingPlatformDoc} from 'sentry/types/onboarding';
import {trackAnalytics} from 'sentry/utils/analytics';
import getDynamicText from 'sentry/utils/getDynamicText';
import {platformToIntegrationMap} from 'sentry/utils/integrationUtil';
import {useApiQuery} from 'sentry/utils/queryClient';
import useApi from 'sentry/utils/useApi';
import {useExperiment} from 'sentry/utils/useExperiment';
import useOrganization from 'sentry/utils/useOrganization';
import SetupIntroduction from 'sentry/views/onboarding/components/setupIntroduction';
import {SetupDocsLoader} from 'sentry/views/onboarding/setupDocsLoader';

import FirstEventFooter from './components/firstEventFooter';
import IntegrationSetup from './integrationSetup';
import {StepProps} from './types';

export function DocWithProductSelection({
  organization,
  location,
  projectSlug,
  newOrg,
  currentPlatform: currentPlatformKey,
}: {
  currentPlatform: PlatformKey;
  location: Location;
  organization: Organization;
  projectSlug: Project['slug'];
  newOrg?: boolean;
}) {
  const products = useMemo<PRODUCT[]>(
    () => (location.query.product ?? []) as PRODUCT[],
    [location.query.product]
  );

  const currentPlatform = platforms.find(p => p.id === currentPlatformKey);
  const platformName = currentPlatform?.name ?? '';

  const loadLocalSdkDocumentation =
    currentPlatform && migratedDocs.includes(currentPlatformKey);

  const loadPlatform = useMemo(() => {
<<<<<<< HEAD
    const products = location.query.product ?? [];
    return products.includes(ProductSolution.PERFORMANCE_MONITORING) &&
      products.includes(ProductSolution.SESSION_REPLAY)
      ? `${currentPlatform}-with-error-monitoring-performance-and-replay`
      : products.includes(ProductSolution.PERFORMANCE_MONITORING)
      ? `${currentPlatform}-with-error-monitoring-and-performance`
      : products.includes(ProductSolution.SESSION_REPLAY)
      ? `${currentPlatform}-with-error-monitoring-and-replay`
      : `${currentPlatform}-with-error-monitoring`;
  }, [location.query.product, currentPlatform]);
=======
    return products.includes(PRODUCT.PERFORMANCE_MONITORING) &&
      products.includes(PRODUCT.SESSION_REPLAY)
      ? `${currentPlatformKey}-with-error-monitoring-performance-and-replay`
      : products.includes(PRODUCT.PERFORMANCE_MONITORING)
      ? `${currentPlatformKey}-with-error-monitoring-and-performance`
      : products.includes(PRODUCT.SESSION_REPLAY)
      ? `${currentPlatformKey}-with-error-monitoring-and-replay`
      : `${currentPlatformKey}-with-error-monitoring`;
  }, [currentPlatformKey, products]);
>>>>>>> 32b4527b

  const {data, isLoading, isError, refetch} = useApiQuery<OnboardingPlatformDoc>(
    [`/projects/${organization.slug}/${projectSlug}/docs/${loadPlatform}/`],
    {
      staleTime: Infinity,
      enabled:
        !!projectSlug &&
        !!organization.slug &&
        !!loadPlatform &&
        !loadLocalSdkDocumentation,
    }
  );

  return (
    <Fragment>
      {newOrg && (
        <SetupIntroduction
          stepHeaderText={t('Configure %s SDK', platformName)}
          platform={currentPlatformKey}
        />
      )}
<<<<<<< HEAD
      <ProductSelection
        defaultSelectedProducts={[
          ProductSolution.PERFORMANCE_MONITORING,
          ProductSolution.SESSION_REPLAY,
        ]}
      />
      {isLoading ? (
        <LoadingIndicator />
      ) : isError ? (
        <LoadingError
          message={t('Failed to load documentation for the %s platform.', platformName)}
          onRetry={refetch}
=======
      {loadLocalSdkDocumentation ? (
        <SdkDocumentation
          platform={currentPlatform}
          orgSlug={organization.slug}
          projectSlug={projectSlug}
          activeProductSelection={products}
          newOrg={newOrg}
>>>>>>> 32b4527b
        />
      ) : (
        <Fragment>
          <ProductSelection
            defaultSelectedProducts={[
              PRODUCT.PERFORMANCE_MONITORING,
              PRODUCT.SESSION_REPLAY,
            ]}
          />
          {isLoading ? (
            <LoadingIndicator />
          ) : isError ? (
            <LoadingError
              message={t(
                'Failed to load documentation for the %s platform.',
                platformName
              )}
              onRetry={refetch}
            />
          ) : (
            getDynamicText({
              value: (
                <DocsWrapper>
                  <DocumentationWrapper
                    dangerouslySetInnerHTML={{__html: data?.html ?? ''}}
                  />
                  <MissingExampleWarning
                    platform={currentPlatformKey}
                    platformDocs={{
                      html: data?.html ?? '',
                      link: data?.link ?? '',
                    }}
                  />
                </DocsWrapper>
              ),
              fixed: (
                <Alert type="warning">
                  Platform documentation is not rendered in for tests in CI
                </Alert>
              ),
            })
          )}
        </Fragment>
      )}
    </Fragment>
  );
}

function ProjectDocs(props: {
  hasError: boolean;
  onRetry: () => void;
  organization: Organization;
  platform: PlatformKey | null;
  platformDocs: OnboardingPlatformDoc | null;
  project: Project;
}) {
  const currentPlatform = props.platform ?? props.project?.platform ?? 'other';

  return (
    <Fragment>
      <SetupIntroduction
        stepHeaderText={t(
          'Configure %s SDK',
          platforms.find(p => p.id === currentPlatform)?.name ?? ''
        )}
        platform={currentPlatform}
      />
      {getDynamicText({
        value: !props.hasError ? (
          props.platformDocs !== null && (
            <DocsWrapper key={props.platformDocs.html}>
              <DocumentationWrapper
                dangerouslySetInnerHTML={{__html: props.platformDocs.html}}
              />
              <MissingExampleWarning
                platform={props.platform}
                platformDocs={props.platformDocs}
              />
            </DocsWrapper>
          )
        ) : (
          <LoadingError
            message={t(
              'Failed to load documentation for the %s platform.',
              props.project?.platform
            )}
            onRetry={props.onRetry}
          />
        ),
        fixed: (
          <Alert type="warning">
            Platform documentation is not rendered in for tests in CI
          </Alert>
        ),
      })}
    </Fragment>
  );
}

function SetupDocs({route, router, location, recentCreatedProject: project}: StepProps) {
  const api = useApi();
  const organization = useOrganization();

  const {
    logExperiment: newFooterLogExperiment,
    experimentAssignment: newFooterAssignment,
  } = useExperiment('OnboardingNewFooterExperiment', {
    logExperimentOnMount: false,
  });

  const heartbeatFooter = !!organization?.features.includes(
    'onboarding-heartbeat-footer'
  );

  // SDK instrumentation
  const [hasError, setHasError] = useState(false);
  const [platformDocs, setPlatformDocs] = useState<OnboardingPlatformDoc | null>(null);
  const [loadedPlatform, setLoadedPlatform] = useState<PlatformKey | null>(null);

  const currentPlatform = loadedPlatform ?? project?.platform ?? 'other';
  const [showLoaderOnboarding, setShowLoaderOnboarding] = useState(
    currentPlatform === 'javascript'
  );

  const integrationSlug = project?.platform && platformToIntegrationMap[project.platform];
  const [integrationUseManualSetup, setIntegrationUseManualSetup] = useState(false);

  const showIntegrationOnboarding = integrationSlug && !integrationUseManualSetup;
  const showDocsWithProductSelection =
    currentPlatform.match('^javascript-([A-Za-z]+)$') ??
    (showLoaderOnboarding === false && currentPlatform === 'javascript');

  const hideLoaderOnboarding = useCallback(() => {
    setShowLoaderOnboarding(false);

    if (!project?.id) {
      return;
    }

    trackAnalytics('onboarding.js_loader_npm_docs_shown', {
      organization,
      platform: currentPlatform,
      project_id: project?.id,
    });
  }, [organization, currentPlatform, project?.id]);

  const fetchData = useCallback(async () => {
    // TODO: add better error handling logic
    if (!project?.platform) {
      return;
    }

    // this will be fetched in the DocWithProductSelection component
    if (showDocsWithProductSelection) {
      return;
    }

    // Show loader setup for base javascript platform
    if (showLoaderOnboarding) {
      return;
    }

    if (showIntegrationOnboarding) {
      setLoadedPlatform(project.platform);
      setPlatformDocs(null);
      setHasError(false);
      return;
    }

    try {
      const loadedDocs = await loadDocs({
        api,
        orgSlug: organization.slug,
        projectSlug: project.slug,
        platform: project.platform as PlatformKey,
      });
      setPlatformDocs(loadedDocs);
      setLoadedPlatform(project.platform);
      setHasError(false);
    } catch (error) {
      setHasError(error);
      throw error;
    }
  }, [
    project?.slug,
    project?.platform,
    api,
    organization.slug,
    showDocsWithProductSelection,
    showIntegrationOnboarding,
    showLoaderOnboarding,
  ]);

  useEffect(() => {
    fetchData();
  }, [fetchData, location.query.product, project?.platform]);

  // log experiment on mount if feature enabled
  useEffect(() => {
    if (heartbeatFooter) {
      newFooterLogExperiment();
    }
  }, [newFooterLogExperiment, heartbeatFooter]);

  if (!project) {
    return null;
  }

  return (
    <Fragment>
      <Wrapper>
        <MainContent>
          {showIntegrationOnboarding ? (
            <IntegrationSetup
              integrationSlug={integrationSlug}
              project={project}
              onClickManualSetup={() => {
                setIntegrationUseManualSetup(true);
              }}
            />
          ) : showDocsWithProductSelection ? (
            <DocWithProductSelection
              organization={organization}
              projectSlug={project.slug}
              location={location}
              currentPlatform={currentPlatform}
              newOrg
            />
          ) : showLoaderOnboarding ? (
            <Fragment>
              <SetupIntroduction
                stepHeaderText={t(
                  'Configure %s SDK',
                  platforms.find(p => p.id === currentPlatform)?.name ?? ''
                )}
                platform={currentPlatform}
              />
              <SetupDocsLoader
                organization={organization}
                project={project}
                location={location}
                platform={loadedPlatform}
                close={hideLoaderOnboarding}
              />
            </Fragment>
          ) : (
            <ProjectDocs
              platform={loadedPlatform}
              project={project}
              hasError={hasError}
              platformDocs={platformDocs}
              onRetry={fetchData}
              organization={organization}
            />
          )}
        </MainContent>
      </Wrapper>

      {heartbeatFooter ? (
        newFooterAssignment === 'variant2' ? (
          <FooterWithViewSampleErrorButton
            projectSlug={project.slug}
            projectId={project.id}
            route={route}
            router={router}
            location={location}
            newOrg
          />
        ) : newFooterAssignment === 'variant1' ? (
          <Footer
            projectSlug={project.slug}
            projectId={project.id}
            route={route}
            router={router}
            location={location}
            newOrg
          />
        ) : (
          <FirstEventFooter
            project={project}
            organization={organization}
            isLast
            onClickSetupLater={() => {
              const orgIssuesURL = `/organizations/${organization.slug}/issues/?project=${project.id}&referrer=onboarding-setup-docs`;
              trackAnalytics('growth.onboarding_clicked_setup_platform_later', {
                organization,
                platform: currentPlatform,
                project_id: project.id,
              });
              browserHistory.push(orgIssuesURL);
            }}
          />
        )
      ) : (
        <FirstEventFooter
          project={project}
          organization={organization}
          isLast
          onClickSetupLater={() => {
            const orgIssuesURL = `/organizations/${organization.slug}/issues/?project=${project.id}&referrer=onboarding-setup-docs`;
            trackAnalytics('growth.onboarding_clicked_setup_platform_later', {
              organization,
              platform: currentPlatform,
              project_id: project.id,
            });
            browserHistory.push(orgIssuesURL);
          }}
        />
      )}
    </Fragment>
  );
}

export default SetupDocs;

const AnimatedContentWrapper = styled(motion.div)`
  overflow: hidden;
`;

AnimatedContentWrapper.defaultProps = {
  initial: {
    height: 0,
  },
  animate: {
    height: 'auto',
  },
  exit: {
    height: 0,
  },
};

const DocsWrapper = styled(motion.div)``;

DocsWrapper.defaultProps = {
  initial: {opacity: 0, y: 40},
  animate: {opacity: 1, y: 0},
  exit: {opacity: 0},
};

const Wrapper = styled('div')`
  display: flex;
  flex-direction: row;
  margin: ${space(2)};
  justify-content: center;
`;

const MainContent = styled('div')`
  max-width: 850px;
  min-width: 0;
  flex-grow: 1;
`;<|MERGE_RESOLUTION|>--- conflicted
+++ resolved
@@ -53,8 +53,8 @@
   projectSlug: Project['slug'];
   newOrg?: boolean;
 }) {
-  const products = useMemo<PRODUCT[]>(
-    () => (location.query.product ?? []) as PRODUCT[],
+  const products = useMemo<ProductSolution[]>(
+    () => (location.query.product ?? []) as ProductSolution[],
     [location.query.product]
   );
 
@@ -65,8 +65,6 @@
     currentPlatform && migratedDocs.includes(currentPlatformKey);
 
   const loadPlatform = useMemo(() => {
-<<<<<<< HEAD
-    const products = location.query.product ?? [];
     return products.includes(ProductSolution.PERFORMANCE_MONITORING) &&
       products.includes(ProductSolution.SESSION_REPLAY)
       ? `${currentPlatform}-with-error-monitoring-performance-and-replay`
@@ -75,18 +73,7 @@
       : products.includes(ProductSolution.SESSION_REPLAY)
       ? `${currentPlatform}-with-error-monitoring-and-replay`
       : `${currentPlatform}-with-error-monitoring`;
-  }, [location.query.product, currentPlatform]);
-=======
-    return products.includes(PRODUCT.PERFORMANCE_MONITORING) &&
-      products.includes(PRODUCT.SESSION_REPLAY)
-      ? `${currentPlatformKey}-with-error-monitoring-performance-and-replay`
-      : products.includes(PRODUCT.PERFORMANCE_MONITORING)
-      ? `${currentPlatformKey}-with-error-monitoring-and-performance`
-      : products.includes(PRODUCT.SESSION_REPLAY)
-      ? `${currentPlatformKey}-with-error-monitoring-and-replay`
-      : `${currentPlatformKey}-with-error-monitoring`;
-  }, [currentPlatformKey, products]);
->>>>>>> 32b4527b
+  }, [products, currentPlatform]);
 
   const {data, isLoading, isError, refetch} = useApiQuery<OnboardingPlatformDoc>(
     [`/projects/${organization.slug}/${projectSlug}/docs/${loadPlatform}/`],
@@ -108,20 +95,6 @@
           platform={currentPlatformKey}
         />
       )}
-<<<<<<< HEAD
-      <ProductSelection
-        defaultSelectedProducts={[
-          ProductSolution.PERFORMANCE_MONITORING,
-          ProductSolution.SESSION_REPLAY,
-        ]}
-      />
-      {isLoading ? (
-        <LoadingIndicator />
-      ) : isError ? (
-        <LoadingError
-          message={t('Failed to load documentation for the %s platform.', platformName)}
-          onRetry={refetch}
-=======
       {loadLocalSdkDocumentation ? (
         <SdkDocumentation
           platform={currentPlatform}
@@ -129,14 +102,13 @@
           projectSlug={projectSlug}
           activeProductSelection={products}
           newOrg={newOrg}
->>>>>>> 32b4527b
         />
       ) : (
         <Fragment>
           <ProductSelection
             defaultSelectedProducts={[
-              PRODUCT.PERFORMANCE_MONITORING,
-              PRODUCT.SESSION_REPLAY,
+              ProductSolution.PERFORMANCE_MONITORING,
+              ProductSolution.SESSION_REPLAY,
             ]}
           />
           {isLoading ? (
