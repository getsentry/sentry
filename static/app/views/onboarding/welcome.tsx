--- conflicted
+++ resolved
@@ -196,13 +196,8 @@
 `;
 
 const SubText = styled('span')`
-<<<<<<< HEAD
-  font-weight: ${p => p.theme.fontWeightNormal};
+  font-weight: ${p => p.theme.fontWeight.normal};
   color: ${p => p.theme.tokens.content.muted};
-=======
-  font-weight: ${p => p.theme.fontWeight.normal};
-  color: ${p => p.theme.gray400};
->>>>>>> a13b4714
 `;
 
 const SubHeaderText = styled(motion.h6)`
