--- conflicted
+++ resolved
@@ -41,13 +41,9 @@
     if (retries > EVENT_POLL_RETRIES) {
       return {eventCreated: false, retries: retries - 1};
     }
-<<<<<<< HEAD
 
     await new Promise(resolve => window.setTimeout(resolve, EVENT_POLL_INTERVAL));
-
-=======
-    await new Promise(resolve => window.setTimeout(resolve, EVENT_POLL_INTERVAL));
->>>>>>> 72207cff
+    
     try {
       await api.requestPromise(`/issues/${groupID}/events/latest/`);
       return {eventCreated: true, retries};
