import {Fragment, useCallback, useMemo, useRef} from 'react';
import styled from '@emotion/styled';

import Alert from 'sentry/components/alert';
import {CopyToClipboardButton} from 'sentry/components/copyToClipboardButton';
import {InputGroup} from 'sentry/components/inputGroup';
import LoadingIndicator from 'sentry/components/loadingIndicator';
import TextOverflow from 'sentry/components/textOverflow';
import {IconSearch} from 'sentry/icons/iconSearch';
import {space} from 'sentry/styles/space';
import {useHotkeys} from 'sentry/utils/useHotkeys';
import {useLocation} from 'sentry/utils/useLocation';
import {useNavigate} from 'sentry/utils/useNavigate';
import OrganizationContainer from 'sentry/views/organizationContainer';
import RouteAnalyticsContextProvider from 'sentry/views/routeAnalyticsContextProvider';
import {StoryExports} from 'sentry/views/stories/storyExports';
import {StoryHeader} from 'sentry/views/stories/storyHeader';
import {StorySourceLinks} from 'sentry/views/stories/storySourceLinks';
import {StoryTableOfContents} from 'sentry/views/stories/storyTableOfContents';
import {StoryTree, useStoryTree} from 'sentry/views/stories/storyTree';
import {useStoriesLoader, useStoryBookFiles} from 'sentry/views/stories/useStoriesLoader';

export default function Stories() {
  const searchInput = useRef<HTMLInputElement>(null);
  const location = useLocation<{name: string; query?: string}>();
  const files = useStoryBookFiles();

  // If no story is selected, show the landing page stories
  const storyFiles = useMemo(() => {
    if (!location.query.name) {
      return files.filter(
        file =>
          file.endsWith('styles/colors.stories.tsx') ||
          file.endsWith('styles/typography.stories.tsx')
      );
    }
    return [location.query.name];
  }, [files, location.query.name]);

  const story = useStoriesLoader({files: storyFiles});
  const nodes = useStoryTree(files, location.query.query ?? '');

  const navigate = useNavigate();
  const onSearchInputChange = useCallback(
    (e: React.ChangeEvent<HTMLInputElement>) => {
      navigate({
        query: {...location.query, query: e.target.value, name: location.query.name},
      });
    },
    [location.query, navigate]
  );

  useHotkeys([{match: '/', callback: () => searchInput.current?.focus()}], []);

  return (
    <RouteAnalyticsContextProvider>
      <OrganizationContainer>
        <Layout>
          <HeaderContainer>
            <StoryHeader />
          </HeaderContainer>

          <SidebarContainer>
            <InputGroup>
              <InputGroup.LeadingItems disablePointerEvents>
                <IconSearch />
              </InputGroup.LeadingItems>
              <InputGroup.Input
                ref={searchInput}
                placeholder="Search stories"
                defaultValue={location.query.query ?? ''}
                onChange={onSearchInputChange}
              />
              {/* @TODO (JonasBadalic): Implement clear button when there is an active query */}
            </InputGroup>
            <StoryTreeContainer>
              <StoryTree nodes={nodes} />
            </StoryTreeContainer>
          </SidebarContainer>

          {story.isLoading ? (
            <VerticalScroll style={{gridArea: 'body'}}>
              <LoadingIndicator />
            </VerticalScroll>
          ) : story.isError ? (
            <VerticalScroll style={{gridArea: 'body'}}>
              <Alert type="error" showIcon>
                <strong>{story.error.name}:</strong> {story.error.message}
              </Alert>
            </VerticalScroll>
          ) : story.isSuccess ? (
            <StoryMainContainer>
              {story.data.map((s, _i, arr) => {
                // We render extra information if this is the only story that is being rendered
                if (arr.length === 1) {
                  <Fragment key={s.filename}>
                    <TextOverflow>{s.filename}</TextOverflow>
                    <CopyToClipboardButton size="xs" iconSize="xs" text={s.filename} />
                    <StorySourceLinks story={s} />
                    <StoryExports story={s} />
                  </Fragment>;
                }

                // Render just the story exports in case of multiple stories being rendered
                return <StoryExports key={s.filename} story={s} />;
              })}
            </StoryMainContainer>
          ) : (
            <VerticalScroll style={{gridArea: 'body'}}>
              <strong>The file you selected does not export a story.</strong>
            </VerticalScroll>
          )}
          <StoryIndexContainer>
            <StoryTableOfContents />
          </StoryIndexContainer>
        </Layout>
      </OrganizationContainer>
    </RouteAnalyticsContextProvider>
  );
}

<<<<<<< HEAD
function StoriesLandingPage() {
  const files = useStoryBookFiles();
  const landingPageStories = useMemo(() => {
    const stories: string[] = [];
    for (const file of files) {
      if (
        file.endsWith('styles/colors.stories.tsx') ||
        file.endsWith('styles/typography.stories.tsx')
      ) {
        stories.push(file);
      }
    }
    return stories;
  }, [files]);

  const stories = useStoriesLoader({filename: landingPageStories});

  return stories.isFetching ? (
    <LoadingIndicator />
  ) : stories.isError ? (
    <Alert type="error" showIcon>
      <strong>{stories.error.name}:</strong> {stories.error.message}
    </Alert>
  ) : (
    stories.data?.map(story => <StoryExports key={story.filename} story={story} />)
  );
}

function useStoryTree(files: string[], query: string) {
  const location = useLocation();
  const initialName = useRef(location.query.name);

  const tree = useMemo(() => {
    const root = new StoryTreeNode('root', '');

    for (const file of files) {
      const parts = file.split('/');
      let parent = root;

      for (const part of parts) {
        if (!(part in parent.children)) {
          parent.children[part] = new StoryTreeNode(part, file);
        }

        parent = parent.children[part]!;
      }
    }

    // If the user navigates to a story, expand to its location in the tree
    if (initialName.current) {
      for (const {node, path} of root) {
        if (node.path === initialName.current) {
          for (const p of path) {
            p.expanded = true;
          }
          break;
        }
      }
    }

    return root;
  }, [files]);

  const nodes = useMemo(() => {
    // Skip the top level app folder as it's where the entire project is at
    const root = tree.find(node => node.name === 'app') ?? tree;

    if (!query) {
      if (initialName.current) {
        initialName.current = null;
        return Object.values(root.children);
      }

      // If there is no initial query and no story is selected, the sidebar
      // tree is collapsed to the root node.
      for (const {node} of root) {
        node.visible = true;
        node.expanded = false;
        node.result = null;
      }
      return Object.values(root.children);
    }

    for (const {node} of root) {
      node.visible = false;
      node.expanded = false;
      node.result = null;
    }

    // Fzf requires the input to be lowercase as it normalizes the search candidates to lowercase
    const lowerCaseQuery = query.toLowerCase();

    for (const {node, path} of root) {
      // index files are useless when trying to match by name, so we'll special
      // case them and match by their full path as it'll contain a more
      // relevant path that we can match against.
      const name = node.name.startsWith('index.')
        ? [node.name, ...path.map(p => p.name)].join('.')
        : node.name;

      const match = fzf(name, lowerCaseQuery, false);
      node.result = match;

      if (match.score > 0) {
        node.visible = true;

        if (Object.keys(node.children).length > 0) {
          node.expanded = true;
          for (const child of Object.values(node.children)) {
            child.visible = true;
          }
        }

        // @TODO (JonasBadalic): We can trip this when we find a visible node if we reverse iterate
        for (const p of path) {
          p.visible = true;
          p.expanded = true;
          // The entire path needs to contain max score of its child results so that
          // the entire path to it can be sorted by this score. The side effect of this is that results from the same
          // tree path with a lower score will be placed higher in the tree if that same path has a higher score anywhere
          // in the tree. This isn't ideal, but given that it favors the most relevant results, it makes it a good starting point.
          p.result = match.score > (p.result?.score ?? 0) ? match : p.result;
        }
      }
    }

    return Object.values(root.children);
  }, [tree, query]);

  return nodes;
}

export class StoryTreeNode {
  public name: string;
  public path: string;
  public visible = true;
  public expanded = false;
  public children: Record<string, StoryTreeNode> = {};

  public result: ReturnType<typeof fzf> | null = null;

  constructor(name: string, path: string) {
    this.name = name;
    this.path = path;
  }

  find(predicate: (node: StoryTreeNode) => boolean): StoryTreeNode | undefined {
    for (const {node} of this) {
      if (node && predicate(node)) {
        return node;
      }
    }
    return undefined;
  }

  // Iterator that yields all files in the tree, excluding folders
  *[Symbol.iterator]() {
    function* recurse(
      node: StoryTreeNode,
      path: StoryTreeNode[]
    ): Generator<{node: StoryTreeNode; path: StoryTreeNode[]}> {
      yield {node, path};

      for (const child of Object.values(node.children)) {
        yield* recurse(child, path.concat(node));
      }
    }

    yield* recurse(this, []);
  }
}

=======
>>>>>>> 71936637
const Layout = styled('div')`
  --stories-grid-space: ${space(2)};

  display: grid;
  grid-template:
    'head head head' max-content
    'aside body index' auto/ ${p => p.theme.settings.sidebarWidth} 1fr;
  gap: var(--stories-grid-space);
  place-items: stretch;

  height: 100vh;
  padding: var(--stories-grid-space);
`;

const HeaderContainer = styled('div')`
  grid-area: head;
`;

const SidebarContainer = styled('div')`
  grid-area: aside;
  display: flex;
  flex-direction: column;
  gap: ${space(2)};
  min-height: 0;
`;

const StoryTreeContainer = styled('div')`
  overflow-y: scroll;
  flex-grow: 1;
`;

const StoryIndexContainer = styled('div')`
  grid-area: index;
`;

const VerticalScroll = styled('main')`
  overflow-x: hidden;
  overflow-y: scroll;
  grid-area: body;
`;

/**
 * Avoid <Panel> here because nested panels will have a modified theme.
 * Therefore stories will look different in prod.
 */
const StoryMainContainer = styled(VerticalScroll)`
  background: ${p => p.theme.background};
  border-radius: ${p => p.theme.panelBorderRadius};
  border: 1px solid ${p => p.theme.border};

  grid-area: body;

  padding: var(--stories-grid-space);
  padding-top: 0;
  overflow-x: hidden;
  overflow-y: auto;

  position: relative;

  h1,
  h2,
  h3,
  h4,
  h5,
  h6 {
    scroll-margin-top: ${space(3)};
  }
`;<|MERGE_RESOLUTION|>--- conflicted
+++ resolved
@@ -119,181 +119,6 @@
   );
 }
 
-<<<<<<< HEAD
-function StoriesLandingPage() {
-  const files = useStoryBookFiles();
-  const landingPageStories = useMemo(() => {
-    const stories: string[] = [];
-    for (const file of files) {
-      if (
-        file.endsWith('styles/colors.stories.tsx') ||
-        file.endsWith('styles/typography.stories.tsx')
-      ) {
-        stories.push(file);
-      }
-    }
-    return stories;
-  }, [files]);
-
-  const stories = useStoriesLoader({filename: landingPageStories});
-
-  return stories.isFetching ? (
-    <LoadingIndicator />
-  ) : stories.isError ? (
-    <Alert type="error" showIcon>
-      <strong>{stories.error.name}:</strong> {stories.error.message}
-    </Alert>
-  ) : (
-    stories.data?.map(story => <StoryExports key={story.filename} story={story} />)
-  );
-}
-
-function useStoryTree(files: string[], query: string) {
-  const location = useLocation();
-  const initialName = useRef(location.query.name);
-
-  const tree = useMemo(() => {
-    const root = new StoryTreeNode('root', '');
-
-    for (const file of files) {
-      const parts = file.split('/');
-      let parent = root;
-
-      for (const part of parts) {
-        if (!(part in parent.children)) {
-          parent.children[part] = new StoryTreeNode(part, file);
-        }
-
-        parent = parent.children[part]!;
-      }
-    }
-
-    // If the user navigates to a story, expand to its location in the tree
-    if (initialName.current) {
-      for (const {node, path} of root) {
-        if (node.path === initialName.current) {
-          for (const p of path) {
-            p.expanded = true;
-          }
-          break;
-        }
-      }
-    }
-
-    return root;
-  }, [files]);
-
-  const nodes = useMemo(() => {
-    // Skip the top level app folder as it's where the entire project is at
-    const root = tree.find(node => node.name === 'app') ?? tree;
-
-    if (!query) {
-      if (initialName.current) {
-        initialName.current = null;
-        return Object.values(root.children);
-      }
-
-      // If there is no initial query and no story is selected, the sidebar
-      // tree is collapsed to the root node.
-      for (const {node} of root) {
-        node.visible = true;
-        node.expanded = false;
-        node.result = null;
-      }
-      return Object.values(root.children);
-    }
-
-    for (const {node} of root) {
-      node.visible = false;
-      node.expanded = false;
-      node.result = null;
-    }
-
-    // Fzf requires the input to be lowercase as it normalizes the search candidates to lowercase
-    const lowerCaseQuery = query.toLowerCase();
-
-    for (const {node, path} of root) {
-      // index files are useless when trying to match by name, so we'll special
-      // case them and match by their full path as it'll contain a more
-      // relevant path that we can match against.
-      const name = node.name.startsWith('index.')
-        ? [node.name, ...path.map(p => p.name)].join('.')
-        : node.name;
-
-      const match = fzf(name, lowerCaseQuery, false);
-      node.result = match;
-
-      if (match.score > 0) {
-        node.visible = true;
-
-        if (Object.keys(node.children).length > 0) {
-          node.expanded = true;
-          for (const child of Object.values(node.children)) {
-            child.visible = true;
-          }
-        }
-
-        // @TODO (JonasBadalic): We can trip this when we find a visible node if we reverse iterate
-        for (const p of path) {
-          p.visible = true;
-          p.expanded = true;
-          // The entire path needs to contain max score of its child results so that
-          // the entire path to it can be sorted by this score. The side effect of this is that results from the same
-          // tree path with a lower score will be placed higher in the tree if that same path has a higher score anywhere
-          // in the tree. This isn't ideal, but given that it favors the most relevant results, it makes it a good starting point.
-          p.result = match.score > (p.result?.score ?? 0) ? match : p.result;
-        }
-      }
-    }
-
-    return Object.values(root.children);
-  }, [tree, query]);
-
-  return nodes;
-}
-
-export class StoryTreeNode {
-  public name: string;
-  public path: string;
-  public visible = true;
-  public expanded = false;
-  public children: Record<string, StoryTreeNode> = {};
-
-  public result: ReturnType<typeof fzf> | null = null;
-
-  constructor(name: string, path: string) {
-    this.name = name;
-    this.path = path;
-  }
-
-  find(predicate: (node: StoryTreeNode) => boolean): StoryTreeNode | undefined {
-    for (const {node} of this) {
-      if (node && predicate(node)) {
-        return node;
-      }
-    }
-    return undefined;
-  }
-
-  // Iterator that yields all files in the tree, excluding folders
-  *[Symbol.iterator]() {
-    function* recurse(
-      node: StoryTreeNode,
-      path: StoryTreeNode[]
-    ): Generator<{node: StoryTreeNode; path: StoryTreeNode[]}> {
-      yield {node, path};
-
-      for (const child of Object.values(node.children)) {
-        yield* recurse(child, path.concat(node));
-      }
-    }
-
-    yield* recurse(this, []);
-  }
-}
-
-=======
->>>>>>> 71936637
 const Layout = styled('div')`
   --stories-grid-space: ${space(2)};
 
