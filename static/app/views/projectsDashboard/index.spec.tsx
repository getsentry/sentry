import {OrganizationFixture} from 'sentry-fixture/organization';
import {ProjectFixture} from 'sentry-fixture/project';
import {RouteComponentPropsFixture} from 'sentry-fixture/routeComponentPropsFixture';
import {TeamFixture} from 'sentry-fixture/team';

import {initializeOrg} from 'sentry-test/initializeOrg';
import {
  act,
  render,
  screen,
  userEvent,
  waitFor,
  within,
} from 'sentry-test/reactTestingLibrary';

import * as projectsActions from 'sentry/actionCreators/projects';
import ProjectsStatsStore from 'sentry/stores/projectsStatsStore';
import ProjectsStore from 'sentry/stores/projectsStore';
import TeamStore from 'sentry/stores/teamStore';
import {Dashboard} from 'sentry/views/projectsDashboard';

jest.unmock('lodash/debounce');
jest.mock('lodash/debounce', () => {
  const debounceMap = new Map();
  const mockDebounce =
<<<<<<< HEAD
    (fn: () => void, timeout: number) =>
=======
    (fn: (...args: any[]) => void, timeout: number) =>
>>>>>>> b219a338
    (...args: any[]) => {
      if (debounceMap.has(fn)) {
        clearTimeout(debounceMap.get(fn));
      }
      debounceMap.set(
        fn,
        setTimeout(() => {
          fn.apply(fn, args);
          debounceMap.delete(fn);
        }, timeout)
      );
    };
  return mockDebounce;
});

describe('ProjectsDashboard', function () {
  const api = new MockApiClient();
  const org = OrganizationFixture();
  const team = TeamFixture();
  const teams = [team];

  beforeEach(function () {
    TeamStore.loadInitialData(teams);
    MockApiClient.addMockResponse({
      url: `/teams/${org.slug}/${team.slug}/members/`,
      body: [],
    });
    MockApiClient.addMockResponse({
      url: `/organizations/${org.slug}/projects/`,
      body: [],
    });
    ProjectsStatsStore.reset();
    ProjectsStore.loadInitialData([]);
  });

  afterEach(function () {
    TeamStore.reset();
    projectsActions._projectStatsToFetch.clear();
    MockApiClient.clearMockResponses();
  });

  describe('empty state', function () {
    it('renders with no projects', async function () {
      const noProjectTeams = [TeamFixture({isMember: false, projects: []})];

      render(
        <Dashboard
          api={api}
          error={null}
          loadingTeams={false}
          teams={noProjectTeams}
          organization={org}
          {...RouteComponentPropsFixture()}
        />
      );

      expect(
        await screen.findByRole('button', {name: 'Join a Team'})
      ).toBeInTheDocument();
      expect(screen.getByTestId('create-project')).toBeInTheDocument();
      expect(screen.queryByTestId('loading-placeholder')).not.toBeInTheDocument();
    });

    it('renders with 1 project, with no first event', async function () {
      const projects = [ProjectFixture({teams, firstEvent: null, stats: []})];
      ProjectsStore.loadInitialData(projects);

      const teamsWithOneProject = [TeamFixture({projects})];

      render(
        <Dashboard
          api={api}
          error={null}
          loadingTeams={false}
          teams={teamsWithOneProject}
          organization={org}
          {...RouteComponentPropsFixture()}
        />
      );

      expect(await screen.findByTestId('join-team')).toBeInTheDocument();
      expect(screen.getByTestId('create-project')).toBeInTheDocument();
      expect(
        screen.getByPlaceholderText('Search for projects by name')
      ).toBeInTheDocument();
      expect(screen.getByText('My Teams')).toBeInTheDocument();
      expect(screen.getByText('Resources')).toBeInTheDocument();
      expect(screen.getByTestId('badge-display-name')).toBeInTheDocument();
      expect(screen.queryByTestId('loading-placeholder')).not.toBeInTheDocument();
    });
  });

  describe('with projects', function () {
    it('renders with two projects', async function () {
      const teamA = TeamFixture({slug: 'team1', isMember: true});
      const projects = [
        ProjectFixture({
          id: '1',
          slug: 'project1',
          teams: [teamA],
          firstEvent: new Date().toISOString(),
          stats: [],
        }),
        ProjectFixture({
          id: '2',
          slug: 'project2',
          teams: [teamA],
          isBookmarked: true,
          firstEvent: new Date().toISOString(),
          stats: [],
        }),
      ];

      ProjectsStore.loadInitialData(projects);
      const teamsWithTwoProjects = [TeamFixture({projects})];

      render(
        <Dashboard
          api={api}
          error={null}
          loadingTeams={false}
          organization={org}
          teams={teamsWithTwoProjects}
          {...RouteComponentPropsFixture()}
        />
      );
      expect(await screen.findByText('My Teams')).toBeInTheDocument();
      expect(screen.getAllByTestId('badge-display-name')).toHaveLength(2);
      expect(screen.queryByTestId('loading-placeholder')).not.toBeInTheDocument();
    });

    it('renders only projects for my teams by default', async function () {
      const teamA = TeamFixture({slug: 'team1', isMember: true});
      const teamProjects = [
        ProjectFixture({
          id: '1',
          slug: 'project1',
          teams: [teamA],
          firstEvent: new Date().toISOString(),
          stats: [],
        }),
      ];

      ProjectsStore.loadInitialData([
        ...teamProjects,
        ProjectFixture({
          id: '2',
          slug: 'project2',
          teams: [],
          isBookmarked: true,
          firstEvent: new Date().toISOString(),
          stats: [],
        }),
      ]);
      const teamsWithTwoProjects = [TeamFixture({projects: teamProjects})];

      render(
        <Dashboard
          api={api}
          error={null}
          loadingTeams={false}
          organization={org}
          teams={teamsWithTwoProjects}
          {...RouteComponentPropsFixture()}
        />
      );
      expect(await screen.findByText('My Teams')).toBeInTheDocument();
      expect(screen.getAllByTestId('badge-display-name')).toHaveLength(1);
    });

    it('renders all projects if open membership is enabled and user selects all teams', async function () {
      const {
        organization: openOrg,
        router,
        routerProps,
      } = initializeOrg({
        organization: {features: ['open-membership']},
        router: {
          // team='' removes the default selection of 'myteams', same as clicking "clear"
          location: {query: {team: ''}},
        },
      });
      const teamA = TeamFixture({slug: 'team1', isMember: true});
      const teamB = TeamFixture({id: '2', slug: 'team2', name: 'team2', isMember: false});
      TeamStore.loadInitialData([teamA, teamB]);
      const teamProjects = [
        ProjectFixture({
          id: '1',
          slug: 'project1',
          teams: [teamA],
          firstEvent: new Date().toISOString(),
          stats: [],
        }),
      ];

      ProjectsStore.loadInitialData([
        ...teamProjects,
        ProjectFixture({
          id: '2',
          slug: 'project2',
          teams: [teamB],
          firstEvent: new Date().toISOString(),
          stats: [],
        }),
      ]);
      const teamsWithTwoProjects = [TeamFixture({projects: teamProjects})];

      render(
        <Dashboard
          api={api}
          error={null}
          loadingTeams={false}
          organization={openOrg}
          teams={teamsWithTwoProjects}
          {...routerProps}
        />,
        {
          router,
          organization: openOrg,
        }
      );
      expect(await screen.findByText('All Teams')).toBeInTheDocument();
      expect(screen.getAllByTestId('badge-display-name')).toHaveLength(2);

      await userEvent.click(screen.getByText('All Teams'));
      expect(await screen.findByText('Other Teams')).toBeInTheDocument();
      expect(screen.getByText('#team2')).toBeInTheDocument();
    });

    it('renders only projects for my teams if open membership is disabled', async function () {
      const {
        organization: closedOrg,
        router,
        routerProps,
      } = initializeOrg({
        organization: {features: []},
        router: {
          location: {query: {team: ''}},
        },
      });
      const teamA = TeamFixture({slug: 'team1', isMember: true});
      const teamProjects = [
        ProjectFixture({
          id: '1',
          slug: 'project1',
          teams: [teamA],
          firstEvent: new Date().toISOString(),
          stats: [],
        }),
      ];

      ProjectsStore.loadInitialData([
        ...teamProjects,
        ProjectFixture({
          id: '2',
          slug: 'project2',
          teams: [],
          firstEvent: new Date().toISOString(),
          stats: [],
        }),
      ]);
      const teamsWithTwoProjects = [TeamFixture({projects: teamProjects})];

      render(
        <Dashboard
          api={api}
          error={null}
          loadingTeams={false}
          organization={closedOrg}
          teams={teamsWithTwoProjects}
          {...routerProps}
        />,
        {
          router,
          organization: closedOrg,
        }
      );
      expect(await screen.findByText('All Teams')).toBeInTheDocument();
      expect(screen.getAllByTestId('badge-display-name')).toHaveLength(1);
    });

    it('renders correct project with selected team', async function () {
      const teamC = TeamFixture({
        id: '1',
        slug: 'teamC',
        isMember: true,
        projects: [
          ProjectFixture({
            id: '1',
            slug: 'project1',
            stats: [],
          }),
          ProjectFixture({
            id: '2',
            slug: 'project2',
            stats: [],
          }),
        ],
      });
      const teamD = TeamFixture({
        id: '2',
        slug: 'teamD',
        isMember: true,
        projects: [
          ProjectFixture({
            id: '3',
            slug: 'project3',
          }),
        ],
      });

      const teamsWithSpecificProjects = [teamC, teamD];

      MockApiClient.addMockResponse({
        url: `/organizations/${org.slug}/teams/?team=2`,
        body: teamsWithSpecificProjects,
      });

      const projects = [
        ProjectFixture({
          id: '1',
          slug: 'project1',
          teams: [teamC],
          firstEvent: new Date().toISOString(),
          stats: [],
        }),
        ProjectFixture({
          id: '2',
          slug: 'project2',
          teams: [teamC],
          isBookmarked: true,
          firstEvent: new Date().toISOString(),
          stats: [],
        }),
        ProjectFixture({
          id: '3',
          slug: 'project3',
          teams: [teamD],
          firstEvent: new Date().toISOString(),
          stats: [],
        }),
      ];

      ProjectsStore.loadInitialData(projects);
      MockApiClient.addMockResponse({
        url: `/organizations/${org.slug}/projects/`,
        body: projects,
      });

      render(
        <Dashboard
          api={api}
          error={null}
          loadingTeams={false}
          teams={teamsWithSpecificProjects}
          organization={org}
          {...RouteComponentPropsFixture({
            location: {
              pathname: '',
              hash: '',
              state: '',
              action: 'PUSH',
              key: '',
              query: {team: '2'},
              search: '?team=2`',
            },
          })}
        />
      );

      expect(await screen.findByText('project3')).toBeInTheDocument();
      expect(screen.queryByText('project2')).not.toBeInTheDocument();
    });

    it('renders projects by search', async function () {
      const teamA = TeamFixture({slug: 'team1', isMember: true});
      MockApiClient.addMockResponse({
        url: `/organizations/${org.slug}/projects/`,
        body: [],
      });
      const projects = [
        ProjectFixture({
          id: '1',
          slug: 'project1',
          teams: [teamA],
          firstEvent: new Date().toISOString(),
          stats: [],
        }),
        ProjectFixture({
          id: '2',
          slug: 'project2',
          teams: [teamA],
          isBookmarked: true,
          firstEvent: new Date().toISOString(),
          stats: [],
        }),
      ];

      ProjectsStore.loadInitialData(projects);
      const teamsWithTwoProjects = [TeamFixture({projects})];

      render(
        <Dashboard
          api={api}
          error={null}
          loadingTeams={false}
          teams={teamsWithTwoProjects}
          organization={org}
          {...RouteComponentPropsFixture()}
        />
      );
      await userEvent.type(
        screen.getByPlaceholderText('Search for projects by name'),
        'project2{enter}'
      );
      expect(screen.getByText('project2')).toBeInTheDocument();
      await waitFor(() => {
        expect(screen.queryByText('project1')).not.toBeInTheDocument();
      });
      expect(screen.queryByTestId('loading-placeholder')).not.toBeInTheDocument();
    });

    it('renders bookmarked projects first in team list', async function () {
      const teamA = TeamFixture({slug: 'team1', isMember: true});
      const projects = [
        ProjectFixture({
          id: '11',
          slug: 'm',
          teams: [teamA],
          isBookmarked: false,
          stats: [],
        }),
        ProjectFixture({
          id: '12',
          slug: 'm-fave',
          teams: [teamA],
          isBookmarked: true,
          stats: [],
        }),
        ProjectFixture({
          id: '13',
          slug: 'a-fave',
          teams: [teamA],
          isBookmarked: true,
          stats: [],
        }),
        ProjectFixture({
          id: '14',
          slug: 'z-fave',
          teams: [teamA],
          isBookmarked: true,
          stats: [],
        }),
        ProjectFixture({
          id: '15',
          slug: 'a',
          teams: [teamA],
          isBookmarked: false,
          stats: [],
        }),
        ProjectFixture({
          id: '16',
          slug: 'z',
          teams: [teamA],
          isBookmarked: false,
          stats: [],
        }),
      ];

      ProjectsStore.loadInitialData(projects);
      const teamsWithFavProjects = [TeamFixture({projects})];

      MockApiClient.addMockResponse({
        url: `/organizations/${org.slug}/projects/`,
        body: [
          ProjectFixture({
            teams,
            stats: [
              [1517281200, 2],
              [1517310000, 1],
            ],
          }),
        ],
      });

      render(
        <Dashboard
          api={api}
          error={null}
          loadingTeams={false}
          organization={org}
          teams={teamsWithFavProjects}
          {...RouteComponentPropsFixture()}
        />
      );

      // check that all projects are displayed
      await waitFor(() =>
        expect(screen.getAllByTestId('badge-display-name')).toHaveLength(6)
      );

      const projectName = screen.getAllByTestId('badge-display-name');
      // check that projects are in the correct order - alphabetical with bookmarked projects in front
      expect(within(projectName[0]!).getByText('a-fave')).toBeInTheDocument();
      expect(within(projectName[1]!).getByText('m-fave')).toBeInTheDocument();
      expect(within(projectName[2]!).getByText('z-fave')).toBeInTheDocument();
      expect(within(projectName[3]!).getByText('a')).toBeInTheDocument();
      expect(within(projectName[4]!).getByText('m')).toBeInTheDocument();
      expect(within(projectName[5]!).getByText('z')).toBeInTheDocument();
    });
  });

  describe('ProjectsStatsStore', function () {
    const teamA = TeamFixture({slug: 'team1', isMember: true});
    const projects = [
      ProjectFixture({
        id: '1',
        slug: 'm',
        teams,
        isBookmarked: false,
      }),
      ProjectFixture({
        id: '2',
        slug: 'm-fave',
        teams: [teamA],
        isBookmarked: true,
      }),
      ProjectFixture({
        id: '3',
        slug: 'a-fave',
        teams: [teamA],
        isBookmarked: true,
      }),
      ProjectFixture({
        id: '4',
        slug: 'z-fave',
        teams: [teamA],
        isBookmarked: true,
      }),
      ProjectFixture({
        id: '5',
        slug: 'a',
        teams: [teamA],
        isBookmarked: false,
      }),
      ProjectFixture({
        id: '6',
        slug: 'z',
        teams: [teamA],
        isBookmarked: false,
      }),
    ];

    const teamsWithStatTestProjects = [TeamFixture({projects})];

    it('uses ProjectsStatsStore to load stats', async function () {
      ProjectsStore.loadInitialData(projects);

      jest.useFakeTimers();
      ProjectsStatsStore.onStatsLoadSuccess([
        {...projects[0]!, stats: [[1517281200, 2]]},
      ]);
      const loadStatsSpy = jest.spyOn(projectsActions, 'loadStatsForProject');
      const mock = MockApiClient.addMockResponse({
        url: `/organizations/${org.slug}/projects/`,
        body: projects.map(project => ({
          ...project,
          stats: [
            [1517281200, 2],
            [1517310000, 1],
          ],
        })),
      });

      const {unmount} = render(
        <Dashboard
          api={api}
          error={null}
          loadingTeams={false}
          teams={teamsWithStatTestProjects}
          organization={org}
          {...RouteComponentPropsFixture()}
        />
      );

      expect(loadStatsSpy).toHaveBeenCalledTimes(6);
      expect(mock).not.toHaveBeenCalled();

      const projectSummary = screen.getAllByTestId('summary-links');
      // Has 5 Loading Cards because 1 project has been loaded in store already
      expect(
        within(projectSummary[0]!).getByTestId('loading-placeholder')
      ).toBeInTheDocument();
      expect(
        within(projectSummary[1]!).getByTestId('loading-placeholder')
      ).toBeInTheDocument();
      expect(
        within(projectSummary[2]!).getByTestId('loading-placeholder')
      ).toBeInTheDocument();
      expect(
        within(projectSummary[3]!).getByTestId('loading-placeholder')
      ).toBeInTheDocument();
      expect(within(projectSummary[4]!).getByText('Errors: 2')).toBeInTheDocument();
      expect(
        within(projectSummary[5]!).getByTestId('loading-placeholder')
      ).toBeInTheDocument();

      // Advance timers so that batched request fires
      act(() => jest.advanceTimersByTime(51));
      expect(mock).toHaveBeenCalledTimes(1);
      // query ids = 3, 2, 4 = bookmarked
      // 1 - already loaded in store so shouldn't be in query
      expect(mock).toHaveBeenCalledWith(
        expect.anything(),
        expect.objectContaining({
          query: expect.objectContaining({
            query: 'id:3 id:2 id:4 id:5 id:6',
          }),
        })
      );
      jest.useRealTimers();

      // All cards have loaded
      await waitFor(() => {
        expect(within(projectSummary[0]!).getByText('Errors: 3')).toBeInTheDocument();
      });
      expect(within(projectSummary[1]!).getByText('Errors: 3')).toBeInTheDocument();
      expect(within(projectSummary[2]!).getByText('Errors: 3')).toBeInTheDocument();
      expect(within(projectSummary[3]!).getByText('Errors: 3')).toBeInTheDocument();
      expect(within(projectSummary[4]!).getByText('Errors: 3')).toBeInTheDocument();
      expect(within(projectSummary[5]!).getByText('Errors: 3')).toBeInTheDocument();

      // Resets store when it unmounts
      unmount();
      expect(ProjectsStatsStore.getAll()).toEqual({});
    });

    it('renders an error from withTeamsForUser', function () {
      ProjectsStore.loadInitialData(projects);

      render(
        <Dashboard
          api={api}
          loadingTeams={false}
          error={Error('uhoh')}
          organization={org}
          teams={[]}
          {...RouteComponentPropsFixture()}
        />
      );

      expect(
        screen.getByText('An error occurred while fetching your projects')
      ).toBeInTheDocument();
    });
  });
});<|MERGE_RESOLUTION|>--- conflicted
+++ resolved
@@ -23,11 +23,7 @@
 jest.mock('lodash/debounce', () => {
   const debounceMap = new Map();
   const mockDebounce =
-<<<<<<< HEAD
-    (fn: () => void, timeout: number) =>
-=======
     (fn: (...args: any[]) => void, timeout: number) =>
->>>>>>> b219a338
     (...args: any[]) => {
       if (debounceMap.has(fn)) {
         clearTimeout(debounceMap.get(fn));
