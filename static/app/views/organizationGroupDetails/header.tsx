--- conflicted
+++ resolved
@@ -62,34 +62,20 @@
 
   const [membersList, setMembersList] = useState<User[]>();
 
-<<<<<<< HEAD
-    if (!this.hasIssueDetailsOwners()) {
-      fetchOrgMembers(api, organization.slug, [project.id]).then(memberList => {
-        const users = memberList.map(member => member.user);
-        this.setState({memberList: users});
-      });
+  const hasIssueDetailsOwners = organization.features.includes('issue-details-owners');
+  const loadMemberList = useCallback(async () => {
+    if (hasIssueDetailsOwners) {
+      return;
     }
-  }
-=======
-  const loadMemberList = useCallback(async () => {
+
     const members = await fetchOrgMembers(api, organization.slug, [project.id]);
     setMembersList(members.map(member => member.user));
-  }, [api, organization.slug, project]);
->>>>>>> d4b9cab7
+  }, [api, organization.slug, project, hasIssueDetailsOwners]);
 
   useEffect(() => void loadMemberList(), [loadMemberList]);
 
-<<<<<<< HEAD
-  hasIssueDetailsOwners() {
-    return this.props.organization.features.includes('issue-details-owners');
-  }
-
-  getDisabledTabs() {
-    const {organization} = this.props;
-=======
   return membersList;
 }
->>>>>>> d4b9cab7
 
 function GroupHeader({
   baseUrl,
@@ -353,6 +339,7 @@
   ]);
 
   const membersList = useMembersList({group, organization});
+  const hasIssueDetailsOwners = organization.features.includes('issue-details-owners');
   const {userCount} = group;
 
   let className = 'group-detail';
@@ -398,93 +385,6 @@
             type="beta"
             title="Performance issues are available for early adopters and may change"
           />
-<<<<<<< HEAD
-          <HeaderRow>
-            <TitleWrapper>
-              <TitleHeading>
-                <h3>
-                  <StyledEventOrGroupTitle hasGuideAnchor data={group} />
-                </h3>
-                {group.inbox && <InboxReason inbox={group.inbox} fontSize="md" />}
-              </TitleHeading>
-              <StyledTagAndMessageWrapper>
-                {group.level && <ErrorLevel level={group.level} size="11px" />}
-                {group.isUnhandled && <UnhandledInboxTag />}
-                <EventMessage
-                  message={message}
-                  annotations={
-                    group.logger && (
-                      <EventAnnotation>
-                        <Link
-                          to={{
-                            pathname: `/organizations/${organization.slug}/issues/`,
-                            query: {query: 'logger:' + group.logger},
-                          }}
-                        >
-                          {group.logger}
-                        </Link>
-                      </EventAnnotation>
-                    )
-                  }
-                />
-              </StyledTagAndMessageWrapper>
-            </TitleWrapper>
-            <StatsWrapper numItems={this.hasIssueDetailsOwners() ? '2' : '3'}>
-              <div className="count">
-                <h6 className="nav-header">{t('Events')}</h6>
-                <Link disabled={disableActions} to={eventRouteToObject}>
-                  <Count className="count" value={group.count} />
-                </Link>
-              </div>
-              <div className="count">
-                <h6 className="nav-header">{t('Users')}</h6>
-                {userCount !== 0 ? (
-                  <Link
-                    disabled={disableActions}
-                    to={`${baseUrl}tags/user/${location.search}`}
-                  >
-                    <Count className="count" value={userCount} />
-                  </Link>
-                ) : (
-                  <span>0</span>
-                )}
-              </div>
-              {!this.hasIssueDetailsOwners() && (
-                <div data-test-id="assigned-to">
-                  <h6 className="nav-header">{t('Assignee')}</h6>
-                  <AssigneeSelector
-                    id={group.id}
-                    memberList={memberList}
-                    disabled={disableActions}
-                    onAssign={this.trackAssign}
-                  />
-                </div>
-              )}
-            </StatsWrapper>
-          </HeaderRow>
-          <HeaderRow>
-            <GroupActions
-              group={group}
-              project={project}
-              disabled={disableActions}
-              event={event}
-              query={location.query}
-            />
-            <StyledSeenByList
-              seenBy={group.seenBy}
-              iconTooltip={t('People who have viewed this issue')}
-            />
-          </HeaderRow>
-          <NavTabs>
-            {group.issueCategory === IssueCategory.PERFORMANCE
-              ? this.getPerformanceIssueTabs()
-              : this.getErrorIssueTabs()}
-          </NavTabs>
-        </div>
-      </Layout.Header>
-    );
-  }
-=======
         )}
       </ShortIdBreadrcumb>
     </GuideAnchor>
@@ -532,7 +432,7 @@
               />
             </StyledTagAndMessageWrapper>
           </TitleWrapper>
-          <StatsWrapper>
+          <StatsWrapper numItems={hasIssueDetailsOwners ? '2' : '3'}>
             <div className="count">
               <h6 className="nav-header">{t('Events')}</h6>
               <Link disabled={disableActions} to={eventRouteToObject}>
@@ -552,15 +452,17 @@
                 <span>0</span>
               )}
             </div>
-            <div data-test-id="assigned-to">
-              <h6 className="nav-header">{t('Assignee')}</h6>
-              <AssigneeSelector
-                id={group.id}
-                memberList={membersList}
-                disabled={disableActions}
-                onAssign={trackAssign}
-              />
-            </div>
+            {!hasIssueDetailsOwners && (
+              <div data-test-id="assigned-to">
+                <h6 className="nav-header">{t('Assignee')}</h6>
+                <AssigneeSelector
+                  id={group.id}
+                  memberList={membersList}
+                  disabled={disableActions}
+                  onAssign={trackAssign}
+                />
+              </div>
+            )}
           </StatsWrapper>
         </HeaderRow>
         <HeaderRow>
@@ -584,7 +486,6 @@
       </div>
     </Layout.Header>
   );
->>>>>>> d4b9cab7
 }
 
 export default GroupHeader;
