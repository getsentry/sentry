import * as React from 'react';
import {withRouter, WithRouterProps} from 'react-router';
import styled from '@emotion/styled';
import omit from 'lodash/omit';

import {fetchOrgMembers} from 'sentry/actionCreators/members';
import {Client} from 'sentry/api';
import AssigneeSelector from 'sentry/components/assigneeSelector';
import GuideAnchor from 'sentry/components/assistant/guideAnchor';
import Badge from 'sentry/components/badge';
import Breadcrumbs from 'sentry/components/breadcrumbs';
import Count from 'sentry/components/count';
import EventOrGroupTitle from 'sentry/components/eventOrGroupTitle';
import ErrorLevel from 'sentry/components/events/errorLevel';
import EventAnnotation from 'sentry/components/events/eventAnnotation';
import EventMessage from 'sentry/components/events/eventMessage';
import InboxReason from 'sentry/components/group/inboxBadges/inboxReason';
import UnhandledInboxTag from 'sentry/components/group/inboxBadges/unhandledTag';
import IdBadge from 'sentry/components/idBadge';
import ProjectBadge from 'sentry/components/idBadge/projectBadge';
import * as Layout from 'sentry/components/layouts/thirds';
import ExternalLink from 'sentry/components/links/externalLink';
import Link from 'sentry/components/links/link';
import ListLink from 'sentry/components/links/listLink';
import NavTabs from 'sentry/components/navTabs';
import SeenByList from 'sentry/components/seenByList';
import ShortId from 'sentry/components/shortId';
import Tooltip from 'sentry/components/tooltip';
import {IconChat} from 'sentry/icons';
import {t} from 'sentry/locale';
import space from 'sentry/styles/space';
import {Group, Organization, Project} from 'sentry/types';
import {Event} from 'sentry/types/event';
import {getMessage} from 'sentry/utils/events';
import withApi from 'sentry/utils/withApi';
import withOrganization from 'sentry/utils/withOrganization';

import GroupActions from './actions';
import {Tab} from './types';
import {TagAndMessageWrapper} from './unhandledTag';
import {ReprocessingStatus} from './utils';

type Props = WithRouterProps & {
  api: Client;
  baseUrl: string;
  currentTab: string;
  group: Group;
  groupReprocessingStatus: ReprocessingStatus;
  organization: Organization;
  project: Project;
  event?: Event;
};

type MemberList = NonNullable<
  React.ComponentProps<typeof AssigneeSelector>['memberList']
>;

type State = {
  memberList?: MemberList;
};

class GroupHeader extends React.Component<Props, State> {
  state: State = {};

  componentDidMount() {
    const {group, api, organization} = this.props;
    const {project} = group;

    fetchOrgMembers(api, organization.slug, [project.id]).then(memberList => {
      const users = memberList.map(member => member.user);
      this.setState({memberList: users});
    });
  }

  getDisabledTabs() {
    const {organization} = this.props;

    const hasReprocessingV2Feature = organization.features.includes('reprocessing-v2');

    if (!hasReprocessingV2Feature) {
      return [];
    }

    const {groupReprocessingStatus} = this.props;

    if (groupReprocessingStatus === ReprocessingStatus.REPROCESSING) {
      return [
        Tab.ACTIVITY,
        Tab.USER_FEEDBACK,
        Tab.ATTACHMENTS,
        Tab.EVENTS,
        Tab.MERGED,
        Tab.GROUPING,
        Tab.SIMILAR_ISSUES,
        Tab.TAGS,
      ];
    }

    if (groupReprocessingStatus === ReprocessingStatus.REPROCESSED_AND_HASNT_EVENT) {
      return [
        Tab.DETAILS,
        Tab.ATTACHMENTS,
        Tab.EVENTS,
        Tab.MERGED,
        Tab.GROUPING,
        Tab.SIMILAR_ISSUES,
        Tab.TAGS,
        Tab.USER_FEEDBACK,
      ];
    }

    return [];
  }

  render() {
    const {project, group, currentTab, baseUrl, event, organization, location} =
      this.props;
    const projectFeatures = new Set(project ? project.features : []);
    const organizationFeatures = new Set(organization ? organization.features : []);
    const userCount = group.userCount;

    const hasGroupingTreeUI = organizationFeatures.has('grouping-tree-ui');
    const hasSimilarView = projectFeatures.has('similarity-view');
    const hasEventAttachments = organizationFeatures.has('event-attachments');

    let className = 'group-detail';

    if (group.hasSeen) {
      className += ' hasSeen';
    }

    if (group.status === 'resolved') {
      className += ' isResolved';
    }

    const {memberList} = this.state;
    const orgId = organization.slug;
    const message = getMessage(group);

    const searchTermWithoutQuery = omit(location.query, 'query');
    const eventRouteToObject = {
      pathname: `${baseUrl}events/`,
      query: searchTermWithoutQuery,
    };

    const disabledTabs = this.getDisabledTabs();
    const disableActions = !!disabledTabs.length;

    return (
      <Layout.Header>
        <div className={className}>
          <StyledBreadcrumbs
            crumbs={[
              {label: 'Issues', to: `/organizations/${orgId}/issues/`},
              {
                label: 'Issue Details',
              },
            ]}
          />
          <div className="row">
            <div className="col-sm-7">
<<<<<<< HEAD
              <StyledBreadcrumbs
                crumbs={[
                  {
                    label: 'Issues',
                    to: `/organizations/${orgId}/issues/${location.search}`,
                  },
                  {
                    label: 'Issue Details',
                  },
                ]}
              />
=======
>>>>>>> 5407c409
              <TitleWrapper>
                <StyledIdBadge
                  project={project}
                  avatarSize={24}
                  hideName
                  avatarProps={{hasTooltip: true, tooltip: project.slug}}
                />
                <h3>
                  <EventOrGroupTitle hasGuideAnchor data={group} />
                </h3>
                {group.inbox && (
                  <InboxReasonWrapper>
                    <InboxReason inbox={group.inbox} fontSize="md" />
                  </InboxReasonWrapper>
                )}
              </TitleWrapper>
              <StyledTagAndMessageWrapper>
                {group.level && <ErrorLevel level={group.level} size="11px" />}
                {group.isUnhandled && <UnhandledInboxTag />}
                <EventMessage
                  message={message}
                  annotations={
                    <React.Fragment>
                      {group.logger && (
                        <EventAnnotationWithSpace>
                          <Link
                            to={{
                              pathname: `/organizations/${orgId}/issues/`,
                              query: {query: 'logger:' + group.logger},
                            }}
                          >
                            {group.logger}
                          </Link>
                        </EventAnnotationWithSpace>
                      )}
                      {group.annotations.map((annotation, i) => (
                        <EventAnnotationWithSpace
                          key={i}
                          dangerouslySetInnerHTML={{__html: annotation}}
                        />
                      ))}
                    </React.Fragment>
                  }
                />
              </StyledTagAndMessageWrapper>
            </div>

            <div className="col-sm-5 stats">
              <div className="flex flex-justify-right">
                {group.shortId && (
                  <GuideAnchor target="issue_number" position="bottom">
                    <div className="short-id-box count align-right">
                      <h6 className="nav-header">
                        <Tooltip
                          className="help-link"
                          showUnderline
                          title={t(
                            'This identifier is unique across your organization, and can be used to reference an issue in various places, like commit messages.'
                          )}
                          position="bottom"
                        >
                          <ExternalLink href="https://docs.sentry.io/product/integrations/source-code-mgmt/github/#resolve-via-commit-or-pull-request">
                            {t('Issue #')}
                          </ExternalLink>
                        </Tooltip>
                      </h6>
                      <ShortId
                        shortId={group.shortId}
                        avatar={
                          <StyledProjectBadge
                            project={project}
                            avatarSize={20}
                            hideName
                          />
                        }
                      />
                    </div>
                  </GuideAnchor>
                )}
                <div className="count align-right m-l-1">
                  <h6 className="nav-header">{t('Events')}</h6>
                  {disableActions ? (
                    <Count className="count" value={group.count} />
                  ) : (
                    <Link to={eventRouteToObject}>
                      <Count className="count" value={group.count} />
                    </Link>
                  )}
                </div>
                <div className="count align-right m-l-1">
                  <h6 className="nav-header">{t('Users')}</h6>
                  {userCount !== 0 ? (
                    disableActions ? (
                      <Count className="count" value={userCount} />
                    ) : (
                      <Link to={`${baseUrl}tags/user/${location.search}`}>
                        <Count className="count" value={userCount} />
                      </Link>
                    )
                  ) : (
                    <span>0</span>
                  )}
                </div>
                <div className="assigned-to m-l-1">
                  <h6 className="nav-header">{t('Assignee')}</h6>
                  <AssigneeSelector
                    id={group.id}
                    memberList={memberList}
                    disabled={disableActions}
                  />
                </div>
              </div>
            </div>
          </div>
          <SeenByList
            seenBy={group.seenBy}
            iconTooltip={t('People who have viewed this issue')}
          />
          <GroupActions
            group={group}
            project={project}
            disabled={disableActions}
            event={event}
            query={location.query}
          />
          <NavTabs>
            <ListLink
              to={`${baseUrl}${location.search}`}
              isActive={() => currentTab === Tab.DETAILS}
              disabled={disabledTabs.includes(Tab.DETAILS)}
            >
              {t('Details')}
            </ListLink>
            <StyledListLink
              to={`${baseUrl}activity/${location.search}`}
              isActive={() => currentTab === Tab.ACTIVITY}
              disabled={disabledTabs.includes(Tab.ACTIVITY)}
            >
              {t('Activity')}
              <Badge>
                {group.numComments}
                <IconChat size="xs" />
              </Badge>
            </StyledListLink>
            <StyledListLink
              to={`${baseUrl}feedback/${location.search}`}
              isActive={() => currentTab === Tab.USER_FEEDBACK}
              disabled={disabledTabs.includes(Tab.USER_FEEDBACK)}
            >
              {t('User Feedback')} <Badge text={group.userReportCount} />
            </StyledListLink>
            {hasEventAttachments && (
              <ListLink
                to={`${baseUrl}attachments/${location.search}`}
                isActive={() => currentTab === Tab.ATTACHMENTS}
                disabled={disabledTabs.includes(Tab.ATTACHMENTS)}
              >
                {t('Attachments')}
              </ListLink>
            )}
            <ListLink
              to={`${baseUrl}tags/${location.search}`}
              isActive={() => currentTab === Tab.TAGS}
              disabled={disabledTabs.includes(Tab.TAGS)}
            >
              {t('Tags')}
            </ListLink>
            <ListLink
              to={eventRouteToObject}
              isActive={() => currentTab === Tab.EVENTS}
              disabled={disabledTabs.includes(Tab.EVENTS)}
            >
              {t('Events')}
            </ListLink>
            <ListLink
              to={`${baseUrl}merged/${location.search}`}
              isActive={() => currentTab === Tab.MERGED}
              disabled={disabledTabs.includes(Tab.MERGED)}
            >
              {t('Merged Issues')}
            </ListLink>
            {hasGroupingTreeUI && (
              <ListLink
                to={`${baseUrl}grouping/${location.search}`}
                isActive={() => currentTab === Tab.GROUPING}
                disabled={disabledTabs.includes(Tab.GROUPING)}
              >
                {t('Grouping')}
              </ListLink>
            )}
            {hasSimilarView && (
              <ListLink
                to={`${baseUrl}similar/${location.search}`}
                isActive={() => currentTab === Tab.SIMILAR_ISSUES}
                disabled={disabledTabs.includes(Tab.SIMILAR_ISSUES)}
              >
                {t('Similar Issues')}
              </ListLink>
            )}
          </NavTabs>
        </div>
      </Layout.Header>
    );
  }
}

export default withApi(withRouter(withOrganization(GroupHeader)));

const TitleWrapper = styled('div')`
  display: flex;
  line-height: 24px;
`;

const StyledBreadcrumbs = styled(Breadcrumbs)`
  margin-bottom: ${space(2)};
`;

const StyledIdBadge = styled(IdBadge)`
  margin-right: ${space(1)};
`;

const InboxReasonWrapper = styled('div')`
  margin-left: ${space(1)};
`;

const StyledTagAndMessageWrapper = styled(TagAndMessageWrapper)`
  display: grid;
  grid-auto-flow: column;
  gap: ${space(1)};
  justify-content: flex-start;
  line-height: 1.2;

  @media (max-width: ${p => p.theme.breakpoints[0]}) {
    margin-bottom: ${space(2)};
  }
`;

const StyledListLink = styled(ListLink)`
  svg {
    margin-left: ${space(0.5)};
    margin-bottom: ${space(0.25)};
    vertical-align: middle;
  }
`;

const StyledProjectBadge = styled(ProjectBadge)`
  flex-shrink: 0;
`;

const EventAnnotationWithSpace = styled(EventAnnotation)`
  margin-left: ${space(1)};
`;<|MERGE_RESOLUTION|>--- conflicted
+++ resolved
@@ -159,7 +159,6 @@
           />
           <div className="row">
             <div className="col-sm-7">
-<<<<<<< HEAD
               <StyledBreadcrumbs
                 crumbs={[
                   {
@@ -171,8 +170,6 @@
                   },
                 ]}
               />
-=======
->>>>>>> 5407c409
               <TitleWrapper>
                 <StyledIdBadge
                   project={project}
