import {useState} from 'react';
import {Location} from 'history';

import LoadingError from 'sentry/components/loadingError';
import {t} from 'sentry/locale';
import {Organization} from 'sentry/types';
import EventView, {decodeSorts} from 'sentry/utils/discover/eventView';
import EventsTable from 'sentry/views/performance/transactionSummary/transactionEvents/eventsTable';

export interface Props {
  isPerfIssue: boolean;
  issueId: string;
  location: Location;
  organization: Organization;
  projectId: string;
  excludedTags?: string[];
  totalEventCount?: string;
}

const AllEventsTable = (props: Props) => {
  const {
    location,
    organization,
    issueId,
    isPerfIssue,
    excludedTags,
    projectId,
    totalEventCount,
  } = props;
  const [error, setError] = useState<string>('');
<<<<<<< HEAD
  const eventView: EventView = EventView.fromLocation(props.location);
  eventView.sorts = decodeSorts(location);
  eventView.fields = [
    {field: 'id'},
    {field: 'transaction'},
    {field: 'trace'},
    {field: 'release'},
    {field: 'environment'},
    {field: 'user.display'},
    ...(isPerfIssue ? [{field: 'transaction.duration'}] : []),
    {field: 'timestamp'},
    {field: 'attachments'},
=======

  const fields: string[] = [
    'id',
    'transaction',
    'trace',
    'release',
    'environment',
    'user.display',
    ...(isPerfIssue ? ['transaction.duration'] : []),
    'timestamp',
>>>>>>> f884fa4e
  ];

  const eventView: EventView = EventView.fromLocation(props.location);
  eventView.fields = fields.map(fieldName => ({field: fieldName}));

  eventView.sorts = decodeSorts(location).filter(sort => fields.includes(sort.field));

  const idQuery = isPerfIssue
    ? `performance.issue_ids:${issueId}`
    : `issue.id:${issueId}`;
  eventView.query = `${idQuery} ${props.location.query.query || ''}`;

  const columnTitles: Readonly<string[]> = [
    t('event id'),
    t('transaction'),
    t('trace id'),
    t('release'),
    t('environment'),
    t('user'),
    ...(isPerfIssue ? [t('total duration')] : []),
    t('timestamp'),
    t('attachments'),
  ];

  if (error) {
    return <LoadingError message={error} />;
  }

  return (
    <EventsTable
      eventView={eventView}
      location={location}
      issueId={issueId}
      organization={organization}
      excludedTags={excludedTags}
      projectId={projectId}
      totalEventCount={totalEventCount}
      setError={() => {
        (msg: string) => setError(msg);
      }}
      transactionName=""
      columnTitles={columnTitles.slice()}
    />
  );
};

export default AllEventsTable;<|MERGE_RESOLUTION|>--- conflicted
+++ resolved
@@ -28,20 +28,6 @@
     totalEventCount,
   } = props;
   const [error, setError] = useState<string>('');
-<<<<<<< HEAD
-  const eventView: EventView = EventView.fromLocation(props.location);
-  eventView.sorts = decodeSorts(location);
-  eventView.fields = [
-    {field: 'id'},
-    {field: 'transaction'},
-    {field: 'trace'},
-    {field: 'release'},
-    {field: 'environment'},
-    {field: 'user.display'},
-    ...(isPerfIssue ? [{field: 'transaction.duration'}] : []),
-    {field: 'timestamp'},
-    {field: 'attachments'},
-=======
 
   const fields: string[] = [
     'id',
@@ -52,7 +38,6 @@
     'user.display',
     ...(isPerfIssue ? ['transaction.duration'] : []),
     'timestamp',
->>>>>>> f884fa4e
   ];
 
   const eventView: EventView = EventView.fromLocation(props.location);
