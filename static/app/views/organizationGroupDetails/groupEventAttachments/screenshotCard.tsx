--- conflicted
+++ resolved
@@ -15,11 +15,8 @@
 import Link from 'sentry/components/links/link';
 import LoadingIndicator from 'sentry/components/loadingIndicator';
 import {PanelBody} from 'sentry/components/panels';
-<<<<<<< HEAD
 import {IconEllipsis} from 'sentry/icons/iconEllipsis';
 import {t} from 'sentry/locale';
-=======
->>>>>>> a169fce1
 import space from 'sentry/styles/space';
 import {IssueAttachment, Project} from 'sentry/types';
 import useOrganization from 'sentry/utils/useOrganization';
@@ -93,9 +90,8 @@
           </LazyLoad>
         </StyledPanelBody>
       </CardBody>
-<<<<<<< HEAD
       <CardFooter>
-        <div>{t('screenshot.png')}</div>
+        <div>{eventAttachment.name}</div>
         <DropdownLink
           caret={false}
           customTitle={
@@ -121,9 +117,6 @@
           </MenuItemActionLink>
         </DropdownLink>
       </CardFooter>
-=======
-      <CardFooter>{eventAttachment.name}</CardFooter>
->>>>>>> a169fce1
     </Card>
   );
 }
