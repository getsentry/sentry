import {useState} from 'react';
import LazyLoad from 'react-lazyload';
import styled from '@emotion/styled';

import {openModal} from 'sentry/actionCreators/modal';
import Card from 'sentry/components/card';
import DateTime from 'sentry/components/dateTime';
import ImageVisualization from 'sentry/components/events/eventTagsAndScreenshot/screenshot/imageVisualization';
import Modal, {
  modalCss,
} from 'sentry/components/events/eventTagsAndScreenshot/screenshot/modal';
import Link from 'sentry/components/links/link';
import LoadingIndicator from 'sentry/components/loadingIndicator';
import {PanelBody} from 'sentry/components/panels';
import {t} from 'sentry/locale';
import space from 'sentry/styles/space';
import {IssueAttachment, Project} from 'sentry/types';
import useOrganization from 'sentry/utils/useOrganization';

type Props = {
  eventAttachment: IssueAttachment;
  eventId: string;
  groupId: string;
  projectSlug: Project['slug'];
};

export function ScreenshotCard({eventAttachment, projectSlug, eventId, groupId}: Props) {
  const organization = useOrganization();
  const [loadingImage, setLoadingImage] = useState(true);
<<<<<<< HEAD

  const downloadUrl = `/api/0/projects/${organization.slug}/${projectSlug}/events/${eventId}/attachments/${eventAttachment.id}/`;

  function openVisualizationModal() {
    openModal(
      modalProps => (
        <Modal
          {...modalProps}
          orgSlug={organization.slug}
          projectSlug={projectSlug}
          eventAttachment={eventAttachment}
          downloadUrl={downloadUrl}
          onDelete={() => {}}
        />
      ),
      {modalCss}
    );
  }

  const baseEventsPath = `/organizations/${organization.slug}/issues/${groupId}/events/`;
  if (eventAttachment) {
    return (
      <Card interactive>
        <CardHeader>
          <CardContent>
            <Title to={`${baseEventsPath}${eventId}/`}>{eventId}</Title>
            <Detail>
              <DateTime date={eventAttachment.dateCreated} />
            </Detail>
          </CardContent>
        </CardHeader>
        <CardBody>
          <StyledPanelBody onClick={() => openVisualizationModal()}>
            <LazyLoad>
              <StyledImageVisualization
                attachment={eventAttachment}
                orgId={organization.slug}
                projectId={projectSlug}
                eventId={eventId}
                onLoad={() => setLoadingImage(false)}
                onError={() => setLoadingImage(false)}
              />
              {loadingImage && (
                <StyledLoadingIndicator>
                  <LoadingIndicator mini />
                </StyledLoadingIndicator>
              )}
            </LazyLoad>
          </StyledPanelBody>
        </CardBody>
        <CardFooter>{t('screenshot.png')}</CardFooter>
      </Card>
    );
  }
  return null;
=======
  return (
    <Card interactive>
      <CardHeader>
        <CardContent>
          <Title>{eventId}</Title>
          <Detail>
            <DateTime date={eventAttachment.dateCreated} />
          </Detail>
        </CardContent>
      </CardHeader>
      <CardBody>
        <StyledPanelBody>
          <LazyLoad>
            <StyledImageVisualization
              attachment={eventAttachment}
              orgId={organization.slug}
              projectId={projectSlug}
              eventId={eventId}
              onLoad={() => setLoadingImage(false)}
              onError={() => setLoadingImage(false)}
            />
            {loadingImage && (
              <StyledLoadingIndicator>
                <LoadingIndicator mini />
              </StyledLoadingIndicator>
            )}
          </LazyLoad>
        </StyledPanelBody>
      </CardBody>
      <CardFooter>{t('screenshot.png')}</CardFooter>
    </Card>
  );
>>>>>>> 3ca96620
}

const Title = styled(Link)`
  ${p => p.theme.overflowEllipsis};
  font-weight: normal;
`;

const Detail = styled('div')`
  font-family: ${p => p.theme.text.familyMono};
  font-size: ${p => p.theme.fontSizeSmall};
  color: ${p => p.theme.gray300};
  ${p => p.theme.overflowEllipsis};
  line-height: 1.5;
`;

const CardHeader = styled('div')`
  display: flex;
  padding: ${space(1.5)} ${space(2)};
`;

const CardBody = styled('div')`
  background: ${p => p.theme.gray100};
  padding: ${space(1.5)} ${space(2)};
  max-height: 250px;
  min-height: 250px;
  overflow: hidden;
  border-bottom: 1px solid ${p => p.theme.gray100};
`;

const CardFooter = styled('div')`
  display: flex;
  justify-content: space-between;
  align-items: center;
  padding: ${space(1)} ${space(2)};
`;

const CardContent = styled('div')`
  flex-grow: 1;
  overflow: hidden;
  margin-right: ${space(1)};
`;

const StyledPanelBody = styled(PanelBody)`
  height: 100%;
  min-height: 48px;
  overflow: hidden;
  cursor: pointer;
  position: relative;
  display: flex;
  align-items: center;
  justify-content: center;
  flex: 1;
`;

const StyledLoadingIndicator = styled('div')`
  position: absolute;
  display: flex;
  align-items: center;
  justify-content: center;
  height: 100%;
`;

const StyledImageVisualization = styled(ImageVisualization)`
  height: 100%;
  z-index: 1;
  border: 0;
`;<|MERGE_RESOLUTION|>--- conflicted
+++ resolved
@@ -27,7 +27,6 @@
 export function ScreenshotCard({eventAttachment, projectSlug, eventId, groupId}: Props) {
   const organization = useOrganization();
   const [loadingImage, setLoadingImage] = useState(true);
-<<<<<<< HEAD
 
   const downloadUrl = `/api/0/projects/${organization.slug}/${projectSlug}/events/${eventId}/attachments/${eventAttachment.id}/`;
 
@@ -48,54 +47,18 @@
   }
 
   const baseEventsPath = `/organizations/${organization.slug}/issues/${groupId}/events/`;
-  if (eventAttachment) {
-    return (
-      <Card interactive>
-        <CardHeader>
-          <CardContent>
-            <Title to={`${baseEventsPath}${eventId}/`}>{eventId}</Title>
-            <Detail>
-              <DateTime date={eventAttachment.dateCreated} />
-            </Detail>
-          </CardContent>
-        </CardHeader>
-        <CardBody>
-          <StyledPanelBody onClick={() => openVisualizationModal()}>
-            <LazyLoad>
-              <StyledImageVisualization
-                attachment={eventAttachment}
-                orgId={organization.slug}
-                projectId={projectSlug}
-                eventId={eventId}
-                onLoad={() => setLoadingImage(false)}
-                onError={() => setLoadingImage(false)}
-              />
-              {loadingImage && (
-                <StyledLoadingIndicator>
-                  <LoadingIndicator mini />
-                </StyledLoadingIndicator>
-              )}
-            </LazyLoad>
-          </StyledPanelBody>
-        </CardBody>
-        <CardFooter>{t('screenshot.png')}</CardFooter>
-      </Card>
-    );
-  }
-  return null;
-=======
   return (
     <Card interactive>
       <CardHeader>
         <CardContent>
-          <Title>{eventId}</Title>
+          <Title to={`${baseEventsPath}${eventId}/`}>{eventId}</Title>
           <Detail>
             <DateTime date={eventAttachment.dateCreated} />
           </Detail>
         </CardContent>
       </CardHeader>
       <CardBody>
-        <StyledPanelBody>
+        <StyledPanelBody onClick={() => openVisualizationModal()}>
           <LazyLoad>
             <StyledImageVisualization
               attachment={eventAttachment}
@@ -116,7 +79,6 @@
       <CardFooter>{t('screenshot.png')}</CardFooter>
     </Card>
   );
->>>>>>> 3ca96620
 }
 
 const Title = styled(Link)`
