// eslint-disable-next-line no-restricted-imports
import {withRouter, WithRouterProps} from 'react-router';
import styled from '@emotion/styled';
import pick from 'lodash/pick';
import xor from 'lodash/xor';

import {addErrorMessage} from 'sentry/actionCreators/indicator';
import AsyncComponent from 'sentry/components/asyncComponent';
import EmptyStateWarning from 'sentry/components/emptyStateWarning';
import * as Layout from 'sentry/components/layouts/thirds';
import LoadingIndicator from 'sentry/components/loadingIndicator';
import Pagination from 'sentry/components/pagination';
import {Panel, PanelBody} from 'sentry/components/panels';
import {t} from 'sentry/locale';
import space from 'sentry/styles/space';
import {IssueAttachment} from 'sentry/types';
import {decodeList} from 'sentry/utils/queryString';

import GroupEventAttachmentsFilter, {
  crashReportTypes,
  SCREENSHOT_TYPE,
} from './groupEventAttachmentsFilter';
import GroupEventAttachmentsTable from './groupEventAttachmentsTable';
import {ScreenshotCard} from './screenshotCard';

type Props = {
  projectSlug: string;
} & WithRouterProps<{groupId: string; orgId: string}> &
  AsyncComponent['props'];

enum EventAttachmentFilter {
  ALL = 'all',
  CRASH_REPORTS = 'onlyCrash',
  SCREENSHOTS = 'screenshot',
}

type State = {
  deletedAttachments: string[];
  eventAttachments?: IssueAttachment[];
} & AsyncComponent['state'];

export const MAX_SCREENSHOTS_PER_PAGE = 6;

class GroupEventAttachments extends AsyncComponent<Props, State> {
  getDefaultState() {
    return {
      ...super.getDefaultState(),
      deletedAttachments: [],
    };
  }

  getActiveAttachmentsTab() {
    const {location} = this.props;

    const types = decodeList(location.query.types);
    if (types.length === 0) {
      return EventAttachmentFilter.ALL;
    }
    if (types[0] === SCREENSHOT_TYPE) {
      return EventAttachmentFilter.SCREENSHOTS;
    }
    if (xor(crashReportTypes, types).length === 0) {
      return EventAttachmentFilter.CRASH_REPORTS;
    }
    return EventAttachmentFilter.ALL;
  }

  getEndpoints(): ReturnType<AsyncComponent['getEndpoints']> {
    const {params, location} = this.props;

    if (this.getActiveAttachmentsTab() === EventAttachmentFilter.SCREENSHOTS) {
      return [
        [
          'eventAttachments',
          `/issues/${params.groupId}/attachments/`,
          {
            query: {
              ...location.query,
              types: undefined, // need to explicitly set this to undefined because AsyncComponent adds location query back into the params
              screenshot: 1,
              per_page: MAX_SCREENSHOTS_PER_PAGE,
            },
          },
        ],
      ];
    }

    return [
      [
        'eventAttachments',
        `/issues/${params.groupId}/attachments/`,
        {
          query: {
            ...pick(location.query, ['cursor', 'environment', 'types']),
            per_page: 50,
          },
        },
      ],
    ];
  }

  handleDelete = async (deletedAttachmentId: string) => {
    const {params, projectSlug} = this.props;
    const attachment = this.state?.eventAttachments?.find(
      item => item.id === deletedAttachmentId
    );
    if (!attachment) {
      return;
    }

    this.setState(prevState => ({
      deletedAttachments: [...prevState.deletedAttachments, deletedAttachmentId],
    }));

    try {
      await this.api.requestPromise(
        `/projects/${params.orgId}/${projectSlug}/events/${attachment.event_id}/attachments/${attachment.id}/`,
        {
          method: 'DELETE',
        }
      );
    } catch (error) {
      addErrorMessage('An error occurred while deleteting the attachment');
    }
  };

  renderNoQueryResults() {
    return (
      <EmptyStateWarning>
        <p>{t('No crash reports found')}</p>
      </EmptyStateWarning>
    );
  }

  renderNoScreenshotsResults() {
    return (
      <EmptyStateWarning>
        <p>{t('No screenshots found')}</p>
      </EmptyStateWarning>
    );
  }

  renderEmpty() {
    return (
      <EmptyStateWarning>
        <p>{t('No attachments found')}</p>
      </EmptyStateWarning>
    );
  }

  renderLoading() {
    return this.renderBody();
  }

  renderInnerBody() {
    const {projectSlug, params} = this.props;
    const {loading, eventAttachments, deletedAttachments} = this.state;

    if (loading) {
      return <LoadingIndicator />;
    }

    if (eventAttachments && eventAttachments.length > 0) {
      return (
        <GroupEventAttachmentsTable
          attachments={eventAttachments}
          orgId={params.orgId}
          projectId={projectSlug}
          groupId={params.groupId}
          onDelete={this.handleDelete}
          deletedAttachments={deletedAttachments}
        />
      );
    }

    if (this.getActiveAttachmentsTab() === EventAttachmentFilter.CRASH_REPORTS) {
      return this.renderNoQueryResults();
    }

    return this.renderEmpty();
  }
  renderScreenshotGallery() {
    const {eventAttachments, loading} = this.state;
    const {projectSlug, params} = this.props;

<<<<<<< HEAD
    return (
      <ScreenshotGrid>
        {eventAttachments?.map((screenshot, index) => {
          return (
            <ScreenshotCard
              key={`${index}-${screenshot.id}`}
              eventAttachment={screenshot}
              eventId={screenshot.event_id}
              projectSlug={projectSlug}
              groupId={params.groupId}
              onDelete={this.handleDelete}
              pageLinks={this.state.eventAttachmentsPageLinks}
              attachments={eventAttachments}
              attachmentIndex={index}
            />
          );
        })}
      </ScreenshotGrid>
    );
=======
    if (loading) {
      return <LoadingIndicator />;
    }

    if (eventAttachments && eventAttachments.length > 0) {
      return (
        <ScreenshotGrid>
          {eventAttachments?.map((screenshot, index) => {
            return (
              <ScreenshotCard
                key={`${index}-${screenshot.id}`}
                eventAttachment={screenshot}
                eventId={screenshot.event_id}
                projectSlug={projectSlug}
                groupId={params.groupId}
                onDelete={this.handleDelete}
              />
            );
          })}
        </ScreenshotGrid>
      );
    }

    return this.renderNoScreenshotsResults();
>>>>>>> dfa0774e
  }

  renderAttachmentsTable() {
    return (
      <Panel className="event-list">
        <PanelBody>{this.renderInnerBody()}</PanelBody>
      </Panel>
    );
  }

  renderBody() {
    return (
      <Layout.Body>
        <Layout.Main fullWidth>
          <GroupEventAttachmentsFilter />
          {this.getActiveAttachmentsTab() === EventAttachmentFilter.SCREENSHOTS
            ? this.renderScreenshotGallery()
            : this.renderAttachmentsTable()}
          <Pagination pageLinks={this.state.eventAttachmentsPageLinks} />
        </Layout.Main>
      </Layout.Body>
    );
  }
}

export default withRouter(GroupEventAttachments);

const ScreenshotGrid = styled('div')`
  display: grid;
  grid-template-columns: minmax(100px, 1fr);
  grid-template-rows: repeat(2, max-content);
  gap: ${space(2)};

  @media (min-width: ${p => p.theme.breakpoints.small}) {
    grid-template-columns: repeat(2, minmax(100px, 1fr));
  }

  @media (min-width: ${p => p.theme.breakpoints.large}) {
    grid-template-columns: repeat(3, minmax(100px, 1fr));
  }
`;<|MERGE_RESOLUTION|>--- conflicted
+++ resolved
@@ -183,27 +183,6 @@
     const {eventAttachments, loading} = this.state;
     const {projectSlug, params} = this.props;
 
-<<<<<<< HEAD
-    return (
-      <ScreenshotGrid>
-        {eventAttachments?.map((screenshot, index) => {
-          return (
-            <ScreenshotCard
-              key={`${index}-${screenshot.id}`}
-              eventAttachment={screenshot}
-              eventId={screenshot.event_id}
-              projectSlug={projectSlug}
-              groupId={params.groupId}
-              onDelete={this.handleDelete}
-              pageLinks={this.state.eventAttachmentsPageLinks}
-              attachments={eventAttachments}
-              attachmentIndex={index}
-            />
-          );
-        })}
-      </ScreenshotGrid>
-    );
-=======
     if (loading) {
       return <LoadingIndicator />;
     }
@@ -220,6 +199,9 @@
                 projectSlug={projectSlug}
                 groupId={params.groupId}
                 onDelete={this.handleDelete}
+                pageLinks={this.state.eventAttachmentsPageLinks}
+                attachments={eventAttachments}
+                attachmentIndex={index}
               />
             );
           })}
@@ -228,7 +210,6 @@
     }
 
     return this.renderNoScreenshotsResults();
->>>>>>> dfa0774e
   }
 
   renderAttachmentsTable() {
