--- conflicted
+++ resolved
@@ -140,22 +140,11 @@
             <FeatureBadge type="beta" />
           </Fragment>
         </Feature>
-<<<<<<< HEAD
         <IntervalSelector
           displayMode={displayMode}
           eventView={eventView}
           onIntervalChange={onIntervalChange}
         />
-=======
-        <Feature organization={organization} features={['discover-interval-selector']}>
-          <IntervalSelector
-            displayMode={displayMode}
-            eventView={eventView}
-            onIntervalChange={onIntervalChange}
-          />
-          <FeatureBadge type="new" space={0} />
-        </Feature>
->>>>>>> e4002127
         <OptionSelector
           title={t('Display')}
           selected={displayMode}
