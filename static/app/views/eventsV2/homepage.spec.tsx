--- conflicted
+++ resolved
@@ -447,26 +447,6 @@
     expect(screen.getByText('event.type')).toBeInTheDocument();
   });
 
-<<<<<<< HEAD
-  it('allows users to set the All Events query as default', async () => {
-    initialData = initializeOrg({
-      ...initializeOrg(),
-      organization,
-      router: {
-        location: {
-          ...TestStubs.location(),
-          query: {
-            ...EventView.fromSavedQuery(DEFAULT_EVENT_VIEW).generateQueryStringObject(),
-          },
-        },
-      },
-    });
-    mockHomepage = MockApiClient.addMockResponse({
-      url: '/organizations/org-slug/discover/homepage/',
-      method: 'GET',
-      statusCode: 200,
-    });
-=======
   it('overrides homepage filters with pinned filters if they exist', () => {
     ProjectsStore.loadInitialData([TestStubs.Project({id: 2})]);
     jest.spyOn(pageFilterUtils, 'getPageFilterStorage').mockReturnValueOnce({
@@ -480,23 +460,51 @@
         utc: null,
       },
     });
->>>>>>> 66704d30
-
-    render(
-      <Homepage
-        organization={organization}
-        location={initialData.router.location}
-        router={initialData.router}
-        setSavedQuery={jest.fn()}
-        loading={false}
-      />,
-      {context: initialData.routerContext, organization: initialData.organization}
-    );
-
-<<<<<<< HEAD
+
+    render(
+      <Homepage
+        organization={organization}
+        location={initialData.router.location}
+        router={initialData.router}
+        setSavedQuery={jest.fn()}
+        loading={false}
+      />,
+      {context: initialData.routerContext, organization: initialData.organization}
+    );
+
+    expect(screen.getByText('project-slug')).toBeInTheDocument();
+  });
+
+  it('allows users to set the All Events query as default', async () => {
+    initialData = initializeOrg({
+      ...initializeOrg(),
+      organization,
+      router: {
+        location: {
+          ...TestStubs.location(),
+          query: {
+            ...EventView.fromSavedQuery(DEFAULT_EVENT_VIEW).generateQueryStringObject(),
+          },
+        },
+      },
+    });
+    mockHomepage = MockApiClient.addMockResponse({
+      url: '/organizations/org-slug/discover/homepage/',
+      method: 'GET',
+      statusCode: 200,
+    });
+
+    render(
+      <Homepage
+        organization={organization}
+        location={initialData.router.location}
+        router={initialData.router}
+        setSavedQuery={jest.fn()}
+        loading={false}
+      />,
+      {context: initialData.routerContext, organization: initialData.organization}
+    );
+
     await waitFor(() => expect(screen.getByTestId('set-as-default')).toBeEnabled());
-=======
-    expect(screen.getByText('project-slug')).toBeInTheDocument();
->>>>>>> 66704d30
   });
 });