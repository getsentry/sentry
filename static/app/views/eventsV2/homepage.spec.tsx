--- conflicted
+++ resolved
@@ -189,38 +189,50 @@
     expect(screen.queryByText('Use as Discover Home')).not.toBeInTheDocument();
   });
 
-<<<<<<< HEAD
-  it('follows absolute date selection', async () => {
-    MockApiClient.addMockResponse({
-=======
   it('Disables the Use as Discover Home button when no saved homepage', () => {
     mockHomepage = MockApiClient.addMockResponse({
->>>>>>> ecb6d93e
-      url: '/organizations/org-slug/discover/homepage/',
-      method: 'GET',
-      statusCode: 200,
-    });
-
-    render(
-      <Homepage
-        organization={organization}
-        location={initialData.router.location}
-        router={initialData.router}
-        setSavedQuery={jest.fn()}
-        loading={false}
-      />,
-      {context: initialData.routerContext, organization: initialData.organization}
-    );
-
-<<<<<<< HEAD
+      url: '/organizations/org-slug/discover/homepage/',
+      method: 'GET',
+      statusCode: 200,
+    });
+
+    render(
+      <Homepage
+        organization={organization}
+        location={initialData.router.location}
+        router={initialData.router}
+        setSavedQuery={jest.fn()}
+        loading={false}
+      />,
+      {context: initialData.routerContext, organization: initialData.organization}
+    );
+
+    expect(mockHomepage).toHaveBeenCalled();
+    expect(screen.getByRole('button', {name: /use as discover home/i})).toBeDisabled();
+  });
+
+  it('follows absolute date selection', async () => {
+    MockApiClient.addMockResponse({
+      url: '/organizations/org-slug/discover/homepage/',
+      method: 'GET',
+      statusCode: 200,
+    });
+
+    render(
+      <Homepage
+        organization={organization}
+        location={initialData.router.location}
+        router={initialData.router}
+        setSavedQuery={jest.fn()}
+        loading={false}
+      />,
+      {context: initialData.routerContext, organization: initialData.organization}
+    );
+
     userEvent.click(await screen.findByText('14D'));
     userEvent.click(await screen.findByText('Absolute date'));
     userEvent.click(screen.getByText('Apply'));
 
     expect(screen.queryByText('14D')).not.toBeInTheDocument();
-=======
-    expect(mockHomepage).toHaveBeenCalled();
-    expect(screen.getByRole('button', {name: /use as discover home/i})).toBeDisabled();
->>>>>>> ecb6d93e
   });
 });