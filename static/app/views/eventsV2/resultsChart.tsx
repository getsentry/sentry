import {Component, Fragment} from 'react';
import {InjectedRouter} from 'react-router';
import styled from '@emotion/styled';
import {Location} from 'history';
import isEqual from 'lodash/isEqual';

import {Client} from 'app/api';
import AreaChart from 'app/components/charts/areaChart';
import EventsChart from 'app/components/charts/eventsChart';
import {getParams} from 'app/components/organizations/globalSelectionHeader/getParams';
import {Panel} from 'app/components/panels';
import Placeholder from 'app/components/placeholder';
import {t} from 'app/locale';
import {Organization} from 'app/types';
import {getUtcToLocalDateObject} from 'app/utils/dates';
import EventView from 'app/utils/discover/eventView';
import {DisplayModes, TOP_N} from 'app/utils/discover/types';
import getDynamicText from 'app/utils/getDynamicText';
import {decodeScalar} from 'app/utils/queryString';
import withApi from 'app/utils/withApi';

import ChartFooter from './chartFooter';

type ResultsChartProps = {
  api: Client;
  router: InjectedRouter;
  organization: Organization;
  eventView: EventView;
  location: Location;
  confirmedQuery: boolean;
  yAxisValue: string[];
};

class ResultsChart extends Component<ResultsChartProps> {
  shouldComponentUpdate(nextProps: ResultsChartProps) {
    const {eventView, ...restProps} = this.props;
    const {eventView: nextEventView, ...restNextProps} = nextProps;

    if (!eventView.isEqualTo(nextEventView)) {
      return true;
    }

    return !isEqual(restProps, restNextProps);
  }

  render() {
    const {api, eventView, location, organization, router, confirmedQuery, yAxisValue} =
      this.props;

    const hasPerformanceChartInterpolation = organization.features.includes(
      'performance-chart-interpolation'
    );
    const hasConnectDiscoverAndDashboards = organization.features.includes(
      'connect-discover-and-dashboards'
    );

    const globalSelection = eventView.getGlobalSelection();
    const start = globalSelection.datetime.start
      ? getUtcToLocalDateObject(globalSelection.datetime.start)
      : null;

    const end = globalSelection.datetime.end
      ? getUtcToLocalDateObject(globalSelection.datetime.end)
      : null;

    const {utc} = getParams(location.query);
    const apiPayload = eventView.getEventsAPIPayload(location);
    const display = eventView.getDisplayMode();
    const isTopEvents =
      display === DisplayModes.TOP5 || display === DisplayModes.DAILYTOP5;
    const isPeriod = display === DisplayModes.DEFAULT || display === DisplayModes.TOP5;
    const isDaily = display === DisplayModes.DAILYTOP5 || display === DisplayModes.DAILY;
    const isPrevious = display === DisplayModes.PREVIOUS;

    return (
      <Fragment>
        {getDynamicText({
          value: (
            <EventsChart
              api={api}
              router={router}
              query={apiPayload.query}
              organization={organization}
              showLegend
              yAxis={yAxisValue}
              projects={globalSelection.projects}
              environments={globalSelection.environments}
              start={start}
              end={end}
              period={globalSelection.datetime.period}
              disablePrevious={!isPrevious}
              disableReleases={!isPeriod}
              field={isTopEvents ? apiPayload.field : undefined}
              interval={eventView.interval}
              showDaily={isDaily}
              topEvents={isTopEvents ? TOP_N : undefined}
              orderby={isTopEvents ? decodeScalar(apiPayload.sort) : undefined}
              utc={utc === 'true'}
              confirmedQuery={confirmedQuery}
              withoutZerofill={hasPerformanceChartInterpolation}
              chartComponent={
                hasConnectDiscoverAndDashboards && !isDaily ? AreaChart : undefined
              }
            />
          ),
          fixed: <Placeholder height="200px" testId="skeleton-ui" />,
        })}
      </Fragment>
    );
  }
}

type ContainerProps = {
  api: Client;
  router: InjectedRouter;
  eventView: EventView;
  location: Location;
  organization: Organization;
  confirmedQuery: boolean;
  yAxis: string[];

  // chart footer props
  total: number | null;
  onAxisChange: (value: string[]) => void;
  onDisplayChange: (value: string) => void;
};

class ResultsChartContainer extends Component<ContainerProps> {
  shouldComponentUpdate(nextProps: ContainerProps) {
    const {eventView, ...restProps} = this.props;
    const {eventView: nextEventView, ...restNextProps} = nextProps;

    if (
      !eventView.isEqualTo(nextEventView) ||
      this.props.confirmedQuery !== nextProps.confirmedQuery
    ) {
      return true;
    }

    return !isEqual(restProps, restNextProps);
  }

  render() {
    const {
      api,
      eventView,
      location,
      router,
      total,
      onAxisChange,
      onDisplayChange,
      organization,
      confirmedQuery,
      yAxis,
    } = this.props;

    const hasQueryFeature = organization.features.includes('discover-query');
    const hasConnectDiscoverAndDashboards = organization.features.includes(
      'connect-discover-and-dashboards'
    );
    const displayOptions = eventView
      .getDisplayOptions()
      .filter(opt => {
        // top5 modes are only available with larger packages in saas.
        // We remove instead of disable here as showing tooltips in dropdown
        // menus is clunky.
        if (
          [DisplayModes.TOP5, DisplayModes.DAILYTOP5].includes(
            opt.value as DisplayModes
          ) &&
          !hasQueryFeature
        ) {
          return false;
        }
        return true;
      })
      .map(opt => {
        // Can only use default display or total daily with multi y axis
        if (
          yAxis.length > 1 &&
          ![DisplayModes.DEFAULT, DisplayModes.DAILY].includes(opt.value as DisplayModes)
        ) {
          return {
            ...opt,
            disabled: true,
            tooltip: t(
<<<<<<< HEAD
              'Change the Y-Axis dropdown to display only 1 field to use this view.'
=======
              'Change the Y-Axis dropdown to display only 1 function to use this view.'
>>>>>>> 63f29414
            ),
          };
        }
        return opt;
      });

    const yAxisValue = hasConnectDiscoverAndDashboards ? yAxis : [eventView.getYAxis()];

    return (
      <StyledPanel>
        {(yAxisValue.length > 0 && (
          <ResultsChart
            api={api}
            eventView={eventView}
            location={location}
            organization={organization}
            router={router}
            confirmedQuery={confirmedQuery}
            yAxisValue={yAxisValue}
          />
        )) || <NoChartContainer>{t('No Y-Axis selected.')}</NoChartContainer>}
        <ChartFooter
          organization={organization}
          total={total}
          yAxisValue={yAxisValue}
          yAxisOptions={eventView.getYAxisOptions()}
          onAxisChange={onAxisChange}
          displayOptions={displayOptions}
          displayMode={eventView.getDisplayMode()}
          onDisplayChange={onDisplayChange}
        />
      </StyledPanel>
    );
  }
}

export default withApi(ResultsChartContainer);

const StyledPanel = styled(Panel)`
  @media (min-width: ${p => p.theme.breakpoints[1]}) {
    margin: 0;
  }
`;

const NoChartContainer = styled('div')<{height?: string}>`
  display: flex;
  flex-direction: column;
  justify-content: center;
  align-items: center;

  flex: 1;
  flex-shrink: 0;
  overflow: hidden;
  height: ${p => p.height || '200px'};
  position: relative;
  border-color: transparent;
  margin-bottom: 0;
  color: ${p => p.theme.gray300};
  font-size: ${p => p.theme.fontSizeExtraLarge};
`;<|MERGE_RESOLUTION|>--- conflicted
+++ resolved
@@ -184,11 +184,7 @@
             ...opt,
             disabled: true,
             tooltip: t(
-<<<<<<< HEAD
-              'Change the Y-Axis dropdown to display only 1 field to use this view.'
-=======
               'Change the Y-Axis dropdown to display only 1 function to use this view.'
->>>>>>> 63f29414
             ),
           };
         }
