import {mountWithTheme} from 'sentry-test/enzyme';
import {initializeOrg} from 'sentry-test/initializeOrg';
import {render, screen, userEvent} from 'sentry-test/reactTestingLibrary';

import {t} from 'sentry/locale';
import {Organization} from 'sentry/types/organization';
import {Project} from 'sentry/types/project';
import EventView from 'sentry/utils/discover/eventView';
import {DisplayModes} from 'sentry/utils/discover/types';
import {MetricsCardinalityProvider} from 'sentry/utils/performance/contexts/metricsCardinality';
import ChartFooter from 'sentry/views/eventsV2/chartFooter';

export function metricsCardinalityWrapped(
  children: React.ReactNode,
  organization: Organization,
  project: Project
) {
  const routerLocation: {query: {project?: number}} = {
    query: {project: parseInt(project.id, 10)},
  };

  const router = {
    location: routerLocation,
  };

  const initialData = initializeOrg({
    organization,
    projects: [project],
    project,
    router,
  });
  const location = initialData.router.location;
  return (
    <MetricsCardinalityProvider location={location} organization={organization}>
      {children}
    </MetricsCardinalityProvider>
  );
}

describe('EventsV2 > ChartFooter', function () {
  const features = ['discover-basic'];
  const yAxisValue = ['count()', 'failure_count()'];
  const yAxisOptions = [
    {label: 'count()', value: 'count()'},
    {label: 'failure_count()', value: 'failure_count()'},
  ];
  const project = TestStubs.Project();
  const eventView = EventView.fromSavedQuery({
    id: '',
    name: 'test query',
    version: 2,
    fields: ['transaction', 'count()'],
    projects: [project.id],
  });

  afterEach(function () {});

  it('renders yAxis option using OptionCheckboxSelector using entire yAxisValue', function () {
    const organization = TestStubs.Organization({
      features: [...features],
    });

    // Start off with an invalid view (empty is invalid)
    const initialData = initializeOrg({
      organization,
      router: {
        location: {query: {query: 'tag:value'}},
      },
      project: 1,
      projects: [],
    });

    const chartFooter = (
      <ChartFooter
        organization={organization}
        total={100}
        yAxisValue={yAxisValue}
        yAxisOptions={yAxisOptions}
        onAxisChange={() => undefined}
        displayMode={DisplayModes.DEFAULT}
        displayOptions={[{label: DisplayModes.DEFAULT, value: DisplayModes.DEFAULT}]}
        onDisplayChange={() => undefined}
        onTopEventsChange={() => undefined}
        onIntervalChange={() => undefined}
        topEvents="5"
        showBaseline={false}
        setShowBaseline={() => undefined}
        eventView={eventView}
      />
    );

    const wrapper = mountWithTheme(
      metricsCardinalityWrapped(chartFooter, organization, project),
      initialData.routerContext
    );

    wrapper.update();

    const optionCheckboxSelector = wrapper.find('OptionSelector').last();
    expect(optionCheckboxSelector.props().title).toEqual(t('Y-Axis'));
    expect(optionCheckboxSelector.props().selected).toEqual(yAxisValue);
  });

  it('renders display limits with default limit when top 5 mode is selected', async function () {
    const organization = TestStubs.Organization({
      features,
    });
    // Start off with an invalid view (empty is invalid)
    const initialData = initializeOrg({
      organization,
      router: {
        location: {query: {query: 'tag:value'}},
      },
      project: 1,
      projects: [],
    });

    const chartFooter = (
      <ChartFooter
        organization={organization}
        total={100}
        yAxisValue={yAxisValue}
        yAxisOptions={yAxisOptions}
        onAxisChange={() => undefined}
        displayMode={DisplayModes.TOP5}
        displayOptions={[{label: DisplayModes.DEFAULT, value: DisplayModes.DEFAULT}]}
        onDisplayChange={() => undefined}
        onTopEventsChange={() => undefined}
        onIntervalChange={() => undefined}
        topEvents="5"
        showBaseline={false}
        setShowBaseline={() => undefined}
        eventView={eventView}
      />
    );

    const wrapper = mountWithTheme(
      metricsCardinalityWrapped(chartFooter, organization, project),
      initialData.routerContext
    );

    await tick();
    wrapper.update();

    const optionSelector = wrapper.find('OptionSelector[title="Limit"]');
    expect(optionSelector.props().selected).toEqual('5');
  });

<<<<<<< HEAD
=======
  it('renders single value y-axis dropdown selector on a Top display', function () {
    const organization = TestStubs.Organization({
      features,
    });
    let yAxis = ['count()'];

    const chartFooter = (
      <ChartFooter
        organization={organization}
        total={100}
        yAxisValue={yAxis}
        yAxisOptions={yAxisOptions}
        onAxisChange={newYAxis => (yAxis = newYAxis)}
        displayMode={DisplayModes.TOP5}
        displayOptions={[{label: DisplayModes.TOP5, value: DisplayModes.TOP5}]}
        onDisplayChange={() => undefined}
        onTopEventsChange={() => undefined}
        onIntervalChange={() => undefined}
        topEvents="5"
        showBaseline={false}
        setShowBaseline={() => undefined}
        eventView={eventView}
      />
    );

    render(metricsCardinalityWrapped(chartFooter, organization, project));

    userEvent.click(screen.getByText('count()'));
    userEvent.click(screen.getByText('failure_count()'));
    expect(yAxis).toEqual(['failure_count()']);
  });

  it('disables processed baseline toggle if metrics cardinality conditions not met', function () {
    const organization = TestStubs.Organization({
      features: [...features, 'discover-metrics-baseline'],
    });

    const chartFooter = (
      <ChartFooter
        organization={organization}
        total={100}
        yAxisValue={['count()']}
        yAxisOptions={yAxisOptions}
        onAxisChange={jest.fn}
        displayMode={DisplayModes.DEFAULT}
        displayOptions={[{label: DisplayModes.DEFAULT, value: DisplayModes.DEFAULT}]}
        onDisplayChange={() => undefined}
        onTopEventsChange={() => undefined}
        onIntervalChange={() => undefined}
        topEvents="5"
        showBaseline={false}
        setShowBaseline={() => undefined}
        eventView={eventView}
      />
    );

    render(metricsCardinalityWrapped(chartFooter, organization, project));

    expect(screen.getByText(/Processed events/i)).toBeInTheDocument();
    expect(screen.getByTestId('processed-events-toggle')).toBeDisabled();
  });

  it('enables processed baseline toggle if metrics cardinality conditions met', function () {
    addMetricsDataMock({
      metricsCount: 100,
      nullCount: 0,
      unparamCount: 1,
    });

    const organization = TestStubs.Organization({
      features: [
        ...features,
        'discover-metrics-baseline',
        'performance-transaction-name-only-search',
        'organizations:performance-transaction-name-only-search',
      ],
    });

    yAxisOptions = [
      {label: 'count()', value: 'count()'},
      {label: 'p50(measurements.lcp)', value: 'p50(measurements.lcp)'},
    ];

    const chartFooter = (
      <ChartFooter
        organization={organization}
        total={100}
        yAxisValue={['p50(measurements.lcp)']}
        yAxisOptions={yAxisOptions}
        onAxisChange={jest.fn}
        displayMode={DisplayModes.DEFAULT}
        displayOptions={[{label: DisplayModes.DEFAULT, value: DisplayModes.DEFAULT}]}
        onDisplayChange={() => undefined}
        onTopEventsChange={() => undefined}
        onIntervalChange={() => undefined}
        topEvents="5"
        showBaseline={false}
        setShowBaseline={() => undefined}
        eventView={eventView}
      />
    );

    render(metricsCardinalityWrapped(chartFooter, organization, project));

    expect(screen.getByText(/Processed events/i)).toBeInTheDocument();
    expect(screen.getByTestId('processed-events-toggle')).toBeEnabled();
  });

  it('disables toggle if discover hits the events dataset', function () {
    addMetricsDataMock({
      metricsCount: 100,
      nullCount: 0,
      unparamCount: 1,
    });

    yAxisOptions = [
      {label: 'count()', value: 'count()'},
      {label: 'failure_count()', value: 'failure_count()'},
    ];

    const organization = TestStubs.Organization({
      features: [
        ...features,
        'discover-metrics-baseline',
        'performance-transaction-name-only-search',
        'organizations:performance-transaction-name-only-search',
      ],
    });

    const chartFooter = (
      <ChartFooter
        organization={organization}
        total={100}
        yAxisValue={['count()']}
        yAxisOptions={yAxisOptions}
        onAxisChange={jest.fn}
        displayMode={DisplayModes.DEFAULT}
        displayOptions={[{label: DisplayModes.DEFAULT, value: DisplayModes.DEFAULT}]}
        onDisplayChange={() => undefined}
        onTopEventsChange={() => undefined}
        onIntervalChange={() => undefined}
        topEvents="5"
        showBaseline={false}
        setShowBaseline={() => undefined}
        eventView={eventView}
      />
    );

    render(metricsCardinalityWrapped(chartFooter, organization, project));

    expect(screen.getByText(/Processed events/i)).toBeInTheDocument();
    expect(screen.getByTestId('processed-events-toggle')).toBeDisabled();
  });

>>>>>>> fedac238
  it('renders multi value y-axis dropdown selector on a non-Top display', function () {
    const organization = TestStubs.Organization({
      features,
    });
    let yAxis = ['count()'];

    const chartFooter = (
      <ChartFooter
        organization={organization}
        total={100}
        yAxisValue={yAxis}
        yAxisOptions={yAxisOptions}
        onAxisChange={newYAxis => (yAxis = newYAxis)}
        displayMode={DisplayModes.DEFAULT}
        displayOptions={[{label: DisplayModes.DEFAULT, value: DisplayModes.DEFAULT}]}
        onDisplayChange={() => undefined}
        onTopEventsChange={() => undefined}
        onIntervalChange={() => undefined}
        topEvents="5"
        showBaseline={false}
        setShowBaseline={() => undefined}
        eventView={eventView}
      />
    );

    render(metricsCardinalityWrapped(chartFooter, organization, project));

    userEvent.click(screen.getByText('count()'));
    userEvent.click(screen.getByText('failure_count()'));
    expect(yAxis).toEqual(['count()', 'failure_count()']);
  });
});<|MERGE_RESOLUTION|>--- conflicted
+++ resolved
@@ -3,39 +3,9 @@
 import {render, screen, userEvent} from 'sentry-test/reactTestingLibrary';
 
 import {t} from 'sentry/locale';
-import {Organization} from 'sentry/types/organization';
-import {Project} from 'sentry/types/project';
 import EventView from 'sentry/utils/discover/eventView';
 import {DisplayModes} from 'sentry/utils/discover/types';
-import {MetricsCardinalityProvider} from 'sentry/utils/performance/contexts/metricsCardinality';
 import ChartFooter from 'sentry/views/eventsV2/chartFooter';
-
-export function metricsCardinalityWrapped(
-  children: React.ReactNode,
-  organization: Organization,
-  project: Project
-) {
-  const routerLocation: {query: {project?: number}} = {
-    query: {project: parseInt(project.id, 10)},
-  };
-
-  const router = {
-    location: routerLocation,
-  };
-
-  const initialData = initializeOrg({
-    organization,
-    projects: [project],
-    project,
-    router,
-  });
-  const location = initialData.router.location;
-  return (
-    <MetricsCardinalityProvider location={location} organization={organization}>
-      {children}
-    </MetricsCardinalityProvider>
-  );
-}
 
 describe('EventsV2 > ChartFooter', function () {
   const features = ['discover-basic'];
@@ -89,10 +59,7 @@
       />
     );
 
-    const wrapper = mountWithTheme(
-      metricsCardinalityWrapped(chartFooter, organization, project),
-      initialData.routerContext
-    );
+    const wrapper = mountWithTheme(chartFooter, initialData.routerContext);
 
     wrapper.update();
 
@@ -134,10 +101,7 @@
       />
     );
 
-    const wrapper = mountWithTheme(
-      metricsCardinalityWrapped(chartFooter, organization, project),
-      initialData.routerContext
-    );
+    const wrapper = mountWithTheme(chartFooter, initialData.routerContext);
 
     await tick();
     wrapper.update();
@@ -146,163 +110,6 @@
     expect(optionSelector.props().selected).toEqual('5');
   });
 
-<<<<<<< HEAD
-=======
-  it('renders single value y-axis dropdown selector on a Top display', function () {
-    const organization = TestStubs.Organization({
-      features,
-    });
-    let yAxis = ['count()'];
-
-    const chartFooter = (
-      <ChartFooter
-        organization={organization}
-        total={100}
-        yAxisValue={yAxis}
-        yAxisOptions={yAxisOptions}
-        onAxisChange={newYAxis => (yAxis = newYAxis)}
-        displayMode={DisplayModes.TOP5}
-        displayOptions={[{label: DisplayModes.TOP5, value: DisplayModes.TOP5}]}
-        onDisplayChange={() => undefined}
-        onTopEventsChange={() => undefined}
-        onIntervalChange={() => undefined}
-        topEvents="5"
-        showBaseline={false}
-        setShowBaseline={() => undefined}
-        eventView={eventView}
-      />
-    );
-
-    render(metricsCardinalityWrapped(chartFooter, organization, project));
-
-    userEvent.click(screen.getByText('count()'));
-    userEvent.click(screen.getByText('failure_count()'));
-    expect(yAxis).toEqual(['failure_count()']);
-  });
-
-  it('disables processed baseline toggle if metrics cardinality conditions not met', function () {
-    const organization = TestStubs.Organization({
-      features: [...features, 'discover-metrics-baseline'],
-    });
-
-    const chartFooter = (
-      <ChartFooter
-        organization={organization}
-        total={100}
-        yAxisValue={['count()']}
-        yAxisOptions={yAxisOptions}
-        onAxisChange={jest.fn}
-        displayMode={DisplayModes.DEFAULT}
-        displayOptions={[{label: DisplayModes.DEFAULT, value: DisplayModes.DEFAULT}]}
-        onDisplayChange={() => undefined}
-        onTopEventsChange={() => undefined}
-        onIntervalChange={() => undefined}
-        topEvents="5"
-        showBaseline={false}
-        setShowBaseline={() => undefined}
-        eventView={eventView}
-      />
-    );
-
-    render(metricsCardinalityWrapped(chartFooter, organization, project));
-
-    expect(screen.getByText(/Processed events/i)).toBeInTheDocument();
-    expect(screen.getByTestId('processed-events-toggle')).toBeDisabled();
-  });
-
-  it('enables processed baseline toggle if metrics cardinality conditions met', function () {
-    addMetricsDataMock({
-      metricsCount: 100,
-      nullCount: 0,
-      unparamCount: 1,
-    });
-
-    const organization = TestStubs.Organization({
-      features: [
-        ...features,
-        'discover-metrics-baseline',
-        'performance-transaction-name-only-search',
-        'organizations:performance-transaction-name-only-search',
-      ],
-    });
-
-    yAxisOptions = [
-      {label: 'count()', value: 'count()'},
-      {label: 'p50(measurements.lcp)', value: 'p50(measurements.lcp)'},
-    ];
-
-    const chartFooter = (
-      <ChartFooter
-        organization={organization}
-        total={100}
-        yAxisValue={['p50(measurements.lcp)']}
-        yAxisOptions={yAxisOptions}
-        onAxisChange={jest.fn}
-        displayMode={DisplayModes.DEFAULT}
-        displayOptions={[{label: DisplayModes.DEFAULT, value: DisplayModes.DEFAULT}]}
-        onDisplayChange={() => undefined}
-        onTopEventsChange={() => undefined}
-        onIntervalChange={() => undefined}
-        topEvents="5"
-        showBaseline={false}
-        setShowBaseline={() => undefined}
-        eventView={eventView}
-      />
-    );
-
-    render(metricsCardinalityWrapped(chartFooter, organization, project));
-
-    expect(screen.getByText(/Processed events/i)).toBeInTheDocument();
-    expect(screen.getByTestId('processed-events-toggle')).toBeEnabled();
-  });
-
-  it('disables toggle if discover hits the events dataset', function () {
-    addMetricsDataMock({
-      metricsCount: 100,
-      nullCount: 0,
-      unparamCount: 1,
-    });
-
-    yAxisOptions = [
-      {label: 'count()', value: 'count()'},
-      {label: 'failure_count()', value: 'failure_count()'},
-    ];
-
-    const organization = TestStubs.Organization({
-      features: [
-        ...features,
-        'discover-metrics-baseline',
-        'performance-transaction-name-only-search',
-        'organizations:performance-transaction-name-only-search',
-      ],
-    });
-
-    const chartFooter = (
-      <ChartFooter
-        organization={organization}
-        total={100}
-        yAxisValue={['count()']}
-        yAxisOptions={yAxisOptions}
-        onAxisChange={jest.fn}
-        displayMode={DisplayModes.DEFAULT}
-        displayOptions={[{label: DisplayModes.DEFAULT, value: DisplayModes.DEFAULT}]}
-        onDisplayChange={() => undefined}
-        onTopEventsChange={() => undefined}
-        onIntervalChange={() => undefined}
-        topEvents="5"
-        showBaseline={false}
-        setShowBaseline={() => undefined}
-        eventView={eventView}
-      />
-    );
-
-    render(metricsCardinalityWrapped(chartFooter, organization, project));
-
-    expect(screen.getByText(/Processed events/i)).toBeInTheDocument();
-    expect(screen.getByTestId('processed-events-toggle')).toBeDisabled();
-  });
-
->>>>>>> fedac238
   it('renders multi value y-axis dropdown selector on a non-Top display', function () {
     const organization = TestStubs.Organization({
       features,
@@ -328,7 +135,7 @@
       />
     );
 
-    render(metricsCardinalityWrapped(chartFooter, organization, project));
+    render(chartFooter);
 
     userEvent.click(screen.getByText('count()'));
     userEvent.click(screen.getByText('failure_count()'));
