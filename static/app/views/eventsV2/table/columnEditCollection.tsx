import * as React from 'react';
<<<<<<< HEAD
import ReactDOM from 'react-dom';
import {css} from '@emotion/react';
=======
import {createPortal} from 'react-dom';
>>>>>>> 2637c9b6
import styled from '@emotion/styled';

import {parseArithmetic} from 'sentry/components/arithmeticInput/parser';
import Button from 'sentry/components/button';
import {SectionHeading} from 'sentry/components/charts/styles';
import Input from 'sentry/components/forms/controls/input';
import {getOffsetOfElement} from 'sentry/components/performance/waterfall/utils';
import {IconAdd, IconDelete, IconGrabbable} from 'sentry/icons';
import {t} from 'sentry/locale';
import space from 'sentry/styles/space';
import {Organization} from 'sentry/types';
import {trackAnalyticsEvent} from 'sentry/utils/analytics';
import {
  AGGREGATIONS,
  Column,
  generateFieldAsString,
  hasDuplicate,
  isLegalEquationColumn,
} from 'sentry/utils/discover/fields';
import theme from 'sentry/utils/theme';
import {getPointerPosition} from 'sentry/utils/touch';
import {setBodyUserSelect, UserSelectValues} from 'sentry/utils/userselect';
import {WidgetType} from 'sentry/views/dashboardsV2/types';
import {FieldKey} from 'sentry/views/dashboardsV2/widgetBuilder/issueWidget/fields';

import {generateFieldOptions} from '../utils';

import {FieldValueOption, QueryField} from './queryField';
import {FieldValueKind} from './types';

type Sources = WidgetType;

type Props = {
  // Input columns
  columns: Column[];
  fieldOptions: ReturnType<typeof generateFieldOptions>;
  // Fired when columns are added/removed/modified
  onChange: (columns: Column[]) => void;
  organization: Organization;
  className?: string;
  filterPrimaryOptions?: (option: FieldValueOption) => boolean;
  noFieldsMessage?: string;
  source?: Sources;
};

type State = {
  draggingGrabbedOffset: undefined | {x: number; y: number};
  draggingIndex: undefined | number;
  draggingTargetIndex: undefined | number;
  error: Map<number, string | undefined>;
  isDragging: boolean;
  left: undefined | number;
  top: undefined | number;
};

const DRAG_CLASS = 'draggable-item';
const GHOST_PADDING = 4;
const MAX_COL_COUNT = 20;

enum PlaceholderPosition {
  TOP,
  BOTTOM,
}

class ColumnEditCollection extends React.Component<Props, State> {
  state: State = {
    isDragging: false,
    draggingIndex: void 0,
    draggingTargetIndex: void 0,
    draggingGrabbedOffset: void 0,
    error: new Map(),
    left: void 0,
    top: void 0,
  };

  componentDidMount() {
    if (!this.portal) {
      const portal = document.createElement('div');

      portal.style.position = 'absolute';
      portal.style.top = '0';
      portal.style.left = '0';
      portal.style.zIndex = String(theme.zIndex.modal);

      this.portal = portal;

      document.body.appendChild(this.portal);
    }
    this.checkColumnErrors(this.props.columns);
  }

  componentWillUnmount() {
    if (this.portal) {
      document.body.removeChild(this.portal);
    }
    this.cleanUpListeners();
  }

  checkColumnErrors(columns: Column[]) {
    const error = new Map();
    for (let i = 0; i < columns.length; i += 1) {
      const column = columns[i];
      if (column.kind === 'equation') {
        const result = parseArithmetic(column.field);
        if (result.error) {
          error.set(i, result.error);
        }
      }
    }
    this.setState({error});
  }

  previousUserSelect: UserSelectValues | null = null;
  portal: HTMLElement | null = null;
  dragGhostRef = React.createRef<HTMLDivElement>();

  keyForColumn(column: Column, isGhost: boolean): string {
    if (column.kind === 'function') {
      return [...column.function, isGhost].join(':');
    }
    return [...column.field, isGhost].join(':');
  }

  cleanUpListeners() {
    if (this.state.isDragging) {
      window.removeEventListener('mousemove', this.onDragMove);
      window.removeEventListener('touchmove', this.onDragMove);
      window.removeEventListener('mouseup', this.onDragEnd);
      window.removeEventListener('touchend', this.onDragEnd);
    }
  }

  // Signal to the parent that a new column has been added.
  handleAddColumn = () => {
    const newColumn: Column = {kind: 'field', field: ''};
    this.props.onChange([...this.props.columns, newColumn]);
  };

  handleAddEquation = () => {
    const {organization} = this.props;
    const newColumn: Column = {kind: FieldValueKind.EQUATION, field: ''};
    trackAnalyticsEvent({
      eventKey: 'discover_v2.add_equation',
      eventName: 'Discoverv2: Equation added',
      organization_id: parseInt(organization.id, 10),
    });
    this.props.onChange([...this.props.columns, newColumn]);
  };

  handleUpdateColumn = (index: number, updatedColumn: Column) => {
    const newColumns = [...this.props.columns];

    if (updatedColumn.kind === 'equation') {
      this.setState(prevState => {
        const error = new Map(prevState.error);
        error.set(index, parseArithmetic(updatedColumn.field).error);
        return {
          ...prevState,
          error,
        };
      });
    } else {
      // Update any equations that contain the existing column
      this.updateEquationFields(newColumns, index, updatedColumn);
    }

    newColumns.splice(index, 1, updatedColumn);
    this.props.onChange(newColumns);
  };

  updateEquationFields = (newColumns: Column[], index: number, updatedColumn: Column) => {
    const oldColumn = newColumns[index];
    const existingColumn = generateFieldAsString(newColumns[index]);
    const updatedColumnString = generateFieldAsString(updatedColumn);
    if (!isLegalEquationColumn(updatedColumn) || hasDuplicate(newColumns, oldColumn)) {
      return;
    }
    // Find the equations in the list of columns
    for (let i = 0; i < newColumns.length; i++) {
      const newColumn = newColumns[i];
      if (newColumn.kind === 'equation') {
        const result = parseArithmetic(newColumn.field);
        let newEquation = '';
        // Track where to continue from, not reconstructing from result so we don't have to worry
        // about spacing
        let lastIndex = 0;

        // the parser separates fields & functions, so we only need to check one
        const fields =
          oldColumn.kind === 'function' ? result.tc.functions : result.tc.fields;

        // for each field, add the text before it, then the new function and update index
        // to be where we want to start again
        for (const field of fields) {
          if (field.term === existingColumn && lastIndex !== field.location.end.offset) {
            newEquation +=
              newColumn.field.substring(lastIndex, field.location.start.offset) +
              updatedColumnString;
            lastIndex = field.location.end.offset;
          }
        }

        // Add whatever remains to be added from the equation, if existing field wasn't found
        // add the entire equation
        newEquation += newColumn.field.substring(lastIndex);
        newColumns[i] = {
          kind: 'equation',
          field: newEquation,
        };
      }
    }
  };

  removeColumn(index: number) {
    const newColumns = [...this.props.columns];
    newColumns.splice(index, 1);
    this.checkColumnErrors(newColumns);
    this.props.onChange(newColumns);
  }

  startDrag(
    event: React.MouseEvent<HTMLButtonElement> | React.TouchEvent<HTMLButtonElement>,
    index: number
  ) {
    const isDragging = this.state.isDragging;
    if (isDragging || !['mousedown', 'touchstart'].includes(event.type)) {
      return;
    }
    event.preventDefault();
    event.stopPropagation();

    const top = getPointerPosition(event, 'pageY');
    const left = getPointerPosition(event, 'pageX');

    // Compute where the user clicked on the drag handle. Avoids the element
    // jumping from the cursor on mousedown.
    const draggingElement = Array.from(document.querySelectorAll(`.${DRAG_CLASS}`)).find(
      n => n.contains(event.currentTarget)
    )!;
    const {x, y} = getOffsetOfElement(draggingElement);

    const draggingGrabbedOffset = {
      x: left - x + GHOST_PADDING,
      y: top - y + GHOST_PADDING,
    };

    // prevent the user from selecting things when dragging a column.
    this.previousUserSelect = setBodyUserSelect({
      userSelect: 'none',
      MozUserSelect: 'none',
      msUserSelect: 'none',
      webkitUserSelect: 'none',
    });

    // attach event listeners so that the mouse cursor can drag anywhere
    window.addEventListener('mousemove', this.onDragMove);
    window.addEventListener('touchmove', this.onDragMove);
    window.addEventListener('mouseup', this.onDragEnd);
    window.addEventListener('touchend', this.onDragEnd);

    this.setState({
      isDragging: true,
      draggingIndex: index,
      draggingTargetIndex: index,
      draggingGrabbedOffset,
      top,
      left,
    });
  }

  onDragMove = (event: MouseEvent | TouchEvent) => {
    const {isDragging, draggingTargetIndex, draggingGrabbedOffset} = this.state;

    if (!isDragging || !['mousemove', 'touchmove'].includes(event.type)) {
      return;
    }
    event.preventDefault();
    event.stopPropagation();

    const pointerX = getPointerPosition(event, 'pageX');
    const pointerY = getPointerPosition(event, 'pageY');

    const dragOffsetX = draggingGrabbedOffset?.x ?? 0;
    const dragOffsetY = draggingGrabbedOffset?.y ?? 0;

    if (this.dragGhostRef.current) {
      // move the ghost box
      const ghostDOM = this.dragGhostRef.current;
      // Adjust so cursor is over the grab handle.
      ghostDOM.style.left = `${pointerX - dragOffsetX}px`;
      ghostDOM.style.top = `${pointerY - dragOffsetY}px`;
    }

    const dragItems = document.querySelectorAll(`.${DRAG_CLASS}`);
    // Find the item that the ghost is currently over.
    const targetIndex = Array.from(dragItems).findIndex(dragItem => {
      const rects = dragItem.getBoundingClientRect();
      const top = pointerY;

      const thresholdStart = window.scrollY + rects.top;
      const thresholdEnd = window.scrollY + rects.top + rects.height;

      return top >= thresholdStart && top <= thresholdEnd;
    });

    // Issue column in Issue widgets are fixed (cannot be moved or deleted)
    if (targetIndex >= 0 && targetIndex !== draggingTargetIndex) {
      this.setState({draggingTargetIndex: targetIndex});
    }
  };

  isFixedIssueColumn = (columnIndex: number) => {
    const {source, columns} = this.props;
    const column = columns[columnIndex];
    const issueFieldColumnCount = columns.filter(
      col => col.kind === 'field' && col.field === FieldKey.ISSUE
    ).length;
    return (
      issueFieldColumnCount <= 1 &&
      source === WidgetType.ISSUE &&
      column.kind === 'field' &&
      column.field === FieldKey.ISSUE
    );
  };

  onDragEnd = (event: MouseEvent | TouchEvent) => {
    if (!this.state.isDragging || !['mouseup', 'touchend'].includes(event.type)) {
      return;
    }

    const sourceIndex = this.state.draggingIndex;
    const targetIndex = this.state.draggingTargetIndex;
    if (typeof sourceIndex !== 'number' || typeof targetIndex !== 'number') {
      return;
    }

    // remove listeners that were attached in startColumnDrag
    this.cleanUpListeners();

    // restore body user-select values
    if (this.previousUserSelect) {
      setBodyUserSelect(this.previousUserSelect);
      this.previousUserSelect = null;
    }

    // Reorder columns and trigger change.
    const newColumns = [...this.props.columns];
    const removed = newColumns.splice(sourceIndex, 1);
    newColumns.splice(targetIndex, 0, removed[0]);
    this.checkColumnErrors(newColumns);
    this.props.onChange(newColumns);

    this.setState({
      isDragging: false,
      left: undefined,
      top: undefined,
      draggingIndex: undefined,
      draggingTargetIndex: undefined,
      draggingGrabbedOffset: undefined,
    });
  };

  renderGhost({
    gridColumns,
    widgetBuilderNewDesign,
    singleColumn,
  }: {
    gridColumns: number;
    singleColumn: boolean;
    widgetBuilderNewDesign: boolean;
  }) {
    const {isDragging, draggingIndex, draggingGrabbedOffset} = this.state;

    const index = draggingIndex;
    if (typeof index !== 'number' || !isDragging || !this.portal) {
      return null;
    }
    const dragOffsetX = draggingGrabbedOffset?.x ?? 0;
    const dragOffsetY = draggingGrabbedOffset?.y ?? 0;

    const top = Number(this.state.top) - dragOffsetY;
    const left = Number(this.state.left) - dragOffsetX;
    const col = this.props.columns[index];

    const style = {
      top: `${top}px`,
      left: `${left}px`,
    };
    const ghost = (
      <Ghost ref={this.dragGhostRef} style={style}>
        {this.renderItem(col, index, {
          widgetBuilderNewDesign,
          singleColumn,
          isGhost: true,
          gridColumns,
        })}
      </Ghost>
    );

    return createPortal(ghost, this.portal);
  }

  renderItem(
    col: Column,
    i: number,
    {
      widgetBuilderNewDesign = false,
      singleColumn = false,
      canDelete = true,
      canDrag = true,
      isGhost = false,
      gridColumns = 2,
      disabled = false,
    }: {
      gridColumns: number;
      singleColumn: boolean;
      widgetBuilderNewDesign: boolean;
      canDelete?: boolean;
      canDrag?: boolean;
      disabled?: boolean;
      isGhost?: boolean;
    }
  ) {
    const {columns, fieldOptions, filterPrimaryOptions, noFieldsMessage} = this.props;
    const {isDragging, draggingTargetIndex, draggingIndex} = this.state;

    let placeholder: React.ReactNode = null;
    // Add a placeholder above the target row.
    if (isDragging && isGhost === false && draggingTargetIndex === i) {
      placeholder = (
        <DragPlaceholder
          key={`placeholder:${this.keyForColumn(col, isGhost)}`}
          className={DRAG_CLASS}
        />
      );
    }

    // If the current row is the row in the drag ghost return the placeholder
    // or a hole if the placeholder is elsewhere.
    if (isDragging && isGhost === false && draggingIndex === i) {
      return placeholder;
    }

    const position =
      Number(draggingTargetIndex) <= Number(draggingIndex)
        ? PlaceholderPosition.TOP
        : PlaceholderPosition.BOTTOM;

    return (
      <React.Fragment key={`${i}:${this.keyForColumn(col, isGhost)}`}>
        {position === PlaceholderPosition.TOP && placeholder}
        <RowContainer
          widgetBuilderNewDesign={widgetBuilderNewDesign}
          singleColumn={singleColumn}
          className={isGhost ? '' : DRAG_CLASS}
        >
          {canDrag ? (
            <DragAndReorderButton
              aria-label={t('Drag to reorder')}
              onMouseDown={event => this.startDrag(event, i)}
              onTouchStart={event => this.startDrag(event, i)}
              icon={<IconGrabbable size="xs" />}
              size="zero"
              borderless
            />
          ) : singleColumn && widgetBuilderNewDesign ? null : (
            <span />
          )}
          <QueryField
            fieldOptions={fieldOptions}
            gridColumns={gridColumns}
            fieldValue={col}
            onChange={value => this.handleUpdateColumn(i, value)}
            error={this.state.error.get(i)}
            takeFocus={i === this.props.columns.length - 1}
            otherColumns={columns}
            shouldRenderTag
            disabled={disabled}
            filterPrimaryOptions={filterPrimaryOptions}
            noFieldsMessage={noFieldsMessage}
            widgetBuilderNewDesign={widgetBuilderNewDesign}
          />
          {widgetBuilderNewDesign && (
            <AliasField singleColumn={singleColumn}>
              <AliasInput
                name="alias"
                placeholder={t('Alias')}
                value={col.alias ?? ''}
                onChange={value => {
                  this.handleUpdateColumn(i, {
                    ...col,
                    alias: value.target.value,
                  });
                }}
              />
            </AliasField>
          )}
          {canDelete || col.kind === 'equation' ? (
            widgetBuilderNewDesign ? (
              <RemoveButton
                data-test-id={`remove-column-${i}`}
                aria-label={t('Remove column')}
                title={t('Remove column')}
                onClick={() => this.removeColumn(i)}
                icon={<IconDelete />}
                borderless
              />
            ) : (
              <Button
                data-test-id={`remove-column-${i}`}
                aria-label={t('Remove column')}
                onClick={() => this.removeColumn(i)}
                icon={<IconDelete />}
                borderless
              />
            )
          ) : singleColumn && widgetBuilderNewDesign ? null : (
            <span />
          )}
        </RowContainer>
        {position === PlaceholderPosition.BOTTOM && placeholder}
      </React.Fragment>
    );
  }

  render() {
    const {className, columns, organization, source} = this.props;
    const canDelete = columns.filter(field => field.kind !== 'equation').length > 1;
    const canDrag = columns.length > 1;
    const canAdd = columns.length < MAX_COL_COUNT;
    const title = canAdd
      ? undefined
      : t(
          `Sorry, you've reached the maximum number of columns (${MAX_COL_COUNT}). Delete columns to add more.`
        );

    const singleColumn = columns.length === 1;

    const widgetBuilderNewDesign = organization.features.includes(
      'new-widget-builder-experience-design'
    );

    // Get the longest number of columns so we can layout the rows.
    // We always want at least 2 columns.
    const gridColumns =
      source === WidgetType.ISSUE
        ? 1
        : Math.max(
            ...columns.map(col =>
              col.kind === 'function' &&
              AGGREGATIONS[col.function[0]].parameters.length === 2
                ? 3
                : 2
            )
          );

    return (
      <div className={className}>
        {this.renderGhost({gridColumns, widgetBuilderNewDesign, singleColumn})}
        {!widgetBuilderNewDesign && source !== WidgetType.ISSUE && (
          <RowContainer
            widgetBuilderNewDesign={widgetBuilderNewDesign}
            singleColumn={singleColumn}
          >
            <Heading gridColumns={gridColumns}>
              <StyledSectionHeading>{t('Tag / Field / Function')}</StyledSectionHeading>
              <StyledSectionHeading>{t('Field Parameter')}</StyledSectionHeading>
            </Heading>
          </RowContainer>
        )}
        {columns.map((col: Column, i: number) => {
          // Issue column in Issue widgets are fixed (cannot be changed or deleted)
          if (this.isFixedIssueColumn(i)) {
            return this.renderItem(col, i, {
              widgetBuilderNewDesign,
              singleColumn,
              canDelete: false,
              canDrag,
              gridColumns,
              disabled: true,
            });
          }
          return this.renderItem(col, i, {
            widgetBuilderNewDesign,
            singleColumn,
            canDelete,
            canDrag,
            gridColumns,
          });
        })}
        <RowContainer
          widgetBuilderNewDesign={widgetBuilderNewDesign}
          singleColumn={singleColumn}
        >
          <Actions widgetBuilderNewDesign={widgetBuilderNewDesign}>
            <Button
              size="small"
              aria-label={t('Add a Column')}
              onClick={this.handleAddColumn}
              title={title}
              disabled={!canAdd}
              icon={<IconAdd isCircled size="xs" />}
            >
              {t('Add a Column')}
            </Button>
            {source !== WidgetType.ISSUE && source !== WidgetType.METRICS && (
              <Button
                size="small"
                aria-label={t('Add an Equation')}
                onClick={this.handleAddEquation}
                title={title}
                disabled={!canAdd}
                icon={<IconAdd isCircled size="xs" />}
              >
                {t('Add an Equation')}
              </Button>
            )}
          </Actions>
        </RowContainer>
      </div>
    );
  }
}

const Actions = styled('div')<{widgetBuilderNewDesign: boolean}>`
  grid-column: 2 / 3;

  & button {
    margin-right: ${space(1)};
  }

  ${p =>
    p.widgetBuilderNewDesign &&
    css`
      grid-column: 1/-1;
    `};
`;

const RowContainer = styled('div')<{
  singleColumn: boolean;
  widgetBuilderNewDesign: boolean;
}>`
  display: grid;
  grid-template-columns: ${space(3)} 1fr 40px;
  justify-content: center;
  align-items: center;
  width: 100%;
  touch-action: none;
  padding-bottom: ${space(1)};

  ${p =>
    p.widgetBuilderNewDesign &&
    css`
      align-items: flex-start;
      grid-template-columns: ${p.singleColumn ? `1fr` : `${space(3)} 1fr 40px`};

      @media (min-width: ${p.theme.breakpoints[0]}) {
        grid-template-columns: ${p.singleColumn
          ? `1fr calc(200px + ${space(1)})`
          : `${space(3)} 1fr calc(200px + ${space(1)}) 40px`};
      }
    `};
`;

const Ghost = styled('div')`
  background: ${p => p.theme.background};
  display: block;
  position: absolute;
  padding: ${GHOST_PADDING}px;
  border-radius: ${p => p.theme.borderRadius};
  box-shadow: 0 0 15px rgba(0, 0, 0, 0.15);
  width: 710px;
  opacity: 0.8;
  cursor: grabbing;
  padding-right: ${space(2)};

  & > ${RowContainer} {
    padding-bottom: 0;
  }

  & svg {
    cursor: grabbing;
  }
`;

const DragPlaceholder = styled('div')`
  margin: 0 ${space(3)} ${space(1)} ${space(3)};
  border: 2px dashed ${p => p.theme.border};
  border-radius: ${p => p.theme.borderRadius};
  height: 41px;
`;

const Heading = styled('div')<{gridColumns: number}>`
  grid-column: 2 / 3;

  /* Emulate the grid used in the column editor rows */
  display: grid;
  grid-template-columns: repeat(${p => p.gridColumns}, 1fr);
  grid-column-gap: ${space(1)};
`;

const StyledSectionHeading = styled(SectionHeading)`
  margin: 0;
`;

const AliasInput = styled(Input)`
  /* Match the height of the select boxes */
  height: 40px;
  min-width: 50px;
`;

const AliasField = styled('div')<{singleColumn: boolean}>`
  margin-top: ${space(1)};
  @media (min-width: ${p => p.theme.breakpoints[0]}) {
    margin-top: 0;
    margin-left: ${space(1)};
  }

  @media (max-width: ${p => p.theme.breakpoints[0]}) {
    grid-row: 2/2;
    grid-column: ${p => (p.singleColumn ? '1/-1' : '2/2')};
  }
`;

const RemoveButton = styled(Button)`
  margin-left: ${space(1)};
  height: 40px;
`;

const DragAndReorderButton = styled(Button)`
  height: 40px;
`;

export default ColumnEditCollection;<|MERGE_RESOLUTION|>--- conflicted
+++ resolved
@@ -1,10 +1,6 @@
 import * as React from 'react';
-<<<<<<< HEAD
-import ReactDOM from 'react-dom';
+import {createPortal} from 'react-dom';
 import {css} from '@emotion/react';
-=======
-import {createPortal} from 'react-dom';
->>>>>>> 2637c9b6
 import styled from '@emotion/styled';
 
 import {parseArithmetic} from 'sentry/components/arithmeticInput/parser';
