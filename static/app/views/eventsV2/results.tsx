import {Component} from 'react';
import {browserHistory, InjectedRouter} from 'react-router';
import styled from '@emotion/styled';
import * as Sentry from '@sentry/react';
import {Location} from 'history';
import isEqual from 'lodash/isEqual';
import omit from 'lodash/omit';

import {updateSavedQueryVisit} from 'sentry/actionCreators/discoverSavedQueries';
import {fetchTotalCount} from 'sentry/actionCreators/events';
import {fetchProjectsCount} from 'sentry/actionCreators/projects';
import {loadOrganizationTags} from 'sentry/actionCreators/tags';
import {Client} from 'sentry/api';
import Alert from 'sentry/components/alert';
import AsyncComponent from 'sentry/components/asyncComponent';
import Confirm from 'sentry/components/confirm';
import DatePageFilter from 'sentry/components/datePageFilter';
import EnvironmentPageFilter from 'sentry/components/environmentPageFilter';
import SearchBar from 'sentry/components/events/searchBar';
import * as Layout from 'sentry/components/layouts/thirds';
import ExternalLink from 'sentry/components/links/externalLink';
import NoProjectMessage from 'sentry/components/noProjectMessage';
import PageFilterBar from 'sentry/components/organizations/pageFilterBar';
import PageFiltersContainer from 'sentry/components/organizations/pageFilters/container';
import {normalizeDateTimeParams} from 'sentry/components/organizations/pageFilters/parse';
import {CursorHandler} from 'sentry/components/pagination';
import ProjectPageFilter from 'sentry/components/projectPageFilter';
import SentryDocumentTitle from 'sentry/components/sentryDocumentTitle';
import {MAX_QUERY_LENGTH} from 'sentry/constants';
import {t, tct} from 'sentry/locale';
import {PageContent} from 'sentry/styles/organization';
import space from 'sentry/styles/space';
import {Organization, PageFilters, SavedQuery} from 'sentry/types';
import {defined, generateQueryWithTag} from 'sentry/utils';
import {trackAnalyticsEvent} from 'sentry/utils/analytics';
import {CustomMeasurementsContext} from 'sentry/utils/customMeasurements/customMeasurementsContext';
import {CustomMeasurementsProvider} from 'sentry/utils/customMeasurements/customMeasurementsProvider';
import EventView, {isAPIPayloadSimilar} from 'sentry/utils/discover/eventView';
import {formatTagKey, generateAggregateFields} from 'sentry/utils/discover/fields';
import {
  DisplayModes,
  MULTI_Y_AXIS_SUPPORTED_DISPLAY_MODES,
} from 'sentry/utils/discover/types';
import localStorage from 'sentry/utils/localStorage';
import {MetricsCardinalityProvider} from 'sentry/utils/performance/contexts/metricsCardinality';
import {decodeList, decodeScalar} from 'sentry/utils/queryString';
import withApi from 'sentry/utils/withApi';
import withOrganization from 'sentry/utils/withOrganization';
import withPageFilters from 'sentry/utils/withPageFilters';

import {addRoutePerformanceContext} from '../performance/utils';

import {DEFAULT_EVENT_VIEW} from './data';
import {MetricsBaselineContainer} from './metricsBaselineContainer';
import ResultsHeader from './resultsHeader';
import Table from './table';
import Tags from './tags';
import {generateTitle} from './utils';

type Props = {
  api: Client;
  loading: boolean;
  location: Location;
  organization: Organization;
  router: InjectedRouter;
  selection: PageFilters;
  setSavedQuery: (savedQuery: SavedQuery) => void;
  isHomepage?: boolean;
  savedQuery?: SavedQuery;
};

type State = {
  confirmedQuery: boolean;
  error: string;
  errorCode: number;
  eventView: EventView;
  needConfirmation: boolean;
  showTags: boolean;
  totalValues: null | number;
  savedQuery?: SavedQuery;
  showMetricsAlert?: boolean;
  showUnparameterizedBanner?: boolean;
};
const SHOW_TAGS_STORAGE_KEY = 'discover2:show-tags';
const SHOW_UNPARAM_BANNER = 'showUnparameterizedBanner';

function readShowTagsState() {
  const value = localStorage.getItem(SHOW_TAGS_STORAGE_KEY);
  return value === '1';
}

function getYAxis(location: Location, eventView: EventView, savedQuery?: SavedQuery) {
  if (location.query.yAxis) {
    return decodeList(location.query.yAxis);
  }
  if (location.query.yAxis === null) {
    return [];
  }
  return savedQuery?.yAxis && savedQuery?.yAxis.length > 0
    ? decodeList(savedQuery?.yAxis)
    : [eventView.getYAxis()];
}

export class Results extends Component<Props, State> {
  static getDerivedStateFromProps(nextProps: Readonly<Props>, prevState: State): State {
    if (nextProps.savedQuery || !nextProps.loading) {
      const eventView = EventView.fromSavedQueryOrLocation(
        nextProps.savedQuery,
        nextProps.location
      );
      return {...prevState, eventView, savedQuery: nextProps.savedQuery};
    }
    return prevState;
  }

  state: State = {
    eventView: EventView.fromSavedQueryOrLocation(
      this.props.savedQuery,
      this.props.location
    ),
    error: '',
    errorCode: 200,
    totalValues: null,
    showTags: readShowTagsState(),
    needConfirmation: false,
    confirmedQuery: false,
  };

  componentDidMount() {
    const {organization, selection, location, isHomepage} = this.props;
    if (location.query.fromMetric) {
      this.setState({showMetricsAlert: true});
      browserHistory.replace({
        ...location,
        query: {...location.query, fromMetric: undefined},
      });
    }
    if (location.query[SHOW_UNPARAM_BANNER]) {
      this.setState({showUnparameterizedBanner: true});
      browserHistory.replace({
        ...location,
        query: {...location.query, [SHOW_UNPARAM_BANNER]: undefined},
      });
    }
    loadOrganizationTags(this.tagsApi, organization.slug, selection);
    addRoutePerformanceContext(selection);
    this.checkEventView();
    this.canLoadEvents();
    if (!isHomepage && defined(location.query.id)) {
      updateSavedQueryVisit(organization.slug, location.query.id);
    }
  }

  componentDidUpdate(prevProps: Props, prevState: State) {
    const {api, location, organization, selection} = this.props;
    const {eventView, confirmedQuery, savedQuery} = this.state;

    this.checkEventView();
    const currentQuery = eventView.getEventsAPIPayload(location);
    const prevQuery = prevState.eventView.getEventsAPIPayload(prevProps.location);
    const yAxisArray = getYAxis(location, eventView, savedQuery);
    const prevYAxisArray = getYAxis(prevProps.location, eventView, prevState.savedQuery);

    if (
      !isAPIPayloadSimilar(currentQuery, prevQuery) ||
      this.hasChartParametersChanged(
        prevState.eventView,
        eventView,
        prevYAxisArray,
        yAxisArray
      )
    ) {
      api.clear();
      this.canLoadEvents();
    }
    if (
      !isEqual(prevProps.selection.datetime, selection.datetime) ||
      !isEqual(prevProps.selection.projects, selection.projects)
    ) {
      loadOrganizationTags(this.tagsApi, organization.slug, selection);
      addRoutePerformanceContext(selection);
    }

    if (prevState.confirmedQuery !== confirmedQuery) {
      this.fetchTotalCount();
    }
  }

  tagsApi: Client = new Client();

  hasChartParametersChanged(
    prevEventView: EventView,
    eventView: EventView,
    prevYAxisArray: string[],
    yAxisArray: string[]
  ) {
    if (!isEqual(prevYAxisArray, yAxisArray)) {
      return true;
    }

    const prevDisplay = prevEventView.getDisplayMode();
    const display = eventView.getDisplayMode();

    return prevDisplay !== display;
  }

  canLoadEvents = async () => {
    const {api, location, organization} = this.props;
    const {eventView} = this.state;
    let needConfirmation = false;
    let confirmedQuery = true;
    const currentQuery = eventView.getEventsAPIPayload(location);
    const duration = eventView.getDays();

    if (duration > 30 && currentQuery.project) {
      let projectLength = currentQuery.project.length;

      if (
        projectLength === 0 ||
        (projectLength === 1 && currentQuery.project[0] === '-1')
      ) {
        try {
          const results = await fetchProjectsCount(api, organization.slug);

          if (projectLength === 0) {
            projectLength = results.myProjects;
          } else {
            projectLength = results.allProjects;
          }
        } catch (err) {
          // do nothing, so the length is 0 or 1 and the query is assumed safe
        }
      }

      if (projectLength > 10) {
        needConfirmation = true;
        confirmedQuery = false;
      }
    }
    // Once confirmed, a change of project or datetime will happen before this can set it to false,
    // this means a query will still happen even if the new conditions need confirmation
    // using a state callback to return this to false
    this.setState({needConfirmation, confirmedQuery}, () => {
      this.setState({confirmedQuery: false});
    });
    if (needConfirmation) {
      this.openConfirm();
    }
  };

  openConfirm = () => {};

  setOpenFunction = ({open}) => {
    this.openConfirm = open;
    return null;
  };

  handleConfirmed = () => {
    this.setState({needConfirmation: false, confirmedQuery: true}, () => {
      this.setState({confirmedQuery: false});
    });
  };

  handleCancelled = () => {
    this.setState({needConfirmation: false, confirmedQuery: false});
  };

  async fetchTotalCount() {
    const {api, organization, location} = this.props;
    const {eventView, confirmedQuery} = this.state;

    if (confirmedQuery === false || !eventView.isValid()) {
      return;
    }

    try {
      const totals = await fetchTotalCount(
        api,
        organization.slug,
        eventView.getEventsAPIPayload(location)
      );
      this.setState({totalValues: totals});
    } catch (err) {
      Sentry.captureException(err);
    }
  }

  checkEventView() {
    const {eventView} = this.state;
    const {loading} = this.props;
    if (eventView.isValid() || loading) {
      return;
    }

    // If the view is not valid, redirect to a known valid state.
    const {location, organization, selection, isHomepage, savedQuery} = this.props;
    const query = isHomepage && savedQuery ? omit(savedQuery, 'id') : DEFAULT_EVENT_VIEW;
    const nextEventView = EventView.fromNewQueryWithLocation(query, location);
    if (nextEventView.project.length === 0 && selection.projects) {
      nextEventView.project = selection.projects;
    }
    if (location.query?.query) {
      nextEventView.query = decodeScalar(location.query.query, '');
    }

    browserHistory.replace(
      nextEventView.getResultsViewUrlTarget(organization.slug, isHomepage)
    );
  }

  handleCursor: CursorHandler = (cursor, path, query, _direction) => {
    const {router} = this.props;
    router.push({
      pathname: path,
      query: {...query, cursor},
    });
    // Treat pagination like the user already confirmed the query
    if (!this.state.needConfirmation) {
      this.handleConfirmed();
    }
  };

  handleChangeShowTags = () => {
    const {organization} = this.props;
    trackAnalyticsEvent({
      eventKey: 'discover_v2.results.toggle_tag_facets',
      eventName: 'Discoverv2: Toggle Tag Facets',
      organization_id: parseInt(organization.id, 10),
    });
    this.setState(state => {
      const newValue = !state.showTags;
      localStorage.setItem(SHOW_TAGS_STORAGE_KEY, newValue ? '1' : '0');
      return {...state, showTags: newValue};
    });
  };

  handleSearch = (query: string) => {
    const {router, location} = this.props;

    const queryParams = normalizeDateTimeParams({
      ...(location.query || {}),
      query,
    });

    // do not propagate pagination when making a new search
    const searchQueryParams = omit(queryParams, 'cursor');

    router.push({
      pathname: location.pathname,
      query: searchQueryParams,
    });
  };

  handleYAxisChange = (value: string[]) => {
    const {router, location} = this.props;
    const isDisplayMultiYAxisSupported = MULTI_Y_AXIS_SUPPORTED_DISPLAY_MODES.includes(
      location.query.display as DisplayModes
    );

    const newQuery = {
      ...location.query,
      yAxis: value.length > 0 ? value : [null],
      // If using Multi Y-axis and not in a supported display, change to the default display mode
      display:
        value.length > 1 && !isDisplayMultiYAxisSupported
          ? location.query.display === DisplayModes.DAILYTOP5
            ? DisplayModes.DAILY
            : DisplayModes.DEFAULT
          : location.query.display,
    };

    router.push({
      pathname: location.pathname,
      query: newQuery,
    });

    // Treat axis changing like the user already confirmed the query
    if (!this.state.needConfirmation) {
      this.handleConfirmed();
    }

    trackAnalyticsEvent({
      eventKey: 'discover_v2.y_axis_change',
      eventName: "Discoverv2: Change chart's y axis",
      organization_id: parseInt(this.props.organization.id, 10),
      y_axis_value: value,
    });
  };

  handleDisplayChange = (value: string) => {
    const {router, location} = this.props;

    const newQuery = {
      ...location.query,
      display: value,
    };

    router.push({
      pathname: location.pathname,
      query: newQuery,
    });

    // Treat display changing like the user already confirmed the query
    if (!this.state.needConfirmation) {
      this.handleConfirmed();
    }
  };

  handleIntervalChange = (value: string | undefined) => {
    const {router, location} = this.props;

    const newQuery = {
      ...location.query,
      interval: value,
    };

    if (location.query.interval !== value) {
      router.push({
        pathname: location.pathname,
        query: newQuery,
      });

      // Treat display changing like the user already confirmed the query
      if (!this.state.needConfirmation) {
        this.handleConfirmed();
      }
    }
  };

  handleTopEventsChange = (value: string) => {
    const {router, location} = this.props;

    const newQuery = {
      ...location.query,
      topEvents: value,
    };

    router.push({
      pathname: location.pathname,
      query: newQuery,
    });

    // Treat display changing like the user already confirmed the query
    if (!this.state.needConfirmation) {
      this.handleConfirmed();
    }
  };

  getDocumentTitle(): string {
    const {organization} = this.props;
    const {eventView} = this.state;
    if (!eventView) {
      return '';
    }
    return generateTitle({eventView, organization});
  }

  renderTagsTable() {
    const {organization, location} = this.props;
    const {eventView, totalValues, confirmedQuery} = this.state;

    return (
      <Layout.Side>
        <Tags
          generateUrl={this.generateTagUrl}
          totalValues={totalValues}
          eventView={eventView}
          organization={organization}
          location={location}
          confirmedQuery={confirmedQuery}
        />
      </Layout.Side>
    );
  }

  generateTagUrl = (key: string, value: string) => {
    const {organization, isHomepage} = this.props;
    const {eventView} = this.state;

    const url = eventView.getResultsViewUrlTarget(organization.slug, isHomepage);
    url.query = generateQueryWithTag(url.query, {
      key: formatTagKey(key),
      value,
    });
    return url;
  };

  renderError(error: string) {
    if (!error) {
      return null;
    }
    return (
      <Alert type="error" showIcon>
        {error}
      </Alert>
    );
  }

  setError = (error: string, errorCode: number) => {
    this.setState({error, errorCode});
  };

  renderMetricsFallbackBanner() {
    if (this.state.showMetricsAlert) {
      return (
        <Alert type="info" showIcon>
          {t(
            "You've navigated to this page from a performance metric widget generated from processed events. The results here only show indexed events."
          )}
        </Alert>
      );
    }
    if (this.state.showUnparameterizedBanner) {
      return (
        <Alert type="info" showIcon>
          {tct(
            'These are unparameterized transactions. To better organize your transactions, [link:set transaction names manually].',
            {
              link: (
                <ExternalLink href="https://docs.sentry.io/platforms/javascript/guides/react/configuration/integrations/react-router/#parameterized-transaction-names" />
              ),
            }
          )}
        </Alert>
      );
    }
    return null;
  }

  render() {
    const {organization, location, router, selection, api, setSavedQuery, isHomepage} =
      this.props;
    const {
      eventView,
      error,
      errorCode,
      totalValues,
      showTags,
      confirmedQuery,
      savedQuery,
    } = this.state;
    const fields = eventView.hasAggregateField()
      ? generateAggregateFields(organization, eventView.fields)
      : eventView.fields;
    const query = eventView.query;
    const title = this.getDocumentTitle();
    const yAxisArray = getYAxis(location, eventView, savedQuery);

    return (
      <SentryDocumentTitle title={title} orgSlug={organization.slug}>
        <StyledPageContent>
          <NoProjectMessage organization={organization}>
            <ResultsHeader
              setSavedQuery={setSavedQuery}
              errorCode={errorCode}
              organization={organization}
              location={location}
              eventView={eventView}
              yAxis={yAxisArray}
              router={router}
              isHomepage={isHomepage}
            />
            <Layout.Body>
              <CustomMeasurementsProvider
                organization={organization}
                selection={selection}
              >
                <Top fullWidth>
                  {this.renderMetricsFallbackBanner()}
                  {this.renderError(error)}
                  <StyledPageFilterBar condensed>
                    <ProjectPageFilter />
                    <EnvironmentPageFilter />
                    <DatePageFilter alignDropdown="left" />
                  </StyledPageFilterBar>
                  <CustomMeasurementsContext.Consumer>
                    {contextValue => (
                      <StyledSearchBar
                        searchSource="eventsv2"
                        organization={organization}
                        projectIds={eventView.project}
                        query={query}
                        fields={fields}
                        onSearch={this.handleSearch}
                        maxQueryLength={MAX_QUERY_LENGTH}
                        customMeasurements={contextValue?.customMeasurements ?? undefined}
                      />
                    )}
                  </CustomMeasurementsContext.Consumer>
                  <MetricsCardinalityProvider
                    organization={organization}
                    location={location}
                  >
                    <MetricsBaselineContainer
                      api={api}
                      router={router}
                      organization={organization}
                      eventView={eventView}
                      location={location}
                      onAxisChange={this.handleYAxisChange}
                      onDisplayChange={this.handleDisplayChange}
                      onTopEventsChange={this.handleTopEventsChange}
                      onIntervalChange={this.handleIntervalChange}
                      total={totalValues}
                      confirmedQuery={confirmedQuery}
                      yAxis={yAxisArray}
                    />
                  </MetricsCardinalityProvider>
                </Top>
                <Layout.Main fullWidth={!showTags}>
                  <Table
                    organization={organization}
                    eventView={eventView}
                    location={location}
                    title={title}
                    setError={this.setError}
                    onChangeShowTags={this.handleChangeShowTags}
                    showTags={showTags}
                    confirmedQuery={confirmedQuery}
<<<<<<< HEAD
                    isHomepage={isHomepage}
=======
                    onCursor={this.handleCursor}
>>>>>>> 27cf1e23
                  />
                </Layout.Main>
                {showTags ? this.renderTagsTable() : null}
                <Confirm
                  priority="primary"
                  header={<strong>{t('May lead to thumb twiddling')}</strong>}
                  confirmText={t('Do it')}
                  cancelText={t('Nevermind')}
                  onConfirm={this.handleConfirmed}
                  onCancel={this.handleCancelled}
                  message={
                    <p>
                      {tct(
                        `You've created a query that will search for events made
                      [dayLimit:over more than 30 days] for [projectLimit:more than 10 projects].
                      A lot has happened during that time, so this might take awhile.
                      Are you sure you want to do this?`,
                        {
                          dayLimit: <strong />,
                          projectLimit: <strong />,
                        }
                      )}
                    </p>
                  }
                >
                  {this.setOpenFunction}
                </Confirm>
              </CustomMeasurementsProvider>
            </Layout.Body>
          </NoProjectMessage>
        </StyledPageContent>
      </SentryDocumentTitle>
    );
  }
}

const StyledPageContent = styled(PageContent)`
  padding: 0;
`;

const StyledPageFilterBar = styled(PageFilterBar)`
  margin-bottom: ${space(1)};
`;

const StyledSearchBar = styled(SearchBar)`
  margin-bottom: ${space(2)};
`;

const Top = styled(Layout.Main)`
  flex-grow: 0;
`;

type SavedQueryState = AsyncComponent['state'] & {
  savedQuery?: SavedQuery | null;
};

class SavedQueryAPI extends AsyncComponent<Props, SavedQueryState> {
  getEndpoints(): ReturnType<AsyncComponent['getEndpoints']> {
    const {organization, location} = this.props;

    const endpoints: ReturnType<AsyncComponent['getEndpoints']> = [];
    if (location.query.id) {
      endpoints.push([
        'savedQuery',
        `/organizations/${organization.slug}/discover/saved/${location.query.id}/`,
      ]);
      return endpoints;
    }
    return endpoints;
  }

  setSavedQuery = (newSavedQuery: SavedQuery) => {
    this.setState({savedQuery: newSavedQuery});
  };

  renderLoading() {
    return this.renderBody();
  }

  renderBody(): React.ReactNode {
    const {savedQuery, loading} = this.state;
    return (
      <Results
        {...this.props}
        savedQuery={savedQuery ?? undefined}
        loading={loading}
        setSavedQuery={this.setSavedQuery}
      />
    );
  }
}

function ResultsContainer(props: Props) {
  /**
   * Block `<Results>` from mounting until GSH is ready since there are API
   * requests being performed on mount.
   *
   * Also, we skip loading last used projects if you have multiple projects feature as
   * you no longer need to enforce a project if it is empty. We assume an empty project is
   * the desired behavior because saved queries can contain a project filter. The only
   * exception is if we are showing a prebuilt saved query in which case we want to
   * respect pinned filters.
   */

  return (
    <PageFiltersContainer
      skipLoadLastUsed={
        props.organization.features.includes('global-views') && !!props.savedQuery
      }
    >
      <SavedQueryAPI {...props} />
    </PageFiltersContainer>
  );
}

export default withApi(withOrganization(withPageFilters(ResultsContainer)));<|MERGE_RESOLUTION|>--- conflicted
+++ resolved
@@ -617,11 +617,8 @@
                     onChangeShowTags={this.handleChangeShowTags}
                     showTags={showTags}
                     confirmedQuery={confirmedQuery}
-<<<<<<< HEAD
+                    onCursor={this.handleCursor}
                     isHomepage={isHomepage}
-=======
-                    onCursor={this.handleCursor}
->>>>>>> 27cf1e23
                   />
                 </Layout.Main>
                 {showTags ? this.renderTagsTable() : null}
