--- conflicted
+++ resolved
@@ -252,11 +252,8 @@
         disableProcessedBaselineToggle || !metricsCompatible
       }
       processedTotal={processedTotal}
+      loadingProcessedTotals={loadingTotals}
       showBaseline={showBaseline}
-<<<<<<< HEAD
-      setShowBaseline={setShowBaseline}
-      loadingProcessedTotals={loadingTotals}
-=======
       setShowBaseline={(value: boolean) => {
         router.push({
           pathname: location.pathname,
@@ -266,7 +263,6 @@
           },
         });
       }}
->>>>>>> 0d68b0e7
       {...props}
     />
   );
