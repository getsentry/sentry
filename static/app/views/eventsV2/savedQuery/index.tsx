--- conflicted
+++ resolved
@@ -4,13 +4,6 @@
 import {Location} from 'history';
 import isEqual from 'lodash/isEqual';
 
-<<<<<<< HEAD
-import {
-  openAddDashboardWidgetModal,
-  openAddToDashboardModal,
-} from 'sentry/actionCreators/modal';
-=======
->>>>>>> a0fc8e45
 import {Client} from 'sentry/api';
 import Feature from 'sentry/components/acl/feature';
 import FeatureDisabled from 'sentry/components/acl/featureDisabled';
@@ -232,87 +225,6 @@
     });
   };
 
-<<<<<<< HEAD
-  handleAddDashboardWidget = () => {
-    const {organization, router, location, eventView, savedQuery, yAxis} = this.props;
-
-    const displayType = displayModeToDisplayType(eventView.display as DisplayModes);
-    const defaultTableFields = eventView.fields.map(({field}) => field);
-    const {columns, aggregates} = getColumnsAndAggregates(defaultTableFields);
-    const sort = eventView.sorts[0];
-
-    const defaultWidgetQuery: WidgetQuery = {
-      name: '',
-      aggregates: [
-        ...(displayType === DisplayType.TOP_N ? aggregates : []),
-        ...(typeof yAxis === 'string' ? [yAxis] : yAxis ?? ['count()']),
-      ],
-      columns: [...(displayType === DisplayType.TOP_N ? columns : [])],
-      fields: [
-        ...(displayType === DisplayType.TOP_N ? defaultTableFields : []),
-        ...(typeof yAxis === 'string' ? [yAxis] : yAxis ?? ['count()']),
-      ],
-      conditions: eventView.query,
-      orderby: sort ? `${sort.kind === 'desc' ? '-' : ''}${sort.field}` : '',
-    };
-
-    trackAdvancedAnalyticsEvent('discover_views.add_to_dashboard.modal_open', {
-      organization,
-      saved_query: !!savedQuery,
-    });
-
-    const defaultTitle =
-      savedQuery?.name ?? (eventView.name !== 'All Events' ? eventView.name : undefined);
-
-    if (organization.features.includes('new-widget-builder-experience')) {
-      if (organization.features.includes('new-widget-builder-experience-design')) {
-        openAddToDashboardModal({
-          organization,
-          selection: {
-            projects: eventView.project,
-            environments: eventView.environment,
-            datetime: {
-              start: eventView.start,
-              end: eventView.end,
-              period: eventView.statsPeriod,
-              utc: eventView.utc,
-            },
-          },
-          widget: {
-            title: defaultTitle,
-            displayType,
-            queries: [defaultWidgetQuery],
-            interval: eventView.interval,
-          },
-        });
-        return;
-      }
-      router.push({
-        pathname: `/organizations/${organization.slug}/dashboards/new/widget/new/`,
-        query: {
-          ...location.query,
-          source: DashboardWidgetSource.DISCOVERV2,
-          defaultWidgetQuery: urlEncode(defaultWidgetQuery),
-          defaultTableColumns: defaultTableFields,
-          defaultTitle,
-          displayType,
-        },
-      });
-      return;
-    }
-
-    openAddDashboardWidgetModal({
-      organization,
-      source: DashboardWidgetSource.DISCOVERV2,
-      defaultWidgetQuery,
-      defaultTableColumns: defaultTableFields,
-      defaultTitle,
-      displayType,
-    });
-  };
-
-=======
->>>>>>> a0fc8e45
   renderButtonSaveAs(disabled: boolean) {
     const {queryName} = this.state;
     /**
@@ -435,7 +347,8 @@
       <Button
         key="add-dashboard-widget-from-discover"
         data-test-id="add-dashboard-widget-from-discover"
-        {...(organization.features.includes('new-widget-builder-experience')
+        {...(organization.features.includes('new-widget-builder-experience') &&
+        !organization.features.includes('new-widget-builder-experience-design')
           ? {
               to: constructAddQueryToDashboardLink({
                 organization,
