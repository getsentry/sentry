import {Fragment, PureComponent} from 'react';
import {browserHistory, InjectedRouter} from 'react-router';
import {useTheme} from '@emotion/react';
import styled from '@emotion/styled';
import {FocusScope} from '@react-aria/focus';
import {AnimatePresence} from 'framer-motion';
import {Location} from 'history';
import isEqual from 'lodash/isEqual';

import {Client} from 'sentry/api';
import Feature from 'sentry/components/acl/feature';
import FeatureDisabled from 'sentry/components/acl/featureDisabled';
import GuideAnchor from 'sentry/components/assistant/guideAnchor';
import Banner from 'sentry/components/banner';
import Button from 'sentry/components/button';
import ButtonBar from 'sentry/components/buttonBar';
import {CreateAlertFromViewButton} from 'sentry/components/createAlertButton';
import DropdownMenuControl from 'sentry/components/dropdownMenuControl';
import {MenuItemProps} from 'sentry/components/dropdownMenuItem';
import FeatureBadge from 'sentry/components/featureBadge';
import {Hovercard} from 'sentry/components/hovercard';
import InputControl from 'sentry/components/input';
import {Overlay, PositionWrapper} from 'sentry/components/overlay';
import {IconBookmark, IconDelete, IconEllipsis, IconStar} from 'sentry/icons';
import {t} from 'sentry/locale';
import space from 'sentry/styles/space';
import {Organization, Project, SavedQuery} from 'sentry/types';
import {trackAnalyticsEvent} from 'sentry/utils/analytics';
import EventView from 'sentry/utils/discover/eventView';
import {getDiscoverQueriesUrl} from 'sentry/utils/discover/urls';
import useOverlay from 'sentry/utils/useOverlay';
import withApi from 'sentry/utils/withApi';
import withProjects from 'sentry/utils/withProjects';
import {handleAddQueryToDashboard} from 'sentry/views/eventsV2/utils';

import {DEFAULT_EVENT_VIEW} from '../data';

import {
  handleCreateQuery,
  handleDeleteQuery,
  handleResetHomepageQuery,
  handleUpdateHomepageQuery,
  handleUpdateQuery,
} from './utils';

const renderDisabled = p => (
  <Hovercard
    body={
      <FeatureDisabled
        features={p.features}
        hideHelpToggle
        message={t('Discover queries are disabled')}
        featureName={t('Discover queries')}
      />
    }
  >
    {p.children(p)}
  </Hovercard>
);

type SaveAsDropdownProps = {
  disabled: boolean;
  modifiedHandleCreateQuery: (e: React.MouseEvent<Element>) => void;
  onChangeInput: (e: React.FormEvent<HTMLInputElement>) => void;
  queryName: string;
};

function SaveAsDropdown({
  queryName,
  disabled,
  onChangeInput,
  modifiedHandleCreateQuery,
}: SaveAsDropdownProps) {
  const {isOpen, triggerProps, overlayProps, arrowProps} = useOverlay();
  const theme = useTheme();

  return (
    <div>
      <Button
        {...triggerProps}
        size="sm"
        icon={<IconStar />}
        aria-label={t('Save as')}
        disabled={disabled}
      >
        {`${t('Save as')}\u2026`}
      </Button>
      <AnimatePresence>
        {isOpen && (
          <FocusScope contain restoreFocus autoFocus>
            <PositionWrapper zIndex={theme.zIndex.dropdown} {...overlayProps}>
              <StyledOverlay arrowProps={arrowProps} animated>
                <SaveAsInput
                  type="text"
                  name="query_name"
                  placeholder={t('Display name')}
                  value={queryName || ''}
                  onChange={onChangeInput}
                  disabled={disabled}
                />
                <SaveAsButton
                  onClick={modifiedHandleCreateQuery}
                  priority="primary"
                  disabled={disabled || !queryName}
                >
                  {t('Save for Org')}
                </SaveAsButton>
              </StyledOverlay>
            </PositionWrapper>
          </FocusScope>
        )}
      </AnimatePresence>
    </div>
  );
}

type DefaultProps = {
  disabled: boolean;
};

type Props = DefaultProps & {
  api: Client;

  eventView: EventView;
  /**
   * DO NOT USE `Location` TO GENERATE `EventView` IN THIS COMPONENT.
   *
   * In this component, state is generated from EventView and SavedQueriesStore.
   * Using Location to rebuild EventView will break the tests. `Location` is
   * passed down only because it is needed for navigation.
   */
  location: Location;
  organization: Organization;
  projects: Project[];
  queryDataLoading: boolean;
  router: InjectedRouter;
  savedQuery: SavedQuery | undefined;
  setHomepageQuery: (homepageQuery?: SavedQuery) => void;
  setSavedQuery: (savedQuery: SavedQuery) => void;
  updateCallback: () => void;
  yAxis: string[];
  homepageQuery?: SavedQuery;
  isHomepage?: boolean;
};

type State = {
  isEditingQuery: boolean;
  isNewQuery: boolean;

  queryName: string;
};

class SavedQueryButtonGroup extends PureComponent<Props, State> {
  static getDerivedStateFromProps(nextProps: Readonly<Props>, prevState: State): State {
    const {eventView: nextEventView, savedQuery, queryDataLoading, yAxis} = nextProps;

    // For a new unsaved query
    if (!savedQuery) {
      return {
        isNewQuery: true,
        isEditingQuery: false,
        queryName: prevState.queryName || '',
      };
    }

    if (queryDataLoading) {
      return prevState;
    }

    const savedEventView = EventView.fromSavedQuery(savedQuery);

    // Switching from a SavedQuery to another SavedQuery
    if (savedEventView.id !== nextEventView.id) {
      return {
        isNewQuery: false,
        isEditingQuery: false,
        queryName: '',
      };
    }

    // For modifying a SavedQuery
    const isEqualQuery = nextEventView.isEqualTo(savedEventView);
    // undefined saved yAxis defaults to count() and string values are converted to array
    const isEqualYAxis = isEqual(
      yAxis,
      !savedQuery.yAxis
        ? ['count()']
        : typeof savedQuery.yAxis === 'string'
        ? [savedQuery.yAxis]
        : savedQuery.yAxis
    );
    return {
      isNewQuery: false,
      isEditingQuery: !isEqualQuery || !isEqualYAxis,

      // HACK(leedongwei): See comment at SavedQueryButtonGroup.onFocusInput
      queryName: prevState.queryName || '',
    };
  }

  /**
   * Stop propagation for the input and container so people can interact with
   * the inputs in the dropdown.
   */
  static stopEventPropagation = (event: React.MouseEvent) => {
    const capturedElements = ['LI', 'INPUT'];

    if (
      event.target instanceof Element &&
      capturedElements.includes(event.target.nodeName)
    ) {
      event.preventDefault();
      event.stopPropagation();
    }
  };

  static defaultProps: DefaultProps = {
    disabled: false,
  };

  state: State = {
    isNewQuery: true,
    isEditingQuery: false,

    queryName: '',
  };

  onChangeInput = (event: React.FormEvent<HTMLInputElement>) => {
    const target = event.target as HTMLInputElement;
    this.setState({queryName: target.value});
  };

  /**
   * There are two ways to create a query
   * 1) Creating a query from scratch and saving it
   * 2) Modifying an existing query and saving it
   */
  handleCreateQuery = (event: React.MouseEvent<Element>) => {
    event.preventDefault();
    event.stopPropagation();

    const {api, organization, eventView, yAxis} = this.props;

    if (!this.state.queryName) {
      return;
    }

    const nextEventView = eventView.clone();
    nextEventView.name = this.state.queryName;

    // Checks if "Save as" button is clicked from a clean state, or it is
    // clicked while modifying an existing query
    const isNewQuery = !eventView.id;

    handleCreateQuery(api, organization, nextEventView, yAxis, isNewQuery).then(
      (savedQuery: SavedQuery) => {
        const view = EventView.fromSavedQuery(savedQuery);

        Banner.dismiss('discover');
        this.setState({queryName: ''});
        browserHistory.push(view.getResultsViewUrlTarget(organization.slug));
      }
    );
  };

  handleUpdateQuery = (event: React.MouseEvent<Element>) => {
    event.preventDefault();
    event.stopPropagation();

    const {api, organization, eventView, updateCallback, yAxis, setSavedQuery} =
      this.props;

    handleUpdateQuery(api, organization, eventView, yAxis).then(
      (savedQuery: SavedQuery) => {
        const view = EventView.fromSavedQuery(savedQuery);
        setSavedQuery(savedQuery);
        this.setState({queryName: ''});
        browserHistory.push(view.getResultsViewShortUrlTarget(organization.slug));
        updateCallback();
      }
    );
  };

  handleDeleteQuery = (event?: React.MouseEvent<Element>) => {
    event?.preventDefault();
    event?.stopPropagation();

    const {api, organization, eventView} = this.props;

    handleDeleteQuery(api, organization, eventView).then(() => {
      browserHistory.push({
        pathname: getDiscoverQueriesUrl(organization),
        query: {},
      });
    });
  };

  handleCreateAlertSuccess = () => {
    const {organization} = this.props;
    trackAnalyticsEvent({
      eventKey: 'discover_v2.create_alert_clicked',
      eventName: 'Discoverv2: Create alert clicked',
      status: 'success',
      organization_id: organization.id,
      url: window.location.href,
    });
  };

  renderButtonViewSaved(disabled: boolean) {
    const {organization} = this.props;
    return (
      <Button
        onClick={() => {}}
        data-test-id="discover2-savedquery-button-view-saved"
        disabled={disabled}
        size="sm"
        icon={<IconStar isSolid />}
        to={getDiscoverQueriesUrl(organization)}
      >
        {t('Saved Queries')}
      </Button>
    );
  }

  renderButtonSaveAs(disabled: boolean) {
    const {queryName} = this.state;
    return (
      <SaveAsDropdown
        queryName={queryName}
        onChangeInput={this.onChangeInput}
        modifiedHandleCreateQuery={this.handleCreateQuery}
        disabled={disabled}
      />
    );
  }

  renderButtonSave(disabled: boolean) {
    const {isNewQuery, isEditingQuery} = this.state;
    const {organization} = this.props;

    // TODO(nar): Remove this button when Discover homepage is released
    // Existing query that hasn't been modified.
    if (!isNewQuery && !isEditingQuery) {
      if (organization.features.includes('discover-query-builder-as-landing-page')) {
        return null;
      }
      return (
        <Button
          icon={<IconStar color="yellow100" isSolid size="sm" />}
          size="sm"
          disabled
          data-test-id="discover2-savedquery-button-saved"
        >
          {t('Saved for Org')}
        </Button>
      );
    }
    // Existing query with edits, show save and save as.
    if (!isNewQuery && isEditingQuery) {
      return (
        <Fragment>
          <Button
            onClick={this.handleUpdateQuery}
            data-test-id="discover2-savedquery-button-update"
            disabled={disabled}
            size="sm"
          >
            <IconUpdate />
            {t('Save Changes')}
          </Button>
          {this.renderButtonSaveAs(disabled)}
        </Fragment>
      );
    }

    // Is a new query enable saveas
    return this.renderButtonSaveAs(disabled);
  }

  renderButtonDelete(disabled: boolean) {
    const {isNewQuery} = this.state;

    if (isNewQuery) {
      return null;
    }

    return (
      <Button
        data-test-id="discover2-savedquery-button-delete"
        onClick={this.handleDeleteQuery}
        disabled={disabled}
        size="sm"
        icon={<IconDelete />}
        aria-label={t('Delete')}
      />
    );
  }

  renderButtonCreateAlert() {
    const {eventView, organization, projects} = this.props;

    return (
      <GuideAnchor target="create_alert_from_discover">
        <CreateAlertFromViewButton
          eventView={eventView}
          organization={organization}
          projects={projects}
          onClick={this.handleCreateAlertSuccess}
          referrer="discover"
          size="sm"
          aria-label={t('Create Alert')}
          data-test-id="discover2-create-from-discover"
        />
      </GuideAnchor>
    );
  }

  renderButtonAddToDashboard() {
    const {organization, eventView, savedQuery, yAxis, router, location} = this.props;
    return (
      <Button
        key="add-dashboard-widget-from-discover"
        data-test-id="add-dashboard-widget-from-discover"
        size="sm"
        onClick={() =>
          handleAddQueryToDashboard({
            organization,
            location,
            eventView,
            query: savedQuery,
            yAxis,
            router,
          })
        }
      >
        {t('Add to Dashboard')}
      </Button>
    );
  }

  renderSaveAsHomepage(disabled: boolean) {
    const {
      api,
      organization,
      eventView,
      location,
      isHomepage,
      setHomepageQuery,
      homepageQuery,
      queryDataLoading,
    } = this.props;
<<<<<<< HEAD
    const buttonDisabled = disabled || queryDataLoading;
=======
    const buttonDisabled =
      disabled ||
      queryDataLoading ||
      (!homepageQuery &&
        eventView.isEqualTo(EventView.fromSavedQuery(DEFAULT_EVENT_VIEW)));
>>>>>>> 66704d30
    if (
      homepageQuery &&
      eventView.isEqualTo(EventView.fromSavedQuery(homepageQuery), ['id', 'name'])
    ) {
      return (
        <Button
          key="reset-discover-homepage"
          data-test-id="reset-discover-homepage"
          onClick={async () => {
            await handleResetHomepageQuery(api, organization);
            setHomepageQuery(undefined);
            if (isHomepage) {
              const nextEventView = EventView.fromNewQueryWithLocation(
                DEFAULT_EVENT_VIEW,
                location
              );
              browserHistory.push({
                pathname: location.pathname,
                query: nextEventView.generateQueryStringObject(),
              });
            }
          }}
          size="sm"
          icon={<IconBookmark isSolid />}
          disabled={buttonDisabled}
        >
          {t('Remove Default')}
          <FeatureBadge type="beta" />
        </Button>
      );
    }

    return (
      <Button
        key="set-as-default"
        data-test-id="set-as-default"
        onClick={async () => {
          const updatedHomepageQuery = await handleUpdateHomepageQuery(
            api,
            organization,
            eventView.toNewQuery()
          );
          if (updatedHomepageQuery) {
            setHomepageQuery(updatedHomepageQuery);
          }
        }}
        size="sm"
        icon={<IconBookmark />}
        disabled={buttonDisabled}
      >
        {t('Set as Default')}
        <FeatureBadge type="beta" />
      </Button>
    );
  }

  renderQueryButton(renderFunc: (disabled: boolean) => React.ReactNode) {
    const {organization} = this.props;
    return (
      <Feature
        organization={organization}
        features={['discover-query']}
        hookName="feature-disabled:discover-saved-query-create"
        renderDisabled={renderDisabled}
      >
        {({hasFeature}) => renderFunc(!hasFeature || this.props.disabled)}
      </Feature>
    );
  }
<<<<<<< HEAD

  renderHomepageFeatureButtons() {
    const {organization, eventView, savedQuery, yAxis, router, location, isHomepage} =
      this.props;

    const contextMenuItems: MenuItemProps[] = [];

    if (organization.features.includes('dashboards-edit')) {
      contextMenuItems.push({
        key: 'add-to-dashboard',
        label: t('Add To Dashboard'),
        onAction: () => {
          handleAddQueryToDashboard({
            organization,
            location,
            eventView,
            query: savedQuery,
            yAxis,
            router,
          });
        },
      });
    }

=======

  renderHomepageFeatureButtons() {
    const {organization, eventView, savedQuery, yAxis, router, location, isHomepage} =
      this.props;

    const contextMenuItems: MenuItemProps[] = [];

    if (organization.features.includes('dashboards-edit')) {
      contextMenuItems.push({
        key: 'add-to-dashboard',
        label: t('Add to Dashboard'),
        onAction: () => {
          handleAddQueryToDashboard({
            organization,
            location,
            eventView,
            query: savedQuery,
            yAxis,
            router,
          });
        },
      });
    }

>>>>>>> 66704d30
    if (!isHomepage && savedQuery) {
      contextMenuItems.push({
        key: 'delete-saved-query',
        label: t('Delete Saved Query'),
        onAction: () => this.handleDeleteQuery(),
      });
    }

    const contextMenu = (
      <DropdownMenuControl
        items={contextMenuItems}
        trigger={triggerProps => (
          <Button
            {...triggerProps}
            aria-label={t('Discover Context Menu')}
            size="sm"
            onClick={e => {
              e.stopPropagation();
              e.preventDefault();

              triggerProps.onClick?.(e);
            }}
<<<<<<< HEAD
            icon={<IconEllipsis direction="down" />}
=======
            icon={<IconEllipsis />}
>>>>>>> 66704d30
          />
        )}
        position="bottom-end"
        offset={4}
      />
    );

    return (
      <ResponsiveButtonBar gap={1}>
        <Feature
          organization={organization}
          features={['discover-query-builder-as-landing-page']}
        >
          {this.renderQueryButton(disabled => this.renderSaveAsHomepage(disabled))}
        </Feature>
        {this.renderQueryButton(disabled => this.renderButtonSave(disabled))}
        <Feature organization={organization} features={['incidents']}>
          {({hasFeature}) => hasFeature && this.renderButtonCreateAlert()}
        </Feature>

<<<<<<< HEAD
        {contextMenu}
=======
        {contextMenuItems.length > 0 && contextMenu}
>>>>>>> 66704d30

        <Feature
          organization={organization}
          features={['discover-query-builder-as-landing-page']}
        >
          {this.renderQueryButton(disabled => this.renderButtonViewSaved(disabled))}
        </Feature>
      </ResponsiveButtonBar>
    );
  }

  render() {
    const {organization} = this.props;

    if (organization.features.includes('discover-query-builder-as-landing-page')) {
      return this.renderHomepageFeatureButtons();
    }

    return (
      <ResponsiveButtonBar gap={1}>
        {this.renderQueryButton(disabled => this.renderButtonSave(disabled))}
        <Feature organization={organization} features={['incidents']}>
          {({hasFeature}) => hasFeature && this.renderButtonCreateAlert()}
        </Feature>
        <Feature organization={organization} features={['dashboards-edit']}>
          {({hasFeature}) => hasFeature && this.renderButtonAddToDashboard()}
        </Feature>
        {this.renderQueryButton(disabled => this.renderButtonDelete(disabled))}
      </ResponsiveButtonBar>
    );
  }
}

const ResponsiveButtonBar = styled(ButtonBar)`
  @media (min-width: ${p => p.theme.breakpoints.medium}) {
    margin-top: 0;
  }
`;

const StyledOverlay = styled(Overlay)`
  padding: ${space(1)};
`;

const SaveAsButton = styled(Button)`
  width: 100%;
`;

const SaveAsInput = styled(InputControl)`
  margin-bottom: ${space(1)};
`;

const IconUpdate = styled('div')`
  display: inline-block;
  width: 10px;
  height: 10px;

  margin-right: ${space(0.75)};
  border-radius: 5px;
  background-color: ${p => p.theme.yellow300};
`;

export default withProjects(withApi(SavedQueryButtonGroup));<|MERGE_RESOLUTION|>--- conflicted
+++ resolved
@@ -449,15 +449,7 @@
       homepageQuery,
       queryDataLoading,
     } = this.props;
-<<<<<<< HEAD
     const buttonDisabled = disabled || queryDataLoading;
-=======
-    const buttonDisabled =
-      disabled ||
-      queryDataLoading ||
-      (!homepageQuery &&
-        eventView.isEqualTo(EventView.fromSavedQuery(DEFAULT_EVENT_VIEW)));
->>>>>>> 66704d30
     if (
       homepageQuery &&
       eventView.isEqualTo(EventView.fromSavedQuery(homepageQuery), ['id', 'name'])
@@ -527,32 +519,6 @@
       </Feature>
     );
   }
-<<<<<<< HEAD
-
-  renderHomepageFeatureButtons() {
-    const {organization, eventView, savedQuery, yAxis, router, location, isHomepage} =
-      this.props;
-
-    const contextMenuItems: MenuItemProps[] = [];
-
-    if (organization.features.includes('dashboards-edit')) {
-      contextMenuItems.push({
-        key: 'add-to-dashboard',
-        label: t('Add To Dashboard'),
-        onAction: () => {
-          handleAddQueryToDashboard({
-            organization,
-            location,
-            eventView,
-            query: savedQuery,
-            yAxis,
-            router,
-          });
-        },
-      });
-    }
-
-=======
 
   renderHomepageFeatureButtons() {
     const {organization, eventView, savedQuery, yAxis, router, location, isHomepage} =
@@ -577,7 +543,6 @@
       });
     }
 
->>>>>>> 66704d30
     if (!isHomepage && savedQuery) {
       contextMenuItems.push({
         key: 'delete-saved-query',
@@ -600,11 +565,7 @@
 
               triggerProps.onClick?.(e);
             }}
-<<<<<<< HEAD
-            icon={<IconEllipsis direction="down" />}
-=======
             icon={<IconEllipsis />}
->>>>>>> 66704d30
           />
         )}
         position="bottom-end"
@@ -625,11 +586,7 @@
           {({hasFeature}) => hasFeature && this.renderButtonCreateAlert()}
         </Feature>
 
-<<<<<<< HEAD
-        {contextMenu}
-=======
         {contextMenuItems.length > 0 && contextMenu}
->>>>>>> 66704d30
 
         <Feature
           organization={organization}
