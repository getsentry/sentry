/* eslint-disable no-alert */
import {Fragment} from 'react';
import styled from '@emotion/styled';

import {Button} from 'sentry/components/core/button';
import {LinkButton} from 'sentry/components/core/button/linkButton';
import {DateTime} from 'sentry/components/dateTime';
import {KeyValueTable, KeyValueTableRow} from 'sentry/components/keyValueTable';
import LoadingError from 'sentry/components/loadingError';
import LoadingIndicator from 'sentry/components/loadingIndicator';
import SentryDocumentTitle from 'sentry/components/sentryDocumentTitle';
import TimeSince from 'sentry/components/timeSince';
import {ActionsProvider} from 'sentry/components/workflowEngine/layout/actions';
import {BreadcrumbsProvider} from 'sentry/components/workflowEngine/layout/breadcrumbs';
import DetailLayout from 'sentry/components/workflowEngine/layout/detail';
import Section from 'sentry/components/workflowEngine/ui/section';
import {useWorkflowEngineFeatureGate} from 'sentry/components/workflowEngine/useWorkflowEngineFeatureGate';
import {IconArrow, IconEdit} from 'sentry/icons';
import {t} from 'sentry/locale';
import {space} from 'sentry/styles/space';
import type {Detector} from 'sentry/types/workflowEngine/detectors';
import getDuration from 'sentry/utils/duration/getDuration';
import useOrganization from 'sentry/utils/useOrganization';
import {useParams} from 'sentry/utils/useParams';
<<<<<<< HEAD
import useProjects from 'sentry/utils/useProjects';
import {ConnectedAutomationsList} from 'sentry/views/detectors/components/connectedAutomationList';
import DetailsPanel from 'sentry/views/detectors/components/detailsPanel';
import IssuesList from 'sentry/views/detectors/components/issuesList';
import {useDetector} from 'sentry/views/detectors/hooks';
import {
  makeMonitorBasePathname,
  makeMonitorDetailsPathname,
} from 'sentry/views/detectors/pathnames';
=======
import {ConnectedAutomationsList} from 'sentry/views/detectors/components/connectedAutomationList';
import DetailsPanel from 'sentry/views/detectors/components/detailsPanel';
import IssuesList from 'sentry/views/detectors/components/issuesList';
import {useDetectorQuery} from 'sentry/views/detectors/hooks';
import {makeMonitorBasePathname} from 'sentry/views/detectors/pathnames';
>>>>>>> daf122e0

type Priority = {
  sensitivity: string;
  threshold: number;
};

const priorities: Priority[] = [
  {sensitivity: 'medium', threshold: 4},
  {sensitivity: 'high', threshold: 10},
];

function getEnvironmentFromDetector(detector: Detector) {
  return detector.dataSources.find(ds => ds.queryObj.snubaQuery.environment)?.queryObj
    .snubaQuery.environment;
}

export default function DetectorDetail() {
  const organization = useOrganization();
  useWorkflowEngineFeatureGate({redirect: true});
<<<<<<< HEAD
  const params = useParams<{detectorId: string}>();
  const {projects} = useProjects();

  const {
    data: detector,
    isPending,
    isError,
    refetch,
  } = useDetector({
    // TODO: Remove hardcoded project slug or move to project url
    projectSlug: 'sentry',
    detectorId: params.detectorId,
  });
  const project = projects.find(p => p.id === detector?.projectId);

  if (isPending) {
    return <LoadingIndicator />;
  }

  if (isError || !project) {
    return <LoadingError onRetry={refetch} />;
  }

  return (
    <SentryDocumentTitle title={detector.name} noSuffix>
=======
  const {detectorId} = useParams();
  if (!detectorId) {
    throw new Error(`Unable to find detector.`);
  }
  const {data: detector} = useDetectorQuery(detectorId);

  return (
    <SentryDocumentTitle title={detector?.name} noSuffix>
>>>>>>> daf122e0
      <BreadcrumbsProvider
        crumb={{label: t('Monitors'), to: makeMonitorBasePathname(organization.slug)}}
      >
        <ActionsProvider actions={<Actions detector={detector} />}>
          <DetailLayout project={{slug: 'project-slug', platform: 'javascript-astro'}}>
            <DetailLayout.Main>
              {/* TODO: Add chart here */}
              <Section title={t('Ongoing Issues')}>
                {/* TODO: Replace with GroupList */}
                <IssuesList />
              </Section>
              <Section title={t('Connected Automations')}>
                <ConnectedAutomationsList automations={[]} />
              </Section>
            </DetailLayout.Main>
            <DetailLayout.Sidebar>
              <Section title={t('Detect')}>
                <DetailsPanel />
              </Section>
              <Section title={t('Assign')}>
                {t('Assign to %s', 'admin@sentry.io')}
              </Section>
              <Section title={t('Prioritize')}>
                <PrioritiesList>
                  {priorities.map(priority => (
                    <Fragment key={priority.sensitivity}>
                      <PriorityDuration>
                        {getDuration(priority.threshold, 0, false, true)}
                      </PriorityDuration>
                      <IconArrow direction="right" />
                      <p>{priority.sensitivity}</p>
                    </Fragment>
                  ))}
                </PrioritiesList>
              </Section>
              <Section title={t('Resolve')}>
                {t('Auto-resolve after %s of inactivity', getDuration(3000000))}
              </Section>
              <Section title={t('Details')}>
                <KeyValueTable>
                  <KeyValueTableRow
                    keyName={t('Date created')}
                    value={<DateTime date={detector.dateCreated} dateOnly year />}
                  />
                  <KeyValueTableRow keyName={t('Created by')} value="placeholder" />
                  <KeyValueTableRow
                    keyName={t('Last modified')}
                    value={<TimeSince date={detector.dateUpdated} />}
                  />
                  <KeyValueTableRow
                    keyName={t('Environment')}
                    value={getEnvironmentFromDetector(detector)}
                  />
                </KeyValueTable>
              </Section>
            </DetailLayout.Sidebar>
          </DetailLayout>
        </ActionsProvider>
      </BreadcrumbsProvider>
    </SentryDocumentTitle>
  );
}

function Actions({detector}: {detector: Detector}) {
  const organization = useOrganization();
  const disable = () => {
    window.alert('disable');
  };
  return (
    <Fragment>
      <Button onClick={disable} size="sm">
        {t('Disable')}
      </Button>
      <LinkButton
        to={`${makeMonitorDetailsPathname(organization.slug, detector.id)}edit/`}
        priority="primary"
        icon={<IconEdit />}
        size="sm"
      >
        {t('Edit')}
      </LinkButton>
    </Fragment>
  );
}

const PrioritiesList = styled('div')`
  display: grid;
  grid-template-columns: auto auto auto;
  grid-template-rows: repeat(${priorities.length}, 1fr);
  align-items: center;
  width: fit-content;
  gap: ${space(0.5)} ${space(1)};

  p {
    margin: 0;
    width: fit-content;
  }
`;

const PriorityDuration = styled('p')`
  justify-self: flex-end;
`;<|MERGE_RESOLUTION|>--- conflicted
+++ resolved
@@ -22,23 +22,15 @@
 import getDuration from 'sentry/utils/duration/getDuration';
 import useOrganization from 'sentry/utils/useOrganization';
 import {useParams} from 'sentry/utils/useParams';
-<<<<<<< HEAD
 import useProjects from 'sentry/utils/useProjects';
 import {ConnectedAutomationsList} from 'sentry/views/detectors/components/connectedAutomationList';
 import DetailsPanel from 'sentry/views/detectors/components/detailsPanel';
 import IssuesList from 'sentry/views/detectors/components/issuesList';
-import {useDetector} from 'sentry/views/detectors/hooks';
+import {useDetectorQuery} from 'sentry/views/detectors/hooks';
 import {
   makeMonitorBasePathname,
   makeMonitorDetailsPathname,
 } from 'sentry/views/detectors/pathnames';
-=======
-import {ConnectedAutomationsList} from 'sentry/views/detectors/components/connectedAutomationList';
-import DetailsPanel from 'sentry/views/detectors/components/detailsPanel';
-import IssuesList from 'sentry/views/detectors/components/issuesList';
-import {useDetectorQuery} from 'sentry/views/detectors/hooks';
-import {makeMonitorBasePathname} from 'sentry/views/detectors/pathnames';
->>>>>>> daf122e0
 
 type Priority = {
   sensitivity: string;
@@ -58,7 +50,6 @@
 export default function DetectorDetail() {
   const organization = useOrganization();
   useWorkflowEngineFeatureGate({redirect: true});
-<<<<<<< HEAD
   const params = useParams<{detectorId: string}>();
   const {projects} = useProjects();
 
@@ -67,11 +58,7 @@
     isPending,
     isError,
     refetch,
-  } = useDetector({
-    // TODO: Remove hardcoded project slug or move to project url
-    projectSlug: 'sentry',
-    detectorId: params.detectorId,
-  });
+  } = useDetectorQuery(params.detectorId);
   const project = projects.find(p => p.id === detector?.projectId);
 
   if (isPending) {
@@ -84,16 +71,6 @@
 
   return (
     <SentryDocumentTitle title={detector.name} noSuffix>
-=======
-  const {detectorId} = useParams();
-  if (!detectorId) {
-    throw new Error(`Unable to find detector.`);
-  }
-  const {data: detector} = useDetectorQuery(detectorId);
-
-  return (
-    <SentryDocumentTitle title={detector?.name} noSuffix>
->>>>>>> daf122e0
       <BreadcrumbsProvider
         crumb={{label: t('Monitors'), to: makeMonitorBasePathname(organization.slug)}}
       >
