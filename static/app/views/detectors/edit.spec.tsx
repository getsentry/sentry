--- conflicted
+++ resolved
@@ -169,7 +169,6 @@
         initialRouterConfig,
       });
 
-<<<<<<< HEAD
       expect(await screen.findByRole('link', {name})).toBeInTheDocument();
 
       // Find the editable name field and change it
@@ -226,87 +225,6 @@
       expect(router.location.pathname).toBe(
         `/organizations/${organization.slug}/issues/monitors/1/`
       );
-=======
-  it('includes comparisonDelta in events-stats request when using percent change detection', async () => {
-    MockApiClient.addMockResponse({
-      url: `/organizations/${organization.slug}/detectors/${mockDetector.id}/`,
-      body: mockDetector,
-    });
-
-    const eventsStatsRequest = MockApiClient.addMockResponse({
-      url: `/organizations/${organization.slug}/events-stats/`,
-      body: {data: []},
-    });
-
-    const updateRequest = MockApiClient.addMockResponse({
-      url: `/organizations/${organization.slug}/detectors/${mockDetector.id}/`,
-      method: 'PUT',
-      body: mockDetector,
-    });
-
-    render(<DetectorEdit />, {
-      organization,
-      initialRouterConfig: {
-        route: '/organizations/:orgId/issues/monitors/:detectorId/edit/',
-        location: {
-          pathname: `/organizations/${organization.slug}/issues/monitors/${mockDetector.id}/edit/`,
-        },
-      },
-    });
-
-    expect(await screen.findByRole('link', {name})).toBeInTheDocument();
-
-    // Switch to percent change detection
-    await userEvent.click(screen.getByRole('radio', {name: 'Change'}));
-
-    // Set % change value to 10%
-    const newThresholdValue = '22';
-    await userEvent.clear(screen.getByLabelText('Initial threshold'));
-    await userEvent.type(screen.getByLabelText('Initial threshold'), newThresholdValue);
-
-    // Wait for the events-stats request to be made with comparisonDelta
-    // Default comparisonDelta is 1 hour (3600 seconds)
-    await waitFor(() => {
-      expect(eventsStatsRequest).toHaveBeenCalledWith(
-        `/organizations/${organization.slug}/events-stats/`,
-        expect.objectContaining({
-          query: expect.objectContaining({
-            comparisonDelta: 3600,
-          }),
-        })
-      );
-    });
-
-    // Save changes and verify the update request includes comparisonDelta
-    await userEvent.click(screen.getByRole('button', {name: 'Save'}));
-
-    await waitFor(() => {
-      expect(updateRequest).toHaveBeenCalledWith(
-        `/organizations/${organization.slug}/detectors/1/`,
-        expect.objectContaining({
-          method: 'PUT',
-          data: expect.objectContaining({
-            config: expect.objectContaining({
-              detectionType: 'percent',
-              comparisonDelta: 3600,
-            }),
-          }),
-        })
-      );
-    });
-    const updateBody = updateRequest.mock.calls[0][1];
-    expect(updateBody.data.conditionGroup.conditions[0]).toEqual({
-      comparison: Number(newThresholdValue),
-      conditionResult: 75,
-      type: 'gt',
-    });
-  });
-
-  it('hides detection type options when dataset is changed to releases', async () => {
-    MockApiClient.addMockResponse({
-      url: `/organizations/${organization.slug}/detectors/${mockDetector.id}/`,
-      body: mockDetector,
->>>>>>> 41c7df72
     });
 
     it('adjusts interval when switching datasets', async () => {
@@ -360,6 +278,81 @@
       expect(screen.getByRole('option', {name: 'Last 7 days'})).toBeInTheDocument();
     });
 
+    it('includes comparisonDelta in events-stats request when using percent change detection', async () => {
+      MockApiClient.addMockResponse({
+        url: `/organizations/${organization.slug}/detectors/${mockDetector.id}/`,
+        body: mockDetector,
+      });
+
+      const eventsStatsRequest = MockApiClient.addMockResponse({
+        url: `/organizations/${organization.slug}/events-stats/`,
+        body: {data: []},
+      });
+
+      const updateRequest = MockApiClient.addMockResponse({
+        url: `/organizations/${organization.slug}/detectors/${mockDetector.id}/`,
+        method: 'PUT',
+        body: mockDetector,
+      });
+
+      render(<DetectorEdit />, {
+        organization,
+        initialRouterConfig: {
+          route: '/organizations/:orgId/issues/monitors/:detectorId/edit/',
+          location: {
+            pathname: `/organizations/${organization.slug}/issues/monitors/${mockDetector.id}/edit/`,
+          },
+        },
+      });
+
+      expect(await screen.findByRole('link', {name})).toBeInTheDocument();
+
+      // Switch to percent change detection
+      await userEvent.click(screen.getByRole('radio', {name: 'Change'}));
+
+      // Set % change value to 10%
+      const newThresholdValue = '22';
+      await userEvent.clear(screen.getByLabelText('Initial threshold'));
+      await userEvent.type(screen.getByLabelText('Initial threshold'), newThresholdValue);
+
+      // Wait for the events-stats request to be made with comparisonDelta
+      // Default comparisonDelta is 1 hour (3600 seconds)
+      await waitFor(() => {
+        expect(eventsStatsRequest).toHaveBeenCalledWith(
+          `/organizations/${organization.slug}/events-stats/`,
+          expect.objectContaining({
+            query: expect.objectContaining({
+              comparisonDelta: 3600,
+            }),
+          })
+        );
+      });
+
+      // Save changes and verify the update request includes comparisonDelta
+      await userEvent.click(screen.getByRole('button', {name: 'Save'}));
+
+      await waitFor(() => {
+        expect(updateRequest).toHaveBeenCalledWith(
+          `/organizations/${organization.slug}/detectors/1/`,
+          expect.objectContaining({
+            method: 'PUT',
+            data: expect.objectContaining({
+              config: expect.objectContaining({
+                detectionType: 'percent',
+                comparisonDelta: 3600,
+              }),
+            }),
+          })
+        );
+      });
+      const updateBody = updateRequest.mock.calls[0][1];
+      expect(updateBody.data.conditionGroup.conditions[0]).toEqual({
+        comparison: Number(newThresholdValue),
+        conditionResult: 75,
+        type: 'gt',
+      });
+    });
+
     it('hides detection type options when dataset is changed to releases', async () => {
       const testDetector = MetricDetectorFixture({
         name: 'Test Detector',
