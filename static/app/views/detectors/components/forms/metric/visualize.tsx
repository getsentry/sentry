import {useContext, useMemo} from 'react';
import styled from '@emotion/styled';

import {Tag, type TagProps} from 'sentry/components/core/badge/tag';
import {CompactSelect} from 'sentry/components/core/compactSelect';
import {Input} from 'sentry/components/core/input';
import {Flex} from 'sentry/components/core/layout';
import {Tooltip} from 'sentry/components/core/tooltip';
import FormContext from 'sentry/components/forms/formContext';
import {t} from 'sentry/locale';
import {space} from 'sentry/styles/space';
import type {SelectValue} from 'sentry/types/core';
import type {AggregateParameter} from 'sentry/utils/discover/fields';
import {parseFunction} from 'sentry/utils/discover/fields';
import {
  AggregationKey,
  ALLOWED_EXPLORE_VISUALIZE_AGGREGATES,
  FieldValueType,
  getFieldDefinition,
  prettifyTagKey,
} from 'sentry/utils/fields';
import {unreachable} from 'sentry/utils/unreachable';
import useOrganization from 'sentry/utils/useOrganization';
import useTags from 'sentry/utils/useTags';
import {
  METRIC_DETECTOR_FORM_FIELDS,
  useMetricDetectorFormField,
} from 'sentry/views/detectors/components/forms/metric/metricFormData';
import {SectionLabel} from 'sentry/views/detectors/components/forms/sectionLabel';
import {getDatasetConfig} from 'sentry/views/detectors/datasetConfig/getDatasetConfig';
import {DetectorDataset} from 'sentry/views/detectors/datasetConfig/types';
import {useCustomMeasurements} from 'sentry/views/detectors/datasetConfig/useCustomMeasurements';
import {
  useTraceItemNumberAttributes,
  useTraceItemStringAttributes,
} from 'sentry/views/detectors/datasetConfig/useTraceItemAttributes';
import type {FieldValue} from 'sentry/views/discover/table/types';
import {FieldValueKind} from 'sentry/views/discover/table/types';
import {DEFAULT_VISUALIZATION_FIELD} from 'sentry/views/explore/contexts/pageParamsContext/visualizes';
import {TraceItemDataset} from 'sentry/views/explore/types';

/**
 * Render a tag badge for field types, similar to dashboard widget builder
 */
function renderTag(kind: FieldValueKind): React.ReactNode {
  let text: string | undefined;
  let tagType: TagProps['type'] | undefined;

  switch (kind) {
    case FieldValueKind.FUNCTION:
      text = 'f(x)';
      tagType = 'warning';
      break;
    case FieldValueKind.CUSTOM_MEASUREMENT:
    case FieldValueKind.MEASUREMENT:
      text = 'field';
      tagType = 'highlight';
      break;
    case FieldValueKind.BREAKDOWN:
      text = 'field';
      tagType = 'highlight';
      break;
    case FieldValueKind.TAG:
      text = 'tag';
      tagType = 'warning';
      break;
    case FieldValueKind.NUMERIC_METRICS:
      text = 'f(x)';
      tagType = 'warning';
      break;
    case FieldValueKind.FIELD:
      text = 'field';
      tagType = 'highlight';
      break;
    case FieldValueKind.EQUATION:
      text = 'equation';
      tagType = 'warning';
      break;
    case FieldValueKind.METRICS:
      text = 'metrics';
      tagType = 'warning';
      break;
    default:
      unreachable(kind);
      throw new Error(`Invalid field value kind: ${kind}`);
  }

  return <Tag type={tagType}>{text}</Tag>;
}

<<<<<<< HEAD
/**
 * Aggregate options not allowed for the logs dataset
 */
const LOGS_NOT_ALLOWED_AGGREGATES = [
  AggregationKey.FAILURE_RATE,
  AggregationKey.FAILURE_COUNT,
  AggregationKey.APDEX,
];

/**
 * Additional aggregate options for the spans dataset
 */
const EXTRA_AGGREGATES = [AggregationKey.APDEX];

/**
 * Locks the options because they usually need to count something specific
 */
const LOCKED_SPAN_AGGREGATES = {
  [AggregationKey.APDEX]: {
    value: DEFAULT_VISUALIZATION_FIELD,
    label: t('span.duration'),
  },
  [AggregationKey.COUNT]: {
    value: DEFAULT_VISUALIZATION_FIELD,
    label: t('spans'),
  },
};

// Type guard for locked span aggregates
const isLockedSpanAggregate = (
  agg: string
): agg is keyof typeof LOCKED_SPAN_AGGREGATES => {
  return agg in LOCKED_SPAN_AGGREGATES;
};

function getEAPAllowedAggregates(dataset: DetectorDataset): Array<[string, string]> {
  return [...ALLOWED_EXPLORE_VISUALIZE_AGGREGATES, ...EXTRA_AGGREGATES]
    .filter(aggregate => {
      if (dataset === DetectorDataset.LOGS) {
        return !LOGS_NOT_ALLOWED_AGGREGATES.includes(aggregate);
      }
      return true;
    })
    .map(aggregate => [aggregate, aggregate]);
=======
const LOGS_NOT_ALLOWED_AGGREGATES = [
  AggregationKey.FAILURE_RATE,
  AggregationKey.FAILURE_COUNT,
];

function getEAPAllowedAggregates(dataset: DetectorDataset): Array<[string, string]> {
  return ALLOWED_EXPLORE_VISUALIZE_AGGREGATES.filter(aggregate => {
    if (dataset === DetectorDataset.LOGS) {
      return !LOGS_NOT_ALLOWED_AGGREGATES.includes(aggregate);
    }
    return true;
  }).map(aggregate => [aggregate, aggregate]);
>>>>>>> 60cdff31
}

function getAggregateOptions(
  dataset: DetectorDataset,
  tableFieldOptions: Record<string, SelectValue<FieldValue>>
): Array<[string, string]> {
  // For spans dataset, use the predefined aggregates
  if (dataset === DetectorDataset.SPANS || dataset === DetectorDataset.LOGS) {
    return getEAPAllowedAggregates(dataset);
  }

  // For other datasets, extract function-type options from tableFieldOptions
  const functionOptions = Object.values(tableFieldOptions)
    .filter(option => option.value?.kind === 'function')
    .map((option): [string, string] => [option.value.meta.name, option.value.meta.name]);

  // If no function options available, fall back to the predefined aggregates
  if (functionOptions.length === 0) {
    return getEAPAllowedAggregates(dataset);
  }

  return functionOptions.sort((a, b) => a[1].localeCompare(b[1]));
}

/**
 * Get aggregate metadata from tableFieldOptions
 */
function getAggregateOptionMetadata(
  aggregateName: string,
  tableFieldOptions: Record<string, SelectValue<FieldValue>>
): {name: string; parameters: AggregateParameter[]} | null {
  const optionKey = `function:${aggregateName}`;
  const option = tableFieldOptions[optionKey];

  if (!option?.value?.meta) {
    return null;
  }

  // Type guard to check if meta has parameters
  const meta = option.value.meta;
  if ('parameters' in meta) {
    return {
      name: meta.name,
      parameters: meta.parameters,
    };
  }

  return {
    name: meta.name,
    parameters: [],
  };
}

/**
 * Parse aggregateFunction string into UI components
 */
function parseAggregateFunction(aggregateFunction: string) {
  if (!aggregateFunction) {
    return {
      aggregate: '',
      parameters: [],
    };
  }

  const parsed = parseFunction(aggregateFunction);
  if (!parsed) {
    return {
      aggregate: aggregateFunction,
      parameters: [],
    };
  }

  return {
    aggregate: parsed.name,
    parameters: parsed.arguments || [],
  };
}

/**
 * Combine UI components into aggregateFunction string
 */
function buildAggregateFunction(aggregate: string, parameters: string[]): string {
  if (!aggregate) {
    return '';
  }

  const validParameters = parameters.filter(param => param && param.trim() !== '');
  return `${aggregate}(${validParameters.join(',')})`;
}

export function Visualize() {
  const organization = useOrganization();
  const {customMeasurements} = useCustomMeasurements();
  const dataset = useMetricDetectorFormField(METRIC_DETECTOR_FORM_FIELDS.dataset);
  const projectId = useMetricDetectorFormField(METRIC_DETECTOR_FORM_FIELDS.projectId);
  const aggregateFunction = useMetricDetectorFormField(
    METRIC_DETECTOR_FORM_FIELDS.aggregateFunction
  );
  const tags = useTags();

  const traceItemType =
    dataset === DetectorDataset.SPANS ? TraceItemDataset.SPANS : TraceItemDataset.LOGS;
  const {attributes: numericSpanTags} = useTraceItemNumberAttributes({
    traceItemType,
    projectIds: [Number(projectId)],
  });
  const {attributes: stringSpanTags} = useTraceItemStringAttributes({
    traceItemType,
    projectIds: [Number(projectId)],
  });
  const formContext = useContext(FormContext);

  const isTransactionsDataset = dataset === DetectorDataset.TRANSACTIONS;

  // Parse the aggregateFunction into UI components on each render
  const {aggregate, parameters} = useMemo(() => {
    return parseAggregateFunction(aggregateFunction);
  }, [aggregateFunction]);

  const datasetConfig = useMemo(() => getDatasetConfig(dataset), [dataset]);

  const aggregateOptions = useMemo(() => {
    return datasetConfig.getAggregateOptions(organization, tags, customMeasurements);
  }, [organization, tags, datasetConfig, customMeasurements]);

  const fieldOptions = useMemo(() => {
    // For Spans dataset, use span-specific options from the provider
    if (dataset === DetectorDataset.SPANS || dataset === DetectorDataset.LOGS) {
      // Use field definition to determine what options should be displayed
      const fieldDefinition = getFieldDefinition(
        aggregate,
        dataset === DetectorDataset.SPANS ? 'span' : 'log'
      );
      let isTypeAllowed = (_valueType: FieldValueType) => true;
      if (fieldDefinition?.parameters?.[0]?.kind === 'column') {
        const columnTypes = fieldDefinition?.parameters[0]?.columnTypes;
        isTypeAllowed = (valueType: FieldValueType) =>
          typeof columnTypes === 'function'
            ? columnTypes({key: '', valueType})
            : columnTypes.includes(valueType);
      }
      const spanColumnOptions: Array<[string, string]> = [
        ...(isTypeAllowed(FieldValueType.STRING)
          ? Object.values(stringSpanTags).map((tag): [string, string] => [
              tag.key,
              prettifyTagKey(tag.name),
            ])
          : []),
        ...(isTypeAllowed(FieldValueType.NUMBER)
          ? Object.values(numericSpanTags).map((tag): [string, string] => [
              tag.key,
              prettifyTagKey(tag.name),
            ])
          : []),
      ];
      return spanColumnOptions.sort((a, b) => a[1].localeCompare(b[1]));
    }

    return Object.values(aggregateOptions)
      .filter(
        option =>
          option.value.kind !== 'function' && // Exclude functions for field selection
          option.value.kind !== 'equation' // Exclude equations
      )
      .map((option): [string, string] => [option.value.meta.name, option.value.meta.name])
      .sort((a, b) => a[1].localeCompare(b[1]));
  }, [dataset, stringSpanTags, numericSpanTags, aggregateOptions, aggregate]);

  const fieldOptionsDropdown = useMemo(() => {
    return fieldOptions.map(([value, label]) => ({
      value,
      label,
      trailingItems: renderTag(FieldValueKind.FIELD),
    }));
  }, [fieldOptions]);

  const aggregateDropdownOptions = useMemo((): Array<SelectValue<string>> => {
    return getAggregateOptions(dataset, aggregateOptions).map(([value, label]) => ({
      value,
      label,
      trailingItems: renderTag(FieldValueKind.FUNCTION),
    }));
  }, [dataset, aggregateOptions]);

  // Get parameter metadata for the selected aggregate
  const aggregateMetadata = useMemo(() => {
    return aggregate ? getAggregateOptionMetadata(aggregate, aggregateOptions) : null;
  }, [aggregate, aggregateOptions]);

  // Helper to update the aggregateFunction field in the form model
  const updateAggregateFunction = (newAggregate: string, newParameters: string[]) => {
    const newAggregateFunction = buildAggregateFunction(newAggregate, newParameters);
    formContext.form?.setValue(
      METRIC_DETECTOR_FORM_FIELDS.aggregateFunction,
      newAggregateFunction
    );
  };

  /**
   * Manages parameter compatibility
   */
  const handleAggregateChange = (newAggregate: string) => {
    const newMetadata = getAggregateOptionMetadata(newAggregate, aggregateOptions);
    const newParameters: string[] = [];

    if (newMetadata?.parameters) {
      newMetadata.parameters.forEach((param, index) => {
        if (param.defaultValue) {
          newParameters[index] = param.defaultValue;
        } else if (param.kind === 'column' && fieldOptions[0]) {
          newParameters[index] = fieldOptions[0][0];
        } else {
          newParameters[index] = '';
        }
      });
    }

    updateAggregateFunction(newAggregate, newParameters);
  };

  // Helper to update a specific parameter
  const handleParameterChange = (paramIndex: number, value: string) => {
    const newParameters = [...parameters];
    newParameters[paramIndex] = value;
    updateAggregateFunction(aggregate, newParameters);
  };

  const lockSpanOptions =
    dataset === DetectorDataset.SPANS && isLockedSpanAggregate(aggregate);

  // Get locked option if applicable, with proper type narrowing
  const lockedOption = lockSpanOptions ? LOCKED_SPAN_AGGREGATES[aggregate] : null;

  return (
    <Flex direction="column" gap="md">
      <Flex gap="md" align="end">
        <FieldContainer>
          <div>
            <Tooltip
              title={t(
                'Primary metric that appears in your chart. You can also overlay a series onto an existing chart or add an equation.'
              )}
              showUnderline
            >
              <SectionLabel>{t('Visualize')}</SectionLabel>
            </Tooltip>
          </div>
          <StyledAggregateSelect
            searchable
            triggerProps={{children: aggregate || t('Select aggregate')}}
            options={aggregateDropdownOptions}
            value={aggregate}
            onChange={option => {
              handleAggregateChange(String(option.value));
            }}
            disabled={isTransactionsDataset}
          />
        </FieldContainer>
        {aggregateMetadata?.parameters?.map((param, index) => {
          return (
            <FieldContainer key={index}>
              {param.kind === 'column' ? (
                <StyledVisualizeSelect
                  searchable
                  triggerProps={{
                    children: lockedOption
                      ? lockedOption.label
                      : parameters[index] || param.defaultValue || t('Select metric'),
                  }}
                  options={lockedOption ? [lockedOption] : fieldOptionsDropdown}
                  value={
                    lockedOption
                      ? DEFAULT_VISUALIZATION_FIELD
                      : parameters[index] || param.defaultValue || ''
                  }
                  onChange={option => {
                    handleParameterChange(index, String(option.value));
                  }}
                  disabled={isTransactionsDataset || lockSpanOptions}
                />
              ) : param.kind === 'dropdown' && param.options ? (
                <StyledVisualizeSelect
                  searchable
                  triggerProps={{
                    children:
                      parameters[index] || param.defaultValue || t('Select value'),
                  }}
                  options={param.options.map(option => ({
                    value: option.value,
                    label: option.label,
                  }))}
                  value={parameters[index] || param.defaultValue || ''}
                  onChange={option => {
                    handleParameterChange(index, String(option.value));
                  }}
                  disabled={isTransactionsDataset}
                />
              ) : (
                <StyledParameterInput
                  size="md"
                  placeholder={param.defaultValue || t('Enter value')}
                  value={parameters[index] || ''}
                  onChange={e => {
                    handleParameterChange(index, e.target.value);
                  }}
                  disabled={isTransactionsDataset}
                />
              )}
            </FieldContainer>
          );
        })}
      </Flex>
    </Flex>
  );
}

const FieldContainer = styled('div')`
  display: flex;
  flex-direction: column;
  gap: ${space(0.5)};
  flex: 1;
  max-width: 425px;
`;

const StyledAggregateSelect = styled(CompactSelect)`
  width: 100%;
  max-width: 425px;
  & > button {
    width: 100%;
    font-weight: normal;
  }
`;

const StyledVisualizeSelect = styled(CompactSelect)`
  width: 100%;
  max-width: 425px;
  & > button {
    width: 100%;
    font-weight: normal;
  }
`;

const StyledParameterInput = styled(Input)`
  flex: 1;
`;<|MERGE_RESOLUTION|>--- conflicted
+++ resolved
@@ -88,7 +88,6 @@
   return <Tag type={tagType}>{text}</Tag>;
 }
 
-<<<<<<< HEAD
 /**
  * Aggregate options not allowed for the logs dataset
  */
@@ -133,20 +132,6 @@
       return true;
     })
     .map(aggregate => [aggregate, aggregate]);
-=======
-const LOGS_NOT_ALLOWED_AGGREGATES = [
-  AggregationKey.FAILURE_RATE,
-  AggregationKey.FAILURE_COUNT,
-];
-
-function getEAPAllowedAggregates(dataset: DetectorDataset): Array<[string, string]> {
-  return ALLOWED_EXPLORE_VISUALIZE_AGGREGATES.filter(aggregate => {
-    if (dataset === DetectorDataset.LOGS) {
-      return !LOGS_NOT_ALLOWED_AGGREGATES.includes(aggregate);
-    }
-    return true;
-  }).map(aggregate => [aggregate, aggregate]);
->>>>>>> 60cdff31
 }
 
 function getAggregateOptions(
@@ -425,7 +410,7 @@
                   onChange={option => {
                     handleParameterChange(index, String(option.value));
                   }}
-                  disabled={isTransactionsDataset || lockSpanOptions}
+                  disabled={isTransactionsDataset}
                 />
               ) : param.kind === 'dropdown' && param.options ? (
                 <StyledVisualizeSelect
