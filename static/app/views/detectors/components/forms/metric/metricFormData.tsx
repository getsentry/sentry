--- conflicted
+++ resolved
@@ -471,12 +471,8 @@
     // Core detector fields
     name: detector.name,
     projectId: detector.projectId,
-<<<<<<< HEAD
     workflowIds: detector.workflowIds,
-    environment: snubaQuery?.environment || '',
-=======
     environment: getDetectorEnvironment(detector) || '',
->>>>>>> 5b905607
     owner: detector.owner || '',
     query: snubaQuery?.query || '',
     aggregateFunction,
