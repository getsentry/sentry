--- conflicted
+++ resolved
@@ -30,7 +30,7 @@
 
 function ChartError() {
   return (
-    <Flex style={{height: CHART_HEIGHT}} justify="center" align="center">
+    <Flex justify="center" align="center" height={CHART_HEIGHT}>
       <ErrorPanel>
         <IconWarning color="gray300" size="lg" />
         <div>{t('Error loading chart data')}</div>
@@ -41,7 +41,7 @@
 
 function ChartLoading() {
   return (
-    <Flex style={{height: CHART_HEIGHT}} justify="center" align="center">
+    <Flex justify="center" align="center" height={CHART_HEIGHT}>
       <Placeholder height={`${CHART_HEIGHT - 20}px`} />
     </Flex>
   );
@@ -242,28 +242,6 @@
     return baseGrid;
   }, [isAnomalyDetection, anomalyMarkerResult.incidentMarkerGrid]);
 
-<<<<<<< HEAD
-  if (isLoading || anomalyLoading) {
-    return (
-      <Flex height={CHART_HEIGHT} justify="center" align="center">
-        <Placeholder height={`${CHART_HEIGHT - 20}px`} />
-      </Flex>
-    );
-  }
-
-  if (isError || anomalyError) {
-    return (
-      <Flex height={CHART_HEIGHT} justify="center" align="center">
-        <ErrorPanel>
-          <IconWarning color="gray300" size="lg" />
-          <div>{t('Error loading chart data')}</div>
-        </ErrorPanel>
-      </Flex>
-    );
-  }
-
-=======
->>>>>>> 64f5bb1f
   return (
     <ChartContainer>
       {isLoading ? (
