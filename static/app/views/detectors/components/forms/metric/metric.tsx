import {useContext, useEffect, useMemo} from 'react';
import styled from '@emotion/styled';

import {FeatureBadge} from 'sentry/components/core/badge/featureBadge';
import {Flex} from 'sentry/components/core/layout';
import {Tooltip} from 'sentry/components/core/tooltip';
import type {RadioOption} from 'sentry/components/forms/controls/radioGroup';
import NumberField from 'sentry/components/forms/fields/numberField';
import SegmentedRadioField from 'sentry/components/forms/fields/segmentedRadioField';
import SelectField from 'sentry/components/forms/fields/selectField';
import FormContext from 'sentry/components/forms/formContext';
import PriorityControl from 'sentry/components/workflowEngine/form/control/priorityControl';
import {Container} from 'sentry/components/workflowEngine/ui/container';
import Section from 'sentry/components/workflowEngine/ui/section';
import {t} from 'sentry/locale';
import {space} from 'sentry/styles/space';
import type {SelectValue} from 'sentry/types/core';
import {
  DataConditionType,
  DetectorPriorityLevel,
} from 'sentry/types/workflowEngine/dataConditions';
import type {Detector, MetricDetectorConfig} from 'sentry/types/workflowEngine/detectors';
import {generateFieldAsString} from 'sentry/utils/discover/fields';
import useOrganization from 'sentry/utils/useOrganization';
import {
  AlertRuleSensitivity,
  AlertRuleThresholdType,
} from 'sentry/views/alerts/rules/metric/types';
import {hasLogAlerts} from 'sentry/views/alerts/wizard/utils';
import {TransactionsDatasetWarning} from 'sentry/views/detectors/components/details/metric/transactionsDatasetWarning';
import {AutomateSection} from 'sentry/views/detectors/components/forms/automateSection';
import {AssignSection} from 'sentry/views/detectors/components/forms/common/assignSection';
import {EditDetectorLayout} from 'sentry/views/detectors/components/forms/editDetectorLayout';
import type {MetricDetectorFormData} from 'sentry/views/detectors/components/forms/metric/metricFormData';
import {
  METRIC_DETECTOR_FORM_FIELDS,
  metricDetectorFormDataToEndpointPayload,
  metricSavedDetectorToFormData,
  useMetricDetectorFormField,
} from 'sentry/views/detectors/components/forms/metric/metricFormData';
import {MetricDetectorPreviewChart} from 'sentry/views/detectors/components/forms/metric/previewChart';
import {useInitialMetricDetectorFormData} from 'sentry/views/detectors/components/forms/metric/useInitialMetricDetectorFormData';
import {useIntervalChoices} from 'sentry/views/detectors/components/forms/metric/useIntervalChoices';
import {Visualize} from 'sentry/views/detectors/components/forms/metric/visualize';
import {NewDetectorLayout} from 'sentry/views/detectors/components/forms/newDetectorLayout';
import {SectionLabel} from 'sentry/views/detectors/components/forms/sectionLabel';
import {getDatasetConfig} from 'sentry/views/detectors/datasetConfig/getDatasetConfig';
import {DetectorDataset} from 'sentry/views/detectors/datasetConfig/types';
import {getResolutionDescription} from 'sentry/views/detectors/utils/getDetectorResolutionDescription';
import {getStaticDetectorThresholdSuffix} from 'sentry/views/detectors/utils/metricDetectorSuffix';

function MetricDetectorForm() {
  return (
    <FormStack>
      <TransactionsDatasetWarningListener />
      <DetectSection />
      <PrioritizeSection />
      <ResolveSection />
      <AssignSection />
      <AutomateSection />
    </FormStack>
  );
}

export function EditExistingMetricDetectorForm({detector}: {detector: Detector}) {
  return (
    <EditDetectorLayout
      detector={detector}
      previewChart={<MetricDetectorPreviewChart />}
      formDataToEndpointPayload={metricDetectorFormDataToEndpointPayload}
      savedDetectorToFormData={metricSavedDetectorToFormData}
      mapFormErrors={mapMetricDetectorFormErrors}
    >
      <MetricDetectorForm />
    </EditDetectorLayout>
  );
}

export function NewMetricDetectorForm() {
  const initialMetricFormData = useInitialMetricDetectorFormData();

  return (
    <NewDetectorLayout
      detectorType="metric_issue"
      previewChart={<MetricDetectorPreviewChart />}
      formDataToEndpointPayload={metricDetectorFormDataToEndpointPayload}
<<<<<<< HEAD
      initialFormData={initialMetricFormData}
=======
      initialFormData={DEFAULT_THRESHOLD_METRIC_FORM_DATA}
      mapFormErrors={mapMetricDetectorFormErrors}
>>>>>>> 45ec5d85
    >
      <MetricDetectorForm />
    </NewDetectorLayout>
  );
}

// Errors come back as nested objects, we need to flatten them
// to match the form state
const mapMetricDetectorFormErrors = (error: unknown) => {
  if (typeof error !== 'object' || error === null) {
    return error;
  }

  if ('dataSource' in error && typeof error.dataSource === 'object') {
    return {
      ...error,
      ...error.dataSource,
    };
  }
  return error;
};

const DETECTION_TYPE_MAP: Record<
  MetricDetectorConfig['detectionType'],
  {description: string; label: string}
> = {
  static: {
    label: t('Threshold'),
    description: t('Absolute-valued thresholds, for non-seasonal data.'),
  },
  percent: {
    label: t('Change'),
    description: t('Percentage changes over defined time windows.'),
  },
  dynamic: {
    label: t('Dynamic'),
    description: t('Auto-detect anomalies and mean deviation, for seasonal/noisy data.'),
  },
};

function DetectionType() {
  const dataset = useMetricDetectorFormField(METRIC_DETECTOR_FORM_FIELDS.dataset);
  const datasetConfig = getDatasetConfig(dataset);
  const options: RadioOption[] = datasetConfig.supportedDetectionTypes.map(
    detectionType => [
      detectionType,
      DETECTION_TYPE_MAP[detectionType].label,
      DETECTION_TYPE_MAP[detectionType].description,
    ]
  );

  return (
    <DetectionTypeField
      label={t('\u2026and monitor for changes in the following way:')}
      flexibleControlStateSize
      inline={false}
      name={METRIC_DETECTOR_FORM_FIELDS.detectionType}
      defaultValue="threshold"
      choices={options}
      preserveOnUnmount
    />
  );
}

function ResolveSection() {
  const detectionType = useMetricDetectorFormField(
    METRIC_DETECTOR_FORM_FIELDS.detectionType
  );
  const conditionValue = useMetricDetectorFormField(
    METRIC_DETECTOR_FORM_FIELDS.conditionValue
  );
  const conditionType = useMetricDetectorFormField(
    METRIC_DETECTOR_FORM_FIELDS.conditionType
  );
  const conditionComparisonAgo = useMetricDetectorFormField(
    METRIC_DETECTOR_FORM_FIELDS.conditionComparisonAgo
  );
  const aggregate = useMetricDetectorFormField(
    METRIC_DETECTOR_FORM_FIELDS.aggregateFunction
  );
  const thresholdSuffix = getStaticDetectorThresholdSuffix(aggregate);

  const description = getResolutionDescription(
    detectionType === 'percent'
      ? {
          detectionType: 'percent',
          conditionType,
          conditionValue,
          comparisonDelta: conditionComparisonAgo ?? 3600, // Default to 1 hour if not set
          thresholdSuffix,
        }
      : detectionType === 'static'
        ? {
            detectionType: 'static',
            conditionType,
            conditionValue,
            thresholdSuffix,
          }
        : {
            detectionType: 'dynamic',
            thresholdSuffix,
          }
  );

  return (
    <Container>
      <Section title={t('Resolve')} description={description} />
    </Container>
  );
}

function PrioritizeSection() {
  const detectionType = useMetricDetectorFormField(
    METRIC_DETECTOR_FORM_FIELDS.detectionType
  );
  return (
    <Container>
      <Section
        title={t('Prioritize')}
        description={
          detectionType === 'dynamic'
            ? t('Sentry will automatically update priority.')
            : t('Update issue priority when the following thresholds are met:')
        }
      >
        {detectionType !== 'dynamic' && (
          <PriorityControl minimumPriority={DetectorPriorityLevel.MEDIUM} />
        )}
      </Section>
    </Container>
  );
}

function IntervalPicker() {
  const formContext = useContext(FormContext);
  const detectionType = useMetricDetectorFormField(
    METRIC_DETECTOR_FORM_FIELDS.detectionType
  );
  const dataset = useMetricDetectorFormField(METRIC_DETECTOR_FORM_FIELDS.dataset);
  const interval = useMetricDetectorFormField(METRIC_DETECTOR_FORM_FIELDS.interval);
  const intervalChoices = useIntervalChoices({dataset, detectionType});

  useEffect(() => {
    if (!intervalChoices.some(choice => choice[0] === interval)) {
      formContext.form?.setValue(
        METRIC_DETECTOR_FORM_FIELDS.interval,
        intervalChoices[0]![0]
      );
    }
  }, [intervalChoices, formContext.form, interval, dataset]);

  return (
    <IntervalField
      placeholder={t('Interval')}
      flexibleControlStateSize
      inline={false}
      label={
        <Tooltip
          title={t('The time period over which to evaluate your metric.')}
          showUnderline
        >
          <SectionLabel>{t('Interval')}</SectionLabel>
        </Tooltip>
      }
      name={METRIC_DETECTOR_FORM_FIELDS.interval}
      choices={intervalChoices}
    />
  );
}

function useDatasetChoices() {
  const organization = useOrganization();

  return useMemo(() => {
    const datasetChoices: Array<SelectValue<DetectorDataset>> = [
      {
        value: DetectorDataset.ERRORS,
        label: t('Errors'),
      },
      {
        value: DetectorDataset.TRANSACTIONS,
        label: t('Transactions'),
      },
      ...(organization.features.includes('visibility-explore-view')
        ? [{value: DetectorDataset.SPANS, label: t('Spans')}]
        : []),
      ...(hasLogAlerts(organization)
        ? [
            {
              value: DetectorDataset.LOGS,
              label: t('Logs'),
              trailingItems: <FeatureBadge type="new" />,
            },
          ]
        : []),
      {value: DetectorDataset.RELEASES, label: t('Releases')},
    ];

    return datasetChoices;
  }, [organization]);
}

function DetectSection() {
  const detectionType = useMetricDetectorFormField(
    METRIC_DETECTOR_FORM_FIELDS.detectionType
  );
  const datasetChoices = useDatasetChoices();
  const formContext = useContext(FormContext);
  const aggregate = useMetricDetectorFormField(
    METRIC_DETECTOR_FORM_FIELDS.aggregateFunction
  );

  return (
    <Container>
      <Section
        title={t('Detect')}
        description={t('Sentry will check the following query:')}
      >
        <DatasetRow>
          <DatasetField
            placeholder={t('Dataset')}
            flexibleControlStateSize
            inline={false}
            label={
              <Tooltip
                title={t('This reflects the type of information you want to use.')}
                showUnderline
              >
                <SectionLabel>{t('Dataset')}</SectionLabel>
              </Tooltip>
            }
            name={METRIC_DETECTOR_FORM_FIELDS.dataset}
            options={datasetChoices}
            onChange={newDataset => {
              // Reset aggregate function to dataset default when dataset changes
              const datasetConfig = getDatasetConfig(newDataset);
              const defaultAggregate = generateFieldAsString(datasetConfig.defaultField);
              formContext.form?.setValue(
                METRIC_DETECTOR_FORM_FIELDS.aggregateFunction,
                defaultAggregate
              );

              const supportedDetectionTypes = datasetConfig.supportedDetectionTypes;
              if (!supportedDetectionTypes.includes(detectionType)) {
                formContext.form?.setValue(
                  METRIC_DETECTOR_FORM_FIELDS.detectionType,
                  supportedDetectionTypes[0]
                );
              }
            }}
          />
          <IntervalPicker />
        </DatasetRow>
        <Visualize />
        <DetectionType />
        <Flex direction="column">
          {(!detectionType || detectionType === 'static') && (
            <Flex direction="column">
              <MutedText>{t('An issue will be created when query value is:')}</MutedText>
              <Flex align="center" gap="md">
                <DirectionField
                  aria-label={t('Threshold direction')}
                  name={METRIC_DETECTOR_FORM_FIELDS.conditionType}
                  hideLabel
                  inline
                  flexibleControlStateSize
                  choices={
                    [
                      [DataConditionType.GREATER, t('Above')],
                      [DataConditionType.LESS, t('Below')],
                    ] satisfies Array<[MetricDetectorFormData['conditionType'], string]>
                  }
                  required
                  preserveOnUnmount
                />
                <ThresholdField
                  aria-label={t('Threshold')}
                  flexibleControlStateSize
                  inline={false}
                  hideLabel
                  placeholder="0"
                  name={METRIC_DETECTOR_FORM_FIELDS.conditionValue}
                  suffix={getStaticDetectorThresholdSuffix(aggregate)}
                  required
                  preserveOnUnmount
                />
              </Flex>
            </Flex>
          )}
          {detectionType === 'percent' && (
            <Flex direction="column">
              <MutedText>{t('An issue will be created when query value is:')}</MutedText>
              <Flex align="center" gap="md">
                <ChangePercentField
                  name={METRIC_DETECTOR_FORM_FIELDS.conditionValue}
                  aria-label={t('Initial threshold')}
                  placeholder="0"
                  hideLabel
                  inline
                  required
                  preserveOnUnmount
                />
                <span>{t('percent')}</span>
                <DirectionField
                  name={METRIC_DETECTOR_FORM_FIELDS.conditionType}
                  hideLabel
                  inline
                  flexibleControlStateSize
                  choices={
                    [
                      [DataConditionType.GREATER, t('higher')],
                      [DataConditionType.LESS, t('lower')],
                    ] satisfies Array<[MetricDetectorFormData['conditionType'], string]>
                  }
                  required
                  preserveOnUnmount
                />
                <span>{t('than the previous')}</span>
                <StyledSelectField
                  name={METRIC_DETECTOR_FORM_FIELDS.conditionComparisonAgo}
                  hideLabel
                  inline
                  flexibleControlStateSize
                  choices={
                    [
                      [5 * 60, '5 minutes'],
                      [15 * 60, '15 minutes'],
                      [60 * 60, '1 hour'],
                      [24 * 60 * 60, '1 day'],
                      [7 * 24 * 60 * 60, '1 week'],
                      [30 * 24 * 60 * 60, '1 month'],
                    ] satisfies Array<
                      [MetricDetectorFormData['conditionComparisonAgo'], string]
                    >
                  }
                  preserveOnUnmount
                  required
                />
              </Flex>
            </Flex>
          )}
          {detectionType === 'dynamic' && (
            <Flex direction="column">
              <SelectField
                required
                name={METRIC_DETECTOR_FORM_FIELDS.sensitivity}
                label={t('Level of responsiveness')}
                help={t(
                  'Choose your level of anomaly responsiveness. Higher thresholds means alerts for most anomalies. Lower thresholds means alerts only for larger ones.'
                )}
                choices={
                  [
                    [AlertRuleSensitivity.HIGH, t('High')],
                    [AlertRuleSensitivity.MEDIUM, t('Medium')],
                    [AlertRuleSensitivity.LOW, t('Low')],
                  ] satisfies Array<[MetricDetectorFormData['sensitivity'], string]>
                }
                preserveOnUnmount
              />
              <SelectField
                required
                name={METRIC_DETECTOR_FORM_FIELDS.thresholdType}
                label={t('Direction of anomaly movement')}
                help={t(
                  'Decide if you want to be alerted to anomalies that are moving above, below, or in both directions in relation to your threshold.'
                )}
                choices={
                  [
                    [AlertRuleThresholdType.ABOVE, t('Above')],
                    [AlertRuleThresholdType.ABOVE_AND_BELOW, t('Above and Below')],
                    [AlertRuleThresholdType.BELOW, t('Below')],
                  ] satisfies Array<[MetricDetectorFormData['thresholdType'], string]>
                }
                preserveOnUnmount
              />
            </Flex>
          )}
        </Flex>
      </Section>
    </Container>
  );
}

function TransactionsDatasetWarningListener() {
  const dataset = useMetricDetectorFormField(METRIC_DETECTOR_FORM_FIELDS.dataset);
  if (dataset !== DetectorDataset.TRANSACTIONS) {
    return null;
  }

  return <TransactionsDatasetWarning />;
}

const FormStack = styled('div')`
  display: flex;
  flex-direction: column;
  gap: ${space(3)};
  max-width: ${p => p.theme.breakpoints.xl};
`;

const DatasetRow = styled('div')`
  display: grid;
  grid-template-columns: 1fr 1fr;
  gap: ${space(1)};
  max-width: 475px;
`;

const StyledSelectField = styled(SelectField)`
  width: 180px;
  padding: 0;
  margin: 0;

  > div {
    padding-left: 0;
  }
`;

const DirectionField = styled(SelectField)`
  width: 16ch;
  padding: 0;
  margin: 0;
  border-bottom: none;

  > div {
    padding-left: 0;
  }
`;

const DetectionTypeField = styled(SegmentedRadioField)`
  padding-left: 0;
  padding-block: ${space(1)};
  border-bottom: none;
  max-width: 840px;

  > div {
    padding: 0;
  }
`;
const ThresholdField = styled(NumberField)`
  padding: 0;
  margin: 0;
  border: none;

  > div {
    padding: 0;
    width: 10ch;
  }
`;

const ChangePercentField = styled(NumberField)`
  padding: 0;
  margin: 0;
  border: none;

  > div {
    padding: 0;
    max-width: 10ch;
  }
`;

const MutedText = styled('p')`
  color: ${p => p.theme.text};
  padding-top: ${space(1)};
  margin-bottom: ${space(1)};
  border-top: 1px solid ${p => p.theme.border};
`;

const DatasetField = styled(SelectField)`
  flex: 1;
  padding: 0;
  margin-left: 0;
  border-bottom: none;
`;

const IntervalField = styled(SelectField)`
  flex: 1;
  padding: 0;
  margin-left: 0;
  border-bottom: none;
`;<|MERGE_RESOLUTION|>--- conflicted
+++ resolved
@@ -84,12 +84,8 @@
       detectorType="metric_issue"
       previewChart={<MetricDetectorPreviewChart />}
       formDataToEndpointPayload={metricDetectorFormDataToEndpointPayload}
-<<<<<<< HEAD
       initialFormData={initialMetricFormData}
-=======
-      initialFormData={DEFAULT_THRESHOLD_METRIC_FORM_DATA}
       mapFormErrors={mapMetricDetectorFormErrors}
->>>>>>> 45ec5d85
     >
       <MetricDetectorForm />
     </NewDetectorLayout>
