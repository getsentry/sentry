import {useCallback, useMemo, useRef} from 'react';
import type {Theme} from '@emotion/react';
import {useTheme} from '@emotion/react';
import type {
  CustomSeriesOption,
  CustomSeriesRenderItem,
  CustomSeriesRenderItemAPI,
  CustomSeriesRenderItemParams,
  CustomSeriesRenderItemReturn,
  GridComponentOption,
  MarkLineComponentOption,
  TooltipComponentFormatterCallbackParams,
  YAXisComponentOption,
} from 'echarts';

import MarkLine from 'sentry/components/charts/components/markLine';
import {t} from 'sentry/locale';
import type {
<<<<<<< HEAD
  EChartClickHandler,
=======
  EChartChartReadyHandler,
>>>>>>> 1cb340fb
  EChartMouseOutHandler,
  EChartMouseOverHandler,
  ECharts,
} from 'sentry/types/echarts';

const INCIDENT_MARKER_SERIES_ID = '__incident_marker__';
const INCIDENT_MARKER_AREA_SERIES_ID = '__incident_marker_area__';
const INCIDENT_MARKER_HEIGHT = 6;

// Default X-axis configuration (when incidents are hidden)
const DEFAULT_INCIDENT_MARKER_X_AXIS_CONFIG = {
  axisLine: {onZero: true},
  offset: 0,
};

/**
 * Represents a generic incident/event time period
 */
export interface IncidentPeriod {
  /**
   * Color for the marker
   */
  color: string;
  /**
   * End timestamp in milliseconds
   */
  end: number;
  /**
   * Display name for the incident
   */
  name: string;
  /**
   * Start timestamp in milliseconds
   */
  start: number;
  /**
   * Type identifier for the incident
   */
  type: string;
  /**
   * Color for hover state (optional)
   */
  hoverColor?: string;
}

interface IncidentMarkerSeriesProps {
  incidentPeriods: IncidentPeriod[];
  markLineTooltip: UseIncidentMarkersProps['markLineTooltip'];
  seriesId: string;
  seriesName: string;
  seriesTooltip: UseIncidentMarkersProps['seriesTooltip'];
  theme: Theme;
  yAxisIndex: number;
}

/**
 * Creates a custom series that renders incident highlights underneath the main chart
 */
function IncidentMarkerSeries({
  incidentPeriods,
  theme,
  seriesId,
  seriesName,
  yAxisIndex,
  seriesTooltip,
  markLineTooltip,
}: IncidentMarkerSeriesProps): CustomSeriesOption | null {
  if (!incidentPeriods.length) {
    return null;
  }

  /**
   * Renders incident highlight rectangles underneath the main chart
   */
  const renderIncidentHighlight: CustomSeriesRenderItem = (
    params: CustomSeriesRenderItemParams,
    api: CustomSeriesRenderItemAPI
  ): CustomSeriesRenderItemReturn => {
    const dataItem = incidentPeriods[params.dataIndex];

    if (!dataItem) {
      return {type: 'group', children: []};
    }

    // Use the start/end timestamps to get the chart coordinates to draw the
    // rectangle. The 2nd tuple passed to `api.coord()` is always 0 because we
    // don't care about the y-coordinate as the rectangles have a static height.
    const startCoord = api.coord([dataItem.start, 0]);
    const endCoord = api.coord([dataItem.end, 0]);

    if (
      !startCoord ||
      !endCoord ||
      startCoord[0] === undefined ||
      endCoord[0] === undefined ||
      startCoord[1] === undefined
    ) {
      return {type: 'group', children: []};
    }

    const [incidentStartX, incidentStartY] = startCoord;
    const [incidentEndX] = endCoord;

    // Width between two timestamps
    const width = Math.max(incidentEndX - incidentStartX, 2);

    const renderMarkerPadding = 2;

    const shape = {
      // Position the rectangle in the space created by the grid/xAxis offset
      x: incidentStartX + renderMarkerPadding / 2 - 1,
      y: incidentStartY + renderMarkerPadding - 1,
      width: width - renderMarkerPadding,
      height: INCIDENT_MARKER_HEIGHT,
      r: 2,
    };

    return {
      type: 'rect',
      transition: ['shape'],
      shape,
      style: {
        fill: dataItem.color,
        opacity: 0.9,
      },
    };
  };

  // Create mark lines for the start of each incident period
  const markLineData: MarkLineComponentOption['data'] = incidentPeriods.map(period => {
    const lineStyle: MarkLineComponentOption['lineStyle'] = {
      color: period.color ?? theme.gray400,
      type: 'solid',
      width: 1,
      opacity: 0.8,
    };

    return {
      xAxis: period.start,
      lineStyle,
      emphasis: {
        lineStyle: {
          ...lineStyle,
          width: 2,
          opacity: 1,
        },
      },
      label: {
        show: false,
      },
      tooltip: {
        trigger: 'item',
        position: 'bottom',
        formatter: markLineTooltip
          ? (args: TooltipComponentFormatterCallbackParams) => {
              const p = (Array.isArray(args) ? args[0]?.data : args.data) as
                | IncidentPeriod
                | undefined;
              return p ? markLineTooltip({theme, period: p}) : '';
            }
          : undefined,
      },
    };
  });

  return {
    id: seriesId ?? INCIDENT_MARKER_SERIES_ID,
    name: seriesName ?? t('Incidents'),
    type: 'custom',
    yAxisIndex,
    renderItem: renderIncidentHighlight,
    data: incidentPeriods,
    color: theme.red300,
    animation: false,
    markLine: MarkLine({
      silent: false,
      animation: false,
      data: markLineData,
    }),
    tooltip: seriesTooltip
      ? {
          trigger: 'item',
          position: 'bottom',
          formatter: (p: TooltipComponentFormatterCallbackParams) => {
            const datum = (Array.isArray(p) ? p[0]?.data : p.data) as
              | IncidentPeriod
              | undefined;
            return datum ? seriesTooltip({theme, period: datum}) : '';
          },
        }
      : undefined,
  };
}

interface UseIncidentMarkersProps {
  incidents: IncidentPeriod[];
  seriesName: string;
  /**
   * Provide a custom tooltip for the mark line items
   */
  markLineTooltip?: (context: {period: IncidentPeriod; theme: Theme}) => string;
  onClick?: (context: {item: 'line' | 'bubble'; period: IncidentPeriod}) => void;
  seriesId?: string;
  /**
   * Provide a custom tooltip for the series
   */
  seriesTooltip?: (context: {period: IncidentPeriod; theme: Theme}) => string;
  yAxisIndex?: number;
}

interface UseIncidentMarkersResult {
  incidentMarkerGrid: GridComponentOption;
  incidentMarkerSeries: CustomSeriesOption | null;
  incidentMarkerXAxis: {
    axisLine: {onZero: boolean};
    offset: number;
  };
  incidentMarkerYAxis: YAXisComponentOption | null;
  onChartReady: EChartChartReadyHandler;
}

/**
 * Takes an array of incidents and returns a series that renders them as bubbles
 */
export function useIncidentMarkers({
  incidents,
  seriesId = INCIDENT_MARKER_SERIES_ID,
  seriesName,
  seriesTooltip,
  markLineTooltip,
  yAxisIndex = 0,
  onClick,
}: UseIncidentMarkersProps): UseIncidentMarkersResult {
  const theme = useTheme();
  const chartRef = useRef<ECharts | null>(null);

  const incidentPeriods = useMemo(() => incidents || [], [incidents]);

  const markerPadding = 2;
  const totalMarkerPaddingY = markerPadding * 2; // 2px padding on top and bottom

  // X-axis configuration for when incidents are shown (moves axis down to make space)
  const incidentMarkerXAxis = useMemo(
    () => ({
      // configure `axisLine` and `offset` to move axis line below 0 so that
      // incidents sit between bottom of the main chart and the axis line
      axisLine: {onZero: false},
      offset: INCIDENT_MARKER_HEIGHT + totalMarkerPaddingY - 1,
    }),
    [totalMarkerPaddingY]
  );

  // Hidden Y-axis for incident bubbles
  const incidentMarkerYAxis: YAXisComponentOption | null = useMemo(() => {
    if (!incidentPeriods.length) {
      return null;
    }

    return {
      type: 'value' as const,
      min: 0,
      max: 100,
      show: false,
      // `axisLabel` causes an unwanted whitespace/width on the y-axis
      axisLabel: {show: false},
      // Hides an axis line + tooltip when hovering on chart
      axisPointer: {show: false},
    };
  }, [incidentPeriods.length]);

  // Grid configuration that pushes the main chart up to make space for incidents
  const incidentMarkerGrid = useMemo<GridComponentOption>(() => {
    if (!incidentPeriods.length) {
      return {};
    }

    return {
      // Moves bottom of grid "up" to make space for incident bubbles
      bottom: INCIDENT_MARKER_HEIGHT + totalMarkerPaddingY + 2,
    };
  }, [incidentPeriods.length, totalMarkerPaddingY]);

  // Chart ref handler
  const onChartReady = useCallback<EChartChartReadyHandler>(
    echartsInstance => {
      chartRef.current = echartsInstance;

      // Map incident start timestamps to periods for quick lookup on markLine clicks
      const periodByStart = new Map<number, IncidentPeriod>();
      for (const period of incidentPeriods) {
        periodByStart.set(period.start, period);
      }

      const handleMouseOver = (params: Parameters<EChartMouseOverHandler>[0]) => {
        if (
          params.seriesId !== seriesId ||
          !echartsInstance ||
          params.componentType !== 'series'
        ) {
          return;
        }

        const data = params.data as IncidentPeriod;

        // Create an empty series that has a `markArea` which highlights the
        // incident time period on the main chart so users can visualize the
        // time block that has the incident.
        const customSeries: CustomSeriesOption = {
          id: INCIDENT_MARKER_AREA_SERIES_ID,
          type: 'custom',
          renderItem: () => null,
          markArea: {
            itemStyle: {
              color: data.hoverColor,
              opacity: 0.2,
            },
            data: [
              [
                {
                  xAxis: data.start,
                },
                {
                  xAxis: data.end,
                },
              ],
            ],
          },
        };
        echartsInstance.setOption({series: [customSeries]}, {lazyUpdate: true});
      };

      const handleMouseOut = (params: Parameters<EChartMouseOutHandler>[0]) => {
        if (
          params.seriesId !== seriesId ||
          !echartsInstance ||
          params.componentType !== 'series'
        ) {
          return;
        }

        // Clear the `markArea` that was drawn during mouse over
        echartsInstance.setOption(
          {
            series: [{id: INCIDENT_MARKER_AREA_SERIES_ID, markArea: {data: []}}],
          },
          {
            lazyUpdate: true,
          }
        );
      };

      const handleClick = (params: Parameters<EChartClickHandler>[0]) => {
        if (!echartsInstance || !onClick) {
          return;
        }

        // Click on the incident rectangle ("bubble")
        if (params.componentType === 'series' && params.seriesId === seriesId) {
          const datum = params.data as IncidentPeriod;
          if (datum) {
            onClick({item: 'bubble', period: datum});
          }
          return;
        }

        // Click on the incident start markLine
        if (params.componentType === 'markLine' && params.seriesId === seriesId) {
          type MarkLineDatum = {xAxis?: number};
          const datum = params.data as MarkLineDatum;
          const start = typeof datum?.xAxis === 'number' ? datum.xAxis : undefined;
          const period = start === undefined ? undefined : periodByStart.get(start);
          if (period) {
            onClick({item: 'line', period});
          }
        }
      };

      if (echartsInstance) {
        // @ts-expect-error not sure what type echarts is expecting here
        echartsInstance.on('mouseover', handleMouseOver);
        // @ts-expect-error not sure what type echarts is expecting here
        echartsInstance.on('mouseout', handleMouseOut);
        // @ts-expect-error not sure what type echarts is expecting here
        echartsInstance.on('click', handleClick);
      }

      return () => {
        if (!echartsInstance) {
          return;
        }
        echartsInstance.off('mouseover', handleMouseOver);
        echartsInstance.off('mouseout', handleMouseOut);
        echartsInstance.off('click', handleClick);
      };
    },
    [seriesId, incidentPeriods, onClick]
  );

  const incidentMarkerSeries = useMemo(() => {
    if (!incidentPeriods.length) {
      return null;
    }

    return IncidentMarkerSeries({
      incidentPeriods,
      theme,
      yAxisIndex,
      seriesName,
      seriesId,
      seriesTooltip,
      markLineTooltip,
    });
  }, [
    incidentPeriods,
    theme,
    yAxisIndex,
    seriesName,
    seriesId,
    seriesTooltip,
    markLineTooltip,
  ]);

  return {
    onChartReady,
    incidentMarkerSeries,
    incidentMarkerYAxis,
    incidentMarkerGrid,
    incidentMarkerXAxis: incidentPeriods.length
      ? incidentMarkerXAxis
      : DEFAULT_INCIDENT_MARKER_X_AXIS_CONFIG,
  };
}<|MERGE_RESOLUTION|>--- conflicted
+++ resolved
@@ -16,11 +16,8 @@
 import MarkLine from 'sentry/components/charts/components/markLine';
 import {t} from 'sentry/locale';
 import type {
-<<<<<<< HEAD
+  EChartChartReadyHandler,
   EChartClickHandler,
-=======
-  EChartChartReadyHandler,
->>>>>>> 1cb340fb
   EChartMouseOutHandler,
   EChartMouseOverHandler,
   ECharts,
