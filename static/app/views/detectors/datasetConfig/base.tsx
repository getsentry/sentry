--- conflicted
+++ resolved
@@ -90,16 +90,13 @@
     tags?: TagCollection,
     customMeasurements?: CustomMeasurementCollection
   ) => Record<string, SelectValue<FieldValue>>;
-<<<<<<< HEAD
   getDiscoverDataset: () => DiscoverDatasets;
-=======
   /**
    * An array of intervals available for the current dataset.
    */
   getIntervals: (options: {
     detectionType: MetricDetectorConfig['detectionType'];
   }) => readonly MetricDetectorInterval[];
->>>>>>> 80c6579b
   getSeriesQueryOptions: (options: DetectorSeriesQueryOptions) => ApiQueryKey;
   /**
    * Based on the interval, returns an array of time periods.
