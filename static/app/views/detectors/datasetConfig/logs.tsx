import type {EventsStats} from 'sentry/types/organization';
import {LogsConfig} from 'sentry/views/dashboards/datasetConfig/logs';
import {TraceSearchBar} from 'sentry/views/detectors/datasetConfig/components/traceSearchBar';
import {
  getDiscoverSeriesQueryOptions,
  transformEventsStatsComparisonSeries,
  transformEventsStatsToSeries,
} from 'sentry/views/detectors/datasetConfig/utils/discoverSeries';
import {
  BASE_INTERVALS,
  DYNAMIC_INTERVALS,
  getEapTimePeriodsForInterval,
  MetricDetectorInterval,
} from 'sentry/views/detectors/datasetConfig/utils/timePeriods';

import type {DetectorDatasetConfig} from './base';
import {parseEventTypesFromQuery} from './eventTypes';

type LogsSeriesRepsonse = EventsStats;

const DEFAULT_EVENT_TYPES = ['trace_item_log'];

export const DetectorLogsConfig: DetectorDatasetConfig<LogsSeriesRepsonse> = {
  SearchBar: TraceSearchBar,
  defaultEventTypes: DEFAULT_EVENT_TYPES,
  defaultField: LogsConfig.defaultField,
  getAggregateOptions: LogsConfig.getTableFieldOptions,
  getSeriesQueryOptions: getDiscoverSeriesQueryOptions,
<<<<<<< HEAD
  getAvailableIntervals: ({detectionType}) => {
    const intervals = detectionType === 'dynamic' ? DYNAMIC_INTERVALS : BASE_INTERVALS;
    // EAP does not support minute intervals
    return intervals.filter(interval => interval !== MetricDetectorInterval.ONE_MINUTE);
  },
  getAvailableTimePeriods: interval => getEapTimePeriodsForInterval(interval),
=======
  separateEventTypesFromQuery: query =>
    parseEventTypesFromQuery(query, DEFAULT_EVENT_TYPES),
  toSnubaQueryString: snubaQuery => snubaQuery?.query ?? '',
>>>>>>> 8617d66c
  transformSeriesQueryData: (data, aggregate) => {
    return [transformEventsStatsToSeries(data, aggregate)];
  },
  transformComparisonSeriesData: data => {
    return [transformEventsStatsComparisonSeries(data)];
  },
  fromApiAggregate: aggregate => aggregate,
  toApiAggregate: aggregate => aggregate,
  supportedDetectionTypes: ['static', 'percent', 'dynamic'],
};<|MERGE_RESOLUTION|>--- conflicted
+++ resolved
@@ -26,18 +26,15 @@
   defaultField: LogsConfig.defaultField,
   getAggregateOptions: LogsConfig.getTableFieldOptions,
   getSeriesQueryOptions: getDiscoverSeriesQueryOptions,
-<<<<<<< HEAD
-  getAvailableIntervals: ({detectionType}) => {
+  getIntervals: ({detectionType}) => {
     const intervals = detectionType === 'dynamic' ? DYNAMIC_INTERVALS : BASE_INTERVALS;
     // EAP does not support minute intervals
     return intervals.filter(interval => interval !== MetricDetectorInterval.ONE_MINUTE);
   },
-  getAvailableTimePeriods: interval => getEapTimePeriodsForInterval(interval),
-=======
+  getTimePeriods: interval => getEapTimePeriodsForInterval(interval),
   separateEventTypesFromQuery: query =>
     parseEventTypesFromQuery(query, DEFAULT_EVENT_TYPES),
   toSnubaQueryString: snubaQuery => snubaQuery?.query ?? '',
->>>>>>> 8617d66c
   transformSeriesQueryData: (data, aggregate) => {
     return [transformEventsStatsToSeries(data, aggregate)];
   },
