import type {EventsStats} from 'sentry/types/organization';
import {isOnDemandAggregate, isOnDemandQueryString} from 'sentry/utils/onDemandMetrics';
import {TransactionsConfig} from 'sentry/views/dashboards/datasetConfig/transactions';
import {TraceSearchBar} from 'sentry/views/detectors/datasetConfig/components/traceSearchBar';
import {
  getDiscoverSeriesQueryOptions,
  transformEventsStatsComparisonSeries,
  transformEventsStatsToSeries,
} from 'sentry/views/detectors/datasetConfig/utils/discoverSeries';

import type {DetectorDatasetConfig} from './base';
import {parseEventTypesFromQuery} from './eventTypes';

type TransactionsSeriesResponse = EventsStats;

const DEFAULT_EVENT_TYPES = ['transaction'];

export const DetectorTransactionsConfig: DetectorDatasetConfig<TransactionsSeriesResponse> =
  {
    SearchBar: TraceSearchBar,
    defaultEventTypes: DEFAULT_EVENT_TYPES,
    defaultField: TransactionsConfig.defaultField,
    getAggregateOptions: TransactionsConfig.getTableFieldOptions,
<<<<<<< HEAD
    SearchBar: TraceSearchBar,
    getSeriesQueryOptions: options => {
      const isOnDemand =
        isOnDemandAggregate(options.aggregate) && isOnDemandQueryString(options.query);
      return getDiscoverSeriesQueryOptions({
        ...options,
        ...(isOnDemand && {extra: {useOnDemandMetrics: 'true'}}),
      });
    },
=======
    getSeriesQueryOptions: options =>
      getDiscoverSeriesQueryOptions({
        ...options,
        dataset: DiscoverDatasets.TRANSACTIONS,
      }),
    separateEventTypesFromQuery: query =>
      parseEventTypesFromQuery(query, DEFAULT_EVENT_TYPES),
    toSnubaQueryString: snubaQuery => snubaQuery?.query ?? '',
>>>>>>> 6c26d1fd
    transformSeriesQueryData: (data, aggregate) => {
      return [transformEventsStatsToSeries(data, aggregate)];
    },
    transformComparisonSeriesData: data => {
      return [transformEventsStatsComparisonSeries(data)];
    },
    fromApiAggregate: aggregate => aggregate,
    toApiAggregate: aggregate => aggregate,
    supportedDetectionTypes: ['static', 'percent', 'dynamic'],
  };<|MERGE_RESOLUTION|>--- conflicted
+++ resolved
@@ -21,8 +21,6 @@
     defaultEventTypes: DEFAULT_EVENT_TYPES,
     defaultField: TransactionsConfig.defaultField,
     getAggregateOptions: TransactionsConfig.getTableFieldOptions,
-<<<<<<< HEAD
-    SearchBar: TraceSearchBar,
     getSeriesQueryOptions: options => {
       const isOnDemand =
         isOnDemandAggregate(options.aggregate) && isOnDemandQueryString(options.query);
@@ -31,16 +29,9 @@
         ...(isOnDemand && {extra: {useOnDemandMetrics: 'true'}}),
       });
     },
-=======
-    getSeriesQueryOptions: options =>
-      getDiscoverSeriesQueryOptions({
-        ...options,
-        dataset: DiscoverDatasets.TRANSACTIONS,
-      }),
     separateEventTypesFromQuery: query =>
       parseEventTypesFromQuery(query, DEFAULT_EVENT_TYPES),
     toSnubaQueryString: snubaQuery => snubaQuery?.query ?? '',
->>>>>>> 6c26d1fd
     transformSeriesQueryData: (data, aggregate) => {
       return [transformEventsStatsToSeries(data, aggregate)];
     },
