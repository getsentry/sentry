--- conflicted
+++ resolved
@@ -29,16 +29,6 @@
     defaultField: TransactionsConfig.defaultField,
     getAggregateOptions: TransactionsConfig.getTableFieldOptions,
     getSeriesQueryOptions: options => {
-<<<<<<< HEAD
-      const isOnDemand =
-        isOnDemandAggregate(options.aggregate) && isOnDemandQueryString(options.query);
-      return getDiscoverSeriesQueryOptions({
-        ...options,
-        ...(isOnDemand && {extra: {useOnDemandMetrics: 'true'}}),
-        dataset: DetectorTransactionsConfig.getDiscoverDataset(),
-      });
-    },
-=======
       // Force statsPeriod to be 9998m to avoid the 10k results limit.
       // This is specific to the transactions dataset, since it has 1m intervals and does not support 10k+ results.
       const isOneMinuteInterval = options.interval === 60;
@@ -47,17 +37,20 @@
           ? '9998m'
           : options.statsPeriod;
 
+      const isOnDemand =
+        isOnDemandAggregate(options.aggregate) && isOnDemandQueryString(options.query);
+
       return getDiscoverSeriesQueryOptions({
         ...options,
         statsPeriod: timePeriod,
-        dataset: DiscoverDatasets.DISCOVER,
+        dataset: DetectorTransactionsConfig.getDiscoverDataset(),
+        ...(isOnDemand && {extra: {useOnDemandMetrics: 'true'}}),
       });
     },
     getIntervals: ({detectionType}) => {
       return detectionType === 'dynamic' ? BASE_DYNAMIC_INTERVALS : BASE_INTERVALS;
     },
     getTimePeriods: interval => getStandardTimePeriodsForInterval(interval),
->>>>>>> 80c6579b
     separateEventTypesFromQuery: query =>
       parseEventTypesFromQuery(query, DEFAULT_EVENT_TYPES),
     toSnubaQueryString: snubaQuery => snubaQuery?.query ?? '',
