import {useCallback, useEffect, useMemo, useState} from 'react';
import {Reorder} from 'framer-motion';
import debounce from 'lodash/debounce';
import isEqual from 'lodash/isEqual';

import {normalizeDateTimeParams} from 'sentry/components/organizations/pageFilters/parse';
import {t} from 'sentry/locale';
import {trackAnalytics} from 'sentry/utils/analytics';
import {setApiQueryData, useQueryClient} from 'sentry/utils/queryClient';
import normalizeUrl from 'sentry/utils/url/normalizeUrl';
import {useLocation} from 'sentry/utils/useLocation';
import {useNavigate} from 'sentry/utils/useNavigate';
import useOrganization from 'sentry/utils/useOrganization';
import {useParams} from 'sentry/utils/useParams';
import type {IssueView} from 'sentry/views/issueList/issueViews/issueViews';
import {generateTempViewId} from 'sentry/views/issueList/issueViews/issueViews';
import {useUpdateGroupSearchViews} from 'sentry/views/issueList/mutations/useUpdateGroupSearchViews';
import {makeFetchGroupSearchViewsKey} from 'sentry/views/issueList/queries/useFetchGroupSearchViews';
import {
  type GroupSearchView,
  GroupSearchViewVisibility,
} from 'sentry/views/issueList/types';
import {SecondaryNav} from 'sentry/views/nav/secondary/secondary';
import {IssueViewAddViewButton} from 'sentry/views/nav/secondary/sections/issues/issueViews/issueViewAddViewButton';
import {IssueViewNavItemContent} from 'sentry/views/nav/secondary/sections/issues/issueViews/issueViewNavItemContent';

interface IssueViewNavItemsProps {
  baseUrl: string;
  loadedViews: IssueView[];
  sectionRef: React.RefObject<HTMLDivElement | null>;
}

export function IssueViewNavItems({
  loadedViews,
  sectionRef,
  baseUrl,
}: IssueViewNavItemsProps) {
  const organization = useOrganization();
  const navigate = useNavigate();
  const location = useLocation();
  const {viewId} = useParams<{orgId?: string; viewId?: string}>();

  const queryParams = location.query;

  /**
   * TODO(msun): Revisit whether we can use the useApiQuery's cache as the
   * source of truth for the view state, rather than a separate state
   */
  const [views, setViews] = useState<IssueView[]>(loadedViews);
  const [isDragging, setIsDragging] = useState<string | null>(null);
  const queryClient = useQueryClient();

  useEffect(() => {
    if (loadedViews.length !== views.length) {
      setViews(loadedViews);
    }
  }, [loadedViews, views, setViews]);

<<<<<<< HEAD
  // If the `viewId` (from `/issues/views/:viewId`) is not found in the views array,
  // then redirect to the "All Issues" page
  useEffect(() => {
    if (viewId && !views.some(v => v.id === viewId)) {
      navigate(
        normalizeUrl({
          pathname: `${baseUrl}/`,
          query: queryParams,
        })
      );
    }
    // eslint-disable-next-line react-hooks/exhaustive-deps
  }, [viewId]);

=======
>>>>>>> 547a0a0f
  const replaceWithPersistentViewIds = useCallback(
    (responseViews: GroupSearchView[]) => {
      const newlyCreatedViews = responseViews.filter(
        view => !views.some(tab => tab.id === view.id)
      );
      if (newlyCreatedViews.length > 0) {
        const assignedIds = new Set();

        const currentView = views.find(tab => tab.id === viewId);
        const updatedViews = views.map(tab => {
          if (tab.id && tab.id[0] === '_') {
            const matchingView = newlyCreatedViews.find(
              view =>
                view.id &&
                !assignedIds.has(view.id) &&
                tab.query === view.query &&
                tab.querySort === view.querySort &&
                tab.label === view.name
            );
            if (matchingView?.id) {
              assignedIds.add(matchingView.id);
              return {...tab, id: matchingView.id, key: matchingView.id};
            }
          }
          return tab;
        });
        setViews(updatedViews);

        if (viewId?.startsWith('_') && currentView) {
          const matchingView = newlyCreatedViews.find(
            view =>
              view.id &&
              currentView.query === view.query &&
              currentView.querySort === view.querySort
          );
          if (matchingView?.id) {
            navigate(
              normalizeUrl({
                pathname: `${baseUrl}/views/${matchingView.id}/`,
                query: queryParams,
              }),
              {replace: true}
            );
          }
        }
      }
      return;
    },
    [baseUrl, navigate, queryParams, viewId, views]
  );

  const {mutate: updateViews} = useUpdateGroupSearchViews({
    onSuccess: replaceWithPersistentViewIds,
  });

  const debounceUpdateViews = useMemo(
    () =>
      debounce((newTabs: IssueView[]) => {
        if (newTabs) {
          updateViews({
            orgSlug: organization.slug,
            groupSearchViews: newTabs
              .filter(tab => tab.isCommitted)
              .map(tab => ({
                // Do not send over an ID if it's a temporary or default tab so that
                // the backend will save these and generate permanent Ids for them
                ...(tab.id[0] !== '_' && !tab.id.startsWith('default')
                  ? {id: tab.id}
                  : {}),
                name: tab.label,
                query: tab.query,
                querySort: tab.querySort,
                projects: tab.projects,
                environments: tab.environments,
                timeFilters: tab.timeFilters,
              })),
          });
        }
      }, 500),
    [organization.slug, updateViews]
  );

  const handleReorderComplete = useCallback(() => {
    debounceUpdateViews(views);

    trackAnalytics('issue_views.reordered_views', {
      leftNav: true,
      organization: organization.slug,
    });
  }, [debounceUpdateViews, organization.slug, views]);

  const handleUpdateView = useCallback(
    (view: IssueView, updatedView: IssueView) => {
      const newViews = views.map(v => {
        if (v.id === view.id) {
          return updatedView;
        }
        return v;
      });
      debounceUpdateViews(newViews);
      setViews(newViews);

      trackAnalytics('issue_views.updated_view', {
        leftNav: true,
        organization: organization.slug,
      });
    },
    [debounceUpdateViews, views, organization.slug]
  );

  const handleDeleteView = useCallback(
    (view: IssueView) => {
      const newViews = views.filter(v => v.id !== view.id);
      setViews(newViews);
      debounceUpdateViews(newViews);
      // Only redirect if the deleted view is the active view
      if (view.id === viewId) {
        const newUrl =
          newViews.length > 0 ? constructViewLink(baseUrl, newViews[0]!) : `${baseUrl}/`;
        navigate(newUrl);
      }

      trackAnalytics('issue_views.deleted_view', {
        leftNav: true,
        organization: organization.slug,
      });
      setApiQueryData<GroupSearchView[]>(
        queryClient,
        makeFetchGroupSearchViewsKey({orgSlug: organization.slug}),
        newViews.map(v => ({
          ...v,
          isAllProjects: isEqual(v.projects, [-1]),
          name: v.label,
          lastVisited: null,
          visibility: GroupSearchViewVisibility.OWNER,
        }))
      );
    },
    [
      views,
      debounceUpdateViews,
      viewId,
      baseUrl,
      navigate,
      organization.slug,
      queryClient,
    ]
  );

  const handleDuplicateView = useCallback(
    (view: IssueView) => {
      const idx = views.findIndex(v => v.id === view.id);
      if (idx !== -1) {
        const newViewId = generateTempViewId();
        const duplicatedView = {
          ...views[idx]!,
          id: newViewId,
          label: `${views[idx]!.label} (Copy)`,
        };
        const newViews = [
          ...views.slice(0, idx + 1),
          duplicatedView,
          ...views.slice(idx + 1),
        ];
        setViews(newViews);
        debounceUpdateViews(newViews);
        if (view.id === viewId) {
          navigate(constructViewLink(baseUrl, duplicatedView));
        }
        setApiQueryData<GroupSearchView[]>(
          queryClient,
          makeFetchGroupSearchViewsKey({orgSlug: organization.slug}),
          newViews.map(v => ({
            ...v,
            isAllProjects: isEqual(v.projects, [-1]),
            name: v.label,
            lastVisited: null,
            visibility: GroupSearchViewVisibility.OWNER,
          }))
        );
      }
    },
    [
      views,
      viewId,
      baseUrl,
      navigate,
      debounceUpdateViews,
      organization.slug,
      queryClient,
    ]
  );

  return (
    <SecondaryNav.Section
      title={t('Starred Views')}
      trailingItems={<IssueViewAddViewButton baseUrl={baseUrl} />}
    >
      <Reorder.Group
        as="div"
        axis="y"
        values={views}
        onReorder={newOrder => setViews(newOrder)}
        initial={false}
        ref={sectionRef}
      >
        {views.map(view => (
          <IssueViewNavItemContent
            key={view.id}
            view={view}
            sectionRef={sectionRef}
            isActive={view.id === viewId}
            onReorderComplete={handleReorderComplete}
            onUpdateView={updatedView => handleUpdateView(view, updatedView)}
            onDeleteView={() => handleDeleteView(view)}
            onDuplicateView={() => handleDuplicateView(view)}
            isLastView={views.length === 1}
            isDragging={isDragging}
            setIsDragging={setIsDragging}
          />
        ))}
      </Reorder.Group>
      {organization.features.includes('issue-view-sharing') && (
        <SecondaryNav.Item to={`${baseUrl}/views/`} end>
          {t('All Views')}
        </SecondaryNav.Item>
      )}
    </SecondaryNav.Section>
  );
}

export const constructViewLink = (baseUrl: string, view: IssueView) => {
  return normalizeUrl({
    pathname: `${baseUrl}/views/${view.id}/`,
    query: {
      query: view.unsavedChanges?.query ?? view.query,
      sort: view.unsavedChanges?.querySort ?? view.querySort,
      project: view.unsavedChanges?.projects ?? view.projects,
      environment: view.unsavedChanges?.environments ?? view.environments,
      ...normalizeDateTimeParams(view.unsavedChanges?.timeFilters ?? view.timeFilters),
      cursor: undefined,
      page: undefined,
    },
  });
};<|MERGE_RESOLUTION|>--- conflicted
+++ resolved
@@ -56,23 +56,6 @@
     }
   }, [loadedViews, views, setViews]);
 
-<<<<<<< HEAD
-  // If the `viewId` (from `/issues/views/:viewId`) is not found in the views array,
-  // then redirect to the "All Issues" page
-  useEffect(() => {
-    if (viewId && !views.some(v => v.id === viewId)) {
-      navigate(
-        normalizeUrl({
-          pathname: `${baseUrl}/`,
-          query: queryParams,
-        })
-      );
-    }
-    // eslint-disable-next-line react-hooks/exhaustive-deps
-  }, [viewId]);
-
-=======
->>>>>>> 547a0a0f
   const replaceWithPersistentViewIds = useCallback(
     (responseViews: GroupSearchView[]) => {
       const newlyCreatedViews = responseViews.filter(
