import {Fragment} from 'react';
import {css} from '@emotion/react';
import styled from '@emotion/styled';

import Feature from 'sentry/components/acl/feature';
import Hook from 'sentry/components/hook';
import {
  IconCodecov,
  IconDashboard,
  IconGraph,
  IconIssues,
  IconSearch,
  IconSettings,
} from 'sentry/icons';
import {t} from 'sentry/locale';
import {space} from 'sentry/styles/space';
import useOrganization from 'sentry/utils/useOrganization';
import {CODECOV_BASE_URL, COVERAGE_BASE_URL} from 'sentry/views/codecov/settings';
import {useNavContext} from 'sentry/views/nav/context';
import {SeparatorItem, SidebarLink} from 'sentry/views/nav/primary/components';
import {PRIMARY_NAV_GROUP_CONFIG} from 'sentry/views/nav/primary/config';
import {PrimaryNavigationHelp} from 'sentry/views/nav/primary/help';
import {PrimaryNavigationOnboarding} from 'sentry/views/nav/primary/onboarding';
import {PrimaryNavigationServiceIncidents} from 'sentry/views/nav/primary/serviceIncidents';
import {PrimaryNavigationWhatsNew} from 'sentry/views/nav/primary/whatsNew';
import {NavTourElement, StackedNavigationTour} from 'sentry/views/nav/tour/tour';
import {NavLayout, PrimaryNavGroup} from 'sentry/views/nav/types';

function SidebarBody({children}: {children: React.ReactNode}) {
  const {layout} = useNavContext();
  return (
    <SidebarItemList isMobile={layout === NavLayout.MOBILE}>{children}</SidebarItemList>
  );
}

function SidebarFooter({children}: {children: React.ReactNode}) {
  const {layout} = useNavContext();
  return (
    <SidebarFooterWrapper isMobile={layout === NavLayout.MOBILE}>
      <SidebarItemList
        isMobile={layout === NavLayout.MOBILE}
        compact={layout === NavLayout.SIDEBAR}
      >
        {children}
      </SidebarItemList>
    </SidebarFooterWrapper>
  );
}

export function PrimaryNavigationItems() {
  const organization = useOrganization();
  const {layout} = useNavContext();
  const prefix = `organizations/${organization.slug}`;

  return (
    <Fragment>
      <SidebarBody>
        <NavTourElement id={StackedNavigationTour.ISSUES} title={null} description={null}>
          <SidebarLink
            to={`/${prefix}/issues/`}
            analyticsKey="issues"
            label={PRIMARY_NAV_GROUP_CONFIG[PrimaryNavGroup.ISSUES].label}
          >
            <IconIssues />
          </SidebarLink>
        </NavTourElement>

        <NavTourElement
          id={StackedNavigationTour.EXPLORE}
          title={null}
          description={null}
        >
          <SidebarLink
            to={
              organization.features.includes('performance-view')
                ? `/${prefix}/explore/traces/`
                : `/${prefix}/explore/profiling/`
            }
            activeTo={`/${prefix}/explore`}
            analyticsKey="explore"
            label={PRIMARY_NAV_GROUP_CONFIG[PrimaryNavGroup.EXPLORE].label}
          >
            <IconSearch />
          </SidebarLink>
        </NavTourElement>

        <Feature
          features={['discover', 'discover-query', 'dashboards-basic', 'dashboards-edit']}
          hookName="feature-disabled:dashboards-sidebar-item"
          requireAll={false}
        >
          <NavTourElement
            id={StackedNavigationTour.DASHBOARDS}
            title={null}
            description={null}
          >
            <SidebarLink
              to={`/${prefix}/dashboards/`}
              activeTo={`/${prefix}/dashboard`}
              analyticsKey="dashboards"
              label={
                layout === NavLayout.MOBILE
                  ? PRIMARY_NAV_GROUP_CONFIG[PrimaryNavGroup.DASHBOARDS].label
                  : t('Dash')
              }
            >
              <IconDashboard />
            </SidebarLink>
          </NavTourElement>
        </Feature>

        <Feature features={['performance-view']}>
          <NavTourElement
            id={StackedNavigationTour.INSIGHTS}
            title={null}
            description={null}
          >
            <SidebarLink
              to={`/${prefix}/insights/frontend/`}
              activeTo={`/${prefix}/insights`}
              analyticsKey="insights"
              label={PRIMARY_NAV_GROUP_CONFIG[PrimaryNavGroup.INSIGHTS].label}
            >
              <IconGraph type="area" />
            </SidebarLink>
          </NavTourElement>
        </Feature>

        <Feature features={['codecov-ui']}>
          <SidebarLink
<<<<<<< HEAD
            to={`/${prefix}/codecov/coverage/`}
            activeTo={`/${prefix}/codecov/`}
=======
            to={`/${prefix}/${CODECOV_BASE_URL}/${COVERAGE_BASE_URL}/commits/`}
            activeTo={`/${prefix}/${CODECOV_BASE_URL}/`}
>>>>>>> 64f04eec
            analyticsKey="codecov"
            label={PRIMARY_NAV_GROUP_CONFIG[PrimaryNavGroup.CODECOV].label}
          >
            <IconCodecov />
          </SidebarLink>
        </Feature>

        <SeparatorItem />

        <NavTourElement
          id={StackedNavigationTour.SETTINGS}
          title={null}
          description={null}
        >
          <SidebarLink
            to={`/${prefix}/settings/${organization.slug}/`}
            activeTo={`/${prefix}/settings/`}
            analyticsKey="settings"
            label={PRIMARY_NAV_GROUP_CONFIG[PrimaryNavGroup.SETTINGS].label}
          >
            <IconSettings />
          </SidebarLink>
        </NavTourElement>
      </SidebarBody>

      <SidebarFooter>
        <PrimaryNavigationHelp />

        <SeparatorItem />

        <PrimaryNavigationWhatsNew />
        <Hook
          name="sidebar:try-business"
          organization={organization}
          orientation="left"
        />
        <Hook name="sidebar:billing-status" organization={organization} />
        <PrimaryNavigationServiceIncidents />
        <PrimaryNavigationOnboarding />
      </SidebarFooter>
    </Fragment>
  );
}

const SidebarItemList = styled('ul')<{isMobile: boolean; compact?: boolean}>`
  position: relative;
  list-style: none;
  margin: 0;
  padding: 0;
  padding-top: ${space(1)};
  display: flex;
  flex-direction: column;
  align-items: stretch;
  gap: ${space(0.5)};
  width: 100%;

  ${p =>
    !p.isMobile &&
    css`
      align-items: center;
      gap: ${space(0.5)};
    `}

  ${p =>
    p.compact &&
    css`
      gap: ${space(0.5)};
    `}
`;

const SidebarFooterWrapper = styled('div')<{isMobile: boolean}>`
  position: relative;
  display: flex;
  flex-direction: row;
  align-items: stretch;
  margin-top: auto;
  margin-bottom: ${p => (p.isMobile ? space(1) : 0)};
`;<|MERGE_RESOLUTION|>--- conflicted
+++ resolved
@@ -128,13 +128,8 @@
 
         <Feature features={['codecov-ui']}>
           <SidebarLink
-<<<<<<< HEAD
-            to={`/${prefix}/codecov/coverage/`}
-            activeTo={`/${prefix}/codecov/`}
-=======
             to={`/${prefix}/${CODECOV_BASE_URL}/${COVERAGE_BASE_URL}/commits/`}
             activeTo={`/${prefix}/${CODECOV_BASE_URL}/`}
->>>>>>> 64f04eec
             analyticsKey="codecov"
             label={PRIMARY_NAV_GROUP_CONFIG[PrimaryNavGroup.CODECOV].label}
           >
