--- conflicted
+++ resolved
@@ -1,16 +1,9 @@
-<<<<<<< HEAD
-import {Fragment} from 'react';
-=======
 import {Fragment, useRef} from 'react';
->>>>>>> a9862d83
 import styled from '@emotion/styled';
 
 import Feature from 'sentry/components/acl/feature';
 import {FeatureBadge} from 'sentry/components/core/badge/featureBadge';
-<<<<<<< HEAD
-=======
 import {Container} from 'sentry/components/core/layout';
->>>>>>> a9862d83
 import ErrorBoundary from 'sentry/components/errorBoundary';
 import Hook from 'sentry/components/hook';
 import {
@@ -41,7 +34,6 @@
 import {UserDropdown} from 'sentry/views/nav/userDropdown';
 import {PREVENT_AI_BASE_URL, PREVENT_BASE_URL} from 'sentry/views/prevent/settings';
 
-<<<<<<< HEAD
 const SidebarLinkWithBadge = styled('div')`
   position: relative;
   width: 100%;
@@ -56,8 +48,6 @@
   pointer-events: none;
 `;
 
-function SidebarBody({children}: {children: React.ReactNode}) {
-=======
 function SidebarBody({
   children,
   ref,
@@ -65,7 +55,6 @@
   children: React.ReactNode;
   ref: React.RefObject<HTMLUListElement | null>;
 }) {
->>>>>>> a9862d83
   const {layout} = useNavContext();
   return (
     <SidebarList
@@ -169,34 +158,22 @@
           </NavTourElement>
         </Feature>
 
-<<<<<<< HEAD
-        <Feature features={['codecov-ui']}>
-          <SidebarLinkWithBadge>
-            <SidebarLink
-              to={`/${prefix}/${CODECOV_BASE_URL}/${COVERAGE_BASE_URL}/commits/`}
-              activeTo={`/${prefix}/${CODECOV_BASE_URL}/`}
-              analyticsKey="codecov"
-              group={PrimaryNavGroup.CODECOV}
-=======
-        <Feature features={['prevent-ai']}>
-          <Container position="relative" height="100%">
-            <SidebarLink
-              to={`/${prefix}/${PREVENT_BASE_URL}/${PREVENT_AI_BASE_URL}/new/`}
-              activeTo={`/${prefix}/${PREVENT_BASE_URL}/`}
-              analyticsKey="prevent"
-              group={PrimaryNavGroup.PREVENT}
-              {...makeNavItemProps(PrimaryNavGroup.PREVENT)}
->>>>>>> a9862d83
-            >
-              <IconPrevent />
-            </SidebarLink>
-            <BetaBadge type="beta" />
-<<<<<<< HEAD
-          </SidebarLinkWithBadge>
-=======
-          </Container>
->>>>>>> a9862d83
-        </Feature>
+        <SidebarLinkWithBadge>
+          <Feature features={['prevent-ai']}>
+            <Container position="relative" height="100%">
+              <SidebarLink
+                to={`/${prefix}/${PREVENT_BASE_URL}/${PREVENT_AI_BASE_URL}/new/`}
+                activeTo={`/${prefix}/${PREVENT_BASE_URL}/`}
+                analyticsKey="prevent"
+                group={PrimaryNavGroup.PREVENT}
+                {...makeNavItemProps(PrimaryNavGroup.PREVENT)}
+              >
+                <IconPrevent />
+              </SidebarLink>
+              <BetaBadge type="beta" />
+            </Container>
+          </Feature>
+        </SidebarLinkWithBadge>
 
         <SeparatorItem />
 
