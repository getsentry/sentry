--- conflicted
+++ resolved
@@ -73,51 +73,6 @@
 
   return (
     <GuideAnchor target="onboarding_sidebar" position="right">
-<<<<<<< HEAD
-      <SidebarItem label={label} showLabel={showLabel}>
-        <NavButton
-          {...overlayTriggerProps}
-          isMobile={isMobile}
-          aria-label={showLabel ? undefined : label}
-          onMouseEnter={refetch}
-        >
-          <InteractionStateLayer />
-          <ProgressRingWrapper isMobile={isMobile}>
-            <OnboardingProgressRing
-              isMobile={isMobile}
-              animate
-              textCss={() => css`
-                font-size: ${isMobile ? theme.fontSizeExtraSmall : theme.fontSizeSmall};
-                font-weight: ${theme.fontWeightBold};
-                color: ${theme.tokens.content.accent};
-              `}
-              text={
-                doneTasks.length === allTasks.length ? (
-                  <IconDefaultsProvider>
-                    <IconCheckmark />
-                  </IconDefaultsProvider>
-                ) : (
-                  doneTasks.length
-                )
-              }
-              value={(doneTasks.length / allTasks.length) * 100}
-              backgroundColor={theme.gray200}
-              progressEndcaps="round"
-              progressColor={theme.tokens.content.accent}
-              size={isMobile ? 22 : 26}
-              barWidth={4}
-            />
-          </ProgressRingWrapper>
-          {showLabel ? label : null}
-          {pendingCompletionSeen && (
-            <SidebarItemUnreadIndicator
-              data-test-id="pending-seen-indicator"
-              isMobile={isMobile}
-            />
-          )}
-        </NavButton>
-      </SidebarItem>
-=======
       <SidebarButton
         analyticsKey="onboarding"
         buttonProps={{...overlayTriggerProps, onMouseEnter: refetch}}
@@ -134,7 +89,13 @@
               ${isMobile && 'display: none'};
             `}
             text={
-              doneTasks.length === allTasks.length ? <IconCheckmark /> : doneTasks.length
+              doneTasks.length === allTasks.length ? (
+                <IconDefaultsProvider>
+                  <IconCheckmark />
+                </IconDefaultsProvider>
+              ) : (
+                doneTasks.length
+              )
             }
             value={(doneTasks.length / allTasks.length) * 100}
             backgroundColor={theme.gray200}
@@ -151,7 +112,6 @@
           />
         )}
       </SidebarButton>
->>>>>>> 52224a6d
       {isOpen && (
         <PrimaryButtonOverlay overlayProps={overlayProps}>
           <OnboardingSidebarContent onClose={() => SidebarPanelStore.hidePanel()} />
