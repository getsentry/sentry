import Feature from 'sentry/components/acl/feature';
import {Form} from 'sentry/components/forms';
import {Panel, PanelHeader} from 'sentry/components/panels';
import {t} from 'sentry/locale';
import AsyncView from 'sentry/views/asyncView';

import {getOption, getOptionField} from './options';

const optionsAvailable = [
  'system.url-prefix',
  'system.admin-email',
  'system.support-email',
  'system.security-email',
  'system.rate-limit',
  'auth.allow-registration',
  'auth.ip-rate-limit',
  'auth.user-rate-limit',
  'api.rate-limit.org-create',
  'beacon.anonymous',
  'performance.issues.all.problem-detection',
  'performance.issues.all.problem-creation',
  'performance.issues.all.early-adopter-rollout',
<<<<<<< HEAD
  'performance.issues.all.general-availability-rollout',
=======
  'performance.issues.all.post-process-group-early-adopter-rollout',
>>>>>>> ebd5d88c
  'performance.issues.n_plus_one_db.problem-creation',
  'performance.issues.n_plus_one_db_ext.problem-creation',
  'performance.issues.n_plus_one_db.count_threshold',
  'performance.issues.n_plus_one_db.duration_threshold',
];

type Field = ReturnType<typeof getOption>;

type FieldDef = {
  field: Field;
  value: string | undefined;
};

type State = AsyncView['state'] & {
  data: Record<string, FieldDef>;
};

export default class AdminSettings extends AsyncView<{}, State> {
  get endpoint() {
    return '/internal/options/';
  }

  getEndpoints(): ReturnType<AsyncView['getEndpoints']> {
    return [['data', this.endpoint]];
  }

  renderBody() {
    const {data} = this.state;

    const initialData = {};
    const fields = {};
    for (const key of optionsAvailable) {
      // TODO(dcramer): we should not be mutating options
      const option = data[key] ?? {field: {}, value: undefined};

      if (option.value === undefined || option.value === '') {
        const defn = getOption(key);
        initialData[key] = defn.defaultValue ? defn.defaultValue() : '';
      } else {
        initialData[key] = option.value;
      }
      fields[key] = getOptionField(key, option.field);
    }

    return (
      <div>
        <h3>{t('Settings')}</h3>

        <Form
          apiMethod="PUT"
          apiEndpoint={this.endpoint}
          initialData={initialData}
          saveOnBlur
        >
          <Panel>
            <PanelHeader>General</PanelHeader>
            {fields['system.url-prefix']}
            {fields['system.admin-email']}
            {fields['system.support-email']}
            {fields['system.security-email']}
            {fields['system.rate-limit']}
          </Panel>

          <Panel>
            <PanelHeader>Security & Abuse</PanelHeader>
            {fields['auth.allow-registration']}
            {fields['auth.ip-rate-limit']}
            {fields['auth.user-rate-limit']}
            {fields['api.rate-limit.org-create']}
          </Panel>

          <Panel>
            <PanelHeader>Beacon</PanelHeader>
            {fields['beacon.anonymous']}
          </Panel>

          <Feature features={['organizations:performance-issues-dev']}>
            <Panel>
              <PanelHeader>Performance Issues - All</PanelHeader>
              {fields['performance.issues.all.problem-detection']}
              {fields['performance.issues.all.problem-creation']}
              {fields['performance.issues.all.early-adopter-rollout']}
<<<<<<< HEAD
              {fields['performance.issues.all.general-availability-rollout']}
=======
              {fields['performance.issues.all.post-process-group-early-adopter-rollout']}
>>>>>>> ebd5d88c
            </Panel>
            <Panel>
              <PanelHeader>Performance Issues - Detectors</PanelHeader>
              {fields['performance.issues.n_plus_one_db.problem-creation']}
              {fields['performance.issues.n_plus_one_db_ext.problem-creation']}
              {fields['performance.issues.n_plus_one_db.count_threshold']}
              {fields['performance.issues.n_plus_one_db.duration_threshold']}
            </Panel>
          </Feature>
        </Form>
      </div>
    );
  }
}<|MERGE_RESOLUTION|>--- conflicted
+++ resolved
@@ -20,11 +20,8 @@
   'performance.issues.all.problem-detection',
   'performance.issues.all.problem-creation',
   'performance.issues.all.early-adopter-rollout',
-<<<<<<< HEAD
   'performance.issues.all.general-availability-rollout',
-=======
   'performance.issues.all.post-process-group-early-adopter-rollout',
->>>>>>> ebd5d88c
   'performance.issues.n_plus_one_db.problem-creation',
   'performance.issues.n_plus_one_db_ext.problem-creation',
   'performance.issues.n_plus_one_db.count_threshold',
@@ -107,11 +104,8 @@
               {fields['performance.issues.all.problem-detection']}
               {fields['performance.issues.all.problem-creation']}
               {fields['performance.issues.all.early-adopter-rollout']}
-<<<<<<< HEAD
               {fields['performance.issues.all.general-availability-rollout']}
-=======
               {fields['performance.issues.all.post-process-group-early-adopter-rollout']}
->>>>>>> ebd5d88c
             </Panel>
             <Panel>
               <PanelHeader>Performance Issues - Detectors</PanelHeader>
