--- conflicted
+++ resolved
@@ -87,17 +87,18 @@
     ...HIGH_THROUGHPUT_RATE_OPTION,
   },
   {
-<<<<<<< HEAD
     key: 'performance.issues.all.general-availability-rollout',
     label: t('Performance issues creation GA Rollout'),
     help: t(
       'Controls the rate at which performance issues are created for all organizations.'
-=======
+    ),
+    ...HIGH_THROUGHPUT_RATE_OPTION,
+  },
+  {
     key: 'performance.issues.all.post-process-group-early-adopter-rollout',
     label: t('Performance issues post process group EA Rollout'),
     help: t(
       'Controls the rate at which performance issues sent through post process group for EA organizations.'
->>>>>>> ebd5d88c
     ),
     ...HIGH_THROUGHPUT_RATE_OPTION,
   },
