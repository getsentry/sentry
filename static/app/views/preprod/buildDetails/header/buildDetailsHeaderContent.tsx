import {Link} from 'react-router-dom';
import {useTheme} from '@emotion/react';

import {addErrorMessage} from 'sentry/actionCreators/indicator';
import {Breadcrumbs, type Crumb} from 'sentry/components/breadcrumbs';
import {Alert} from 'sentry/components/core/alert';
import {Button} from 'sentry/components/core/button';
import {Flex} from 'sentry/components/core/layout';
import {Heading} from 'sentry/components/core/text';
import Placeholder from 'sentry/components/placeholder';
import {IconEllipsis, IconTelescope} from 'sentry/icons';
import {t} from 'sentry/locale';
import {space} from 'sentry/styles/space';
import type {UseApiQueryResult} from 'sentry/utils/queryClient';
import type RequestError from 'sentry/utils/requestError/requestError';
import useOrganization from 'sentry/utils/useOrganization';
import type {BuildDetailsApiResponse} from 'sentry/views/preprod/types/buildDetailsTypes';

interface BuildDetailsHeaderContentProps {
  buildDetailsQuery: UseApiQueryResult<BuildDetailsApiResponse, RequestError>;
  projectId: string;
}

export function BuildDetailsHeaderContent(props: BuildDetailsHeaderContentProps) {
  const organization = useOrganization();
  const {buildDetailsQuery, projectId} = props;
  const theme = useTheme();
  const {
    data: buildDetailsData,
    isPending: isBuildDetailsPending,
    isError: isBuildDetailsError,
    error: buildDetailsError,
  } = buildDetailsQuery;

  if (isBuildDetailsPending) {
    return (
<<<<<<< HEAD
      <Flex direction="column" padding="0 0 xl 0">
=======
      <Flex direction="column" style={{padding: `0 0 ${theme.space.lg} 0`}}>
>>>>>>> 64f5bb1f
        <Placeholder height="20px" width="200px" style={{marginBottom: space(2)}} />
        <Flex align="center" justify="between" gap="md">
          <Heading as="h1">
            <Placeholder height="32px" width="300px" />
          </Heading>
          <Flex align="center" gap="sm" flexShrink={0}>
            <Placeholder height="32px" width="120px" style={{marginRight: space(1)}} />
            <Placeholder height="32px" width="40px" />
          </Flex>
        </Flex>
      </Flex>
    );
  }

  if (isBuildDetailsError) {
    return <Alert type="error">{buildDetailsError?.message}</Alert>;
  }

  if (!buildDetailsData) {
    return <Alert type="error">No build details found</Alert>;
  }

  // TODO: Implement proper breadcrumbs once release connection is implemented
  const breadcrumbs: Crumb[] = [
    {
      to: '#',
      label: 'Releases',
    },
    {
      to: '#',
      label: buildDetailsData.app_info.version,
    },
    {
      label: 'Build Details',
    },
  ];

  const handleMoreActions = () => {
    // TODO: Implement more actions menu
    addErrorMessage('Not implemented (coming soon)');
  };

  return (
<<<<<<< HEAD
    <Flex direction="column" padding="0 0 xl 0">
=======
    <Flex direction="column" style={{padding: `0 0 ${theme.space.lg} 0`}}>
>>>>>>> 64f5bb1f
      <Breadcrumbs crumbs={breadcrumbs} />
      <Flex align="center" justify="between" gap="md">
        <Heading as="h1">
          v{buildDetailsData.app_info.version} ({buildDetailsData.app_info.build_number})
        </Heading>
<<<<<<< HEAD
        <Flex align="center" gap="sm" flexShrink={0}>
          <Button
            size="sm"
            priority="default"
            icon={<IconTelescope />}
            onClick={handleCompareBuild}
=======
        <Flex align="center" gap="sm" style={{flexShrink: 0}}>
          <Link
            to={`/organizations/${organization.slug}/preprod/${projectId}/compare/${buildDetailsData.id}/`}
>>>>>>> 64f5bb1f
          >
            <Button size="sm" priority="default" icon={<IconTelescope />}>
              {t('Compare Build')}
            </Button>
          </Link>
          {/* TODO: Actions dropdown */}
          <Button
            size="sm"
            priority="default"
            icon={<IconEllipsis />}
            onClick={handleMoreActions}
            aria-label={'More actions'}
          />
        </Flex>
      </Flex>
    </Flex>
  );
}<|MERGE_RESOLUTION|>--- conflicted
+++ resolved
@@ -1,8 +1,7 @@
 import {Link} from 'react-router-dom';
-import {useTheme} from '@emotion/react';
 
 import {addErrorMessage} from 'sentry/actionCreators/indicator';
-import {Breadcrumbs, type Crumb} from 'sentry/components/breadcrumbs';
+import  {Breadcrumbs, type Crumb} from 'sentry/components/breadcrumbs';
 import {Alert} from 'sentry/components/core/alert';
 import {Button} from 'sentry/components/core/button';
 import {Flex} from 'sentry/components/core/layout';
@@ -24,7 +23,7 @@
 export function BuildDetailsHeaderContent(props: BuildDetailsHeaderContentProps) {
   const organization = useOrganization();
   const {buildDetailsQuery, projectId} = props;
-  const theme = useTheme();
+
   const {
     data: buildDetailsData,
     isPending: isBuildDetailsPending,
@@ -34,11 +33,7 @@
 
   if (isBuildDetailsPending) {
     return (
-<<<<<<< HEAD
       <Flex direction="column" padding="0 0 xl 0">
-=======
-      <Flex direction="column" style={{padding: `0 0 ${theme.space.lg} 0`}}>
->>>>>>> 64f5bb1f
         <Placeholder height="20px" width="200px" style={{marginBottom: space(2)}} />
         <Flex align="center" justify="between" gap="md">
           <Heading as="h1">
@@ -82,28 +77,15 @@
   };
 
   return (
-<<<<<<< HEAD
     <Flex direction="column" padding="0 0 xl 0">
-=======
-    <Flex direction="column" style={{padding: `0 0 ${theme.space.lg} 0`}}>
->>>>>>> 64f5bb1f
       <Breadcrumbs crumbs={breadcrumbs} />
       <Flex align="center" justify="between" gap="md">
         <Heading as="h1">
           v{buildDetailsData.app_info.version} ({buildDetailsData.app_info.build_number})
         </Heading>
-<<<<<<< HEAD
         <Flex align="center" gap="sm" flexShrink={0}>
-          <Button
-            size="sm"
-            priority="default"
-            icon={<IconTelescope />}
-            onClick={handleCompareBuild}
-=======
-        <Flex align="center" gap="sm" style={{flexShrink: 0}}>
           <Link
             to={`/organizations/${organization.slug}/preprod/${projectId}/compare/${buildDetailsData.id}/`}
->>>>>>> 64f5bb1f
           >
             <Button size="sm" priority="default" icon={<IconTelescope />}>
               {t('Compare Build')}
