--- conflicted
+++ resolved
@@ -140,47 +140,20 @@
                   icon: <IconSettings size="sm" color="white" />,
                   tooltip: t('View insight details'),
                   ariaLabel: t('View insight details'),
-                  onClick: onOpenInsightsSidebar,
+                  onClick: () => {
+                    trackAnalytics('preprod.builds.details.open_insights_sidebar', {
+                      organization,
+                      platform: platformProp ?? null,
+                      project_type: projectType,
+                      source: 'metric_card',
+                    });
+                    onOpenInsightsSidebar();
+                  },
                 }
               : undefined
           }
         >
           <Heading as="h3">
-<<<<<<< HEAD
-=======
-            <MetricValue $interactive={Boolean(card.watchBreakdown)}>
-              {card.value}
-            </MetricValue>
-            {card.percentageText ?? ''}
-          </Heading>
-        );
-
-        return (
-          <MetricCard
-            key={card.key}
-            icon={card.icon}
-            label={card.title}
-            labelTooltip={card.labelTooltip}
-            action={
-              card.showInsightsButton
-                ? {
-                    icon: <IconSettings size="sm" color="white" />,
-                    tooltip: t('View insight details'),
-                    ariaLabel: t('View insight details'),
-                    onClick: () => {
-                      trackAnalytics('preprod.builds.details.open_insights_sidebar', {
-                        organization,
-                        platform: platformProp ?? null,
-                        project_type: projectType,
-                        source: 'metric_card',
-                      });
-                      onOpenInsightsSidebar();
-                    },
-                  }
-                : undefined
-            }
-          >
->>>>>>> df181697
             {card.watchBreakdown ? (
               <Tooltip
                 title={
