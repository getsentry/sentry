--- conflicted
+++ resolved
@@ -27,11 +27,7 @@
 import TeamAlertsTriggered from './teamAlertsTriggered';
 import TeamIssuesReviewed from './teamIssuesReviewed';
 import TeamMisery from './teamMisery';
-<<<<<<< HEAD
-import TeamReleases from './teamReleases';
-=======
 import TeamResolutionTime from './teamResolutionTime';
->>>>>>> f26d50a8
 import TeamStability from './teamStability';
 
 const INSIGHTS_DEFAULT_STATS_PERIOD = '8w';
@@ -290,20 +286,6 @@
 
             <SectionTitle>{t('Team Activity')}</SectionTitle>
             <DescriptionCard
-<<<<<<< HEAD
-              title={t('Number of Releases')}
-              description={t(
-                'Projects that had the largest difference of releases deployed compared to the 12 week average.'
-              )}
-            >
-              <TeamReleases
-                projects={projects}
-                organization={organization}
-                period={period}
-                start={start}
-                end={end}
-                utc={utc}
-=======
               title={t('Issues Reviewed')}
               description={t(
                 'Issues that were triaged by your team taking an action on them such as resolving, ignoring, marking as reviewed, or deleting.'
@@ -333,7 +315,6 @@
                 start={start?.toString()}
                 end={end?.toString()}
                 location={location}
->>>>>>> f26d50a8
               />
             </DescriptionCard>
           </Layout.Main>
