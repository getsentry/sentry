--- conflicted
+++ resolved
@@ -9,21 +9,14 @@
 import {LinkButton} from 'sentry/components/core/button/linkButton';
 import type {SelectKey, SelectOption} from 'sentry/components/core/compactSelect';
 import {CompactSelect} from 'sentry/components/core/compactSelect';
-<<<<<<< HEAD
-import {Tooltip} from 'sentry/components/core/tooltip';
 import GlobalModal from 'sentry/components/globalModal';
 import HookOrDefault from 'sentry/components/hookOrDefault';
-=======
->>>>>>> 8ebfe24d
 import {IconAdd, IconLightning} from 'sentry/icons';
 import {t} from 'sentry/locale';
 import ConfigStore from 'sentry/stores/configStore';
 import {space} from 'sentry/styles/space';
-<<<<<<< HEAD
 import type {GithubInstallationInstallButtonProps} from 'sentry/types/hooks';
 import type {Organization} from 'sentry/types/organization';
-=======
->>>>>>> 8ebfe24d
 import {trackAnalytics} from 'sentry/utils/analytics';
 
 type Installation = {
@@ -35,7 +28,6 @@
 type GithubInstallationProps = {
   has_scm_multi_org: boolean;
   installation_info: Installation[];
-<<<<<<< HEAD
   organization: Organization;
   organization_slug: string;
 };
@@ -46,21 +38,24 @@
   installationID,
   has_scm_multi_org,
 }: GithubInstallationInstallButtonProps) => {
-  if (installationID === '-1') {
+  if (installationID !== '-1' && !has_scm_multi_org) {
     return (
-      <StyledButton onClick={handleSubmit} disabled={isSaving || !installationID}>
-        {t('Install')}
-      </StyledButton>
+      <FeatureDisabled
+        features={['integrations-scm-multi-org']}
+        featureName={t('Cross-Org Source Code Management')}
+        hideHelpToggle
+      />
     );
   }
 
   return (
-    <StyledButton
+    <Button
+      priority="primary"
       onClick={handleSubmit}
-      disabled={isSaving || !installationID || !has_scm_multi_org}
+      disabled={isSaving || !installationID}
     >
       {t('Install')}
-    </StyledButton>
+    </Button>
   );
 };
 
@@ -75,28 +70,14 @@
   organization_slug,
   organization,
 }: GithubInstallationProps) {
-=======
-  organization_slug: string;
-};
-
-export function GithubInstallationSelect({
-  installation_info,
-  has_scm_multi_org,
-  organization_slug,
-}: GithubInstallationProps) {
-  // -1 represents the "Install on another organization"/Skip option
->>>>>>> 8ebfe24d
   const [installationID, setInstallationID] = useState<SelectKey>('-1');
   const [isSaving, setIsSaving] = useState<boolean>(false);
   const isSelfHosted = ConfigStore.get('isSelfHosted');
   const source = 'github.multi_org';
-<<<<<<< HEAD
-=======
 
   const doesntRequireUpgrade = (id: SelectKey): boolean => {
     return has_scm_multi_org || isSelfHosted || id === '-1';
   };
->>>>>>> 8ebfe24d
 
   const handleSubmit = (e: React.MouseEvent, id?: SelectKey) => {
     e.preventDefault();
@@ -110,11 +91,7 @@
     // redirect to the extensions endpoint with the chosen installation as a query param
     // this is needed so we don't restart the pipeline loading from the original
     // OrganizationIntegrationSetupView route
-<<<<<<< HEAD
-    const chosen_installation_id = id ?? installationID ?? '-1';
-=======
     const chosenInstallationID = id ?? installationID;
->>>>>>> 8ebfe24d
     const currentParams = new URLSearchParams(window.location.search);
     const newParams = {
       ...Object.fromEntries(currentParams),
@@ -145,13 +122,7 @@
             />
           )}
           <span>{`${installation.github_account}`}</span>
-<<<<<<< HEAD
-          {installation.installation_id === '-1' || has_scm_multi_org || isSelfHosted ? (
-            ''
-          ) : (
-=======
           {!doesntRequireUpgrade(installation.installation_id) && (
->>>>>>> 8ebfe24d
             <IconLightning size="xs" />
           )}
         </OptionLabelWrapper>
@@ -164,47 +135,6 @@
   }, []);
 
   const renderInstallationButtonOld = () => {
-    if (installationID === '-1' || has_scm_multi_org) {
-      return (
-        <StyledButton onClick={handleSubmit} disabled={isSaving || !installationID}>
-          {t('Install')}
-        </StyledButton>
-      );
-    }
-
-    if (isSelfHosted) {
-      return (
-        <Tooltip
-          title={t(
-            'Please check your configuration, scm-multi-org feature is not enabled'
-          )}
-        >
-          <StyledButton disabled>{t('Install')}</StyledButton>;
-        </Tooltip>
-      );
-    }
-
-    return (
-      <StyledLinkButton
-        onClick={() => {
-          trackAnalytics(`${source}.upsell`, {
-            organization: organization_slug,
-          });
-        }}
-        href={`${origin}/settings/${organization_slug}/billing/overview/?referrer=upgrade-${source}`}
-        disabled={isSaving || !installationID || isSelfHosted}
-      >
-        <ButtonContent>
-          <Fragment>
-            <IconLightning />
-            {t('Upgrade')}
-          </Fragment>
-        </ButtonContent>
-      </StyledLinkButton>
-    );
-  };
-
-  const renderInstallationButton = () => {
     if (installationID !== '-1' && isSelfHosted) {
       return (
         <FeatureDisabled
@@ -261,7 +191,6 @@
           value={installationID}
           triggerLabel={installationID ? undefined : 'Choose Installation'}
         />
-<<<<<<< HEAD
         <ButtonContainer>
           {organization.features.includes('github-multi-org-upsell-modal') ? (
             <InstallButtonHook
@@ -274,9 +203,6 @@
             renderInstallationButtonOld()
           )}
         </ButtonContainer>
-=======
-        <ButtonContainer>{renderInstallationButton()}</ButtonContainer>
->>>>>>> 8ebfe24d
       </StyledContainer>
     </Fragment>
   );
@@ -296,30 +222,7 @@
   display: flex;
   align-self: flex-end;
   padding-top: ${space(2)};
-<<<<<<< HEAD
-`;
-
-const StyledButton = styled(Button)`
-  &:not(:disabled) {
-    background-color: #6c5fc7;
-    color: #fff;
-  }
-=======
   flex-direction: column;
->>>>>>> 8ebfe24d
-`;
-
-const StyledLinkButton = styled(LinkButton)`
-  &:not(:disabled) {
-    background-color: #6c5fc7;
-    color: #fff;
-  }
-`;
-
-const ButtonContent = styled('div')`
-  display: flex;
-  align-items: center;
-  gap: ${space(1)};
 `;
 
 const StyledHeader = styled('h3')`
