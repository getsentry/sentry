--- conflicted
+++ resolved
@@ -1,14 +1,4 @@
-<<<<<<< HEAD
-import {
-  type MutableRefObject,
-  type ReactElement,
-  useCallback,
-  useMemo,
-  useRef,
-} from 'react';
-=======
 import {type ReactElement, useMemo, useRef} from 'react';
->>>>>>> 2dcf5951
 import {type Theme, useTheme} from '@emotion/react';
 import type {
   CustomSeriesOption,
@@ -354,16 +344,6 @@
    * The size (height) of the bubble
    */
   bubbleSize?: number;
-<<<<<<< HEAD
-  chartRenderer?: (rendererProps: {
-    end: Date;
-    releases: ReleaseMetaBasic[];
-    start: Date;
-    ref?:
-      | MutableRefObject<ReactEchartsRef | null>
-      | ((e: ReactEchartsRef | null) => void);
-  }) => ReactElement;
-=======
   /**
    * This is a callback function that is used in ReleasesDrawer when rendering
    * the chart inside of the drawer.
@@ -380,7 +360,6 @@
   /**
    * The maximum/latest timestamp of the chart's timeseries
    */
->>>>>>> 2dcf5951
   maxTime?: number;
   /**
    * The minimum/earliest timestamp of the chart's timeseries
