--- conflicted
+++ resolved
@@ -23,17 +23,13 @@
   previousSeries: Series[];
   chartType: ReleaseComparisonChartType;
   platform: PlatformKey;
-<<<<<<< HEAD
+  value: React.ReactNode;
+  diff: React.ReactNode;
   period?: string;
   start?: string;
   end?: string;
   utc?: boolean;
 } & WithRouterProps;
-=======
-  value: React.ReactNode;
-  diff: React.ReactNode;
-};
->>>>>>> e1c80fb4
 
 class SessionsChart extends React.Component<Props> {
   formatTooltipValue = (value: string | number | null) => {
@@ -89,12 +85,18 @@
   }
 
   render() {
-<<<<<<< HEAD
-    const {series, previousSeries, chartType, router, period, start, end, utc} =
-      this.props;
-=======
-    const {series, previousSeries, chartType, value, diff} = this.props;
->>>>>>> e1c80fb4
+    const {
+      series,
+      previousSeries,
+      chartType,
+      router,
+      period,
+      start,
+      end,
+      utc,
+      value,
+      diff,
+    } = this.props;
 
     const Chart = this.getChart();
 
@@ -120,7 +122,10 @@
           )}
         </HeaderTitleLegend>
 
-<<<<<<< HEAD
+        <HeaderValue>
+          {value} {diff}
+        </HeaderValue>
+
         <ChartZoom
           router={router}
           period={period}
@@ -138,38 +143,16 @@
               grid={{
                 left: '10px',
                 right: '10px',
-                top: '40px',
+                top: '70px',
                 bottom: '0px',
               }}
               yAxis={this.configureYAxis()}
               tooltip={{valueFormatter: this.formatTooltipValue}}
               transformSinglePointToBar
+              height={240}
             />
           )}
         </ChartZoom>
-=======
-        <HeaderValue>
-          {value} {diff}
-        </HeaderValue>
-
-        <Chart
-          legend={legend}
-          series={series}
-          previousPeriod={previousSeries}
-          isGroupedByDate
-          showTimeInTooltip
-          grid={{
-            left: '10px',
-            right: '10px',
-            top: '70px',
-            bottom: '0px',
-          }}
-          yAxis={this.configureYAxis()}
-          tooltip={{valueFormatter: this.formatTooltipValue}}
-          transformSinglePointToBar
-          height={240}
-        />
->>>>>>> e1c80fb4
       </React.Fragment>
     );
   }
