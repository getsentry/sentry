import {Component, Fragment} from 'react';
import {browserHistory} from 'react-router';
import styled from '@emotion/styled';
import {Location} from 'history';
import isEqual from 'lodash/isEqual';
import * as qs from 'query-string';

import {Client} from 'app/api';
import GuideAnchor from 'app/components/assistant/guideAnchor';
import Button, {ButtonLabel} from 'app/components/button';
import ButtonBar, {ButtonGrid} from 'app/components/buttonBar';
import DiscoverButton from 'app/components/discoverButton';
import DropdownButton from 'app/components/dropdownButton';
import DropdownControl, {DropdownItem} from 'app/components/dropdownControl';
import GroupList from 'app/components/issues/groupList';
import Pagination from 'app/components/pagination';
import QueryCount from 'app/components/queryCount';
import {DEFAULT_RELATIVE_PERIODS} from 'app/constants';
import {t, tct} from 'app/locale';
import space from 'app/styles/space';
import {GlobalSelection, Organization} from 'app/types';
import {QueryResults} from 'app/utils/tokenizeSearch';
import withApi from 'app/utils/withApi';
import withOrganization from 'app/utils/withOrganization';
import {IssueSortOptions} from 'app/views/issueList/utils';

import {getReleaseParams, ReleaseBounds} from '../../utils';
import EmptyState from '../emptyState';

import {getReleaseEventView} from './chart/utils';

enum IssuesType {
  NEW = 'new',
  UNHANDLED = 'unhandled',
  RESOLVED = 'resolved',
  ALL = 'all',
}

enum IssuesQuery {
  NEW = 'first-release',
  UNHANDLED = 'error.handled:0',
  RESOLVED = 'is:resolved',
  ALL = 'release',
}

type IssuesQueryParams = {
  limit: number;
  sort: string;
  query: string;
};

const defaultProps = {
  withChart: false,
};

type Props = {
  api: Client;
  organization: Organization;
  version: string;
  selection: GlobalSelection;
  location: Location;
  defaultStatsPeriod: string;
  releaseBounds: ReleaseBounds;
  queryFilterDescription?: string;
} & Partial<typeof defaultProps>;

type State = {
  issuesType: IssuesType;
  count: {
    new: number;
    unhandled: number;
    resolved: number;
    all: number;
  };
  pageLinks?: string;
  onCursor?: () => void;
};

class Issues extends Component<Props, State> {
<<<<<<< HEAD
  state: State = this.getInitialState();

  getInitialState() {
    const {location} = this.props;
    const query = location.query ? location.query.issuesType : null;
    const issuesTypeState = !query
      ? IssuesType.NEW
      : query.includes(IssuesType.NEW)
      ? IssuesType.NEW
      : query.includes(IssuesType.UNHANDLED)
      ? IssuesType.UNHANDLED
      : query.includes(IssuesType.RESOLVED)
      ? IssuesType.RESOLVED
      : query.includes(IssuesType.ALL)
      ? IssuesType.ALL
      : IssuesType.ALL;

    return {
      issuesType: issuesTypeState,
      count: {
        new: 0,
        all: 0,
        resolved: 0,
        unhandled: 0,
      },
    };
  }

  componentDidMount() {
    this.fetchIssuesCount();
  }

  componentDidUpdate(prevProps: Props) {
    if (
      !isEqual(
        getReleaseParams({
          location: this.props.location,
          releaseBounds: this.props.releaseBounds,
          defaultStatsPeriod: this.props.defaultStatsPeriod,
          allowEmptyPeriod:
            this.props.organization.features.includes('release-comparison'),
        }),
        getReleaseParams({
          location: prevProps.location,
          releaseBounds: prevProps.releaseBounds,
          defaultStatsPeriod: prevProps.defaultStatsPeriod,
          allowEmptyPeriod:
            prevProps.organization.features.includes('release-comparison'),
        })
      )
    ) {
      this.fetchIssuesCount();
    }
  }
=======
  static defaultProps = defaultProps;

  state: State = {
    issuesType: IssuesType.NEW,
  };
>>>>>>> 9113cb2b

  getDiscoverUrl() {
    const {version, organization, selection} = this.props;
    const discoverView = getReleaseEventView(selection, version);

    return discoverView.getResultsViewUrlTarget(organization.slug);
  }

  getIssuesUrl() {
    const {version, organization} = this.props;
    const {issuesType} = this.state;
    const {queryParams} = this.getIssuesEndpoint();
    const query = new QueryResults([]);

    switch (issuesType) {
      case IssuesType.NEW:
        query.setTagValues('firstRelease', [version]);
        break;
      case IssuesType.UNHANDLED:
        query.setTagValues('release', [version]);
        query.setTagValues('error.handled', ['0']);
        break;
      case IssuesType.RESOLVED:
      case IssuesType.ALL:
      default:
        query.setTagValues('release', [version]);
    }

    return {
      pathname: `/organizations/${organization.slug}/issues/`,
      query: {
        ...queryParams,
        limit: undefined,
        cursor: undefined,
        query: query.formatString(),
      },
    };
  }

  getIssuesEndpoint(): {path: string; queryParams: IssuesQueryParams} {
    const {version, organization, location, defaultStatsPeriod, releaseBounds} =
      this.props;
    const {issuesType} = this.state;

    const queryParams = {
      ...getReleaseParams({
        location,
        releaseBounds,
        defaultStatsPeriod,
        allowEmptyPeriod: organization.features.includes('release-comparison'),
      }),
      limit: 10,
      sort: IssueSortOptions.FREQ,
      groupStatsPeriod: 'auto',
    };

    switch (issuesType) {
      case IssuesType.ALL:
        return {
          path: `/organizations/${organization.slug}/issues/`,
          queryParams: {
            ...queryParams,
            query: new QueryResults([`${IssuesQuery.ALL}:${version}`]).formatString(),
          },
        };
      case IssuesType.RESOLVED:
        return {
          path: `/organizations/${organization.slug}/releases/${version}/resolved/`,
          queryParams: {...queryParams, query: ''},
        };
      case IssuesType.UNHANDLED:
        return {
          path: `/organizations/${organization.slug}/issues/`,
          queryParams: {
            ...queryParams,
            query: new QueryResults([
              `${IssuesQuery.ALL}:${version}`,
              IssuesQuery.UNHANDLED,
            ]).formatString(),
          },
        };
      case IssuesType.NEW:
      default:
        return {
          path: `/organizations/${organization.slug}/issues/`,
          queryParams: {
            ...queryParams,
            query: new QueryResults([`${IssuesQuery.NEW}:${version}`]).formatString(),
          },
        };
    }
  }

  async fetchIssuesCount() {
    const {api, organization, version} = this.props;
    const issueCountEndpoint = this.getIssueCountEndpoint();
    const resolvedEndpoint = `/organizations/${organization.slug}/releases/${version}/resolved/`;

    try {
      await Promise.all([
        api.requestPromise(issueCountEndpoint),
        api.requestPromise(resolvedEndpoint),
      ]).then(([issueResponse, resolvedResponse]) => {
        this.setState({
          count: {
            all: issueResponse[`${IssuesQuery.ALL}:${version}`],
            new: issueResponse[`${IssuesQuery.NEW}:${version}`],
            resolved: resolvedResponse.length,
            unhandled:
              issueResponse[`${IssuesQuery.UNHANDLED} ${IssuesQuery.ALL}:${version}`],
          },
        });
      });
    } catch {
      // do nothing
    }
  }

  getIssueCountEndpoint() {
    const {organization, version, location, releaseBounds, defaultStatsPeriod} =
      this.props;
    const issuesCountPath = `/organizations/${organization.slug}/issues-count/`;

    const params = [
      `${IssuesQuery.NEW}:${version}`,
      `${IssuesQuery.ALL}:${version}`,
      `${IssuesQuery.UNHANDLED} ${IssuesQuery.ALL}:${version}`,
    ];
    const queryParams = params.map(param => param);
    const queryParameters = {
      ...getReleaseParams({
        location,
        releaseBounds,
        defaultStatsPeriod,
        allowEmptyPeriod: organization.features.includes('release-comparison'),
      }),
      query: queryParams,
    };

    return `${issuesCountPath}?${qs.stringify(queryParameters)}`;
  }

  handleIssuesTypeSelection = (issuesType: IssuesType) => {
    const {location} = this.props;
    const issuesTypeQuery =
      issuesType === IssuesType.ALL
        ? IssuesType.ALL
        : issuesType === IssuesType.NEW
        ? IssuesType.NEW
        : issuesType === IssuesType.RESOLVED
        ? IssuesType.RESOLVED
        : issuesType === IssuesType.UNHANDLED
        ? IssuesType.UNHANDLED
        : '';

    const to = {
      ...location,
      query: {
        ...location.query,
        issuesType: issuesTypeQuery,
      },
    };

    browserHistory.replace(to);
    this.setState({issuesType});
  };

  handleFetchSuccess = (groupListState, onCursor) => {
    this.setState({pageLinks: groupListState.pageLinks, onCursor});
  };

  renderEmptyMessage = () => {
    const {selection} = this.props;
    const {issuesType} = this.state;

    const selectedTimePeriod = DEFAULT_RELATIVE_PERIODS[selection.datetime.period];
    const displayedPeriod = selectedTimePeriod
      ? selectedTimePeriod.toLowerCase()
      : t('given timeframe');

    return (
      <EmptyState>
        <Fragment>
          {issuesType === IssuesType.NEW &&
            tct('No new issues for the [timePeriod].', {
              timePeriod: displayedPeriod,
            })}
          {issuesType === IssuesType.UNHANDLED &&
            tct('No unhandled issues for the [timePeriod].', {
              timePeriod: displayedPeriod,
            })}
          {issuesType === IssuesType.RESOLVED && t('No resolved issues.')}
          {issuesType === IssuesType.ALL &&
            tct('No issues for the [timePeriod].', {
              timePeriod: displayedPeriod,
            })}
        </Fragment>
      </EmptyState>
    );
  };

  render() {
<<<<<<< HEAD
    const {issuesType, count, pageLinks, onCursor} = this.state;
    const {organization} = this.props;
=======
    const {issuesType, pageLinks, onCursor} = this.state;
    const {organization, queryFilterDescription, withChart} = this.props;
>>>>>>> 9113cb2b
    const {path, queryParams} = this.getIssuesEndpoint();
    const hasReleaseComparison = organization.features.includes('release-comparison');
    const issuesTypes = [
      {value: IssuesType.NEW, label: t('New Issues'), issueCount: count.new},
      {
        value: IssuesType.RESOLVED,
        label: t('Resolved Issues'),
        issueCount: count.resolved,
      },
      {
        value: IssuesType.UNHANDLED,
        label: t('Unhandled Issues'),
        issueCount: count.unhandled,
      },
      {value: IssuesType.ALL, label: t('All Issues'), issueCount: count.all},
    ];

    return (
      <Fragment>
        <ControlsWrapper>
          {hasReleaseComparison ? (
            <StyledButtonBar active={issuesType} merged>
              {issuesTypes.map(({value, label, issueCount}) => (
                <Button
                  key={value}
                  barId={value}
                  size="small"
                  onClick={() => this.handleIssuesTypeSelection(value)}
                >
                  {label}
                  <QueryCount count={issueCount} max={99} hideParens hideIfEmpty />
                </Button>
              ))}
            </StyledButtonBar>
          ) : (
            <DropdownControl
              button={({isOpen, getActorProps}) => (
                <StyledDropdownButton
                  {...getActorProps()}
                  isOpen={isOpen}
                  prefix={t('Filter')}
                  size="small"
                >
                  {issuesTypes.find(i => i.value === issuesType)?.label}
                </StyledDropdownButton>
              )}
            >
              {issuesTypes.map(({value, label}) => (
                <StyledDropdownItem
                  key={value}
                  onSelect={this.handleIssuesTypeSelection}
                  data-test-id={`filter-${value}`}
                  eventKey={value}
                  isActive={value === issuesType}
                >
                  {label}
                </StyledDropdownItem>
              ))}
            </DropdownControl>
          )}

          <OpenInButtonBar gap={1}>
            <Button to={this.getIssuesUrl()} size="small" data-test-id="issues-button">
              {t('Open in Issues')}
            </Button>

            {!hasReleaseComparison && (
              <GuideAnchor target="release_issues_open_in_discover">
                <DiscoverButton
                  to={this.getDiscoverUrl()}
                  size="small"
                  data-test-id="discover-button"
                >
                  {t('Open in Discover')}
                </DiscoverButton>
              </GuideAnchor>
            )}
            {!hasReleaseComparison && (
              <StyledPagination pageLinks={pageLinks} onCursor={onCursor} />
            )}
          </OpenInButtonBar>
        </ControlsWrapper>
        <div data-test-id="release-wrapper">
          <GroupList
            orgId={organization.slug}
            endpointPath={path}
            queryParams={queryParams}
            query=""
            canSelectGroups={false}
            queryFilterDescription={queryFilterDescription}
            withChart={withChart}
            narrowGroups
            renderEmptyMessage={this.renderEmptyMessage}
            withPagination={false}
            onFetchSuccess={this.handleFetchSuccess}
          />
        </div>
      </Fragment>
    );
  }
}

const ControlsWrapper = styled('div')`
  display: flex;
  align-items: center;
  justify-content: space-between;
  margin-bottom: ${space(1)};
  @media (max-width: ${p => p.theme.breakpoints[0]}) {
    display: block;
    ${ButtonGrid} {
      overflow: auto;
    }
  }
`;

const OpenInButtonBar = styled(ButtonBar)`
  @media (max-width: ${p => p.theme.breakpoints[0]}) {
    margin-top: ${space(1)};
  }
`;

const StyledButtonBar = styled(ButtonBar)`
  grid-template-columns: repeat(4, 1fr);
  ${ButtonLabel} {
    white-space: nowrap;
    grid-gap: ${space(0.5)};
    span:last-child {
      color: ${p => p.theme.issueCountNotActiveText};
    }
  }
  .active {
    ${ButtonLabel} {
      span:last-child {
        color: ${p => p.theme.issueCountActiveText};
      }
    }
  }
`;

const StyledDropdownButton = styled(DropdownButton)`
  min-width: 145px;
`;

const StyledDropdownItem = styled(DropdownItem)`
  white-space: nowrap;
`;

const StyledPagination = styled(Pagination)`
  margin: 0;
`;

export default withApi(withOrganization(Issues));<|MERGE_RESOLUTION|>--- conflicted
+++ resolved
@@ -77,7 +77,7 @@
 };
 
 class Issues extends Component<Props, State> {
-<<<<<<< HEAD
+  static defaultProps = defaultProps;
   state: State = this.getInitialState();
 
   getInitialState() {
@@ -132,13 +132,6 @@
       this.fetchIssuesCount();
     }
   }
-=======
-  static defaultProps = defaultProps;
-
-  state: State = {
-    issuesType: IssuesType.NEW,
-  };
->>>>>>> 9113cb2b
 
   getDiscoverUrl() {
     const {version, organization, selection} = this.props;
@@ -341,13 +334,8 @@
   };
 
   render() {
-<<<<<<< HEAD
     const {issuesType, count, pageLinks, onCursor} = this.state;
-    const {organization} = this.props;
-=======
-    const {issuesType, pageLinks, onCursor} = this.state;
     const {organization, queryFilterDescription, withChart} = this.props;
->>>>>>> 9113cb2b
     const {path, queryParams} = this.getIssuesEndpoint();
     const hasReleaseComparison = organization.features.includes('release-comparison');
     const issuesTypes = [
