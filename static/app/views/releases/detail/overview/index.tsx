import {Fragment} from 'react';
import {browserHistory, RouteComponentProps} from 'react-router';
import styled from '@emotion/styled';
import {Location, LocationDescriptor, Query} from 'history';
import moment from 'moment';

import {restoreRelease} from 'app/actionCreators/release';
import {Client} from 'app/api';
import Feature from 'app/components/acl/feature';
import SessionsRequest from 'app/components/charts/sessionsRequest';
import {DateTimeObject} from 'app/components/charts/utils';
import DateTime from 'app/components/dateTime';
import PerformanceCardTable from 'app/components/discover/performanceCardTable';
import TransactionsList, {DropdownOption} from 'app/components/discover/transactionsList';
import {Body, Main, Side} from 'app/components/layouts/thirds';
import {getParams} from 'app/components/organizations/globalSelectionHeader/getParams';
import {ChangeData} from 'app/components/organizations/timeRangeSelector';
import PageTimeRangeSelector from 'app/components/pageTimeRangeSelector';
import {DEFAULT_RELATIVE_PERIODS} from 'app/constants';
import {backend, frontend, mobile, serverless} from 'app/data/platformCategories';
import {t} from 'app/locale';
import space from 'app/styles/space';
import {
  GlobalSelection,
  NewQuery,
  Organization,
  ReleaseProject,
  SessionField,
} from 'app/types';
import {getUtcDateString} from 'app/utils/dates';
import {TableDataRow} from 'app/utils/discover/discoverQuery';
import EventView from 'app/utils/discover/eventView';
<<<<<<< HEAD
import {MobileVital, WebVital} from 'app/utils/discover/fields';
=======
>>>>>>> ec22269c
import {formatVersion} from 'app/utils/formatters';
import {decodeScalar} from 'app/utils/queryString';
import routeTitleGen from 'app/utils/routeTitle';
import withApi from 'app/utils/withApi';
import withGlobalSelection from 'app/utils/withGlobalSelection';
import withOrganization from 'app/utils/withOrganization';
import AsyncView from 'app/views/asyncView';
import {DisplayModes} from 'app/views/performance/transactionSummary/transactionOverview/charts';
import {transactionSummaryRouteWithQuery} from 'app/views/performance/transactionSummary/utils';
import {TrendChangeType, TrendView} from 'app/views/performance/trends/types';

import {getReleaseParams, isReleaseArchived, ReleaseBounds} from '../../utils';
import {ReleaseContext} from '..';

import CommitAuthorBreakdown from './commitAuthorBreakdown';
import Deploys from './deploys';
import Issues from './issues';
import OtherProjects from './otherProjects';
import ProjectReleaseDetails from './projectReleaseDetails';
import ReleaseAdoption from './releaseAdoption';
import ReleaseArchivedNotice from './releaseArchivedNotice';
import ReleaseComparisonChart from './releaseComparisonChart';
import ReleaseStats from './releaseStats';
import TotalCrashFreeUsers from './totalCrashFreeUsers';

const RELEASE_PERIOD_KEY = 'release';
const FRONTEND_PLATFORMS: string[] = [...frontend];
const BACKEND_PLATFORMS: string[] = [...backend, ...serverless];
const MOBILE_PLATFORMS: string[] = [...mobile];

export enum TransactionsListOption {
  FAILURE_COUNT = 'failure_count',
  TPM = 'tpm',
  SLOW = 'slow',
  SLOW_LCP = 'slow_lcp',
  REGRESSION = 'regression',
  IMPROVEMENT = 'improved',
}

type RouteParams = {
  orgId: string;
  release: string;
};

type Props = RouteComponentProps<RouteParams, {}> & {
  organization: Organization;
  selection: GlobalSelection;
  api: Client;
};

class ReleaseOverview extends AsyncView<Props> {
  getTitle() {
    const {params, organization} = this.props;
    return routeTitleGen(
      t('Release %s', formatVersion(params.release)),
      organization.slug,
      false
    );
  }

  handleRestore = async (project: ReleaseProject, successCallback: () => void) => {
    const {params, organization} = this.props;

    try {
      await restoreRelease(new Client(), {
        orgSlug: organization.slug,
        projectSlug: project.slug,
        releaseVersion: params.release,
      });
      successCallback();
    } catch {
      // do nothing, action creator is already displaying error message
    }
  };

  getReleaseEventView(
    version: string,
    projectId: number,
    selectedSort: DropdownOption,
    releaseBounds: ReleaseBounds
  ): EventView {
    const {selection, location} = this.props;
    const {environments} = selection;

    const {start, end, statsPeriod} = getReleaseParams({
      location,
      releaseBounds,
    });

    const baseQuery: NewQuery = {
      id: undefined,
      version: 2,
      name: `Release ${formatVersion(version)}`,
      query: `event.type:transaction release:${version}`,
      fields: ['transaction', 'failure_count()', 'epm()', 'p50()'],
      orderby: '-failure_count',
      range: statsPeriod || undefined,
      environment: environments,
      projects: [projectId],
      start: start ? getUtcDateString(start) : undefined,
      end: end ? getUtcDateString(end) : undefined,
    };

    switch (selectedSort.value) {
      case TransactionsListOption.SLOW_LCP:
        return EventView.fromSavedQuery({
          ...baseQuery,
          query: `event.type:transaction release:${version} epm():>0.01 has:measurements.lcp`,
          fields: ['transaction', 'failure_count()', 'epm()', 'p75(measurements.lcp)'],
          orderby: 'p75_measurements_lcp',
        });
      case TransactionsListOption.SLOW:
        return EventView.fromSavedQuery({
          ...baseQuery,
          query: `event.type:transaction release:${version} epm():>0.01`,
        });
      case TransactionsListOption.FAILURE_COUNT:
        return EventView.fromSavedQuery({
          ...baseQuery,
          query: `event.type:transaction release:${version} failure_count():>0`,
        });
      default:
        return EventView.fromSavedQuery(baseQuery);
    }
  }

  getReleaseTrendView(
    version: string,
    projectId: number,
    versionDate: string,
    releaseBounds: ReleaseBounds
  ): EventView {
    const {selection, location} = this.props;
    const {environments} = selection;

    const {start, end, statsPeriod} = getReleaseParams({
      location,
      releaseBounds,
    });

    const trendView = EventView.fromSavedQuery({
      id: undefined,
      version: 2,
      name: `Release ${formatVersion(version)}`,
      fields: ['transaction'],
      query: 'tpm():>0.01 trend_percentage():>0%',
      range: statsPeriod || undefined,
      environment: environments,
      projects: [projectId],
      start: start ? getUtcDateString(start) : undefined,
      end: end ? getUtcDateString(end) : undefined,
    }) as TrendView;
    trendView.middle = versionDate;
    return trendView;
  }

  getReleasePerformanceEventView(
    project: ReleaseProject,
    baseQuery: NewQuery
  ): EventView {
    let eventView;
    FRONTEND_PLATFORMS.includes(project.platform as string)
      ? (eventView = EventView.fromSavedQuery({
          ...baseQuery,
          fields: [
            ...baseQuery.fields,
            `p75(${WebVital.FCP})`,
            `p75(${WebVital.FID})`,
            `p75(${WebVital.LCP})`,
            `p75(${WebVital.CLS})`,
            'spans.http',
            'spans.db',
            'spans.browser',
            'spans.resource',
          ],
        }) as EventView)
      : BACKEND_PLATFORMS.includes(project.platform as string)
      ? (eventView = EventView.fromSavedQuery({
          ...baseQuery,
          fields: [...baseQuery.fields, 'apdex_300', 'spans.http', 'spans.db'],
        }) as EventView)
      : MOBILE_PLATFORMS.includes(project.platform as string)
      ? (eventView = EventView.fromSavedQuery({
          ...baseQuery,
          fields: [
            ...baseQuery.fields,
            `p75(${MobileVital.AppStartCold})`,
            `p75(${MobileVital.AppStartWarm})`,
            `p75(${MobileVital.FramesSlow})`,
            `p75(${MobileVital.FramesFrozen})`,
          ],
        }) as EventView)
      : (eventView = EventView.fromSavedQuery({
          ...baseQuery,
        }) as EventView);

    return eventView;
  }

  getAllReleasePerformanceView(
    project: ReleaseProject,
    projectId: number,
    releaseBounds: ReleaseBounds,
    defaultStatsPeriod: string
  ) {
    const {selection, location, organization} = this.props;
    const {environments} = selection;

    const {start, end, statsPeriod} = getReleaseParams({
      location,
      releaseBounds,
      defaultStatsPeriod,
      allowEmptyPeriod: organization.features.includes('release-comparison'),
    });

    const baseQuery: NewQuery = {
      id: undefined,
      version: 2,
      name: 'All Releases',
      query: '',
      fields: ['user_misery(300)'],
      range: statsPeriod || undefined,
      environment: environments,
      projects: [projectId],
      start: start ? getUtcDateString(start) : undefined,
      end: end ? getUtcDateString(end) : undefined,
    };

    return this.getReleasePerformanceEventView(project, baseQuery);
  }

  getReleasePerformanceView(
    version: string,
    project: ReleaseProject,
    projectId: number,
    releaseBounds: ReleaseBounds,
    defaultStatsPeriod: string
  ) {
    const {selection, location, organization} = this.props;
    const {environments} = selection;

    const {start, end, statsPeriod} = getReleaseParams({
      location,
      releaseBounds,
      defaultStatsPeriod,
      allowEmptyPeriod: organization.features.includes('release-comparison'),
    });

    const baseQuery: NewQuery = {
      id: undefined,
      version: 2,
      name: `Release:${version}`,
      query: `release:${version}`,
      fields: ['user_misery(300)'],
      range: statsPeriod || undefined,
      environment: environments,
      projects: [projectId],
      start: start ? getUtcDateString(start) : undefined,
      end: end ? getUtcDateString(end) : undefined,
    };

    return this.getReleasePerformanceEventView(project, baseQuery);
  }

  get pageDateTime(): DateTimeObject {
    const query = this.props.location.query;

    const {start, end, statsPeriod} = getParams(query, {
      allowEmptyPeriod: true,
      allowAbsoluteDatetime: true,
      allowAbsolutePageDatetime: true,
    });

    if (statsPeriod) {
      return {period: statsPeriod};
    }

    if (start && end) {
      return {
        start: moment.utc(start).format(),
        end: moment.utc(end).format(),
      };
    }

    return {};
  }

  handleTransactionsListSortChange = (value: string) => {
    const {location} = this.props;
    const target = {
      pathname: location.pathname,
      query: {...location.query, showTransactions: value, transactionCursor: undefined},
    };
    browserHistory.push(target);
  };

  handleDateChange = (datetime: ChangeData) => {
    const {router, location} = this.props;
    const {start, end, relative, utc} = datetime;

    if (start && end) {
      const parser = utc ? moment.utc : moment;

      router.push({
        ...location,
        query: {
          ...location.query,
          pageStatsPeriod: undefined,
          pageStart: parser(start).format(),
          pageEnd: parser(end).format(),
          pageUtc: utc ?? undefined,
        },
      });
      return;
    }

    router.push({
      ...location,
      query: {
        ...location.query,
        pageStatsPeriod: relative === RELEASE_PERIOD_KEY ? undefined : relative,
        pageStart: undefined,
        pageEnd: undefined,
        pageUtc: undefined,
      },
    });
  };

  render() {
    const {organization, selection, location, api} = this.props;
    const {start, end, period, utc} = this.pageDateTime;

    return (
      <ReleaseContext.Consumer>
        {({
          release,
          project,
          deploys,
          releaseMeta,
          refetchData,
          hasHealthData,
          releaseBounds,
        }) => {
          const {commitCount, version} = release;
          const hasDiscover = organization.features.includes('discover-basic');
          const hasPerformance = organization.features.includes('performance-view');
          const hasReleaseComparisonPerformance = organization.features.includes(
            'release-comparison-performance'
          );
          const {environments} = selection;

          const {selectedSort, sortOptions} = getTransactionsListSort(location);
          const releaseEventView = this.getReleaseEventView(
            version,
            project.id,
            selectedSort,
            releaseBounds
          );
          const titles =
            selectedSort.value !== TransactionsListOption.SLOW_LCP
              ? [t('transaction'), t('failure_count()'), t('tpm()'), t('p50()')]
              : [t('transaction'), t('failure_count()'), t('tpm()'), t('p75(lcp)')];
          const releaseTrendView = this.getReleaseTrendView(
            version,
            project.id,
            releaseMeta.released,
            releaseBounds
          );
          const allReleasePerformanceView = this.getAllReleasePerformanceView(
            project,
            project.id,
            releaseBounds,
            defaultStatsPeriod
          );
          const releasePerformanceView = this.getReleasePerformanceView(
            version,
            project,
            project.id,
            releaseBounds,
            defaultStatsPeriod
          );

          const generateLink = {
            transaction: generateTransactionLink(
              version,
              project.id,
              selection,
              location.query.showTransactions
            ),
          };

<<<<<<< HEAD
          const platformPerformance = FRONTEND_PLATFORMS.includes(
            project.platform as string
          )
            ? t('frontend')
            : BACKEND_PLATFORMS.includes(project.platform as string)
            ? t('backend')
            : MOBILE_PLATFORMS.includes(project.platform as string)
            ? t('mobile')
            : t('unknown');
=======
          const sessionsRequestProps: Omit<SessionsRequest['props'], 'children'> = {
            api,
            organization,
            field: [SessionField.USERS, SessionField.SESSIONS, SessionField.DURATION],
            groupBy: ['session.status'],
            ...getReleaseParams({location, releaseBounds}),
            shouldFilterSessionsInTimeWindow: true,
          };
>>>>>>> ec22269c

          return (
            <SessionsRequest {...sessionsRequestProps}>
              {({
                loading: allReleasesLoading,
                reloading: allReleasesReloading,
                errored: allReleasesErrored,
                response: allReleases,
              }) => (
                <SessionsRequest {...sessionsRequestProps} query={`release:"${version}"`}>
                  {({
                    loading: thisReleaseLoading,
                    reloading: thisReleaseReloading,
                    errored: thisReleaseErrored,
                    response: thisRelease,
                  }) => {
                    const loading = allReleasesLoading || thisReleaseLoading;
                    const reloading = allReleasesReloading || thisReleaseReloading;
                    const errored = allReleasesErrored || thisReleaseErrored;
                    return (
                      <Body>
                        <Main>
                          {isReleaseArchived(release) && (
                            <ReleaseArchivedNotice
                              onRestore={() => this.handleRestore(project, refetchData)}
                            />
                          )}

                          <StyledPageTimeRangeSelector
                            organization={organization}
                            relative={period ?? ''}
                            start={start ?? null}
                            end={end ?? null}
                            utc={utc ?? null}
                            onUpdate={this.handleDateChange}
                            relativeOptions={{
                              [RELEASE_PERIOD_KEY]: (
                                <Fragment>
                                  {t('Entire Release Period')} (
                                  <DateTime
                                    date={releaseBounds.releaseStart}
                                    timeAndDate
                                  />{' '}
                                  -{' '}
                                  <DateTime date={releaseBounds.releaseEnd} timeAndDate />
                                  )
                                </Fragment>
                              ),
                              ...DEFAULT_RELATIVE_PERIODS,
                            }}
                            defaultPeriod={RELEASE_PERIOD_KEY}
                          />

                          {(hasDiscover || hasPerformance || hasHealthData) && (
                            <ReleaseComparisonChart
                              release={release}
                              releaseSessions={thisRelease}
                              allSessions={allReleases}
                              platform={project.platform}
                              location={location}
                              loading={loading}
                              reloading={reloading}
                              errored={errored}
                              project={project}
                              organization={organization}
                              api={api}
                              hasHealthData={hasHealthData}
                            />
                          )}

                          <Issues
                            organization={organization}
                            selection={selection}
                            version={version}
                            location={location}
                            releaseBounds={releaseBounds}
                            queryFilterDescription={t('In this release')}
                            withChart
                          />

                          <Feature features={['performance-view']}>
                            {hasReleaseComparisonPerformance ? (
                              <PerformanceCardTable
                                organization={organization}
                                project={project}
                                isLoading={loading}
                                // TODO(kelly): hardcoding this until I have data
                                isEmpty={false}
                              />
                            ) : (
                              <TransactionsList
                                location={location}
                                organization={organization}
                                eventView={releaseEventView}
                                trendView={releaseTrendView}
                                selected={selectedSort}
                                options={sortOptions}
                                handleDropdownChange={
                                  this.handleTransactionsListSortChange
                                }
                                titles={titles}
                                generateLink={generateLink}
                              />
                            )}
                          </Feature>
                        </Main>
                        <Side>
                          <ReleaseStats
                            organization={organization}
                            release={release}
                            project={project}
                          />
                          {hasHealthData && (
                            <ReleaseAdoption
                              releaseSessions={thisRelease}
                              allSessions={allReleases}
                              loading={loading}
                              reloading={reloading}
                              errored={errored}
                              release={release}
                              project={project}
                              environment={environments}
                            />
                          )}
                          <ProjectReleaseDetails
                            release={release}
                            releaseMeta={releaseMeta}
                            orgSlug={organization.slug}
                            projectSlug={project.slug}
                          />
                          {commitCount > 0 && (
                            <CommitAuthorBreakdown
                              version={version}
                              orgId={organization.slug}
                              projectSlug={project.slug}
                            />
                          )}
                          {releaseMeta.projects.length > 1 && (
                            <OtherProjects
                              projects={releaseMeta.projects.filter(
                                p => p.slug !== project.slug
                              )}
                              location={location}
                              version={version}
                              organization={organization}
                            />
                          )}
                          {hasHealthData && (
                            <TotalCrashFreeUsers
                              organization={organization}
                              version={version}
                              projectSlug={project.slug}
                              location={location}
                            />
                          )}
                          {deploys.length > 0 && (
                            <Deploys
                              version={version}
                              orgSlug={organization.slug}
                              deploys={deploys}
                              projectId={project.id}
                            />
<<<<<<< HEAD
                          )
                        )
                      }
                    </Feature>

                    <Issues
                      organization={organization}
                      selection={selection}
                      version={version}
                      location={location}
                      defaultStatsPeriod={defaultStatsPeriod}
                      releaseBounds={releaseBounds}
                      queryFilterDescription={t('In this release')}
                      withChart
                    />
                    <Feature features={['performance-view']}>
                      {hasReleaseComparison && hasReleaseComparisonPerformance ? (
                        <PerformanceCardTable
                          organization={organization}
                          project={project}
                          location={location}
                          allReleaseEventView={allReleasePerformanceView}
                          releaseEventView={releasePerformanceView}
                          platformPerformance={platformPerformance}
                        />
                      ) : (
                        <TransactionsList
                          location={location}
                          organization={organization}
                          eventView={releaseEventView}
                          trendView={releaseTrendView}
                          selected={selectedSort}
                          options={sortOptions}
                          handleDropdownChange={this.handleTransactionsListSortChange}
                          titles={titles}
                          generateLink={generateLink}
                        />
                      )}
                    </Feature>
                  </Main>
                  <Side>
                    <ReleaseStats
                      organization={organization}
                      release={release}
                      project={project}
                      location={location}
                      selection={selection}
                      hasHealthData={hasHealthData}
                      getHealthData={getHealthData}
                      isHealthLoading={isHealthLoading}
                    />
                    <Feature features={['release-comparison']}>
                      {hasHealthData && (
                        <ReleaseAdoption
                          releaseSessions={thisRelease}
                          allSessions={allReleases}
                          loading={loading}
                          reloading={reloading}
                          errored={errored}
                          release={release}
                          project={project}
                          environment={environments}
                        />
                      )}
                    </Feature>
                    <ProjectReleaseDetails
                      release={release}
                      releaseMeta={releaseMeta}
                      orgSlug={organization.slug}
                      projectSlug={project.slug}
                    />
                    {commitCount > 0 && (
                      <CommitAuthorBreakdown
                        version={version}
                        orgId={organization.slug}
                        projectSlug={project.slug}
                      />
                    )}
                    {releaseMeta.projects.length > 1 && (
                      <OtherProjects
                        projects={releaseMeta.projects.filter(
                          p => p.slug !== project.slug
                        )}
                        location={location}
                        version={version}
                        organization={organization}
                      />
                    )}
                    {hasHealthData && (
                      <TotalCrashFreeUsers
                        organization={organization}
                        version={version}
                        projectSlug={project.slug}
                        location={location}
                      />
                    )}
                    {deploys.length > 0 && (
                      <Deploys
                        version={version}
                        orgSlug={organization.slug}
                        deploys={deploys}
                        projectId={project.id}
                      />
                    )}
                  </Side>
                </Body>
=======
                          )}
                        </Side>
                      </Body>
                    );
                  }}
                </SessionsRequest>
>>>>>>> ec22269c
              )}
            </SessionsRequest>
          );
        }}
      </ReleaseContext.Consumer>
    );
  }
}

function generateTransactionLink(
  version: string,
  projectId: number,
  selection: GlobalSelection,
  value: string
) {
  return (
    organization: Organization,
    tableRow: TableDataRow,
    _query: Query
  ): LocationDescriptor => {
    const {transaction} = tableRow;
    const trendTransaction = ['regression', 'improved'].includes(value);
    const {environments, datetime} = selection;
    const {start, end, period} = datetime;

    return transactionSummaryRouteWithQuery({
      orgSlug: organization.slug,
      transaction: transaction! as string,
      query: {
        query: trendTransaction ? '' : `release:${version}`,
        environment: environments,
        start: start ? getUtcDateString(start) : undefined,
        end: end ? getUtcDateString(end) : undefined,
        statsPeriod: period,
      },
      projectID: projectId.toString(),
      display: trendTransaction ? DisplayModes.TREND : DisplayModes.DURATION,
    });
  };
}

function getDropdownOptions(): DropdownOption[] {
  return [
    {
      sort: {kind: 'desc', field: 'failure_count'},
      value: TransactionsListOption.FAILURE_COUNT,
      label: t('Failing Transactions'),
    },
    {
      sort: {kind: 'desc', field: 'epm'},
      value: TransactionsListOption.TPM,
      label: t('Frequent Transactions'),
    },
    {
      sort: {kind: 'desc', field: 'p50'},
      value: TransactionsListOption.SLOW,
      label: t('Slow Transactions'),
    },
    {
      sort: {kind: 'desc', field: 'p75_measurements_lcp'},
      value: TransactionsListOption.SLOW_LCP,
      label: t('Slow LCP'),
    },
    {
      sort: {kind: 'desc', field: 'trend_percentage()'},
      query: [['confidence()', '>6']],
      trendType: TrendChangeType.REGRESSION,
      value: TransactionsListOption.REGRESSION,
      label: t('Trending Regressions'),
    },
    {
      sort: {kind: 'asc', field: 'trend_percentage()'},
      query: [['confidence()', '>6']],
      trendType: TrendChangeType.IMPROVED,
      value: TransactionsListOption.IMPROVEMENT,
      label: t('Trending Improvements'),
    },
  ];
}

function getTransactionsListSort(location: Location): {
  selectedSort: DropdownOption;
  sortOptions: DropdownOption[];
} {
  const sortOptions = getDropdownOptions();
  const urlParam = decodeScalar(
    location.query.showTransactions,
    TransactionsListOption.FAILURE_COUNT
  );
  const selectedSort = sortOptions.find(opt => opt.value === urlParam) || sortOptions[0];
  return {selectedSort, sortOptions};
}

const StyledPageTimeRangeSelector = styled(PageTimeRangeSelector)`
  margin-bottom: ${space(1.5)};
`;

export default withApi(withGlobalSelection(withOrganization(ReleaseOverview)));<|MERGE_RESOLUTION|>--- conflicted
+++ resolved
@@ -30,10 +30,7 @@
 import {getUtcDateString} from 'app/utils/dates';
 import {TableDataRow} from 'app/utils/discover/discoverQuery';
 import EventView from 'app/utils/discover/eventView';
-<<<<<<< HEAD
 import {MobileVital, WebVital} from 'app/utils/discover/fields';
-=======
->>>>>>> ec22269c
 import {formatVersion} from 'app/utils/formatters';
 import {decodeScalar} from 'app/utils/queryString';
 import routeTitleGen from 'app/utils/routeTitle';
@@ -236,17 +233,14 @@
   getAllReleasePerformanceView(
     project: ReleaseProject,
     projectId: number,
-    releaseBounds: ReleaseBounds,
-    defaultStatsPeriod: string
+    releaseBounds: ReleaseBounds
   ) {
-    const {selection, location, organization} = this.props;
+    const {selection, location} = this.props;
     const {environments} = selection;
 
     const {start, end, statsPeriod} = getReleaseParams({
       location,
       releaseBounds,
-      defaultStatsPeriod,
-      allowEmptyPeriod: organization.features.includes('release-comparison'),
     });
 
     const baseQuery: NewQuery = {
@@ -269,17 +263,14 @@
     version: string,
     project: ReleaseProject,
     projectId: number,
-    releaseBounds: ReleaseBounds,
-    defaultStatsPeriod: string
+    releaseBounds: ReleaseBounds
   ) {
-    const {selection, location, organization} = this.props;
+    const {selection, location} = this.props;
     const {environments} = selection;
 
     const {start, end, statsPeriod} = getReleaseParams({
       location,
       releaseBounds,
-      defaultStatsPeriod,
-      allowEmptyPeriod: organization.features.includes('release-comparison'),
     });
 
     const baseQuery: NewQuery = {
@@ -405,15 +396,13 @@
           const allReleasePerformanceView = this.getAllReleasePerformanceView(
             project,
             project.id,
-            releaseBounds,
-            defaultStatsPeriod
+            releaseBounds
           );
           const releasePerformanceView = this.getReleasePerformanceView(
             version,
             project,
             project.id,
-            releaseBounds,
-            defaultStatsPeriod
+            releaseBounds
           );
 
           const generateLink = {
@@ -425,7 +414,6 @@
             ),
           };
 
-<<<<<<< HEAD
           const platformPerformance = FRONTEND_PLATFORMS.includes(
             project.platform as string
           )
@@ -435,7 +423,6 @@
             : MOBILE_PLATFORMS.includes(project.platform as string)
             ? t('mobile')
             : t('unknown');
-=======
           const sessionsRequestProps: Omit<SessionsRequest['props'], 'children'> = {
             api,
             organization,
@@ -444,7 +431,6 @@
             ...getReleaseParams({location, releaseBounds}),
             shouldFilterSessionsInTimeWindow: true,
           };
->>>>>>> ec22269c
 
           return (
             <SessionsRequest {...sessionsRequestProps}>
@@ -530,9 +516,10 @@
                               <PerformanceCardTable
                                 organization={organization}
                                 project={project}
-                                isLoading={loading}
-                                // TODO(kelly): hardcoding this until I have data
-                                isEmpty={false}
+                                location={location}
+                                allReleaseEventView={allReleasePerformanceView}
+                                releaseEventView={releasePerformanceView}
+                                platformPerformance={platformPerformance}
                               />
                             ) : (
                               <TransactionsList
@@ -607,121 +594,12 @@
                               deploys={deploys}
                               projectId={project.id}
                             />
-<<<<<<< HEAD
-                          )
-                        )
-                      }
-                    </Feature>
-
-                    <Issues
-                      organization={organization}
-                      selection={selection}
-                      version={version}
-                      location={location}
-                      defaultStatsPeriod={defaultStatsPeriod}
-                      releaseBounds={releaseBounds}
-                      queryFilterDescription={t('In this release')}
-                      withChart
-                    />
-                    <Feature features={['performance-view']}>
-                      {hasReleaseComparison && hasReleaseComparisonPerformance ? (
-                        <PerformanceCardTable
-                          organization={organization}
-                          project={project}
-                          location={location}
-                          allReleaseEventView={allReleasePerformanceView}
-                          releaseEventView={releasePerformanceView}
-                          platformPerformance={platformPerformance}
-                        />
-                      ) : (
-                        <TransactionsList
-                          location={location}
-                          organization={organization}
-                          eventView={releaseEventView}
-                          trendView={releaseTrendView}
-                          selected={selectedSort}
-                          options={sortOptions}
-                          handleDropdownChange={this.handleTransactionsListSortChange}
-                          titles={titles}
-                          generateLink={generateLink}
-                        />
-                      )}
-                    </Feature>
-                  </Main>
-                  <Side>
-                    <ReleaseStats
-                      organization={organization}
-                      release={release}
-                      project={project}
-                      location={location}
-                      selection={selection}
-                      hasHealthData={hasHealthData}
-                      getHealthData={getHealthData}
-                      isHealthLoading={isHealthLoading}
-                    />
-                    <Feature features={['release-comparison']}>
-                      {hasHealthData && (
-                        <ReleaseAdoption
-                          releaseSessions={thisRelease}
-                          allSessions={allReleases}
-                          loading={loading}
-                          reloading={reloading}
-                          errored={errored}
-                          release={release}
-                          project={project}
-                          environment={environments}
-                        />
-                      )}
-                    </Feature>
-                    <ProjectReleaseDetails
-                      release={release}
-                      releaseMeta={releaseMeta}
-                      orgSlug={organization.slug}
-                      projectSlug={project.slug}
-                    />
-                    {commitCount > 0 && (
-                      <CommitAuthorBreakdown
-                        version={version}
-                        orgId={organization.slug}
-                        projectSlug={project.slug}
-                      />
-                    )}
-                    {releaseMeta.projects.length > 1 && (
-                      <OtherProjects
-                        projects={releaseMeta.projects.filter(
-                          p => p.slug !== project.slug
-                        )}
-                        location={location}
-                        version={version}
-                        organization={organization}
-                      />
-                    )}
-                    {hasHealthData && (
-                      <TotalCrashFreeUsers
-                        organization={organization}
-                        version={version}
-                        projectSlug={project.slug}
-                        location={location}
-                      />
-                    )}
-                    {deploys.length > 0 && (
-                      <Deploys
-                        version={version}
-                        orgSlug={organization.slug}
-                        deploys={deploys}
-                        projectId={project.id}
-                      />
-                    )}
-                  </Side>
-                </Body>
-=======
                           )}
                         </Side>
                       </Body>
                     );
                   }}
                 </SessionsRequest>
->>>>>>> ec22269c
               )}
             </SessionsRequest>
           );
