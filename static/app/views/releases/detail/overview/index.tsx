import {Fragment} from 'react';
import {browserHistory, RouteComponentProps} from 'react-router';
import styled from '@emotion/styled';
import {Location, LocationDescriptor, Query} from 'history';
import moment from 'moment';

import {restoreRelease} from 'app/actionCreators/release';
import {Client} from 'app/api';
import Feature from 'app/components/acl/feature';
import {DateTimeObject} from 'app/components/charts/utils';
import DateTime from 'app/components/dateTime';
import TransactionsList, {DropdownOption} from 'app/components/discover/transactionsList';
import {Body, Main, Side} from 'app/components/layouts/thirds';
import {getParams} from 'app/components/organizations/globalSelectionHeader/getParams';
import {ChangeData} from 'app/components/organizations/timeRangeSelector';
import PageTimeRangeSelector from 'app/components/organizations/timeRangeSelector/pageTimeRangeSelector';
import {DEFAULT_RELATIVE_PERIODS} from 'app/constants';
import {t} from 'app/locale';
import space from 'app/styles/space';
import {GlobalSelection, NewQuery, Organization, ReleaseProject} from 'app/types';
import {trackAnalyticsEvent} from 'app/utils/analytics';
import {getUtcDateString} from 'app/utils/dates';
import {TableDataRow} from 'app/utils/discover/discoverQuery';
import EventView from 'app/utils/discover/eventView';
import {WebVital} from 'app/utils/discover/fields';
import {formatVersion} from 'app/utils/formatters';
import {decodeScalar} from 'app/utils/queryString';
import routeTitleGen from 'app/utils/routeTitle';
import withApi from 'app/utils/withApi';
import withGlobalSelection from 'app/utils/withGlobalSelection';
import withOrganization from 'app/utils/withOrganization';
import AsyncView from 'app/views/asyncView';
import {DisplayModes} from 'app/views/performance/transactionSummary/charts';
import {transactionSummaryRouteWithQuery} from 'app/views/performance/transactionSummary/utils';
import {TrendChangeType, TrendView} from 'app/views/performance/trends/types';

import {getReleaseParams, isReleaseArchived, ReleaseBounds} from '../../utils';
import {ReleaseContext} from '..';

import ReleaseChart from './chart/';
import {EventType, YAxis} from './chart/releaseChartControls';
import CommitAuthorBreakdown from './commitAuthorBreakdown';
import Deploys from './deploys';
import Issues from './issues';
import OtherProjects from './otherProjects';
import ProjectReleaseDetails from './projectReleaseDetails';
import ReleaseArchivedNotice from './releaseArchivedNotice';
import ReleaseComparisonChart from './releaseComparisonChart';
import ReleaseDetailsRequest from './releaseDetailsRequest';
import ReleaseStats from './releaseStats';
import TotalCrashFreeUsers from './totalCrashFreeUsers';

const RELEASE_PERIOD_KEY = 'release';

export enum TransactionsListOption {
  FAILURE_COUNT = 'failure_count',
  TPM = 'tpm',
  SLOW = 'slow',
  SLOW_LCP = 'slow_lcp',
  REGRESSION = 'regression',
  IMPROVEMENT = 'improved',
}

type RouteParams = {
  orgId: string;
  release: string;
};

type Props = RouteComponentProps<RouteParams, {}> & {
  organization: Organization;
  selection: GlobalSelection;
  api: Client;
};

class ReleaseOverview extends AsyncView<Props> {
  getTitle() {
    const {params, organization} = this.props;
    return routeTitleGen(
      t('Release %s', formatVersion(params.release)),
      organization.slug,
      false
    );
  }

  handleYAxisChange = (yAxis: YAxis, project: ReleaseProject) => {
    const {location, router, organization} = this.props;
    const {eventType, vitalType, ...query} = location.query;

    trackAnalyticsEvent({
      eventKey: `release_detail.change_chart`,
      eventName: `Release Detail: Change Chart`,
      organization_id: parseInt(organization.id, 10),
      display: yAxis,
      eventType,
      vitalType,
      platform: project.platform,
    });

    router.push({
      ...location,
      query: {...query, yAxis},
    });
  };

  handleEventTypeChange = (eventType: EventType, project: ReleaseProject) => {
    const {location, router, organization} = this.props;

    trackAnalyticsEvent({
      eventKey: `release_detail.change_chart`,
      eventName: `Release Detail: Change Chart`,
      organization_id: parseInt(organization.id, 10),
      display: YAxis.EVENTS,
      eventType,
      platform: project.platform,
    });

    router.push({
      ...location,
      query: {...location.query, eventType},
    });
  };

  handleVitalTypeChange = (vitalType: WebVital, project: ReleaseProject) => {
    const {location, router, organization} = this.props;

    trackAnalyticsEvent({
      eventKey: `release_detail.change_chart`,
      eventName: `Release Detail: Change Chart`,
      organization_id: parseInt(organization.id, 10),
      display: YAxis.COUNT_VITAL,
      vitalType,
      platform: project.platform,
    });

    router.push({
      ...location,
      query: {...location.query, vitalType},
    });
  };

  handleRestore = async (project: ReleaseProject, successCallback: () => void) => {
    const {params, organization} = this.props;

    try {
      await restoreRelease(new Client(), {
        orgSlug: organization.slug,
        projectSlug: project.slug,
        releaseVersion: params.release,
      });
      successCallback();
    } catch {
      // do nothing, action creator is already displaying error message
    }
  };

  getYAxis(hasHealthData: boolean, hasPerformance: boolean): YAxis {
    const {yAxis} = this.props.location.query;

    if (typeof yAxis === 'string') {
      if (Object.values(YAxis).includes(yAxis as YAxis)) {
        return yAxis as YAxis;
      }
    }

    if (hasHealthData) {
      return YAxis.SESSIONS;
    }

    if (hasPerformance) {
      return YAxis.FAILED_TRANSACTIONS;
    }

    return YAxis.EVENTS;
  }

  getEventType(yAxis: YAxis): EventType {
    if (yAxis === YAxis.EVENTS) {
      const {eventType} = this.props.location.query;

      if (typeof eventType === 'string') {
        if (Object.values(EventType).includes(eventType as EventType)) {
          return eventType as EventType;
        }
      }
    }

    return EventType.ALL;
  }

  getVitalType(yAxis: YAxis): WebVital {
    if (yAxis === YAxis.COUNT_VITAL) {
      const {vitalType} = this.props.location.query;

      if (typeof vitalType === 'string') {
        if (Object.values(WebVital).includes(vitalType as WebVital)) {
          return vitalType as WebVital;
        }
      }
    }

    return WebVital.LCP;
  }

  getReleaseEventView(
    version: string,
    projectId: number,
    selectedSort: DropdownOption,
    releaseBounds: ReleaseBounds,
    defaultStatsPeriod: string
  ): EventView {
    const {selection, location, organization} = this.props;
    const {environments} = selection;

    const {start, end, statsPeriod} = getReleaseParams({
      location,
      releaseBounds,
      defaultStatsPeriod,
      allowEmptyPeriod: organization.features.includes('release-comparison'),
    });

    const baseQuery: NewQuery = {
      id: undefined,
      version: 2,
      name: `Release ${formatVersion(version)}`,
      query: `event.type:transaction release:${version}`,
      fields: ['transaction', 'failure_count()', 'epm()', 'p50()'],
      orderby: '-failure_count',
      range: statsPeriod || undefined,
      environment: environments,
      projects: [projectId],
      start: start ? getUtcDateString(start) : undefined,
      end: end ? getUtcDateString(end) : undefined,
    };

    switch (selectedSort.value) {
      case TransactionsListOption.SLOW_LCP:
        return EventView.fromSavedQuery({
          ...baseQuery,
          query: `event.type:transaction release:${version} epm():>0.01 has:measurements.lcp`,
          fields: ['transaction', 'failure_count()', 'epm()', 'p75(measurements.lcp)'],
          orderby: 'p75_measurements_lcp',
        });
      case TransactionsListOption.SLOW:
        return EventView.fromSavedQuery({
          ...baseQuery,
          query: `event.type:transaction release:${version} epm():>0.01`,
        });
      case TransactionsListOption.FAILURE_COUNT:
        return EventView.fromSavedQuery({
          ...baseQuery,
          query: `event.type:transaction release:${version} failure_count():>0`,
        });
      default:
        return EventView.fromSavedQuery(baseQuery);
    }
  }

  getReleaseTrendView(
    version: string,
    projectId: number,
    versionDate: string,
    releaseBounds: ReleaseBounds,
    defaultStatsPeriod: string
  ): EventView {
    const {selection, location, organization} = this.props;
    const {environments} = selection;

    const {start, end, statsPeriod} = getReleaseParams({
      location,
      releaseBounds,
      defaultStatsPeriod,
      allowEmptyPeriod: organization.features.includes('release-comparison'),
    });

    const trendView = EventView.fromSavedQuery({
      id: undefined,
      version: 2,
      name: `Release ${formatVersion(version)}`,
      fields: ['transaction'],
      query: 'tpm():>0.01 trend_percentage():>0%',
      range: statsPeriod || undefined,
      environment: environments,
      projects: [projectId],
      start: start ? getUtcDateString(start) : undefined,
      end: end ? getUtcDateString(end) : undefined,
    }) as TrendView;
    trendView.middle = versionDate;
    return trendView;
  }

  get pageDateTime(): DateTimeObject {
    const query = this.props.location.query;

    const {
      start,
      end,
      statsPeriod,
      utc: utcString,
    } = getParams(query, {
      allowEmptyPeriod: true,
      allowAbsoluteDatetime: true,
      allowAbsolutePageDatetime: true,
    });

    if (statsPeriod) {
      return {period: statsPeriod};
    }

    const utc = utcString === 'true';
    const parser = utc ? moment.utc : moment;
    if (start && end) {
      return {
        start: parser(start).format(),
        end: parser(end).format(),
        utc,
      };
    }

    return {};
  }

  handleTransactionsListSortChange = (value: string) => {
    const {location} = this.props;
    const target = {
      pathname: location.pathname,
      query: {...location.query, showTransactions: value, transactionCursor: undefined},
    };
    browserHistory.push(target);
  };

  handleDateChange = (datetime: ChangeData) => {
    const {router, location} = this.props;
    const {start, end, relative, utc} = datetime;

    if (start && end) {
      const parser = utc ? moment.utc : moment;

      router.push({
        ...location,
        query: {
          ...location.query,
          pageStatsPeriod: undefined,
          pageStart: parser(start).format(),
          pageEnd: parser(end).format(),
          pageUtc: utc ?? undefined,
        },
      });
      return;
    }

    router.push({
      ...location,
      query: {
        ...location.query,
        pageStatsPeriod: relative === RELEASE_PERIOD_KEY ? undefined : relative,
        pageStart: undefined,
        pageEnd: undefined,
        pageUtc: undefined,
      },
    });
  };

  render() {
    const {organization, selection, location, api, router} = this.props;
    const {start, end, period, utc} = this.pageDateTime;

    return (
      <ReleaseContext.Consumer>
        {({
          release,
          project,
          deploys,
          releaseMeta,
          refetchData,
          defaultStatsPeriod,
          isHealthLoading,
          getHealthData,
          hasHealthData,
          releaseBounds,
        }) => {
          const {commitCount, version} = release;
          const hasDiscover = organization.features.includes('discover-basic');
          const hasPerformance = organization.features.includes('performance-view');
          const yAxis = this.getYAxis(hasHealthData, hasPerformance);
          const eventType = this.getEventType(yAxis);
          const vitalType = this.getVitalType(yAxis);

          const {selectedSort, sortOptions} = getTransactionsListSort(location);
          const releaseEventView = this.getReleaseEventView(
            version,
            project.id,
            selectedSort,
            releaseBounds,
            defaultStatsPeriod
          );
          const titles =
            selectedSort.value !== TransactionsListOption.SLOW_LCP
              ? [t('transaction'), t('failure_count()'), t('tpm()'), t('p50()')]
              : [t('transaction'), t('failure_count()'), t('tpm()'), t('p75(lcp)')];
          const releaseTrendView = this.getReleaseTrendView(
            version,
            project.id,
            releaseMeta.released,
            releaseBounds,
            defaultStatsPeriod
          );

          const generateLink = {
            transaction: generateTransactionLink(
              version,
              project.id,
              selection,
              location.query.showTransactions
            ),
          };

          return (
<<<<<<< HEAD
            <Body>
              <Main>
                {isReleaseArchived(release) && (
                  <ReleaseArchivedNotice
                    onRestore={() => this.handleRestore(project, refetchData)}
                  />
                )}
                <Feature features={['release-comparison']}>
                  {({hasFeature}) =>
                    hasFeature ? (
                      <Fragment>
                        <StyledPageTimeRangeSelector
                          organization={organization}
                          relative={period ?? ''}
                          start={start ?? null}
                          end={end ?? null}
                          utc={utc ?? null}
                          onUpdate={this.handleDateChange}
                          relativeOptions={{
                            [RELEASE_PERIOD_KEY]: (
                              <Fragment>
                                {t('Entire Release Period')} (
                                <DateTime date={releaseStart} timeAndDate /> -{' '}
                                <DateTime date={releaseEnd} timeAndDate />)
                              </Fragment>
                            ),
                            ...DEFAULT_RELATIVE_PERIODS,
                          }}
                          defaultPeriod={RELEASE_PERIOD_KEY}
                        />
                        {/* TODO(release-comparison): new chart */}
                      </Fragment>
                    ) : (
                      (hasDiscover || hasPerformance || hasHealthData) && (
                        <ReleaseChart
                          releaseMeta={releaseMeta}
                          selection={selection}
                          yAxis={yAxis}
                          onYAxisChange={display =>
                            this.handleYAxisChange(display, project)
                          }
                          eventType={eventType}
                          onEventTypeChange={type =>
                            this.handleEventTypeChange(type, project)
                          }
                          vitalType={vitalType}
                          onVitalTypeChange={type =>
                            this.handleVitalTypeChange(type, project)
                          }
                          router={router}
                          organization={organization}
                          hasHealthData={hasHealthData}
                          location={location}
                          api={api}
                          version={version}
                          hasDiscover={hasDiscover}
                          hasPerformance={hasPerformance}
                          platform={project.platform}
                          defaultStatsPeriod={defaultStatsPeriod}
                          projectSlug={project.slug}
                        />
                      )
                    )
                  }
                </Feature>

                <Issues
                  orgId={organization.slug}
                  selection={selection}
                  version={version}
                  location={location}
                  defaultStatsPeriod={defaultStatsPeriod}
                  releaseBounds={releaseBounds}
                />
                <Feature features={['performance-view']}>
                  <TransactionsList
                    location={location}
                    organization={organization}
                    eventView={releaseEventView}
                    trendView={releaseTrendView}
                    selected={selectedSort}
                    options={sortOptions}
                    handleDropdownChange={this.handleTransactionsListSortChange}
                    titles={titles}
                    generateLink={generateLink}
                  />
                </Feature>
              </Main>
              <Side>
                <ReleaseStats
                  organization={organization}
                  release={release}
                  project={project}
                  location={location}
                  selection={selection}
                  hasHealthData={hasHealthData}
                  getHealthData={getHealthData}
                  isHealthLoading={isHealthLoading}
                />
                <ProjectReleaseDetails
                  release={release}
                  releaseMeta={releaseMeta}
                  orgSlug={organization.slug}
                  projectSlug={project.slug}
                />
                {commitCount > 0 && (
                  <CommitAuthorBreakdown
                    version={version}
                    orgId={organization.slug}
                    projectSlug={project.slug}
                  />
                )}
                {releaseMeta.projects.length > 1 && (
                  <OtherProjects
                    projects={releaseMeta.projects.filter(p => p.slug !== project.slug)}
                    location={location}
                    version={version}
                    organization={organization}
                  />
                )}
                {hasHealthData && (
                  <TotalCrashFreeUsers
                    organization={organization}
                    version={version}
                    projectSlug={project.slug}
                    location={location}
                  />
                )}
                {deploys.length > 0 && (
                  <Deploys
                    version={version}
                    orgSlug={organization.slug}
                    deploys={deploys}
                    projectId={project.id}
                  />
                )}
              </Side>
            </Body>
=======
            <ReleaseDetailsRequest
              organization={organization}
              location={location}
              disable={!organization.features.includes('release-comparison')}
              version={version}
              releaseBounds={releaseBounds}
            >
              {({thisRelease, allReleases}) => (
                <Body>
                  <Main>
                    {isReleaseArchived(release) && (
                      <ReleaseArchivedNotice
                        onRestore={() => this.handleRestore(project, refetchData)}
                      />
                    )}
                    <Feature features={['release-comparison']}>
                      {({hasFeature}) =>
                        hasFeature ? (
                          <Fragment>
                            <StyledPageTimeRangeSelector
                              organization={organization}
                              relative={period ?? ''}
                              start={start ?? null}
                              end={end ?? null}
                              utc={utc ?? null}
                              onUpdate={this.handleDateChange}
                              relativeOptions={{
                                [RELEASE_PERIOD_KEY]: (
                                  <Fragment>
                                    {t('Entire Release Period')} (
                                    <DateTime
                                      date={releaseBounds.releaseStart}
                                      timeAndDate
                                    />{' '}
                                    -{' '}
                                    <DateTime
                                      date={releaseBounds.releaseEnd}
                                      timeAndDate
                                    />
                                    )
                                  </Fragment>
                                ),
                                ...DEFAULT_RELATIVE_PERIODS,
                              }}
                              defaultPeriod={RELEASE_PERIOD_KEY}
                            />
                            <ReleaseComparisonChart
                              releaseSessions={thisRelease}
                              allSessions={allReleases}
                            />
                          </Fragment>
                        ) : (
                          (hasDiscover || hasPerformance || hasHealthData) && (
                            <ReleaseChart
                              releaseMeta={releaseMeta}
                              selection={selection}
                              yAxis={yAxis}
                              onYAxisChange={display =>
                                this.handleYAxisChange(display, project)
                              }
                              eventType={eventType}
                              onEventTypeChange={type =>
                                this.handleEventTypeChange(type, project)
                              }
                              vitalType={vitalType}
                              onVitalTypeChange={type =>
                                this.handleVitalTypeChange(type, project)
                              }
                              router={router}
                              organization={organization}
                              hasHealthData={hasHealthData}
                              location={location}
                              api={api}
                              version={version}
                              hasDiscover={hasDiscover}
                              hasPerformance={hasPerformance}
                              platform={project.platform}
                              defaultStatsPeriod={defaultStatsPeriod}
                              projectSlug={project.slug}
                            />
                          )
                        )
                      }
                    </Feature>

                    <Issues
                      organization={organization}
                      selection={selection}
                      version={version}
                      location={location}
                      defaultStatsPeriod={defaultStatsPeriod}
                      releaseBounds={releaseBounds}
                    />
                    <Feature features={['performance-view']}>
                      <TransactionsList
                        location={location}
                        organization={organization}
                        eventView={releaseEventView}
                        trendView={releaseTrendView}
                        selected={selectedSort}
                        options={sortOptions}
                        handleDropdownChange={this.handleTransactionsListSortChange}
                        titles={titles}
                        generateLink={generateLink}
                      />
                    </Feature>
                  </Main>
                  <Side>
                    <ReleaseStats
                      organization={organization}
                      release={release}
                      project={project}
                      location={location}
                      selection={selection}
                      hasHealthData={hasHealthData}
                      getHealthData={getHealthData}
                      isHealthLoading={isHealthLoading}
                    />
                    <ProjectReleaseDetails
                      release={release}
                      releaseMeta={releaseMeta}
                      orgSlug={organization.slug}
                      projectSlug={project.slug}
                    />
                    {commitCount > 0 && (
                      <CommitAuthorBreakdown
                        version={version}
                        orgId={organization.slug}
                        projectSlug={project.slug}
                      />
                    )}
                    {releaseMeta.projects.length > 1 && (
                      <OtherProjects
                        projects={releaseMeta.projects.filter(
                          p => p.slug !== project.slug
                        )}
                        location={location}
                        version={version}
                        organization={organization}
                      />
                    )}
                    {hasHealthData && (
                      <TotalCrashFreeUsers
                        organization={organization}
                        version={version}
                        projectSlug={project.slug}
                        location={location}
                      />
                    )}
                    {deploys.length > 0 && (
                      <Deploys
                        version={version}
                        orgSlug={organization.slug}
                        deploys={deploys}
                        projectId={project.id}
                      />
                    )}
                  </Side>
                </Body>
              )}
            </ReleaseDetailsRequest>
>>>>>>> a512e12d
          );
        }}
      </ReleaseContext.Consumer>
    );
  }
}

function generateTransactionLink(
  version: string,
  projectId: number,
  selection: GlobalSelection,
  value: string
) {
  return (
    organization: Organization,
    tableRow: TableDataRow,
    _query: Query
  ): LocationDescriptor => {
    const {transaction} = tableRow;
    const trendTransaction = ['regression', 'improved'].includes(value);
    const {environments, datetime} = selection;
    const {start, end, period} = datetime;

    return transactionSummaryRouteWithQuery({
      orgSlug: organization.slug,
      transaction: transaction! as string,
      query: {
        query: trendTransaction ? '' : `release:${version}`,
        environment: environments,
        start: start ? getUtcDateString(start) : undefined,
        end: end ? getUtcDateString(end) : undefined,
        statsPeriod: period,
      },
      projectID: projectId.toString(),
      display: trendTransaction ? DisplayModes.TREND : DisplayModes.DURATION,
    });
  };
}

function getDropdownOptions(): DropdownOption[] {
  return [
    {
      sort: {kind: 'desc', field: 'failure_count'},
      value: TransactionsListOption.FAILURE_COUNT,
      label: t('Failing Transactions'),
    },
    {
      sort: {kind: 'desc', field: 'epm'},
      value: TransactionsListOption.TPM,
      label: t('Frequent Transactions'),
    },
    {
      sort: {kind: 'desc', field: 'p50'},
      value: TransactionsListOption.SLOW,
      label: t('Slow Transactions'),
    },
    {
      sort: {kind: 'desc', field: 'p75_measurements_lcp'},
      value: TransactionsListOption.SLOW_LCP,
      label: t('Slow LCP'),
    },
    {
      sort: {kind: 'desc', field: 'trend_percentage()'},
      query: [['t_test()', '<-6']],
      trendType: TrendChangeType.REGRESSION,
      value: TransactionsListOption.REGRESSION,
      label: t('Trending Regressions'),
    },
    {
      sort: {kind: 'asc', field: 'trend_percentage()'},
      query: [['t_test()', '>6']],
      trendType: TrendChangeType.IMPROVED,
      value: TransactionsListOption.IMPROVEMENT,
      label: t('Trending Improvements'),
    },
  ];
}

function getTransactionsListSort(location: Location): {
  selectedSort: DropdownOption;
  sortOptions: DropdownOption[];
} {
  const sortOptions = getDropdownOptions();
  const urlParam = decodeScalar(
    location.query.showTransactions,
    TransactionsListOption.FAILURE_COUNT
  );
  const selectedSort = sortOptions.find(opt => opt.value === urlParam) || sortOptions[0];
  return {selectedSort, sortOptions};
}

const StyledPageTimeRangeSelector = styled(PageTimeRangeSelector)`
  margin-bottom: ${space(1.5)};
`;

export default withApi(withGlobalSelection(withOrganization(ReleaseOverview)));<|MERGE_RESOLUTION|>--- conflicted
+++ resolved
@@ -291,12 +291,7 @@
   get pageDateTime(): DateTimeObject {
     const query = this.props.location.query;
 
-    const {
-      start,
-      end,
-      statsPeriod,
-      utc: utcString,
-    } = getParams(query, {
+    const {start, end, statsPeriod, utc: utcString} = getParams(query, {
       allowEmptyPeriod: true,
       allowAbsoluteDatetime: true,
       allowAbsolutePageDatetime: true,
@@ -415,146 +410,6 @@
           };
 
           return (
-<<<<<<< HEAD
-            <Body>
-              <Main>
-                {isReleaseArchived(release) && (
-                  <ReleaseArchivedNotice
-                    onRestore={() => this.handleRestore(project, refetchData)}
-                  />
-                )}
-                <Feature features={['release-comparison']}>
-                  {({hasFeature}) =>
-                    hasFeature ? (
-                      <Fragment>
-                        <StyledPageTimeRangeSelector
-                          organization={organization}
-                          relative={period ?? ''}
-                          start={start ?? null}
-                          end={end ?? null}
-                          utc={utc ?? null}
-                          onUpdate={this.handleDateChange}
-                          relativeOptions={{
-                            [RELEASE_PERIOD_KEY]: (
-                              <Fragment>
-                                {t('Entire Release Period')} (
-                                <DateTime date={releaseStart} timeAndDate /> -{' '}
-                                <DateTime date={releaseEnd} timeAndDate />)
-                              </Fragment>
-                            ),
-                            ...DEFAULT_RELATIVE_PERIODS,
-                          }}
-                          defaultPeriod={RELEASE_PERIOD_KEY}
-                        />
-                        {/* TODO(release-comparison): new chart */}
-                      </Fragment>
-                    ) : (
-                      (hasDiscover || hasPerformance || hasHealthData) && (
-                        <ReleaseChart
-                          releaseMeta={releaseMeta}
-                          selection={selection}
-                          yAxis={yAxis}
-                          onYAxisChange={display =>
-                            this.handleYAxisChange(display, project)
-                          }
-                          eventType={eventType}
-                          onEventTypeChange={type =>
-                            this.handleEventTypeChange(type, project)
-                          }
-                          vitalType={vitalType}
-                          onVitalTypeChange={type =>
-                            this.handleVitalTypeChange(type, project)
-                          }
-                          router={router}
-                          organization={organization}
-                          hasHealthData={hasHealthData}
-                          location={location}
-                          api={api}
-                          version={version}
-                          hasDiscover={hasDiscover}
-                          hasPerformance={hasPerformance}
-                          platform={project.platform}
-                          defaultStatsPeriod={defaultStatsPeriod}
-                          projectSlug={project.slug}
-                        />
-                      )
-                    )
-                  }
-                </Feature>
-
-                <Issues
-                  orgId={organization.slug}
-                  selection={selection}
-                  version={version}
-                  location={location}
-                  defaultStatsPeriod={defaultStatsPeriod}
-                  releaseBounds={releaseBounds}
-                />
-                <Feature features={['performance-view']}>
-                  <TransactionsList
-                    location={location}
-                    organization={organization}
-                    eventView={releaseEventView}
-                    trendView={releaseTrendView}
-                    selected={selectedSort}
-                    options={sortOptions}
-                    handleDropdownChange={this.handleTransactionsListSortChange}
-                    titles={titles}
-                    generateLink={generateLink}
-                  />
-                </Feature>
-              </Main>
-              <Side>
-                <ReleaseStats
-                  organization={organization}
-                  release={release}
-                  project={project}
-                  location={location}
-                  selection={selection}
-                  hasHealthData={hasHealthData}
-                  getHealthData={getHealthData}
-                  isHealthLoading={isHealthLoading}
-                />
-                <ProjectReleaseDetails
-                  release={release}
-                  releaseMeta={releaseMeta}
-                  orgSlug={organization.slug}
-                  projectSlug={project.slug}
-                />
-                {commitCount > 0 && (
-                  <CommitAuthorBreakdown
-                    version={version}
-                    orgId={organization.slug}
-                    projectSlug={project.slug}
-                  />
-                )}
-                {releaseMeta.projects.length > 1 && (
-                  <OtherProjects
-                    projects={releaseMeta.projects.filter(p => p.slug !== project.slug)}
-                    location={location}
-                    version={version}
-                    organization={organization}
-                  />
-                )}
-                {hasHealthData && (
-                  <TotalCrashFreeUsers
-                    organization={organization}
-                    version={version}
-                    projectSlug={project.slug}
-                    location={location}
-                  />
-                )}
-                {deploys.length > 0 && (
-                  <Deploys
-                    version={version}
-                    orgSlug={organization.slug}
-                    deploys={deploys}
-                    projectId={project.id}
-                  />
-                )}
-              </Side>
-            </Body>
-=======
             <ReleaseDetailsRequest
               organization={organization}
               location={location}
@@ -716,7 +571,6 @@
                 </Body>
               )}
             </ReleaseDetailsRequest>
->>>>>>> a512e12d
           );
         }}
       </ReleaseContext.Consumer>
@@ -795,7 +649,9 @@
   ];
 }
 
-function getTransactionsListSort(location: Location): {
+function getTransactionsListSort(
+  location: Location
+): {
   selectedSort: DropdownOption;
   sortOptions: DropdownOption[];
 } {
