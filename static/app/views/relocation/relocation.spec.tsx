--- conflicted
+++ resolved
@@ -1,5 +1,4 @@
 import {initializeOrg} from 'sentry-test/initializeOrg';
-<<<<<<< HEAD
 import {
   fireEvent,
   render,
@@ -7,18 +6,12 @@
   userEvent,
   waitFor,
 } from 'sentry-test/reactTestingLibrary';
-=======
-import {render, screen, userEvent, waitFor} from 'sentry-test/reactTestingLibrary';
->>>>>>> 3c3e91d9
 
 import {addErrorMessage, addSuccessMessage} from 'sentry/actionCreators/indicator';
 import ConfigStore from 'sentry/stores/configStore';
 import Relocation from 'sentry/views/relocation/relocation';
 
-<<<<<<< HEAD
 jest.mock('sentry/actionCreators/indicator');
-=======
->>>>>>> 3c3e91d9
 const fakePublicKey = `-----BEGIN PUBLIC KEY-----
 MIIBIjANBgkqhkiG9w0BAQEFAAOCAQ8AMIIBCgKCAQEAw5Or1zsGE1XJTL4q+1c4
 Ztu8+7SC/exrnEYlWH+LVLI8TVyuGwDTAXrgKHGwaMM5ZnjijP5i8+ph8lfLrybT
@@ -160,11 +153,7 @@
     });
   });
 
-<<<<<<< HEAD
   describe('Encrypt Backup', function () {
-=======
-  describe('Select Platform', function () {
->>>>>>> 3c3e91d9
     it('renders', async function () {
       renderPage('encrypt-backup');
       await waitFor(() => expect(fetchPublicKey).toHaveBeenCalled());
@@ -238,6 +227,31 @@
       });
       renderPage('get-started');
       ConfigStore.set('regions', [{name: 'USA', url: 'https://example.com'}]);
+      const orgSlugsInput = await screen.getByLabelText('org-slugs');
+      const continueButton = await screen.getByRole('button', {name: 'Continue'});
+      await userEvent.type(orgSlugsInput, 'test-org');
+      await userEvent.type(screen.getByLabelText('region'), 'U');
+      await userEvent.click(screen.getByRole('menuitemradio'));
+      await userEvent.click(continueButton);
+      renderPage('upload-backup');
+      const relocationFile = new File(['hello'], 'hello.tar', {type: 'file'});
+      const input = screen.getByLabelText('file-upload');
+      await userEvent.upload(input, relocationFile);
+      await userEvent.click(await screen.findByText('Start Relocation'));
+      await waitFor(() => expect(mockapi).toHaveBeenCalled());
+      expect(addSuccessMessage).toHaveBeenCalledWith(
+        "Your relocation has started - we'll email you with updates as soon as we have 'em!"
+      );
+    });
+
+    it('throws error if user already has an in-progress relocation job', async function () {
+      const mockapi = MockApiClient.addMockResponse({
+        url: `/relocations/`,
+        method: 'POST',
+        statusCode: 409,
+      });
+      renderPage('get-started');
+      ConfigStore.set('regions', [{name: 'USA', url: 'https://example.com'}]);
       const orgSlugsInput = screen.getByLabelText('org-slugs');
       const continueButton = screen.getByRole('button', {name: 'Continue'});
       await userEvent.type(orgSlugsInput, 'test-org');
@@ -250,16 +264,16 @@
       await userEvent.upload(input, relocationFile);
       await userEvent.click(await screen.findByText('Start Relocation'));
       await waitFor(() => expect(mockapi).toHaveBeenCalled());
-      expect(addSuccessMessage).toHaveBeenCalledWith(
-        "Your relocation has started - we'll email you with updates as soon as we have 'em!"
-      );
-    });
-
-    it('throws error if user already has an in-progress relocation job', async function () {
-      const mockapi = MockApiClient.addMockResponse({
-        url: `/relocations/`,
-        method: 'POST',
-        statusCode: 409,
+      expect(addErrorMessage).toHaveBeenCalledWith(
+        'You already have an in-progress relocation job.'
+      );
+    });
+
+    it('throws error if daily limit of relocations has been reached', async function () {
+      const mockapi = MockApiClient.addMockResponse({
+        url: `/relocations/`,
+        method: 'POST',
+        statusCode: 429,
       });
       renderPage('get-started');
       ConfigStore.set('regions', [{name: 'USA', url: 'https://example.com'}]);
@@ -276,15 +290,15 @@
       await userEvent.click(await screen.findByText('Start Relocation'));
       await waitFor(() => expect(mockapi).toHaveBeenCalled());
       expect(addErrorMessage).toHaveBeenCalledWith(
-        'You already have an in-progress relocation job.'
-      );
-    });
-
-    it('throws error if daily limit of relocations has been reached', async function () {
-      const mockapi = MockApiClient.addMockResponse({
-        url: `/relocations/`,
-        method: 'POST',
-        statusCode: 429,
+        'We have reached the daily limit of relocations - please try again tomorrow, or contact support.'
+      );
+    });
+
+    it('throws error if user session has expired', async function () {
+      const mockapi = MockApiClient.addMockResponse({
+        url: `/relocations/`,
+        method: 'POST',
+        statusCode: 401,
       });
       renderPage('get-started');
       ConfigStore.set('regions', [{name: 'USA', url: 'https://example.com'}]);
@@ -300,16 +314,14 @@
       await userEvent.upload(input, relocationFile);
       await userEvent.click(await screen.findByText('Start Relocation'));
       await waitFor(() => expect(mockapi).toHaveBeenCalled());
-      expect(addErrorMessage).toHaveBeenCalledWith(
-        'We have reached the daily limit of relocations - please try again tomorrow, or contact support.'
-      );
-    });
-
-    it('throws error if user session has expired', async function () {
-      const mockapi = MockApiClient.addMockResponse({
-        url: `/relocations/`,
-        method: 'POST',
-        statusCode: 401,
+      expect(addErrorMessage).toHaveBeenCalledWith('Your session has expired.');
+    });
+
+    it('throws error for 500 error', async function () {
+      const mockapi = MockApiClient.addMockResponse({
+        url: `/relocations/`,
+        method: 'POST',
+        statusCode: 500,
       });
       renderPage('get-started');
       ConfigStore.set('regions', [{name: 'USA', url: 'https://example.com'}]);
@@ -325,29 +337,6 @@
       await userEvent.upload(input, relocationFile);
       await userEvent.click(await screen.findByText('Start Relocation'));
       await waitFor(() => expect(mockapi).toHaveBeenCalled());
-      expect(addErrorMessage).toHaveBeenCalledWith('Your session has expired.');
-    });
-
-    it('throws error for 500 error', async function () {
-      const mockapi = MockApiClient.addMockResponse({
-        url: `/relocations/`,
-        method: 'POST',
-        statusCode: 500,
-      });
-      renderPage('get-started');
-      ConfigStore.set('regions', [{name: 'USA', url: 'https://example.com'}]);
-      const orgSlugsInput = screen.getByLabelText('org-slugs');
-      const continueButton = screen.getByRole('button', {name: 'Continue'});
-      await userEvent.type(orgSlugsInput, 'test-org');
-      await userEvent.type(screen.getByLabelText('region'), 'U');
-      await userEvent.click(screen.getByRole('menuitemradio'));
-      await userEvent.click(continueButton);
-      renderPage('upload-backup');
-      const relocationFile = new File(['hello'], 'hello.tar', {type: 'file'});
-      const input = screen.getByLabelText('file-upload');
-      await userEvent.upload(input, relocationFile);
-      await userEvent.click(await screen.findByText('Start Relocation'));
-      await waitFor(() => expect(mockapi).toHaveBeenCalled());
       expect(addErrorMessage).toHaveBeenCalledWith(
         'An error has occurred while trying to start relocation job. Please contact support for further assistance.'
       );
