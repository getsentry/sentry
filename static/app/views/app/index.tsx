import {lazy, Suspense, useCallback, useEffect, useMemo, useRef} from 'react';
import styled from '@emotion/styled';

import {
  displayDeployPreviewAlert,
  displayExperimentalSpaAlert,
} from 'sentry/actionCreators/developmentAlerts';
import {fetchGuides} from 'sentry/actionCreators/guides';
import {openCommandPalette} from 'sentry/actionCreators/modal';
import {fetchOrganizations} from 'sentry/actionCreators/organizations';
import {initApiClientErrorHandling} from 'sentry/api';
import ErrorBoundary from 'sentry/components/errorBoundary';
import {GlobalDrawer} from 'sentry/components/globalDrawer';
import GlobalModal from 'sentry/components/globalModal';
import Hook from 'sentry/components/hook';
import Indicators from 'sentry/components/indicators';
import {DEPLOY_PREVIEW_CONFIG, EXPERIMENTAL_SPA} from 'sentry/constants';
import AlertStore from 'sentry/stores/alertStore';
import ConfigStore from 'sentry/stores/configStore';
import GuideStore from 'sentry/stores/guideStore';
import HookStore from 'sentry/stores/hookStore';
import OrganizationsStore from 'sentry/stores/organizationsStore';
import {useLegacyStore} from 'sentry/stores/useLegacyStore';
import type {RouteComponentProps} from 'sentry/types/legacyReactRouter';
import isValidOrgSlug from 'sentry/utils/isValidOrgSlug';
import {onRenderCallback, Profiler} from 'sentry/utils/performanceForSentry';
import {shouldPreloadData} from 'sentry/utils/shouldPreloadData';
import useApi from 'sentry/utils/useApi';
import {useColorscheme} from 'sentry/utils/useColorscheme';
import {GlobalFeedbackForm} from 'sentry/utils/useFeedbackForm';
import {useHotkeys} from 'sentry/utils/useHotkeys';
import {useLocation} from 'sentry/utils/useLocation';
import {useUser} from 'sentry/utils/useUser';
import type {InstallWizardProps} from 'sentry/views/admin/installWizard';
import {AsyncSDKIntegrationContextProvider} from 'sentry/views/app/asyncSDKIntegrationProvider';
import LastKnownRouteContextProvider from 'sentry/views/lastKnownRouteContextProvider';
import {OrganizationContextProvider} from 'sentry/views/organizationContext';
import RouteAnalyticsContextProvider from 'sentry/views/routeAnalyticsContextProvider';

type Props = {
  children: React.ReactNode;
} & RouteComponentProps<{orgId?: string}>;

const InstallWizard = lazy(
  () => import('sentry/views/admin/installWizard')
  // TODO(TS): DeprecatedAsyncComponent prop types are doing something weird
) as unknown as React.ComponentType<InstallWizardProps>;
const NewsletterConsent = lazy(() => import('sentry/views/newsletterConsent'));
const BeaconConsent = lazy(() => import('sentry/views/beaconConsent'));

/**
 * App is the root level container for all uathenticated routes.
 */
function App({children, params}: Props) {
  useColorscheme();

  const api = useApi();
  const user = useUser();
  const config = useLegacyStore(ConfigStore);
  const preloadData = shouldPreloadData(config);

  // Command palette global-shortcut
  const commandPaletteHotkeys = useMemo(() => {
    return {
      match: ['command+shift+p', 'command+k', 'ctrl+shift+p', 'ctrl+k'],
      includeInputs: true,
      callback: () => openCommandPalette(),
    };
  }, []);

  useHotkeys([commandPaletteHotkeys]);

  /**
   * Loads the users organization list into the OrganizationsStore
   */
  const loadOrganizations = useCallback(async () => {
    try {
      const data = await fetchOrganizations(api, {member: '1'});
      OrganizationsStore.load(data);
    } catch {
      // TODO: do something?
    }
  }, [api]);

  /**
   * Creates Alerts for any internal health problems
   */
  const checkInternalHealth = useCallback(async () => {
    // For saas deployments we have more robust ways of checking application health.
    if (!config.isSelfHosted) {
      return;
    }
    let data: any = null;

    try {
      data = await api.requestPromise('/internal/health/');
    } catch {
      // TODO: do something?
    }

    data?.problems?.forEach?.((problem: any) => {
      const {id, message, url} = problem;
      const type = problem.severity === 'critical' ? 'error' : 'warning';

      AlertStore.addAlert({id, message, type, url, opaque: true});
    });
  }, [api, config.isSelfHosted]);

  const {sentryUrl} = ConfigStore.get('links');
  const {orgId} = params;
  const isOrgSlugValid = orgId ? isValidOrgSlug(orgId) : true;

  useEffect(() => {
    if (orgId === undefined) {
      return;
    }

    if (!isOrgSlugValid) {
      window.location.replace(sentryUrl);
      return;
    }
  }, [orgId, sentryUrl, isOrgSlugValid]);

  // Update guide store on location change
  const location = useLocation();
  useEffect(() => GuideStore.onURLChange(), [location]);

  useEffect(() => {
    // Skip loading organization-related data before the user is logged in,
    // because it triggers a 401 error in the UI.
    if (!preloadData) {
      return undefined;
    }

    loadOrganizations();
    checkInternalHealth();

    // Show system-level alerts
    config.messages.forEach(msg =>
      AlertStore.addAlert({message: msg.message, type: msg.level, neverExpire: true})
    );

    // The app is running in deploy preview mode
    if (DEPLOY_PREVIEW_CONFIG) {
      displayDeployPreviewAlert();
    }

    // The app is running in local SPA mode
    if (!DEPLOY_PREVIEW_CONFIG && EXPERIMENTAL_SPA) {
      displayExperimentalSpaAlert();
    }

    // Set the user for analytics
    if (user) {
      HookStore.get('analytics:init-user').map(cb => cb(user));
    }

    initApiClientErrorHandling();
    fetchGuides();

    // When the app is unloaded clear the organizationst list
    return () => OrganizationsStore.load([]);
  }, [loadOrganizations, checkInternalHealth, config.messages, user, preloadData]);

  function clearUpgrade() {
    ConfigStore.set('needsUpgrade', false);
  }

  function clearNewsletterConsent() {
    const flags = {...user.flags, newsletter_consent_prompt: false};
    ConfigStore.set('user', {...user, flags});
  }

  function clearBeaconConsentPrompt() {
    ConfigStore.set('shouldShowBeaconConsentPrompt', false);
  }

  const displayInstallWizard =
    user?.isSuperuser && config.needsUpgrade && config.isSelfHosted;
  const newsletterConsentPrompt = user?.flags?.newsletter_consent_prompt;
  const partnershipAgreementPrompt = config.partnershipAgreementPrompt;
  const beaconConsentPrompt =
    user?.isSuperuser && config.isSelfHosted && config.shouldShowBeaconConsentPrompt;

  function renderBody() {
    if (displayInstallWizard) {
      return (
        <Suspense fallback={null}>
          <InstallWizard onConfigured={clearUpgrade} />
        </Suspense>
      );
    }

    if (beaconConsentPrompt) {
      return (
        <Suspense fallback={null}>
          <BeaconConsent onSubmitSuccess={clearBeaconConsentPrompt} />
        </Suspense>
      );
    }

    if (partnershipAgreementPrompt) {
      return (
        <Suspense fallback={null}>
          <Hook
            name="component:partnership-agreement"
            partnerDisplayName={partnershipAgreementPrompt.partnerDisplayName}
            agreements={partnershipAgreementPrompt.agreements}
            onSubmitSuccess={() => ConfigStore.set('partnershipAgreementPrompt', null)}
            organizationSlug={config.customerDomain?.subdomain}
          />
        </Suspense>
      );
    }

    if (newsletterConsentPrompt) {
      return (
        <Suspense fallback={null}>
          <NewsletterConsent onSubmitSuccess={clearNewsletterConsent} />
        </Suspense>
      );
    }

    if (!isOrgSlugValid) {
      return null;
    }

    return children;
  }

  const renderOrganizationContextProvider = useCallback(
    (content: React.ReactNode) => {
      // Skip loading organization-related data before the user is logged in,
      // because it triggers a 401 error in the UI.
      if (!preloadData) {
        return content;
      }
      return <OrganizationContextProvider>{content}</OrganizationContextProvider>;
    },
    [preloadData]
  );

  // Used to restore focus to the container after closing the modal
  const mainContainerRef = useRef<HTMLDivElement>(null);
  const handleModalClose = useCallback(() => mainContainerRef.current?.focus?.(), []);

  return (
    <Profiler id="App" onRender={onRenderCallback}>
      <LastKnownRouteContextProvider>
        <RouteAnalyticsContextProvider>
          {renderOrganizationContextProvider(
            <AsyncSDKIntegrationContextProvider>
              <GlobalFeedbackForm>
                <GlobalDrawer>
                  <MainContainer tabIndex={-1} ref={mainContainerRef}>
                    <GlobalModal onClose={handleModalClose} />
                    <Indicators className="indicators-container" />
                    <ErrorBoundary>{renderBody()}</ErrorBoundary>
                  </MainContainer>
                </GlobalDrawer>
              </GlobalFeedbackForm>
            </AsyncSDKIntegrationContextProvider>
          )}
        </RouteAnalyticsContextProvider>
      </LastKnownRouteContextProvider>
    </Profiler>
  );
}
<<<<<<< HEAD

=======
>>>>>>> ec7f64e6
export default App;

const MainContainer = styled('div')`
  display: flex;
  flex-direction: column;
  min-height: 100vh;
  outline: none;
`;<|MERGE_RESOLUTION|>--- conflicted
+++ resolved
@@ -266,10 +266,7 @@
     </Profiler>
   );
 }
-<<<<<<< HEAD
-
-=======
->>>>>>> ec7f64e6
+
 export default App;
 
 const MainContainer = styled('div')`
