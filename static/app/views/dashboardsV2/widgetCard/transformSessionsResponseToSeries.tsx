--- conflicted
+++ resolved
@@ -6,7 +6,9 @@
   limit?: number,
   queryAlias?: string
 ): Series[] {
-<<<<<<< HEAD
+  if (response === null) {
+    return [];
+  }
   function getSeriesName(field: string, group: SessionApiResponse['groups'][number]) {
     const groupName = Object.entries(group.by)
       .map(([_, value]) => `${value}`)
@@ -14,36 +16,17 @@
     const seriesName = groupName ? `${groupName} : ${field}` : field;
     return `${queryAlias ? `${queryAlias} > ` : ''}${seriesName}`;
   }
-  return (
-    response?.groups.flatMap(group =>
-      Object.keys(group.series).map(field => ({
-        seriesName: getSeriesName(field, group),
-        data: response.intervals.map((interval, index) => ({
-          name: interval,
-          value: group.series[field][index] ?? 0,
-        })),
-      }))
-    ) ?? []
-=======
-  if (response === null) {
-    return [];
-  }
   // Temporarily restrict the number of lines we plot on grouped queries
   const groups: SessionApiResponse['groups'] = limit
     ? response.groups.slice(0, limit)
     : response.groups;
   return groups.flatMap(group =>
     Object.keys(group.series).map(field => ({
-      seriesName: `${queryAlias ? `${queryAlias}: ` : ''}${field}${Object.entries(
-        group.by
-      )
-        .map(([key, value]) => `|${key}:${value}`)
-        .join('')}`,
+      seriesName: getSeriesName(field, group),
       data: response.intervals.map((interval, index) => ({
         name: interval,
         value: group.series[field][index] ?? 0,
       })),
     }))
->>>>>>> 06af4e24
   );
 }