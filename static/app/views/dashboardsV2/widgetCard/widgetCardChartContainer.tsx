import {Fragment} from 'react';
import {withRouter, WithRouterProps} from 'react-router';
import styled from '@emotion/styled';
import {LegendComponentOption} from 'echarts';

import {Client} from 'sentry/api';
import TransparentLoadingMask from 'sentry/components/charts/transparentLoadingMask';
import LoadingIndicator from 'sentry/components/loadingIndicator';
import {Organization, PageFilters} from 'sentry/types';
import {EChartDataZoomHandler, EChartEventHandler, Series} from 'sentry/types/echarts';

import {Widget, WidgetType} from '../types';

import WidgetCardChart from './chart';
import {IssueWidgetCard} from './issueWidgetCard';
import IssueWidgetQueries from './issueWidgetQueries';
import MetricsWidgetQueries from './metricsWidgetQueries';
import WidgetQueries from './widgetQueries';

type Props = WithRouterProps & {
  api: Client;
  organization: Organization;
  selection: PageFilters;
  widget: Widget;
  expandNumbers?: boolean;
  isMobile?: boolean;
  legendOptions?: LegendComponentOption;
  onDataFetched?: (results: {timeseriesResults?: Series[]}) => void;
  onLegendSelectChanged?: EChartEventHandler<{
    name: string;
    selected: Record<string, boolean>;
    type: 'legendselectchanged';
  }>;
  onZoom?: EChartDataZoomHandler;
  renderErrorMessage?: (errorMessage?: string) => React.ReactNode;
  tableItemLimit?: number;
  windowWidth?: number;
};

export function WidgetCardChartContainer({
  location,
  router,
  api,
  organization,
  selection,
  widget,
  isMobile,
  renderErrorMessage,
  tableItemLimit,
  windowWidth,
  onZoom,
  onLegendSelectChanged,
  legendOptions,
  expandNumbers,
  onDataFetched,
}: Props) {
  if (widget.widgetType === WidgetType.ISSUE) {
    return (
      <IssueWidgetQueries
        api={api}
        organization={organization}
        widget={widget}
        selection={selection}
        limit={tableItemLimit}
      >
        {({transformedResults, errorMessage, loading}) => {
          return (
            <Fragment>
              {typeof renderErrorMessage === 'function'
                ? renderErrorMessage(errorMessage)
                : null}
              <LoadingScreen loading={loading} />
              <IssueWidgetCard
                transformedResults={transformedResults}
                loading={loading}
                errorMessage={errorMessage}
                widget={widget}
                organization={organization}
<<<<<<< HEAD
                isMobile={isMobile}
                windowWidth={windowWidth}
                onZoom={onZoom}
                onLegendSelectChanged={onLegendSelectChanged}
                legendOptions={legendOptions}
                expandNumbers={expandNumbers}
=======
                location={location}
                selection={selection}
>>>>>>> 3a76eb78
              />
            </Fragment>
          );
        }}
      </IssueWidgetQueries>
    );
  }

  if (widget.widgetType === WidgetType.METRICS) {
    return (
      <MetricsWidgetQueries
        api={api}
        organization={organization}
        widget={widget}
        selection={selection}
        limit={widget.limit ?? tableItemLimit}
      >
        {({tableResults, timeseriesResults, errorMessage, loading}) => {
          return (
            <Fragment>
              {typeof renderErrorMessage === 'function'
                ? renderErrorMessage(errorMessage)
                : null}
              <WidgetCardChart
                timeseriesResults={timeseriesResults}
                tableResults={tableResults}
                errorMessage={errorMessage}
                loading={loading}
                location={location}
                widget={widget}
                selection={selection}
                router={router}
                organization={organization}
                isMobile={isMobile}
                windowWidth={windowWidth}
              />
            </Fragment>
          );
        }}
      </MetricsWidgetQueries>
    );
  }

  return (
    <WidgetQueries
      api={api}
      organization={organization}
      widget={widget}
      selection={selection}
      limit={tableItemLimit}
      onDataFetched={onDataFetched}
    >
      {({tableResults, timeseriesResults, errorMessage, loading}) => {
        return (
          <Fragment>
            {typeof renderErrorMessage === 'function'
              ? renderErrorMessage(errorMessage)
              : null}
            <WidgetCardChart
              timeseriesResults={timeseriesResults}
              tableResults={tableResults}
              errorMessage={errorMessage}
              loading={loading}
              location={location}
              widget={widget}
              selection={selection}
              router={router}
              organization={organization}
              isMobile={isMobile}
              windowWidth={windowWidth}
              onZoom={onZoom}
              onLegendSelectChanged={onLegendSelectChanged}
              legendOptions={legendOptions}
              expandNumbers={expandNumbers}
            />
          </Fragment>
        );
      }}
    </WidgetQueries>
  );
}

export default withRouter(WidgetCardChartContainer);

const StyledTransparentLoadingMask = styled(props => (
  <TransparentLoadingMask {...props} maskBackgroundColor="transparent" />
))`
  display: flex;
  justify-content: center;
  align-items: center;
`;

const LoadingScreen = ({loading}: {loading: boolean}) => {
  if (!loading) {
    return null;
  }
  return (
    <StyledTransparentLoadingMask visible={loading}>
      <LoadingIndicator mini />
    </StyledTransparentLoadingMask>
  );
};<|MERGE_RESOLUTION|>--- conflicted
+++ resolved
@@ -76,17 +76,14 @@
                 errorMessage={errorMessage}
                 widget={widget}
                 organization={organization}
-<<<<<<< HEAD
                 isMobile={isMobile}
                 windowWidth={windowWidth}
                 onZoom={onZoom}
                 onLegendSelectChanged={onLegendSelectChanged}
                 legendOptions={legendOptions}
                 expandNumbers={expandNumbers}
-=======
                 location={location}
                 selection={selection}
->>>>>>> 3a76eb78
               />
             </Fragment>
           );
