import * as React from 'react';
import LazyLoad from 'react-lazyload';
import {browserHistory, withRouter, WithRouterProps} from 'react-router';
import {useSortable} from '@dnd-kit/sortable';
import styled from '@emotion/styled';
import {Location} from 'history';

import {Client} from 'sentry/api';
import {HeaderTitle} from 'sentry/components/charts/styles';
import ErrorBoundary from 'sentry/components/errorBoundary';
import {Panel} from 'sentry/components/panels';
import Placeholder from 'sentry/components/placeholder';
import Tooltip from 'sentry/components/tooltip';
import {IconCopy, IconDelete, IconEdit, IconExpand, IconGrabbable} from 'sentry/icons';
import {t} from 'sentry/locale';
import overflowEllipsis from 'sentry/styles/overflowEllipsis';
import space from 'sentry/styles/space';
import {Organization, PageFilters} from 'sentry/types';
import withApi from 'sentry/utils/withApi';
import withOrganization from 'sentry/utils/withOrganization';
import withPageFilters from 'sentry/utils/withPageFilters';

import {DRAG_HANDLE_CLASS} from '../dashboard';
import {Widget} from '../types';

import WidgetCardChartContainer from './widgetCardChartContainer';
import WidgetCardContextMenu from './widgetCardContextMenu';

type DraggableProps = Pick<ReturnType<typeof useSortable>, 'attributes' | 'listeners'>;

type Props = WithRouterProps & {
  api: Client;
  currentWidgetDragging: boolean;
  isEditing: boolean;
  isSorting: boolean;
  location: Location;
  organization: Organization;
  selection: PageFilters;
  widget: Widget;
  widgetLimitReached: boolean;
  draggableProps?: DraggableProps;
  hideToolbar?: boolean;
  isMobile?: boolean;
  isPreview?: boolean;
  noLazyLoad?: boolean;
  onDelete?: () => void;
  onDuplicate?: () => void;
  onEdit?: () => void;
  renderErrorMessage?: (errorMessage?: string) => React.ReactNode;
  showContextMenu?: boolean;
  showWidgetViewerButton?: boolean;
  tableItemLimit?: number;
  windowWidth?: number;
};

class WidgetCard extends React.Component<Props> {
  renderToolbar() {
    const {
      onEdit,
      onDelete,
      onDuplicate,
      draggableProps,
      hideToolbar,
      isEditing,
      isMobile,
    } = this.props;

    if (!isEditing) {
      return null;
    }

    return (
      <ToolbarPanel>
        <IconContainer style={{visibility: hideToolbar ? 'hidden' : 'visible'}}>
          {!isMobile && (
            <IconClick>
              <StyledIconGrabbable
                color="textColor"
                className={DRAG_HANDLE_CLASS}
                {...draggableProps?.listeners}
                {...draggableProps?.attributes}
              />
            </IconClick>
          )}
          <IconClick data-test-id="widget-edit" onClick={onEdit}>
            <IconEdit color="textColor" />
          </IconClick>
          <IconClick aria-label={t('Duplicate Widget')} onClick={onDuplicate}>
            <IconCopy color="textColor" />
          </IconClick>
          <IconClick data-test-id="widget-delete" onClick={onDelete}>
            <IconDelete color="textColor" />
          </IconClick>
        </IconContainer>
      </ToolbarPanel>
    );
  }

  renderContextMenu() {
    const {
      widget,
      selection,
      organization,
      showContextMenu,
      isPreview,
      widgetLimitReached,
      onEdit,
      onDuplicate,
      onDelete,
      isEditing,
    } = this.props;

    if (isEditing) {
      return null;
    }

    return (
      <WidgetCardContextMenu
        organization={organization}
        widget={widget}
        selection={selection}
        showContextMenu={showContextMenu}
        isPreview={isPreview}
        widgetLimitReached={widgetLimitReached}
        onDuplicate={onDuplicate}
        onEdit={onEdit}
        onDelete={onDelete}
      />
    );
  }

  render() {
    const {
      api,
      organization,
      selection,
      widget,
      isMobile,
      renderErrorMessage,
      tableItemLimit,
      windowWidth,
      noLazyLoad,
<<<<<<< HEAD
      location,
=======
      showWidgetViewerButton,
      onEdit,
>>>>>>> 9b344aaa
    } = this.props;
    return (
      <ErrorBoundary
        customComponent={<ErrorCard>{t('Error loading widget data')}</ErrorCard>}
      >
        <StyledPanel isDragging={false}>
          <WidgetHeader>
            <Tooltip title={widget.title} containerDisplayMode="grid" showOnlyOnOverflow>
              <WidgetTitle>{widget.title}</WidgetTitle>
            </Tooltip>
            {showWidgetViewerButton && (
              <OpenWidgetViewerButton
                onClick={() => {
<<<<<<< HEAD
                  browserHistory.push({
                    pathname: `${location.pathname}${widget.id}/`,
                    query: location.query,
=======
                  openWidgetViewerModal({
                    organization,
                    widget,
                    onEdit,
>>>>>>> 9b344aaa
                  });
                }}
              />
            )}
            {this.renderContextMenu()}
          </WidgetHeader>
          {noLazyLoad ? (
            <WidgetCardChartContainer
              api={api}
              organization={organization}
              selection={selection}
              widget={widget}
              isMobile={isMobile}
              renderErrorMessage={renderErrorMessage}
              tableItemLimit={tableItemLimit}
              windowWidth={windowWidth}
            />
          ) : (
            <LazyLoad once resize height={200}>
              <WidgetCardChartContainer
                api={api}
                organization={organization}
                selection={selection}
                widget={widget}
                isMobile={isMobile}
                renderErrorMessage={renderErrorMessage}
                tableItemLimit={tableItemLimit}
                windowWidth={windowWidth}
              />
            </LazyLoad>
          )}
          {this.renderToolbar()}
        </StyledPanel>
      </ErrorBoundary>
    );
  }
}

export default withApi(withOrganization(withPageFilters(withRouter(WidgetCard))));

const ErrorCard = styled(Placeholder)`
  display: flex;
  align-items: center;
  justify-content: center;
  background-color: ${p => p.theme.alert.error.backgroundLight};
  border: 1px solid ${p => p.theme.alert.error.border};
  color: ${p => p.theme.alert.error.textLight};
  border-radius: ${p => p.theme.borderRadius};
  margin-bottom: ${space(2)};
`;

const StyledPanel = styled(Panel, {
  shouldForwardProp: prop => prop !== 'isDragging',
})<{
  isDragging: boolean;
}>`
  margin: 0;
  visibility: ${p => (p.isDragging ? 'hidden' : 'visible')};
  /* If a panel overflows due to a long title stretch its grid sibling */
  height: 100%;
  min-height: 96px;
  display: flex;
  flex-direction: column;
`;

const ToolbarPanel = styled('div')`
  position: absolute;
  top: 0;
  left: 0;
  z-index: 2;

  width: 100%;
  height: 100%;

  display: flex;
  justify-content: flex-end;
  align-items: flex-start;

  background-color: ${p => p.theme.overlayBackgroundAlpha};
  border-radius: ${p => p.theme.borderRadius};
`;

const IconContainer = styled('div')`
  display: flex;
  margin: 10px ${space(2)};
  touch-action: none;
`;

const IconClick = styled('div')`
  padding: ${space(1)};

  &:hover {
    cursor: pointer;
  }
`;

const StyledIconGrabbable = styled(IconGrabbable)`
  &:hover {
    cursor: grab;
  }
`;

const WidgetTitle = styled(HeaderTitle)`
  ${overflowEllipsis};
  font-weight: normal;
`;

const WidgetHeader = styled('div')`
  padding: ${space(2)} ${space(3)} 0 ${space(3)};
  width: 100%;
  display: flex;
  justify-content: space-between;
`;

const OpenWidgetViewerButton = styled(IconExpand)`
  &:hover {
    cursor: pointer;
  }
  margin: auto;
  margin-left: ${space(0.5)};
  height: ${p => p.theme.fontSizeMedium};
`;<|MERGE_RESOLUTION|>--- conflicted
+++ resolved
@@ -140,12 +140,8 @@
       tableItemLimit,
       windowWidth,
       noLazyLoad,
-<<<<<<< HEAD
       location,
-=======
       showWidgetViewerButton,
-      onEdit,
->>>>>>> 9b344aaa
     } = this.props;
     return (
       <ErrorBoundary
@@ -159,16 +155,9 @@
             {showWidgetViewerButton && (
               <OpenWidgetViewerButton
                 onClick={() => {
-<<<<<<< HEAD
                   browserHistory.push({
                     pathname: `${location.pathname}${widget.id}/`,
                     query: location.query,
-=======
-                  openWidgetViewerModal({
-                    organization,
-                    widget,
-                    onEdit,
->>>>>>> 9b344aaa
                   });
                 }}
               />
