--- conflicted
+++ resolved
@@ -123,52 +123,6 @@
       api,
       organization,
       selection,
-<<<<<<< HEAD
-      renderErrorMessage,
-      location,
-      router,
-      tableItemLimit,
-      windowWidth,
-    } = this.props;
-
-    return (
-      <MetricsWidgetQueries
-        api={api}
-        organization={organization}
-        widget={widget}
-        selection={selection}
-        limit={tableItemLimit}
-      >
-        {({tableResults, timeseriesResults, errorMessage, loading}) => {
-          return (
-            <React.Fragment>
-              {typeof renderErrorMessage === 'function'
-                ? renderErrorMessage(errorMessage)
-                : null}
-              <WidgetCardChart
-                timeseriesResults={timeseriesResults}
-                tableResults={tableResults}
-                errorMessage={errorMessage}
-                loading={loading}
-                location={location}
-                widget={widget}
-                selection={selection}
-                router={router}
-                organization={organization}
-                windowWidth={windowWidth}
-              />
-              {this.renderToolbar()}
-            </React.Fragment>
-          );
-        }}
-      </MetricsWidgetQueries>
-    );
-  }
-
-  renderDiscoverChart() {
-    const {
-=======
->>>>>>> 97bae6d9
       widget,
       isMobile,
       renderErrorMessage,
@@ -177,59 +131,6 @@
       noLazyLoad,
     } = this.props;
     return (
-<<<<<<< HEAD
-      <WidgetQueries
-        api={api}
-        organization={organization}
-        widget={widget}
-        selection={selection}
-        limit={tableItemLimit}
-      >
-        {({tableResults, timeseriesResults, errorMessage, loading}) => {
-          return (
-            <React.Fragment>
-              {typeof renderErrorMessage === 'function'
-                ? renderErrorMessage(errorMessage)
-                : null}
-              <WidgetCardChart
-                timeseriesResults={timeseriesResults}
-                tableResults={tableResults}
-                errorMessage={errorMessage}
-                loading={loading}
-                location={location}
-                widget={widget}
-                selection={selection}
-                router={router}
-                organization={organization}
-                windowWidth={windowWidth}
-              />
-              {this.renderToolbar()}
-            </React.Fragment>
-          );
-        }}
-      </WidgetQueries>
-    );
-  }
-
-  renderChart() {
-    const {widget} = this.props;
-
-    if (widget.widgetType === WidgetType.ISSUE) {
-      return this.renderIssueChart();
-    }
-
-    if (widget.widgetType === WidgetType.METRICS) {
-      return this.renderMetricsChart();
-    }
-
-    return this.renderDiscoverChart();
-  }
-
-  render() {
-    const {widget, noLazyLoad} = this.props;
-    return (
-=======
->>>>>>> 97bae6d9
       <ErrorBoundary
         customComponent={<ErrorCard>{t('Error loading widget data')}</ErrorCard>}
       >
