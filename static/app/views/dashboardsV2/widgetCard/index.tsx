import * as React from 'react';
import LazyLoad from 'react-lazyload';
import {withRouter, WithRouterProps} from 'react-router';
import {useSortable} from '@dnd-kit/sortable';
import styled from '@emotion/styled';
import {Location} from 'history';

import {openWidgetViewerModal} from 'sentry/actionCreators/modal';
import {Client} from 'sentry/api';
import {HeaderTitle} from 'sentry/components/charts/styles';
import ErrorBoundary from 'sentry/components/errorBoundary';
import {Panel} from 'sentry/components/panels';
import Placeholder from 'sentry/components/placeholder';
import Tooltip from 'sentry/components/tooltip';
import {IconCopy, IconDelete, IconEdit, IconExpand, IconGrabbable} from 'sentry/icons';
import {t} from 'sentry/locale';
import overflowEllipsis from 'sentry/styles/overflowEllipsis';
import space from 'sentry/styles/space';
import {Organization, PageFilters} from 'sentry/types';
import withApi from 'sentry/utils/withApi';
import withOrganization from 'sentry/utils/withOrganization';
import withPageFilters from 'sentry/utils/withPageFilters';

import {DRAG_HANDLE_CLASS} from '../dashboard';
import {Widget} from '../types';

import WidgetCardChartContainer from './widgetCardChartContainer';
import WidgetCardContextMenu from './widgetCardContextMenu';

type DraggableProps = Pick<ReturnType<typeof useSortable>, 'attributes' | 'listeners'>;

type Props = WithRouterProps & {
  api: Client;
  currentWidgetDragging: boolean;
  isEditing: boolean;
  isSorting: boolean;
  location: Location;
  organization: Organization;
  selection: PageFilters;
  widget: Widget;
  widgetLimitReached: boolean;
  draggableProps?: DraggableProps;
  hideToolbar?: boolean;
  isMobile?: boolean;
  isPreview?: boolean;
  noLazyLoad?: boolean;
  onDelete?: () => void;
  onDuplicate?: () => void;
  onEdit?: () => void;
  renderErrorMessage?: (errorMessage?: string) => React.ReactNode;
  showContextMenu?: boolean;
  showWidgetViewerButton?: boolean;
  tableItemLimit?: number;
  windowWidth?: number;
};

class WidgetCard extends React.Component<Props> {
  renderToolbar() {
    const {
      onEdit,
      onDelete,
      onDuplicate,
      draggableProps,
      hideToolbar,
      isEditing,
      isMobile,
    } = this.props;

    if (!isEditing) {
      return null;
    }

    return (
      <ToolbarPanel>
        <IconContainer style={{visibility: hideToolbar ? 'hidden' : 'visible'}}>
          {!isMobile && (
            <IconClick>
              <StyledIconGrabbable
                color="textColor"
                className={DRAG_HANDLE_CLASS}
                {...draggableProps?.listeners}
                {...draggableProps?.attributes}
              />
            </IconClick>
          )}
          <IconClick data-test-id="widget-edit" onClick={onEdit}>
            <IconEdit color="textColor" />
          </IconClick>
          <IconClick aria-label={t('Duplicate Widget')} onClick={onDuplicate}>
            <IconCopy color="textColor" />
          </IconClick>
          <IconClick data-test-id="widget-delete" onClick={onDelete}>
            <IconDelete color="textColor" />
          </IconClick>
        </IconContainer>
      </ToolbarPanel>
    );
  }

  renderContextMenu() {
    const {
      widget,
      selection,
      organization,
      showContextMenu,
      isPreview,
      widgetLimitReached,
      onEdit,
      onDuplicate,
      onDelete,
      isEditing,
    } = this.props;

    if (isEditing) {
      return null;
    }

    return (
      <WidgetCardContextMenu
        organization={organization}
        widget={widget}
        selection={selection}
        showContextMenu={showContextMenu}
        isPreview={isPreview}
        widgetLimitReached={widgetLimitReached}
        onDuplicate={onDuplicate}
        onEdit={onEdit}
        onDelete={onDelete}
      />
    );
  }

  render() {
    const {
      api,
      organization,
      selection,
      widget,
      isMobile,
      renderErrorMessage,
      tableItemLimit,
      windowWidth,
      noLazyLoad,
      location,
      showWidgetViewerButton,
<<<<<<< HEAD
      router,
=======
      onEdit,
      isEditing,
>>>>>>> a8c960a9
    } = this.props;
    return (
      <ErrorBoundary
        customComponent={<ErrorCard>{t('Error loading widget data')}</ErrorCard>}
      >
        <StyledPanel isDragging={false}>
          <WidgetHeader>
            <Tooltip title={widget.title} containerDisplayMode="grid" showOnlyOnOverflow>
              <WidgetTitle>{widget.title}</WidgetTitle>
            </Tooltip>
            {showWidgetViewerButton && !isEditing && (
              <OpenWidgetViewerButton
                aria-label={t('Open Widget Viewer')}
                onClick={() => {
                  if (widget.id) {
                    router.push({
                      pathname: `${location.pathname}widget/${widget.id}/`,
                      query: location.query,
                    });
                  } else {
                    openWidgetViewerModal({
                      organization,
                      widget,
                    });
                  }
                }}
              />
            )}
            {this.renderContextMenu()}
          </WidgetHeader>
          {noLazyLoad ? (
            <WidgetCardChartContainer
              api={api}
              organization={organization}
              selection={selection}
              widget={widget}
              isMobile={isMobile}
              renderErrorMessage={renderErrorMessage}
              tableItemLimit={tableItemLimit}
              windowWidth={windowWidth}
            />
          ) : (
            <LazyLoad once resize height={200}>
              <WidgetCardChartContainer
                api={api}
                organization={organization}
                selection={selection}
                widget={widget}
                isMobile={isMobile}
                renderErrorMessage={renderErrorMessage}
                tableItemLimit={tableItemLimit}
                windowWidth={windowWidth}
              />
            </LazyLoad>
          )}
          {this.renderToolbar()}
        </StyledPanel>
      </ErrorBoundary>
    );
  }
}

export default withApi(withOrganization(withPageFilters(withRouter(WidgetCard))));

const ErrorCard = styled(Placeholder)`
  display: flex;
  align-items: center;
  justify-content: center;
  background-color: ${p => p.theme.alert.error.backgroundLight};
  border: 1px solid ${p => p.theme.alert.error.border};
  color: ${p => p.theme.alert.error.textLight};
  border-radius: ${p => p.theme.borderRadius};
  margin-bottom: ${space(2)};
`;

const StyledPanel = styled(Panel, {
  shouldForwardProp: prop => prop !== 'isDragging',
})<{
  isDragging: boolean;
}>`
  margin: 0;
  visibility: ${p => (p.isDragging ? 'hidden' : 'visible')};
  /* If a panel overflows due to a long title stretch its grid sibling */
  height: 100%;
  min-height: 96px;
  display: flex;
  flex-direction: column;
`;

const ToolbarPanel = styled('div')`
  position: absolute;
  top: 0;
  left: 0;
  z-index: 2;

  width: 100%;
  height: 100%;

  display: flex;
  justify-content: flex-end;
  align-items: flex-start;

  background-color: ${p => p.theme.overlayBackgroundAlpha};
  border-radius: ${p => p.theme.borderRadius};
`;

const IconContainer = styled('div')`
  display: flex;
  margin: 10px ${space(2)};
  touch-action: none;
`;

const IconClick = styled('div')`
  padding: ${space(1)};

  &:hover {
    cursor: pointer;
  }
`;

const StyledIconGrabbable = styled(IconGrabbable)`
  &:hover {
    cursor: grab;
  }
`;

const WidgetTitle = styled(HeaderTitle)`
  ${overflowEllipsis};
  font-weight: normal;
`;

const WidgetHeader = styled('div')`
  padding: ${space(2)} ${space(3)} 0 ${space(3)};
  width: 100%;
  display: flex;
  justify-content: space-between;
`;

const OpenWidgetViewerButton = styled(IconExpand)`
  &:hover {
    cursor: pointer;
  }
  margin: auto;
  margin-left: ${space(0.5)};
  height: ${p => p.theme.fontSizeMedium};
`;<|MERGE_RESOLUTION|>--- conflicted
+++ resolved
@@ -143,12 +143,8 @@
       noLazyLoad,
       location,
       showWidgetViewerButton,
-<<<<<<< HEAD
       router,
-=======
-      onEdit,
       isEditing,
->>>>>>> a8c960a9
     } = this.props;
     return (
       <ErrorBoundary
