import {Component} from 'react';
import cloneDeep from 'lodash/cloneDeep';
import isEqual from 'lodash/isEqual';
import omit from 'lodash/omit';
import trimStart from 'lodash/trimStart';

import {addErrorMessage} from 'sentry/actionCreators/indicator';
import {doMetricsRequest} from 'sentry/actionCreators/metrics';
import {doSessionsRequest} from 'sentry/actionCreators/sessions';
import {Client, ResponseMeta} from 'sentry/api';
import {isSelectionEqual} from 'sentry/components/organizations/pageFilters/utils';
import {t} from 'sentry/locale';
import {
  MetricsApiResponse,
  OrganizationSummary,
  PageFilters,
  Release,
  SessionApiResponse,
} from 'sentry/types';
import {Series} from 'sentry/types/echarts';
import {TableDataWithTitle} from 'sentry/utils/discover/discoverQuery';
import {stripDerivedMetricsPrefix} from 'sentry/utils/discover/fields';
import {TOP_N} from 'sentry/utils/discover/types';

import {getDatasetConfig} from '../datasetConfig/base';
import {DEFAULT_TABLE_LIMIT, DisplayType, Widget, WidgetType} from '../types';
import {getWidgetInterval} from '../utils';
import {
  DERIVED_STATUS_METRICS_PATTERN,
  DerivedStatusFields,
  DISABLED_SORT,
  FIELD_TO_METRICS_EXPRESSION,
  METRICS_EXPRESSION_TO_FIELD,
} from '../widgetBuilder/releaseWidget/fields';

import {transformSessionsResponseToSeries} from './transformSessionsResponseToSeries';

type Props = {
  api: Client;
  children: (
    props: Pick<
      State,
      'loading' | 'timeseriesResults' | 'tableResults' | 'errorMessage' | 'pageLinks'
    >
  ) => React.ReactNode;
  organization: OrganizationSummary;
  selection: PageFilters;
  widget: Widget;
  cursor?: string;
  includeAllArgs?: boolean;
  limit?: number;
  onDataFetched?: (results: {
    tableResults?: TableDataWithTitle[];
    timeseriesResults?: Series[];
  }) => void;
};

type State = {
  loading: boolean;
  errorMessage?: string;
  pageLinks?: string;
  queryFetchID?: symbol;
  rawResults?: SessionApiResponse[] | MetricsApiResponse[];
  releases?: Release[];
  tableResults?: TableDataWithTitle[];
  timeseriesResults?: Series[];
};

function fieldsToDerivedMetrics(field: string): string {
  return FIELD_TO_METRICS_EXPRESSION[field] ?? field;
}

export function derivedMetricsToField(field: string): string {
  return METRICS_EXPRESSION_TO_FIELD[field] ?? field;
}

/**
 * Given a list of requested fields, this function returns
 * 'aggregates' which is a list of aggregate functions that
 * can be passed to either Metrics or Sessions endpoints,
 * 'derivedStatusFields' which need to be requested from the
 * Metrics endpoint and 'injectFields' which are fields not
 * requested but required to calculate the value of a derived
 * status field so will need to be stripped away in post processing.
 */
export function resolveDerivedStatusFields(
  fields: string[],
  useSessionAPI: boolean
): {
  aggregates: string[];
  derivedStatusFields: string[];
  injectedFields: string[];
} {
  const aggregates = fields.map(stripDerivedMetricsPrefix);
  const derivedStatusFields = aggregates.filter(agg =>
    Object.values(DerivedStatusFields).includes(agg as DerivedStatusFields)
  );

  const injectedFields: string[] = [];

  if (!!!useSessionAPI) {
    return {aggregates, derivedStatusFields, injectedFields};
  }

  derivedStatusFields.forEach(field => {
    const result = field.match(DERIVED_STATUS_METRICS_PATTERN);
    if (result) {
      if (result[2] === 'user' && !!!aggregates.includes('count_unique(user)')) {
        injectedFields.push('count_unique(user)');
        aggregates.push('count_unique(user)');
      }
      if (result[2] === 'session' && !!!aggregates.includes('sum(session)')) {
        injectedFields.push('sum(session)');
        aggregates.push('sum(session)');
      }
    }
  });

  return {aggregates, derivedStatusFields, injectedFields};
}

class ReleaseWidgetQueries extends Component<Props, State> {
  state: State = {
    loading: true,
    queryFetchID: undefined,
    errorMessage: undefined,
    timeseriesResults: undefined,
    rawResults: undefined,
    tableResults: undefined,
    releases: undefined,
  };

  componentDidMount() {
    this._isMounted = true;

    if (this.requiresCustomReleaseSorting()) {
      this.fetchReleasesAndData();
      return;
    }
    this.fetchData();
  }

  componentDidUpdate(prevProps: Props) {
    const {loading, rawResults} = this.state;
    const {selection, widget, organization, limit, cursor} = this.props;
    const ignroredWidgetProps = [
      'queries',
      'title',
      'id',
      'layout',
      'tempId',
      'widgetType',
    ];
    const ignoredQueryProps = ['name', 'fields', 'aggregates', 'columns'];
    const widgetQueryNames = widget.queries.map(q => q.name);
    const prevWidgetQueryNames = prevProps.widget.queries.map(q => q.name);

    if (
      this.requiresCustomReleaseSorting() &&
      (!isEqual(
        widget.queries.map(q => q.orderby),
        prevProps.widget.queries.map(q => q.orderby)
      ) ||
        !isSelectionEqual(selection, prevProps.selection) ||
        !isEqual(organization, prevProps.organization))
    ) {
      this.fetchReleasesAndData();
      return;
    }

    if (
      limit !== prevProps.limit ||
      organization.slug !== prevProps.organization.slug ||
      !isSelectionEqual(selection, prevProps.selection) ||
      // If the widget changed (ignore unimportant fields, + queries as they are handled lower)
      !isEqual(
        omit(widget, ignroredWidgetProps),
        omit(prevProps.widget, ignroredWidgetProps)
      ) ||
      // If the queries changed (ignore unimportant name, + fields as they are handled lower)
      !isEqual(
        widget.queries.map(q => omit(q, ignoredQueryProps)),
        prevProps.widget.queries.map(q => omit(q, ignoredQueryProps))
      ) ||
      // If the fields changed (ignore falsy/empty fields -> they can happen after clicking on Add Overlay)
      !isEqual(
        widget.queries.flatMap(q => q.fields?.filter(field => !!field)),
        prevProps.widget.queries.flatMap(q => q.fields?.filter(field => !!field))
      ) ||
      !isEqual(
        widget.queries.flatMap(q => q.aggregates.filter(aggregate => !!aggregate)),
        prevProps.widget.queries.flatMap(q =>
          q.aggregates.filter(aggregate => !!aggregate)
        )
      ) ||
      !isEqual(
        widget.queries.flatMap(q => q.columns.filter(column => !!column)),
        prevProps.widget.queries.flatMap(q => q.columns.filter(column => !!column))
      ) ||
      cursor !== prevProps.cursor
    ) {
      this.fetchData();
      return;
    }

    // If the query names have changed, then update timeseries labels
    const useSessionAPI = widget.queries[0].columns.includes('session.status');
    if (
      !loading &&
      !isEqual(widgetQueryNames, prevWidgetQueryNames) &&
      rawResults?.length === widget.queries.length
    ) {
      const {derivedStatusFields, injectedFields} = resolveDerivedStatusFields(
        widget.queries[0].aggregates,
        useSessionAPI
      );
      // eslint-disable-next-line react/no-did-update-set-state
      this.setState(prevState => {
        return {
          ...prevState,
          timeseriesResults: prevState.rawResults?.flatMap((rawResult, index) =>
            transformSessionsResponseToSeries(
              rawResult,
              derivedStatusFields,
              injectedFields,
              widget.queries[index].name
            )
          ),
        };
      });
    }
  }

  componentWillUnmount() {
    this._isMounted = false;
  }

  private _isMounted: boolean = false;
  config = getDatasetConfig(WidgetType.RELEASE);

  get limit() {
    const {limit} = this.props;

    switch (this.props.widget.displayType) {
      case DisplayType.TOP_N:
        return TOP_N;
      case DisplayType.TABLE:
        return limit ?? DEFAULT_TABLE_LIMIT;
      case DisplayType.BIG_NUMBER:
        return 1;
      default:
        return limit ?? 20; // TODO(dam): Can be changed to undefined once [INGEST-1079] is resolved
    }
  }

  requiresCustomReleaseSorting() {
    const {widget} = this.props;
    const useMetricsAPI = !!!widget.queries[0].columns.includes('session.status');
    const rawOrderby = trimStart(widget.queries[0].orderby, '-');
    return useMetricsAPI && rawOrderby === 'release';
  }

  async fetchReleasesAndData() {
    const {selection, api, organization} = this.props;
    const {environments, projects} = selection;

    try {
      const releases = await api.requestPromise(
        `/organizations/${organization.slug}/releases/`,
        {
          method: 'GET',
          data: {
            sort: 'date',
            project: projects,
            per_page: 50,
            environments,
          },
        }
      );
      if (!this._isMounted) {
        return;
      }
      this.setState({releases});
    } catch (error) {
      addErrorMessage(
        error.responseJSON ? error.responseJSON.error : t('Error sorting by releases')
      );
    }
    this.fetchData();
  }

  fetchData() {
    const {selection, api, organization, widget, includeAllArgs, cursor, onDataFetched} =
      this.props;

    if (widget.displayType === DisplayType.WORLD_MAP) {
      this.setState({errorMessage: t('World Map is not supported by metrics.')});
      return;
    }

    const queryFetchID = Symbol('queryFetchID');

    this.setState({
      loading: true,
      errorMessage: undefined,
      timeseriesResults: [],
      rawResults: [],
      tableResults: [],
      queryFetchID,
    });
    const {environments, projects, datetime} = selection;
    const {start, end, period} = datetime;

    const promises: Promise<
      MetricsApiResponse | [MetricsApiResponse, string, ResponseMeta] | SessionApiResponse
    >[] = [];

    // Only time we need to use sessions API is when session.status is requested
    // as a group by.
    const useSessionAPI = widget.queries[0].columns.includes('session.status');
    const isDescending = widget.queries[0].orderby.startsWith('-');
    const rawOrderby = trimStart(widget.queries[0].orderby, '-');
    const unsupportedOrderby =
      DISABLED_SORT.includes(rawOrderby) || useSessionAPI || rawOrderby === 'release';

    // Temporary solution to support sorting on releases when querying the
    // Metrics API:
    //
    // We first request the top 50 recent releases from postgres. Note that the
    // release request is based on the project and environment selected in the
    // page filters.
    //
    // We then construct a massive OR condition and append it to any specified
    // filter condition. We also maintain an ordered array of release versions
    // to order the results returned from the metrics endpoint.
    //
    // Also note that we request a limit of 100 on the metrics endpoint, this
    // is because in a query, the limit should be applied after the results are
    // sorted based on the release version. The larger number of rows we
    // request, the more accurate our results are going to be.
    //
    // After the results are sorted, we truncate the data to the requested
    // limit. This will result in a few edge cases:
    //
    //   1. low to high sort may not show releases at the beginning of the
    //      selected period if there are more than 50 releases in the selected
    //      period.
    //
    //   2. if a recent release is not returned due to the 100 row limit
    //      imposed on the metrics query the user won't see it on the
    //      table/chart/
    //
    const isCustomReleaseSorting = this.requiresCustomReleaseSorting();
    const {releases} = this.state;
    const interval = getWidgetInterval(
      widget,
      {start, end, period},
      // requesting low fidelity for release sort because metrics api can't return 100 rows of high fidelity series data
      isCustomReleaseSorting ? 'low' : undefined
    );
    let releaseCondition = '';
    const releasesArray: string[] = [];
    if (isCustomReleaseSorting) {
      if (releases && releases.length === 1) {
        releaseCondition += `release:${releases[0].version}`;
        releasesArray.push(releases[0].version);
      }
      if (releases && releases.length > 1) {
        releaseCondition += 'release:[' + releases[0].version;
        releasesArray.push(releases[0].version);
        for (let i = 1; i < releases.length; i++) {
          releaseCondition += ',' + releases[i].version;
          releasesArray.push(releases[i].version);
        }
        releaseCondition += ']';

        if (!!!isDescending) {
          releasesArray.reverse();
        }
      }
    }

    const {aggregates, derivedStatusFields, injectedFields} = resolveDerivedStatusFields(
      widget.queries[0].aggregates,
      useSessionAPI
    );
    const columns = widget.queries[0].columns;

    const includeSeries = widget.displayType !== DisplayType.TABLE ? 1 : 0;
    const includeTotals =
      widget.displayType === DisplayType.TABLE ||
      widget.displayType === DisplayType.BIG_NUMBER ||
      columns.length > 0
        ? 1
        : 0;

    widget.queries.forEach(query => {
      let requestData;
      let requester;
      if (useSessionAPI) {
        const sessionAggregates = aggregates.filter(
          agg =>
            !!!Object.values(DerivedStatusFields).includes(agg as DerivedStatusFields)
        );
        requestData = {
          field: sessionAggregates,
          orgSlug: organization.slug,
          end,
          environment: environments,
          groupBy: columns,
          limit: undefined,
          orderBy: '', // Orderby not supported with session.status
          interval,
          project: projects,
          query: query.conditions,
          start,
          statsPeriod: period,
          includeAllArgs,
          cursor,
        };
        requester = doSessionsRequest;
      } else {
        requestData = {
          field: aggregates.map(fieldsToDerivedMetrics),
          orgSlug: organization.slug,
          end,
          environment: environments,
          groupBy: columns.map(fieldsToDerivedMetrics),
          limit: columns.length === 0 ? 1 : isCustomReleaseSorting ? 100 : this.limit,
          orderBy: unsupportedOrderby
            ? ''
            : isDescending
            ? `-${fieldsToDerivedMetrics(rawOrderby)}`
            : fieldsToDerivedMetrics(rawOrderby),
          interval,
          project: projects,
          query:
            query.conditions + (releaseCondition === '' ? '' : ` ${releaseCondition}`),
          start,
          statsPeriod: period,
          includeAllArgs,
          cursor,
          includeSeries,
          includeTotals,
        };
        requester = doMetricsRequest;

        if (
          rawOrderby &&
          !!!unsupportedOrderby &&
          !!!aggregates.includes(rawOrderby) &&
          !!!columns.includes(rawOrderby)
        ) {
          requestData.field = [...requestData.field, fieldsToDerivedMetrics(rawOrderby)];
          if (!!!injectedFields.includes(rawOrderby)) {
            injectedFields.push(rawOrderby);
          }
        }
      }

      promises.push(requester(api, requestData));
    });

    let completed = 0;
    promises.forEach(async (promise, requestIndex) => {
      try {
        const res = await promise;
        let data: SessionApiResponse | MetricsApiResponse;
        let response: ResponseMeta;
        if (Array.isArray(res)) {
          data = res[0];
          response = res[2];
        } else {
          data = res;
        }
        if (!this._isMounted) {
          return;
        }
        this.setState(prevState => {
          if (prevState.queryFetchID !== queryFetchID) {
            // invariant: a different request was initiated after this request
            return prevState;
          }

          if (releasesArray.length) {
            data.groups.sort(function (group1, group2) {
              const release1 = group1.by.release;
              const release2 = group2.by.release;
              return releasesArray.indexOf(release1) - releasesArray.indexOf(release2);
            });
            data.groups = data.groups.slice(0, this.limit);
          }

          // Transform to fit the table format
          let tableResults: TableDataWithTitle[] | undefined;
          if (includeTotals) {
<<<<<<< HEAD
            const tableData = this.config.transformTable!(
=======
            const tableData = this.config.transformTable(
>>>>>>> aa01abaa
              data,
              widget.queries[0]
            ) as TableDataWithTitle; // Cast so we can add the title.
            tableData.title = widget.queries[requestIndex]?.name ?? '';
            tableResults = [...(prevState.tableResults ?? []), tableData];
          } else {
            tableResults = undefined;
          }

          // Transform to fit the chart format
          const timeseriesResults = [...(prevState.timeseriesResults ?? [])];
          if (includeSeries) {
            const transformedResult = transformSessionsResponseToSeries(
              data,
              derivedStatusFields,
              injectedFields,
              widget.queries[requestIndex].name
            );

            // When charting timeseriesData on echarts, color association to a timeseries result
            // is order sensitive, ie series at index i on the timeseries array will use color at
            // index i on the color array. This means that on multi series results, we need to make
            // sure that the order of series in our results do not change between fetches to avoid
            // coloring inconsistencies between renders.
            transformedResult.forEach((result, resultIndex) => {
              timeseriesResults[requestIndex * transformedResult.length + resultIndex] =
                result;
            });
          }

          onDataFetched?.({timeseriesResults, tableResults});

          if ([DisplayType.TABLE, DisplayType.BIG_NUMBER].includes(widget.displayType)) {
            return {
              ...prevState,
              errorMessage: undefined,
              tableResults,
              pageLinks: response?.getResponseHeader('link') ?? undefined,
            };
          }

          const rawResultsClone = cloneDeep(prevState.rawResults ?? []);
          rawResultsClone[requestIndex] = data;

          return {
            ...prevState,
            errorMessage: undefined,
            timeseriesResults,
            rawResults: rawResultsClone,
            pageLinks: response?.getResponseHeader('link') ?? undefined,
          };
        });
      } catch (err) {
        const errorMessage = err?.responseJSON?.detail || t('An unknown error occurred.');
        if (!this._isMounted) {
          return;
        }
        this.setState({errorMessage});
      } finally {
        completed++;
        if (!this._isMounted) {
          return;
        }
        this.setState(prevState => {
          if (prevState.queryFetchID !== queryFetchID) {
            // invariant: a different request was initiated after this request
            return prevState;
          }

          return {
            ...prevState,
            loading: completed === promises.length ? false : true,
          };
        });
      }
    });
  }

  render() {
    const {children} = this.props;
    const {loading, timeseriesResults, tableResults, errorMessage, pageLinks} =
      this.state;

    return children({
      loading,
      timeseriesResults,
      tableResults,
      errorMessage,
      pageLinks,
    });
  }
}

export default ReleaseWidgetQueries;<|MERGE_RESOLUTION|>--- conflicted
+++ resolved
@@ -494,11 +494,7 @@
           // Transform to fit the table format
           let tableResults: TableDataWithTitle[] | undefined;
           if (includeTotals) {
-<<<<<<< HEAD
-            const tableData = this.config.transformTable!(
-=======
             const tableData = this.config.transformTable(
->>>>>>> aa01abaa
               data,
               widget.queries[0]
             ) as TableDataWithTitle; // Cast so we can add the title.
