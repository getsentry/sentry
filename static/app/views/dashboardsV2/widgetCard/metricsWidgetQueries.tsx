import * as React from 'react';
import cloneDeep from 'lodash/cloneDeep';
import isEqual from 'lodash/isEqual';
<<<<<<< HEAD
=======
import omit from 'lodash/omit';
>>>>>>> cb7b3420

import {doMetricsRequest} from 'sentry/actionCreators/metrics';
import {Client} from 'sentry/api';
import {isSelectionEqual} from 'sentry/components/organizations/pageFilters/utils';
import {t} from 'sentry/locale';
import {MetricsApiResponse, OrganizationSummary, PageFilters} from 'sentry/types';
import {Series} from 'sentry/types/echarts';
import {TableDataWithTitle} from 'sentry/utils/discover/discoverQuery';
import {TOP_N} from 'sentry/utils/discover/types';
import {transformMetricsResponseToSeries} from 'sentry/utils/metrics/transformMetricsResponseToSeries';

import {DisplayType, Widget} from '../types';
import {getWidgetInterval} from '../utils';

type Props = {
  api: Client;
  children: (
    props: Pick<State, 'loading' | 'timeseriesResults' | 'tableResults' | 'errorMessage'>
  ) => React.ReactNode;
  organization: OrganizationSummary;
  selection: PageFilters;
  widget: Widget;
  limit?: number;
};

type State = {
  loading: boolean;
  errorMessage?: string;
  queryFetchID?: symbol;
  rawResults?: MetricsApiResponse[];
  tableResults?: TableDataWithTitle[];
  timeseriesResults?: Series[];
};

class MetricsWidgetQueries extends React.Component<Props, State> {
  state: State = {
    loading: true,
    queryFetchID: undefined,
    errorMessage: undefined,
    timeseriesResults: undefined,
    rawResults: undefined,
    tableResults: undefined,
  };

  componentDidMount() {
    this._isMounted = true;
    this.fetchData();
  }

  componentDidUpdate(prevProps: Props) {
<<<<<<< HEAD
    // TODO(dam): Put more sophisticated refetch logic in place
    const {selection, widget} = this.props;
    if (
      !isEqual(widget.displayType, prevProps.widget.displayType) ||
      !isEqual(widget.interval, prevProps.widget.interval) ||
      !isEqual(widget.displayType, prevProps.widget.displayType) ||
      !isSelectionEqual(selection, prevProps.selection)
=======
    const {selection, widget, organization, limit} = this.props;
    const ignroredWidgetProps = [
      'queries',
      'title',
      'id',
      'layout',
      'tempId',
      'widgetType',
    ];
    const ignoredQueryProps = ['name'];

    if (
      limit !== prevProps.limit ||
      organization.slug !== prevProps.organization.slug ||
      !isSelectionEqual(selection, prevProps.selection) ||
      !isEqual(
        omit(widget, ignroredWidgetProps),
        omit(prevProps.widget, ignroredWidgetProps)
      ) ||
      !isEqual(
        widget.queries.map(q => omit(q, ignoredQueryProps)),
        prevProps.widget.queries.map(q => omit(q, ignoredQueryProps))
      )
>>>>>>> cb7b3420
    ) {
      this.fetchData();
    }
  }

  componentWillUnmount() {
    this._isMounted = false;
  }

  private _isMounted: boolean = false;

  fetchTabularData(_queryFetchID: symbol) {
    this.setState({loading: false, tableResults: []});
    // TODO(dam): implement the rest
  }

  fetchTimeseriesData(queryFetchID: symbol) {
    const {selection, api, organization, widget} = this.props;
    this.setState({loading: false, timeseriesResults: [], rawResults: []});
    const {environments, projects, datetime} = selection;
    const {start, end, period} = datetime;
    const interval = getWidgetInterval(widget, {start, end, period});

    const promises = widget.queries.map(query => {
      const requestData = {
        field: query.fields,
        orgSlug: organization.slug,
        end,
        environment: environments,
        // groupBy: query.groupBy // TODO(dam): add backend groupBy support
        interval,
        limit: widget.displayType === DisplayType.TOP_N ? TOP_N : undefined,
        orderBy: query.orderby,
        project: projects,
        query: query.conditions,
        start,
        statsPeriod: period,
      };
      return doMetricsRequest(api, requestData);
    });

    let completed = 0;
    promises.forEach(async (promise, requestIndex) => {
      try {
        const rawResults = await promise;
        if (!this._isMounted) {
          return;
        }
        this.setState(prevState => {
          if (prevState.queryFetchID !== queryFetchID) {
            // invariant: a different request was initiated after this request
            return prevState;
          }

          const timeseriesResults = [...(prevState.timeseriesResults ?? [])];
          const transformedResult = transformMetricsResponseToSeries(rawResults);

          // When charting timeseriesData on echarts, color association to a timeseries result
          // is order sensitive, ie series at index i on the timeseries array will use color at
          // index i on the color array. This means that on multi series results, we need to make
          // sure that the order of series in our results do not change between fetches to avoid
          // coloring inconsistencies between renders.
          transformedResult.forEach((result, resultIndex) => {
            timeseriesResults[requestIndex * transformedResult.length + resultIndex] =
              result;
          });

          const rawResultsClone = cloneDeep(prevState.rawResults ?? []);
          rawResultsClone[requestIndex] = rawResults;

          return {
            ...prevState,
            timeseriesResults,
            rawResults: rawResultsClone,
          };
        });
      } catch (err) {
        const errorMessage = err?.responseJSON?.detail || t('An unknown error occurred.');
        this.setState({errorMessage});
      } finally {
        completed++;
        if (!this._isMounted) {
          return;
        }
        this.setState(prevState => {
          if (prevState.queryFetchID !== queryFetchID) {
            // invariant: a different request was initiated after this request
            return prevState;
          }

          return {
            ...prevState,
            loading: completed === promises.length ? false : true,
          };
        });
      }
    });
  }

  fetchData() {
    const {widget} = this.props;

    if (widget.displayType === DisplayType.WORLD_MAP) {
      this.setState({errorMessage: t('World Map is not supported by metrics.')});
      return;
    }

    const queryFetchID = Symbol('queryFetchID');
    this.setState({loading: true, errorMessage: undefined, queryFetchID});

    if (['table', 'big_number'].includes(widget.displayType)) {
      this.fetchTabularData(queryFetchID);
    } else {
      this.fetchTimeseriesData(queryFetchID);
    }
  }

  render() {
    const {children} = this.props;
    const {loading, timeseriesResults, tableResults, errorMessage} = this.state;

    return children({
      loading,
      timeseriesResults,
      tableResults,
      errorMessage,
    });
  }
}

export default MetricsWidgetQueries;<|MERGE_RESOLUTION|>--- conflicted
+++ resolved
@@ -1,10 +1,7 @@
 import * as React from 'react';
 import cloneDeep from 'lodash/cloneDeep';
 import isEqual from 'lodash/isEqual';
-<<<<<<< HEAD
-=======
 import omit from 'lodash/omit';
->>>>>>> cb7b3420
 
 import {doMetricsRequest} from 'sentry/actionCreators/metrics';
 import {Client} from 'sentry/api';
@@ -55,15 +52,6 @@
   }
 
   componentDidUpdate(prevProps: Props) {
-<<<<<<< HEAD
-    // TODO(dam): Put more sophisticated refetch logic in place
-    const {selection, widget} = this.props;
-    if (
-      !isEqual(widget.displayType, prevProps.widget.displayType) ||
-      !isEqual(widget.interval, prevProps.widget.interval) ||
-      !isEqual(widget.displayType, prevProps.widget.displayType) ||
-      !isSelectionEqual(selection, prevProps.selection)
-=======
     const {selection, widget, organization, limit} = this.props;
     const ignroredWidgetProps = [
       'queries',
@@ -87,7 +75,6 @@
         widget.queries.map(q => omit(q, ignoredQueryProps)),
         prevProps.widget.queries.map(q => omit(q, ignoredQueryProps))
       )
->>>>>>> cb7b3420
     ) {
       this.fetchData();
     }
