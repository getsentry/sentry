import * as React from 'react';
import cloneDeep from 'lodash/cloneDeep';
import isEqual from 'lodash/isEqual';
import omit from 'lodash/omit';

import {doMetricsRequest} from 'sentry/actionCreators/metrics';
import {Client} from 'sentry/api';
import {isSelectionEqual} from 'sentry/components/organizations/pageFilters/utils';
import {t} from 'sentry/locale';
import {MetricsApiResponse, OrganizationSummary, PageFilters} from 'sentry/types';
import {Series} from 'sentry/types/echarts';
import {TableDataWithTitle} from 'sentry/utils/discover/discoverQuery';
import {getColumnsAndAggregates} from 'sentry/utils/discover/fields';
import {TOP_N} from 'sentry/utils/discover/types';
import {transformMetricsResponseToSeries} from 'sentry/utils/metrics/transformMetricsResponseToSeries';
import {transformMetricsResponseToTable} from 'sentry/utils/metrics/transformMetricsResponseToTable';

import {DEFAULT_TABLE_LIMIT, DisplayType, Widget} from '../types';
import {getWidgetInterval} from '../utils';

type Props = {
  api: Client;
  children: (
    props: Pick<State, 'loading' | 'timeseriesResults' | 'tableResults' | 'errorMessage'>
  ) => React.ReactNode;
  organization: OrganizationSummary;
  selection: PageFilters;
  widget: Widget;
  limit?: number;
};

type State = {
  loading: boolean;
  errorMessage?: string;
  queryFetchID?: symbol;
  rawResults?: MetricsApiResponse[];
  tableResults?: TableDataWithTitle[];
  timeseriesResults?: Series[];
};

class MetricsWidgetQueries extends React.Component<Props, State> {
  state: State = {
    loading: true,
    queryFetchID: undefined,
    errorMessage: undefined,
    timeseriesResults: undefined,
    rawResults: undefined,
    tableResults: undefined,
  };

  componentDidMount() {
    this._isMounted = true;
    this.fetchData();
  }

  componentDidUpdate(prevProps: Props) {
    const {loading, rawResults} = this.state;
    const {selection, widget, organization, limit} = this.props;
    const ignroredWidgetProps = [
      'queries',
      'title',
      'id',
      'layout',
      'tempId',
      'widgetType',
    ];
    const ignoredQueryProps = ['name', 'fields', 'aggregates', 'columns'];
    const widgetQueryNames = widget.queries.map(q => q.name);
    const prevWidgetQueryNames = prevProps.widget.queries.map(q => q.name);

    if (
      limit !== prevProps.limit ||
      organization.slug !== prevProps.organization.slug ||
      !isSelectionEqual(selection, prevProps.selection) ||
      // If the widget changed (ignore unimportant fields, + queries as they are handled lower)
      !isEqual(
        omit(widget, ignroredWidgetProps),
        omit(prevProps.widget, ignroredWidgetProps)
      ) ||
      // If the queries changed (ignore unimportant name, + fields as they are handled lower)
      !isEqual(
        widget.queries.map(q => omit(q, ignoredQueryProps)),
        prevProps.widget.queries.map(q => omit(q, ignoredQueryProps))
      ) ||
      // If the fields changed (ignore falsy/empty fields -> they can happen after clicking on Add Overlay)
      !isEqual(
        widget.queries.flatMap(q => q.fields.filter(field => !!field)),
        prevProps.widget.queries.flatMap(q => q.fields.filter(field => !!field))
      ) ||
      !isEqual(
        widget.queries.flatMap(q => q.aggregates?.filter(aggregate => !!aggregate)),
        prevProps.widget.queries.flatMap(q =>
          q.aggregates?.filter(aggregate => !!aggregate)
        )
      ) ||
      !isEqual(
        widget.queries.flatMap(q => q.columns?.filter(column => !!column)),
        prevProps.widget.queries.flatMap(q => q.columns?.filter(column => !!column))
      )
    ) {
      this.fetchData();
      return;
    }

    // If the query names have changed, then update timeseries labels
    if (
      !loading &&
      !isEqual(widgetQueryNames, prevWidgetQueryNames) &&
      rawResults?.length === widget.queries.length
    ) {
      // eslint-disable-next-line react/no-did-update-set-state
      this.setState(prevState => {
        return {
          ...prevState,
          timeseriesResults: prevState.rawResults?.flatMap((rawResult, index) =>
            transformMetricsResponseToSeries(rawResult, widget.queries[index].name)
          ),
        };
      });
    }
  }

  componentWillUnmount() {
    this._isMounted = false;
  }

  private _isMounted: boolean = false;

  get limit() {
    const {limit} = this.props;

    switch (this.props.widget.displayType) {
      case DisplayType.TOP_N:
        return TOP_N;
      case DisplayType.TABLE:
        return limit ?? DEFAULT_TABLE_LIMIT;
      case DisplayType.BIG_NUMBER:
        return 1;
      default:
        return undefined;
    }
  }

  fetchData() {
    const {selection, api, organization, widget} = this.props;

    if (widget.displayType === DisplayType.WORLD_MAP) {
      this.setState({errorMessage: t('World Map is not supported by metrics.')});
      return;
    }

    const queryFetchID = Symbol('queryFetchID');

    this.setState({
      loading: true,
      errorMessage: undefined,
      timeseriesResults: [],
      rawResults: [],
      tableResults: [],
      queryFetchID,
    });
    const {environments, projects, datetime} = selection;
    const {start, end, period} = datetime;
    const interval = getWidgetInterval(widget, {start, end, period});

    const {aggregates, columns} = getColumnsAndAggregates(widget.queries[0].fields); // all queries have the same fields, filters differ

    const promises = widget.queries.map(query => {
      const requestData = {
        field: aggregates,
        orgSlug: organization.slug,
        end,
        environment: environments,
        groupBy: columns.length ? columns : undefined,
        interval,
        limit: this.limit,
<<<<<<< HEAD
        orderBy: query.orderby || (this.limit ? aggregates[0] : undefined),
=======
        orderBy: query.orderby || (this.limit ? query.fields[0] : undefined),
>>>>>>> 7df4433b
        project: projects,
        query: query.conditions,
        start,
        statsPeriod: period,
      };
      return doMetricsRequest(api, requestData);
    });

    let completed = 0;
    promises.forEach(async (promise, requestIndex) => {
      try {
        const response = await promise;
        if (!this._isMounted) {
          return;
        }
        this.setState(prevState => {
          if (prevState.queryFetchID !== queryFetchID) {
            // invariant: a different request was initiated after this request
            return prevState;
          }

          // Transform to fit the table format
          if ([DisplayType.TABLE, DisplayType.BIG_NUMBER].includes(widget.displayType)) {
            const tableData = transformMetricsResponseToTable(
              response
            ) as TableDataWithTitle; // Cast so we can add the title.
            tableData.title = widget.queries[requestIndex]?.name ?? '';
            return {
              ...prevState,
              tableResults: [...(prevState.tableResults ?? []), tableData],
            };
          }

          // Transform to fit the chart format
          const timeseriesResults = [...(prevState.timeseriesResults ?? [])];
          const transformedResult = transformMetricsResponseToSeries(
            response,
            widget.queries[requestIndex].name
          );

          // When charting timeseriesData on echarts, color association to a timeseries result
          // is order sensitive, ie series at index i on the timeseries array will use color at
          // index i on the color array. This means that on multi series results, we need to make
          // sure that the order of series in our results do not change between fetches to avoid
          // coloring inconsistencies between renders.
          transformedResult.forEach((result, resultIndex) => {
            timeseriesResults[requestIndex * transformedResult.length + resultIndex] =
              result;
          });

          const rawResultsClone = cloneDeep(prevState.rawResults ?? []);
          rawResultsClone[requestIndex] = response;

          return {
            ...prevState,
            timeseriesResults,
            rawResults: rawResultsClone,
          };
        });
      } catch (err) {
        const errorMessage = err?.responseJSON?.detail || t('An unknown error occurred.');
        this.setState({errorMessage});
      } finally {
        completed++;
        if (!this._isMounted) {
          return;
        }
        this.setState(prevState => {
          if (prevState.queryFetchID !== queryFetchID) {
            // invariant: a different request was initiated after this request
            return prevState;
          }

          return {
            ...prevState,
            loading: completed === promises.length ? false : true,
          };
        });
      }
    });
  }

  render() {
    const {children} = this.props;
    const {loading, timeseriesResults, tableResults, errorMessage} = this.state;

    return children({
      loading,
      timeseriesResults,
      tableResults,
      errorMessage,
    });
  }
}

export default MetricsWidgetQueries;<|MERGE_RESOLUTION|>--- conflicted
+++ resolved
@@ -174,11 +174,7 @@
         groupBy: columns.length ? columns : undefined,
         interval,
         limit: this.limit,
-<<<<<<< HEAD
         orderBy: query.orderby || (this.limit ? aggregates[0] : undefined),
-=======
-        orderBy: query.orderby || (this.limit ? query.fields[0] : undefined),
->>>>>>> 7df4433b
         project: projects,
         query: query.conditions,
         start,
