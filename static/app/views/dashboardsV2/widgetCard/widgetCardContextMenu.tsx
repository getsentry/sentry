--- conflicted
+++ resolved
@@ -203,11 +203,7 @@
         message={t('Are you sure you want to delete this widget?')}
         onConfirm={onDelete}
       >
-<<<<<<< HEAD
-        <StyledMenuItem danger data-test-id="delete-widget">
-=======
         <StyledMenuItem data-test-id="delete-widget" danger>
->>>>>>> fadbe322
           {t('Delete Widget')}
         </StyledMenuItem>
       </Confirm>
