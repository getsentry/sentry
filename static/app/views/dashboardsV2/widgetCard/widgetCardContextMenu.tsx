import styled from '@emotion/styled';
import * as qs from 'query-string';

import {openDashboardWidgetQuerySelectorModal} from 'sentry/actionCreators/modal';
import {parseArithmetic} from 'sentry/components/arithmeticInput/parser';
import {openConfirmModal} from 'sentry/components/confirm';
import DropdownMenuControlV2 from 'sentry/components/dropdownMenuControlV2';
import {MenuItemProps} from 'sentry/components/dropdownMenuItemV2';
import {
  IconCopy,
  IconDelete,
  IconEdit,
  IconEllipsis,
  IconIssues,
  IconTelescope,
} from 'sentry/icons';
import {t} from 'sentry/locale';
import space from 'sentry/styles/space';
import {Organization, PageFilters} from 'sentry/types';
import trackAdvancedAnalyticsEvent from 'sentry/utils/analytics/trackAdvancedAnalyticsEvent';
import {getUtcDateString} from 'sentry/utils/dates';
import {isEquation, stripEquationPrefix} from 'sentry/utils/discover/fields';
import {DisplayModes} from 'sentry/utils/discover/types';
import {eventViewFromWidget} from 'sentry/views/dashboardsV2/utils';
import {DisplayType} from 'sentry/views/dashboardsV2/widgetBuilder/utils';

import {Widget, WidgetType} from '../types';

type Props = {
  onDelete: () => void;
  onDuplicate: () => void;
  onEdit: () => void;
  organization: Organization;
  selection: PageFilters;
  widget: Widget;
  widgetLimitReached: boolean;
  isPreview?: boolean;
  showContextMenu?: boolean;
};

function WidgetCardContextMenu({
  organization,
  selection,
  widget,
  widgetLimitReached,
  onDelete,
  onDuplicate,
  onEdit,
  showContextMenu,
  isPreview,
}: Props) {
  if (!showContextMenu) {
    return null;
  }

  const menuOptions: MenuItemProps[] = [];
  const disabledKeys: string[] = [];

  if (isPreview) {
    return (
      <ContextWrapper>
        <DropdownMenuControlV2
          items={[
            {
              key: 'preview',
              label: t('This is a preview only. To edit, you must add this dashboard.'),
            },
          ]}
          triggerProps={{
            'aria-label': t('Widget actions'),
            size: 'xsmall',
            borderless: true,
            showChevron: false,
            icon: <IconEllipsis direction="down" size="sm" />,
          }}
          placement="bottom right"
          disabledKeys={['preview']}
        />
      </ContextWrapper>
    );
  }

  if (
    organization.features.includes('discover-basic') &&
    widget.widgetType === WidgetType.DISCOVER
  ) {
    // Open Widget in Discover
    if (widget.queries.length) {
      const eventView = eventViewFromWidget(
        widget.title,
        widget.queries[0],
        selection,
        widget.displayType
      );
      const discoverLocation = eventView.getResultsViewUrlTarget(organization.slug);
      // Pull a max of 3 valid Y-Axis from the widget
      const yAxisOptions = eventView.getYAxisOptions().map(({value}) => value);
      discoverLocation.query.yAxis = [
        ...new Set(
          widget.queries[0].fields.filter(field => yAxisOptions.includes(field))
        ),
      ].slice(0, 3);
      switch (widget.displayType) {
        case DisplayType.WORLD_MAP:
          discoverLocation.query.display = DisplayModes.WORLDMAP;
          break;
        case DisplayType.BAR:
          discoverLocation.query.display = DisplayModes.BAR;
          break;
        case DisplayType.TOP_N:
          discoverLocation.query.display = DisplayModes.TOP5;
          // Last field is used as the yAxis
          discoverLocation.query.yAxis =
            widget.queries[0].fields[widget.queries[0].fields.length - 1];
          discoverLocation.query.field = widget.queries[0].fields.slice(0, -1);
          break;
        default:
          break;
      }

      // Gather all fields and functions used in equations and prepend them to discover columns
      const termsSet: Set<string> = new Set();
      widget.queries[0].fields.forEach(field => {
        if (isEquation(field)) {
          const parsed = parseArithmetic(stripEquationPrefix(field)).tc;
          parsed.fields.forEach(({term}) => termsSet.add(term as string));
          parsed.functions.forEach(({term}) => termsSet.add(term as string));
        }
      });
      termsSet.forEach(term => {
        const fields = discoverLocation.query.field;
        if (Array.isArray(fields) && !fields.includes(term)) {
          fields.unshift(term);
        }
      });

      const discoverPath = `${discoverLocation.pathname}?${qs.stringify({
        ...discoverLocation.query,
      })}`;
<<<<<<< HEAD
      if (widget.queries.length === 1) {
        menuOptions.push({
          key: 'open-in-discover',
          label: t('Open in Discover'),
          leadingItems: <IconTelescope />,
          to: discoverPath,
          onAction: () => {
=======

      menuOptions.push({
        key: 'open-in-discover',
        label: t('Open in Discover'),
        leadingItems: <IconTelescope />,
        to: widget.queries.length === 1 ? discoverPath : undefined,
        onAction: () => {
          if (widget.queries.length === 1) {
>>>>>>> 3bff3980
            trackAdvancedAnalyticsEvent('dashboards_views.open_in_discover.opened', {
              organization,
              widget_type: widget.displayType,
            });
<<<<<<< HEAD
          },
        });
      } else {
        menuOptions.push({
          key: 'open-discover',
          label: t('Open in Discover'),
          leadingItems: <IconTelescope />,
          onAction: () => {
            trackAdvancedAnalyticsEvent('dashboards_views.query_selector.opened', {
              organization,
              widget_type: widget.displayType,
            });
            openDashboardWidgetQuerySelectorModal({organization, widget});
          },
        });
      }
=======
            return;
          }

          trackAdvancedAnalyticsEvent('dashboards_views.query_selector.opened', {
            organization,
            widget_type: widget.displayType,
          });
          openDashboardWidgetQuerySelectorModal({organization, widget});
        },
      });
>>>>>>> 3bff3980
    }
  }

  if (widget.widgetType === WidgetType.ISSUE) {
    const {start, end, utc, period} = selection.datetime;
    const datetime =
      start && end
        ? {start: getUtcDateString(start), end: getUtcDateString(end), utc}
        : {statsPeriod: period};
    const issuesLocation = `/organizations/${organization.slug}/issues/?${qs.stringify({
      query: widget.queries?.[0]?.conditions,
      sort: widget.queries?.[0]?.orderby,
      ...datetime,
    })}`;

    menuOptions.push({
      key: 'open-in-issues',
      label: t('Open in Issues'),
      leadingItems: <IconIssues />,
      to: issuesLocation,
    });
  }

  if (organization.features.includes('dashboards-edit')) {
    menuOptions.push({
      key: 'duplicate-widget',
      label: t('Duplicate Widget'),
      leadingItems: <IconCopy />,
      onAction: () => onDuplicate(),
    });
    widgetLimitReached && disabledKeys.push('duplicate-widget');

    menuOptions.push({
      key: 'edit-widget',
      label: t('Edit Widget'),
      leadingItems: <IconEdit />,
      onAction: () => onEdit(),
    });

    menuOptions.push({
      key: 'delete-widget',
      label: t('Delete Widget'),
      leadingItems: <IconDelete />,
<<<<<<< HEAD
      priority: 'danger',
=======
>>>>>>> 3bff3980
      onAction: () => {
        openConfirmModal({
          message: t('Are you sure you want to delete this widget?'),
          priority: 'danger',
          onConfirm: () => onDelete(),
        });
      },
    });
  }

  if (!menuOptions.length) {
    return null;
  }

  return (
    <ContextWrapper>
      <DropdownMenuControlV2
        items={menuOptions}
        triggerProps={{
          'aria-label': t('Widget actions'),
          size: 'xsmall',
          borderless: true,
          showChevron: false,
          icon: <IconEllipsis direction="down" size="sm" />,
        }}
        placement="bottom right"
        disabledKeys={disabledKeys}
      />
    </ContextWrapper>
  );
}

export default WidgetCardContextMenu;

const ContextWrapper = styled('div')`
  display: flex;
  align-items: center;
  height: ${space(3)};
  margin-left: ${space(1)};
`;<|MERGE_RESOLUTION|>--- conflicted
+++ resolved
@@ -137,16 +137,7 @@
       const discoverPath = `${discoverLocation.pathname}?${qs.stringify({
         ...discoverLocation.query,
       })}`;
-<<<<<<< HEAD
-      if (widget.queries.length === 1) {
-        menuOptions.push({
-          key: 'open-in-discover',
-          label: t('Open in Discover'),
-          leadingItems: <IconTelescope />,
-          to: discoverPath,
-          onAction: () => {
-=======
-
+      
       menuOptions.push({
         key: 'open-in-discover',
         label: t('Open in Discover'),
@@ -154,29 +145,10 @@
         to: widget.queries.length === 1 ? discoverPath : undefined,
         onAction: () => {
           if (widget.queries.length === 1) {
->>>>>>> 3bff3980
             trackAdvancedAnalyticsEvent('dashboards_views.open_in_discover.opened', {
               organization,
               widget_type: widget.displayType,
             });
-<<<<<<< HEAD
-          },
-        });
-      } else {
-        menuOptions.push({
-          key: 'open-discover',
-          label: t('Open in Discover'),
-          leadingItems: <IconTelescope />,
-          onAction: () => {
-            trackAdvancedAnalyticsEvent('dashboards_views.query_selector.opened', {
-              organization,
-              widget_type: widget.displayType,
-            });
-            openDashboardWidgetQuerySelectorModal({organization, widget});
-          },
-        });
-      }
-=======
             return;
           }
 
@@ -187,7 +159,6 @@
           openDashboardWidgetQuerySelectorModal({organization, widget});
         },
       });
->>>>>>> 3bff3980
     }
   }
 
@@ -231,10 +202,7 @@
       key: 'delete-widget',
       label: t('Delete Widget'),
       leadingItems: <IconDelete />,
-<<<<<<< HEAD
       priority: 'danger',
-=======
->>>>>>> 3bff3980
       onAction: () => {
         openConfirmModal({
           message: t('Are you sure you want to delete this widget?'),
