--- conflicted
+++ resolved
@@ -223,18 +223,13 @@
               size="zero"
               icon={<IconExpand size="xs" />}
               onClick={() => {
-<<<<<<< HEAD
-                (seriesData || tableData || issuesData) &&
-                  setData({
-                    seriesData,
-                    tableData,
-                    issuesData,
-                    pageLinks,
-                    totalIssuesCount,
-                  });
-=======
-                setData({seriesData, tableData});
->>>>>>> 6b566651
+                setData({
+                  seriesData,
+                  tableData,
+                  issuesData,
+                  pageLinks,
+                  totalIssuesCount,
+                });
                 openWidgetViewerPath(widget.id ?? index);
               }}
             />
