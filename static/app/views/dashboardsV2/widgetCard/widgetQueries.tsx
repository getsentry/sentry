--- conflicted
+++ resolved
@@ -362,11 +362,7 @@
         isMetricsData = isMetricsData === false ? false : data.meta?.isMetricsData;
 
         // Cast so we can add the title.
-<<<<<<< HEAD
-        const tableData = this.config.transformTable!(data, widget.queries[0], {
-=======
         const tableData = this.config.transformTable(data, widget.queries[0], {
->>>>>>> aa01abaa
           organization,
         }) as TableDataWithTitle;
         tableData.title = widget.queries[i]?.name ?? '';
