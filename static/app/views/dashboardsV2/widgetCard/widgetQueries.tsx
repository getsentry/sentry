import * as React from 'react';
import cloneDeep from 'lodash/cloneDeep';
import isEqual from 'lodash/isEqual';
import omit from 'lodash/omit';
import trimStart from 'lodash/trimStart';

import {doEventsRequest} from 'sentry/actionCreators/events';
import {Client} from 'sentry/api';
import {isMultiSeriesStats} from 'sentry/components/charts/utils';
import {isSelectionEqual} from 'sentry/components/organizations/pageFilters/utils';
import {t} from 'sentry/locale';
import {
  EventsStats,
  MultiSeriesEventsStats,
  OrganizationSummary,
  PageFilters,
} from 'sentry/types';
import {Series} from 'sentry/types/echarts';
import {TableData, TableDataWithTitle} from 'sentry/utils/discover/discoverQuery';
import {isEquation} from 'sentry/utils/discover/fields';
import {
  DiscoverQueryRequestParams,
  doDiscoverQuery,
} from 'sentry/utils/discover/genericDiscoverQuery';
import {TOP_N} from 'sentry/utils/discover/types';

import {DEFAULT_TABLE_LIMIT, DisplayType, Widget, WidgetQuery} from '../types';
<<<<<<< HEAD
import {eventViewFromWidget, getNextEquationIndex, getWidgetInterval} from '../utils';
=======
import {
  eventViewFromWidget,
  getDashboardsMEPQueryParams,
  getWidgetInterval,
} from '../utils';

import {DashboardsMEPContext} from './dashboardsMEPContext';
>>>>>>> f5a87170

type RawResult = EventsStats | MultiSeriesEventsStats;

type SeriesWithOrdering = [order: number, series: Series];

function transformSeries(stats: EventsStats, seriesName: string): Series {
  return {
    seriesName,
    data:
      stats?.data?.map(([timestamp, counts]) => ({
        name: timestamp * 1000,
        value: counts.reduce((acc, {count}) => acc + count, 0),
      })) ?? [],
  };
}

/**
 * Multiseries data with a grouping needs to be "flattened" because the aggregate data
 * are stored under the group names. These names need to be combined with the aggregate
 * names to show a series.
 *
 * e.g. count() and count_unique() grouped by environment
 * {
 *    "local": {
 *      "count()": {...},
 *      "count_unique()": {...}
 *    },
 *    "prod": {
 *      "count()": {...},
 *      "count_unique()": {...}
 *    }
 * }
 */
export function flattenMultiSeriesDataWithGrouping(
  result: RawResult,
  queryAlias: string
): SeriesWithOrdering[] {
  const seriesWithOrdering: SeriesWithOrdering[] = [];
  const groupNames = Object.keys(result);

  groupNames.forEach(groupName => {
    // Each group contains an order key which we should ignore
    const aggregateNames = Object.keys(omit(result[groupName], 'order'));

    aggregateNames.forEach(aggregate => {
      const seriesName = `${groupName} : ${aggregate}`;
      const prefixedName = queryAlias ? `${queryAlias} > ${seriesName}` : seriesName;
      const seriesData: EventsStats = result[groupName][aggregate];

      seriesWithOrdering.push([
        result[groupName].order || 0,
        transformSeries(seriesData, prefixedName),
      ]);
    });
  });

  return seriesWithOrdering;
}

function getIsMetricsDataFromSeriesResponse(result: RawResult): boolean | undefined {
  const multiIsMetricsData = Object.values(result)
    .map(({isMetricsData}) => isMetricsData)
    // One non-metrics series will cause all of them to be marked as such
    .reduce((acc, value) => (acc === false ? false : value), undefined);

  return isMultiSeriesStats(result) ? multiIsMetricsData : result.isMetricsData;
}

function transformResult(
  query: WidgetQuery,
  result: RawResult,
  displayType: DisplayType,
  widgetBuilderNewDesign: boolean = false
): Series[] {
  let output: Series[] = [];

  const queryAlias = query.name;

  if (isMultiSeriesStats(result)) {
    let seriesWithOrdering: SeriesWithOrdering[] = [];
    const isMultiSeriesDataWithGrouping =
      query.aggregates.length > 1 && query.columns.length;

    // Convert multi-series results into chartable series. Multi series results
    // are created when multiple yAxis are used. Convert the timeseries
    // data into a multi-series result set.  As the server will have
    // replied with a map like: {[titleString: string]: EventsStats}
    if (
      widgetBuilderNewDesign &&
      displayType !== DisplayType.TOP_N &&
      isMultiSeriesDataWithGrouping
    ) {
      seriesWithOrdering = flattenMultiSeriesDataWithGrouping(result, queryAlias);
    } else {
      seriesWithOrdering = Object.keys(result).map((seriesName: string) => {
        const prefixedName = queryAlias ? `${queryAlias} : ${seriesName}` : seriesName;
        const seriesData: EventsStats = result[seriesName];
        return [seriesData.order || 0, transformSeries(seriesData, prefixedName)];
      });
    }

    output = [...seriesWithOrdering.sort().map(item => item[1])];
  } else {
    const field = query.aggregates[0];
    const prefixedName = queryAlias ? `${queryAlias} : ${field}` : field;
    const transformed = transformSeries(result, prefixedName);
    output.push(transformed);
  }

  return output;
}

type Props = {
  api: Client;
  children: (
    props: Pick<
      State,
      'loading' | 'timeseriesResults' | 'tableResults' | 'errorMessage' | 'pageLinks'
    >
  ) => React.ReactNode;
  organization: OrganizationSummary;
  selection: PageFilters;
  widget: Widget;
  cursor?: string;
  limit?: number;
  onDataFetched?: (results: {
    pageLinks?: string;
    tableResults?: TableDataWithTitle[];
    timeseriesResults?: Series[];
  }) => void;
};

type State = {
  loading: boolean;
  errorMessage?: string;
  pageLinks?: null | string;
  queryFetchID?: symbol;
  rawResults?: RawResult[];
  tableResults?: TableDataWithTitle[];
  timeseriesResults?: Series[];
};

class WidgetQueries extends React.Component<Props, State> {
  state: State = {
    loading: true,
    queryFetchID: undefined,
    errorMessage: undefined,
    timeseriesResults: undefined,
    rawResults: undefined,
    tableResults: undefined,
    pageLinks: undefined,
  };

  componentDidMount() {
    this._isMounted = true;
    this.fetchData();
  }

  componentDidUpdate(prevProps: Props) {
    const {selection, widget, cursor, organization} = this.props;
    const widgetBuilderNewDesign = organization.features.includes(
      'new-widget-builder-experience-design'
    );

    // We do not fetch data whenever the query name changes.
    // Also don't count empty fields when checking for field changes
    const [prevWidgetQueryNames, prevWidgetQueries] = prevProps.widget.queries
      .map((query: WidgetQuery) => {
        query.aggregates = query.aggregates.filter(field => !!field);
        query.columns = query.columns.filter(field => !!field);
        return query;
      })
      .reduce(
        ([names, queries]: [string[], Omit<WidgetQuery, 'name'>[]], {name, ...rest}) => {
          names.push(name);
          queries.push(rest);
          return [names, queries];
        },
        [[], []]
      );

    const [widgetQueryNames, widgetQueries] = widget.queries
      .map((query: WidgetQuery) => {
        query.aggregates = query.aggregates.filter(
          field => !!field && field !== 'equation|'
        );
        query.columns = query.columns.filter(field => !!field && field !== 'equation|');
        return query;
      })
      .reduce(
        ([names, queries]: [string[], Omit<WidgetQuery, 'name'>[]], {name, ...rest}) => {
          names.push(name);
          queries.push(rest);
          return [names, queries];
        },
        [[], []]
      );

    if (
      widget.limit !== prevProps.widget.limit ||
      !isEqual(widget.displayType, prevProps.widget.displayType) ||
      !isEqual(widget.interval, prevProps.widget.interval) ||
      !isEqual(widgetQueries, prevWidgetQueries) ||
      !isSelectionEqual(selection, prevProps.selection) ||
      cursor !== prevProps.cursor
    ) {
      this.fetchData();
      return;
    }

    if (
      !this.state.loading &&
      !isEqual(prevWidgetQueryNames, widgetQueryNames) &&
      this.state.rawResults?.length === widget.queries.length
    ) {
      // If the query names has changed, then update timeseries labels

      // eslint-disable-next-line react/no-did-update-set-state
      this.setState(prevState => {
        const timeseriesResults = widget.queries.reduce((acc: Series[], query, index) => {
          return acc.concat(
            transformResult(
              query,
              prevState.rawResults![index],
              widget.displayType,
              widgetBuilderNewDesign
            )
          );
        }, []);

        return {...prevState, timeseriesResults};
      });
    }
  }

  componentWillUnmount() {
    this._isMounted = false;
  }

  static contextType = DashboardsMEPContext;
  context: React.ContextType<typeof DashboardsMEPContext> | undefined;

  private _isMounted: boolean = false;

  get isMEPEnabled() {
    // Events endpoint can return either always transactions, metrics, or metrics with a fallback to transactions (basically auto).
    // For now, we are always keeping it on "auto" (if you have feature flag enabled).
    // There's a chance that in the future this might become an explicit selector in the product.
    return this.props.organization.features.includes('dashboards-mep');
  }

  fetchEventData(queryFetchID: symbol) {
    const {selection, api, organization, widget, limit, cursor, onDataFetched} =
      this.props;

    let tableResults: TableDataWithTitle[] = [];
    // Table, world map, and stat widgets use table results and need
    // to do a discover 'table' query instead of a 'timeseries' query.

    const promises = widget.queries.map(query => {
      const eventView = eventViewFromWidget(widget.title, query, selection);

      let url: string = '';
      const params: DiscoverQueryRequestParams = {
        per_page: limit ?? DEFAULT_TABLE_LIMIT,
        cursor,
        ...getDashboardsMEPQueryParams(this.isMEPEnabled),
      };
      if (widget.displayType === 'table') {
        url = `/organizations/${organization.slug}/eventsv2/`;
        params.referrer = 'api.dashboards.tablewidget';
      } else if (widget.displayType === 'big_number') {
        url = `/organizations/${organization.slug}/eventsv2/`;
        params.per_page = 1;
        params.referrer = 'api.dashboards.bignumberwidget';
      } else if (widget.displayType === 'world_map') {
        url = `/organizations/${organization.slug}/events-geo/`;
        delete params.per_page;
        params.referrer = 'api.dashboards.worldmapwidget';
      } else {
        throw Error(
          'Expected widget displayType to be either big_number, table or world_map'
        );
      }

      return doDiscoverQuery<TableData>(api, url, {
        ...eventView.generateQueryStringObject(),
        ...params,
      });
    });

    let completed = 0;
    let isMetricsData: boolean | undefined;
    promises.forEach(async (promise, i) => {
      try {
        const [data, _textstatus, resp] = await promise;
        // If one of the queries is sampled, then mark the whole thing as sampled
        isMetricsData = isMetricsData === false ? false : data.meta?.isMetricsData;

        // Cast so we can add the title.
        const tableData = data as TableDataWithTitle;
        tableData.title = widget.queries[i]?.name ?? '';

        // Overwrite the local var to work around state being stale in tests.
        tableResults = [...tableResults, tableData];

        if (!this._isMounted) {
          return;
        }
        const pageLinks = resp?.getResponseHeader('Link');

        onDataFetched?.({tableResults, pageLinks: pageLinks ?? undefined});

        this.setState(prevState => {
          if (prevState.queryFetchID !== queryFetchID) {
            // invariant: a different request was initiated after this request
            return prevState;
          }

          return {
            ...prevState,
            tableResults,
            pageLinks,
          };
        });
      } catch (err) {
        const errorMessage = err?.responseJSON?.detail || t('An unknown error occurred.');
        this.setState({errorMessage});
      } finally {
        completed++;
        if (!this._isMounted) {
          return;
        }
        this.context?.setIsMetricsData(isMetricsData);
        this.setState(prevState => {
          if (prevState.queryFetchID !== queryFetchID) {
            // invariant: a different request was initiated after this request
            return prevState;
          }

          return {
            ...prevState,
            loading: completed === promises.length ? false : true,
          };
        });
      }
    });
  }

  fetchTimeseriesData(queryFetchID: symbol, displayType: DisplayType) {
    const {selection, api, organization, widget, onDataFetched} = this.props;
    const widgetBuilderNewDesign = organization.features.includes(
      'new-widget-builder-experience-design'
    );
    this.setState({timeseriesResults: [], rawResults: []});

    const {environments, projects} = selection;
    const {start, end, period: statsPeriod} = selection.datetime;
    const interval = getWidgetInterval(widget, {
      start,
      end,
      period: statsPeriod,
    });
    const promises = widget.queries.map(query => {
      let requestData;
      if (widget.displayType === 'top_n') {
        requestData = {
          organization,
          interval,
          start,
          end,
          project: projects,
          environment: environments,
          period: statsPeriod,
          query: query.conditions,
          yAxis: query.aggregates[query.aggregates.length - 1],
          includePrevious: false,
          referrer: `api.dashboards.widget.${displayType}-chart`,
          partial: true,
          topEvents: TOP_N,
          field: [...query.columns, ...query.aggregates],
          queryExtras: getDashboardsMEPQueryParams(this.isMEPEnabled),
        };
        if (query.orderby) {
          requestData.orderby = query.orderby;
        }
      } else {
        requestData = {
          organization,
          interval,
          start,
          end,
          project: projects,
          environment: environments,
          period: statsPeriod,
          query: query.conditions,
          yAxis: query.aggregates,
          orderby: query.orderby,
          includePrevious: false,
          referrer: `api.dashboards.widget.${displayType}-chart`,
          partial: true,
          queryExtras: getDashboardsMEPQueryParams(this.isMEPEnabled),
        };

        if (
          organization.features.includes('new-widget-builder-experience-design') &&
          [DisplayType.AREA, DisplayType.BAR, DisplayType.LINE].includes(displayType) &&
          query.columns?.length !== 0
        ) {
          requestData.topEvents = widget.limit ?? TOP_N;
          // Aggregates need to be in fields as well
          requestData.field = [...query.columns, ...query.aggregates];

          // The "Other" series is only included when there is one
          // y-axis and one query
          requestData.excludeOther =
            query.aggregates.length !== 1 || widget.queries.length !== 1;

          if (isEquation(trimStart(query.orderby, '-'))) {
            const nextEquationIndex = getNextEquationIndex(query.aggregates);
            const isDescending = query.orderby.startsWith('-');
            const prefix = isDescending ? '-' : '';

            // Construct the alias form of the equation and inject it into the request
            requestData.orderby = `${prefix}equation[${nextEquationIndex}]`;
            requestData.field = [
              ...query.columns,
              ...query.aggregates,
              trimStart(query.orderby, '-'),
            ];
          }
        }
      }
      return doEventsRequest(api, requestData);
    });

    let completed = 0;
    let isMetricsData: boolean | undefined;
    promises.forEach(async (promise, requestIndex) => {
      try {
        const rawResults = await promise;
        if (!this._isMounted) {
          return;
        }
        // If one of the queries is sampled, then mark the whole thing as sampled
        isMetricsData =
          isMetricsData === false
            ? false
            : getIsMetricsDataFromSeriesResponse(rawResults);
        this.setState(prevState => {
          if (prevState.queryFetchID !== queryFetchID) {
            // invariant: a different request was initiated after this request
            return prevState;
          }

          const timeseriesResults = [...(prevState.timeseriesResults ?? [])];
          const transformedResult = transformResult(
            widget.queries[requestIndex],
            rawResults,
            widget.displayType,
            widgetBuilderNewDesign
          );
          // When charting timeseriesData on echarts, color association to a timeseries result
          // is order sensitive, ie series at index i on the timeseries array will use color at
          // index i on the color array. This means that on multi series results, we need to make
          // sure that the order of series in our results do not change between fetches to avoid
          // coloring inconsistencies between renders.
          transformedResult.forEach((result, resultIndex) => {
            timeseriesResults[requestIndex * transformedResult.length + resultIndex] =
              result;
          });

          const rawResultsClone = cloneDeep(prevState.rawResults ?? []);
          rawResultsClone[requestIndex] = rawResults;

          onDataFetched?.({timeseriesResults});

          return {
            ...prevState,
            timeseriesResults,
            rawResults: rawResultsClone,
          };
        });
      } catch (err) {
        const errorMessage = err?.responseJSON?.detail || t('An unknown error occurred.');
        this.setState({errorMessage});
      } finally {
        completed++;
        if (!this._isMounted) {
          return;
        }
        this.context?.setIsMetricsData(isMetricsData);
        this.setState(prevState => {
          if (prevState.queryFetchID !== queryFetchID) {
            // invariant: a different request was initiated after this request
            return prevState;
          }

          return {
            ...prevState,
            loading: completed === promises.length ? false : true,
          };
        });
      }
    });
  }

  fetchData() {
    const {widget} = this.props;

    const queryFetchID = Symbol('queryFetchID');
    this.setState({loading: true, errorMessage: undefined, queryFetchID});

    if (['table', 'world_map', 'big_number'].includes(widget.displayType)) {
      this.fetchEventData(queryFetchID);
    } else {
      this.fetchTimeseriesData(queryFetchID, widget.displayType);
    }
  }

  render() {
    const {children} = this.props;
    const {loading, timeseriesResults, tableResults, errorMessage, pageLinks} =
      this.state;

    const filteredTimeseriesResults = timeseriesResults?.filter(result => !!result);
    return children({
      loading,
      timeseriesResults: filteredTimeseriesResults,
      tableResults,
      errorMessage,
      pageLinks,
    });
  }
}

export default WidgetQueries;<|MERGE_RESOLUTION|>--- conflicted
+++ resolved
@@ -25,17 +25,14 @@
 import {TOP_N} from 'sentry/utils/discover/types';
 
 import {DEFAULT_TABLE_LIMIT, DisplayType, Widget, WidgetQuery} from '../types';
-<<<<<<< HEAD
-import {eventViewFromWidget, getNextEquationIndex, getWidgetInterval} from '../utils';
-=======
 import {
   eventViewFromWidget,
   getDashboardsMEPQueryParams,
+  getNextEquationIndex,
   getWidgetInterval,
 } from '../utils';
 
 import {DashboardsMEPContext} from './dashboardsMEPContext';
->>>>>>> f5a87170
 
 type RawResult = EventsStats | MultiSeriesEventsStats;
 
