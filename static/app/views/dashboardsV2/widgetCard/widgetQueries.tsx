--- conflicted
+++ resolved
@@ -456,13 +456,8 @@
           const orderby = trimStart(query.orderby, '-');
           if (
             query.orderby &&
-<<<<<<< HEAD
-            !isEquationAlias(trimStart(query.orderby, '-')) &&
-            !requestData.field.includes(trimStart(query.orderby, '-'))
-=======
             !isEquationAlias(orderby) &&
             !requestData.field.includes(orderby)
->>>>>>> 80d21047
           ) {
             requestData.field.push(orderby);
           }
