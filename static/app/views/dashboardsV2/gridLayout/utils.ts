--- conflicted
+++ resolved
@@ -26,22 +26,4 @@
     getLocalStorageKey(organizationId, dashboardId),
     JSON.stringify(layout)
   );
-<<<<<<< HEAD
-};
-
-export const reassignLayoutId = (
-  savedWidgets: Widget[],
-  layout: Layout,
-  i: number
-): Layout => {
-  if (layout.i.startsWith('index')) {
-    return {
-      ...layout,
-      // ID should always be present when calling this after saving dashboard
-      i: savedWidgets[i].id!,
-    };
-  }
-  return layout;
-=======
->>>>>>> bfe0bc5d
 };