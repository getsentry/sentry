import * as React from 'react';
import styled from '@emotion/styled';

import IssueWidgetCard from 'sentry/views/dashboardsV2/issueWidgetCard';
import {Widget, WidgetType} from 'sentry/views/dashboardsV2/types';
import WidgetCard from 'sentry/views/dashboardsV2/widgetCard';

type Props = {
  widget: Widget;
  dragId: string;
  isEditing: boolean;
  onDelete: () => void;
  onEdit: () => void;
<<<<<<< HEAD
  hideDragHandle?: boolean;
};

function SortableWidget({widget, isEditing, onDelete, onEdit, hideDragHandle}: Props) {
=======
  onDuplicate: () => void;
  widgetLimitReached: boolean;
};

function SortableWidget({
  widget,
  isEditing,
  widgetLimitReached,
  onDelete,
  onEdit,
  onDuplicate,
}: Props) {
>>>>>>> f0eaeefc
  const widgetProps = {
    widget,
    isEditing,
    widgetLimitReached,
    onDelete,
    onEdit,
<<<<<<< HEAD
    hideDragHandle,
=======
    onDuplicate,
>>>>>>> f0eaeefc
    showContextMenu: true,
    // TODO(nar): These aren't necessary for supporting RGL
    isSorting: false,
    currentWidgetDragging: false,
  };

  return (
    <WidgetWrapper>
      {widget.widgetType === WidgetType.ISSUE ? (
        <IssueWidgetCard {...widgetProps} />
      ) : (
        <WidgetCard {...widgetProps} />
      )}
    </WidgetWrapper>
  );
}

export default SortableWidget;

const WidgetWrapper = styled('div')`
  height: 100%;
`;<|MERGE_RESOLUTION|>--- conflicted
+++ resolved
@@ -9,14 +9,9 @@
   widget: Widget;
   dragId: string;
   isEditing: boolean;
+  hideDragHandle?: boolean;
   onDelete: () => void;
   onEdit: () => void;
-<<<<<<< HEAD
-  hideDragHandle?: boolean;
-};
-
-function SortableWidget({widget, isEditing, onDelete, onEdit, hideDragHandle}: Props) {
-=======
   onDuplicate: () => void;
   widgetLimitReached: boolean;
 };
@@ -25,22 +20,19 @@
   widget,
   isEditing,
   widgetLimitReached,
+  hideDragHandle,
   onDelete,
   onEdit,
   onDuplicate,
 }: Props) {
->>>>>>> f0eaeefc
   const widgetProps = {
     widget,
     isEditing,
     widgetLimitReached,
     onDelete,
     onEdit,
-<<<<<<< HEAD
     hideDragHandle,
-=======
     onDuplicate,
->>>>>>> f0eaeefc
     showContextMenu: true,
     // TODO(nar): These aren't necessary for supporting RGL
     isSorting: false,
