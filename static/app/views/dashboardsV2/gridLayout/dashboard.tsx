--- conflicted
+++ resolved
@@ -6,7 +6,6 @@
 import {InjectedRouter} from 'react-router';
 import styled from '@emotion/styled';
 import {Location} from 'history';
-import {nanoid} from 'nanoid';
 
 import {validateWidget} from 'sentry/actionCreators/dashboards';
 import {addErrorMessage} from 'sentry/actionCreators/indicator';
@@ -293,11 +292,7 @@
     return widget;
   }
 
-<<<<<<< HEAD
-  return {...widget, tempId: nanoid()};
-=======
   return {...widget, tempId: uniqueId()};
->>>>>>> e4127e4f
 }
 
 /**
