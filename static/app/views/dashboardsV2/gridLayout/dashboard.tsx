import 'react-grid-layout/css/styles.css';
import 'react-resizable/css/styles.css';

import {Component} from 'react';
import RGL, {WidthProvider} from 'react-grid-layout';
import {InjectedRouter} from 'react-router';
import {Location} from 'history';

import {validateWidget} from 'app/actionCreators/dashboards';
import {addErrorMessage} from 'app/actionCreators/indicator';
import {
  openAddDashboardIssueWidgetModal,
  openAddDashboardWidgetModal,
} from 'app/actionCreators/modal';
import {loadOrganizationTags} from 'app/actionCreators/tags';
import {Client} from 'app/api';
import {GlobalSelection, Organization} from 'app/types';
import trackAdvancedAnalyticsEvent from 'app/utils/analytics/trackAdvancedAnalyticsEvent';
import withApi from 'app/utils/withApi';
import withGlobalSelection from 'app/utils/withGlobalSelection';
import AddWidget, {ADD_WIDGET_BUTTON_DRAG_ID} from 'app/views/dashboardsV2/addWidget';
import {
  DashboardDetails,
  DashboardWidgetSource,
  DisplayType,
  MAX_WIDGETS,
  Widget,
  WidgetType,
} from 'app/views/dashboardsV2/types';
import {DataSet} from 'app/views/dashboardsV2/widget/utils';

import SortableWidget from './sortableWidget';

export const DRAG_HANDLE_CLASS = 'widget-drag';
const NUM_COLS = 6;
const ROW_HEIGHT = 120;
const WIDGET_MARGINS = [16, 16];
const ADD_BUTTON_POSITION = {
  x: 0,
  y: Number.MAX_VALUE,
  w: 2,
  h: 1,
  isResizable: false,
};
const DEFAULT_WIDGET_WIDTH = 2;

const GridLayout = WidthProvider(RGL);

type Props = {
  api: Client;
  organization: Organization;
  dashboard: DashboardDetails;
  selection: GlobalSelection;
  isEditing: boolean;
  router: InjectedRouter;
  location: Location;
  /**
   * Fired when widgets are added/removed/sorted.
   */
  onUpdate: (widgets: Widget[]) => void;
  onSetWidgetToBeUpdated: (widget: Widget) => void;
  paramDashboardId?: string;
  newWidget?: Widget;
};

class Dashboard extends Component<Props> {
  async componentDidMount() {
    const {isEditing} = this.props;
    // Load organization tags when in edit mode.
    if (isEditing) {
      this.fetchTags();
    }
    this.addNewWidget();
  }

  async componentDidUpdate(prevProps: Props) {
    const {isEditing, newWidget} = this.props;

    // Load organization tags when going into edit mode.
    // We use tags on the add widget modal.
    if (prevProps.isEditing !== isEditing && isEditing) {
      this.fetchTags();
    }
    if (newWidget !== prevProps.newWidget) {
      this.addNewWidget();
    }
  }

  async addNewWidget() {
    const {api, organization, newWidget} = this.props;
    if (newWidget) {
      try {
        await validateWidget(api, organization.slug, newWidget);
        this.handleAddComplete(newWidget);
      } catch (error) {
        // Don't do anything, widget isn't valid
        addErrorMessage(error);
      }
    }
  }

  fetchTags() {
    const {api, organization, selection} = this.props;
    loadOrganizationTags(api, organization.slug, selection);
  }

  handleStartAdd = () => {
    const {organization, dashboard, selection} = this.props;

    trackAdvancedAnalyticsEvent('dashboards_views.add_widget_modal.opened', {
      organization,
    });
    openAddDashboardWidgetModal({
      organization,
      dashboard,
      selection,
      onAddWidget: this.handleAddComplete,
      source: DashboardWidgetSource.DASHBOARDS,
    });
  };

  handleOpenWidgetBuilder = () => {
    const {router, paramDashboardId, organization, location} = this.props;
    if (paramDashboardId) {
      router.push({
        pathname: `/organizations/${organization.slug}/dashboard/${paramDashboardId}/widget/new/`,
        query: {
          ...location.query,
          dataSet: DataSet.EVENTS,
        },
      });
      return;
    }
    router.push({
      pathname: `/organizations/${organization.slug}/dashboards/new/widget/new/`,
      query: {
        ...location.query,
        dataSet: DataSet.EVENTS,
      },
    });
  };

  handleAddComplete = (widget: Widget) => {
    this.props.onUpdate([...this.props.dashboard.widgets, widget]);
  };

  handleUpdateComplete = (index: number) => (nextWidget: Widget) => {
    const nextList = [...this.props.dashboard.widgets];
    nextList[index] = nextWidget;
    this.props.onUpdate(nextList);
  };

  handleDeleteWidget = (index: number) => () => {
    const nextList = [...this.props.dashboard.widgets];
    nextList.splice(index, 1);
    this.props.onUpdate(nextList);
  };

  handleEditWidget = (widget: Widget, index: number) => () => {
    const {
      organization,
      dashboard,
      selection,
      router,
      location,
      paramDashboardId,
      onSetWidgetToBeUpdated,
    } = this.props;

    if (organization.features.includes('metrics')) {
      onSetWidgetToBeUpdated(widget);

      if (paramDashboardId) {
        router.push({
          pathname: `/organizations/${organization.slug}/dashboard/${paramDashboardId}/widget/${index}/edit/`,
          query: {
            ...location.query,
            dataSet: DataSet.EVENTS,
          },
        });
        return;
      }
      router.push({
        pathname: `/organizations/${organization.slug}/dashboards/new/widget/${index}/edit/`,
        query: {
          ...location.query,
          dataSet: DataSet.EVENTS,
        },
      });
    }

    trackAdvancedAnalyticsEvent('dashboards_views.edit_widget_modal.opened', {
      organization,
    });
    const modalProps = {
      organization,
      widget,
      selection,
      onAddWidget: this.handleAddComplete,
      onUpdateWidget: this.handleUpdateComplete(index),
    };
    if (widget.widgetType === WidgetType.ISSUE) {
      openAddDashboardIssueWidgetModal(modalProps);
    } else {
      openAddDashboardWidgetModal({
        ...modalProps,
        dashboard,
        source: DashboardWidgetSource.DASHBOARDS,
      });
    }
  };

  renderWidget(widget: Widget, index: number) {
    const {isEditing} = this.props;

    const key = generateWidgetId(widget, index);
    const dragId = key;

    return (
      <div key={key} data-grid={getDefaultPosition(index, widget.displayType)}>
        <SortableWidget
          widget={widget}
          dragId={dragId}
          isEditing={isEditing}
          onDelete={this.handleDeleteWidget(index)}
          onEdit={this.handleEditWidget(widget, index)}
        />
      </div>
    );
  }

  render() {
    const {
      isEditing,
      dashboard: {widgets},
      onUpdate,
      organization,
      layout,
    } = this.props;

    return (
      <GridLayout
        cols={NUM_COLS}
        rowHeight={ROW_HEIGHT}
        margin={WIDGET_MARGINS}
<<<<<<< HEAD
        draggableHandle={`#${DRAG_HANDLE_ID}`}
        layout={layout}
        onLayoutChange={newLayout => onUpdate(widgets, newLayout)}
=======
        draggableHandle={`.${DRAG_HANDLE_CLASS}`}
>>>>>>> d7ef0a19
        isDraggable={isEditing}
        isResizable={isEditing}
        isBounded
      >
        {widgets.map((widget, index) => this.renderWidget(widget, index))}
        {isEditing && widgets.length < MAX_WIDGETS && (
          <div key={ADD_WIDGET_BUTTON_DRAG_ID} data-grid={ADD_BUTTON_POSITION}>
            <AddWidget
              orgFeatures={organization.features}
              onAddWidget={this.handleStartAdd}
              onOpenWidgetBuilder={this.handleOpenWidgetBuilder}
            />
          </div>
        )}
      </GridLayout>
    );
  }
}

export default withApi(withGlobalSelection(Dashboard));

function generateWidgetId(widget: Widget, index: number) {
  return widget.id ? `${widget.id}-index-${index}` : `index-${index}`;
}

/**
 * Naive positioning for widgets assuming no resizes.
 */
function getDefaultPosition(index: number, displayType: DisplayType) {
  return {
    x: (DEFAULT_WIDGET_WIDTH * index) % NUM_COLS,
    y: Number.MAX_VALUE,
    w: DEFAULT_WIDGET_WIDTH,
    h: displayType === DisplayType.BIG_NUMBER ? 1 : 2,
    minH: displayType === DisplayType.BIG_NUMBER ? 1 : 2,
  };
}<|MERGE_RESOLUTION|>--- conflicted
+++ resolved
@@ -2,7 +2,7 @@
 import 'react-resizable/css/styles.css';
 
 import {Component} from 'react';
-import RGL, {WidthProvider} from 'react-grid-layout';
+import RGL, {Layout, WidthProvider} from 'react-grid-layout';
 import {InjectedRouter} from 'react-router';
 import {Location} from 'history';
 
@@ -61,6 +61,7 @@
   onSetWidgetToBeUpdated: (widget: Widget) => void;
   paramDashboardId?: string;
   newWidget?: Widget;
+  layout?: Layout[];
 };
 
 class Dashboard extends Component<Props> {
@@ -243,13 +244,9 @@
         cols={NUM_COLS}
         rowHeight={ROW_HEIGHT}
         margin={WIDGET_MARGINS}
-<<<<<<< HEAD
-        draggableHandle={`#${DRAG_HANDLE_ID}`}
+        draggableHandle={`.${DRAG_HANDLE_CLASS}`}
         layout={layout}
         onLayoutChange={newLayout => onUpdate(widgets, newLayout)}
-=======
-        draggableHandle={`.${DRAG_HANDLE_CLASS}`}
->>>>>>> d7ef0a19
         isDraggable={isEditing}
         isResizable={isEditing}
         isBounded
