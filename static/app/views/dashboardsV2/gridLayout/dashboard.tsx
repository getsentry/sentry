--- conflicted
+++ resolved
@@ -284,10 +284,9 @@
   }
 `;
 
-<<<<<<< HEAD
 function generateWidgetId(widget: Widget) {
   if (widget.id) {
-    return widget.id;
+    return `${SAVED_WIDGET_PREFIX}-${widget.id}`;
   }
   if (widget.tempId) {
     return widget.tempId;
@@ -296,10 +295,6 @@
   // TODO(nar): Shouldn't be prefixed with index, but using it because of
   // saving to local storage util
   return `index-${shortid.generate()}`;
-=======
-export function generateWidgetId(widget: Widget, index: number) {
-  return widget.id ? `${SAVED_WIDGET_PREFIX}-${widget.id}` : `index-${index}`;
->>>>>>> bfe0bc5d
 }
 
 /**
