--- conflicted
+++ resolved
@@ -6,13 +6,10 @@
 import {InjectedRouter} from 'react-router';
 import styled from '@emotion/styled';
 import {Location} from 'history';
-<<<<<<< HEAD
+import cloneDeep from 'lodash/cloneDeep';
 import isEqual from 'lodash/isEqual';
 import sortBy from 'lodash/sortBy';
 import zip from 'lodash/zip';
-=======
-import cloneDeep from 'lodash/cloneDeep';
->>>>>>> f0eaeefc
 
 import {validateWidget} from 'sentry/actionCreators/dashboards';
 import {addErrorMessage} from 'sentry/actionCreators/indicator';
@@ -276,12 +273,8 @@
   };
 
   renderWidget(widget: Widget, index: number) {
-<<<<<<< HEAD
     const {isMobile} = this.state;
-    const {isEditing} = this.props;
-=======
     const {isEditing, widgetLimitReached} = this.props;
->>>>>>> f0eaeefc
 
     const key = constructGridItemKey(widget);
     const dragId = key;
@@ -294,12 +287,9 @@
           isEditing={isEditing}
           onDelete={this.handleDeleteWidget(widget)}
           onEdit={this.handleEditWidget(widget, index)}
-<<<<<<< HEAD
           hideDragHandle={isMobile}
-=======
           onDuplicate={this.handleDuplicateWidget(widget, index)}
           widgetLimitReached={widgetLimitReached}
->>>>>>> f0eaeefc
         />
       </GridItem>
     );
@@ -345,12 +335,7 @@
       isEditing,
       dashboard: {widgets},
       organization,
-<<<<<<< HEAD
-=======
-      layout,
       widgetLimitReached,
-      onLayoutChange,
->>>>>>> f0eaeefc
     } = this.props;
 
     const canModifyLayout = !isMobile && isEditing;
