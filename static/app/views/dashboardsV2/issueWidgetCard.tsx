--- conflicted
+++ resolved
@@ -60,11 +60,8 @@
   draggableProps?: DraggableProps;
   renderErrorMessage?: (errorMessage?: string) => React.ReactNode;
   noLazyLoad?: boolean;
-<<<<<<< HEAD
   hideDragHandle?: boolean;
-=======
   widgetLimitReached: boolean;
->>>>>>> f0eaeefc
 };
 
 class IssueWidgetCard extends React.Component<Props> {
@@ -74,13 +71,9 @@
       !isSelectionEqual(nextProps.selection, this.props.selection) ||
       this.props.isEditing !== nextProps.isEditing ||
       this.props.isSorting !== nextProps.isSorting ||
-<<<<<<< HEAD
       this.props.hideToolbar !== nextProps.hideToolbar ||
+      this.props.widgetLimitReached !== nextProps.widgetLimitReached ||
       this.props.hideDragHandle !== nextProps.hideDragHandle
-=======
-      this.props.widgetLimitReached !== nextProps.widgetLimitReached ||
-      this.props.hideToolbar !== nextProps.hideToolbar
->>>>>>> f0eaeefc
     ) {
       return true;
     }
