<<<<<<< HEAD
import {isMultiSeriesStats} from 'sentry/components/charts/utils';
=======
import Link from 'sentry/components/links/link';
import Tooltip from 'sentry/components/tooltip';
import {t} from 'sentry/locale';
>>>>>>> ce94aae1
import {EventsStats, MultiSeriesEventsStats} from 'sentry/types';
import {Series} from 'sentry/types/echarts';
import {EventsTableData, TableData} from 'sentry/utils/discover/discoverQuery';
import {MetaType} from 'sentry/utils/discover/eventView';
import {
  getFieldRenderer,
  RenderFunctionBaggage,
} from 'sentry/utils/discover/fieldRenderers';
import {Container} from 'sentry/utils/discover/styles';
import {
  eventDetailsRouteWithEventView,
  generateEventSlug,
} from 'sentry/utils/discover/urls';
import {getShortEventId} from 'sentry/utils/events';
import {getTraceDetailsUrl} from 'sentry/views/performance/traceDetails/utils';

import {WidgetQuery} from '../types';
import {
  flattenMultiSeriesDataWithGrouping,
  transformSeries,
} from '../widgetCard/widgetQueries';

import {ContextualProps, DatasetConfig} from './base';

type SeriesWithOrdering = [order: number, series: Series];

export const ErrorsAndTransactionsConfig: DatasetConfig<
  EventsStats | MultiSeriesEventsStats,
  TableData | EventsTableData
> = {
<<<<<<< HEAD
  transformSeries: transformEventsResponseToSeries,
=======
  getCustomFieldRenderer: getCustomEventsFieldRenderer,
  transformSeries: (_data: EventsStats | MultiSeriesEventsStats) => {
    return [] as Series[];
  },
>>>>>>> ce94aae1
  transformTable: transformEventsResponseToTable,
};

function transformEventsResponseToTable(
  data: TableData | EventsTableData,
  _widgetQuery: WidgetQuery,
  contextualProps?: ContextualProps
): TableData {
  let tableData = data;
  const shouldUseEvents =
    contextualProps?.organization?.features.includes(
      'discover-frontend-use-events-endpoint'
    ) || false;
  // events api uses a different response format so we need to construct tableData differently
  if (shouldUseEvents) {
    const fieldsMeta = (data as EventsTableData).meta?.fields;
    tableData = {
      ...data,
      meta: {...fieldsMeta, isMetricsData: data.meta?.isMetricsData},
    } as TableData;
  }
  return tableData as TableData;
}

<<<<<<< HEAD
function transformEventsResponseToSeries(
  data: EventsStats | MultiSeriesEventsStats,
  widgetQuery: WidgetQuery,
  contextualProps?: ContextualProps
): Series[] {
  let output: Series[] = [];
  const queryAlias = widgetQuery.name;

  const widgetBuilderNewDesign =
    contextualProps?.organization?.features.includes(
      'new-widget-builder-experience-design'
    ) || false;

  if (isMultiSeriesStats(data)) {
    let seriesWithOrdering: SeriesWithOrdering[] = [];
    const isMultiSeriesDataWithGrouping =
      widgetQuery.aggregates.length > 1 && widgetQuery.columns.length;

    // Convert multi-series results into chartable series. Multi series results
    // are created when multiple yAxis are used. Convert the timeseries
    // data into a multi-series data set.  As the server will have
    // replied with a map like: {[titleString: string]: EventsStats}
    if (widgetBuilderNewDesign && isMultiSeriesDataWithGrouping) {
      seriesWithOrdering = flattenMultiSeriesDataWithGrouping(data, queryAlias);
    } else {
      seriesWithOrdering = Object.keys(data).map((seriesName: string) => {
        const prefixedName = queryAlias ? `${queryAlias} : ${seriesName}` : seriesName;
        const seriesData: EventsStats = data[seriesName];
        return [seriesData.order || 0, transformSeries(seriesData, prefixedName)];
      });
    }

    output = [
      ...seriesWithOrdering
        .sort((itemA, itemB) => itemA[0] - itemB[0])
        .map(item => item[1]),
    ];
  } else {
    const field = widgetQuery.aggregates[0];
    const prefixedName = queryAlias ? `${queryAlias} : ${field}` : field;
    const transformed = transformSeries(data, prefixedName);
    output.push(transformed);
  }

  return output;
=======
function renderEventIdAsLinkable(data, {eventView, organization}: RenderFunctionBaggage) {
  const id: string | unknown = data?.id;
  if (!eventView || typeof id !== 'string') {
    return null;
  }

  const eventSlug = generateEventSlug(data);

  const target = eventDetailsRouteWithEventView({
    orgSlug: organization.slug,
    eventSlug,
    eventView,
  });

  return (
    <Tooltip title={t('View Event')}>
      <Link data-test-id="view-event" to={target}>
        <Container>{getShortEventId(id)}</Container>
      </Link>
    </Tooltip>
  );
}

function renderTraceAsLinkable(
  data,
  {eventView, organization, location}: RenderFunctionBaggage
) {
  const id: string | unknown = data?.trace;
  if (!eventView || typeof id !== 'string') {
    return null;
  }
  const dateSelection = eventView.normalizeDateSelection(location);
  const target = getTraceDetailsUrl(organization, String(data.trace), dateSelection, {});

  return (
    <Tooltip title={t('View Trace')}>
      <Link data-test-id="view-trace" to={target}>
        <Container>{getShortEventId(id)}</Container>
      </Link>
    </Tooltip>
  );
}

export function getCustomEventsFieldRenderer(
  field: string,
  meta: MetaType,
  contextualProps?: ContextualProps
) {
  const isAlias = !contextualProps?.organization?.features.includes(
    'discover-frontend-use-events-endpoint'
  );

  if (field === 'id') {
    return renderEventIdAsLinkable;
  }

  if (field === 'trace') {
    return renderTraceAsLinkable;
  }

  return getFieldRenderer(field, meta, isAlias);
>>>>>>> ce94aae1
}<|MERGE_RESOLUTION|>--- conflicted
+++ resolved
@@ -1,10 +1,7 @@
-<<<<<<< HEAD
 import {isMultiSeriesStats} from 'sentry/components/charts/utils';
-=======
 import Link from 'sentry/components/links/link';
 import Tooltip from 'sentry/components/tooltip';
 import {t} from 'sentry/locale';
->>>>>>> ce94aae1
 import {EventsStats, MultiSeriesEventsStats} from 'sentry/types';
 import {Series} from 'sentry/types/echarts';
 import {EventsTableData, TableData} from 'sentry/utils/discover/discoverQuery';
@@ -35,14 +32,8 @@
   EventsStats | MultiSeriesEventsStats,
   TableData | EventsTableData
 > = {
-<<<<<<< HEAD
+  getCustomFieldRenderer: getCustomEventsFieldRenderer,
   transformSeries: transformEventsResponseToSeries,
-=======
-  getCustomFieldRenderer: getCustomEventsFieldRenderer,
-  transformSeries: (_data: EventsStats | MultiSeriesEventsStats) => {
-    return [] as Series[];
-  },
->>>>>>> ce94aae1
   transformTable: transformEventsResponseToTable,
 };
 
@@ -67,7 +58,6 @@
   return tableData as TableData;
 }
 
-<<<<<<< HEAD
 function transformEventsResponseToSeries(
   data: EventsStats | MultiSeriesEventsStats,
   widgetQuery: WidgetQuery,
@@ -113,7 +103,8 @@
   }
 
   return output;
-=======
+}
+
 function renderEventIdAsLinkable(data, {eventView, organization}: RenderFunctionBaggage) {
   const id: string | unknown = data?.id;
   if (!eventView || typeof id !== 'string') {
@@ -175,5 +166,4 @@
   }
 
   return getFieldRenderer(field, meta, isAlias);
->>>>>>> ce94aae1
 }