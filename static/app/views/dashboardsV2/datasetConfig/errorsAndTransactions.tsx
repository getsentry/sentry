--- conflicted
+++ resolved
@@ -79,11 +79,8 @@
   getCustomFieldRenderer: getCustomEventsFieldRenderer,
   SearchBar: EventsSearchBar,
   getTableFieldOptions: getEventsTableFieldOptions,
-<<<<<<< HEAD
   getTimeseriesSortOptions,
-=======
   getGroupByFieldOptions: getEventsTableFieldOptions,
->>>>>>> 1f294e0a
   handleOrderByReset,
   supportedDisplayTypes: [
     DisplayType.AREA,
