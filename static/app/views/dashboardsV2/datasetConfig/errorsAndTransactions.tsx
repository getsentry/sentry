--- conflicted
+++ resolved
@@ -26,7 +26,6 @@
 
 import {ContextualProps, DatasetConfig} from './base';
 
-<<<<<<< HEAD
 const DEFAULT_WIDGET_QUERY: WidgetQuery = {
   name: '',
   fields: ['count()'],
@@ -36,9 +35,8 @@
   conditions: '',
   orderby: '-count()',
 };
-=======
+
 type SeriesWithOrdering = [order: number, series: Series];
->>>>>>> e436ff44
 
 export const ErrorsAndTransactionsConfig: DatasetConfig<
   EventsStats | MultiSeriesEventsStats,
