--- conflicted
+++ resolved
@@ -17,14 +17,7 @@
   generateEventSlug,
 } from 'sentry/utils/discover/urls';
 import {getShortEventId} from 'sentry/utils/events';
-<<<<<<< HEAD
-import {
-  MOBILE_MEASUREMENTS,
-  WEB_MEASUREMENTS,
-} from 'sentry/utils/measurements/measurements';
-=======
 import {getMeasurements} from 'sentry/utils/measurements/measurements';
->>>>>>> 01fe78da
 import {generateFieldOptions} from 'sentry/views/eventsV2/utils';
 import {getTraceDetailsUrl} from 'sentry/views/performance/traceDetails/utils';
 
@@ -55,10 +48,7 @@
   defaultWidgetQuery: DEFAULT_WIDGET_QUERY,
   getCustomFieldRenderer: getCustomEventsFieldRenderer,
   getTableFieldOptions: getEventsTableFieldOptions,
-<<<<<<< HEAD
   handleOrderByReset,
-=======
->>>>>>> 01fe78da
   supportedDisplayTypes: [
     DisplayType.AREA,
     DisplayType.BAR,
@@ -77,11 +67,7 @@
   tags?: TagCollection
 ) {
   const organization = contextualProps?.organization!;
-<<<<<<< HEAD
-  const measurements = {...WEB_MEASUREMENTS, ...MOBILE_MEASUREMENTS};
-=======
   const measurements = getMeasurements();
->>>>>>> 01fe78da
 
   return generateFieldOptions({
     organization,
