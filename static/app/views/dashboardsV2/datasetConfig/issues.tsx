--- conflicted
+++ resolved
@@ -1,31 +1,19 @@
 import GroupStore from 'sentry/stores/groupStore';
 import {Group} from 'sentry/types';
-<<<<<<< HEAD
 import {getIssueFieldRenderer} from 'sentry/utils/dashboards/issueFieldRenderers';
-import {TableData} from 'sentry/utils/discover/discoverQuery';
-
-import {ISSUE_FIELD_TO_HEADER_MAP} from '../widgetBuilder/issueWidget/fields';
-
-import {DatasetConfig} from './base';
-
-export const IssuesConfig: DatasetConfig<never, Group[]> = {
-  getCustomFieldRenderer: getIssueFieldRenderer,
-  fieldHeaderMap: ISSUE_FIELD_TO_HEADER_MAP,
-  transformTable: (_data: Group[]) => {
-    return {data: []} as TableData;
-  },
-};
-=======
 import {getUtcDateString} from 'sentry/utils/dates';
 import {TableData, TableDataRow} from 'sentry/utils/discover/discoverQuery';
 import {queryToObj} from 'sentry/utils/stream';
 import {DISCOVER_EXCLUSION_FIELDS} from 'sentry/views/issueList/utils';
 
 import {WidgetQuery} from '../types';
+import {ISSUE_FIELD_TO_HEADER_MAP} from '../widgetBuilder/issueWidget/fields';
 
 import {ContextualProps, DatasetConfig} from './base';
 
 export const IssuesConfig: DatasetConfig<never, Group[]> = {
+  getCustomFieldRenderer: getIssueFieldRenderer,
+  fieldHeaderMap: ISSUE_FIELD_TO_HEADER_MAP,
   transformTable: transformIssuesResponseToTable,
 };
 
@@ -111,5 +99,4 @@
     }
   );
   return {data: transformedTableResults} as TableData;
-}
->>>>>>> 7543f429
+}