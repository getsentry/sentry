--- conflicted
+++ resolved
@@ -45,10 +45,7 @@
   defaultWidgetQuery: DEFAULT_WIDGET_QUERY,
   getTableRequest,
   getCustomFieldRenderer: getIssueFieldRenderer,
-<<<<<<< HEAD
-=======
   SearchBar: IssuesSearchBar,
->>>>>>> cf76678a
   getTableFieldOptions: (_organization: Organization) =>
     generateIssueWidgetFieldOptions(),
   fieldHeaderMap: ISSUE_FIELD_TO_HEADER_MAP,
