--- conflicted
+++ resolved
@@ -52,11 +52,8 @@
   draggableProps?: DraggableProps;
   renderErrorMessage?: (errorMessage?: string) => React.ReactNode;
   noLazyLoad?: boolean;
-<<<<<<< HEAD
   hideDragHandle?: boolean;
-=======
   widgetLimitReached: boolean;
->>>>>>> f0eaeefc
 };
 
 class WidgetCard extends React.Component<Props> {
@@ -66,13 +63,9 @@
       !isSelectionEqual(nextProps.selection, this.props.selection) ||
       this.props.isEditing !== nextProps.isEditing ||
       this.props.isSorting !== nextProps.isSorting ||
-<<<<<<< HEAD
       this.props.hideToolbar !== nextProps.hideToolbar ||
+      this.props.widgetLimitReached !== nextProps.widgetLimitReached ||
       this.props.hideDragHandle !== nextProps.hideDragHandle
-=======
-      this.props.widgetLimitReached !== nextProps.widgetLimitReached ||
-      this.props.hideToolbar !== nextProps.hideToolbar
->>>>>>> f0eaeefc
     ) {
       return true;
     }
