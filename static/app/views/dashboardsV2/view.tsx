--- conflicted
+++ resolved
@@ -1,10 +1,5 @@
-<<<<<<< HEAD
 import React, {useEffect, useState} from 'react';
 import {browserHistory, RouteComponentProps} from 'react-router';
-=======
-import React, {useEffect} from 'react';
-import {RouteComponentProps} from 'react-router';
->>>>>>> 144f32c3
 
 import {updateDashboardVisit} from 'app/actionCreators/dashboards';
 import {Client} from 'app/api';
@@ -30,29 +25,24 @@
 };
 
 function ViewEditDashboard(props: Props) {
-<<<<<<< HEAD
-  const {organization, params, api, location} = props;
+  const {api, organization, params, location} = props;
+  const dashboardId = params.dashboardId;
+  const orgSlug = organization.slug;
   const [newWidget, setNewWidget] = useState<Widget | undefined>();
+
   useEffect(() => {
+    if (dashboardId && dashboardId !== 'default-overview') {
+      updateDashboardVisit(api, orgSlug, dashboardId);
+    }
+
     const constructedWidget = constructWidgetFromQuery(location.query);
     setNewWidget(constructedWidget);
     // Clean up url after constructing widget from query string
     if (constructedWidget) {
       browserHistory.replace(location.pathname);
     }
-  }, []);
-=======
-  const {api, organization, params, location} = props;
-  const dashboardId = params.dashboardId;
-  const orgSlug = organization.slug;
-
-  useEffect(() => {
-    if (dashboardId && dashboardId !== 'default-overview') {
-      updateDashboardVisit(api, orgSlug, dashboardId);
-    }
   }, [api, orgSlug, dashboardId]);
 
->>>>>>> 144f32c3
   return (
     <DashboardBasicFeature organization={organization}>
       <OrgDashboards
