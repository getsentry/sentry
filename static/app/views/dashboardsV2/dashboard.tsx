--- conflicted
+++ resolved
@@ -5,8 +5,6 @@
 import {Layouts, Responsive, WidthProvider} from 'react-grid-layout';
 import {forceCheck} from 'react-lazyload';
 import {InjectedRouter} from 'react-router';
-import {closestCenter, DndContext} from '@dnd-kit/core';
-import {arrayMove, rectSortingStrategy, SortableContext} from '@dnd-kit/sortable';
 import styled from '@emotion/styled';
 import {Location} from 'history';
 import cloneDeep from 'lodash/cloneDeep';
@@ -322,8 +320,7 @@
 
   renderWidget(widget: Widget, index: number) {
     const {isMobile, windowWidth} = this.state;
-    const {isEditing, organization, widgetLimitReached, isPreview, dashboard, location} =
-      this.props;
+    const {isEditing, widgetLimitReached, isPreview, dashboard, location} = this.props;
 
     const widgetProps = {
       widget,
@@ -499,75 +496,9 @@
       </GridLayout>
     );
   }
-<<<<<<< HEAD
-=======
-
-  renderDndDashboard = () => {
-    const {isEditing, onUpdate, dashboard, widgetLimitReached} = this.props;
-    const {widgets} = dashboard;
-
-    const items = this.getWidgetIds();
-
-    return (
-      <DndContext
-        collisionDetection={closestCenter}
-        onDragEnd={({over, active}) => {
-          const activeDragId = active.id;
-          const getIndex = items.indexOf.bind(items);
-
-          const activeIndex = activeDragId ? getIndex(activeDragId) : -1;
-
-          if (over && over.id !== ADD_WIDGET_BUTTON_DRAG_ID) {
-            const overIndex = getIndex(over.id);
-            if (activeIndex !== overIndex) {
-              onUpdate(arrayMove(widgets, activeIndex, overIndex));
-            }
-          }
-        }}
-      >
-        <WidgetContainer>
-          <SortableContext items={items} strategy={rectSortingStrategy}>
-            {widgets.map((widget, index) => this.renderWidget(widget, index))}
-            {isEditing && !widgetLimitReached && (
-              <AddWidget onAddWidget={this.handleStartAdd} />
-            )}
-          </SortableContext>
-        </WidgetContainer>
-      </DndContext>
-    );
-  };
-
-  render() {
-    const {organization} = this.props;
-    if (organization.features.includes('dashboard-grid-layout')) {
-      return this.renderGridDashboard();
-    }
-
-    return this.renderDndDashboard();
-  }
->>>>>>> ba2fca5e
 }
 
 export default withApi(withPageFilters(Dashboard));
-
-const WidgetContainer = styled('div')`
-  display: grid;
-  grid-template-columns: repeat(2, minmax(0, 1fr));
-  grid-auto-flow: row dense;
-  gap: ${space(2)};
-
-  @media (min-width: ${p => p.theme.breakpoints.medium}) {
-    grid-template-columns: repeat(4, minmax(0, 1fr));
-  }
-
-  @media (min-width: ${p => p.theme.breakpoints.xlarge}) {
-    grid-template-columns: repeat(6, minmax(0, 1fr));
-  }
-
-  @media (min-width: ${p => p.theme.breakpoints.xxlarge}) {
-    grid-template-columns: repeat(8, minmax(0, 1fr));
-  }
-`;
 
 // A widget being dragged has a z-index of 3
 // Allow the Add Widget tile to show above widgets when moved
