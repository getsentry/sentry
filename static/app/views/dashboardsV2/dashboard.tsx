import 'react-grid-layout/css/styles.css';
import 'react-resizable/css/styles.css';

import {Component} from 'react';
import {Layouts, Responsive, WidthProvider} from 'react-grid-layout';
import {forceCheck} from 'react-lazyload';
import {InjectedRouter} from 'react-router';
import {closestCenter, DndContext} from '@dnd-kit/core';
import {arrayMove, rectSortingStrategy, SortableContext} from '@dnd-kit/sortable';
import styled from '@emotion/styled';
import {Location} from 'history';
import cloneDeep from 'lodash/cloneDeep';
import debounce from 'lodash/debounce';
import isEqual from 'lodash/isEqual';

import {validateWidget} from 'sentry/actionCreators/dashboards';
import {addErrorMessage} from 'sentry/actionCreators/indicator';
import {fetchOrgMembers} from 'sentry/actionCreators/members';
import {fetchMetricsFields, fetchMetricsTags} from 'sentry/actionCreators/metrics';
import {openAddDashboardWidgetModal} from 'sentry/actionCreators/modal';
import {loadOrganizationTags} from 'sentry/actionCreators/tags';
import {Client} from 'sentry/api';
import Button from 'sentry/components/button';
import {IconResize} from 'sentry/icons';
import {t} from 'sentry/locale';
import space from 'sentry/styles/space';
import {Organization, PageFilters} from 'sentry/types';
import trackAdvancedAnalyticsEvent from 'sentry/utils/analytics/trackAdvancedAnalyticsEvent';
import theme from 'sentry/utils/theme';
import withApi from 'sentry/utils/withApi';
import withPageFilters from 'sentry/utils/withPageFilters';

import AddWidget, {ADD_WIDGET_BUTTON_DRAG_ID} from './addWidget';
import {
  assignDefaultLayout,
  assignTempId,
  calculateColumnDepths,
  constructGridItemKey,
  DEFAULT_WIDGET_WIDTH,
  enforceWidgetHeightValues,
  generateWidgetId,
  generateWidgetsAfterCompaction,
  getDashboardLayout,
  getDefaultWidgetHeight,
  getMobileLayout,
  getNextAvailablePosition,
  pickDefinedStoreKeys,
  Position,
} from './layoutUtils';
import SortableWidget from './sortableWidget';
import {DashboardDetails, DashboardWidgetSource, Widget, WidgetType} from './types';

export const DRAG_HANDLE_CLASS = 'widget-drag';
const DRAG_RESIZE_CLASS = 'widget-resize';
const DESKTOP = 'desktop';
const MOBILE = 'mobile';
export const NUM_DESKTOP_COLS = 6;
const NUM_MOBILE_COLS = 2;
const ROW_HEIGHT = 120;
const WIDGET_MARGINS: [number, number] = [16, 16];
const BOTTOM_MOBILE_VIEW_POSITION = {
  x: 0,
  y: Number.MAX_SAFE_INTEGER,
};
const MOBILE_BREAKPOINT = parseInt(theme.breakpoints[0], 10);
const BREAKPOINTS = {[MOBILE]: 0, [DESKTOP]: MOBILE_BREAKPOINT};
const COLUMNS = {[MOBILE]: NUM_MOBILE_COLS, [DESKTOP]: NUM_DESKTOP_COLS};

type Props = {
  api: Client;
  dashboard: DashboardDetails;
  handleAddCustomWidget: (widget: Widget) => void;
  handleUpdateWidgetList: (widgets: Widget[]) => void;
  isEditing: boolean;
  location: Location;
  /**
   * Fired when widgets are added/removed/sorted.
   */
  onUpdate: (widgets: Widget[]) => void;
  organization: Organization;
  router: InjectedRouter;
  selection: PageFilters;
  widgetLimitReached: boolean;
  isPreview?: boolean;
  newWidget?: Widget;
  onSetNewWidget?: () => void;
  paramDashboardId?: string;
  paramTemplateId?: string;
};

type State = {
  isMobile: boolean;
  layouts: Layouts;
  windowWidth: number;
};

class Dashboard extends Component<Props, State> {
  constructor(props) {
    super(props);
    const {dashboard, organization} = props;
    const isUsingGrid = organization.features.includes('dashboard-grid-layout');
    const desktopLayout = getDashboardLayout(dashboard.widgets);
    this.state = {
      isMobile: false,
      layouts: {
        [DESKTOP]: isUsingGrid ? desktopLayout : [],
        [MOBILE]: isUsingGrid ? getMobileLayout(desktopLayout, dashboard.widgets) : [],
      },
      windowWidth: window.innerWidth,
    };
  }

  forceCheckTimeout: number | null = null;

  static getDerivedStateFromProps(props, state) {
    if (props.organization.features.includes('dashboard-grid-layout')) {
      if (state.isMobile) {
        // Don't need to recalculate any layout state from props in the mobile view
        // because we want to force different positions (i.e. new widgets added
        // at the bottom)
        return null;
      }

      // If the user clicks "Cancel" and the dashboard resets,
      // recalculate the layout to revert to the unmodified state
      const dashboardLayout = getDashboardLayout(props.dashboard.widgets);
      if (
        !isEqual(
          dashboardLayout.map(pickDefinedStoreKeys),
          state.layouts[DESKTOP].map(pickDefinedStoreKeys)
        )
      ) {
        return {
          ...state,
          layouts: {
            [DESKTOP]: dashboardLayout,
            [MOBILE]: getMobileLayout(dashboardLayout, props.dashboard.widgets),
          },
        };
      }
    }
    return null;
  }

  async componentDidMount() {
    const {isEditing, organization, api, selection, newWidget} = this.props;
    if (organization.features.includes('dashboard-grid-layout')) {
      window.addEventListener('resize', this.debouncedHandleResize);
    }

    if (organization.features.includes('dashboards-metrics')) {
      fetchMetricsFields(api, organization.slug, selection.projects);
      fetchMetricsTags(api, organization.slug, selection.projects);
    }
    // Load organization tags when in edit mode.
    if (isEditing) {
      this.fetchTags();
    }

    if (newWidget) {
      this.addNewWidget();
    }

    // Get member list data for issue widgets
    this.fetchMemberList();
  }

  async componentDidUpdate(prevProps: Props) {
    const {api, organization, selection, isEditing, newWidget} = this.props;

    // Load organization tags when going into edit mode.
    // We use tags on the add widget modal.
    if (prevProps.isEditing !== isEditing && isEditing) {
      this.fetchTags();
    }
    if (newWidget && newWidget !== prevProps.newWidget) {
      this.addNewWidget();
    }
    if (!isEqual(prevProps.selection.projects, selection.projects)) {
      this.fetchMemberList();
      fetchMetricsFields(api, organization.slug, selection.projects);
      fetchMetricsTags(api, organization.slug, selection.projects);
    }
  }

  componentWillUnmount() {
    if (this.props.organization.features.includes('dashboard-grid-layout')) {
      window.removeEventListener('resize', this.debouncedHandleResize);
    }
    if (this.forceCheckTimeout) {
      window.clearTimeout(this.forceCheckTimeout);
    }
  }

  debouncedHandleResize = debounce(() => {
    this.setState({
      windowWidth: window.innerWidth,
    });
  }, 250);

  fetchMemberList() {
    const {api, selection} = this.props;
    // Stores MemberList in MemberListStore for use in modals and sets state for use is child components
    fetchOrgMembers(
      api,
      this.props.organization.slug,
      selection.projects?.map(projectId => String(projectId))
    );
  }

  async addNewWidget() {
    const {api, organization, newWidget, handleAddCustomWidget, onSetNewWidget} =
      this.props;
    if (newWidget) {
      try {
        await validateWidget(api, organization.slug, newWidget);
        handleAddCustomWidget(newWidget);
        onSetNewWidget?.();
      } catch (error) {
        // Don't do anything, widget isn't valid
        addErrorMessage(error);
      }
    }
  }

  fetchTags() {
    const {api, organization, selection} = this.props;
    loadOrganizationTags(api, organization.slug, selection);
  }

  handleStartAdd = () => {
    const {
      organization,
      dashboard,
      selection,
      handleUpdateWidgetList,
      handleAddCustomWidget,
      router,
      location,
      paramDashboardId,
    } = this.props;

    if (organization.features.includes('new-widget-builder-experience')) {
      trackAdvancedAnalyticsEvent('dashboards_views.add_widget_in_builder.opened', {
        organization,
      });

      if (paramDashboardId) {
        router.push({
          pathname: `/organizations/${organization.slug}/dashboard/${paramDashboardId}/widget/new/`,
          query: {
            ...location.query,
            source: DashboardWidgetSource.DASHBOARDS,
          },
        });
        return;
      }

      router.push({
        pathname: `/organizations/${organization.slug}/dashboards/new/widget/new/`,
        query: {
          ...location.query,
          source: DashboardWidgetSource.DASHBOARDS,
        },
      });

      return;
    }

    trackAdvancedAnalyticsEvent('dashboards_views.add_widget_modal.opened', {
      organization,
    });

    if (organization.features.includes('widget-library')) {
      trackAdvancedAnalyticsEvent('dashboards_views.widget_library.opened', {
        organization,
      });
      openAddDashboardWidgetModal({
        organization,
        dashboard,
        selection,
        onAddWidget: handleAddCustomWidget,
        onAddLibraryWidget: (widgets: Widget[]) => handleUpdateWidgetList(widgets),
        source: DashboardWidgetSource.LIBRARY,
      });
      return;
    }
    openAddDashboardWidgetModal({
      organization,
      dashboard,
      selection,
      onAddWidget: handleAddCustomWidget,
      source: DashboardWidgetSource.DASHBOARDS,
    });
  };

  handleUpdateComplete = (prevWidget: Widget) => (nextWidget: Widget) => {
    const {isEditing, onUpdate, handleUpdateWidgetList} = this.props;

    let nextList = [...this.props.dashboard.widgets];
    const updateIndex = nextList.indexOf(prevWidget);
    const nextWidgetData = {
      ...nextWidget,
      tempId: prevWidget.tempId,
    };

    // Only modify and re-compact if the default height has changed
    if (
      getDefaultWidgetHeight(prevWidget.displayType) !==
      getDefaultWidgetHeight(nextWidget.displayType)
    ) {
      nextList[updateIndex] = enforceWidgetHeightValues(nextWidgetData);
      nextList = generateWidgetsAfterCompaction(nextList);
    } else {
      nextList[updateIndex] = nextWidgetData;
    }

    onUpdate(nextList);
    if (!!!isEditing) {
      handleUpdateWidgetList(nextList);
    }
  };

  handleDeleteWidget = (widgetToDelete: Widget) => () => {
    const {dashboard, onUpdate, isEditing, handleUpdateWidgetList} = this.props;

    let nextList = dashboard.widgets.filter(widget => widget !== widgetToDelete);
    nextList = generateWidgetsAfterCompaction(nextList);

    onUpdate(nextList);
    if (!!!isEditing) {
      handleUpdateWidgetList(nextList);
    }
  };

  handleDuplicateWidget = (widget: Widget, index: number) => () => {
    const {dashboard, onUpdate, isEditing, handleUpdateWidgetList} = this.props;

    const widgetCopy = cloneDeep(
      assignTempId({...widget, id: undefined, tempId: undefined})
    );

    let nextList = [...dashboard.widgets];
    nextList.splice(index, 0, widgetCopy);
    nextList = generateWidgetsAfterCompaction(nextList);

    onUpdate(nextList);
    if (!!!isEditing) {
      handleUpdateWidgetList(nextList);
    }
  };

  handleEditWidget = (widget: Widget, index: number) => () => {
    const {
      organization,
      dashboard,
      selection,
      router,
      location,
      paramDashboardId,
      handleAddCustomWidget,
    } = this.props;

    if (
      organization.features.includes('new-widget-builder-experience') &&
      !organization.features.includes('new-widget-builder-experience-modal-access')
    ) {
      trackAdvancedAnalyticsEvent('dashboards_views.edit_widget_in_builder.opened', {
        organization,
      });

      if (paramDashboardId) {
        router.push({
          pathname: `/organizations/${organization.slug}/dashboard/${paramDashboardId}/widget/${index}/edit/`,
          query: {
            ...location.query,
            source: DashboardWidgetSource.DASHBOARDS,
          },
        });
        return;
      }

      router.push({
        pathname: `/organizations/${organization.slug}/dashboards/new/widget/${index}/edit/`,
        query: {
          ...location.query,
          source: DashboardWidgetSource.DASHBOARDS,
        },
      });

      return;
    }

    trackAdvancedAnalyticsEvent('dashboards_views.edit_widget_modal.opened', {
      organization,
    });
    const modalProps = {
      organization,
      widget,
      selection,
      onAddWidget: handleAddCustomWidget,
      onUpdateWidget: this.handleUpdateComplete(widget),
    };
    openAddDashboardWidgetModal({
      ...modalProps,
      dashboard,
      source: DashboardWidgetSource.DASHBOARDS,
    });
  };

  getWidgetIds() {
    return [
      ...this.props.dashboard.widgets.map((widget, index): string => {
        return generateWidgetId(widget, index);
      }),
      ADD_WIDGET_BUTTON_DRAG_ID,
    ];
  }

  renderWidget(widget: Widget, index: number) {
    const {isMobile, windowWidth} = this.state;
    const {isEditing, organization, widgetLimitReached, isPreview} = this.props;

    const widgetProps = {
      widget,
      isEditing,
      widgetLimitReached,
      onDelete: this.handleDeleteWidget(widget),
      onEdit: this.handleEditWidget(widget, index),
      onDuplicate: this.handleDuplicateWidget(widget, index),
      isPreview,
    };

    if (organization.features.includes('dashboard-grid-layout')) {
      const key = constructGridItemKey(widget);
      const dragId = key;
      return (
        <div key={key} data-grid={widget.layout}>
          <SortableWidget
            {...widgetProps}
            dragId={dragId}
            isMobile={isMobile}
            windowWidth={windowWidth}
            index={String(index)}
          />
        </div>
      );
    }

    const key = generateWidgetId(widget, index);
    const dragId = key;
    return (
      <SortableWidget {...widgetProps} key={key} dragId={dragId} index={String(index)} />
    );
  }

  handleLayoutChange = (_, allLayouts: Layouts) => {
    const {isMobile} = this.state;
    const {dashboard, onUpdate} = this.props;
    const isNotAddButton = ({i}) => i !== ADD_WIDGET_BUTTON_DRAG_ID;
    const newLayouts = {
      [DESKTOP]: allLayouts[DESKTOP].filter(isNotAddButton),
      [MOBILE]: allLayouts[MOBILE].filter(isNotAddButton),
    };

    // Generate a new list of widgets where the layouts are associated
    let columnDepths = calculateColumnDepths(newLayouts[DESKTOP]);
    const newWidgets = dashboard.widgets.map(widget => {
      const gridKey = constructGridItemKey(widget);
      let matchingLayout = newLayouts[DESKTOP].find(({i}) => i === gridKey);
      if (!matchingLayout) {
        const height = getDefaultWidgetHeight(widget.displayType);
        const defaultWidgetParams = {
          w: DEFAULT_WIDGET_WIDTH,
          h: height,
          minH: height,
          i: gridKey,
        };

        // Calculate the available position
        const [nextPosition, nextColumnDepths] = getNextAvailablePosition(
          columnDepths,
          height
        );
        columnDepths = nextColumnDepths;

        // Set the position for the desktop layout
        matchingLayout = {
          ...defaultWidgetParams,
          ...nextPosition,
        };

        if (isMobile) {
          // This is a new widget and it's on the mobile page so we keep it at the bottom
          const mobileLayout = newLayouts[MOBILE].filter(({i}) => i !== gridKey);
          mobileLayout.push({
            ...defaultWidgetParams,
            ...BOTTOM_MOBILE_VIEW_POSITION,
          });
          newLayouts[MOBILE] = mobileLayout;
        }
      }
      return {
        ...widget,
        layout: pickDefinedStoreKeys(matchingLayout),
      };
    });

    this.setState({
      layouts: newLayouts,
    });
    onUpdate(newWidgets);

    // Force check lazyLoad elements that might have shifted into view after (re)moving an upper widget
    // Unfortunately need to use window.setTimeout since React Grid Layout animates widgets into view when layout changes
    // RGL doesn't provide a handler for post animation layout change
<<<<<<< HEAD
    this.forceCheckTimeout = window.setTimeout(forceCheck, 400);
=======
    window.setTimeout(forceCheck, 400);
>>>>>>> 72207cff
  };

  handleBreakpointChange = (newBreakpoint: string) => {
    const {layouts} = this.state;
    const {
      dashboard: {widgets},
    } = this.props;

    if (newBreakpoint === MOBILE) {
      this.setState({
        isMobile: true,
        layouts: {
          ...layouts,
          [MOBILE]: getMobileLayout(layouts[DESKTOP], widgets),
        },
      });
      return;
    }
    this.setState({isMobile: false});
  };

  get addWidgetLayout() {
    const {isMobile, layouts} = this.state;
    let position: Position = BOTTOM_MOBILE_VIEW_POSITION;
    if (!isMobile) {
      const columnDepths = calculateColumnDepths(layouts[DESKTOP]);
      const [nextPosition] = getNextAvailablePosition(columnDepths, 1);
      position = nextPosition;
    }

    return {
      ...position,
      w: DEFAULT_WIDGET_WIDTH,
      h: 1,
      isResizable: false,
    };
  }

  renderGridDashboard() {
    const {layouts, isMobile} = this.state;
    const {isEditing, dashboard, organization, widgetLimitReached} = this.props;
    let {widgets} = dashboard;
    // Filter out any issue/metrics widgets if the user does not have the feature flag
    widgets = widgets.filter(({widgetType}) => {
      if (widgetType === WidgetType.METRICS) {
        return organization.features.includes('dashboards-metrics');
      }
      return true;
    });

    const columnDepths = calculateColumnDepths(layouts[DESKTOP]);
    const widgetsWithLayout = assignDefaultLayout(widgets, columnDepths);

    const canModifyLayout = !isMobile && isEditing;

    return (
      <GridLayout
        breakpoints={BREAKPOINTS}
        cols={COLUMNS}
        rowHeight={ROW_HEIGHT}
        margin={WIDGET_MARGINS}
        draggableHandle={`.${DRAG_HANDLE_CLASS}`}
        draggableCancel={`.${DRAG_RESIZE_CLASS}`}
        layouts={layouts}
        onLayoutChange={this.handleLayoutChange}
        onBreakpointChange={this.handleBreakpointChange}
        isDraggable={canModifyLayout}
        isResizable={canModifyLayout}
        resizeHandle={
          <ResizeHandle
            aria-label={t('Resize Widget')}
            data-test-id="custom-resize-handle"
            className={DRAG_RESIZE_CLASS}
            size="xsmall"
            borderless
            icon={<IconResize size="xs" />}
          />
        }
        useCSSTransforms={false}
        isBounded
      >
        {widgetsWithLayout.map((widget, index) => this.renderWidget(widget, index))}
        {isEditing && !!!widgetLimitReached && (
          <AddWidgetWrapper
            key={ADD_WIDGET_BUTTON_DRAG_ID}
            data-grid={this.addWidgetLayout}
          >
            <AddWidget onAddWidget={this.handleStartAdd} />
          </AddWidgetWrapper>
        )}
      </GridLayout>
    );
  }

  renderDndDashboard = () => {
    const {isEditing, onUpdate, dashboard, organization, widgetLimitReached} = this.props;
    let {widgets} = dashboard;
    // Filter out any issue/metrics widgets if the user does not have the feature flag
    widgets = widgets.filter(({widgetType}) => {
      if (widgetType === WidgetType.METRICS) {
        return organization.features.includes('dashboards-metrics');
      }
      return true;
    });

    const items = this.getWidgetIds();

    return (
      <DndContext
        collisionDetection={closestCenter}
        onDragEnd={({over, active}) => {
          const activeDragId = active.id;
          const getIndex = items.indexOf.bind(items);

          const activeIndex = activeDragId ? getIndex(activeDragId) : -1;

          if (over && over.id !== ADD_WIDGET_BUTTON_DRAG_ID) {
            const overIndex = getIndex(over.id);
            if (activeIndex !== overIndex) {
              onUpdate(arrayMove(widgets, activeIndex, overIndex));
            }
          }
        }}
      >
        <WidgetContainer>
          <SortableContext items={items} strategy={rectSortingStrategy}>
            {widgets.map((widget, index) => this.renderWidget(widget, index))}
            {isEditing && !!!widgetLimitReached && (
              <AddWidget onAddWidget={this.handleStartAdd} />
            )}
          </SortableContext>
        </WidgetContainer>
      </DndContext>
    );
  };

  render() {
    const {organization} = this.props;
    if (organization.features.includes('dashboard-grid-layout')) {
      return this.renderGridDashboard();
    }

    return this.renderDndDashboard();
  }
}

export default withApi(withPageFilters(Dashboard));

const WidgetContainer = styled('div')`
  display: grid;
  grid-template-columns: repeat(2, minmax(0, 1fr));
  grid-auto-flow: row dense;
  gap: ${space(2)};

  @media (min-width: ${p => p.theme.breakpoints[1]}) {
    grid-template-columns: repeat(4, minmax(0, 1fr));
  }

  @media (min-width: ${p => p.theme.breakpoints[3]}) {
    grid-template-columns: repeat(6, minmax(0, 1fr));
  }

  @media (min-width: ${p => p.theme.breakpoints[4]}) {
    grid-template-columns: repeat(8, minmax(0, 1fr));
  }
`;

// A widget being dragged has a z-index of 3
// Allow the Add Widget tile to show above widgets when moved
const AddWidgetWrapper = styled('div')`
  z-index: 5;
  background-color: ${p => p.theme.background};
`;

const GridLayout = styled(WidthProvider(Responsive))`
  margin: -${space(2)};

  .react-grid-item.react-grid-placeholder {
    background: ${p => p.theme.purple200};
    border-radius: ${p => p.theme.borderRadius};
  }
`;

const ResizeHandle = styled(Button)`
  position: absolute;
  z-index: 2;
  bottom: ${space(0.5)};
  right: ${space(0.5)};
  color: ${p => p.theme.subText};
  cursor: nwse-resize;

  .react-resizable-hide & {
    display: none;
  }
`;<|MERGE_RESOLUTION|>--- conflicted
+++ resolved
@@ -514,11 +514,7 @@
     // Force check lazyLoad elements that might have shifted into view after (re)moving an upper widget
     // Unfortunately need to use window.setTimeout since React Grid Layout animates widgets into view when layout changes
     // RGL doesn't provide a handler for post animation layout change
-<<<<<<< HEAD
     this.forceCheckTimeout = window.setTimeout(forceCheck, 400);
-=======
-    window.setTimeout(forceCheck, 400);
->>>>>>> 72207cff
   };
 
   handleBreakpointChange = (newBreakpoint: string) => {
