import {browserHistory} from 'react-router';

import {enforceActOnUseLegacyStoreHook, mountWithTheme} from 'sentry-test/enzyme';
import {initializeOrg} from 'sentry-test/initializeOrg';
import {
  act,
  render,
  screen,
  userEvent,
  waitFor,
  within,
} from 'sentry-test/reactTestingLibrary';

import * as modals from 'sentry/actionCreators/modal';
import ProjectsStore from 'sentry/stores/projectsStore';
import CreateDashboard from 'sentry/views/dashboardsV2/create';
import {constructGridItemKey} from 'sentry/views/dashboardsV2/layoutUtils';
import * as types from 'sentry/views/dashboardsV2/types';
import ViewEditDashboard from 'sentry/views/dashboardsV2/view';
import {OrganizationContext} from 'sentry/views/organizationContext';

jest.mock('sentry/components/charts/worldMapChart', () => ({
  WorldMapChart: () => null,
}));

describe('Dashboards > Detail', function () {
  enforceActOnUseLegacyStoreHook();

  const organization = TestStubs.Organization({
    features: [
      'global-views',
      'dashboards-basic',
      'dashboards-edit',
      'discover-query',
      'dashboard-grid-layout',
    ],
  });
  const projects = [TestStubs.Project()];

  describe('prebuilt dashboards', function () {
    let wrapper, initialData;

    beforeEach(function () {
      act(() => ProjectsStore.loadInitialData(projects));
      initialData = initializeOrg({organization});

      MockApiClient.addMockResponse({
        url: '/organizations/org-slug/tags/',
        body: [],
      });
      MockApiClient.addMockResponse({
        url: '/organizations/org-slug/projects/',
        body: [TestStubs.Project()],
      });
      MockApiClient.addMockResponse({
        url: '/organizations/org-slug/dashboards/',
        body: [
          TestStubs.Dashboard([], {id: 'default-overview', title: 'Default'}),
          TestStubs.Dashboard([], {id: '1', title: 'Custom Errors'}),
        ],
      });
      MockApiClient.addMockResponse({
        url: '/organizations/org-slug/dashboards/default-overview/',
        body: TestStubs.Dashboard([], {id: 'default-overview', title: 'Default'}),
      });
      MockApiClient.addMockResponse({
        url: '/organizations/org-slug/dashboards/1/visit/',
        method: 'POST',
        body: [],
        statusCode: 200,
      });
      MockApiClient.addMockResponse({
        url: '/organizations/org-slug/users/',
        method: 'GET',
        body: [],
      });
      MockApiClient.addMockResponse({
        url: '/organizations/org-slug/sdk-updates/',
        body: [],
      });
      MockApiClient.addMockResponse({
        url: '/prompts-activity/',
        body: {},
      });
      MockApiClient.addMockResponse({
        url: '/organizations/org-slug/events-geo/',
        body: {data: [], meta: {}},
      });
      MockApiClient.addMockResponse({
        url: '/organizations/org-slug/eventsv2/',
        method: 'GET',
        body: [],
      });
      MockApiClient.addMockResponse({
        url: '/organizations/org-slug/events-stats/',
        body: {data: []},
      });
      MockApiClient.addMockResponse({
        method: 'GET',
        url: '/organizations/org-slug/issues/',
        body: [],
      });
    });

    afterEach(function () {
      MockApiClient.clearMockResponses();
      if (wrapper) {
        wrapper.unmount();
        wrapper = null;
      }
    });

    it('assigns unique IDs to all widgets so grid keys are unique', async function () {
      MockApiClient.addMockResponse({
        url: '/organizations/org-slug/events-stats/',
        body: {data: []},
      });
      MockApiClient.addMockResponse({
        url: '/organizations/org-slug/dashboards/default-overview/',
        body: TestStubs.Dashboard(
          [
            TestStubs.Widget(
              [
                {
                  name: '',
                  conditions: 'event.type:error',
                  fields: ['count()'],
                  aggregates: ['count()'],
                  columns: [],
                },
              ],
              {
                title: 'Default Widget 1',
                interval: '1d',
              }
            ),
            TestStubs.Widget(
              [
                {
                  name: '',
                  conditions: 'event.type:transaction',
                  fields: ['count()'],
                  aggregates: ['count()'],
                  columns: [],
                },
              ],
              {
                title: 'Default Widget 2',
                interval: '1d',
              }
            ),
          ],
          {id: 'default-overview', title: 'Default'}
        ),
      });
      initialData = initializeOrg({
        organization: TestStubs.Organization({
          features: [
            'global-views',
            'dashboards-basic',
            'discover-query',
            'dashboard-grid-layout',
          ],
          projects: [TestStubs.Project()],
        }),
      });

      await act(async () => {
        wrapper = mountWithTheme(
          <OrganizationContext.Provider value={initialData.organization}>
            <ViewEditDashboard
              organization={initialData.organization}
              params={{orgId: 'org-slug', dashboardId: 'default-overview'}}
              router={initialData.router}
              location={initialData.router.location}
            />
          </OrganizationContext.Provider>,
          initialData.routerContext
        );
        await tick();
        await tick();
        wrapper.update();
      });

      const dashboardInstance = wrapper.find('Dashboard').instance();
      const assignedIds = new Set(
        dashboardInstance.props.dashboard.widgets.map(constructGridItemKey)
      );
      expect(assignedIds.size).toBe(dashboardInstance.props.dashboard.widgets.length);
    });

    it('opens the widget viewer modal in a prebuilt dashboard using the widget id specified in the url', async () => {
      const openWidgetViewerModal = jest.spyOn(modals, 'openWidgetViewerModal');

      render(
        <CreateDashboard
          organization={initialData.organization}
          params={{orgId: 'org-slug', templateId: 'default-template', widgetId: '2'}}
          router={initialData.router}
          location={{...initialData.router.location, pathname: '/widget/2/'}}
        />,
        {context: initialData.routerContext, organization: initialData.organization}
      );

      await waitFor(() => {
        expect(openWidgetViewerModal).toHaveBeenCalledWith(
          expect.objectContaining({
            organization: initialData.organization,
            widget: expect.objectContaining({
              displayType: 'line',
              interval: '5m',
              queries: [
                {
                  aggregates: ['count()'],
                  columns: [],
                  conditions: '!event.type:transaction',
                  fields: ['count()'],
                  name: 'Events',
                  orderby: 'count()',
                },
              ],
              title: 'Events',
              widgetType: 'discover',
            }),
            onClose: expect.anything(),
          })
        );
      });
    });
  });

  describe('custom dashboards', function () {
    let wrapper, initialData, widgets, mockVisit, mockPut;

    beforeEach(function () {
      window.confirm = jest.fn();
      initialData = initializeOrg({
        organization,
        router: {
          location: TestStubs.location(),
        },
      });
      widgets = [
        TestStubs.Widget(
          [
            {
              name: '',
              conditions: 'event.type:error',
              fields: ['count()'],
              columns: [],
              aggregates: ['count()'],
            },
          ],
          {
            title: 'Errors',
            interval: '1d',
            widgetType: 'discover',
            id: '1',
          }
        ),
        TestStubs.Widget(
          [
            {
              name: '',
              conditions: 'event.type:transaction',
              fields: ['count()'],
              columns: [],
              aggregates: ['count()'],
            },
          ],
          {
            title: 'Transactions',
            interval: '1d',
            widgetType: 'discover',
            id: '2',
          }
        ),
        TestStubs.Widget(
          [
            {
              name: '',
              conditions: 'event.type:transaction transaction:/api/cats',
              fields: ['p50()'],
              columns: [],
              aggregates: ['p50()'],
            },
          ],
          {
            title: 'p50 of /api/cats',
            interval: '1d',
            id: '3',
          }
        ),
      ];
      mockVisit = MockApiClient.addMockResponse({
        url: '/organizations/org-slug/dashboards/1/visit/',
        method: 'POST',
        body: [],
        statusCode: 200,
      });
      MockApiClient.addMockResponse({
        url: '/organizations/org-slug/tags/',
        body: [],
      });
      MockApiClient.addMockResponse({
        url: '/organizations/org-slug/projects/',
        body: [TestStubs.Project()],
      });
      MockApiClient.addMockResponse({
        url: '/organizations/org-slug/dashboards/',
        body: [
          TestStubs.Dashboard([], {
            id: 'default-overview',
            title: 'Default',
            widgetDisplay: ['area'],
          }),
          TestStubs.Dashboard([], {
            id: '1',
            title: 'Custom Errors',
            widgetDisplay: ['area'],
          }),
        ],
      });
      MockApiClient.addMockResponse({
        url: '/organizations/org-slug/dashboards/1/',
        body: TestStubs.Dashboard(widgets, {
          id: '1',
          title: 'Custom Errors',
          filters: {},
        }),
      });
      mockPut = MockApiClient.addMockResponse({
        url: '/organizations/org-slug/dashboards/1/',
        method: 'PUT',
        body: TestStubs.Dashboard(widgets, {id: '1', title: 'Custom Errors'}),
      });
      MockApiClient.addMockResponse({
        url: '/organizations/org-slug/events-stats/',
        body: {data: []},
      });
      MockApiClient.addMockResponse({
        method: 'POST',
        url: '/organizations/org-slug/dashboards/widgets/',
        body: [],
      });
      MockApiClient.addMockResponse({
        method: 'GET',
        url: '/organizations/org-slug/recent-searches/',
        body: [],
      });
      MockApiClient.addMockResponse({
        method: 'GET',
        url: '/organizations/org-slug/issues/',
        body: [],
      });
      MockApiClient.addMockResponse({
        url: '/organizations/org-slug/eventsv2/',
        method: 'GET',
        body: [],
      });
      MockApiClient.addMockResponse({
        url: '/organizations/org-slug/users/',
        method: 'GET',
        body: [],
      });
      MockApiClient.addMockResponse({
        url: '/organizations/org-slug/events-geo/',
        body: {data: [], meta: {}},
      });
      MockApiClient.addMockResponse({
        url: '/organizations/org-slug/releases/',
        body: [],
      });
      MockApiClient.addMockResponse({
        url: '/organizations/org-slug/sdk-updates/',
        body: [],
      });
      MockApiClient.addMockResponse({
        url: '/prompts-activity/',
        body: {},
      });
    });

    afterEach(function () {
      MockApiClient.clearMockResponses();
      jest.clearAllMocks();
      if (wrapper) {
        wrapper.unmount();
        wrapper = null;
      }
    });

    it('can remove widgets', async function () {
      const updateMock = MockApiClient.addMockResponse({
        url: '/organizations/org-slug/dashboards/1/',
        method: 'PUT',
        body: TestStubs.Dashboard([widgets[0]], {id: '1', title: 'Custom Errors'}),
      });
      await act(async () => {
        wrapper = mountWithTheme(
          <OrganizationContext.Provider value={initialData.organization}>
            <ViewEditDashboard
              organization={initialData.organization}
              params={{orgId: 'org-slug', dashboardId: '1'}}
              router={initialData.router}
              location={initialData.router.location}
            />
          </OrganizationContext.Provider>,
          initialData.routerContext
        );
        await tick();
        wrapper.update();
      });

      expect(mockVisit).toHaveBeenCalledTimes(1);

      // Enter edit mode.
      wrapper.find('Controls Button[data-test-id="dashboard-edit"]').simulate('click');

      // Remove the second and third widgets
      wrapper
        .find('WidgetCard')
        .at(1)
        .find('Button[data-test-id="widget-delete"]')
        .simulate('click');

      wrapper
        .find('WidgetCard')
        .at(1)
        .find('Button[data-test-id="widget-delete"]')
        .simulate('click');

      // Save changes
      wrapper.find('Controls Button[data-test-id="dashboard-commit"]').simulate('click');
      await tick();

      expect(updateMock).toHaveBeenCalled();
      expect(updateMock).toHaveBeenCalledWith(
        '/organizations/org-slug/dashboards/1/',
        expect.objectContaining({
          data: expect.objectContaining({
            title: 'Custom Errors',
            widgets: [expect.objectContaining(widgets[0])],
          }),
        })
      );

      // Visit should not be called again on dashboard update
      expect(mockVisit).toHaveBeenCalledTimes(1);
    });

    it('appends dashboard-level filters to series request', async function () {
      MockApiClient.addMockResponse({
        url: '/organizations/org-slug/dashboards/1/',
        body: TestStubs.Dashboard(widgets, {
          id: '1',
          title: 'Custom Errors',
          filters: {release: ['abc@1.2.0']},
        }),
      });
      const mock = MockApiClient.addMockResponse({
        url: '/organizations/org-slug/events-stats/',
        body: [],
      });

      await act(async () => {
        wrapper = mountWithTheme(
          <OrganizationContext.Provider value={initialData.organization}>
            <ViewEditDashboard
              organization={initialData.organization}
              params={{orgId: 'org-slug', dashboardId: '1'}}
              router={initialData.router}
              location={initialData.router.location}
            />
          </OrganizationContext.Provider>,
          initialData.routerContext
        );
        await tick();
        wrapper.update();
      });

      expect(mock).toHaveBeenLastCalledWith(
        '/organizations/org-slug/events-stats/',
        expect.objectContaining({
          query: expect.objectContaining({
            query: 'event.type:transaction transaction:/api/cats release:abc@1.2.0 ',
          }),
        })
      );
    });

    it('shows add widget option', async function () {
      await act(async () => {
        wrapper = mountWithTheme(
          <OrganizationContext.Provider value={initialData.organization}>
            <ViewEditDashboard
              organization={initialData.organization}
              params={{orgId: 'org-slug', dashboardId: '1'}}
              router={initialData.router}
              location={initialData.router.location}
            />
          </OrganizationContext.Provider>,
          initialData.routerContext
        );
        await tick();
        wrapper.update();
      });

      // Enter edit mode.
      wrapper.find('Controls Button[data-test-id="dashboard-edit"]').simulate('click');
      wrapper.update();
      expect(wrapper.find('AddWidget').exists()).toBe(true);
    });

    it('shows top level release filter', async function () {
      const mockReleases = MockApiClient.addMockResponse({
        url: '/organizations/org-slug/releases/',
        body: [TestStubs.Release()],
      });

      initialData = initializeOrg({
        organization: TestStubs.Organization({
          features: [
            'global-views',
            'dashboards-basic',
            'dashboards-edit',
            'discover-query',
            'dashboards-top-level-filter',
          ],
          projects: [TestStubs.Project()],
        }),
      });

      wrapper = mountWithTheme(
        <OrganizationContext.Provider value={initialData.organization}>
          <ViewEditDashboard
            organization={initialData.organization}
            params={{orgId: 'org-slug', dashboardId: '1'}}
            router={initialData.router}
            location={initialData.router.location}
          />
        </OrganizationContext.Provider>,
        initialData.routerContext
      );
      await act(async () => {
        await tick();
        wrapper.update();
      });
      expect(wrapper.find('ReleasesSelectControl').exists()).toBe(true);
      expect(mockReleases).toHaveBeenCalledTimes(1);
    });

    it('hides add widget option', async function () {
      types.MAX_WIDGETS = 1;

      await act(async () => {
        wrapper = mountWithTheme(
          <OrganizationContext.Provider value={initialData.organization}>
            <ViewEditDashboard
              organization={initialData.organization}
              params={{orgId: 'org-slug', dashboardId: '1'}}
              router={initialData.router}
              location={initialData.router.location}
            />
          </OrganizationContext.Provider>,
          initialData.routerContext
        );
        await tick();
        wrapper.update();
      });

      // Enter edit mode.
      wrapper.find('Controls Button[data-test-id="dashboard-edit"]').simulate('click');
      wrapper.update();
      expect(wrapper.find('AddWidget').exists()).toBe(false);
    });

    it('renders successfully if more widgets than stored layouts', async function () {
      // A case where someone has async added widgets to a dashboard
      MockApiClient.addMockResponse({
        url: '/organizations/org-slug/dashboards/1/',
        body: TestStubs.Dashboard(
          [
            TestStubs.Widget(
              [
                {
                  name: '',
                  conditions: 'event.type:error',
                  fields: ['count()'],
                  aggregates: ['count()'],
                  columns: [],
                },
              ],
              {
                title: 'First Widget',
                interval: '1d',
                id: '1',
                layout: {i: 'grid-item-1', x: 0, y: 0, w: 2, h: 6},
              }
            ),
            TestStubs.Widget(
              [
                {
                  name: '',
                  conditions: 'event.type:error',
                  fields: ['count()'],
                  aggregates: ['count()'],
                  columns: [],
                },
              ],
              {
                title: 'Second Widget',
                interval: '1d',
                id: '2',
              }
            ),
          ],
          {id: '1', title: 'Custom Errors'}
        ),
      });
      await act(async () => {
        render(
          <ViewEditDashboard
            organization={initialData.organization}
            params={{orgId: 'org-slug', dashboardId: '1'}}
            router={initialData.router}
            location={initialData.router.location}
          />,
          {context: initialData.routerContext, organization: initialData.organization}
        );
        await tick();
      });

      await screen.findByText('First Widget');
      await screen.findByText('Second Widget');
    });

    it('does not trigger request if layout not updated', async () => {
      MockApiClient.addMockResponse({
        url: '/organizations/org-slug/dashboards/1/',
        body: TestStubs.Dashboard(
          [
            TestStubs.Widget(
              [
                {
                  name: '',
                  conditions: 'event.type:error',
                  fields: ['count()'],
                  aggregates: ['count()'],
                  columns: [],
                },
              ],
              {
                title: 'First Widget',
                interval: '1d',
                id: '1',
                layout: {i: 'grid-item-1', x: 0, y: 0, w: 2, h: 6},
              }
            ),
          ],
          {id: '1', title: 'Custom Errors'}
        ),
      });
      await act(async () => {
        render(
          <ViewEditDashboard
            organization={initialData.organization}
            params={{orgId: 'org-slug', dashboardId: '1'}}
            router={initialData.router}
            location={initialData.router.location}
          />,
          {context: initialData.routerContext, organization: initialData.organization}
        );
        await tick();

        userEvent.click(screen.getByText('Edit Dashboard'));
        userEvent.click(screen.getByText('Save and Finish'));
        await tick();
      });

      expect(screen.getByText('Edit Dashboard')).toBeInTheDocument();
      expect(mockPut).not.toHaveBeenCalled();
    });

    it('renders the custom resize handler for a widget', async () => {
      MockApiClient.addMockResponse({
        url: '/organizations/org-slug/dashboards/1/',
        body: TestStubs.Dashboard(
          [
            TestStubs.Widget(
              [
                {
                  name: '',
                  conditions: 'event.type:error',
                  fields: ['count()'],
                  aggregates: ['count()'],
                  columns: [],
                },
              ],
              {
                title: 'First Widget',
                interval: '1d',
                id: '1',
                layout: {i: 'grid-item-1', x: 0, y: 0, w: 2, h: 6},
              }
            ),
          ],
          {id: '1', title: 'Custom Errors'}
        ),
      });

      await act(async () => {
        render(
          <ViewEditDashboard
            organization={initialData.organization}
            params={{orgId: 'org-slug', dashboardId: '1'}}
            router={initialData.router}
            location={initialData.router.location}
          />,
          {context: initialData.routerContext, organization: initialData.organization}
        );
        await tick();
      });

      userEvent.click(await screen.findByText('Edit Dashboard'));
      const widget = screen.getByText('First Widget').closest('.react-grid-item');
      const resizeHandle = within(widget).getByTestId('custom-resize-handle');

      expect(resizeHandle).toBeVisible();
    });

    it('does not trigger an alert when the widgets have no layout and user cancels without changes', async () => {
      MockApiClient.addMockResponse({
        url: '/organizations/org-slug/dashboards/1/',
        body: TestStubs.Dashboard(
          [
            TestStubs.Widget(
              [
                {
                  name: '',
                  conditions: 'event.type:error',
                  fields: ['count()'],
                  aggregates: ['count()'],
                  columns: [],
                },
              ],
              {
                title: 'First Widget',
                interval: '1d',
                id: '1',
                layout: null,
              }
            ),
          ],
          {id: '1', title: 'Custom Errors'}
        ),
      });
      await act(async () => {
        render(
          <ViewEditDashboard
            organization={initialData.organization}
            params={{orgId: 'org-slug', dashboardId: '1'}}
            router={initialData.router}
            location={initialData.router.location}
          />,
          {context: initialData.routerContext, organization: initialData.organization}
        );
        await tick();
      });

      await act(async () => {
        userEvent.click(await screen.findByText('Edit Dashboard'));
        userEvent.click(await screen.findByText('Cancel'));
      });

      expect(window.confirm).not.toHaveBeenCalled();
    });

    it('opens the widget viewer modal using the widget id specified in the url', async () => {
      const openWidgetViewerModal = jest.spyOn(modals, 'openWidgetViewerModal');
      const widget = TestStubs.Widget(
        [
          {
            name: '',
            conditions: 'event.type:error',
            fields: ['count()'],
            aggregates: ['count()'],
            columns: [],
            orderby: '',
          },
        ],
        {
          title: 'First Widget',
          interval: '1d',
          id: '1',
          layout: null,
        }
      );
      MockApiClient.addMockResponse({
        url: '/organizations/org-slug/dashboards/1/',
        body: TestStubs.Dashboard([widget], {id: '1', title: 'Custom Errors'}),
      });

      await act(async () => {
        render(
          <ViewEditDashboard
            organization={initialData.organization}
            params={{orgId: 'org-slug', dashboardId: '1', widgetId: '1'}}
            router={initialData.router}
            location={{...initialData.router.location, pathname: '/widget/123/'}}
          />,
          {context: initialData.routerContext, organization: initialData.organization}
        );
        await tick();
      });

      expect(openWidgetViewerModal).toHaveBeenCalledWith(
        expect.objectContaining({
          organization: initialData.organization,
          widget,
          onClose: expect.anything(),
        })
      );
    });

    it('redirects user to dashboard url if widget is not found', () => {
      const openWidgetViewerModal = jest.spyOn(modals, 'openWidgetViewerModal');
      MockApiClient.addMockResponse({
        url: '/organizations/org-slug/dashboards/1/',
        body: TestStubs.Dashboard([], {id: '1', title: 'Custom Errors'}),
      });
      render(
        <ViewEditDashboard
          organization={initialData.organization}
          params={{orgId: 'org-slug', dashboardId: '1', widgetId: '123'}}
          router={initialData.router}
          location={{...initialData.router.location, pathname: '/widget/123/'}}
        />,
        {context: initialData.routerContext, organization: initialData.organization}
      );

      expect(openWidgetViewerModal).not.toHaveBeenCalled();
      expect(initialData.router.replace).toHaveBeenCalledWith(
        expect.objectContaining({
          pathname: '/organizations/org-slug/dashboard/1/',
          query: {},
        })
      );
    });

<<<<<<< HEAD
    it('opens the widget viewer modal in a prebuilt dashboard using the widget id specified in the url', async () => {
      const openWidgetViewerModal = jest.spyOn(modals, 'openWidgetViewerModal');

      await act(async () => {
        render(
          <CreateDashboard
            organization={initialData.organization}
            params={{orgId: 'org-slug', templateId: 'default-template', widgetId: '2'}}
            router={initialData.router}
            location={{...initialData.router.location, pathname: '/widget/2/'}}
          />,
          {context: initialData.routerContext, organization: initialData.organization}
        );
        await tick();
      });

      expect(openWidgetViewerModal).toHaveBeenCalledWith(
        expect.objectContaining({
          organization: initialData.organization,
          widget: expect.objectContaining({
            displayType: 'line',
            interval: '5m',
            queries: [
              {
                aggregates: ['count()'],
                columns: [],
                conditions: '!event.type:transaction',
                fields: ['count()'],
                name: 'Events',
                orderby: 'count()',
              },
            ],
            title: 'Events',
            widgetType: 'discover',
          }),
          onClose: expect.anything(),
        })
      );
    });

=======
>>>>>>> 9e0ac1a3
    it('saves a new dashboard with the page filters', async () => {
      const mockPOST = MockApiClient.addMockResponse({
        url: '/organizations/org-slug/dashboards/',
        method: 'POST',
        body: [],
      });
      render(
        <CreateDashboard
          organization={{
            ...initialData.organization,
            features: [
              ...initialData.organization.features,
              'dashboards-top-level-filter',
            ],
          }}
          params={{orgId: 'org-slug'}}
          router={initialData.router}
          location={{
            ...initialData.router.location,
            query: {
              ...initialData.router.location.query,
              statsPeriod: '7d',
              project: [2],
              environment: ['alpha', 'beta'],
            },
          }}
        />,
        {
          context: initialData.routerContext,
          organization: initialData.organization,
        }
      );

      userEvent.click(await screen.findByText('Save and Finish'));
      expect(mockPOST).toHaveBeenCalledWith(
        '/organizations/org-slug/dashboards/',
        expect.objectContaining({
          data: expect.objectContaining({
            projects: [2],
            environment: ['alpha', 'beta'],
            period: '7d',
          }),
        })
      );
    });

    it('saves a template with the page filters', async () => {
      const mockPOST = MockApiClient.addMockResponse({
        url: '/organizations/org-slug/dashboards/',
        method: 'POST',
        body: [],
      });
      render(
        <CreateDashboard
          organization={{
            ...initialData.organization,
            features: [
              ...initialData.organization.features,
              'dashboards-top-level-filter',
            ],
          }}
          params={{orgId: 'org-slug', templateId: 'default-template'}}
          router={initialData.router}
          location={{
            ...initialData.router.location,
            query: {
              ...initialData.router.location.query,
              statsPeriod: '7d',
              project: [2],
              environment: ['alpha', 'beta'],
            },
          }}
        />,
        {
          context: initialData.routerContext,
          organization: initialData.organization,
        }
      );

      userEvent.click(await screen.findByText('Add Dashboard'));
      expect(mockPOST).toHaveBeenCalledWith(
        '/organizations/org-slug/dashboards/',
        expect.objectContaining({
          data: expect.objectContaining({
            projects: [2],
            environment: ['alpha', 'beta'],
            period: '7d',
          }),
        })
      );
    });

    it('does not render save and cancel buttons on templates', async () => {
      MockApiClient.addMockResponse({
        url: '/organizations/org-slug/releases/',
        body: [
          TestStubs.Release({
            shortVersion: 'sentry-android-shop@1.2.0',
            version: 'sentry-android-shop@1.2.0',
          }),
        ],
      });
      render(
        <CreateDashboard
          organization={{
            ...initialData.organization,
            features: [
              ...initialData.organization.features,
              'dashboards-top-level-filter',
            ],
          }}
          params={{orgId: 'org-slug', templateId: 'default-template'}}
          router={initialData.router}
          location={initialData.router.location}
        />,
        {
          context: initialData.routerContext,
          organization: initialData.organization,
        }
      );

      userEvent.click(await screen.findByText('24H'));
      userEvent.click(screen.getByText('Last 7 days'));

      expect(screen.queryByText('Cancel')).not.toBeInTheDocument();
      expect(screen.queryByText('Save')).not.toBeInTheDocument();
    });

    it('can save dashboard filters in existing dashboard', async () => {
      MockApiClient.addMockResponse({
        url: '/organizations/org-slug/releases/',
        body: [
          TestStubs.Release({
            shortVersion: 'sentry-android-shop@1.2.0',
            version: 'sentry-android-shop@1.2.0',
          }),
        ],
      });
      const testData = initializeOrg({
        organization: TestStubs.Organization({
          features: [
            'global-views',
            'dashboards-basic',
            'dashboards-edit',
            'discover-query',
            'dashboard-grid-layout',
            'dashboards-top-level-filter',
          ],
        }),
        router: {
          location: {
            ...TestStubs.location(),
            query: {
              statsPeriod: '7d',
              release: ['sentry-android-shop@1.2.0'],
            },
          },
        },
      });
      render(
        <ViewEditDashboard
          organization={testData.organization}
          params={{orgId: 'org-slug', dashboardId: '1'}}
          router={testData.router}
          location={testData.router.location}
        />,
        {context: testData.routerContext, organization: testData.organization}
      );

      userEvent.click(await screen.findByText('Save'));

      expect(mockPut).toHaveBeenCalledWith(
        '/organizations/org-slug/dashboards/1/',
        expect.objectContaining({
          data: expect.objectContaining({
            period: '7d',
            filters: {release: ['sentry-android-shop@1.2.0']},
          }),
        })
      );
    });

    it('can clear dashboard filters in compact select', async () => {
      MockApiClient.addMockResponse({
        url: '/organizations/org-slug/dashboards/1/',
        body: TestStubs.Dashboard(widgets, {
          id: '1',
          title: 'Custom Errors',
          filters: {release: ['sentry-android-shop@1.2.0']},
        }),
      });

      MockApiClient.addMockResponse({
        url: '/organizations/org-slug/releases/',
        body: [
          TestStubs.Release({
            shortVersion: 'sentry-android-shop@1.2.0',
            version: 'sentry-android-shop@1.2.0',
          }),
        ],
      });
      const testData = initializeOrg({
        organization: TestStubs.Organization({
          features: [
            'global-views',
            'dashboards-basic',
            'dashboards-edit',
            'discover-query',
            'dashboard-grid-layout',
            'dashboards-top-level-filter',
          ],
        }),
        router: {
          location: {
            ...TestStubs.location(),
            query: {
              statsPeriod: '7d',
            },
          },
        },
      });
      render(
        <ViewEditDashboard
          organization={testData.organization}
          params={{orgId: 'org-slug', dashboardId: '1'}}
          router={testData.router}
          location={testData.router.location}
        />,
        {context: testData.routerContext, organization: testData.organization}
      );

      await screen.findByText('7D');
      userEvent.click(await screen.findByText('sentry-android-shop@1.2.0'));
      userEvent.click(screen.getByText('Clear'));
      screen.getByText('All Releases');
      userEvent.click(document.body);

      expect(browserHistory.push).toHaveBeenCalledWith(
        expect.objectContaining({
          query: expect.objectContaining({
            release: '',
          }),
        })
      );
    });

    it('can save absolute time range in existing dashboard', async () => {
      const testData = initializeOrg({
        organization: TestStubs.Organization({
          features: [
            'global-views',
            'dashboards-basic',
            'dashboards-edit',
            'discover-query',
            'dashboard-grid-layout',
            'dashboards-top-level-filter',
          ],
        }),
        router: {
          location: {
            ...TestStubs.location(),
            query: {
              start: '2022-07-14T07:00:00',
              end: '2022-07-19T23:59:59',
              utc: 'true',
            },
          },
        },
      });
      render(
        <ViewEditDashboard
          organization={testData.organization}
          params={{orgId: 'org-slug', dashboardId: '1'}}
          router={testData.router}
          location={testData.router.location}
        />,
        {context: testData.routerContext, organization: testData.organization}
      );

      userEvent.click(await screen.findByText('Save'));

      expect(mockPut).toHaveBeenCalledWith(
        '/organizations/org-slug/dashboards/1/',
        expect.objectContaining({
          data: expect.objectContaining({
            start: '2022-07-14T07:00:00.000',
            end: '2022-07-19T23:59:59.000',
            utc: true,
          }),
        })
      );
    });

    it('can clear dashboard filters in existing dashboard', async () => {
      MockApiClient.addMockResponse({
        url: '/organizations/org-slug/releases/',
        body: [
          TestStubs.Release({
            shortVersion: 'sentry-android-shop@1.2.0',
            version: 'sentry-android-shop@1.2.0',
          }),
        ],
      });
      const testData = initializeOrg({
        organization: TestStubs.Organization({
          features: [
            'global-views',
            'dashboards-basic',
            'dashboards-edit',
            'discover-query',
            'dashboard-grid-layout',
            'dashboards-top-level-filter',
          ],
        }),
        router: {
          location: {
            ...TestStubs.location(),
            query: {
              statsPeriod: '7d',
              project: [1, 2],
              environment: ['alpha', 'beta'],
            },
          },
        },
      });
      render(
        <ViewEditDashboard
          organization={testData.organization}
          params={{orgId: 'org-slug', dashboardId: '1'}}
          router={testData.router}
          location={testData.router.location}
        />,
        {context: testData.routerContext, organization: testData.organization}
      );

      await screen.findByText('7D');
      userEvent.click(await screen.findByText('All Releases'));
      userEvent.click(screen.getByText('sentry-android-shop@1.2.0'));
      userEvent.keyboard('{esc}');

      userEvent.click(screen.getByText('Cancel'));

      screen.getByText('All Releases');
      expect(browserHistory.replace).toHaveBeenCalledWith(
        expect.objectContaining({
          query: expect.objectContaining({
            project: undefined,
            statsPeriod: undefined,
            environment: undefined,
          }),
        })
      );
    });

    it('disables the Edit Dashboard button when there are unsaved filters', async () => {
      MockApiClient.addMockResponse({
        url: '/organizations/org-slug/releases/',
        body: [
          TestStubs.Release({
            shortVersion: 'sentry-android-shop@1.2.0',
            version: 'sentry-android-shop@1.2.0',
          }),
        ],
      });
      const testData = initializeOrg({
        organization: TestStubs.Organization({
          features: [
            'global-views',
            'dashboards-basic',
            'dashboards-edit',
            'discover-basic',
            'discover-query',
            'dashboard-grid-layout',
            'dashboards-top-level-filter',
          ],
        }),
        router: {
          location: {
            ...TestStubs.location(),
            query: {
              statsPeriod: '7d',
              project: [1, 2],
              environment: ['alpha', 'beta'],
            },
          },
        },
      });
      render(
        <ViewEditDashboard
          organization={testData.organization}
          params={{orgId: 'org-slug', dashboardId: '1'}}
          router={testData.router}
          location={testData.router.location}
        />,
        {context: testData.routerContext, organization: testData.organization}
      );

      expect(await screen.findByText('Save')).toBeInTheDocument();
      expect(screen.getByText('Cancel')).toBeInTheDocument();
      expect(screen.getByRole('button', {name: 'Edit Dashboard'})).toBeDisabled();
    });

    it('ignores the order of selection of page filters to render unsaved filters', async () => {
      const testProjects = [
        TestStubs.Project({id: '1', name: 'first', environments: ['alpha', 'beta']}),
        TestStubs.Project({id: '2', name: 'second', environments: ['alpha', 'beta']}),
      ];

      act(() => ProjectsStore.loadInitialData(testProjects));
      MockApiClient.addMockResponse({
        url: '/organizations/org-slug/projects/',
        body: testProjects,
      });
      MockApiClient.addMockResponse({
        url: '/organizations/org-slug/dashboards/1/',
        body: TestStubs.Dashboard(widgets, {
          id: '1',
          title: 'Custom Errors',
          filters: {},
          environment: ['alpha', 'beta'],
        }),
      });

      const testData = initializeOrg({
        organization: TestStubs.Organization({
          features: [
            'global-views',
            'dashboards-basic',
            'dashboards-edit',
            'discover-query',
            'dashboard-grid-layout',
            'dashboards-top-level-filter',
          ],
        }),
        router: {
          location: {
            ...TestStubs.location(),
            query: {
              environment: ['beta', 'alpha'], // Reversed order from saved dashboard
            },
          },
        },
      });
      render(
        <ViewEditDashboard
          organization={testData.organization}
          params={{orgId: 'org-slug', dashboardId: '1'}}
          router={testData.router}
          location={testData.router.location}
        />,
        {context: testData.routerContext, organization: testData.organization}
      );

      await waitFor(() => expect(screen.queryAllByText('Loading\u2026')).toEqual([]));
      await screen.findByText(/beta, alpha/);

      // Save and Cancel should not appear because alpha, beta is the same as beta, alpha
      expect(screen.queryByText('Save')).not.toBeInTheDocument();
      expect(screen.queryByText('Cancel')).not.toBeInTheDocument();
    });

    it('uses releases from the URL query params', async function () {
      const testData = initializeOrg({
        organization: TestStubs.Organization({
          features: [
            'global-views',
            'dashboards-basic',
            'dashboards-edit',
            'discover-query',
            'dashboard-grid-layout',
            'dashboards-top-level-filter',
          ],
        }),
        router: {
          location: {
            ...TestStubs.location(),
            query: {
              release: ['not-selected-1'],
            },
          },
        },
      });
      render(
        <ViewEditDashboard
          organization={testData.organization}
          params={{orgId: 'org-slug', dashboardId: '1'}}
          router={testData.router}
          location={testData.router.location}
        />,
        {context: testData.routerContext, organization: testData.organization}
      );

      await screen.findByText(/not-selected-1/);
      screen.getByText('Save');
      screen.getByText('Cancel');
    });

    it('resets release in URL params', async function () {
      MockApiClient.addMockResponse({
        url: '/organizations/org-slug/dashboards/1/',
        body: TestStubs.Dashboard(widgets, {
          id: '1',
          title: 'Custom Errors',
          filters: {
            release: ['abc'],
          },
        }),
      });
      const testData = initializeOrg({
        organization: TestStubs.Organization({
          features: [
            'global-views',
            'dashboards-basic',
            'dashboards-edit',
            'discover-query',
            'dashboard-grid-layout',
            'dashboards-top-level-filter',
          ],
        }),
        router: {
          location: {
            ...TestStubs.location(),
            query: {
              release: ['not-selected-1'],
            },
          },
        },
      });
      render(
        <ViewEditDashboard
          organization={testData.organization}
          params={{orgId: 'org-slug', dashboardId: '1'}}
          router={testData.router}
          location={testData.router.location}
        />,
        {context: testData.routerContext, organization: testData.organization}
      );

      await screen.findByText(/not-selected-1/);
      userEvent.click(screen.getByText('Cancel'));

      // release isn't used in the redirect
      expect(browserHistory.replace).toHaveBeenCalledWith(
        expect.objectContaining({
          query: {
            end: undefined,
            environment: undefined,
            project: undefined,
            start: undefined,
            statsPeriod: undefined,
            utc: undefined,
          },
        })
      );
    });

    it('reflects selections in the release filter in the query params', async function () {
      MockApiClient.addMockResponse({
        url: '/organizations/org-slug/releases/',
        body: [
          TestStubs.Release({
            shortVersion: 'sentry-android-shop@1.2.0',
            version: 'sentry-android-shop@1.2.0',
          }),
        ],
      });
      const testData = initializeOrg({
        organization: TestStubs.Organization({
          features: [
            'global-views',
            'dashboards-basic',
            'dashboards-edit',
            'discover-query',
            'dashboard-grid-layout',
            'dashboards-top-level-filter',
          ],
        }),
        router: {
          location: TestStubs.location(),
        },
      });
      render(
        <ViewEditDashboard
          organization={testData.organization}
          params={{orgId: 'org-slug', dashboardId: '1'}}
          router={testData.router}
          location={testData.router.location}
        />,
        {context: testData.routerContext, organization: testData.organization}
      );

      userEvent.click(await screen.findByText('All Releases'));
      userEvent.click(screen.getByText('sentry-android-shop@1.2.0'));
      userEvent.click(document.body);

      expect(browserHistory.push).toHaveBeenCalledWith(
        expect.objectContaining({
          query: expect.objectContaining({
            release: ['sentry-android-shop@1.2.0'],
          }),
        })
      );
    });

    it('persists release selections made during search requests that do not appear in default query', async function () {
      // Default response
      MockApiClient.addMockResponse({
        url: '/organizations/org-slug/releases/',
        body: [
          TestStubs.Release({
            shortVersion: 'sentry-android-shop@1.2.0',
            version: 'sentry-android-shop@1.2.0',
          }),
        ],
      });
      // Mocked search results
      MockApiClient.addMockResponse({
        url: '/organizations/org-slug/releases/',
        body: [
          TestStubs.Release({
            id: '9',
            shortVersion: 'search-result',
            version: 'search-result',
          }),
        ],
        match: [MockApiClient.matchData({query: 's'})],
      });
      const testData = initializeOrg({
        organization: TestStubs.Organization({
          features: [
            'global-views',
            'dashboards-basic',
            'dashboards-edit',
            'discover-basic',
            'discover-query',
            'dashboard-grid-layout',
            'dashboards-top-level-filter',
          ],
        }),
        router: {
          location: TestStubs.location(),
        },
      });
      render(
        <ViewEditDashboard
          organization={testData.organization}
          params={{orgId: 'org-slug', dashboardId: '1'}}
          router={testData.router}
          location={testData.router.location}
        />,
        {context: testData.routerContext, organization: testData.organization}
      );

      userEvent.click(await screen.findByText('All Releases'));
      userEvent.type(screen.getByText('Search\u2026'), 's');
      await act(async () => {
        userEvent.click(await screen.findByText('search-result'));
      });

      // Validate that after search is cleared, search result still appears
      await screen.findByText('Latest Release(s)');
      screen.getByTestId('search-result');
    });
  });
});<|MERGE_RESOLUTION|>--- conflicted
+++ resolved
@@ -848,49 +848,6 @@
       );
     });
 
-<<<<<<< HEAD
-    it('opens the widget viewer modal in a prebuilt dashboard using the widget id specified in the url', async () => {
-      const openWidgetViewerModal = jest.spyOn(modals, 'openWidgetViewerModal');
-
-      await act(async () => {
-        render(
-          <CreateDashboard
-            organization={initialData.organization}
-            params={{orgId: 'org-slug', templateId: 'default-template', widgetId: '2'}}
-            router={initialData.router}
-            location={{...initialData.router.location, pathname: '/widget/2/'}}
-          />,
-          {context: initialData.routerContext, organization: initialData.organization}
-        );
-        await tick();
-      });
-
-      expect(openWidgetViewerModal).toHaveBeenCalledWith(
-        expect.objectContaining({
-          organization: initialData.organization,
-          widget: expect.objectContaining({
-            displayType: 'line',
-            interval: '5m',
-            queries: [
-              {
-                aggregates: ['count()'],
-                columns: [],
-                conditions: '!event.type:transaction',
-                fields: ['count()'],
-                name: 'Events',
-                orderby: 'count()',
-              },
-            ],
-            title: 'Events',
-            widgetType: 'discover',
-          }),
-          onClose: expect.anything(),
-        })
-      );
-    });
-
-=======
->>>>>>> 9e0ac1a3
     it('saves a new dashboard with the page filters', async () => {
       const mockPOST = MockApiClient.addMockResponse({
         url: '/organizations/org-slug/dashboards/',
