import {Layout} from 'react-grid-layout';

import {User} from 'sentry/types';

// Max widgets per dashboard we are currently willing
// to allow to limit the load on snuba from the
// parallel requests. Somewhat arbitrary
// limit that can be changed if necessary.
export const MAX_WIDGETS = 30;

export const DEFAULT_TABLE_LIMIT = 5;

export enum DisplayType {
  AREA = 'area',
  BAR = 'bar',
  LINE = 'line',
  TABLE = 'table',
  WORLD_MAP = 'world_map',
  BIG_NUMBER = 'big_number',
  TOP_N = 'top_n',
}

export enum WidgetType {
  DISCOVER = 'discover',
  ISSUE = 'issue',
  RELEASE = 'metrics', // TODO(dashboards): Rename this on backend and then change here
}

export type WidgetQuery = {
  aggregates: string[];
  columns: string[];
  conditions: string;
  name: string;
  orderby: string;
  // Table column alias.
  // We may want to have alias for y-axis in the future too
  fieldAliases?: string[];
  // Fields is replaced with aggregates + columns. It
  // is currently used to track column order on table
  // widgets.
  fields?: string[];
};

export type Widget = {
  displayType: DisplayType;
  interval: string;
  queries: WidgetQuery[];
  title: string;
  id?: string;
  layout?: WidgetLayout | null;
  // Used to define 'topEvents' when fetching time-series data for a widget
  limit?: number;
  tempId?: string;
  widgetType?: WidgetType;
};

// We store an explicit set of keys in the backend now
export type WidgetLayout = Pick<Layout, 'h' | 'w' | 'x' | 'y'> & {
  minH: number;
};

export type WidgetPreview = {
  displayType: DisplayType;
  layout: WidgetLayout | null;
};

/**
 * The response shape from dashboard list endpoint
 */
export type DashboardListItem = {
  id: string;
  title: string;
  widgetDisplay: DisplayType[];
  widgetPreview: WidgetPreview[];
  createdBy?: User;
  dateCreated?: string;
};

export enum DashboardFilter {
  RELEASE = 'release',
}

/**
 * Saved dashboard with widgets
 */
export type DashboardDetails = {
  dateCreated: string;
  filters: {
    releases?: string[];
  };
  id: string;
  projects: number[];
  title: string;
  widgets: Widget[];
  createdBy?: User;
<<<<<<< HEAD
  filters?: Record<DashboardFilter, string[]>;
=======
  end?: string;
  environment?: string[];
  period?: string;
  start?: string;
>>>>>>> cfa38271
};

export enum DashboardState {
  VIEW = 'view',
  EDIT = 'edit',
  CREATE = 'create',
  PENDING_DELETE = 'pending_delete',
  PREVIEW = 'preview',
}

// where we launch the dashboard widget from
export enum DashboardWidgetSource {
  DISCOVERV2 = 'discoverv2',
  DASHBOARDS = 'dashboards',
  LIBRARY = 'library',
  ISSUE_DETAILS = 'issueDetail',
}<|MERGE_RESOLUTION|>--- conflicted
+++ resolved
@@ -76,31 +76,29 @@
   dateCreated?: string;
 };
 
-export enum DashboardFilter {
+export enum DashboardFilterKeys {
   RELEASE = 'release',
 }
+
+export type DashboardFilters = {
+  [DashboardFilterKeys.RELEASE]?: string[];
+};
 
 /**
  * Saved dashboard with widgets
  */
 export type DashboardDetails = {
   dateCreated: string;
-  filters: {
-    releases?: string[];
-  };
+  filters: DashboardFilters;
   id: string;
   projects: number[];
   title: string;
   widgets: Widget[];
   createdBy?: User;
-<<<<<<< HEAD
-  filters?: Record<DashboardFilter, string[]>;
-=======
   end?: string;
   environment?: string[];
   period?: string;
   start?: string;
->>>>>>> cfa38271
 };
 
 export enum DashboardState {
