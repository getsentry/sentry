import selectEvent from 'react-select-event';
import {urlEncode} from '@sentry/utils';

import {initializeOrg} from 'sentry-test/initializeOrg';
import {
  act,
  fireEvent,
  render,
  renderGlobalModal,
  screen,
  userEvent,
  waitFor,
} from 'sentry-test/reactTestingLibrary';

import * as indicators from 'sentry/actionCreators/indicator';
import * as modals from 'sentry/actionCreators/modal';
import TagStore from 'sentry/stores/tagStore';
import {TOP_N} from 'sentry/utils/discover/types';
import {
  DashboardDetails,
  DashboardWidgetSource,
  DisplayType,
  Widget,
  WidgetType,
} from 'sentry/views/dashboardsV2/types';
import WidgetBuilder, {WidgetBuilderProps} from 'sentry/views/dashboardsV2/widgetBuilder';

const defaultOrgFeatures = [
  'performance-view',
  'dashboards-edit',
  'global-views',
  'dashboards-mep',
];

// Mocking worldMapChart to avoid act warnings
jest.mock('sentry/components/charts/worldMapChart');

function mockDashboard(dashboard: Partial<DashboardDetails>): DashboardDetails {
  return {
    id: '1',
    title: 'Dashboard',
    createdBy: undefined,
    dateCreated: '2020-01-01T00:00:00.000Z',
    widgets: [],
    projects: [],
    filters: {},
    ...dashboard,
  };
}

function renderTestComponent({
  dashboard,
  query,
  orgFeatures,
  onSave,
  params,
}: {
  dashboard?: WidgetBuilderProps['dashboard'];
  onSave?: WidgetBuilderProps['onSave'];
  orgFeatures?: string[];
  params?: Partial<WidgetBuilderProps['params']>;
  query?: Record<string, any>;
} = {}) {
  const {organization, router, routerContext} = initializeOrg({
    ...initializeOrg(),
    organization: {
      features: orgFeatures ?? defaultOrgFeatures,
    },
    router: {
      location: {
        query: {
          source: DashboardWidgetSource.DASHBOARDS,
          ...query,
        },
      },
    },
  });

  render(
    <WidgetBuilder
      route={{}}
      router={router}
      routes={router.routes}
      routeParams={router.params}
      location={router.location}
      dashboard={{
        id: 'new',
        title: 'Dashboard',
        createdBy: undefined,
        dateCreated: '2020-01-01T00:00:00.000Z',
        widgets: [],
        projects: [],
        filters: {},
        ...dashboard,
      }}
      onSave={onSave ?? jest.fn()}
      params={{
        orgId: organization.slug,
        dashboardId: dashboard?.id ?? 'new',
        ...params,
      }}
    />,
    {
      context: routerContext,
      organization,
    }
  );

  return {router};
}

/**
 * This test suite contains tests that test the generic interactions
 * between most components in the WidgetBuilder. Tests for the
 * SortBy step can be found in (and should be added to)
 * ./widgetBuilderSortBy.spec.tsx and tests for specific dataset
 * behaviour can be found (and should be added to) ./widgetBuilderDataset.spec.tsx.
 * The test files are broken up to allow better parallelization
 * in CI (we currently parallelize files).
 */
describe('WidgetBuilder', function () {
  const untitledDashboard: DashboardDetails = {
    id: '1',
    title: 'Untitled Dashboard',
    createdBy: undefined,
    dateCreated: '2020-01-01T00:00:00.000Z',
    widgets: [],
    projects: [],
    filters: {},
  };

  const testDashboard: DashboardDetails = {
    id: '2',
    title: 'Test Dashboard',
    createdBy: undefined,
    dateCreated: '2020-01-01T00:00:00.000Z',
    widgets: [],
    projects: [],
    filters: {},
  };

  let eventsStatsMock: jest.Mock | undefined;
  let eventsMock: jest.Mock | undefined;
  let tagsMock: jest.Mock | undefined;

  beforeEach(function () {
    MockApiClient.addMockResponse({
      url: '/organizations/org-slug/dashboards/',
      body: [
        {...untitledDashboard, widgetDisplay: [DisplayType.TABLE]},
        {...testDashboard, widgetDisplay: [DisplayType.AREA]},
      ],
    });

    MockApiClient.addMockResponse({
      url: '/organizations/org-slug/dashboards/widgets/',
      method: 'POST',
      statusCode: 200,
      body: [],
    });

    eventsMock = MockApiClient.addMockResponse({
      url: '/organizations/org-slug/events/',
      method: 'GET',
      statusCode: 200,
      body: {
        meta: {fields: {}},
        data: [],
      },
    });

    MockApiClient.addMockResponse({
      url: '/organizations/org-slug/projects/',
      method: 'GET',
      body: [],
    });

    MockApiClient.addMockResponse({
      url: '/organizations/org-slug/recent-searches/',
      method: 'GET',
      body: [],
    });

    MockApiClient.addMockResponse({
      url: '/organizations/org-slug/recent-searches/',
      method: 'POST',
      body: [],
    });

    MockApiClient.addMockResponse({
      url: '/organizations/org-slug/issues/',
      method: 'GET',
      body: [],
    });

    eventsStatsMock = MockApiClient.addMockResponse({
      url: '/organizations/org-slug/events-stats/',
      body: [],
    });

    MockApiClient.addMockResponse({
      url: '/organizations/org-slug/tags/event.type/values/',
      body: [{count: 2, name: 'Nvidia 1080ti'}],
    });

    MockApiClient.addMockResponse({
      url: '/organizations/org-slug/events-geo/',
      body: {data: [], meta: {}},
    });

    MockApiClient.addMockResponse({
      url: '/organizations/org-slug/users/',
      body: [],
    });

    MockApiClient.addMockResponse({
      method: 'GET',
      url: '/organizations/org-slug/sessions/',
      body: TestStubs.SessionsField({
        field: `sum(session)`,
      }),
    });

    MockApiClient.addMockResponse({
      method: 'GET',
      url: '/organizations/org-slug/metrics/data/',
      body: TestStubs.MetricsField({
        field: 'sum(sentry.sessions.session)',
      }),
    });

    tagsMock = MockApiClient.addMockResponse({
      url: '/organizations/org-slug/tags/',
      method: 'GET',
      body: TestStubs.Tags(),
    });

    MockApiClient.addMockResponse({
      url: '/organizations/org-slug/measurements-meta/',
      method: 'GET',
      body: {},
    });

    MockApiClient.addMockResponse({
      url: '/organizations/org-slug/tags/is/values/',
      method: 'GET',
      body: [],
    });

    MockApiClient.addMockResponse({
      url: '/organizations/org-slug/tags/transaction.duration/values/',
      method: 'GET',
      body: [],
    });

    TagStore.reset();
  });

  afterEach(function () {
    MockApiClient.clearMockResponses();
    jest.clearAllMocks();
    jest.useRealTimers();
  });

  it('no feature access', function () {
    renderTestComponent({orgFeatures: []});

    expect(screen.getByText("You don't have access to this feature")).toBeInTheDocument();
  });

  it('widget not found', function () {
    const widget: Widget = {
      displayType: DisplayType.AREA,
      interval: '1d',
      queries: [
        {
          name: 'Known Users',
          fields: [],
          columns: [],
          aggregates: [],
          conditions: '',
          orderby: '-time',
        },
        {
          name: 'Anonymous Users',
          fields: [],
          columns: [],
          aggregates: [],
          conditions: '',
          orderby: '-time',
        },
      ],
      title: 'Transactions',
      id: '1',
    };

    const dashboard = mockDashboard({widgets: [widget]});

    renderTestComponent({
      dashboard,
      orgFeatures: ['dashboards-edit'],
      params: {
        widgetIndex: '2', // Out of bounds, only one widget
      },
    });

    expect(
      screen.getByText('The widget you want to edit was not found.')
    ).toBeInTheDocument();
  });

  it('renders a widget not found message if the widget index url is not an integer', function () {
    const widget: Widget = {
      displayType: DisplayType.AREA,
      interval: '1d',
      queries: [
        {
          name: 'Known Users',
          fields: [],
          columns: [],
          aggregates: [],
          conditions: '',
          orderby: '-time',
        },
      ],
      title: 'Transactions',
      id: '1',
    };

    const dashboard = mockDashboard({widgets: [widget]});

    renderTestComponent({
      dashboard,
      orgFeatures: ['dashboards-edit'],
      params: {
        widgetIndex: '0.5', // Invalid index
      },
    });

    expect(
      screen.getByText('The widget you want to edit was not found.')
    ).toBeInTheDocument();
  });

  it('renders', async function () {
    renderTestComponent();

    // Header - Breadcrumbs
    expect(await screen.findByRole('link', {name: 'Dashboards'})).toHaveAttribute(
      'href',
      '/organizations/org-slug/dashboards/'
    );
    expect(screen.getByRole('link', {name: 'Dashboard'})).toHaveAttribute(
      'href',
      '/organizations/org-slug/dashboards/new/'
    );
    expect(screen.getByText('Widget Builder')).toBeInTheDocument();

    // Header - Widget Title
    expect(screen.getByRole('heading', {name: 'Custom Widget'})).toBeInTheDocument();

    // Footer - Actions
    expect(screen.getByLabelText('Cancel')).toBeInTheDocument();
    expect(screen.getByLabelText('Add Widget')).toBeInTheDocument();

    // Content - Step 1
    expect(
      screen.getByRole('heading', {name: 'Choose your dataset'})
    ).toBeInTheDocument();
    expect(screen.getByLabelText('Errors and Transactions')).toBeChecked();

    // Content - Step 2
    expect(
      screen.getByRole('heading', {name: 'Choose your visualization'})
    ).toBeInTheDocument();

    // Content - Step 3
    expect(
      screen.getByRole('heading', {name: 'Choose your columns'})
    ).toBeInTheDocument();

    // Content - Step 4
    expect(
      screen.getByRole('heading', {name: 'Filter your results'})
    ).toBeInTheDocument();

    // Content - Step 5
    expect(screen.getByRole('heading', {name: 'Sort by a column'})).toBeInTheDocument();
  });

  it('has links back to the new dashboard if creating', async function () {
    // Dashboard has undefined dashboardId when creating from a new dashboard
    // because of route setup
    renderTestComponent({params: {dashboardId: undefined}});

    expect(await screen.findByLabelText('Cancel')).toHaveAttribute(
      'href',
      '/organizations/org-slug/dashboards/new/'
    );
  });

  it('renders new design', async function () {
    renderTestComponent({
      orgFeatures: [...defaultOrgFeatures],
    });

    // Switch to line chart for time series
    userEvent.click(screen.getByText('Table'));
    userEvent.click(screen.getByText('Line Chart'));

    // Header - Breadcrumbs
    expect(await screen.findByRole('link', {name: 'Dashboards'})).toHaveAttribute(
      'href',
      '/organizations/org-slug/dashboards/'
    );

    expect(screen.getByRole('link', {name: 'Dashboard'})).toHaveAttribute(
      'href',
      '/organizations/org-slug/dashboards/new/'
    );

    expect(screen.getByText('Widget Builder')).toBeInTheDocument();

    // Header - Widget Title
    expect(screen.getByRole('heading', {name: 'Custom Widget'})).toBeInTheDocument();

    // Footer - Actions
    expect(screen.getByLabelText('Cancel')).toBeInTheDocument();
    expect(screen.getByLabelText('Add Widget')).toBeInTheDocument();

    // Content - Step 1
    expect(
      screen.getByRole('heading', {name: 'Choose your dataset'})
    ).toBeInTheDocument();
    expect(screen.getByLabelText('Errors and Transactions')).toBeChecked();

    // Content - Step 2
    expect(
      screen.getByRole('heading', {name: 'Choose your visualization'})
    ).toBeInTheDocument();

    // Content - Step 3
    expect(
      screen.getByRole('heading', {name: 'Choose what to plot in the y-axis'})
    ).toBeInTheDocument();

    // Content - Step 4
    expect(
      screen.getByRole('heading', {name: 'Filter your results'})
    ).toBeInTheDocument();

    // Content - Step 5
    expect(screen.getByRole('heading', {name: 'Group your results'})).toBeInTheDocument();
  });

  it('can update the title', async function () {
    renderTestComponent({
      query: {source: DashboardWidgetSource.DISCOVERV2},
    });

    const customWidgetLabels = await screen.findAllByText('Custom Widget');
    // EditableText and chart title
    expect(customWidgetLabels).toHaveLength(2);

    userEvent.click(customWidgetLabels[0]);
    userEvent.clear(screen.getByRole('textbox', {name: 'Widget title'}));
    userEvent.paste(screen.getByRole('textbox', {name: 'Widget title'}), 'Unique Users');
    userEvent.keyboard('{enter}');

    expect(screen.queryByText('Custom Widget')).not.toBeInTheDocument();

    expect(screen.getAllByText('Unique Users')).toHaveLength(2);
  });

  it('can add query conditions', async function () {
    const {router} = renderTestComponent({
      query: {source: DashboardWidgetSource.DISCOVERV2},
      dashboard: testDashboard,
    });

    const search = await screen.findByTestId(/smart-search-input/);

    userEvent.click(search);

    // Use fireEvent for performance reasons as this test suite is slow
    fireEvent.paste(search, {
      target: {value: 'color:blue'},
      clipboardData: {getData: () => 'color:blue'},
    });
    userEvent.keyboard('{enter}');
    userEvent.click(screen.getByText('Add Widget'));

    await waitFor(() => {
      expect(router.push).toHaveBeenCalledWith(
        expect.objectContaining({
          pathname: '/organizations/org-slug/dashboard/2/',
          query: {
            displayType: 'table',
            interval: '5m',
            title: 'Custom Widget',
            queryNames: [''],
            queryConditions: ['color:blue'],
            queryFields: ['count()'],
            queryOrderby: '-count()',
            start: null,
            end: null,
            statsPeriod: '24h',
            utc: null,
            project: [],
            environment: [],
          },
        })
      );
    });
  });

  it('can choose a field', async function () {
    const {router} = renderTestComponent({
      query: {source: DashboardWidgetSource.DISCOVERV2},
      dashboard: testDashboard,
    });

    expect(await screen.findAllByText('Custom Widget')).toHaveLength(2);

    // No delete button as there is only one query.
    expect(screen.queryByLabelText('Remove query')).not.toBeInTheDocument();

    // 1 in the table header, 1 in the column selector, 1 in the sort field
    const countFields = screen.getAllByText('count()');
    expect(countFields).toHaveLength(3);

    await selectEvent.select(countFields[1], ['last_seen()']);

    userEvent.click(screen.getByText('Add Widget'));

    await waitFor(() => {
      expect(router.push).toHaveBeenCalledWith(
        expect.objectContaining({
          pathname: '/organizations/org-slug/dashboard/2/',
          query: {
            displayType: 'table',
            interval: '5m',
            title: 'Custom Widget',
            queryNames: [''],
            queryConditions: [''],
            queryFields: ['last_seen()'],
            queryOrderby: '-last_seen()',
            start: null,
            end: null,
            statsPeriod: '24h',
            utc: null,
            project: [],
            environment: [],
          },
        })
      );
    });
  });

  it('can add additional fields', async function () {
    const handleSave = jest.fn();

    renderTestComponent({onSave: handleSave});

    userEvent.click(await screen.findByText('Table'));

    // Select line chart display
    userEvent.click(screen.getByText('Line Chart'));

    // Click the add overlay button
    userEvent.click(screen.getByLabelText('Add Overlay'));
    await selectEvent.select(screen.getByText('(Required)'), ['count_unique(…)']);

    userEvent.click(screen.getByLabelText('Add Widget'));

    await waitFor(() => {
      expect(handleSave).toHaveBeenCalledWith([
        expect.objectContaining({
          title: 'Custom Widget',
          displayType: DisplayType.LINE,
          interval: '5m',
          widgetType: WidgetType.DISCOVER,
          queries: [
            {
              conditions: '',
              fields: ['count()', 'count_unique(user)'],
              aggregates: ['count()', 'count_unique(user)'],
              fieldAliases: [],
              columns: [],
              orderby: '',
              name: '',
            },
          ],
        }),
      ]);
    });

    expect(handleSave).toHaveBeenCalledTimes(1);
  });

  it('can add equation fields', async function () {
    const handleSave = jest.fn();

    renderTestComponent({onSave: handleSave});
    userEvent.click(await screen.findByText('Table'));

    // Select line chart display
    userEvent.click(screen.getByText('Line Chart'));

    // Click the add an equation button
    userEvent.click(screen.getByLabelText('Add an Equation'));

    expect(screen.getByPlaceholderText('Equation')).toBeInTheDocument();

    userEvent.paste(screen.getByPlaceholderText('Equation'), 'count() + 100');

    userEvent.click(screen.getByLabelText('Add Widget'));

    await waitFor(() => {
      expect(handleSave).toHaveBeenCalledWith([
        expect.objectContaining({
          title: 'Custom Widget',
          displayType: DisplayType.LINE,
          interval: '5m',
          widgetType: WidgetType.DISCOVER,
          queries: [
            {
              name: '',
              fields: ['count()', 'equation|count() + 100'],
              aggregates: ['count()', 'equation|count() + 100'],
              columns: [],
              fieldAliases: [],
              conditions: '',
              orderby: '',
            },
          ],
        }),
      ]);
    });

    expect(handleSave).toHaveBeenCalledTimes(1);
  });

  it('can respond to validation feedback', async function () {
    jest.spyOn(indicators, 'addErrorMessage');

    renderTestComponent();

    userEvent.click(await screen.findByText('Table'));

    const customWidgetLabels = await screen.findAllByText('Custom Widget');
    // EditableText and chart title
    expect(customWidgetLabels).toHaveLength(2);

    userEvent.click(customWidgetLabels[0]);
    userEvent.clear(screen.getByRole('textbox', {name: 'Widget title'}));

    userEvent.keyboard('{enter}');

    expect(indicators.addErrorMessage).toHaveBeenCalledWith('Widget title is required');
  });

  it('sets up widget data in edit correctly', async function () {
    const widget: Widget = {
      id: '1',
      title: 'Errors over time',
      interval: '5m',
      displayType: DisplayType.LINE,
      queries: [
        {
          name: 'errors',
          conditions: 'event.type:error',
          fields: ['count()', 'count_unique(id)'],
          aggregates: ['count()', 'count_unique(id)'],
          columns: [],
          orderby: '',
        },
        {
          name: 'csp',
          conditions: 'event.type:csp',
          fields: ['count()', 'count_unique(id)'],
          aggregates: ['count()', 'count_unique(id)'],
          columns: [],
          orderby: '',
        },
      ],
    };

    const dashboard = mockDashboard({widgets: [widget]});

    renderTestComponent({dashboard, params: {widgetIndex: '0'}});

    await screen.findByText('Line Chart');

    // Should be in edit 'mode'
    expect(await screen.findByText('Update Widget')).toBeInTheDocument();

    // Should set widget data up.
    expect(screen.getByText('Update Widget')).toBeInTheDocument();

    // Filters
    expect(
      screen.getAllByPlaceholderText('Search for events, users, tags, and more')
    ).toHaveLength(2);
    expect(screen.getByText('event.type:csp')).toBeInTheDocument();
    expect(screen.getByText('event.type:error')).toBeInTheDocument();

    // Y-axis
    expect(screen.getAllByRole('button', {name: 'Remove query'})).toHaveLength(2);
    expect(screen.getByText('count()')).toBeInTheDocument();
    expect(screen.getByText('count_unique(…)')).toBeInTheDocument();
    expect(screen.getByText('id')).toBeInTheDocument();

    // Expect events-stats endpoint to be called for each search conditions with
    // the same y-axis parameters
    expect(eventsStatsMock).toHaveBeenNthCalledWith(
      1,
      '/organizations/org-slug/events-stats/',
      expect.objectContaining({
        query: expect.objectContaining({
          query: 'event.type:error',
          yAxis: ['count()', 'count_unique(id)'],
        }),
      })
    );

    expect(eventsStatsMock).toHaveBeenNthCalledWith(
      2,
      '/organizations/org-slug/events-stats/',
      expect.objectContaining({
        query: expect.objectContaining({
          query: 'event.type:csp',
          yAxis: ['count()', 'count_unique(id)'],
        }),
      })
    );
  });

  it('can edit a widget', async function () {
    const widget: Widget = {
      id: '1',
      title: 'Errors over time',
      interval: '5m',
      displayType: DisplayType.LINE,
      queries: [
        {
          name: 'errors',
          conditions: 'event.type:error',
          fields: ['count()', 'count_unique(id)'],
          aggregates: ['count()', 'count_unique(id)'],
          columns: [],
          orderby: '',
        },
        {
          name: 'csp',
          conditions: 'event.type:csp',
          fields: ['count()', 'count_unique(id)'],
          aggregates: ['count()', 'count_unique(id)'],
          columns: [],
          orderby: '',
        },
      ],
    };

    const dashboard = mockDashboard({widgets: [widget]});

    const handleSave = jest.fn();

    renderTestComponent({onSave: handleSave, dashboard, params: {widgetIndex: '0'}});

    await screen.findByText('Line Chart');

    // Should be in edit 'mode'
    expect(screen.getByText('Update Widget')).toBeInTheDocument();

    const customWidgetLabels = screen.getAllByText(widget.title);
    // EditableText and chart title
    expect(customWidgetLabels).toHaveLength(2);
    userEvent.click(customWidgetLabels[0]);

    userEvent.clear(screen.getByRole('textbox', {name: 'Widget title'}));
    userEvent.paste(screen.getByRole('textbox', {name: 'Widget title'}), 'New Title');

    userEvent.click(screen.getByRole('button', {name: 'Update Widget'}));

    await waitFor(() => {
      expect(handleSave).toHaveBeenCalledWith([
        expect.objectContaining({
          ...widget,
          title: 'New Title',
        }),
      ]);
    });

    expect(handleSave).toHaveBeenCalledTimes(1);
  });

  it('renders column inputs for table widgets', async function () {
    const widget: Widget = {
      id: '0',
      title: 'sdk usage',
      interval: '5m',
      displayType: DisplayType.TABLE,
      queries: [
        {
          name: 'errors',
          conditions: 'event.type:error',
          fields: ['sdk.name', 'count()'],
          columns: ['sdk.name'],
          aggregates: ['count()'],
          orderby: '',
        },
      ],
    };

    const dashboard = mockDashboard({widgets: [widget]});

    renderTestComponent({dashboard, params: {widgetIndex: '0'}});

    // Should be in edit 'mode'
    expect(await screen.findByText('Update Widget')).toBeInTheDocument();

    // Should set widget data up.
    expect(screen.getByRole('heading', {name: widget.title})).toBeInTheDocument();
    expect(screen.getByText('Table')).toBeInTheDocument();
    expect(screen.getByLabelText('Search events')).toBeInTheDocument();

    // Should have an orderby select
    expect(screen.getByText('Sort by a column')).toBeInTheDocument();

    // Add a column, and choose a value,
    expect(screen.getByLabelText('Add a Column')).toBeInTheDocument();
  });

  it('can save table widgets', async function () {
    const widget: Widget = {
      id: '0',
      title: 'sdk usage',
      interval: '5m',
      displayType: DisplayType.TABLE,
      queries: [
        {
          name: 'errors',
          conditions: 'event.type:error',
          fields: ['sdk.name', 'count()'],
          columns: ['sdk.name'],
          aggregates: ['count()'],
          orderby: '-count()',
        },
      ],
    };

    const dashboard = mockDashboard({widgets: [widget]});

    const handleSave = jest.fn();

    renderTestComponent({dashboard, onSave: handleSave, params: {widgetIndex: '0'}});

    // Should be in edit 'mode'
    expect(await screen.findByText('Update Widget')).toBeInTheDocument();
    // Add a column, and choose a value,
    userEvent.click(screen.getByLabelText('Add a Column'));
    await selectEvent.select(screen.getByText('(Required)'), 'trace');

    // Save widget
    userEvent.click(screen.getByLabelText('Update Widget'));

    await waitFor(() => {
      expect(handleSave).toHaveBeenCalledWith([
        expect.objectContaining({
          id: '0',
          title: 'sdk usage',
          displayType: DisplayType.TABLE,
          interval: '5m',
          queries: [
            {
              name: 'errors',
              conditions: 'event.type:error',
              fields: ['sdk.name', 'count()', 'trace'],
              aggregates: ['count()'],
              columns: ['sdk.name', 'trace'],
              orderby: '-count()',
              fieldAliases: ['', '', ''],
            },
          ],
          widgetType: WidgetType.DISCOVER,
        }),
      ]);
    });

    expect(handleSave).toHaveBeenCalledTimes(1);
  });

  it('should properly query for table fields', async function () {
    const defaultWidgetQuery = {
      name: '',
      fields: ['title', 'count()'],
      columns: ['title'],
      aggregates: ['count()'],
      conditions: '',
      orderby: '',
    };

    const defaultTableColumns = ['title', 'count()', 'count_unique(user)', 'epm()'];

    renderTestComponent({
      query: {
        source: DashboardWidgetSource.DISCOVERV2,
        defaultWidgetQuery: urlEncode(defaultWidgetQuery),
        displayType: DisplayType.LINE,
        defaultTableColumns,
      },
    });

    expect(await screen.findByText('Line Chart')).toBeInTheDocument();
    userEvent.click(screen.getByText('Line Chart'));
    userEvent.click(screen.getByText('Table'));

    await waitFor(() => {
      expect(eventsMock).toHaveBeenLastCalledWith(
        '/organizations/org-slug/events/',
        expect.objectContaining({
          query: expect.objectContaining({
            field: defaultTableColumns,
          }),
        })
      );
    });
  });

  it('should use defaultWidgetQuery Y-Axis and Conditions if given a defaultWidgetQuery', async function () {
    const defaultWidgetQuery = {
      name: '',
      fields: ['count()', 'failure_count()', 'count_unique(user)'],
      columns: [],
      aggregates: ['count()', 'failure_count()', 'count_unique(user)'],
      conditions: 'tag:value',
      orderby: '',
    };

    renderTestComponent({
      query: {
        source: DashboardWidgetSource.DISCOVERV2,
        defaultWidgetQuery: urlEncode(defaultWidgetQuery),
      },
    });

    expect(await screen.findByText('tag:value')).toBeInTheDocument();

    // Table display, column, and sort field
    expect(screen.getAllByText('count()')).toHaveLength(3);
    // Table display and column
    expect(screen.getAllByText('failure_count()')).toHaveLength(2);
    // Table display
    expect(screen.getByText('count_unique(user)')).toBeInTheDocument();
    // Column
    expect(screen.getByText('count_unique(…)')).toBeInTheDocument();
    // Column
    expect(screen.getByText('user')).toBeInTheDocument();
  });

  it('uses displayType if given a displayType', async function () {
    renderTestComponent({
      query: {
        displayType: DisplayType.BAR,
      },
    });

    expect(await screen.findByText('Bar Chart')).toBeInTheDocument();
  });

  it('deletes the widget when the modal is confirmed', async () => {
    const handleSave = jest.fn();
    const widget: Widget = {
      id: '1',
      title: 'Errors over time',
      interval: '5m',
      displayType: DisplayType.LINE,
      queries: [
        {
          name: 'errors',
          conditions: 'event.type:error',
          fields: ['count()', 'count_unique(id)'],
          aggregates: ['count()', 'count_unique(id)'],
          columns: [],
          orderby: '',
        },
        {
          name: 'csp',
          conditions: 'event.type:csp',
          fields: ['count()', 'count_unique(id)'],
          aggregates: ['count()', 'count_unique(id)'],
          columns: [],
          orderby: '',
        },
      ],
    };

    const dashboard = mockDashboard({widgets: [widget]});

    renderTestComponent({onSave: handleSave, dashboard, params: {widgetIndex: '0'}});

    userEvent.click(await screen.findByText('Delete'));

    renderGlobalModal();
    userEvent.click(await screen.findByText('Confirm'));

    await waitFor(() => {
      // The only widget was deleted
      expect(handleSave).toHaveBeenCalledWith([]);
    });

    expect(handleSave).toHaveBeenCalledTimes(1);
  });

  it('persists the page filter period when updating a widget', async () => {
    const widget: Widget = {
      id: '1',
      title: 'Errors over time',
      interval: '5m',
      displayType: DisplayType.LINE,
      queries: [
        {
          name: 'errors',
          conditions: 'event.type:error',
          fields: ['count()', 'count_unique(id)'],
          aggregates: ['count()', 'count_unique(id)'],
          columns: [],
          orderby: '',
        },
      ],
    };

    const dashboard = mockDashboard({widgets: [widget]});

    const {router} = renderTestComponent({
      dashboard,
      params: {orgId: 'org-slug', widgetIndex: '0'},
      query: {statsPeriod: '90d'},
    });

    expect(await screen.findByTestId('page-filter-timerange-selector')).toBeEnabled();

    userEvent.click(screen.getByText('Update Widget'));

    await waitFor(() => {
      expect(router.push).toHaveBeenLastCalledWith(
        expect.objectContaining({
          pathname: '/organizations/org-slug/dashboard/1/',
          query: expect.objectContaining({
            statsPeriod: '90d',
          }),
        })
      );
    });
  });

  it('renders page filters in the filter step', async () => {
    const mockReleases = MockApiClient.addMockResponse({
      url: '/organizations/org-slug/releases/',
      body: [TestStubs.Release()],
    });

    renderTestComponent({
      params: {orgId: 'org-slug'},
      query: {statsPeriod: '90d'},
      orgFeatures: [...defaultOrgFeatures, 'dashboards-top-level-filter'],
    });

    expect(await screen.findByTestId('page-filter-timerange-selector')).toBeDisabled();
    expect(screen.getByTestId('page-filter-environment-selector')).toBeDisabled();
    expect(screen.getByTestId('page-filter-project-selector-loading')).toBeDisabled();
    expect(mockReleases).toHaveBeenCalled();

    expect(screen.getByRole('button', {name: /all releases/i})).toBeDisabled();
  });

  it('appends dashboard filters to widget builder fetch data request', async () => {
    MockApiClient.addMockResponse({
      url: '/organizations/org-slug/releases/',
      body: [TestStubs.Release()],
    });

    const mock = MockApiClient.addMockResponse({
      url: '/organizations/org-slug/events/',
      body: [],
    });

    renderTestComponent({
      dashboard: {
        id: 'new',
        title: 'Dashboard',
        createdBy: undefined,
        dateCreated: '2020-01-01T00:00:00.000Z',
        widgets: [],
        projects: [],
        filters: {release: ['abc@1.2.0']},
      },
      params: {orgId: 'org-slug'},
      query: {statsPeriod: '90d'},
      orgFeatures: [...defaultOrgFeatures, 'dashboards-top-level-filter'],
    });

    await waitFor(() => {
      expect(mock).toHaveBeenCalledWith(
        '/organizations/org-slug/events/',
        expect.objectContaining({
          query: expect.objectContaining({
            query: ' release:abc@1.2.0 ',
          }),
        })
      );
    });
  });

  it('does not error when query conditions field is blurred', async function () {
    jest.useFakeTimers();
    const widget: Widget = {
      id: '0',
      title: 'sdk usage',
      interval: '5m',
      displayType: DisplayType.BAR,
      queries: [
        {
          name: 'filled in',
          conditions: 'event.type:error',
          fields: ['count()', 'count_unique(id)'],
          aggregates: ['count()', 'count_unique(id)'],
          columns: [],
          orderby: '-count()',
        },
      ],
    };

    const dashboard = mockDashboard({widgets: [widget]});
    const handleSave = jest.fn();

    renderTestComponent({dashboard, onSave: handleSave, params: {widgetIndex: '0'}});

    userEvent.click(await screen.findByLabelText('Add Query'));

    // Triggering the onBlur of the new field should not error
    userEvent.click(
      screen.getAllByPlaceholderText('Search for events, users, tags, and more')[1]
    );
    userEvent.keyboard('{esc}');

    // Run all timers because the handleBlur contains a setTimeout
    jest.runAllTimers();
  });

  it('does not wipe column changes when filters are modified', async function () {
    jest.useFakeTimers();

    // widgetIndex: undefined means creating a new widget
    renderTestComponent({params: {widgetIndex: undefined}});

    userEvent.click(await screen.findByLabelText('Add a Column'));
    await selectEvent.select(screen.getByText('(Required)'), /project/);

    // Triggering the onBlur of the filter should not error
    userEvent.click(
      screen.getByPlaceholderText('Search for events, users, tags, and more')
    );
    userEvent.keyboard('{enter}');

    expect(await screen.findAllByText('project')).toHaveLength(2);
  });

  it('renders fields with commas properly', async () => {
    const defaultWidgetQuery = {
      conditions: '',
      fields: ['equation|count_if(transaction.duration,equals,300)*2'],
      aggregates: ['equation|count_if(transaction.duration,equals,300)*2'],
      columns: [],
      orderby: '',
      name: '',
    };
    const defaultTableColumns = [
      'count_if(transaction.duration,equals,300)',
      'equation|count_if(transaction.duration,equals,300)*2',
    ];
    renderTestComponent({
      query: {
        source: DashboardWidgetSource.DISCOVERV2,
        defaultWidgetQuery: urlEncode(defaultWidgetQuery),
        defaultTableColumns,
        yAxis: ['equation|count_if(transaction.duration,equals,300)*2'],
      },
    });

    expect(
      await screen.findByText('count_if(transaction.duration,equals,300)*2')
    ).toBeInTheDocument();
  });

  it('sets the correct fields for a top n widget', async () => {
    renderTestComponent({
      orgFeatures: [...defaultOrgFeatures, 'performance-view'],
      query: {
        displayType: DisplayType.TOP_N,
      },
    });

    // Top N now opens as Area Chart
    expect(await screen.findByText('Area Chart')).toBeInTheDocument();

    // Add a group by
    userEvent.click(screen.getByText('Add Overlay'));
    await selectEvent.select(screen.getByText('Select group'), /project/);

    // Change the y-axis
    await selectEvent.select(screen.getAllByText('count()')[0], 'eps()');

    await waitFor(() => {
      expect(eventsStatsMock).toHaveBeenLastCalledWith(
        '/organizations/org-slug/events-stats/',
        expect.objectContaining({
          query: expect.objectContaining({
            query: '',
            yAxis: ['eps()'],
            field: ['project', 'eps()'],
            topEvents: TOP_N,
            orderby: '-eps()',
          }),
        })
      );
    });
  });

  it('fetches tags when tag store is empty', async function () {
    renderTestComponent();

<<<<<<< HEAD
      renderTestComponent({
        params: {orgId: 'org-slug'},
        query: {statsPeriod: '90d'},
        orgFeatures: defaultOrgFeatures,
      });
=======
    await waitFor(() => {
      expect(tagsMock).toHaveBeenCalled();
    });
  });
>>>>>>> 562b6163

  it('does not fetch tags when tag store is not empty', async function () {
    await act(async () => {
      TagStore.loadTagsSuccess(TestStubs.Tags());
      renderTestComponent();
      await tick();
    });
    expect(tagsMock).not.toHaveBeenCalled();
  });

  it('excludes the Other series when grouping and using multiple y-axes', async function () {
    renderTestComponent({
      orgFeatures: [...defaultOrgFeatures],
      query: {
        displayType: DisplayType.LINE,
      },
    });

    await selectEvent.select(await screen.findByText('Select group'), 'project');

    userEvent.click(screen.getByText('Add Overlay'));
    await selectEvent.select(screen.getByText('(Required)'), /count_unique/);

<<<<<<< HEAD
      renderTestComponent({
        dashboard: {
          id: 'new',
          title: 'Dashboard',
          createdBy: undefined,
          dateCreated: '2020-01-01T00:00:00.000Z',
          widgets: [],
          projects: [],
          filters: {release: ['abc@1.2.0']},
        },
        params: {orgId: 'org-slug'},
        query: {statsPeriod: '90d'},
        orgFeatures: defaultOrgFeatures,
      });
=======
    await waitFor(() => {
      expect(eventsStatsMock).toHaveBeenCalledWith(
        '/organizations/org-slug/events-stats/',
        expect.objectContaining({
          query: expect.objectContaining({excludeOther: '1'}),
        })
      );
    });
  });
>>>>>>> 562b6163

  it('excludes the Other series when grouping and using multiple queries', async function () {
    renderTestComponent({
      orgFeatures: [...defaultOrgFeatures],
      query: {
        displayType: DisplayType.LINE,
      },
    });

    await selectEvent.select(await screen.findByText('Select group'), 'project');
    userEvent.click(screen.getByText('Add Query'));

    await waitFor(() => {
      expect(eventsStatsMock).toHaveBeenCalledWith(
        '/organizations/org-slug/events-stats/',
        expect.objectContaining({
          query: expect.objectContaining({excludeOther: '1'}),
        })
      );
    });
  });

  it('includes Other series when there is only one query and one y-axis', async function () {
    renderTestComponent({
      orgFeatures: [...defaultOrgFeatures],
      query: {
        displayType: DisplayType.LINE,
      },
    });

    await selectEvent.select(await screen.findByText('Select group'), 'project');

    await waitFor(() => {
      expect(eventsStatsMock).toHaveBeenCalledWith(
        '/organizations/org-slug/events-stats/',
        expect.objectContaining({
          query: expect.not.objectContaining({excludeOther: '1'}),
        })
      );
    });
  });

  it('decreases the limit when more y-axes and queries are added', async function () {
    renderTestComponent({
      orgFeatures: [...defaultOrgFeatures],
      query: {
        displayType: DisplayType.LINE,
      },
    });

    await selectEvent.select(await screen.findByText('Select group'), 'project');

    screen.getByText('Limit to 5 results');

    userEvent.click(screen.getByText('Add Query'));
    userEvent.click(screen.getByText('Add Overlay'));

    expect(screen.getByText('Limit to 2 results')).toBeInTheDocument();
  });

  it('alerts the user if there are unsaved changes', async function () {
    const {router} = renderTestComponent();

    const alertMock = jest.fn();
    const setRouteLeaveHookMock = jest.spyOn(router, 'setRouteLeaveHook');
    setRouteLeaveHookMock.mockImplementationOnce((_route, _callback) => {
      alertMock();
    });

    const customWidgetLabels = await screen.findAllByText('Custom Widget');
    // EditableText and chart title
    expect(customWidgetLabels).toHaveLength(2);

    // Change title text
    userEvent.click(customWidgetLabels[0]);
    userEvent.clear(screen.getByRole('textbox', {name: 'Widget title'}));
    userEvent.paste(screen.getByRole('textbox', {name: 'Widget title'}), 'Unique Users');
    userEvent.keyboard('{enter}');

    // Click Cancel
    userEvent.click(screen.getByText('Cancel'));

    // Assert an alert was triggered
    expect(alertMock).toHaveBeenCalled();
  });

  it('does not trigger alert dialog if no changes', async function () {
    const {router} = renderTestComponent();

    const alertMock = jest.fn();
    const setRouteLeaveHookMock = jest.spyOn(router, 'setRouteLeaveHook');
    setRouteLeaveHookMock.mockImplementationOnce((_route, _callback) => {
      alertMock();
    });

    // Click Cancel
    userEvent.click(await screen.findByText('Cancel'));

    // Assert an alert was triggered
    expect(alertMock).not.toHaveBeenCalled();
  });

  describe('Widget creation coming from other verticals', function () {
    it('redirects correctly when creating a new dashboard', async function () {
      const {router} = renderTestComponent({
        query: {source: DashboardWidgetSource.DISCOVERV2},
      });

      userEvent.click(await screen.findByText('Add Widget'));

      await waitFor(() => {
        expect(router.push).toHaveBeenCalledWith(
          expect.objectContaining({
            pathname: '/organizations/org-slug/dashboards/new/',
            query: {
              displayType: 'table',
              interval: '5m',
              title: 'Custom Widget',
              queryNames: [''],
              queryConditions: [''],
              queryFields: ['count()'],
              queryOrderby: '-count()',
              start: null,
              end: null,
              statsPeriod: '24h',
              utc: null,
              project: [],
              environment: [],
            },
          })
        );
      });
    });

    it('redirects correctly when choosing an existing dashboard', async function () {
      const {router} = renderTestComponent({
        query: {source: DashboardWidgetSource.DISCOVERV2},
        dashboard: testDashboard,
      });

      userEvent.click(await screen.findByText('Add Widget'));

      await waitFor(() => {
        expect(router.push).toHaveBeenCalledWith(
          expect.objectContaining({
            pathname: '/organizations/org-slug/dashboard/2/',
            query: {
              displayType: 'table',
              interval: '5m',
              title: 'Custom Widget',
              queryNames: [''],
              queryConditions: [''],
              queryFields: ['count()'],
              queryOrderby: '-count()',
              start: null,
              end: null,
              statsPeriod: '24h',
              utc: null,
              project: [],
              environment: [],
            },
          })
        );
      });
    });

    it('shows the correct orderby when switching from a line chart to table', async function () {
      const defaultWidgetQuery = {
        name: '',
        fields: ['count_unique(user)'],
        columns: [],
        aggregates: ['count_unique(user)'],
        conditions: '',
        orderby: 'count_unique(user)',
      };

      const defaultTableColumns = ['title', 'count_unique(user)'];

      renderTestComponent({
        orgFeatures: [...defaultOrgFeatures],
        query: {
          source: DashboardWidgetSource.DISCOVERV2,
          defaultWidgetQuery: urlEncode(defaultWidgetQuery),
          displayType: DisplayType.LINE,
          defaultTableColumns,
        },
      });

      userEvent.click(await screen.findByText('Line Chart'));
      userEvent.click(screen.getByText('Table'));

      expect(screen.getByText('count_unique(user)')).toBeInTheDocument();
      await waitFor(() => {
        expect(eventsMock).toHaveBeenLastCalledWith(
          '/organizations/org-slug/events/',
          expect.objectContaining({
            query: expect.objectContaining({
              field: defaultTableColumns,
              sort: ['count_unique(user)'],
            }),
          })
        );
      });
    });

    it('does not send request with orderby if a timeseries chart without grouping', async function () {
      const defaultWidgetQuery = {
        name: '',
        fields: ['count_unique(user)'],
        columns: [],
        aggregates: ['count_unique(user)'],
        conditions: '',
        orderby: 'count_unique(user)',
      };

      const defaultTableColumns = ['title', 'count_unique(user)'];

      renderTestComponent({
        orgFeatures: [...defaultOrgFeatures],
        query: {
          source: DashboardWidgetSource.DISCOVERV2,
          defaultWidgetQuery: urlEncode(defaultWidgetQuery),
          displayType: DisplayType.LINE,
          defaultTableColumns,
        },
      });

      await waitFor(() => {
        expect(eventsStatsMock).toHaveBeenLastCalledWith(
          '/organizations/org-slug/events-stats/',
          expect.objectContaining({
            query: expect.objectContaining({
              orderby: '',
            }),
          })
        );
      });
    });
  });

  it('opens top-N widgets as area display', async function () {
    const widget: Widget = {
      id: '1',
      title: 'Errors over time',
      interval: '5m',
      displayType: DisplayType.TOP_N,
      queries: [
        {
          name: '',
          conditions: '',
          fields: ['count()', 'count_unique(id)'],
          aggregates: ['count()', 'count_unique(id)'],
          columns: [],
          orderby: '-count()',
        },
      ],
    };

    const dashboard = mockDashboard({widgets: [widget]});

    renderTestComponent({
      orgFeatures: [...defaultOrgFeatures],
      dashboard,
      params: {
        widgetIndex: '0',
      },
    });

    expect(await screen.findByText('Area Chart')).toBeInTheDocument();
  });

  it('Update table header values (field alias)', async function () {
    const handleSave = jest.fn();

    renderTestComponent({
      onSave: handleSave,
      orgFeatures: [...defaultOrgFeatures],
    });

    userEvent.paste(screen.getByPlaceholderText('Alias'), 'First Alias');

    userEvent.click(screen.getByLabelText('Add a Column'));

    userEvent.paste(screen.getAllByPlaceholderText('Alias')[1], 'Second Alias');

    userEvent.click(screen.getByText('Add Widget'));

    await waitFor(() => {
      expect(handleSave).toHaveBeenCalledWith([
        expect.objectContaining({
          queries: [
            expect.objectContaining({fieldAliases: ['First Alias', 'Second Alias']}),
          ],
        }),
      ]);
    });
  });

  it('does not wipe equation aliases when a column alias is updated', async function () {
    renderTestComponent({
      orgFeatures: [...defaultOrgFeatures],
    });

    userEvent.click(screen.getByText('Add an Equation'));
    userEvent.paste(screen.getAllByPlaceholderText('Alias')[1], 'This should persist');
    userEvent.type(screen.getAllByPlaceholderText('Alias')[0], 'A');

    expect(await screen.findByText('This should persist')).toBeInTheDocument();
  });

  it('does not wipe equation aliases when a column selection is made', async function () {
    renderTestComponent({
      orgFeatures: [...defaultOrgFeatures],
    });

    userEvent.click(screen.getByText('Add an Equation'));
    userEvent.paste(screen.getAllByPlaceholderText('Alias')[1], 'This should persist');

    // 1 for the table, 1 for the the column selector, 1 for the sort
    await waitFor(() => expect(screen.getAllByText('count()')).toHaveLength(3));
    await selectEvent.select(screen.getAllByText('count()')[1], /count_unique/);

    expect(screen.getByText('This should persist')).toBeInTheDocument();
  });

  it('copies over the orderby from the previous query if adding another', async function () {
    renderTestComponent({
      orgFeatures: [...defaultOrgFeatures],
    });

    userEvent.click(await screen.findByText('Table'));
    userEvent.click(screen.getByText('Line Chart'));
    await selectEvent.select(screen.getByText('Select group'), 'project');
    await selectEvent.select(screen.getAllByText('count()')[1], 'count_unique(…)');

    MockApiClient.clearMockResponses();
    eventsStatsMock = MockApiClient.addMockResponse({
      url: '/organizations/org-slug/events-stats/',
      body: [],
    });

    userEvent.click(screen.getByText('Add Query'));

    // Assert on two calls, one for each query
    const expectedArgs = expect.objectContaining({
      query: expect.objectContaining({
        orderby: '-count_unique(user)',
      }),
    });
    expect(eventsStatsMock).toHaveBeenNthCalledWith(
      1,
      '/organizations/org-slug/events-stats/',
      expectedArgs
    );

    expect(eventsStatsMock).toHaveBeenNthCalledWith(
      2,
      '/organizations/org-slug/events-stats/',
      expectedArgs
    );
  });

  it('disables add widget button and prevents widget previewing from firing widget query if widget query condition is invalid', async function () {
    renderTestComponent({
      orgFeatures: [...defaultOrgFeatures],
    });
    userEvent.click(await screen.findByText('Table'));
    userEvent.click(screen.getByText('Line Chart'));
    expect(eventsStatsMock).toHaveBeenCalledTimes(1);

    userEvent.type(screen.getByTestId('smart-search-input'), 'transaction.duration:123a');

    // Unfocus input
    userEvent.click(screen.getByText('Filter your results'));

    expect(screen.getByText('Add Widget').closest('button')).toBeDisabled();
    expect(screen.getByText('Widget query condition is invalid.')).toBeInTheDocument();
    expect(eventsStatsMock).toHaveBeenCalledTimes(1);
  });

  describe('Widget Library', function () {
    it('only opens the modal when the query data is changed', async function () {
      const mockModal = jest.spyOn(modals, 'openWidgetBuilderOverwriteModal');
      renderTestComponent();
      await screen.findByText('Widget Library');

      userEvent.click(screen.getByText('Duration Distribution'));

      // Widget Library, Builder title, and Chart title
      expect(screen.getAllByText('Duration Distribution')).toHaveLength(3);

      // Confirm modal doesn't open because no changes were made
      expect(mockModal).not.toHaveBeenCalled();

      userEvent.click(screen.getAllByLabelText('Remove this Y-Axis')[0]);
      userEvent.click(screen.getByText('High Throughput Transactions'));

      // Should not have overwritten widget data, and confirm modal should open
      expect(screen.getAllByText('Duration Distribution')).toHaveLength(3);
      expect(mockModal).toHaveBeenCalled();
    });
  });

  describe('group by field', function () {
    it('does not contain functions as options', async function () {
      renderTestComponent({
        query: {displayType: 'line'},
        orgFeatures: [...defaultOrgFeatures],
      });

      expect(await screen.findByText('Select group')).toBeInTheDocument();

      userEvent.click(screen.getByText('Select group'));

      // Only one f(x) field set in the y-axis selector
      expect(screen.getByText('f(x)')).toBeInTheDocument();
    });

    it('adds more fields when Add Group is clicked', async function () {
      renderTestComponent({
        query: {displayType: 'line'},
        orgFeatures: [...defaultOrgFeatures],
      });

      userEvent.click(await screen.findByText('Add Group'));
      expect(await screen.findAllByText('Select group')).toHaveLength(2);
    });

    it("doesn't reset group by when changing y-axis", async function () {
      renderTestComponent({
        query: {displayType: 'line'},
        orgFeatures: [...defaultOrgFeatures],
      });

      await selectEvent.select(await screen.findByText('Select group'), 'project');
      userEvent.click(screen.getAllByText('count()')[0], undefined, {skipHover: true});
      userEvent.click(screen.getByText(/count_unique/), undefined, {skipHover: true});

      expect(await screen.findByText('project')).toBeInTheDocument();
    });

    it("doesn't erase the selection when switching to another time series", async function () {
      renderTestComponent({
        query: {displayType: 'line'},
        orgFeatures: [...defaultOrgFeatures],
      });

      await selectEvent.select(await screen.findByText('Select group'), 'project');

      userEvent.click(screen.getByText('Line Chart'));
      userEvent.click(screen.getByText('Area Chart'));

      expect(await screen.findByText('project')).toBeInTheDocument();
    });

    it('sends a top N request when a grouping is selected', async function () {
      renderTestComponent({
        query: {displayType: 'line'},
        orgFeatures: [...defaultOrgFeatures],
      });

      userEvent.click(await screen.findByText('Group your results'));
      userEvent.type(screen.getByText('Select group'), 'project{enter}');

      await waitFor(() =>
        expect(eventsStatsMock).toHaveBeenNthCalledWith(
          2,
          '/organizations/org-slug/events-stats/',
          expect.objectContaining({
            query: expect.objectContaining({
              query: '',
              yAxis: ['count()'],
              field: ['project', 'count()'],
              topEvents: TOP_N,
              orderby: '-count()',
            }),
          })
        )
      );
    });

    it('allows deleting groups until there is one left', async function () {
      renderTestComponent({
        query: {displayType: 'line'},
        orgFeatures: [...defaultOrgFeatures],
      });

      userEvent.click(await screen.findByText('Add Group'));
      expect(screen.getAllByLabelText('Remove group')).toHaveLength(2);

      userEvent.click(screen.getAllByLabelText('Remove group')[1]);
      await waitFor(() =>
        expect(screen.queryByLabelText('Remove group')).not.toBeInTheDocument()
      );
    });

    it("display 'remove' and 'drag to reorder' buttons", async function () {
      renderTestComponent({
        query: {displayType: 'line'},
        orgFeatures: [...defaultOrgFeatures],
      });

      expect(screen.queryByLabelText('Remove group')).not.toBeInTheDocument();

      await selectEvent.select(screen.getByText('Select group'), 'project');

      expect(screen.getByLabelText('Remove group')).toBeInTheDocument();
      expect(screen.queryByLabelText('Drag to reorder')).not.toBeInTheDocument();

      userEvent.click(screen.getByText('Add Group'));

      expect(screen.getAllByLabelText('Remove group')).toHaveLength(2);
      expect(screen.getAllByLabelText('Drag to reorder')).toHaveLength(2);
    });

    it.todo(
      'Since simulate drag and drop with RTL is not recommended because of browser layout, remember to create acceptance test for this'
    );
  });

  describe('limit field', function () {
    it('renders if groupBy value is present', async function () {
      const handleSave = jest.fn();

      renderTestComponent({
        query: {displayType: 'line'},
        orgFeatures: [...defaultOrgFeatures],
        onSave: handleSave,
      });

      await selectEvent.select(await screen.findByText('Select group'), 'project');

      expect(screen.getByText('Limit to 5 results')).toBeInTheDocument();

      userEvent.click(screen.getByText('Add Widget'));

      await waitFor(() =>
        expect(handleSave).toHaveBeenCalledWith([
          expect.objectContaining({
            limit: 5,
          }),
        ])
      );
    });

    it('update value', async function () {
      renderTestComponent({
        query: {displayType: 'line'},
        orgFeatures: [...defaultOrgFeatures],
      });

      await selectEvent.select(await screen.findByText('Select group'), 'project');

      userEvent.click(screen.getByText('Limit to 5 results'));
      userEvent.click(screen.getByText('Limit to 2 results'));

      await waitFor(() =>
        expect(eventsStatsMock).toHaveBeenCalledWith(
          '/organizations/org-slug/events-stats/',
          expect.objectContaining({
            query: expect.objectContaining({
              query: '',
              yAxis: ['count()'],
              field: ['project', 'count()'],
              topEvents: 2,
              orderby: '-count()',
            }),
          })
        )
      );
    });

    it('gets removed if no groupBy value', async function () {
      renderTestComponent({
        query: {displayType: 'line'},
        orgFeatures: [...defaultOrgFeatures],
      });

      await selectEvent.select(await screen.findByText('Select group'), 'project');

      expect(screen.getByText('Limit to 5 results')).toBeInTheDocument();

      userEvent.click(screen.getByLabelText('Remove group'));

      await waitFor(() =>
        expect(screen.queryByText('Limit to 5 results')).not.toBeInTheDocument()
      );
    });

    it('applies a limit when switching from a table to timeseries chart with grouping', async function () {
      const widget: Widget = {
        displayType: DisplayType.TABLE,
        interval: '1d',
        queries: [
          {
            name: 'Test Widget',
            fields: ['count()', 'count_unique(user)', 'epm()', 'project'],
            columns: ['project'],
            aggregates: ['count()', 'count_unique(user)', 'epm()'],
            conditions: '',
            orderby: '',
          },
        ],
        title: 'Transactions',
        id: '1',
      };

      const dashboard = mockDashboard({widgets: [widget]});

      renderTestComponent({
        dashboard,
        orgFeatures: [...defaultOrgFeatures],
        params: {
          widgetIndex: '0',
        },
      });

      userEvent.click(await screen.findByText('Table'));
      userEvent.click(screen.getByText('Line Chart'));

      expect(screen.getByText('Limit to 3 results')).toBeInTheDocument();
      expect(eventsStatsMock).toHaveBeenCalledWith(
        '/organizations/org-slug/events-stats/',
        expect.objectContaining({
          query: expect.objectContaining({
            topEvents: 3,
          }),
        })
      );
    });

    it('persists the limit when switching between timeseries charts', async function () {
      const widget: Widget = {
        displayType: DisplayType.AREA,
        interval: '1d',
        queries: [
          {
            name: 'Test Widget',
            fields: ['count()', 'count_unique(user)', 'epm()', 'project'],
            columns: ['project'],
            aggregates: ['count()', 'count_unique(user)', 'epm()'],
            conditions: '',
            orderby: '',
          },
        ],
        title: 'Transactions',
        id: '1',
        limit: 1,
      };

      const dashboard = mockDashboard({widgets: [widget]});

      renderTestComponent({
        dashboard,
        orgFeatures: [...defaultOrgFeatures],
        params: {
          widgetIndex: '0',
        },
      });

      userEvent.click(await screen.findByText('Area Chart'));
      userEvent.click(screen.getByText('Line Chart'));

      expect(screen.getByText('Limit to 1 result')).toBeInTheDocument();
      expect(eventsStatsMock).toHaveBeenCalledWith(
        '/organizations/org-slug/events-stats/',
        expect.objectContaining({
          query: expect.objectContaining({
            topEvents: 1,
          }),
        })
      );
    });

    it('unsets the limit when going from timeseries to table', async function () {
      const widget: Widget = {
        displayType: DisplayType.AREA,
        interval: '1d',
        queries: [
          {
            name: 'Test Widget',
            fields: ['count()', 'count_unique(user)', 'epm()', 'project'],
            columns: ['project'],
            aggregates: ['count()', 'count_unique(user)', 'epm()'],
            conditions: '',
            orderby: '',
          },
        ],
        title: 'Transactions',
        id: '1',
        limit: 1,
      };

      const dashboard = mockDashboard({widgets: [widget]});

      renderTestComponent({
        dashboard,
        orgFeatures: [...defaultOrgFeatures],
        params: {
          widgetIndex: '0',
        },
      });

      userEvent.click(await screen.findByText('Area Chart'));
      userEvent.click(screen.getByText('Table'));

      expect(screen.queryByText('Limit to 1 result')).not.toBeInTheDocument();
      expect(eventsMock).toHaveBeenCalledWith(
        '/organizations/org-slug/events/',
        expect.objectContaining({
          query: expect.objectContaining({
            topEvents: undefined,
          }),
        })
      );
    });
  });
});<|MERGE_RESOLUTION|>--- conflicted
+++ resolved
@@ -1064,7 +1064,7 @@
     renderTestComponent({
       params: {orgId: 'org-slug'},
       query: {statsPeriod: '90d'},
-      orgFeatures: [...defaultOrgFeatures, 'dashboards-top-level-filter'],
+      orgFeatures: defaultOrgFeatures,
     });
 
     expect(await screen.findByTestId('page-filter-timerange-selector')).toBeDisabled();
@@ -1098,7 +1098,7 @@
       },
       params: {orgId: 'org-slug'},
       query: {statsPeriod: '90d'},
-      orgFeatures: [...defaultOrgFeatures, 'dashboards-top-level-filter'],
+      orgFeatures: defaultOrgFeatures,
     });
 
     await waitFor(() => {
@@ -1231,18 +1231,10 @@
   it('fetches tags when tag store is empty', async function () {
     renderTestComponent();
 
-<<<<<<< HEAD
-      renderTestComponent({
-        params: {orgId: 'org-slug'},
-        query: {statsPeriod: '90d'},
-        orgFeatures: defaultOrgFeatures,
-      });
-=======
     await waitFor(() => {
       expect(tagsMock).toHaveBeenCalled();
     });
   });
->>>>>>> 562b6163
 
   it('does not fetch tags when tag store is not empty', async function () {
     await act(async () => {
@@ -1266,22 +1258,6 @@
     userEvent.click(screen.getByText('Add Overlay'));
     await selectEvent.select(screen.getByText('(Required)'), /count_unique/);
 
-<<<<<<< HEAD
-      renderTestComponent({
-        dashboard: {
-          id: 'new',
-          title: 'Dashboard',
-          createdBy: undefined,
-          dateCreated: '2020-01-01T00:00:00.000Z',
-          widgets: [],
-          projects: [],
-          filters: {release: ['abc@1.2.0']},
-        },
-        params: {orgId: 'org-slug'},
-        query: {statsPeriod: '90d'},
-        orgFeatures: defaultOrgFeatures,
-      });
-=======
     await waitFor(() => {
       expect(eventsStatsMock).toHaveBeenCalledWith(
         '/organizations/org-slug/events-stats/',
@@ -1291,7 +1267,6 @@
       );
     });
   });
->>>>>>> 562b6163
 
   it('excludes the Other series when grouping and using multiple queries', async function () {
     renderTestComponent({
