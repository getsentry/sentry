import React from 'react';
import styled from '@emotion/styled';

import ButtonBar from 'sentry/components/buttonBar';
import Field from 'sentry/components/forms/field';
import {t} from 'sentry/locale';
import space from 'sentry/styles/space';
import {
  aggregateFunctionOutputType,
  isLegalYAxisType,
  QueryFieldValue,
} from 'sentry/utils/discover/fields';
import useOrganization from 'sentry/utils/useOrganization';
import {DisplayType, Widget, WidgetType} from 'sentry/views/dashboardsV2/types';
import {FieldValueOption, QueryField} from 'sentry/views/eventsV2/table/queryField';
import {FieldValueKind} from 'sentry/views/eventsV2/table/types';
import {generateFieldOptions} from 'sentry/views/eventsV2/utils';

import {AddButton} from './addButton';
import {DeleteButton} from './deleteButton';

<<<<<<< HEAD
type Props = {
  aggregates: QueryFieldValue[];
=======
interface Props {
>>>>>>> 82a72b6d
  displayType: DisplayType;
  fieldOptions: ReturnType<typeof generateFieldOptions>;
  /**
   * Fired when aggregates are added/removed/modified/reordered.
   */
  onChange: (aggregates: QueryFieldValue[]) => void;
  widgetType: Widget['widgetType'];
  errors?: Record<string, any>;
}

export function YAxisSelector({
  displayType,
  widgetType,
  aggregates,
  fieldOptions,
  onChange,
  errors,
}: Props) {
  const organization = useOrganization();
  const isMetricWidget = widgetType === WidgetType.METRICS;

  function handleAddOverlay(event: React.MouseEvent) {
    event.preventDefault();

    const newAggregates = [
      ...aggregates,
      {kind: FieldValueKind.FIELD, field: ''} as QueryFieldValue,
    ];
    onChange(newAggregates);
  }

  function handleAddEquation(event: React.MouseEvent) {
    event.preventDefault();

    const newAggregates = [
      ...aggregates,
      {kind: FieldValueKind.EQUATION, field: ''} as QueryFieldValue,
    ];
    onChange(newAggregates);
  }

  function handleRemoveQueryField(event: React.MouseEvent, fieldIndex: number) {
    event.preventDefault();

    const newAggregates = [...aggregates];
    newAggregates.splice(fieldIndex, 1);
    onChange(newAggregates);
  }

  function handleChangeQueryField(value: QueryFieldValue, fieldIndex: number) {
    const newAggregates = [...aggregates];
    newAggregates[fieldIndex] = value;
    onChange(newAggregates);
  }

  function handleTopNChangeField(value: QueryFieldValue) {
    const newAggregates = [...aggregates];
    newAggregates[aggregates.length - 1] = value;
    onChange(newAggregates);
  }

  // Any function/field choice for Big Number widgets is legal since the
  // data source is from an endpoint that is not timeseries-based.
  // The function/field choice for World Map widget will need to be numeric-like.
  // Column builder for Table widget is already handled above.
  const doNotValidateYAxis = displayType === DisplayType.BIG_NUMBER;

  function filterPrimaryOptions(option: FieldValueOption) {
    // Only validate function names for timeseries widgets and
    // world map widgets.
    if (!doNotValidateYAxis && option.value.kind === FieldValueKind.FUNCTION) {
      const primaryOutput = aggregateFunctionOutputType(
        option.value.meta.name,
        undefined
      );
      if (primaryOutput) {
        // If a function returns a specific type, then validate it.
        return isLegalYAxisType(primaryOutput);
      }
    }

    if (
      widgetType === WidgetType.METRICS &&
      (displayType === DisplayType.TABLE || displayType === DisplayType.TOP_N)
    ) {
      return (
        option.value.kind === FieldValueKind.FUNCTION ||
        option.value.kind === FieldValueKind.TAG
      );
    }

    return option.value.kind === FieldValueKind.FUNCTION;
  }

  function filterAggregateParameters(fieldValue: QueryFieldValue) {
    return (option: FieldValueOption) => {
      // Only validate function parameters for timeseries widgets and
      // world map widgets.
      if (doNotValidateYAxis) {
        return true;
      }

      if (fieldValue.kind !== FieldValueKind.FUNCTION) {
        return true;
      }

      if (isMetricWidget || option.value.kind === FieldValueKind.METRICS) {
        return true;
      }

      const functionName = fieldValue.function[0];
      const primaryOutput = aggregateFunctionOutputType(
        functionName as string,
        option.value.meta.name
      );
      if (primaryOutput) {
        return isLegalYAxisType(primaryOutput);
      }

      if (option.value.kind === FieldValueKind.FUNCTION) {
        // Functions are not legal options as an aggregate/function parameter.
        return false;
      }

      return isLegalYAxisType(option.value.meta.dataType);
    };
  }

  const fieldError = errors?.find(error => error?.aggregates)?.aggregates;

  if (displayType === DisplayType.TOP_N) {
    const fieldValue = aggregates[aggregates.length - 1];
    return (
      <Field inline={false} flexibleControlStateSize error={fieldError} stacked>
        <QueryFieldWrapper>
          <QueryField
            fieldValue={fieldValue}
            fieldOptions={generateFieldOptions({organization})}
            onChange={handleTopNChangeField}
            filterPrimaryOptions={filterPrimaryOptions}
            filterAggregateParameters={filterAggregateParameters(fieldValue)}
          />
        </QueryFieldWrapper>
      </Field>
    );
  }

  const canDelete = aggregates.length > 1;

  const hideAddYAxisButtons =
    ([DisplayType.WORLD_MAP, DisplayType.BIG_NUMBER].includes(displayType) &&
      aggregates.length === 1) ||
    ([
      DisplayType.LINE,
      DisplayType.AREA,
      DisplayType.STACKED_AREA,
      DisplayType.BAR,
    ].includes(displayType) &&
      aggregates.length === 3);

  return (
    <Field inline={false} flexibleControlStateSize error={fieldError} stacked>
      {aggregates.map((fieldValue, i) => (
        <QueryFieldWrapper key={`${fieldValue}:${i}`}>
          <QueryField
            fieldValue={fieldValue}
            fieldOptions={fieldOptions}
            onChange={value => handleChangeQueryField(value, i)}
            filterPrimaryOptions={filterPrimaryOptions}
            filterAggregateParameters={filterAggregateParameters(fieldValue)}
            otherColumns={aggregates}
          />
          {aggregates.length > 1 &&
            (canDelete || fieldValue.kind === FieldValueKind.EQUATION) && (
              <DeleteButton onDelete={event => handleRemoveQueryField(event, i)} />
            )}
        </QueryFieldWrapper>
      ))}
      {!hideAddYAxisButtons && (
        <Actions gap={1}>
          <AddButton title={t('Add Overlay')} onAdd={handleAddOverlay} />
          <AddButton title={t('Add an Equation')} onAdd={handleAddEquation} />
        </Actions>
      )}
    </Field>
  );
}

const QueryFieldWrapper = styled('div')`
  display: flex;
  align-items: center;
  justify-content: space-between;

  :not(:last-child) {
    margin-bottom: ${space(1)};
  }

  > * + * {
    margin-left: ${space(1)};
  }
`;

const Actions = styled(ButtonBar)`
  justify-content: flex-start;
`;<|MERGE_RESOLUTION|>--- conflicted
+++ resolved
@@ -19,12 +19,8 @@
 import {AddButton} from './addButton';
 import {DeleteButton} from './deleteButton';
 
-<<<<<<< HEAD
-type Props = {
+interface Props {
   aggregates: QueryFieldValue[];
-=======
-interface Props {
->>>>>>> 82a72b6d
   displayType: DisplayType;
   fieldOptions: ReturnType<typeof generateFieldOptions>;
   /**
