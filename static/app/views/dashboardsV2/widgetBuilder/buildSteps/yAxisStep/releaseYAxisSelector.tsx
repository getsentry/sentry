--- conflicted
+++ resolved
@@ -1,15 +1,11 @@
 import {t} from 'sentry/locale';
 import {QueryFieldValue} from 'sentry/utils/discover/fields';
 import {DisplayType, WidgetType} from 'sentry/views/dashboardsV2/types';
-<<<<<<< HEAD
 import {
-  generateMetricsWidgetFieldOptions,
+  generateReleaseWidgetFieldOptions,
   SESSION_FIELDS,
   SESSION_TAGS,
-} from 'sentry/views/dashboardsV2/widgetBuilder/metricWidget/fields';
-=======
-import {generateReleaseWidgetFieldOptions} from 'sentry/views/dashboardsV2/widgetBuilder/releaseWidget/fields';
->>>>>>> 3b40f8f2
+} from 'sentry/views/dashboardsV2/widgetBuilder/releaseWidget/fields';
 
 import {YAxisSelector} from './yAxisSelector';
 
@@ -35,15 +31,9 @@
       aggregates={aggregates}
       onChange={onChange}
       errors={errors}
-<<<<<<< HEAD
-      fieldOptions={generateMetricsWidgetFieldOptions(
+      fieldOptions={generateReleaseWidgetFieldOptions(
         Object.keys(SESSION_FIELDS).map(key => SESSION_FIELDS[key]),
         SESSION_TAGS
-=======
-      fieldOptions={generateReleaseWidgetFieldOptions(
-        Object.values(metas),
-        Object.values(tags).map(({key}) => key)
->>>>>>> 3b40f8f2
       )}
       noFieldsMessage={t('There are no metrics for this project.')}
     />
