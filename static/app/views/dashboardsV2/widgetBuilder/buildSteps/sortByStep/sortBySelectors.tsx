import React, {useEffect, useState} from 'react';
import styled from '@emotion/styled';
import trimStart from 'lodash/trimStart';
import uniqBy from 'lodash/uniqBy';

import SelectControl from 'sentry/components/forms/selectControl';
import Tooltip from 'sentry/components/tooltip';
import {t} from 'sentry/locale';
import space from 'sentry/styles/space';
import {SelectValue} from 'sentry/types';
import {EQUATION_PREFIX, getEquation, isEquation} from 'sentry/utils/discover/fields';
import {WidgetType} from 'sentry/views/dashboardsV2/types';
import ArithmeticInput from 'sentry/views/eventsV2/table/arithmeticInput';

import {SortDirection, sortDirections} from '../../utils';

const CUSTOM_EQUATION_VALUE = 'custom-equation';

interface Values {
  sortBy: string;
  sortDirection: SortDirection;
}

interface Props {
  onChange: (values: Values) => void;
  sortByOptions: SelectValue<string>[];
  values: Values;
  widgetType: WidgetType;
<<<<<<< HEAD
  hasGroupBy?: boolean;
=======
  disabledReason?: string;
  disabledSort?: boolean;
  disabledSortDirection?: boolean;
>>>>>>> 1fe66340
}

export function SortBySelectors({
  values,
  sortByOptions,
<<<<<<< HEAD
  widgetType,
  onChange,
  hasGroupBy,
}: Props) {
  const [showCustomEquation, setShowCustomEquation] = useState(false);
  const [customEquation, setCustomEquation] = useState<Values>({
    sortBy: `${EQUATION_PREFIX}`,
    sortDirection: values.sortDirection,
  });
  useEffect(() => {
    const isSortingByEquation = isEquation(trimStart(values.sortBy, '-'));
    if (isSortingByEquation) {
      setCustomEquation({
        sortBy: trimStart(values.sortBy, '-'),
        sortDirection: values.sortDirection,
      });
    }
    setShowCustomEquation(isSortingByEquation);
  }, [values.sortBy]);

  return (
    <Wrapper>
      <Tooltip
        title={
          widgetType === WidgetType.ISSUE
            ? t('Issues dataset does not yet support descending order')
            : undefined
        }
        disabled={widgetType !== WidgetType.ISSUE}
      >
        <SelectControl
          name="sortDirection"
          menuPlacement="auto"
          disabled={widgetType === WidgetType.ISSUE}
          options={Object.keys(sortDirections).map(value => ({
            label: sortDirections[value],
            value,
          }))}
          value={values.sortDirection}
          onChange={(option: SelectValue<SortDirection>) => {
            onChange({
              sortBy: values.sortBy,
              sortDirection: option.value,
            });
          }}
        />
      </Tooltip>
      <SelectControl
        name="sortBy"
        menuPlacement="auto"
        placeholder={`${t('Select a column')}\u{2026}`}
        value={showCustomEquation ? CUSTOM_EQUATION_VALUE : values.sortBy}
        options={[
          ...uniqBy(sortByOptions, ({value}) => value),
          ...(hasGroupBy
            ? [{value: CUSTOM_EQUATION_VALUE, label: t('Custom Equation')}]
            : []),
        ]}
        onChange={(option: SelectValue<string>) => {
          const isSortingByCustomEquation = option.value === CUSTOM_EQUATION_VALUE;
          setShowCustomEquation(isSortingByCustomEquation);
          if (isSortingByCustomEquation) {
            onChange(customEquation);
            return;
          }

          onChange({
            sortBy: option.value,
            sortDirection: values.sortDirection,
          });
        }}
      />
      {showCustomEquation && (
        <ArithmeticInputWrapper>
          <ArithmeticInput
            name="arithmetic"
            type="text"
            required
            placeholder={t('Enter Equation')}
            value={getEquation(customEquation.sortBy)}
            onUpdate={value => {
              const newValue = {
                sortBy: `${EQUATION_PREFIX}${value}`,
                sortDirection: values.sortDirection,
              };
              onChange(newValue);
              setCustomEquation(newValue);
            }}
            hideFieldOptions
          />
        </ArithmeticInputWrapper>
      )}
    </Wrapper>
=======
  onChange,
  disabledReason,
  disabledSort,
  disabledSortDirection,
}: Props) {
  return (
    <Tooltip title={disabledReason} disabled={!(disabledSortDirection && disabledSort)}>
      <Wrapper>
        <Tooltip
          title={disabledReason}
          disabled={!disabledSortDirection || (disabledSortDirection && disabledSort)}
        >
          <SelectControl
            name="sortDirection"
            aria-label="Sort direction"
            menuPlacement="auto"
            disabled={disabledSortDirection}
            options={Object.keys(sortDirections).map(value => ({
              label: sortDirections[value],
              value,
            }))}
            value={values.sortDirection}
            onChange={(option: SelectValue<SortDirection>) => {
              onChange({
                sortBy: values.sortBy,
                sortDirection: option.value,
              });
            }}
          />
        </Tooltip>
        <Tooltip
          title={disabledReason}
          disabled={!disabledSort || (disabledSortDirection && disabledSort)}
        >
          <SelectControl
            name="sortBy"
            aria-label="Sort by"
            menuPlacement="auto"
            disabled={disabledSort}
            placeholder={`${t('Select a column')}\u{2026}`}
            value={values.sortBy}
            options={uniqBy(sortByOptions, ({value}) => value)}
            onChange={(option: SelectValue<string>) => {
              onChange({
                sortBy: option.value,
                sortDirection: values.sortDirection,
              });
            }}
          />
        </Tooltip>
      </Wrapper>
    </Tooltip>
>>>>>>> 1fe66340
  );
}

const Wrapper = styled('div')`
  display: grid;
  gap: ${space(1)};

  @media (min-width: ${p => p.theme.breakpoints[0]}) {
    grid-template-columns: 200px 1fr;
  }
`;

const ArithmeticInputWrapper = styled('div')`
  grid-column: 1/-1;
`;<|MERGE_RESOLUTION|>--- conflicted
+++ resolved
@@ -26,21 +26,19 @@
   sortByOptions: SelectValue<string>[];
   values: Values;
   widgetType: WidgetType;
-<<<<<<< HEAD
-  hasGroupBy?: boolean;
-=======
   disabledReason?: string;
   disabledSort?: boolean;
   disabledSortDirection?: boolean;
->>>>>>> 1fe66340
+  hasGroupBy?: boolean;
 }
 
 export function SortBySelectors({
   values,
   sortByOptions,
-<<<<<<< HEAD
-  widgetType,
   onChange,
+  disabledReason,
+  disabledSort,
+  disabledSortDirection,
   hasGroupBy,
 }: Props) {
   const [showCustomEquation, setShowCustomEquation] = useState(false);
@@ -59,85 +57,6 @@
     setShowCustomEquation(isSortingByEquation);
   }, [values.sortBy]);
 
-  return (
-    <Wrapper>
-      <Tooltip
-        title={
-          widgetType === WidgetType.ISSUE
-            ? t('Issues dataset does not yet support descending order')
-            : undefined
-        }
-        disabled={widgetType !== WidgetType.ISSUE}
-      >
-        <SelectControl
-          name="sortDirection"
-          menuPlacement="auto"
-          disabled={widgetType === WidgetType.ISSUE}
-          options={Object.keys(sortDirections).map(value => ({
-            label: sortDirections[value],
-            value,
-          }))}
-          value={values.sortDirection}
-          onChange={(option: SelectValue<SortDirection>) => {
-            onChange({
-              sortBy: values.sortBy,
-              sortDirection: option.value,
-            });
-          }}
-        />
-      </Tooltip>
-      <SelectControl
-        name="sortBy"
-        menuPlacement="auto"
-        placeholder={`${t('Select a column')}\u{2026}`}
-        value={showCustomEquation ? CUSTOM_EQUATION_VALUE : values.sortBy}
-        options={[
-          ...uniqBy(sortByOptions, ({value}) => value),
-          ...(hasGroupBy
-            ? [{value: CUSTOM_EQUATION_VALUE, label: t('Custom Equation')}]
-            : []),
-        ]}
-        onChange={(option: SelectValue<string>) => {
-          const isSortingByCustomEquation = option.value === CUSTOM_EQUATION_VALUE;
-          setShowCustomEquation(isSortingByCustomEquation);
-          if (isSortingByCustomEquation) {
-            onChange(customEquation);
-            return;
-          }
-
-          onChange({
-            sortBy: option.value,
-            sortDirection: values.sortDirection,
-          });
-        }}
-      />
-      {showCustomEquation && (
-        <ArithmeticInputWrapper>
-          <ArithmeticInput
-            name="arithmetic"
-            type="text"
-            required
-            placeholder={t('Enter Equation')}
-            value={getEquation(customEquation.sortBy)}
-            onUpdate={value => {
-              const newValue = {
-                sortBy: `${EQUATION_PREFIX}${value}`,
-                sortDirection: values.sortDirection,
-              };
-              onChange(newValue);
-              setCustomEquation(newValue);
-            }}
-            hideFieldOptions
-          />
-        </ArithmeticInputWrapper>
-      )}
-    </Wrapper>
-=======
-  onChange,
-  disabledReason,
-  disabledSort,
-  disabledSortDirection,
-}: Props) {
   return (
     <Tooltip title={disabledReason} disabled={!(disabledSortDirection && disabledSort)}>
       <Wrapper>
@@ -173,9 +92,21 @@
             menuPlacement="auto"
             disabled={disabledSort}
             placeholder={`${t('Select a column')}\u{2026}`}
-            value={values.sortBy}
-            options={uniqBy(sortByOptions, ({value}) => value)}
+            value={showCustomEquation ? CUSTOM_EQUATION_VALUE : values.sortBy}
+            options={[
+              ...uniqBy(sortByOptions, ({value}) => value),
+              ...(hasGroupBy
+                ? [{value: CUSTOM_EQUATION_VALUE, label: t('Custom Equation')}]
+                : []),
+            ]}
             onChange={(option: SelectValue<string>) => {
+              const isSortingByCustomEquation = option.value === CUSTOM_EQUATION_VALUE;
+              setShowCustomEquation(isSortingByCustomEquation);
+              if (isSortingByCustomEquation) {
+                onChange(customEquation);
+                return;
+              }
+
               onChange({
                 sortBy: option.value,
                 sortDirection: values.sortDirection,
@@ -183,9 +114,28 @@
             }}
           />
         </Tooltip>
+        {showCustomEquation && (
+          <ArithmeticInputWrapper>
+            <ArithmeticInput
+              name="arithmetic"
+              type="text"
+              required
+              placeholder={t('Enter Equation')}
+              value={getEquation(customEquation.sortBy)}
+              onUpdate={value => {
+                const newValue = {
+                  sortBy: `${EQUATION_PREFIX}${value}`,
+                  sortDirection: values.sortDirection,
+                };
+                onChange(newValue);
+                setCustomEquation(newValue);
+              }}
+              hideFieldOptions
+            />
+          </ArithmeticInputWrapper>
+        )}
       </Wrapper>
     </Tooltip>
->>>>>>> 1fe66340
   );
 }
 
