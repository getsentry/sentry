import {useEffect} from 'react';
import styled from '@emotion/styled';

import {generateOrderOptions} from 'sentry/components/dashboards/widgetQueriesForm';
import Field from 'sentry/components/forms/field';
import SelectControl from 'sentry/components/forms/selectControl';
import {t, tn} from 'sentry/locale';
import space from 'sentry/styles/space';
import {Organization, SelectValue} from 'sentry/types';
import {DisplayType, WidgetQuery, WidgetType} from 'sentry/views/dashboardsV2/types';
import {generateIssueWidgetOrderOptions} from 'sentry/views/dashboardsV2/widgetBuilder/issueWidget/utils';
import {IssueSortOptions} from 'sentry/views/issueList/utils';

import {DataSet, getResultsLimit, SortDirection} from '../../utils';
import {BuildStep} from '../buildStep';

import {SortBySelectors} from './sortBySelectors';

interface Props {
  dataSet: DataSet;
  displayType: DisplayType;
  onLimitChange: (newLimit: number) => void;
  onSortByChange: (newSortBy: string) => void;
  organization: Organization;
  queries: WidgetQuery[];
  widgetBuilderNewDesign: boolean;
  widgetType: WidgetType;
  error?: string;
  limit?: number;
}

export function SortByStep({
  displayType,
  onSortByChange,
  queries,
  dataSet,
  widgetBuilderNewDesign,
  widgetType,
  organization,
  error,
  limit,
  onLimitChange,
}: Props) {
  const fields = queries[0].columns;

  let disabledSort = false;
  let disabledSortDirection = false;
  let disabledReason: string | undefined = undefined;

  if (widgetType === WidgetType.METRICS && fields.includes('session.status')) {
    disabledSort = true;
    disabledSortDirection = true;
    disabledReason = t('Sorting currently not supported with session.status');
  }

  if (widgetType === WidgetType.ISSUE) {
    disabledSortDirection = true;
    disabledReason = t('Issues dataset does not yet support descending order');
  }

  const orderBy = queries[0].orderby;
  const maxLimit = getResultsLimit(queries.length, queries[0].aggregates.length);

  const isTimeseriesChart = [
    DisplayType.LINE,
    DisplayType.BAR,
    DisplayType.AREA,
  ].includes(displayType);

  useEffect(() => {
    if (!limit) {
      return;
    }
    if (limit > maxLimit) {
      onLimitChange(maxLimit);
    }
  }, [limit, maxLimit]);

  if (widgetBuilderNewDesign) {
    return (
      <BuildStep
        title={
          displayType === DisplayType.TABLE
            ? t('Sort by a column')
            : t('Sort by a y-axis')
        }
        description={
          displayType === DisplayType.TABLE
            ? t("Choose one of the columns you've created to sort by.")
            : t("Choose one of the y-axis you've created to sort by.")
        }
      >
        <Field inline={false} error={error} flexibleControlStateSize stacked>
          {[DisplayType.AREA, DisplayType.BAR, DisplayType.LINE].includes(displayType) &&
            limit && (
              <ResultsLimitSelector
                name="resultsLimit"
                menuPlacement="auto"
                options={[...Array(maxLimit).keys()].map(resultLimit => {
                  const value = resultLimit + 1;
                  return {
                    label: tn('Limit to %s result', 'Limit to %s results', value),
                    value,
                  };
                })}
                value={limit}
                onChange={(option: SelectValue<number>) => {
                  onLimitChange(option.value);
                }}
              />
            )}
          <SortBySelectors
            widgetType={widgetType}
<<<<<<< HEAD
            hasGroupBy={isTimeseriesChart && !!queries[0].columns.length}
=======
            disabledReason={disabledReason}
            disabledSort={disabledSort}
            disabledSortDirection={disabledSortDirection}
>>>>>>> 1fe66340
            sortByOptions={
              dataSet === DataSet.ISSUES
                ? generateIssueWidgetOrderOptions(
                    organization.features.includes('issue-list-trend-sort')
                  )
                : generateOrderOptions({
                    widgetType,
                    widgetBuilderNewDesign: true,
                    columns: queries[0].columns,
                    aggregates: queries[0].aggregates,
                  })
            }
            values={{
              sortDirection:
                orderBy[0] === '-'
                  ? SortDirection.HIGH_TO_LOW
                  : SortDirection.LOW_TO_HIGH,
              sortBy: orderBy[0] === '-' ? orderBy.substring(1, orderBy.length) : orderBy,
            }}
            onChange={({sortDirection, sortBy}) => {
              const newOrderBy =
                sortDirection === SortDirection.HIGH_TO_LOW ? `-${sortBy}` : sortBy;
              onSortByChange(newOrderBy);
            }}
          />
        </Field>
      </BuildStep>
    );
  }

  return (
    <BuildStep
      title={t('Sort by a column')}
      description={t("Choose one of the columns you've created to sort by.")}
    >
      <Field inline={false} error={error} flexibleControlStateSize stacked>
        <SelectControl
          menuPlacement="auto"
          value={
            dataSet === DataSet.EVENTS
              ? queries[0].orderby
              : queries[0].orderby || IssueSortOptions.DATE
          }
          name="orderby"
          options={
            dataSet === DataSet.EVENTS
              ? generateOrderOptions({
                  widgetType,
                  columns: queries[0].columns,
                  aggregates: queries[0].aggregates,
                })
              : generateIssueWidgetOrderOptions(
                  organization.features.includes('issue-list-trend-sort')
                )
          }
          onChange={(option: SelectValue<string>) => {
            onSortByChange(option.value);
          }}
        />
      </Field>
    </BuildStep>
  );
}

const ResultsLimitSelector = styled(SelectControl)`
  margin-bottom: ${space(1)};
`;<|MERGE_RESOLUTION|>--- conflicted
+++ resolved
@@ -111,13 +111,10 @@
             )}
           <SortBySelectors
             widgetType={widgetType}
-<<<<<<< HEAD
             hasGroupBy={isTimeseriesChart && !!queries[0].columns.length}
-=======
             disabledReason={disabledReason}
             disabledSort={disabledSort}
             disabledSortDirection={disabledSortDirection}
->>>>>>> 1fe66340
             sortByOptions={
               dataSet === DataSet.ISSUES
                 ? generateIssueWidgetOrderOptions(
