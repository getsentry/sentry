--- conflicted
+++ resolved
@@ -78,16 +78,11 @@
           <SortBySelectors
             widgetType={widgetType}
             sortByOptions={
-<<<<<<< HEAD
-              dataSet !== DataSet.ISSUES
-                ? generateOrderOptions({
-=======
               dataSet === DataSet.ISSUES
                 ? generateIssueWidgetOrderOptions(
                     organization.features.includes('issue-list-trend-sort')
                   )
                 : generateOrderOptions({
->>>>>>> d97d4855
                     widgetType,
                     widgetBuilderNewDesign: true,
                     columns: queries[0].columns,
