--- conflicted
+++ resolved
@@ -932,7 +932,6 @@
                     onChange={newDisplayType => {
                       handleDisplayTypeOrTitleChange('displayType', newDisplayType);
                     }}
-                    widgetBuilderNewDesign={widgetBuilderNewDesign}
                   />
                   <DataSetStep
                     dataSet={state.dataSet}
@@ -951,12 +950,9 @@
                       onYAxisOrColumnFieldChange={newFields => {
                         handleYAxisOrColumnFieldChange(newFields, true);
                       }}
-<<<<<<< HEAD
                       explodedFields={explodedFields}
                       tags={tags}
                       organization={organization}
-=======
->>>>>>> b1dfcd3d
                     />
                   )}
                   {![DisplayType.TABLE].includes(state.displayType) && (
