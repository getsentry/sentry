--- conflicted
+++ resolved
@@ -143,22 +143,14 @@
   widgetIndex?: number;
 }
 
-<<<<<<< HEAD
-type QueryData = {
+interface QueryData {
   queryAggregates: string[];
   queryColumns: string[];
-=======
-interface QueryData {
->>>>>>> 82a72b6d
   queryConditions: string[];
   queryNames: string[];
   queryOrderby: string;
-<<<<<<< HEAD
   queryFields?: string[];
-};
-=======
 }
->>>>>>> 82a72b6d
 
 interface Props extends RouteComponentProps<RouteParams, {}> {
   dashboard: DashboardDetails;
@@ -372,25 +364,15 @@
           } else if (newDisplayType === displayType) {
             // When switching back to original display type, default fields back to the fields provided from the discover query
             normalized.forEach(query => {
-<<<<<<< HEAD
               query.fields = [
                 ...defaultWidgetQuery.columns,
                 ...defaultWidgetQuery.aggregates,
               ];
               query.aggregates = [...defaultWidgetQuery.aggregates];
               query.columns = [...defaultWidgetQuery.columns];
-              query.orderby = defaultWidgetQuery.orderby;
-=======
-              query.fields = [...defaultWidgetQuery.fields];
-              const {columns, aggregates} = getColumnsAndAggregates([
-                ...defaultWidgetQuery.fields,
-              ]);
-              query.aggregates = aggregates;
-              query.columns = columns;
               if (!!defaultWidgetQuery.orderby) {
                 query.orderby = defaultWidgetQuery.orderby;
               }
->>>>>>> 82a72b6d
             });
           }
         }
@@ -776,15 +758,11 @@
     DisplayType.BIG_NUMBER,
   ].includes(state.displayType);
 
-<<<<<<< HEAD
   const {columns, aggregates} = state.queries[0];
   const explodedColumns = columns.map(field => explodeField({field}));
   const explodedAggregates = aggregates.map(field => explodeField({field}));
   const explodedFields = [...explodedColumns, ...explodedAggregates];
-=======
-  const explodedFields = state.queries[0].fields.map(field => explodeField({field}));
   const orderBy = state.queries[0].orderby;
->>>>>>> 82a72b6d
 
   return (
     <SentryDocumentTitle title={dashboard.title} orgSlug={orgSlug}>
@@ -1075,19 +1053,6 @@
                         flexibleControlStateSize
                         stacked
                       >
-<<<<<<< HEAD
-                        {state.dataSet === DataSet.EVENTS ? (
-                          <SelectControl
-                            menuPlacement="auto"
-                            value={state.queries[0].orderby}
-                            name="orderby"
-                            options={generateOrderOptions({
-                              widgetType,
-                              columns: state.queries[0].columns,
-                              aggregates: state.queries[0].aggregates,
-                            })}
-                            onChange={(option: SelectValue<string>) => {
-=======
                         {widgetBuilderNewDesign ? (
                           <SortBySelectors
                             sortByOptions={
@@ -1095,7 +1060,8 @@
                                 ? generateOrderOptions({
                                     widgetType,
                                     widgetBuilderNewDesign: true,
-                                    ...getColumnsAndAggregates(state.queries[0].fields),
+                                    columns: state.queries[0].columns,
+                                    aggregates: state.queries[0].aggregates,
                                   })
                                 : generateIssueWidgetOrderOptions(
                                     organization.features.includes(
@@ -1114,7 +1080,6 @@
                                   : orderBy,
                             }}
                             onChange={({sortDirection, sortBy}) => {
->>>>>>> 82a72b6d
                               const newQuery: WidgetQuery = {
                                 ...state.queries[0],
                                 orderby:
