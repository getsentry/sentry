import {useEffect, useMemo, useState} from 'react';
import {RouteComponentProps} from 'react-router';
import styled from '@emotion/styled';
import cloneDeep from 'lodash/cloneDeep';
import isEmpty from 'lodash/isEmpty';
import omit from 'lodash/omit';
import set from 'lodash/set';

import {validateWidget} from 'sentry/actionCreators/dashboards';
import {addErrorMessage, addSuccessMessage} from 'sentry/actionCreators/indicator';
import {generateOrderOptions} from 'sentry/components/dashboards/widgetQueriesForm';
import * as Layout from 'sentry/components/layouts/thirds';
import List from 'sentry/components/list';
import LoadingError from 'sentry/components/loadingError';
import PageFiltersContainer from 'sentry/components/organizations/pageFilters/container';
import SentryDocumentTitle from 'sentry/components/sentryDocumentTitle';
import {t} from 'sentry/locale';
import {PageContent} from 'sentry/styles/organization';
import space from 'sentry/styles/space';
import {
  DateString,
  Organization,
  PageFilters,
  SelectValue,
  TagCollection,
} from 'sentry/types';
import {defined} from 'sentry/utils';
import trackAdvancedAnalyticsEvent from 'sentry/utils/analytics/trackAdvancedAnalyticsEvent';
import {
  explodeField,
  generateFieldAsString,
  getAggregateAlias,
  getColumnsAndAggregates,
  getColumnsAndAggregatesAsStrings,
  QueryFieldValue,
} from 'sentry/utils/discover/fields';
import handleXhrErrorResponse from 'sentry/utils/handleXhrErrorResponse';
import {SessionMetric} from 'sentry/utils/metrics/fields';
import useApi from 'sentry/utils/useApi';
import withPageFilters from 'sentry/utils/withPageFilters';
import withTags from 'sentry/utils/withTags';
import {
  assignTempId,
  enforceWidgetHeightValues,
  generateWidgetsAfterCompaction,
  getDefaultWidgetHeight,
} from 'sentry/views/dashboardsV2/layoutUtils';
import {
  DashboardDetails,
  DashboardListItem,
  DashboardWidgetSource,
  DisplayType,
  Widget,
  WidgetQuery,
  WidgetType,
} from 'sentry/views/dashboardsV2/types';
import {IssueSortOptions} from 'sentry/views/issueList/utils';

import {DEFAULT_STATS_PERIOD} from '../data';

import {ColumnsStep} from './buildSteps/columnsStep';
import {DashboardStep} from './buildSteps/dashboardStep';
import {DataSetStep} from './buildSteps/dataSetStep';
import {FilterResultsStep} from './buildSteps/filterResultsStep';
import {GroupByStep} from './buildSteps/groupByStep';
import {SortByStep} from './buildSteps/sortByStep';
import {VisualizationStep} from './buildSteps/visualizationStep';
import {YAxisStep} from './buildSteps/yAxisStep';
import {Footer} from './footer';
import {Header} from './header';
import {
  DataSet,
  DEFAULT_RESULTS_LIMIT,
  getParsedDefaultWidgetQuery,
  mapErrors,
  normalizeQueries,
} from './utils';
import {WidgetLibrary} from './widgetLibrary';

// Both dashboards and widgets use the 'new' keyword when creating
const NEW_DASHBOARD_ID = 'new';

function getDataSetQuery(widgetBuilderNewDesign: boolean): Record<DataSet, WidgetQuery> {
  return {
    [DataSet.EVENTS]: {
      name: '',
      fields: ['count()'],
      columns: [],
      fieldAliases: [],
      aggregates: ['count()'],
      conditions: '',
      orderby: widgetBuilderNewDesign ? '-count' : '',
    },
    [DataSet.ISSUES]: {
      name: '',
      fields: ['issue', 'assignee', 'title'] as string[],
      columns: ['issue', 'assignee', 'title'],
      fieldAliases: [],
      aggregates: [],
      conditions: '',
      orderby: widgetBuilderNewDesign ? IssueSortOptions.DATE : '',
    },
    [DataSet.METRICS]: {
      name: '',
      fields: [`sum(${SessionMetric.SESSION})`],
      columns: [],
      fieldAliases: [],
      aggregates: [`sum(${SessionMetric.SESSION})`],
      conditions: '',
      orderby: '',
    },
  };
}

const WIDGET_TYPE_TO_DATA_SET = {
  [WidgetType.DISCOVER]: DataSet.EVENTS,
  [WidgetType.ISSUE]: DataSet.ISSUES,
  // [WidgetType.METRICS]: DataSet.METRICS,
};

interface RouteParams {
  dashboardId: string;
  orgId: string;
  widgetIndex?: string;
}

interface QueryData {
  queryConditions: string[];
  queryFields: string[];
  queryNames: string[];
  queryOrderby: string;
}

interface Props extends RouteComponentProps<RouteParams, {}> {
  dashboard: DashboardDetails;
  onSave: (widgets: Widget[]) => void;
  organization: Organization;
  selection: PageFilters;
  tags: TagCollection;
  displayType?: DisplayType;
  end?: DateString;
  start?: DateString;
  statsPeriod?: string | null;
}

interface State {
  dashboards: DashboardListItem[];
  dataSet: DataSet;
  displayType: Widget['displayType'];
  interval: Widget['interval'];
  limit: Widget['limit'];
  loading: boolean;
  queries: Widget['queries'];
  title: string;
  userHasModified: boolean;
  errors?: Record<string, any>;
  selectedDashboard?: SelectValue<string>;
  widgetToBeUpdated?: Widget;
}

function WidgetBuilder({
  dashboard,
  params,
  location,
  organization,
  selection,
  start,
  end,
  statsPeriod,
  onSave,
  router,
  tags,
}: Props) {
  const {widgetIndex, orgId, dashboardId} = params;
  const {source, displayType, defaultTitle, defaultTableColumns, limit} = location.query;
  const defaultWidgetQuery = getParsedDefaultWidgetQuery(
    location.query.defaultWidgetQuery
  );

  const isEditing = defined(widgetIndex);
  const widgetIndexNum = Number(widgetIndex);
  const isValidWidgetIndex =
    widgetIndexNum >= 0 &&
    widgetIndexNum < dashboard.widgets.length &&
    Number.isInteger(widgetIndexNum);
  const orgSlug = organization.slug;

  // Feature flag for new widget builder design. This feature is still a work in progress and not yet available internally.
  const widgetBuilderNewDesign = organization.features.includes(
    'new-widget-builder-experience-design'
  );

  // Construct PageFilters object using statsPeriod/start/end props so we can
  // render widget graph using saved timeframe from Saved/Prebuilt Query
  const pageFilters: PageFilters = statsPeriod
    ? {...selection, datetime: {start: null, end: null, period: statsPeriod, utc: null}}
    : start && end
    ? {...selection, datetime: {start, end, period: null, utc: null}}
    : selection;

  // when opening from discover or issues page, the user selects the dashboard in the widget UI
  const notDashboardsOrigin = [
    DashboardWidgetSource.DISCOVERV2,
    DashboardWidgetSource.ISSUE_DETAILS,
  ].includes(source);

  const api = useApi();

  const [state, setState] = useState<State>(() => {
    return {
      title: defaultTitle ?? t('Custom Widget'),
      displayType: displayType ?? DisplayType.TABLE,
      interval: '5m',
      queries: [
        defaultWidgetQuery
          ? widgetBuilderNewDesign
            ? {
                ...defaultWidgetQuery,
                orderby:
                  defaultWidgetQuery.orderby ||
                  generateOrderOptions({
                    widgetType: WidgetType.DISCOVER,
                    widgetBuilderNewDesign,
                    columns: defaultWidgetQuery.columns,
                    aggregates: defaultWidgetQuery.aggregates,
                  })[0].value,
              }
            : {...defaultWidgetQuery}
          : {...getDataSetQuery(widgetBuilderNewDesign)[DataSet.EVENTS]},
      ],
      limit,
      errors: undefined,
      loading: !!notDashboardsOrigin,
      dashboards: [],
      userHasModified: false,
      dataSet: DataSet.EVENTS,
    };
  });
  const [widgetToBeUpdated, setWidgetToBeUpdated] = useState<Widget | null>(null);

  useEffect(() => {
    if (notDashboardsOrigin) {
      fetchDashboards();
    }
  }, [source]);

  useEffect(() => {
    if (isEditing && isValidWidgetIndex) {
      const widgetFromDashboard = dashboard.widgets[widgetIndexNum];
      const visualization =
        widgetBuilderNewDesign && widgetFromDashboard.displayType === DisplayType.TOP_N
          ? DisplayType.TABLE
          : widgetFromDashboard.displayType;
      setState({
        title: widgetFromDashboard.title,
        displayType: visualization,
        interval: widgetFromDashboard.interval,
        queries: normalizeQueries({
          displayType: visualization,
          queries: widgetFromDashboard.queries,
          widgetType: widgetFromDashboard.widgetType ?? WidgetType.DISCOVER,
          widgetBuilderNewDesign,
        }),
        errors: undefined,
        loading: false,
        dashboards: [],
        userHasModified: false,
        dataSet: widgetFromDashboard.widgetType
          ? WIDGET_TYPE_TO_DATA_SET[widgetFromDashboard.widgetType]
          : DataSet.EVENTS,
        limit: widgetFromDashboard.limit,
      });
      setWidgetToBeUpdated(widgetFromDashboard);
    }
  }, []);

  const widgetType =
    state.dataSet === DataSet.EVENTS
      ? WidgetType.DISCOVER
      : state.dataSet === DataSet.ISSUES
      ? WidgetType.ISSUE
      : WidgetType.METRICS;

  const currentWidget = {
    title: state.title,
    displayType: state.displayType,
    interval: state.interval,
    queries: state.queries,
    limit: state.limit,
    widgetType,
  };

  const currentDashboardId = state.selectedDashboard?.value ?? dashboardId;
  const queryParamsWithoutSource = omit(location.query, 'source');
  const previousLocation = {
    pathname:
      currentDashboardId === NEW_DASHBOARD_ID
        ? `/organizations/${orgId}/dashboards/new/`
        : `/organizations/${orgId}/dashboard/${currentDashboardId}/`,
    query: isEmpty(queryParamsWithoutSource) ? undefined : queryParamsWithoutSource,
  };

  const isTimeseriesChart = [
    DisplayType.LINE,
    DisplayType.BAR,
    DisplayType.AREA,
  ].includes(state.displayType);

  const isTabularChart = [DisplayType.TABLE, DisplayType.TOP_N].includes(
    state.displayType
  );

  function updateFieldsAccordingToDisplayType(newDisplayType: DisplayType) {
    setState(prevState => {
      const newState = cloneDeep(prevState);
      const normalized = normalizeQueries({
        displayType: newDisplayType,
        queries: prevState.queries,
        widgetType:
          prevState.dataSet === DataSet.EVENTS ? WidgetType.DISCOVER : WidgetType.ISSUE,
        widgetBuilderNewDesign,
      });

      if (newDisplayType === DisplayType.TOP_N) {
        // TOP N display should only allow a single query
        normalized.splice(1);
      }

      if (widgetBuilderNewDesign && !isTabularChart && !isTimeseriesChart) {
        newState.limit = undefined;
      }

      if (
        prevState.displayType === DisplayType.TABLE &&
        widgetToBeUpdated?.widgetType &&
        WIDGET_TYPE_TO_DATA_SET[widgetToBeUpdated.widgetType] === DataSet.ISSUES
      ) {
        // World Map display type only supports Events Dataset
        // so set state to default events query.
        set(
          newState,
          'queries',
          normalizeQueries({
            displayType: newDisplayType,
            queries: [{...getDataSetQuery(widgetBuilderNewDesign)[DataSet.EVENTS]}],
            widgetType: WidgetType.DISCOVER,
            widgetBuilderNewDesign,
          })
        );
        set(newState, 'dataSet', DataSet.EVENTS);
        return {...newState, errors: undefined};
      }

      if (!prevState.userHasModified) {
        // If the Widget is an issue widget,
        if (
          newDisplayType === DisplayType.TABLE &&
          widgetToBeUpdated?.widgetType === WidgetType.ISSUE
        ) {
          set(newState, 'queries', widgetToBeUpdated.queries);
          set(newState, 'dataSet', DataSet.ISSUES);
          return {...newState, errors: undefined};
        }

        // Default widget provided by Add to Dashboard from Discover
        if (defaultWidgetQuery && defaultTableColumns) {
          // If switching to Table visualization, use saved query fields for Y-Axis if user has not made query changes
          // This is so the widget can reflect the same columns as the table in Discover without requiring additional user input
          if (newDisplayType === DisplayType.TABLE) {
            normalized.forEach(query => {
              const tableQuery = getColumnsAndAggregates(defaultTableColumns);
              query.columns = [...tableQuery.columns];
              query.aggregates = [...tableQuery.aggregates];
              query.fields = [...defaultTableColumns];
            });
          } else if (newDisplayType === displayType) {
            // When switching back to original display type, default fields back to the fields provided from the discover query
            normalized.forEach(query => {
              query.fields = [
                ...defaultWidgetQuery.columns,
                ...defaultWidgetQuery.aggregates,
              ];
              query.aggregates = [...defaultWidgetQuery.aggregates];
              query.columns = [...defaultWidgetQuery.columns];
              if (!!defaultWidgetQuery.orderby) {
                query.orderby = defaultWidgetQuery.orderby;
              }
            });
          }
        }
      }

      if (prevState.dataSet === DataSet.ISSUES) {
        set(newState, 'dataSet', DataSet.EVENTS);
      }

      set(newState, 'queries', normalized);

      return {...newState, errors: undefined};
    });
  }

  function handleDisplayTypeOrTitleChange<
    F extends keyof Pick<State, 'displayType' | 'title'>
  >(field: F, value: State[F]) {
    trackAdvancedAnalyticsEvent('dashboards_views.add_widget_in_builder.change', {
      from: source,
      field,
      value,
      widget_type: widgetType,
      organization,
    });

    setState(prevState => {
      const newState = cloneDeep(prevState);
      set(newState, field, value);
      return {...newState, errors: undefined};
    });

    if (field === 'displayType' && value !== state.displayType) {
      updateFieldsAccordingToDisplayType(value as DisplayType);
    }
  }

  function handleDataSetChange(newDataSet: string) {
    setState(prevState => {
      const newState = cloneDeep(prevState);
      newState.queries.splice(0, newState.queries.length);
      set(newState, 'dataSet', newDataSet);

      if (newDataSet === DataSet.ISSUES) {
        set(newState, 'displayType', DisplayType.TABLE);
      }

      newState.queries.push(
        ...(widgetToBeUpdated?.widgetType &&
        WIDGET_TYPE_TO_DATA_SET[widgetToBeUpdated.widgetType] === newDataSet
          ? widgetToBeUpdated.queries
          : [{...getDataSetQuery(widgetBuilderNewDesign)[newDataSet]}])
      );

      set(newState, 'userHasModified', true);
      return {...newState, errors: undefined};
    });
  }

  function handleAddSearchConditions() {
    setState(prevState => {
      const newState = cloneDeep(prevState);
      const query = cloneDeep(getDataSetQuery(widgetBuilderNewDesign)[DataSet.EVENTS]);
      query.fields = prevState.queries[0].fields;
      query.aggregates = prevState.queries[0].aggregates;
      query.columns = prevState.queries[0].columns;
      newState.queries.push(query);
      return newState;
    });
  }

  function handleQueryRemove(index: number) {
    setState(prevState => {
      const newState = cloneDeep(prevState);
      newState.queries.splice(index, 1);
      return {...newState, errors: undefined};
    });
  }

  function handleQueryChange(queryIndex: number, newQuery: WidgetQuery) {
    setState(prevState => {
      const newState = cloneDeep(prevState);
      set(newState, `queries.${queryIndex}`, newQuery);
      set(newState, 'userHasModified', true);

      if (widgetBuilderNewDesign && isTimeseriesChart && queryIndex === 0) {
        const groupByFields = newQuery.columns.filter(field => !(field === 'equation|'));

        if (groupByFields.length === 0) {
          set(newState, 'limit', undefined);
        } else {
          set(newState, 'limit', newState.limit ?? DEFAULT_RESULTS_LIMIT);
        }
      }
      return {...newState, errors: undefined};
    });
  }

  function handleYAxisOrColumnFieldChange(
    newFields: QueryFieldValue[],
    isColumn = false
  ) {
    const fieldStrings = newFields.map(generateFieldAsString);
    const aggregateAliasFieldStrings = fieldStrings.map(getAggregateAlias);

    const columnsAndAggregates = isColumn
      ? getColumnsAndAggregatesAsStrings(newFields)
      : undefined;

    const newState = cloneDeep(state);

    const newQueries = state.queries.map(query => {
      const isDescending = query.orderby.startsWith('-');
      const orderbyAggregateAliasField = query.orderby.replace('-', '');
      const prevAggregateAliasFieldStrings = query.aggregates.map(getAggregateAlias);
      const newQuery = cloneDeep(query);

      if (isColumn) {
        newQuery.fields = fieldStrings;
        newQuery.aggregates = columnsAndAggregates?.aggregates ?? [];
      } else if (state.displayType === DisplayType.TOP_N) {
        // Top N queries use n-1 fields for columns and the nth field for y-axis
        newQuery.fields = [
          ...(newQuery.fields?.slice(0, newQuery.fields.length - 1) ?? []),
          ...fieldStrings,
        ];
        newQuery.aggregates = [
          ...newQuery.aggregates.slice(0, newQuery.aggregates.length - 1),
          ...fieldStrings,
        ];
      } else {
        newQuery.fields = [...newQuery.columns, ...fieldStrings];
        newQuery.aggregates = fieldStrings;
      }

      // Prevent overwriting columns when setting y-axis for time series
      if (!(widgetBuilderNewDesign && isTimeseriesChart) && isColumn) {
        newQuery.columns = columnsAndAggregates?.columns ?? [];
      }

      if (
        !aggregateAliasFieldStrings.includes(orderbyAggregateAliasField) &&
        query.orderby !== ''
      ) {
        if (prevAggregateAliasFieldStrings.length === newFields.length) {
          // The Field that was used in orderby has changed. Get the new field.
          const newOrderByValue =
            aggregateAliasFieldStrings[
              prevAggregateAliasFieldStrings.indexOf(orderbyAggregateAliasField)
            ];

          if (isDescending) {
            newQuery.orderby = `-${newOrderByValue}`;
          } else {
            newQuery.orderby = newOrderByValue;
          }
        } else {
          newQuery.orderby = widgetBuilderNewDesign ? aggregateAliasFieldStrings[0] : '';
        }
      }

<<<<<<< HEAD
      if (widgetBuilderNewDesign) {
        newQuery.fieldAliases = columnsAndAggregates?.fieldAliases ?? [];

        if (queryIndex === 0) {
          newQuery.orderby = aggregateAliasFieldStrings[0];
        }
      }

      set(newState, `queries.${queryIndex}`, newQuery);
    }
=======
      return newQuery;
    });
>>>>>>> 360ad91a

    set(newState, 'queries', newQueries);
    set(newState, 'userHasModified', true);

    if (widgetBuilderNewDesign && isTimeseriesChart) {
      const groupByFields = newState.queries[0].columns.filter(
        field => !(field === 'equation|')
      );
      if (groupByFields.length === 0) {
        set(newState, 'limit', undefined);
      } else {
        set(newState, 'limit', newState.limit ?? DEFAULT_RESULTS_LIMIT);
      }
    }

    setState(newState);
  }

  function handleGroupByChange(newFields: QueryFieldValue[]) {
    const fieldStrings = newFields.map(generateFieldAsString);

    const newState = cloneDeep(state);

    state.queries.forEach((query, index) => {
      const newQuery = cloneDeep(query);
      newQuery.columns = fieldStrings;
      set(newState, `queries.${index}`, newQuery);
    });

    set(newState, 'userHasModified', true);

    if (widgetBuilderNewDesign && isTimeseriesChart) {
      const groupByFields = newState.queries[0].columns.filter(
        field => !(field === 'equation|')
      );
      if (groupByFields.length === 0) {
        set(newState, 'limit', undefined);
      } else {
        set(newState, 'limit', newState.limit ?? DEFAULT_RESULTS_LIMIT);
      }
    }

    setState(newState);
  }

  function handleLimitChange(newLimit: number) {
    setState({...state, limit: newLimit});
  }

  function handleSortByChange(newSortBy: string) {
    const newState = cloneDeep(state);

    state.queries.forEach((query, index) => {
      const newQuery = cloneDeep(query);
      newQuery.orderby = newSortBy;
      set(newState, `queries.${index}`, newQuery);
    });

    set(newState, 'userHasModified', true);
    setState(newState);
  }

  function handleDelete() {
    if (!isEditing) {
      return;
    }

    let nextWidgetList = [...dashboard.widgets];
    nextWidgetList.splice(widgetIndexNum, 1);
    nextWidgetList = generateWidgetsAfterCompaction(nextWidgetList);

    onSave(nextWidgetList);
    router.push(previousLocation);
  }

  async function handleSave() {
    const widgetData: Widget = assignTempId(currentWidget);

    if (widgetToBeUpdated) {
      widgetData.layout = widgetToBeUpdated?.layout;
    }

    // Only Table and Top N views need orderby
    if (!widgetBuilderNewDesign && !isTabularChart) {
      widgetData.queries.forEach(query => {
        query.orderby = '';
      });
    }

    if (!widgetBuilderNewDesign) {
      widgetData.queries.forEach(query => omit(query, 'fieldAliases'));
    }

    // Only Time Series charts shall have a limit
    if (widgetBuilderNewDesign && !isTimeseriesChart) {
      widgetData.limit = undefined;
    }

    if (!(await dataIsValid(widgetData))) {
      return;
    }

    if (notDashboardsOrigin) {
      submitFromSelectedDashboard(widgetData);
      return;
    }

    if (!!widgetToBeUpdated) {
      let nextWidgetList = [...dashboard.widgets];
      const updateIndex = nextWidgetList.indexOf(widgetToBeUpdated);
      const nextWidgetData = {...widgetData, id: widgetToBeUpdated.id};

      // Only modify and re-compact if the default height has changed
      if (
        getDefaultWidgetHeight(widgetToBeUpdated.displayType) !==
        getDefaultWidgetHeight(widgetData.displayType)
      ) {
        nextWidgetList[updateIndex] = enforceWidgetHeightValues(nextWidgetData);
        nextWidgetList = generateWidgetsAfterCompaction(nextWidgetList);
      } else {
        nextWidgetList[updateIndex] = nextWidgetData;
      }

      onSave(nextWidgetList);
      addSuccessMessage(t('Updated widget.'));
      goToDashboards(dashboardId ?? NEW_DASHBOARD_ID);
      trackAdvancedAnalyticsEvent('dashboards_views.edit_widget_in_builder.confirm', {
        organization,
      });
      return;
    }

    onSave([...dashboard.widgets, widgetData]);
    addSuccessMessage(t('Added widget.'));
    goToDashboards(dashboardId ?? NEW_DASHBOARD_ID);
    trackAdvancedAnalyticsEvent('dashboards_views.add_widget_in_builder.confirm', {
      organization,
      data_set: widgetData.widgetType ?? WidgetType.DISCOVER,
    });
  }

  async function dataIsValid(widgetData: Widget): Promise<boolean> {
    if (notDashboardsOrigin) {
      // Validate that a dashboard was selected since api call to /dashboards/widgets/ does not check for dashboard
      if (
        !state.selectedDashboard ||
        !(
          state.dashboards.find(
            ({title, id}) =>
              title === state.selectedDashboard?.label &&
              id === state.selectedDashboard?.value
          ) || state.selectedDashboard.value === NEW_DASHBOARD_ID
        )
      ) {
        setState({
          ...state,
          errors: {...state.errors, dashboard: t('This field may not be blank')},
        });
        return false;
      }
    }

    setState({...state, loading: true});

    try {
      await validateWidget(api, organization.slug, widgetData);
      return true;
    } catch (error) {
      setState({
        ...state,
        loading: false,
        errors: {...state.errors, ...mapErrors(error?.responseJSON ?? {}, {})},
      });
      return false;
    }
  }

  async function fetchDashboards() {
    const promise: Promise<DashboardListItem[]> = api.requestPromise(
      `/organizations/${organization.slug}/dashboards/`,
      {
        method: 'GET',
        query: {sort: 'myDashboardsAndRecentlyViewed'},
      }
    );

    try {
      const dashboards = await promise;
      setState({...state, dashboards, loading: false});
    } catch (error) {
      const errorMessage = t('Unable to fetch dashboards');
      addErrorMessage(errorMessage);
      handleXhrErrorResponse(errorMessage)(error);
      setState({...state, loading: false});
    }
  }

  function submitFromSelectedDashboard(widgetData: Widget) {
    if (!state.selectedDashboard) {
      return;
    }

    const queryData: QueryData = {
      queryNames: [],
      queryConditions: [],
      queryFields: [
        ...widgetData.queries[0].columns,
        ...widgetData.queries[0].aggregates,
      ],
      queryOrderby: widgetData.queries[0].orderby,
    };

    widgetData.queries.forEach(query => {
      queryData.queryNames.push(query.name);
      queryData.queryConditions.push(query.conditions);
    });

    const pathQuery = {
      displayType: widgetData.displayType,
      interval: widgetData.interval,
      title: widgetData.title,
      ...queryData,
      // Propagate page filters
      project: pageFilters.projects,
      environment: pageFilters.environments,
      ...omit(pageFilters.datetime, 'period'),
      statsPeriod: pageFilters.datetime?.period,
    };

    addSuccessMessage(t('Added widget.'));
    goToDashboards(state.selectedDashboard.value, pathQuery);
  }

  function goToDashboards(id: string, query?: Record<string, any>) {
    const pathQuery =
      !isEmpty(queryParamsWithoutSource) || query
        ? {
            ...queryParamsWithoutSource,
            ...query,
          }
        : undefined;

    if (id === NEW_DASHBOARD_ID) {
      router.push({
        pathname: `/organizations/${organization.slug}/dashboards/new/`,
        query: pathQuery,
      });
      return;
    }

    router.push({
      pathname: `/organizations/${organization.slug}/dashboard/${id}/`,
      query: pathQuery,
    });
  }

  function isFormInvalid() {
    if (notDashboardsOrigin && !state.selectedDashboard) {
      return true;
    }

    return false;
  }

  if (isEditing && !isValidWidgetIndex) {
    return (
      <SentryDocumentTitle title={dashboard.title} orgSlug={orgSlug}>
        <PageContent>
          <LoadingError message={t('The widget you want to edit was not found.')} />
        </PageContent>
      </SentryDocumentTitle>
    );
  }

  const canAddSearchConditions =
    [DisplayType.LINE, DisplayType.AREA, DisplayType.BAR].includes(state.displayType) &&
    state.queries.length < 3;

  const hideLegendAlias = [
    DisplayType.TABLE,
    DisplayType.WORLD_MAP,
    DisplayType.BIG_NUMBER,
  ].includes(state.displayType);

  // Tabular visualizations will always have only one query and that query cannot be deleted,
  // so we will always have the first query available to get data from.
  const {columns, aggregates, fields, fieldAliases = []} = state.queries[0];

  const explodedColumns = useMemo(() => {
    return columns.map((field, index) =>
      explodeField({field, alias: fieldAliases[index]})
    );
  }, [columns, fieldAliases]);

  const explodedAggregates = useMemo(() => {
    return aggregates.map((field, index) =>
      explodeField({field, alias: fieldAliases[index]})
    );
  }, [aggregates, fieldAliases]);

  const explodedFields = defined(fields)
    ? fields.map((field, index) => explodeField({field, alias: fieldAliases[index]}))
    : [...explodedColumns, ...explodedAggregates];

  return (
    <SentryDocumentTitle title={dashboard.title} orgSlug={orgSlug}>
      <PageFiltersContainer
        skipLoadLastUsed={organization.features.includes('global-views')}
        defaultSelection={{
          datetime: {start: null, end: null, utc: false, period: DEFAULT_STATS_PERIOD},
        }}
      >
        <PageContentWithoutPadding>
          <Header
            orgSlug={orgSlug}
            title={state.title}
            dashboardTitle={dashboard.title}
            goBackLocation={previousLocation}
            onChangeTitle={newTitle => {
              handleDisplayTypeOrTitleChange('title', newTitle);
            }}
          />
          <Body>
            <MainWrapper>
              <Main>
                <BuildSteps symbol="colored-numeric">
                  <VisualizationStep
                    widget={currentWidget}
                    organization={organization}
                    pageFilters={pageFilters}
                    displayType={state.displayType}
                    error={state.errors?.displayType}
                    onChange={newDisplayType => {
                      handleDisplayTypeOrTitleChange('displayType', newDisplayType);
                    }}
                    widgetBuilderNewDesign={widgetBuilderNewDesign}
                  />
                  <DataSetStep
                    dataSet={state.dataSet}
                    displayType={state.displayType}
                    onChange={handleDataSetChange}
                  />
                  {isTabularChart && (
                    <ColumnsStep
                      dataSet={state.dataSet}
                      queries={state.queries}
                      displayType={state.displayType}
                      widgetType={widgetType}
                      queryErrors={state.errors?.queries}
                      onQueryChange={handleQueryChange}
                      onYAxisOrColumnFieldChange={newFields => {
                        handleYAxisOrColumnFieldChange(newFields, true);
                      }}
                      explodedFields={explodedFields}
                      tags={tags}
                      organization={organization}
                    />
                  )}
                  {![DisplayType.TABLE].includes(state.displayType) && (
                    <YAxisStep
                      displayType={state.displayType}
                      widgetType={widgetType}
                      queryErrors={state.errors?.queries}
                      onYAxisChange={newFields => {
                        handleYAxisOrColumnFieldChange(newFields);
                      }}
                      aggregates={explodedAggregates}
                      tags={tags}
                      organization={organization}
                    />
                  )}
                  <FilterResultsStep
                    queries={state.queries}
                    hideLegendAlias={hideLegendAlias}
                    canAddSearchConditions={canAddSearchConditions}
                    organization={organization}
                    queryErrors={state.errors?.queries}
                    onAddSearchConditions={handleAddSearchConditions}
                    onQueryChange={handleQueryChange}
                    onQueryRemove={handleQueryRemove}
                    selection={pageFilters}
                    widgetType={widgetType}
                  />
                  {widgetBuilderNewDesign && isTimeseriesChart && (
                    <GroupByStep
                      columns={columns
                        .filter(field => !(field === 'equation|'))
                        .map((field, index) =>
                          explodeField({field, alias: fieldAliases[index]})
                        )}
                      onGroupByChange={handleGroupByChange}
                      organization={organization}
                      tags={tags}
                    />
                  )}
                  {((widgetBuilderNewDesign && isTimeseriesChart) || isTabularChart) && (
                    <SortByStep
                      limit={state.limit}
                      displayType={state.displayType}
                      queries={state.queries}
                      dataSet={state.dataSet}
                      widgetBuilderNewDesign={widgetBuilderNewDesign}
                      error={state.errors?.orderby}
                      onSortByChange={handleSortByChange}
                      onLimitChange={handleLimitChange}
                      organization={organization}
                      widgetType={widgetType}
                    />
                  )}
                  {notDashboardsOrigin && (
                    <DashboardStep
                      error={state.errors?.dashboard}
                      dashboards={state.dashboards}
                      onChange={selectedDashboard =>
                        setState({
                          ...state,
                          selectedDashboard,
                          errors: {...state.errors, dashboard: undefined},
                        })
                      }
                      disabled={state.loading}
                    />
                  )}
                </BuildSteps>
              </Main>
              <Footer
                goBackLocation={previousLocation}
                isEditing={isEditing}
                onSave={handleSave}
                onDelete={handleDelete}
                invalidForm={isFormInvalid()}
              />
            </MainWrapper>
            <Side>
              <WidgetLibrary
                widgetBuilderNewDesign={widgetBuilderNewDesign}
                onWidgetSelect={prebuiltWidget =>
                  setState({
                    ...state,
                    ...prebuiltWidget,
                    dataSet: prebuiltWidget.widgetType
                      ? WIDGET_TYPE_TO_DATA_SET[prebuiltWidget.widgetType]
                      : DataSet.EVENTS,
                    userHasModified: false,
                  })
                }
                bypassOverwriteModal={!state.userHasModified}
              />
            </Side>
          </Body>
        </PageContentWithoutPadding>
      </PageFiltersContainer>
    </SentryDocumentTitle>
  );
}

export default withPageFilters(withTags(WidgetBuilder));

const PageContentWithoutPadding = styled(PageContent)`
  padding: 0;
`;

const BuildSteps = styled(List)`
  gap: ${space(4)};
  max-width: 100%;
`;

const Body = styled(Layout.Body)`
  grid-template-rows: 1fr;
  && {
    gap: 0;
    padding: 0;
  }

  @media (max-width: ${p => p.theme.breakpoints[3]}) {
    grid-template-columns: 1fr;
  }

  @media (min-width: ${p => p.theme.breakpoints[2]}) {
    /* 325px + 16px + 16px to match Side component width, padding-left and padding-right */
    grid-template-columns: minmax(100px, auto) calc(325px + ${space(2) + space(2)});
  }

  @media (min-width: ${p => p.theme.breakpoints[3]}) {
    /* 325px + 16px + 30px to match Side component width, padding-left and padding-right */
    grid-template-columns: minmax(100px, auto) calc(325px + ${space(2) + space(4)});
  }
`;

const Main = styled(Layout.Main)`
  max-width: 1000px;
  flex: 1;

  padding: ${space(4)} ${space(2)};

  @media (min-width: ${p => p.theme.breakpoints[1]}) {
    padding: ${space(4)};
  }
`;

const Side = styled(Layout.Side)`
  padding: ${space(4)} ${space(2)};

  @media (min-width: ${p => p.theme.breakpoints[3]}) {
    border-left: 1px solid ${p => p.theme.gray200};

    /* to be consistent with Layout.Body in other verticals */
    padding-right: ${space(4)};
  }

  @media (max-width: ${p => p.theme.breakpoints[3]}) {
    border-top: 1px solid ${p => p.theme.gray200};
  }

  @media (max-width: ${p => p.theme.breakpoints[3]}) {
    grid-row: 2/2;
    grid-column: 1/1;
  }
`;

const MainWrapper = styled('div')`
  display: flex;
  flex-direction: column;
`;<|MERGE_RESOLUTION|>--- conflicted
+++ resolved
@@ -546,21 +546,12 @@
         }
       }
 
-<<<<<<< HEAD
       if (widgetBuilderNewDesign) {
         newQuery.fieldAliases = columnsAndAggregates?.fieldAliases ?? [];
-
-        if (queryIndex === 0) {
-          newQuery.orderby = aggregateAliasFieldStrings[0];
-        }
-      }
-
-      set(newState, `queries.${queryIndex}`, newQuery);
-    }
-=======
+      }
+
       return newQuery;
     });
->>>>>>> 360ad91a
 
     set(newState, 'queries', newQueries);
     set(newState, 'userHasModified', true);
