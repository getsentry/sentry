import {useEffect, useMemo, useState} from 'react';
import {RouteComponentProps} from 'react-router';
import styled from '@emotion/styled';
import cloneDeep from 'lodash/cloneDeep';
import isEmpty from 'lodash/isEmpty';
import omit from 'lodash/omit';
import set from 'lodash/set';

import {validateWidget} from 'sentry/actionCreators/dashboards';
import {addErrorMessage, addSuccessMessage} from 'sentry/actionCreators/indicator';
import {generateOrderOptions} from 'sentry/components/dashboards/widgetQueriesForm';
import * as Layout from 'sentry/components/layouts/thirds';
import List from 'sentry/components/list';
import LoadingError from 'sentry/components/loadingError';
import PageFiltersContainer from 'sentry/components/organizations/pageFilters/container';
import SentryDocumentTitle from 'sentry/components/sentryDocumentTitle';
import {t} from 'sentry/locale';
import {PageContent} from 'sentry/styles/organization';
import space from 'sentry/styles/space';
import {
  DateString,
  Organization,
  PageFilters,
  SelectValue,
  TagCollection,
} from 'sentry/types';
import {defined} from 'sentry/utils';
import trackAdvancedAnalyticsEvent from 'sentry/utils/analytics/trackAdvancedAnalyticsEvent';
import {
  explodeField,
  generateFieldAsString,
  getAggregateAlias,
  getColumnsAndAggregates,
  getColumnsAndAggregatesAsStrings,
  QueryFieldValue,
} from 'sentry/utils/discover/fields';
import handleXhrErrorResponse from 'sentry/utils/handleXhrErrorResponse';
import {SessionMetric} from 'sentry/utils/metrics/fields';
import useApi from 'sentry/utils/useApi';
import withPageFilters from 'sentry/utils/withPageFilters';
import withTags from 'sentry/utils/withTags';
import {
  assignTempId,
  enforceWidgetHeightValues,
  generateWidgetsAfterCompaction,
  getDefaultWidgetHeight,
} from 'sentry/views/dashboardsV2/layoutUtils';
import {
  DashboardDetails,
  DashboardListItem,
  DashboardWidgetSource,
  DisplayType,
  Widget,
  WidgetQuery,
  WidgetType,
} from 'sentry/views/dashboardsV2/types';
import {IssueSortOptions} from 'sentry/views/issueList/utils';

import {DEFAULT_STATS_PERIOD} from '../data';

import {ColumnsStep} from './buildSteps/columnsStep';
import {DashboardStep} from './buildSteps/dashboardStep';
import {DataSetStep} from './buildSteps/dataSetStep';
import {FilterResultsStep} from './buildSteps/filterResultsStep';
import {GroupByStep} from './buildSteps/groupByStep';
import {SortByStep} from './buildSteps/sortByStep';
import {VisualizationStep} from './buildSteps/visualizationStep';
import {YAxisStep} from './buildSteps/yAxisStep';
import {Footer} from './footer';
import {Header} from './header';
import {
  DataSet,
  DEFAULT_RESULTS_LIMIT,
  getParsedDefaultWidgetQuery,
  mapErrors,
  normalizeQueries,
} from './utils';
import {WidgetLibrary} from './widgetLibrary';

// Both dashboards and widgets use the 'new' keyword when creating
const NEW_DASHBOARD_ID = 'new';

function getDataSetQuery(widgetBuilderNewDesign: boolean): Record<DataSet, WidgetQuery> {
  return {
    [DataSet.EVENTS]: {
      name: '',
      fields: ['count()'],
      columns: [],
      fieldAliases: [],
      aggregates: ['count()'],
      conditions: '',
      orderby: widgetBuilderNewDesign ? '-count' : '',
    },
    [DataSet.ISSUES]: {
      name: '',
      fields: ['issue', 'assignee', 'title'] as string[],
      columns: ['issue', 'assignee', 'title'],
      fieldAliases: [],
      aggregates: [],
      conditions: '',
      orderby: widgetBuilderNewDesign ? IssueSortOptions.DATE : '',
    },
    [DataSet.METRICS]: {
      name: '',
      fields: [`sum(${SessionMetric.SESSION})`],
      columns: [],
      fieldAliases: [],
      aggregates: [`sum(${SessionMetric.SESSION})`],
      conditions: '',
      orderby: '',
    },
  };
}

const WIDGET_TYPE_TO_DATA_SET = {
  [WidgetType.DISCOVER]: DataSet.EVENTS,
  [WidgetType.ISSUE]: DataSet.ISSUES,
  // [WidgetType.METRICS]: DataSet.METRICS,
};

interface RouteParams {
  dashboardId: string;
  orgId: string;
  widgetIndex?: string;
}

interface QueryData {
  queryConditions: string[];
  queryFields: string[];
  queryNames: string[];
  queryOrderby: string;
}

interface Props extends RouteComponentProps<RouteParams, {}> {
  dashboard: DashboardDetails;
  onSave: (widgets: Widget[]) => void;
  organization: Organization;
  selection: PageFilters;
  tags: TagCollection;
  displayType?: DisplayType;
  end?: DateString;
  start?: DateString;
  statsPeriod?: string | null;
}

interface State {
  dashboards: DashboardListItem[];
  dataSet: DataSet;
  displayType: Widget['displayType'];
  interval: Widget['interval'];
  limit: Widget['limit'];
  loading: boolean;
  queries: Widget['queries'];
  title: string;
  userHasModified: boolean;
  errors?: Record<string, any>;
  selectedDashboard?: SelectValue<string>;
  widgetToBeUpdated?: Widget;
}

function WidgetBuilder({
  dashboard,
  params,
  location,
  organization,
  selection,
  start,
  end,
  statsPeriod,
  onSave,
  router,
  tags,
}: Props) {
  const {widgetIndex, orgId, dashboardId} = params;
  const {source, displayType, defaultTitle, defaultTableColumns, limit} = location.query;
  const defaultWidgetQuery = getParsedDefaultWidgetQuery(
    location.query.defaultWidgetQuery
  );

  const isEditing = defined(widgetIndex);
  const widgetIndexNum = Number(widgetIndex);
  const isValidWidgetIndex =
    widgetIndexNum >= 0 &&
    widgetIndexNum < dashboard.widgets.length &&
    Number.isInteger(widgetIndexNum);
  const orgSlug = organization.slug;

  // Feature flag for new widget builder design. This feature is still a work in progress and not yet available internally.
  const widgetBuilderNewDesign = organization.features.includes(
    'new-widget-builder-experience-design'
  );

  // Construct PageFilters object using statsPeriod/start/end props so we can
  // render widget graph using saved timeframe from Saved/Prebuilt Query
  const pageFilters: PageFilters = statsPeriod
    ? {...selection, datetime: {start: null, end: null, period: statsPeriod, utc: null}}
    : start && end
    ? {...selection, datetime: {start, end, period: null, utc: null}}
    : selection;

  // when opening from discover or issues page, the user selects the dashboard in the widget UI
  const notDashboardsOrigin = [
    DashboardWidgetSource.DISCOVERV2,
    DashboardWidgetSource.ISSUE_DETAILS,
  ].includes(source);

  const api = useApi();

  const [state, setState] = useState<State>(() => {
    return {
      title: defaultTitle ?? t('Custom Widget'),
      displayType: displayType ?? DisplayType.TABLE,
      interval: '5m',
      queries: [
        defaultWidgetQuery
          ? widgetBuilderNewDesign
            ? {
                ...defaultWidgetQuery,
                orderby:
                  defaultWidgetQuery.orderby ||
                  generateOrderOptions({
                    widgetType: WidgetType.DISCOVER,
                    widgetBuilderNewDesign,
                    columns: defaultWidgetQuery.columns,
                    aggregates: defaultWidgetQuery.aggregates,
                  })[0].value,
              }
            : {...defaultWidgetQuery}
          : {...getDataSetQuery(widgetBuilderNewDesign)[DataSet.EVENTS]},
      ],
      limit,
      errors: undefined,
      loading: !!notDashboardsOrigin,
      dashboards: [],
      userHasModified: false,
      dataSet: DataSet.EVENTS,
    };
  });
  const [widgetToBeUpdated, setWidgetToBeUpdated] = useState<Widget | null>(null);

  useEffect(() => {
    if (notDashboardsOrigin) {
      fetchDashboards();
    }
  }, [source]);

  useEffect(() => {
    if (isEditing && isValidWidgetIndex) {
      const widgetFromDashboard = dashboard.widgets[widgetIndexNum];
      const visualization =
        widgetBuilderNewDesign && widgetFromDashboard.displayType === DisplayType.TOP_N
          ? DisplayType.TABLE
          : widgetFromDashboard.displayType;
      setState({
        title: widgetFromDashboard.title,
        displayType: visualization,
        interval: widgetFromDashboard.interval,
        queries: normalizeQueries({
          displayType: visualization,
          queries: widgetFromDashboard.queries,
          widgetType: widgetFromDashboard.widgetType ?? WidgetType.DISCOVER,
          widgetBuilderNewDesign,
        }),
        errors: undefined,
        loading: false,
        dashboards: [],
        userHasModified: false,
        dataSet: widgetFromDashboard.widgetType
          ? WIDGET_TYPE_TO_DATA_SET[widgetFromDashboard.widgetType]
          : DataSet.EVENTS,
        limit: widgetFromDashboard.limit,
      });
      setWidgetToBeUpdated(widgetFromDashboard);
    }
  }, []);

  const widgetType =
    state.dataSet === DataSet.EVENTS
      ? WidgetType.DISCOVER
      : state.dataSet === DataSet.ISSUES
      ? WidgetType.ISSUE
      : WidgetType.METRICS;

  const currentWidget = {
    title: state.title,
    displayType: state.displayType,
    interval: state.interval,
    queries: state.queries,
    limit: state.limit,
    widgetType,
  };

  const currentDashboardId = state.selectedDashboard?.value ?? dashboardId;
  const queryParamsWithoutSource = omit(location.query, 'source');
  const previousLocation = {
    pathname:
      currentDashboardId === NEW_DASHBOARD_ID
        ? `/organizations/${orgId}/dashboards/new/`
        : `/organizations/${orgId}/dashboard/${currentDashboardId}/`,
    query: isEmpty(queryParamsWithoutSource) ? undefined : queryParamsWithoutSource,
  };

  const isTimeseriesChart = [
    DisplayType.LINE,
    DisplayType.BAR,
    DisplayType.AREA,
  ].includes(state.displayType);

  const isTabularChart = [DisplayType.TABLE, DisplayType.TOP_N].includes(
    state.displayType
  );

  function updateFieldsAccordingToDisplayType(newDisplayType: DisplayType) {
    setState(prevState => {
      const newState = cloneDeep(prevState);
      const normalized = normalizeQueries({
        displayType: newDisplayType,
        queries: prevState.queries,
        widgetType:
          prevState.dataSet === DataSet.EVENTS ? WidgetType.DISCOVER : WidgetType.ISSUE,
        widgetBuilderNewDesign,
      });

      if (newDisplayType === DisplayType.TOP_N) {
        // TOP N display should only allow a single query
        normalized.splice(1);
      }

      if (widgetBuilderNewDesign && !isTabularChart && !isTimeseriesChart) {
        newState.limit = undefined;
      }

      if (
        prevState.displayType === DisplayType.TABLE &&
        widgetToBeUpdated?.widgetType &&
        WIDGET_TYPE_TO_DATA_SET[widgetToBeUpdated.widgetType] === DataSet.ISSUES
      ) {
        // World Map display type only supports Events Dataset
        // so set state to default events query.
        set(
          newState,
          'queries',
          normalizeQueries({
            displayType: newDisplayType,
            queries: [{...getDataSetQuery(widgetBuilderNewDesign)[DataSet.EVENTS]}],
            widgetType: WidgetType.DISCOVER,
            widgetBuilderNewDesign,
          })
        );
        set(newState, 'dataSet', DataSet.EVENTS);
        return {...newState, errors: undefined};
      }

      if (!prevState.userHasModified) {
        // If the Widget is an issue widget,
        if (
          newDisplayType === DisplayType.TABLE &&
          widgetToBeUpdated?.widgetType === WidgetType.ISSUE
        ) {
          set(newState, 'queries', widgetToBeUpdated.queries);
          set(newState, 'dataSet', DataSet.ISSUES);
          return {...newState, errors: undefined};
        }

        // Default widget provided by Add to Dashboard from Discover
        if (defaultWidgetQuery && defaultTableColumns) {
          // If switching to Table visualization, use saved query fields for Y-Axis if user has not made query changes
          // This is so the widget can reflect the same columns as the table in Discover without requiring additional user input
          if (newDisplayType === DisplayType.TABLE) {
            normalized.forEach(query => {
              const tableQuery = getColumnsAndAggregates(defaultTableColumns);
              query.columns = [...tableQuery.columns];
              query.aggregates = [...tableQuery.aggregates];
              query.fields = [...defaultTableColumns];
            });
          } else if (newDisplayType === displayType) {
            // When switching back to original display type, default fields back to the fields provided from the discover query
            normalized.forEach(query => {
              query.fields = [
                ...defaultWidgetQuery.columns,
                ...defaultWidgetQuery.aggregates,
              ];
              query.aggregates = [...defaultWidgetQuery.aggregates];
              query.columns = [...defaultWidgetQuery.columns];
              if (!!defaultWidgetQuery.orderby) {
                query.orderby = defaultWidgetQuery.orderby;
              }
            });
          }
        }
      }

      if (prevState.dataSet === DataSet.ISSUES) {
        set(newState, 'dataSet', DataSet.EVENTS);
      }

      set(newState, 'queries', normalized);

      return {...newState, errors: undefined};
    });
  }

  function handleDisplayTypeOrTitleChange<
    F extends keyof Pick<State, 'displayType' | 'title'>
  >(field: F, value: State[F]) {
    trackAdvancedAnalyticsEvent('dashboards_views.add_widget_in_builder.change', {
      from: source,
      field,
      value,
      widget_type: widgetType,
      organization,
    });

    setState(prevState => {
      const newState = cloneDeep(prevState);
      set(newState, field, value);
      return {...newState, errors: undefined};
    });

    if (field === 'displayType' && value !== state.displayType) {
      updateFieldsAccordingToDisplayType(value as DisplayType);
    }
  }

  function handleDataSetChange(newDataSet: string) {
    setState(prevState => {
      const newState = cloneDeep(prevState);
      newState.queries.splice(0, newState.queries.length);
      set(newState, 'dataSet', newDataSet);

      if (newDataSet === DataSet.ISSUES) {
        set(newState, 'displayType', DisplayType.TABLE);
      }

      newState.queries.push(
        ...(widgetToBeUpdated?.widgetType &&
        WIDGET_TYPE_TO_DATA_SET[widgetToBeUpdated.widgetType] === newDataSet
          ? widgetToBeUpdated.queries
          : [{...getDataSetQuery(widgetBuilderNewDesign)[newDataSet]}])
      );

      set(newState, 'userHasModified', true);
      return {...newState, errors: undefined};
    });
  }

  function handleAddSearchConditions() {
    setState(prevState => {
      const newState = cloneDeep(prevState);
      const query = cloneDeep(getDataSetQuery(widgetBuilderNewDesign)[DataSet.EVENTS]);
      query.fields = prevState.queries[0].fields;
      query.aggregates = prevState.queries[0].aggregates;
      query.columns = prevState.queries[0].columns;
      newState.queries.push(query);
      return newState;
    });
  }

  function handleQueryRemove(index: number) {
    setState(prevState => {
      const newState = cloneDeep(prevState);
      newState.queries.splice(index, 1);
      return {...newState, errors: undefined};
    });
  }

  function handleQueryChange(queryIndex: number, newQuery: WidgetQuery) {
    setState(prevState => {
      const newState = cloneDeep(prevState);
      set(newState, `queries.${queryIndex}`, newQuery);
      set(newState, 'userHasModified', true);

      if (widgetBuilderNewDesign && isTimeseriesChart && queryIndex === 0) {
        const groupByFields = newQuery.columns.filter(field => !(field === 'equation|'));

        if (groupByFields.length === 0) {
          set(newState, 'limit', undefined);
        } else {
          set(newState, 'limit', newState.limit ?? DEFAULT_RESULTS_LIMIT);
        }
      }
      return {...newState, errors: undefined};
    });
  }

  function handleYAxisOrColumnFieldChange(
    newFields: QueryFieldValue[],
    isColumn = false
  ) {
    const fieldStrings = newFields.map(generateFieldAsString);
    const aggregateAliasFieldStrings = fieldStrings.map(getAggregateAlias);

    const columnsAndAggregates = isColumn
      ? getColumnsAndAggregatesAsStrings(newFields)
      : undefined;

    const newState = cloneDeep(state);

    const newQueries = state.queries.map((query, queryIndex) => {
      const isDescending = query.orderby.startsWith('-');
      const orderbyAggregateAliasField = query.orderby.replace('-', '');
      const prevAggregateAliasFieldStrings = query.aggregates.map(getAggregateAlias);
      const newQuery = cloneDeep(query);

      if (isColumn) {
        newQuery.fields = fieldStrings;
        newQuery.aggregates = columnsAndAggregates?.aggregates ?? [];
      } else if (state.displayType === DisplayType.TOP_N) {
        // Top N queries use n-1 fields for columns and the nth field for y-axis
        newQuery.fields = [
          ...(newQuery.fields?.slice(0, newQuery.fields.length - 1) ?? []),
          ...fieldStrings,
        ];
        newQuery.aggregates = [
          ...newQuery.aggregates.slice(0, newQuery.aggregates.length - 1),
          ...fieldStrings,
        ];
      } else {
        newQuery.fields = [...newQuery.columns, ...fieldStrings];
        newQuery.aggregates = fieldStrings;
      }

      // Prevent overwriting columns when setting y-axis for time series
      if (!(widgetBuilderNewDesign && isTimeseriesChart) && isColumn) {
        newQuery.columns = columnsAndAggregates?.columns ?? [];
      }

      if (
        !aggregateAliasFieldStrings.includes(orderbyAggregateAliasField) &&
        query.orderby !== ''
      ) {
        if (prevAggregateAliasFieldStrings.length === newFields.length) {
          // The Field that was used in orderby has changed. Get the new field.
          const newOrderByValue =
            aggregateAliasFieldStrings[
              prevAggregateAliasFieldStrings.indexOf(orderbyAggregateAliasField)
            ];

          if (isDescending) {
            newQuery.orderby = `-${newOrderByValue}`;
          } else {
            newQuery.orderby = newOrderByValue;
          }
        } else {
          newQuery.orderby = widgetBuilderNewDesign ? aggregateAliasFieldStrings[0] : '';
        }
      }

      if (widgetBuilderNewDesign) {
        newQuery.fieldAliases = columnsAndAggregates?.fieldAliases ?? [];
<<<<<<< HEAD
=======

        if (queryIndex === 0) {
          newQuery.orderby = aggregateAliasFieldStrings[0];
        }
>>>>>>> c85462ee
      }

      return newQuery;
    });

    set(newState, 'queries', newQueries);
    set(newState, 'userHasModified', true);

    if (widgetBuilderNewDesign && isTimeseriesChart) {
      const groupByFields = newState.queries[0].columns.filter(
        field => !(field === 'equation|')
      );
      if (groupByFields.length === 0) {
        set(newState, 'limit', undefined);
      } else {
        set(newState, 'limit', newState.limit ?? DEFAULT_RESULTS_LIMIT);
      }
    }

    setState(newState);
  }

  function handleGroupByChange(newFields: QueryFieldValue[]) {
    const fieldStrings = newFields.map(generateFieldAsString);

    const newState = cloneDeep(state);

    state.queries.forEach((query, index) => {
      const newQuery = cloneDeep(query);
      newQuery.columns = fieldStrings;
      set(newState, `queries.${index}`, newQuery);
    });

    set(newState, 'userHasModified', true);

    if (widgetBuilderNewDesign && isTimeseriesChart) {
      const groupByFields = newState.queries[0].columns.filter(
        field => !(field === 'equation|')
      );
      if (groupByFields.length === 0) {
        set(newState, 'limit', undefined);
      } else {
        set(newState, 'limit', newState.limit ?? DEFAULT_RESULTS_LIMIT);
      }
    }

    setState(newState);
  }

  function handleLimitChange(newLimit: number) {
    setState({...state, limit: newLimit});
  }

  function handleSortByChange(newSortBy: string) {
    const newState = cloneDeep(state);

    state.queries.forEach((query, index) => {
      const newQuery = cloneDeep(query);
      newQuery.orderby = newSortBy;
      set(newState, `queries.${index}`, newQuery);
    });

    set(newState, 'userHasModified', true);
    setState(newState);
  }

  function handleDelete() {
    if (!isEditing) {
      return;
    }

    let nextWidgetList = [...dashboard.widgets];
    nextWidgetList.splice(widgetIndexNum, 1);
    nextWidgetList = generateWidgetsAfterCompaction(nextWidgetList);

    onSave(nextWidgetList);
    router.push(previousLocation);
  }

  async function handleSave() {
    const widgetData: Widget = assignTempId(currentWidget);

    if (widgetToBeUpdated) {
      widgetData.layout = widgetToBeUpdated?.layout;
    }

    // Only Table and Top N views need orderby
    if (!widgetBuilderNewDesign && !isTabularChart) {
      widgetData.queries.forEach(query => {
        query.orderby = '';
      });
    }

    if (!widgetBuilderNewDesign) {
      widgetData.queries.forEach(query => omit(query, 'fieldAliases'));
    }

    // Only Time Series charts shall have a limit
    if (widgetBuilderNewDesign && !isTimeseriesChart) {
      widgetData.limit = undefined;
    }

    if (!(await dataIsValid(widgetData))) {
      return;
    }

    if (notDashboardsOrigin) {
      submitFromSelectedDashboard(widgetData);
      return;
    }

    if (!!widgetToBeUpdated) {
      let nextWidgetList = [...dashboard.widgets];
      const updateIndex = nextWidgetList.indexOf(widgetToBeUpdated);
      const nextWidgetData = {...widgetData, id: widgetToBeUpdated.id};

      // Only modify and re-compact if the default height has changed
      if (
        getDefaultWidgetHeight(widgetToBeUpdated.displayType) !==
        getDefaultWidgetHeight(widgetData.displayType)
      ) {
        nextWidgetList[updateIndex] = enforceWidgetHeightValues(nextWidgetData);
        nextWidgetList = generateWidgetsAfterCompaction(nextWidgetList);
      } else {
        nextWidgetList[updateIndex] = nextWidgetData;
      }

      onSave(nextWidgetList);
      addSuccessMessage(t('Updated widget.'));
      goToDashboards(dashboardId ?? NEW_DASHBOARD_ID);
      trackAdvancedAnalyticsEvent('dashboards_views.edit_widget_in_builder.confirm', {
        organization,
      });
      return;
    }

    onSave([...dashboard.widgets, widgetData]);
    addSuccessMessage(t('Added widget.'));
    goToDashboards(dashboardId ?? NEW_DASHBOARD_ID);
    trackAdvancedAnalyticsEvent('dashboards_views.add_widget_in_builder.confirm', {
      organization,
      data_set: widgetData.widgetType ?? WidgetType.DISCOVER,
    });
  }

  async function dataIsValid(widgetData: Widget): Promise<boolean> {
    if (notDashboardsOrigin) {
      // Validate that a dashboard was selected since api call to /dashboards/widgets/ does not check for dashboard
      if (
        !state.selectedDashboard ||
        !(
          state.dashboards.find(
            ({title, id}) =>
              title === state.selectedDashboard?.label &&
              id === state.selectedDashboard?.value
          ) || state.selectedDashboard.value === NEW_DASHBOARD_ID
        )
      ) {
        setState({
          ...state,
          errors: {...state.errors, dashboard: t('This field may not be blank')},
        });
        return false;
      }
    }

    setState({...state, loading: true});

    try {
      await validateWidget(api, organization.slug, widgetData);
      return true;
    } catch (error) {
      setState({
        ...state,
        loading: false,
        errors: {...state.errors, ...mapErrors(error?.responseJSON ?? {}, {})},
      });
      return false;
    }
  }

  async function fetchDashboards() {
    const promise: Promise<DashboardListItem[]> = api.requestPromise(
      `/organizations/${organization.slug}/dashboards/`,
      {
        method: 'GET',
        query: {sort: 'myDashboardsAndRecentlyViewed'},
      }
    );

    try {
      const dashboards = await promise;
      setState({...state, dashboards, loading: false});
    } catch (error) {
      const errorMessage = t('Unable to fetch dashboards');
      addErrorMessage(errorMessage);
      handleXhrErrorResponse(errorMessage)(error);
      setState({...state, loading: false});
    }
  }

  function submitFromSelectedDashboard(widgetData: Widget) {
    if (!state.selectedDashboard) {
      return;
    }

    const queryData: QueryData = {
      queryNames: [],
      queryConditions: [],
      queryFields: [
        ...widgetData.queries[0].columns,
        ...widgetData.queries[0].aggregates,
      ],
      queryOrderby: widgetData.queries[0].orderby,
    };

    widgetData.queries.forEach(query => {
      queryData.queryNames.push(query.name);
      queryData.queryConditions.push(query.conditions);
    });

    const pathQuery = {
      displayType: widgetData.displayType,
      interval: widgetData.interval,
      title: widgetData.title,
      ...queryData,
      // Propagate page filters
      project: pageFilters.projects,
      environment: pageFilters.environments,
      ...omit(pageFilters.datetime, 'period'),
      statsPeriod: pageFilters.datetime?.period,
    };

    addSuccessMessage(t('Added widget.'));
    goToDashboards(state.selectedDashboard.value, pathQuery);
  }

  function goToDashboards(id: string, query?: Record<string, any>) {
    const pathQuery =
      !isEmpty(queryParamsWithoutSource) || query
        ? {
            ...queryParamsWithoutSource,
            ...query,
          }
        : undefined;

    if (id === NEW_DASHBOARD_ID) {
      router.push({
        pathname: `/organizations/${organization.slug}/dashboards/new/`,
        query: pathQuery,
      });
      return;
    }

    router.push({
      pathname: `/organizations/${organization.slug}/dashboard/${id}/`,
      query: pathQuery,
    });
  }

  function isFormInvalid() {
    if (notDashboardsOrigin && !state.selectedDashboard) {
      return true;
    }

    return false;
  }

  if (isEditing && !isValidWidgetIndex) {
    return (
      <SentryDocumentTitle title={dashboard.title} orgSlug={orgSlug}>
        <PageContent>
          <LoadingError message={t('The widget you want to edit was not found.')} />
        </PageContent>
      </SentryDocumentTitle>
    );
  }

  const canAddSearchConditions =
    [DisplayType.LINE, DisplayType.AREA, DisplayType.BAR].includes(state.displayType) &&
    state.queries.length < 3;

  const hideLegendAlias = [
    DisplayType.TABLE,
    DisplayType.WORLD_MAP,
    DisplayType.BIG_NUMBER,
  ].includes(state.displayType);

  // Tabular visualizations will always have only one query and that query cannot be deleted,
  // so we will always have the first query available to get data from.
  const {columns, aggregates, fields, fieldAliases = []} = state.queries[0];

  const explodedColumns = useMemo(() => {
    return columns.map((field, index) =>
      explodeField({field, alias: fieldAliases[index]})
    );
  }, [columns, fieldAliases]);

  const explodedAggregates = useMemo(() => {
    return aggregates.map((field, index) =>
      explodeField({field, alias: fieldAliases[index]})
    );
  }, [aggregates, fieldAliases]);

  const explodedFields = defined(fields)
    ? fields.map((field, index) => explodeField({field, alias: fieldAliases[index]}))
    : [...explodedColumns, ...explodedAggregates];

  return (
    <SentryDocumentTitle title={dashboard.title} orgSlug={orgSlug}>
      <PageFiltersContainer
        skipLoadLastUsed={organization.features.includes('global-views')}
        defaultSelection={{
          datetime: {start: null, end: null, utc: false, period: DEFAULT_STATS_PERIOD},
        }}
      >
        <PageContentWithoutPadding>
          <Header
            orgSlug={orgSlug}
            title={state.title}
            dashboardTitle={dashboard.title}
            goBackLocation={previousLocation}
            onChangeTitle={newTitle => {
              handleDisplayTypeOrTitleChange('title', newTitle);
            }}
          />
          <Body>
            <MainWrapper>
              <Main>
                <BuildSteps symbol="colored-numeric">
                  <VisualizationStep
                    widget={currentWidget}
                    organization={organization}
                    pageFilters={pageFilters}
                    displayType={state.displayType}
                    error={state.errors?.displayType}
                    onChange={newDisplayType => {
                      handleDisplayTypeOrTitleChange('displayType', newDisplayType);
                    }}
                    widgetBuilderNewDesign={widgetBuilderNewDesign}
                  />
                  <DataSetStep
                    dataSet={state.dataSet}
                    displayType={state.displayType}
                    onChange={handleDataSetChange}
                  />
                  {isTabularChart && (
                    <ColumnsStep
                      dataSet={state.dataSet}
                      queries={state.queries}
                      displayType={state.displayType}
                      widgetType={widgetType}
                      queryErrors={state.errors?.queries}
                      onQueryChange={handleQueryChange}
                      onYAxisOrColumnFieldChange={newFields => {
                        handleYAxisOrColumnFieldChange(newFields, true);
                      }}
                      explodedFields={explodedFields}
                      tags={tags}
                      organization={organization}
                    />
                  )}
                  {![DisplayType.TABLE].includes(state.displayType) && (
                    <YAxisStep
                      displayType={state.displayType}
                      widgetType={widgetType}
                      queryErrors={state.errors?.queries}
                      onYAxisChange={newFields => {
                        handleYAxisOrColumnFieldChange(newFields);
                      }}
                      aggregates={explodedAggregates}
                      tags={tags}
                      organization={organization}
                    />
                  )}
                  <FilterResultsStep
                    queries={state.queries}
                    hideLegendAlias={hideLegendAlias}
                    canAddSearchConditions={canAddSearchConditions}
                    organization={organization}
                    queryErrors={state.errors?.queries}
                    onAddSearchConditions={handleAddSearchConditions}
                    onQueryChange={handleQueryChange}
                    onQueryRemove={handleQueryRemove}
                    selection={pageFilters}
                    widgetType={widgetType}
                  />
                  {widgetBuilderNewDesign && isTimeseriesChart && (
                    <GroupByStep
                      columns={columns
                        .filter(field => !(field === 'equation|'))
                        .map((field, index) =>
                          explodeField({field, alias: fieldAliases[index]})
                        )}
                      onGroupByChange={handleGroupByChange}
                      organization={organization}
                      tags={tags}
                    />
                  )}
                  {((widgetBuilderNewDesign && isTimeseriesChart) || isTabularChart) && (
                    <SortByStep
                      limit={state.limit}
                      displayType={state.displayType}
                      queries={state.queries}
                      dataSet={state.dataSet}
                      widgetBuilderNewDesign={widgetBuilderNewDesign}
                      error={state.errors?.orderby}
                      onSortByChange={handleSortByChange}
                      onLimitChange={handleLimitChange}
                      organization={organization}
                      widgetType={widgetType}
                    />
                  )}
                  {notDashboardsOrigin && (
                    <DashboardStep
                      error={state.errors?.dashboard}
                      dashboards={state.dashboards}
                      onChange={selectedDashboard =>
                        setState({
                          ...state,
                          selectedDashboard,
                          errors: {...state.errors, dashboard: undefined},
                        })
                      }
                      disabled={state.loading}
                    />
                  )}
                </BuildSteps>
              </Main>
              <Footer
                goBackLocation={previousLocation}
                isEditing={isEditing}
                onSave={handleSave}
                onDelete={handleDelete}
                invalidForm={isFormInvalid()}
              />
            </MainWrapper>
            <Side>
              <WidgetLibrary
                widgetBuilderNewDesign={widgetBuilderNewDesign}
                onWidgetSelect={prebuiltWidget =>
                  setState({
                    ...state,
                    ...prebuiltWidget,
                    dataSet: prebuiltWidget.widgetType
                      ? WIDGET_TYPE_TO_DATA_SET[prebuiltWidget.widgetType]
                      : DataSet.EVENTS,
                    userHasModified: false,
                  })
                }
                bypassOverwriteModal={!state.userHasModified}
              />
            </Side>
          </Body>
        </PageContentWithoutPadding>
      </PageFiltersContainer>
    </SentryDocumentTitle>
  );
}

export default withPageFilters(withTags(WidgetBuilder));

const PageContentWithoutPadding = styled(PageContent)`
  padding: 0;
`;

const BuildSteps = styled(List)`
  gap: ${space(4)};
  max-width: 100%;
`;

const Body = styled(Layout.Body)`
  grid-template-rows: 1fr;
  && {
    gap: 0;
    padding: 0;
  }

  @media (max-width: ${p => p.theme.breakpoints[3]}) {
    grid-template-columns: 1fr;
  }

  @media (min-width: ${p => p.theme.breakpoints[2]}) {
    /* 325px + 16px + 16px to match Side component width, padding-left and padding-right */
    grid-template-columns: minmax(100px, auto) calc(325px + ${space(2) + space(2)});
  }

  @media (min-width: ${p => p.theme.breakpoints[3]}) {
    /* 325px + 16px + 30px to match Side component width, padding-left and padding-right */
    grid-template-columns: minmax(100px, auto) calc(325px + ${space(2) + space(4)});
  }
`;

const Main = styled(Layout.Main)`
  max-width: 1000px;
  flex: 1;

  padding: ${space(4)} ${space(2)};

  @media (min-width: ${p => p.theme.breakpoints[1]}) {
    padding: ${space(4)};
  }
`;

const Side = styled(Layout.Side)`
  padding: ${space(4)} ${space(2)};

  @media (min-width: ${p => p.theme.breakpoints[3]}) {
    border-left: 1px solid ${p => p.theme.gray200};

    /* to be consistent with Layout.Body in other verticals */
    padding-right: ${space(4)};
  }

  @media (max-width: ${p => p.theme.breakpoints[3]}) {
    border-top: 1px solid ${p => p.theme.gray200};
  }

  @media (max-width: ${p => p.theme.breakpoints[3]}) {
    grid-row: 2/2;
    grid-column: 1/1;
  }
`;

const MainWrapper = styled('div')`
  display: flex;
  flex-direction: column;
`;<|MERGE_RESOLUTION|>--- conflicted
+++ resolved
@@ -548,13 +548,6 @@
 
       if (widgetBuilderNewDesign) {
         newQuery.fieldAliases = columnsAndAggregates?.fieldAliases ?? [];
-<<<<<<< HEAD
-=======
-
-        if (queryIndex === 0) {
-          newQuery.orderby = aggregateAliasFieldStrings[0];
-        }
->>>>>>> c85462ee
       }
 
       return newQuery;
