--- conflicted
+++ resolved
@@ -319,13 +319,8 @@
   };
 
   onCommit = () => {
-<<<<<<< HEAD
     const {api, organization, location, dashboard, onDashboardUpdate} = this.props;
-    const {modifiedDashboard, dashboardState} = this.state;
-=======
-    const {api, organization, location, dashboard, reloadData} = this.props;
     const {layout, modifiedDashboard, dashboardState} = this.state;
->>>>>>> a4a973fa
 
     switch (dashboardState) {
       case DashboardState.CREATE: {
@@ -381,17 +376,16 @@
           }
           updateDashboard(api, organization.slug, modifiedDashboard).then(
             (newDashboard: DashboardDetails) => {
-<<<<<<< HEAD
               if (onDashboardUpdate) {
                 onDashboardUpdate(modifiedDashboard);
-=======
+              }
+
               if (organization.features.includes('dashboard-grid-layout')) {
                 this.saveLayoutWithNewWidgets(
                   organization.id,
                   newDashboard.id,
                   newDashboard.widgets
                 );
->>>>>>> a4a973fa
               }
               addSuccessMessage(t('Dashboard updated'));
               trackAnalyticsEvent({
