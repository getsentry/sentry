--- conflicted
+++ resolved
@@ -67,11 +67,7 @@
 import {
   cloneDashboard,
   getCurrentPageFilters,
-<<<<<<< HEAD
-  getInitialPageFilterValues,
-=======
   getSavedPageFilters,
->>>>>>> f985690c
   hasSavedPageFilters,
   hasUnsavedFilterChanges,
   resetPageFilters,
@@ -184,11 +180,7 @@
                   query: {
                     ...location.query,
                     ...(organization.features.includes('dashboards-top-level-filter')
-<<<<<<< HEAD
-                      ? getInitialPageFilterValues(dashboard)
-=======
                       ? getSavedPageFilters(dashboard)
->>>>>>> f985690c
                       : {}),
                     source: DashboardWidgetSource.DASHBOARDS,
                   },
@@ -450,11 +442,8 @@
       organization.features.includes('dashboards-top-level-filter') &&
       hasUnsavedFilterChanges(dashboard, location, newModifiedDashboard.filters)
     ) {
-<<<<<<< HEAD
-=======
       // Avoid carrying over unsaved filters from modifiedDashboard when conducting
       // actions such as duplicate widget, delete widget
->>>>>>> f985690c
       newModifiedDashboard.filters = dashboard.filters;
     }
     this.setState({
@@ -516,11 +505,7 @@
           query: {
             ...location.query,
             ...(organization.features.includes('dashboards-top-level-filter')
-<<<<<<< HEAD
-              ? getInitialPageFilterValues(dashboard)
-=======
               ? getSavedPageFilters(dashboard)
->>>>>>> f985690c
               : {}),
             source: DashboardWidgetSource.DASHBOARDS,
           },
@@ -848,15 +833,7 @@
               <Layout.Body>
                 <Layout.Main fullWidth>
                   <FiltersBar
-<<<<<<< HEAD
                     hasUnsavedChanges={disableDashboardModifications}
-=======
-                    hasUnsavedChanges={
-                      dashboard.id !== 'default-overview' &&
-                      dashboardState !== DashboardState.CREATE &&
-                      hasUnsavedFilterChanges(dashboard, location, filters)
-                    }
->>>>>>> f985690c
                     isEditingDashboard={
                       dashboardState !== DashboardState.CREATE && this.isEditing
                     }
