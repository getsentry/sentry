import {cloneElement, Component, isValidElement} from 'react';
import {browserHistory, PlainRoute, RouteComponentProps} from 'react-router';
import styled from '@emotion/styled';
import cloneDeep from 'lodash/cloneDeep';
import isEqual from 'lodash/isEqual';
import omit from 'lodash/omit';

import {
  createDashboard,
  deleteDashboard,
  updateDashboard,
} from 'sentry/actionCreators/dashboards';
import {addErrorMessage, addSuccessMessage} from 'sentry/actionCreators/indicator';
import {
  openAddDashboardWidgetModal,
  openWidgetViewerModal,
} from 'sentry/actionCreators/modal';
import {Client} from 'sentry/api';
import Breadcrumbs from 'sentry/components/breadcrumbs';
import DatePageFilter from 'sentry/components/datePageFilter';
import EnvironmentPageFilter from 'sentry/components/environmentPageFilter';
import HookOrDefault from 'sentry/components/hookOrDefault';
import * as Layout from 'sentry/components/layouts/thirds';
import {
  isWidgetViewerPath,
  WidgetViewerQueryField,
} from 'sentry/components/modals/widgetViewerModal/utils';
import NoProjectMessage from 'sentry/components/noProjectMessage';
import PageFilterBar from 'sentry/components/organizations/pageFilterBar';
import PageFiltersContainer from 'sentry/components/organizations/pageFilters/container';
import ProjectPageFilter from 'sentry/components/projectPageFilter';
import SentryDocumentTitle from 'sentry/components/sentryDocumentTitle';
import {t} from 'sentry/locale';
import {PageContent} from 'sentry/styles/organization';
import space from 'sentry/styles/space';
import {Organization, Project} from 'sentry/types';
import {defined} from 'sentry/utils';
import {trackAnalyticsEvent} from 'sentry/utils/analytics';
import trackAdvancedAnalyticsEvent from 'sentry/utils/analytics/trackAdvancedAnalyticsEvent';
import withApi from 'sentry/utils/withApi';
import withOrganization from 'sentry/utils/withOrganization';
import withProjects from 'sentry/utils/withProjects';
import {
  cloneDashboard,
  getCurrentPageFilters,
  getDashboardFiltersFromURL,
  hasSavedPageFilters,
  hasUnsavedFilterChanges,
  isWidgetUsingTransactionName,
  resetPageFilters,
} from 'sentry/views/dashboardsV2/utils';
import {MetricsDataSwitcherAlert} from 'sentry/views/performance/landing/metricsDataSwitcherAlert';

import {generatePerformanceEventView} from '../performance/data';
import {MetricsDataSwitcher} from '../performance/landing/metricsDataSwitcher';

import {
  WidgetViewerContext,
  WidgetViewerContextProps,
} from './widgetViewer/widgetViewerContext';
import Controls from './controls';
import Dashboard from './dashboard';
import {DEFAULT_STATS_PERIOD} from './data';
import FiltersBar from './filtersBar';
import {
  assignDefaultLayout,
  calculateColumnDepths,
  getDashboardLayout,
} from './layoutUtils';
import DashboardTitle from './title';
import {
  DashboardDetails,
  DashboardFilterKeys,
  DashboardFilters,
  DashboardListItem,
  DashboardState,
  DashboardWidgetSource,
  MAX_WIDGETS,
  Widget,
  WidgetType,
} from './types';

const UNSAVED_MESSAGE = t('You have unsaved changes, are you sure you want to leave?');

export const UNSAVED_FILTERS_MESSAGE = t(
  'You have unsaved dashboard filters. You can save or discard them.'
);

const HookHeader = HookOrDefault({hookName: 'component:dashboards-header'});

type RouteParams = {
  orgId: string;
  dashboardId?: string;
  widgetId?: number;
  widgetIndex?: number;
};

type Props = RouteComponentProps<RouteParams, {}> & {
  api: Client;
  dashboard: DashboardDetails;
  dashboards: DashboardListItem[];
  initialState: DashboardState;
  organization: Organization;
  projects: Project[];
  route: PlainRoute;
  newWidget?: Widget;
  onDashboardUpdate?: (updatedDashboard: DashboardDetails) => void;
  onSetNewWidget?: () => void;
};

type State = {
  dashboardState: DashboardState;
  modifiedDashboard: DashboardDetails | null;
  widgetLimitReached: boolean;
} & WidgetViewerContextProps;

class DashboardDetail extends Component<Props, State> {
  state: State = {
    dashboardState: this.props.initialState,
    modifiedDashboard: this.updateModifiedDashboard(this.props.initialState),
    widgetLimitReached: this.props.dashboard.widgets.length >= MAX_WIDGETS,
    setData: data => {
      this.setState(data);
    },
  };

  componentDidMount() {
    const {route, router} = this.props;
    router.setRouteLeaveHook(route, this.onRouteLeave);
    window.addEventListener('beforeunload', this.onUnload);
    this.checkIfShouldMountWidgetViewerModal();
  }

  componentDidUpdate(prevProps: Props) {
    this.checkIfShouldMountWidgetViewerModal();

    if (prevProps.initialState !== this.props.initialState) {
      // Widget builder can toggle Edit state when saving
      this.setState({dashboardState: this.props.initialState});
    }
  }

  componentWillUnmount() {
    window.removeEventListener('beforeunload', this.onUnload);
  }

  checkIfShouldMountWidgetViewerModal() {
    const {
      params: {widgetId, dashboardId},
      organization,
      dashboard,
      location,
      router,
    } = this.props;
    const {seriesData, tableData, pageLinks, totalIssuesCount} = this.state;
    if (isWidgetViewerPath(location.pathname)) {
      const widget =
        defined(widgetId) &&
        (dashboard.widgets.find(({id}) => id === String(widgetId)) ??
          dashboard.widgets[widgetId]);
      if (widget) {
        openWidgetViewerModal({
          organization,
          widget,
          seriesData,
          tableData,
          pageLinks,
          totalIssuesCount,
          onClose: () => {
            // Filter out Widget Viewer Modal query params when exiting the Modal
            const query = omit(location.query, Object.values(WidgetViewerQueryField));
            router.push({
              pathname: location.pathname.replace(/widget\/[0-9]+\/$/, ''),
              query,
            });
          },
          onEdit: () => {
            if (
              organization.features.includes('new-widget-builder-experience-design') &&
              !organization.features.includes(
                'new-widget-builder-experience-modal-access'
              )
            ) {
              const widgetIndex = dashboard.widgets.indexOf(widget);
              if (dashboardId) {
                router.push({
                  pathname: `/organizations/${organization.slug}/dashboard/${dashboardId}/widget/${widgetIndex}/edit/`,
                  query: {
                    ...location.query,
                    source: DashboardWidgetSource.DASHBOARDS,
                  },
                });
                return;
              }
            }
            openAddDashboardWidgetModal({
              organization,
              widget,
              onUpdateWidget: (nextWidget: Widget) => {
                const updateIndex = dashboard.widgets.indexOf(widget);
                const nextWidgetsList = cloneDeep(dashboard.widgets);
                nextWidgetsList[updateIndex] = nextWidget;
                this.handleUpdateWidgetList(nextWidgetsList);
              },
              source: DashboardWidgetSource.DASHBOARDS,
            });
          },
        });
        trackAdvancedAnalyticsEvent('dashboards_views.widget_viewer.open', {
          organization,
          widget_type: widget.widgetType ?? WidgetType.DISCOVER,
          display_type: widget.displayType,
        });
      } else {
        // Replace the URL if the widget isn't found and raise an error in toast
        router.replace({
          pathname: `/organizations/${organization.slug}/dashboard/${dashboard.id}/`,
          query: location.query,
        });
        addErrorMessage(t('Widget not found'));
      }
    }
  }

  updateModifiedDashboard(dashboardState: DashboardState) {
    const {dashboard} = this.props;
    switch (dashboardState) {
      case DashboardState.PREVIEW:
      case DashboardState.CREATE:
      case DashboardState.EDIT:
        return cloneDashboard(dashboard);
      default: {
        return null;
      }
    }
  }

  get isPreview() {
    const {dashboardState} = this.state;
    return DashboardState.PREVIEW === dashboardState;
  }

  get isEditing() {
    const {dashboardState} = this.state;
    return [
      DashboardState.EDIT,
      DashboardState.CREATE,
      DashboardState.PENDING_DELETE,
    ].includes(dashboardState);
  }

  get isWidgetBuilderRouter() {
    const {location, params, organization} = this.props;
    const {dashboardId, widgetIndex} = params;

    const widgetBuilderRoutes = [
      `/organizations/${organization.slug}/dashboards/new/widget/new/`,
      `/organizations/${organization.slug}/dashboard/${dashboardId}/widget/new/`,
      `/organizations/${organization.slug}/dashboards/new/widget/${widgetIndex}/edit/`,
      `/organizations/${organization.slug}/dashboard/${dashboardId}/widget/${widgetIndex}/edit/`,
    ];

    return widgetBuilderRoutes.includes(location.pathname);
  }

  get dashboardTitle() {
    const {dashboard} = this.props;
    const {modifiedDashboard} = this.state;
    return modifiedDashboard ? modifiedDashboard.title : dashboard.title;
  }

  onEdit = () => {
    const {dashboard} = this.props;

    trackAnalyticsEvent({
      eventKey: 'dashboards2.edit.start',
      eventName: 'Dashboards2: Edit start',
      organization_id: parseInt(this.props.organization.id, 10),
    });

    this.setState({
      dashboardState: DashboardState.EDIT,
      modifiedDashboard: cloneDashboard(dashboard),
    });
  };

  onRouteLeave = () => {
    const {dashboard} = this.props;
    const {modifiedDashboard} = this.state;

    if (
      ![
        DashboardState.VIEW,
        DashboardState.PENDING_DELETE,
        DashboardState.PREVIEW,
      ].includes(this.state.dashboardState) &&
      !isEqual(modifiedDashboard, dashboard)
    ) {
      return UNSAVED_MESSAGE;
    }
    return undefined;
  };

  onUnload = (event: BeforeUnloadEvent) => {
    const {dashboard} = this.props;
    const {modifiedDashboard} = this.state;

    if (
      [
        DashboardState.VIEW,
        DashboardState.PENDING_DELETE,
        DashboardState.PREVIEW,
      ].includes(this.state.dashboardState) ||
      isEqual(modifiedDashboard, dashboard)
    ) {
      return;
    }
    event.preventDefault();
    event.returnValue = UNSAVED_MESSAGE;
  };

  onDelete = (dashboard: State['modifiedDashboard']) => () => {
    const {api, organization, location} = this.props;
    if (!dashboard?.id) {
      return;
    }

    const previousDashboardState = this.state.dashboardState;

    this.setState({dashboardState: DashboardState.PENDING_DELETE}, () => {
      deleteDashboard(api, organization.slug, dashboard.id)
        .then(() => {
          addSuccessMessage(t('Dashboard deleted'));
          trackAnalyticsEvent({
            eventKey: 'dashboards2.delete',
            eventName: 'Dashboards2: Delete',
            organization_id: parseInt(this.props.organization.id, 10),
          });
          browserHistory.replace({
            pathname: `/organizations/${organization.slug}/dashboards/`,
            query: location.query,
          });
        })
        .catch(() => {
          this.setState({
            dashboardState: previousDashboardState,
          });
        });
    });
  };

  onCancel = () => {
    const {organization, dashboard, location, params} = this.props;
    const {modifiedDashboard} = this.state;

    let hasDashboardChanged = !isEqual(modifiedDashboard, dashboard);

    // If a dashboard has every layout undefined, then ignore the layout field
    // when checking equality because it is a dashboard from before the grid feature
    const isLegacyLayout = dashboard.widgets.every(({layout}) => !defined(layout));
    if (isLegacyLayout) {
      hasDashboardChanged = !isEqual(
        {
          ...modifiedDashboard,
          widgets: modifiedDashboard?.widgets.map(widget => omit(widget, 'layout')),
        },
        {...dashboard, widgets: dashboard.widgets.map(widget => omit(widget, 'layout'))}
      );
    }

    // Don't confirm preview cancellation regardless of dashboard state
    if (hasDashboardChanged && !this.isPreview) {
      // Ignore no-alert here, so that the confirm on cancel matches onUnload & onRouteLeave
      /* eslint no-alert:0 */
      if (!confirm(UNSAVED_MESSAGE)) {
        return;
      }
    }
    if (params.dashboardId) {
      trackAnalyticsEvent({
        eventKey: 'dashboards2.edit.cancel',
        eventName: 'Dashboards2: Edit cancel',
        organization_id: parseInt(this.props.organization.id, 10),
      });
      this.setState({
        dashboardState: DashboardState.VIEW,
        modifiedDashboard: null,
      });
      return;
    }
    trackAnalyticsEvent({
      eventKey: 'dashboards2.create.cancel',
      eventName: 'Dashboards2: Create cancel',
      organization_id: parseInt(this.props.organization.id, 10),
    });
    browserHistory.replace({
      pathname: `/organizations/${organization.slug}/dashboards/`,
      query: location.query,
    });
  };

  handleChangeFilter = (activeFilters: DashboardFilters) => {
    const {dashboard, location} = this.props;
    const {modifiedDashboard} = this.state;
    const newModifiedDashboard = modifiedDashboard || dashboard;

    if (
      Object.keys(activeFilters).every(
        key => !!!newModifiedDashboard.filters?.[key] && activeFilters[key].length === 0
      )
    ) {
      return;
    }

<<<<<<< HEAD
    this.setState({
      modifiedDashboard: {
        ...newModifiedDashboard,
        filters: {...newModifiedDashboard.filters, ...activeFilters},
      },
    });

    const filterParams: DashboardFilters = {};
    Object.keys(activeFilters).forEach(key => {
      filterParams[key] = activeFilters[key].length ? activeFilters[key] : '';
    });

=======
>>>>>>> b13efa04
    if (!isEqual(activeFilters, dashboard.filters?.release)) {
      browserHistory.push({
        ...location,
        query: {
          ...location.query,
          ...filterParams,
        },
      });
    }
  };

  handleUpdateWidgetList = (widgets: Widget[]) => {
    const {organization, dashboard, api, onDashboardUpdate, location} = this.props;
    const {modifiedDashboard} = this.state;

    // Use the new widgets for calculating layout because widgets has
    // the most up to date information in edit state
    const currentLayout = getDashboardLayout(widgets);
    const layoutColumnDepths = calculateColumnDepths(currentLayout);
    const newModifiedDashboard = {
      ...cloneDashboard(modifiedDashboard || dashboard),
      widgets: assignDefaultLayout(widgets, layoutColumnDepths),
    };
    this.setState({
      modifiedDashboard: newModifiedDashboard,
      widgetLimitReached: widgets.length >= MAX_WIDGETS,
    });
    if (this.isEditing || this.isPreview) {
      return;
    }
    updateDashboard(api, organization.slug, newModifiedDashboard).then(
      (newDashboard: DashboardDetails) => {
        if (onDashboardUpdate) {
          onDashboardUpdate(newDashboard);
          this.setState({
            modifiedDashboard: null,
          });
        }
        addSuccessMessage(t('Dashboard updated'));
        if (dashboard && newDashboard.id !== dashboard.id) {
          browserHistory.replace({
            pathname: `/organizations/${organization.slug}/dashboard/${newDashboard.id}/`,
            query: {
              ...location.query,
            },
          });
          return;
        }
      },
      () => undefined
    );
  };

  handleAddCustomWidget = (widget: Widget) => {
    const {dashboard} = this.props;
    const {modifiedDashboard} = this.state;
    const newModifiedDashboard = modifiedDashboard || dashboard;
    this.onUpdateWidget([...newModifiedDashboard.widgets, widget]);
  };

  onAddWidget = () => {
    const {
      organization,
      dashboard,
      router,
      location,
      params: {dashboardId},
    } = this.props;
    this.setState({
      modifiedDashboard: cloneDashboard(dashboard),
    });

    if (
      organization.features.includes('new-widget-builder-experience-design') &&
      !organization.features.includes('new-widget-builder-experience-modal-access')
    ) {
      if (dashboardId) {
        router.push({
          pathname: `/organizations/${organization.slug}/dashboard/${dashboardId}/widget/new/`,
          query: {
            ...location.query,
            source: DashboardWidgetSource.DASHBOARDS,
          },
        });
        return;
      }
    }
    openAddDashboardWidgetModal({
      organization,
      dashboard,
      onAddLibraryWidget: (widgets: Widget[]) => this.handleUpdateWidgetList(widgets),
      source: DashboardWidgetSource.LIBRARY,
    });
  };

  onCommit = () => {
    const {api, organization, location, dashboard, onDashboardUpdate} = this.props;
    const {modifiedDashboard, dashboardState} = this.state;

    switch (dashboardState) {
      case DashboardState.PREVIEW:
      case DashboardState.CREATE: {
        if (modifiedDashboard) {
          if (this.isPreview) {
            trackAdvancedAnalyticsEvent('dashboards_manage.templates.add', {
              organization,
              dashboard_id: dashboard.id,
              dashboard_title: dashboard.title,
              was_previewed: true,
            });
          }
          let newModifiedDashboard = modifiedDashboard;
          if (organization.features.includes('dashboards-top-level-filter')) {
            newModifiedDashboard = {
              ...cloneDashboard(modifiedDashboard),
              ...getCurrentPageFilters(location),
              filters: getDashboardFiltersFromURL(location) ?? modifiedDashboard.filters,
            };
          }
          createDashboard(
            api,
            organization.slug,
            newModifiedDashboard,
            this.isPreview
          ).then(
            (newDashboard: DashboardDetails) => {
              addSuccessMessage(t('Dashboard created'));
              trackAnalyticsEvent({
                eventKey: 'dashboards2.create.complete',
                eventName: 'Dashboards2: Create complete',
                organization_id: parseInt(organization.id, 10),
              });
              this.setState({
                dashboardState: DashboardState.VIEW,
              });

              // redirect to new dashboard
              browserHistory.replace({
                pathname: `/organizations/${organization.slug}/dashboard/${newDashboard.id}/`,
                query: {
                  query: omit(location.query, DashboardFilterKeys.RELEASE),
                },
              });
            },
            () => undefined
          );
        }
        break;
      }
      case DashboardState.EDIT: {
        // only update the dashboard if there are changes
        if (modifiedDashboard) {
          if (isEqual(dashboard, modifiedDashboard)) {
            this.setState({
              dashboardState: DashboardState.VIEW,
              modifiedDashboard: null,
            });
            return;
          }
          updateDashboard(api, organization.slug, modifiedDashboard).then(
            (newDashboard: DashboardDetails) => {
              if (onDashboardUpdate) {
                onDashboardUpdate(newDashboard);
              }
              addSuccessMessage(t('Dashboard updated'));
              trackAnalyticsEvent({
                eventKey: 'dashboards2.edit.complete',
                eventName: 'Dashboards2: Edit complete',
                organization_id: parseInt(organization.id, 10),
              });
              this.setState({
                dashboardState: DashboardState.VIEW,
                modifiedDashboard: null,
              });

              if (dashboard && newDashboard.id !== dashboard.id) {
                browserHistory.replace({
                  pathname: `/organizations/${organization.slug}/dashboard/${newDashboard.id}/`,
                  query: {
                    ...location.query,
                  },
                });
                return;
              }
            },
            () => undefined
          );

          return;
        }
        this.setState({
          dashboardState: DashboardState.VIEW,
          modifiedDashboard: null,
        });
        break;
      }
      case DashboardState.VIEW:
      default: {
        this.setState({
          dashboardState: DashboardState.VIEW,
          modifiedDashboard: null,
        });
        break;
      }
    }
  };

  setModifiedDashboard = (dashboard: DashboardDetails) => {
    this.setState({
      modifiedDashboard: dashboard,
    });
  };

  onUpdateWidget = (widgets: Widget[]) => {
    this.setState((state: State) => ({
      ...state,
      widgetLimitReached: widgets.length >= MAX_WIDGETS,
      modifiedDashboard: {
        ...(state.modifiedDashboard || this.props.dashboard),
        widgets,
      },
    }));
  };

  renderWidgetBuilder() {
    const {children, dashboard} = this.props;
    const {modifiedDashboard} = this.state;

    return isValidElement(children)
      ? cloneElement(children, {
          dashboard: modifiedDashboard ?? dashboard,
          onSave: this.isEditing ? this.onUpdateWidget : this.handleUpdateWidgetList,
        })
      : children;
  }

  renderDefaultDashboardDetail() {
    const {organization, dashboard, dashboards, params, router, location} = this.props;
    const {modifiedDashboard, dashboardState, widgetLimitReached} = this.state;
    const {dashboardId} = params;

    return (
      <PageFiltersContainer
        defaultSelection={{
          datetime: {
            start: null,
            end: null,
            utc: false,
            period: DEFAULT_STATS_PERIOD,
          },
        }}
        skipLoadLastUsed={
          organization.features.includes('dashboards-top-level-filter') &&
          hasSavedPageFilters(dashboard)
        }
      >
        <PageContent>
          <NoProjectMessage organization={organization}>
            <StyledPageHeader>
              <StyledTitle>
                <DashboardTitle
                  dashboard={modifiedDashboard ?? dashboard}
                  onUpdate={this.setModifiedDashboard}
                  isEditing={this.isEditing}
                />
              </StyledTitle>
              <Controls
                organization={organization}
                dashboards={dashboards}
                onEdit={this.onEdit}
                onCancel={this.onCancel}
                onCommit={this.onCommit}
                onAddWidget={this.onAddWidget}
                onDelete={this.onDelete(dashboard)}
                dashboardState={dashboardState}
                widgetLimitReached={widgetLimitReached}
              />
            </StyledPageHeader>
            <HookHeader organization={organization} />
            <StyledPageFilterBar condensed>
              <ProjectPageFilter />
              <EnvironmentPageFilter />
              <DatePageFilter alignDropdown="left" />
            </StyledPageFilterBar>
            <Dashboard
              paramDashboardId={dashboardId}
              dashboard={modifiedDashboard ?? dashboard}
              organization={organization}
              isEditing={this.isEditing}
              widgetLimitReached={widgetLimitReached}
              onUpdate={this.onUpdateWidget}
              handleUpdateWidgetList={this.handleUpdateWidgetList}
              handleAddCustomWidget={this.handleAddCustomWidget}
              isPreview={this.isPreview}
              router={router}
              location={location}
            />
          </NoProjectMessage>
        </PageContent>
      </PageFiltersContainer>
    );
  }

  getBreadcrumbLabel() {
    const {dashboardState} = this.state;

    let label = this.dashboardTitle;
    if (dashboardState === DashboardState.CREATE) {
      label = t('Create Dashboard');
    } else if (this.isPreview) {
      label = t('Preview Dashboard');
    }
    return label;
  }

  renderDashboardDetail() {
    const {
      api,
      organization,
      dashboard,
      dashboards,
      params,
      router,
      location,
      newWidget,
      onSetNewWidget,
      onDashboardUpdate,
      projects,
    } = this.props;
    const {modifiedDashboard, dashboardState, widgetLimitReached, seriesData, setData} =
      this.state;
    const {dashboardId} = params;

    const hasUnsavedFilters =
      organization.features.includes('dashboards-top-level-filter') &&
      dashboard.id !== 'default-overview' &&
      dashboardState !== DashboardState.CREATE &&
      hasUnsavedFilterChanges(dashboard, location);

    const eventView = generatePerformanceEventView(location, projects);

    const isDashboardUsingTransaction = dashboard.widgets.some(
      isWidgetUsingTransactionName
    );

    return (
      <SentryDocumentTitle title={dashboard.title} orgSlug={organization.slug}>
        <PageFiltersContainer
          defaultSelection={{
            datetime: {
              start: null,
              end: null,
              utc: false,
              period: DEFAULT_STATS_PERIOD,
            },
          }}
          skipLoadLastUsed={
            organization.features.includes('dashboards-top-level-filter') &&
            hasSavedPageFilters(dashboard)
          }
        >
          <StyledPageContent>
            <NoProjectMessage organization={organization}>
              <Layout.Header>
                <Layout.HeaderContent>
                  <Breadcrumbs
                    crumbs={[
                      {
                        label: t('Dashboards'),
                        to: `/organizations/${organization.slug}/dashboards/`,
                      },
                      {
                        label: this.getBreadcrumbLabel(),
                      },
                    ]}
                  />
                  <Layout.Title>
                    <DashboardTitle
                      dashboard={modifiedDashboard ?? dashboard}
                      onUpdate={this.setModifiedDashboard}
                      isEditing={this.isEditing}
                    />
                  </Layout.Title>
                </Layout.HeaderContent>
                <Layout.HeaderActions>
                  <Controls
                    organization={organization}
                    dashboards={dashboards}
                    hasUnsavedFilters={hasUnsavedFilters}
                    onEdit={this.onEdit}
                    onCancel={this.onCancel}
                    onCommit={this.onCommit}
                    onAddWidget={this.onAddWidget}
                    onDelete={this.onDelete(dashboard)}
                    dashboardState={dashboardState}
                    widgetLimitReached={widgetLimitReached}
                  />
                </Layout.HeaderActions>
              </Layout.Header>
              <Layout.Body>
                <Layout.Main fullWidth>
                  {(organization.features.includes('dashboards-mep') ||
                    organization.features.includes('mep-rollout-flag')) &&
                  isDashboardUsingTransaction ? (
                    <MetricsDataSwitcher
                      organization={organization}
                      eventView={eventView}
                      location={location}
                      hideLoadingIndicator
                    >
                      {metricsDataSide => (
                        <MetricsDataSwitcherAlert
                          organization={organization}
                          eventView={eventView}
                          projects={projects}
                          location={location}
                          router={router}
                          {...metricsDataSide}
                        />
                      )}
                    </MetricsDataSwitcher>
                  ) : null}
                  <FiltersBar
                    filters={(modifiedDashboard ?? dashboard).filters}
                    location={location}
                    hasUnsavedChanges={hasUnsavedFilters}
                    isEditingDashboard={
                      dashboardState !== DashboardState.CREATE && this.isEditing
                    }
                    isPreview={this.isPreview}
                    onDashboardFilterChange={this.handleChangeFilter}
                    onCancel={() => {
                      resetPageFilters(dashboard, location);
                      this.setState({
                        modifiedDashboard: {
                          ...(modifiedDashboard ?? dashboard),
                          filters: dashboard.filters,
                        },
                      });
                    }}
                    onSave={() => {
                      const newModifiedDashboard = {
                        ...cloneDashboard(modifiedDashboard ?? dashboard),
                        ...getCurrentPageFilters(location),
                        filters:
                          getDashboardFiltersFromURL(location) ??
                          (modifiedDashboard ?? dashboard).filters,
                      };
                      updateDashboard(api, organization.slug, newModifiedDashboard).then(
                        (newDashboard: DashboardDetails) => {
                          if (onDashboardUpdate) {
                            onDashboardUpdate(newDashboard);
                            this.setState({
                              modifiedDashboard: null,
                            });
                          }
                          addSuccessMessage(t('Dashboard filters updated'));
                          browserHistory.replace({
                            pathname: `/organizations/${organization.slug}/dashboard/${newDashboard.id}/`,
                            query: omit(location.query, DashboardFilterKeys.RELEASE),
                          });
                        },
                        () => undefined
                      );
                    }}
                  />

                  <WidgetViewerContext.Provider value={{seriesData, setData}}>
                    <Dashboard
                      paramDashboardId={dashboardId}
                      dashboard={modifiedDashboard ?? dashboard}
                      organization={organization}
                      isEditing={this.isEditing}
                      widgetLimitReached={widgetLimitReached}
                      onUpdate={this.onUpdateWidget}
                      handleUpdateWidgetList={this.handleUpdateWidgetList}
                      handleAddCustomWidget={this.handleAddCustomWidget}
                      router={router}
                      location={location}
                      newWidget={newWidget}
                      onSetNewWidget={onSetNewWidget}
                      isPreview={this.isPreview}
                    />
                  </WidgetViewerContext.Provider>
                </Layout.Main>
              </Layout.Body>
            </NoProjectMessage>
          </StyledPageContent>
        </PageFiltersContainer>
      </SentryDocumentTitle>
    );
  }

  render() {
    const {organization} = this.props;

    if (this.isWidgetBuilderRouter) {
      return this.renderWidgetBuilder();
    }

    if (organization.features.includes('dashboards-edit')) {
      return this.renderDashboardDetail();
    }

    return this.renderDefaultDashboardDetail();
  }
}

const StyledPageHeader = styled('div')`
  display: grid;
  grid-template-columns: minmax(0, 1fr);
  grid-row-gap: ${space(2)};
  align-items: center;
  margin-bottom: ${space(2)};

  @media (min-width: ${p => p.theme.breakpoints.medium}) {
    grid-template-columns: minmax(0, 1fr) max-content;
    grid-column-gap: ${space(2)};
    height: 40px;
  }
`;

const StyledTitle = styled(Layout.Title)`
  margin-top: 0;
`;

const StyledPageContent = styled(PageContent)`
  padding: 0;
`;

const StyledPageFilterBar = styled(PageFilterBar)`
  margin-bottom: ${space(2)};
`;

export default withProjects(withApi(withOrganization(DashboardDetail)));<|MERGE_RESOLUTION|>--- conflicted
+++ resolved
@@ -412,21 +412,11 @@
       return;
     }
 
-<<<<<<< HEAD
-    this.setState({
-      modifiedDashboard: {
-        ...newModifiedDashboard,
-        filters: {...newModifiedDashboard.filters, ...activeFilters},
-      },
-    });
-
     const filterParams: DashboardFilters = {};
     Object.keys(activeFilters).forEach(key => {
       filterParams[key] = activeFilters[key].length ? activeFilters[key] : '';
     });
 
-=======
->>>>>>> b13efa04
     if (!isEqual(activeFilters, dashboard.filters?.release)) {
       browserHistory.push({
         ...location,
