import {cloneElement, Component, isValidElement} from 'react';
import {browserHistory, PlainRoute, RouteComponentProps} from 'react-router';
import styled from '@emotion/styled';
import cloneDeep from 'lodash/cloneDeep';
import isEqual from 'lodash/isEqual';
import omit from 'lodash/omit';

import {
  createDashboard,
  deleteDashboard,
  updateDashboard,
} from 'sentry/actionCreators/dashboards';
import {addErrorMessage, addSuccessMessage} from 'sentry/actionCreators/indicator';
import {
  openAddDashboardWidgetModal,
  openWidgetViewerModal,
} from 'sentry/actionCreators/modal';
import {Client} from 'sentry/api';
import Breadcrumbs from 'sentry/components/breadcrumbs';
import DatePageFilter from 'sentry/components/datePageFilter';
import EnvironmentPageFilter from 'sentry/components/environmentPageFilter';
import HookOrDefault from 'sentry/components/hookOrDefault';
import * as Layout from 'sentry/components/layouts/thirds';
import {
  isWidgetViewerPath,
  WidgetViewerQueryField,
} from 'sentry/components/modals/widgetViewerModal/utils';
import NoProjectMessage from 'sentry/components/noProjectMessage';
import PageFilterBar from 'sentry/components/organizations/pageFilterBar';
import PageFiltersContainer from 'sentry/components/organizations/pageFilters/container';
import ProjectPageFilter from 'sentry/components/projectPageFilter';
import SentryDocumentTitle from 'sentry/components/sentryDocumentTitle';
import {t} from 'sentry/locale';
import {PageContent} from 'sentry/styles/organization';
import space from 'sentry/styles/space';
import {Organization, Project} from 'sentry/types';
import {defined} from 'sentry/utils';
import {trackAnalyticsEvent} from 'sentry/utils/analytics';
import trackAdvancedAnalyticsEvent from 'sentry/utils/analytics/trackAdvancedAnalyticsEvent';
import withApi from 'sentry/utils/withApi';
import withOrganization from 'sentry/utils/withOrganization';
import withProjects from 'sentry/utils/withProjects';
import {
  cloneDashboard,
  getCurrentPageFilters,
  getDashboardFiltersFromURL,
  hasSavedPageFilters,
  hasUnsavedFilterChanges,
  isWidgetUsingTransactionName,
  resetPageFilters,
} from 'sentry/views/dashboardsV2/utils';
import {MetricsDataSwitcherAlert} from 'sentry/views/performance/landing/metricsDataSwitcherAlert';

import {generatePerformanceEventView} from '../performance/data';
import {MetricsDataSwitcher} from '../performance/landing/metricsDataSwitcher';

import {
  WidgetViewerContext,
  WidgetViewerContextProps,
} from './widgetViewer/widgetViewerContext';
import Controls from './controls';
import Dashboard from './dashboard';
import {DEFAULT_STATS_PERIOD} from './data';
import FiltersBar from './filtersBar';
import {
  assignDefaultLayout,
  calculateColumnDepths,
  getDashboardLayout,
} from './layoutUtils';
import DashboardTitle from './title';
import {
  DashboardDetails,
  DashboardFilters,
  DashboardListItem,
  DashboardState,
  DashboardWidgetSource,
  MAX_WIDGETS,
  Widget,
  WidgetType,
} from './types';

const UNSAVED_MESSAGE = t('You have unsaved changes, are you sure you want to leave?');

export const UNSAVED_FILTERS_MESSAGE = t(
  'You have unsaved dashboard filters. You can save or discard them.'
);

const HookHeader = HookOrDefault({hookName: 'component:dashboards-header'});

type RouteParams = {
  orgId: string;
  dashboardId?: string;
  widgetId?: number;
  widgetIndex?: number;
};

type Props = RouteComponentProps<RouteParams, {}> & {
  api: Client;
  dashboard: DashboardDetails;
  dashboards: DashboardListItem[];
  initialState: DashboardState;
  organization: Organization;
  projects: Project[];
  route: PlainRoute;
  newWidget?: Widget;
  onDashboardUpdate?: (updatedDashboard: DashboardDetails) => void;
  onSetNewWidget?: () => void;
};

type State = {
  dashboardState: DashboardState;
  modifiedDashboard: DashboardDetails | null;
  widgetLimitReached: boolean;
} & WidgetViewerContextProps;

class DashboardDetail extends Component<Props, State> {
  state: State = {
    dashboardState: this.props.initialState,
    modifiedDashboard: this.updateModifiedDashboard(this.props.initialState),
    widgetLimitReached: this.props.dashboard.widgets.length >= MAX_WIDGETS,
    setData: data => {
      this.setState(data);
    },
  };

  componentDidMount() {
    const {route, router} = this.props;
    router.setRouteLeaveHook(route, this.onRouteLeave);
    window.addEventListener('beforeunload', this.onUnload);
    this.checkIfShouldMountWidgetViewerModal();
  }

  componentDidUpdate(prevProps: Props) {
    this.checkIfShouldMountWidgetViewerModal();

    if (prevProps.initialState !== this.props.initialState) {
      // Widget builder can toggle Edit state when saving
      this.setState({dashboardState: this.props.initialState});
    }
  }

  componentWillUnmount() {
    window.removeEventListener('beforeunload', this.onUnload);
  }

  checkIfShouldMountWidgetViewerModal() {
    const {
      params: {widgetId, dashboardId},
      organization,
      dashboard,
      location,
      router,
    } = this.props;
    const {seriesData, tableData, pageLinks, totalIssuesCount} = this.state;
    if (isWidgetViewerPath(location.pathname)) {
      const widget =
        defined(widgetId) &&
        (dashboard.widgets.find(({id}) => id === String(widgetId)) ??
          dashboard.widgets[widgetId]);
      if (widget) {
        openWidgetViewerModal({
          organization,
          widget,
          seriesData,
          tableData,
          pageLinks,
          totalIssuesCount,
          onClose: () => {
            // Filter out Widget Viewer Modal query params when exiting the Modal
            const query = omit(location.query, Object.values(WidgetViewerQueryField));
            router.push({
              pathname: location.pathname.replace(/widget\/[0-9]+\/$/, ''),
              query,
            });
          },
          onEdit: () => {
            if (
              organization.features.includes('new-widget-builder-experience-design') &&
              !organization.features.includes(
                'new-widget-builder-experience-modal-access'
              )
            ) {
              const widgetIndex = dashboard.widgets.indexOf(widget);
              if (dashboardId) {
                router.push({
                  pathname: `/organizations/${organization.slug}/dashboard/${dashboardId}/widget/${widgetIndex}/edit/`,
                  query: {
                    ...location.query,
                    source: DashboardWidgetSource.DASHBOARDS,
                  },
                });
                return;
              }
            }
            openAddDashboardWidgetModal({
              organization,
              widget,
              onUpdateWidget: (nextWidget: Widget) => {
                const updateIndex = dashboard.widgets.indexOf(widget);
                const nextWidgetsList = cloneDeep(dashboard.widgets);
                nextWidgetsList[updateIndex] = nextWidget;
                this.handleUpdateWidgetList(nextWidgetsList);
              },
              source: DashboardWidgetSource.DASHBOARDS,
            });
          },
        });
        trackAdvancedAnalyticsEvent('dashboards_views.widget_viewer.open', {
          organization,
          widget_type: widget.widgetType ?? WidgetType.DISCOVER,
          display_type: widget.displayType,
        });
      } else {
        // Replace the URL if the widget isn't found and raise an error in toast
        router.replace({
          pathname: `/organizations/${organization.slug}/dashboard/${dashboard.id}/`,
          query: location.query,
        });
        addErrorMessage(t('Widget not found'));
      }
    }
  }

  updateModifiedDashboard(dashboardState: DashboardState) {
    const {dashboard} = this.props;
    switch (dashboardState) {
      case DashboardState.PREVIEW:
      case DashboardState.CREATE:
      case DashboardState.EDIT:
        return cloneDashboard(dashboard);
      default: {
        return null;
      }
    }
  }

  get isPreview() {
    const {dashboardState} = this.state;
    return DashboardState.PREVIEW === dashboardState;
  }

  get isEditing() {
    const {dashboardState} = this.state;
    return [
      DashboardState.EDIT,
      DashboardState.CREATE,
      DashboardState.PENDING_DELETE,
    ].includes(dashboardState);
  }

  get isWidgetBuilderRouter() {
    const {location, params, organization} = this.props;
    const {dashboardId, widgetIndex} = params;

    const widgetBuilderRoutes = [
      `/organizations/${organization.slug}/dashboards/new/widget/new/`,
      `/organizations/${organization.slug}/dashboard/${dashboardId}/widget/new/`,
      `/organizations/${organization.slug}/dashboards/new/widget/${widgetIndex}/edit/`,
      `/organizations/${organization.slug}/dashboard/${dashboardId}/widget/${widgetIndex}/edit/`,
    ];

    return widgetBuilderRoutes.includes(location.pathname);
  }

  get dashboardTitle() {
    const {dashboard} = this.props;
    const {modifiedDashboard} = this.state;
    return modifiedDashboard ? modifiedDashboard.title : dashboard.title;
  }

  onEdit = () => {
    const {dashboard} = this.props;

    trackAnalyticsEvent({
      eventKey: 'dashboards2.edit.start',
      eventName: 'Dashboards2: Edit start',
      organization_id: parseInt(this.props.organization.id, 10),
    });

    this.setState({
      dashboardState: DashboardState.EDIT,
      modifiedDashboard: cloneDashboard(dashboard),
    });
  };

  onRouteLeave = () => {
    const {dashboard} = this.props;
    const {modifiedDashboard} = this.state;

    if (
      ![
        DashboardState.VIEW,
        DashboardState.PENDING_DELETE,
        DashboardState.PREVIEW,
      ].includes(this.state.dashboardState) &&
      !isEqual(modifiedDashboard, dashboard)
    ) {
      return UNSAVED_MESSAGE;
    }
    return undefined;
  };

  onUnload = (event: BeforeUnloadEvent) => {
    const {dashboard} = this.props;
    const {modifiedDashboard} = this.state;

    if (
      [
        DashboardState.VIEW,
        DashboardState.PENDING_DELETE,
        DashboardState.PREVIEW,
      ].includes(this.state.dashboardState) ||
      isEqual(modifiedDashboard, dashboard)
    ) {
      return;
    }
    event.preventDefault();
    event.returnValue = UNSAVED_MESSAGE;
  };

  onDelete = (dashboard: State['modifiedDashboard']) => () => {
    const {api, organization, location} = this.props;
    if (!dashboard?.id) {
      return;
    }

    const previousDashboardState = this.state.dashboardState;

    this.setState({dashboardState: DashboardState.PENDING_DELETE}, () => {
      deleteDashboard(api, organization.slug, dashboard.id)
        .then(() => {
          addSuccessMessage(t('Dashboard deleted'));
          trackAnalyticsEvent({
            eventKey: 'dashboards2.delete',
            eventName: 'Dashboards2: Delete',
            organization_id: parseInt(this.props.organization.id, 10),
          });
          browserHistory.replace({
            pathname: `/organizations/${organization.slug}/dashboards/`,
            query: location.query,
          });
        })
        .catch(() => {
          this.setState({
            dashboardState: previousDashboardState,
          });
        });
    });
  };

  onCancel = () => {
    const {organization, dashboard, location, params} = this.props;
    const {modifiedDashboard} = this.state;

    let hasDashboardChanged = !isEqual(modifiedDashboard, dashboard);

    // If a dashboard has every layout undefined, then ignore the layout field
    // when checking equality because it is a dashboard from before the grid feature
    const isLegacyLayout = dashboard.widgets.every(({layout}) => !defined(layout));
    if (isLegacyLayout) {
      hasDashboardChanged = !isEqual(
        {
          ...modifiedDashboard,
          widgets: modifiedDashboard?.widgets.map(widget => omit(widget, 'layout')),
        },
        {...dashboard, widgets: dashboard.widgets.map(widget => omit(widget, 'layout'))}
      );
    }

    // Don't confirm preview cancellation regardless of dashboard state
    if (hasDashboardChanged && !this.isPreview) {
      // Ignore no-alert here, so that the confirm on cancel matches onUnload & onRouteLeave
      /* eslint no-alert:0 */
      if (!confirm(UNSAVED_MESSAGE)) {
        return;
      }
    }
    if (params.dashboardId) {
      trackAnalyticsEvent({
        eventKey: 'dashboards2.edit.cancel',
        eventName: 'Dashboards2: Edit cancel',
        organization_id: parseInt(this.props.organization.id, 10),
      });
      this.setState({
        dashboardState: DashboardState.VIEW,
        modifiedDashboard: null,
      });
      return;
    }
    trackAnalyticsEvent({
      eventKey: 'dashboards2.create.cancel',
      eventName: 'Dashboards2: Create cancel',
      organization_id: parseInt(this.props.organization.id, 10),
    });
    browserHistory.replace({
      pathname: `/organizations/${organization.slug}/dashboards/`,
      query: location.query,
    });
  };

  handleChangeFilter = (activeFilters: DashboardFilters) => {
    const {dashboard, location} = this.props;
<<<<<<< HEAD
=======
    const {modifiedDashboard} = this.state;
    const newModifiedDashboard = modifiedDashboard || dashboard;

    if (
      Object.keys(activeFilters).every(
        key => !!!newModifiedDashboard.filters[key] && activeFilters[key].length === 0
      )
    ) {
      return;
    }

    this.setState({
      modifiedDashboard: {
        ...newModifiedDashboard,
        filters: {...newModifiedDashboard.filters, ...activeFilters},
      },
    });
>>>>>>> 09080ce3
    if (!isEqual(activeFilters, dashboard.filters?.release)) {
      browserHistory.push({
        ...location,
        query: {
          ...location.query,
          ...activeFilters,
        },
      });
    }
  };

  handleUpdateWidgetList = (widgets: Widget[]) => {
    const {organization, dashboard, api, onDashboardUpdate, location} = this.props;
    const {modifiedDashboard} = this.state;

    // Use the new widgets for calculating layout because widgets has
    // the most up to date information in edit state
    const currentLayout = getDashboardLayout(widgets);
    const layoutColumnDepths = calculateColumnDepths(currentLayout);
    const newModifiedDashboard = {
      ...cloneDashboard(modifiedDashboard || dashboard),
      widgets: assignDefaultLayout(widgets, layoutColumnDepths),
    };
    this.setState({
      modifiedDashboard: newModifiedDashboard,
      widgetLimitReached: widgets.length >= MAX_WIDGETS,
    });
    if (this.isEditing || this.isPreview) {
      return;
    }
    updateDashboard(api, organization.slug, newModifiedDashboard).then(
      (newDashboard: DashboardDetails) => {
        if (onDashboardUpdate) {
          onDashboardUpdate(newDashboard);
          this.setState({
            modifiedDashboard: null,
          });
        }
        addSuccessMessage(t('Dashboard updated'));
        if (dashboard && newDashboard.id !== dashboard.id) {
          browserHistory.replace({
            pathname: `/organizations/${organization.slug}/dashboard/${newDashboard.id}/`,
            query: {
              ...location.query,
            },
          });
          return;
        }
      },
      () => undefined
    );
  };

  handleAddCustomWidget = (widget: Widget) => {
    const {dashboard} = this.props;
    const {modifiedDashboard} = this.state;
    const newModifiedDashboard = modifiedDashboard || dashboard;
    this.onUpdateWidget([...newModifiedDashboard.widgets, widget]);
  };

  onAddWidget = () => {
    const {
      organization,
      dashboard,
      router,
      location,
      params: {dashboardId},
    } = this.props;
    this.setState({
      modifiedDashboard: cloneDashboard(dashboard),
    });

    if (
      organization.features.includes('new-widget-builder-experience-design') &&
      !organization.features.includes('new-widget-builder-experience-modal-access')
    ) {
      if (dashboardId) {
        router.push({
          pathname: `/organizations/${organization.slug}/dashboard/${dashboardId}/widget/new/`,
          query: {
            ...location.query,
            source: DashboardWidgetSource.DASHBOARDS,
          },
        });
        return;
      }
    }
    openAddDashboardWidgetModal({
      organization,
      dashboard,
      onAddLibraryWidget: (widgets: Widget[]) => this.handleUpdateWidgetList(widgets),
      source: DashboardWidgetSource.LIBRARY,
    });
  };

  onCommit = () => {
    const {api, organization, location, dashboard, onDashboardUpdate} = this.props;
    const {modifiedDashboard, dashboardState} = this.state;

    switch (dashboardState) {
      case DashboardState.PREVIEW:
      case DashboardState.CREATE: {
        if (modifiedDashboard) {
          if (this.isPreview) {
            trackAdvancedAnalyticsEvent('dashboards_manage.templates.add', {
              organization,
              dashboard_id: dashboard.id,
              dashboard_title: dashboard.title,
              was_previewed: true,
            });
          }
          let newModifiedDashboard = modifiedDashboard;
          if (organization.features.includes('dashboards-top-level-filter')) {
            newModifiedDashboard = {
              ...cloneDashboard(modifiedDashboard),
              ...getCurrentPageFilters(location),
              filters: getDashboardFiltersFromURL(location) ?? modifiedDashboard.filters,
            };
          }
          createDashboard(
            api,
            organization.slug,
            newModifiedDashboard,
            this.isPreview
          ).then(
            (newDashboard: DashboardDetails) => {
              addSuccessMessage(t('Dashboard created'));
              trackAnalyticsEvent({
                eventKey: 'dashboards2.create.complete',
                eventName: 'Dashboards2: Create complete',
                organization_id: parseInt(organization.id, 10),
              });
              this.setState({
                dashboardState: DashboardState.VIEW,
              });

              // redirect to new dashboard
              browserHistory.replace({
                pathname: `/organizations/${organization.slug}/dashboard/${newDashboard.id}/`,
                query: {
                  query: omit(location.query, 'release'),
                },
              });
            },
            () => undefined
          );
        }
        break;
      }
      case DashboardState.EDIT: {
        // only update the dashboard if there are changes
        if (modifiedDashboard) {
          if (isEqual(dashboard, modifiedDashboard)) {
            this.setState({
              dashboardState: DashboardState.VIEW,
              modifiedDashboard: null,
            });
            return;
          }
          updateDashboard(api, organization.slug, modifiedDashboard).then(
            (newDashboard: DashboardDetails) => {
              if (onDashboardUpdate) {
                onDashboardUpdate(newDashboard);
              }
              addSuccessMessage(t('Dashboard updated'));
              trackAnalyticsEvent({
                eventKey: 'dashboards2.edit.complete',
                eventName: 'Dashboards2: Edit complete',
                organization_id: parseInt(organization.id, 10),
              });
              this.setState({
                dashboardState: DashboardState.VIEW,
                modifiedDashboard: null,
              });

              if (dashboard && newDashboard.id !== dashboard.id) {
                browserHistory.replace({
                  pathname: `/organizations/${organization.slug}/dashboard/${newDashboard.id}/`,
                  query: {
                    ...location.query,
                  },
                });
                return;
              }
            },
            () => undefined
          );

          return;
        }
        this.setState({
          dashboardState: DashboardState.VIEW,
          modifiedDashboard: null,
        });
        break;
      }
      case DashboardState.VIEW:
      default: {
        this.setState({
          dashboardState: DashboardState.VIEW,
          modifiedDashboard: null,
        });
        break;
      }
    }
  };

  setModifiedDashboard = (dashboard: DashboardDetails) => {
    this.setState({
      modifiedDashboard: dashboard,
    });
  };

  onUpdateWidget = (widgets: Widget[]) => {
    this.setState((state: State) => ({
      ...state,
      widgetLimitReached: widgets.length >= MAX_WIDGETS,
      modifiedDashboard: {
        ...(state.modifiedDashboard || this.props.dashboard),
        widgets,
      },
    }));
  };

  renderWidgetBuilder() {
    const {children, dashboard} = this.props;
    const {modifiedDashboard} = this.state;

    return isValidElement(children)
      ? cloneElement(children, {
          dashboard: modifiedDashboard ?? dashboard,
          onSave: this.isEditing ? this.onUpdateWidget : this.handleUpdateWidgetList,
        })
      : children;
  }

  renderDefaultDashboardDetail() {
    const {organization, dashboard, dashboards, params, router, location} = this.props;
    const {modifiedDashboard, dashboardState, widgetLimitReached} = this.state;
    const {dashboardId} = params;

    return (
      <PageFiltersContainer
        defaultSelection={{
          datetime: {
            start: null,
            end: null,
            utc: false,
            period: DEFAULT_STATS_PERIOD,
          },
        }}
        skipLoadLastUsed={
          organization.features.includes('dashboards-top-level-filter') &&
          hasSavedPageFilters(dashboard)
        }
      >
        <PageContent>
          <NoProjectMessage organization={organization}>
            <StyledPageHeader>
              <StyledTitle>
                <DashboardTitle
                  dashboard={modifiedDashboard ?? dashboard}
                  onUpdate={this.setModifiedDashboard}
                  isEditing={this.isEditing}
                />
              </StyledTitle>
              <Controls
                organization={organization}
                dashboards={dashboards}
                onEdit={this.onEdit}
                onCancel={this.onCancel}
                onCommit={this.onCommit}
                onAddWidget={this.onAddWidget}
                onDelete={this.onDelete(dashboard)}
                dashboardState={dashboardState}
                widgetLimitReached={widgetLimitReached}
              />
            </StyledPageHeader>
            <HookHeader organization={organization} />
            <StyledPageFilterBar condensed>
              <ProjectPageFilter />
              <EnvironmentPageFilter />
              <DatePageFilter alignDropdown="left" />
            </StyledPageFilterBar>
            <Dashboard
              paramDashboardId={dashboardId}
              dashboard={modifiedDashboard ?? dashboard}
              organization={organization}
              isEditing={this.isEditing}
              widgetLimitReached={widgetLimitReached}
              onUpdate={this.onUpdateWidget}
              handleUpdateWidgetList={this.handleUpdateWidgetList}
              handleAddCustomWidget={this.handleAddCustomWidget}
              isPreview={this.isPreview}
              router={router}
              location={location}
            />
          </NoProjectMessage>
        </PageContent>
      </PageFiltersContainer>
    );
  }

  getBreadcrumbLabel() {
    const {dashboardState} = this.state;

    let label = this.dashboardTitle;
    if (dashboardState === DashboardState.CREATE) {
      label = t('Create Dashboard');
    } else if (this.isPreview) {
      label = t('Preview Dashboard');
    }
    return label;
  }

  renderDashboardDetail() {
    const {
      api,
      organization,
      dashboard,
      dashboards,
      params,
      router,
      location,
      newWidget,
      onSetNewWidget,
      onDashboardUpdate,
      projects,
    } = this.props;
    const {modifiedDashboard, dashboardState, widgetLimitReached, seriesData, setData} =
      this.state;
    const {dashboardId} = params;

    const hasUnsavedFilters =
      organization.features.includes('dashboards-top-level-filter') &&
      dashboard.id !== 'default-overview' &&
      dashboardState !== DashboardState.CREATE &&
      hasUnsavedFilterChanges(dashboard, location);

    const eventView = generatePerformanceEventView(location, projects);

    const isDashboardUsingTransaction = dashboard.widgets.some(
      isWidgetUsingTransactionName
    );

    return (
      <SentryDocumentTitle title={dashboard.title} orgSlug={organization.slug}>
        <PageFiltersContainer
          defaultSelection={{
            datetime: {
              start: null,
              end: null,
              utc: false,
              period: DEFAULT_STATS_PERIOD,
            },
          }}
          skipLoadLastUsed={
            organization.features.includes('dashboards-top-level-filter') &&
            hasSavedPageFilters(dashboard)
          }
        >
          <StyledPageContent>
            <NoProjectMessage organization={organization}>
              <Layout.Header>
                <Layout.HeaderContent>
                  <Breadcrumbs
                    crumbs={[
                      {
                        label: t('Dashboards'),
                        to: `/organizations/${organization.slug}/dashboards/`,
                      },
                      {
                        label: this.getBreadcrumbLabel(),
                      },
                    ]}
                  />
                  <Layout.Title>
                    <DashboardTitle
                      dashboard={modifiedDashboard ?? dashboard}
                      onUpdate={this.setModifiedDashboard}
                      isEditing={this.isEditing}
                    />
                  </Layout.Title>
                </Layout.HeaderContent>
                <Layout.HeaderActions>
                  <Controls
                    organization={organization}
                    dashboards={dashboards}
                    hasUnsavedFilters={hasUnsavedFilters}
                    onEdit={this.onEdit}
                    onCancel={this.onCancel}
                    onCommit={this.onCommit}
                    onAddWidget={this.onAddWidget}
                    onDelete={this.onDelete(dashboard)}
                    dashboardState={dashboardState}
                    widgetLimitReached={widgetLimitReached}
                  />
                </Layout.HeaderActions>
              </Layout.Header>
              <Layout.Body>
                <Layout.Main fullWidth>
                  {(organization.features.includes('dashboards-mep') ||
                    organization.features.includes('mep-rollout-flag')) &&
                  isDashboardUsingTransaction ? (
                    <MetricsDataSwitcher
                      organization={organization}
                      eventView={eventView}
                      location={location}
                      hideLoadingIndicator
                    >
                      {metricsDataSide => (
                        <MetricsDataSwitcherAlert
                          organization={organization}
                          eventView={eventView}
                          projects={projects}
                          location={location}
                          router={router}
                          {...metricsDataSide}
                        />
                      )}
                    </MetricsDataSwitcher>
                  ) : null}
                  <FiltersBar
                    filters={(modifiedDashboard ?? dashboard).filters}
                    location={location}
                    hasUnsavedChanges={hasUnsavedFilters}
                    isEditingDashboard={
                      dashboardState !== DashboardState.CREATE && this.isEditing
                    }
                    isPreview={this.isPreview}
                    onDashboardFilterChange={this.handleChangeFilter}
                    onCancel={() => {
                      resetPageFilters(dashboard, location);
                      this.setState({
                        modifiedDashboard: {
                          ...(modifiedDashboard ?? dashboard),
                          filters: dashboard.filters,
                        },
                      });
                    }}
                    onSave={() => {
                      const newModifiedDashboard = {
                        ...cloneDashboard(modifiedDashboard ?? dashboard),
                        ...getCurrentPageFilters(location),
                        filters:
                          getDashboardFiltersFromURL(location) ??
                          (modifiedDashboard ?? dashboard).filters,
                      };
                      updateDashboard(api, organization.slug, newModifiedDashboard).then(
                        (newDashboard: DashboardDetails) => {
                          if (onDashboardUpdate) {
                            onDashboardUpdate(newDashboard);
                            this.setState({
                              modifiedDashboard: null,
                            });
                          }
                          addSuccessMessage(t('Dashboard filters updated'));
                          browserHistory.replace({
                            pathname: `/organizations/${organization.slug}/dashboard/${newDashboard.id}/`,
                            query: omit(location.query, 'release'),
                          });
                        },
                        () => undefined
                      );
                    }}
                  />

                  <WidgetViewerContext.Provider value={{seriesData, setData}}>
                    <Dashboard
                      paramDashboardId={dashboardId}
                      dashboard={modifiedDashboard ?? dashboard}
                      organization={organization}
                      isEditing={this.isEditing}
                      widgetLimitReached={widgetLimitReached}
                      onUpdate={this.onUpdateWidget}
                      handleUpdateWidgetList={this.handleUpdateWidgetList}
                      handleAddCustomWidget={this.handleAddCustomWidget}
                      router={router}
                      location={location}
                      newWidget={newWidget}
                      onSetNewWidget={onSetNewWidget}
                      isPreview={this.isPreview}
                    />
                  </WidgetViewerContext.Provider>
                </Layout.Main>
              </Layout.Body>
            </NoProjectMessage>
          </StyledPageContent>
        </PageFiltersContainer>
      </SentryDocumentTitle>
    );
  }

  render() {
    const {organization} = this.props;

    if (this.isWidgetBuilderRouter) {
      return this.renderWidgetBuilder();
    }

    if (organization.features.includes('dashboards-edit')) {
      return this.renderDashboardDetail();
    }

    return this.renderDefaultDashboardDetail();
  }
}

const StyledPageHeader = styled('div')`
  display: grid;
  grid-template-columns: minmax(0, 1fr);
  grid-row-gap: ${space(2)};
  align-items: center;
  margin-bottom: ${space(2)};

  @media (min-width: ${p => p.theme.breakpoints.medium}) {
    grid-template-columns: minmax(0, 1fr) max-content;
    grid-column-gap: ${space(2)};
    height: 40px;
  }
`;

const StyledTitle = styled(Layout.Title)`
  margin-top: 0;
`;

const StyledPageContent = styled(PageContent)`
  padding: 0;
`;

const StyledPageFilterBar = styled(PageFilterBar)`
  margin-bottom: ${space(2)};
`;

export default withProjects(withApi(withOrganization(DashboardDetail)));<|MERGE_RESOLUTION|>--- conflicted
+++ resolved
@@ -400,8 +400,6 @@
 
   handleChangeFilter = (activeFilters: DashboardFilters) => {
     const {dashboard, location} = this.props;
-<<<<<<< HEAD
-=======
     const {modifiedDashboard} = this.state;
     const newModifiedDashboard = modifiedDashboard || dashboard;
 
@@ -413,13 +411,6 @@
       return;
     }
 
-    this.setState({
-      modifiedDashboard: {
-        ...newModifiedDashboard,
-        filters: {...newModifiedDashboard.filters, ...activeFilters},
-      },
-    });
->>>>>>> 09080ce3
     if (!isEqual(activeFilters, dashboard.filters?.release)) {
       browserHistory.push({
         ...location,
