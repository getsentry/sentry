--- conflicted
+++ resolved
@@ -820,17 +820,13 @@
                               projects={projects}
                               location={location}
                               router={router}
+                              source={DiscoverQueryPageSource.DISCOVER}
                               {...metricsDataSide}
                             />
                           ) : null}
                           <FiltersBar
                             filters={(modifiedDashboard ?? dashboard).filters}
                             location={location}
-<<<<<<< HEAD
-                            router={router}
-                            source={DiscoverQueryPageSource.DISCOVER}
-                            {...metricsDataSide}
-=======
                             hasUnsavedChanges={hasUnsavedFilters}
                             isEditingDashboard={
                               dashboardState !== DashboardState.CREATE && this.isEditing
@@ -878,7 +874,6 @@
                                 () => undefined
                               );
                             }}
->>>>>>> cfe1c736
                           />
 
                           <WidgetViewerContext.Provider value={{seriesData, setData}}>
