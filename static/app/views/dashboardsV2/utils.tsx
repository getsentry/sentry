--- conflicted
+++ resolved
@@ -306,15 +306,14 @@
   return update;
 }
 
-<<<<<<< HEAD
-export function getNextEquationIndex(possibleEquations: string[]) {
-  return possibleEquations.filter(isEquation).length;
-=======
 export function getDashboardsMEPQueryParams(isMEPEnabled: boolean) {
   return isMEPEnabled
     ? {
         metricsEnhanced: '1',
       }
     : {};
->>>>>>> f5a87170
+}
+
+export function getNextEquationIndex(possibleEquations: string[]) {
+  return possibleEquations.filter(isEquation).length;
 }