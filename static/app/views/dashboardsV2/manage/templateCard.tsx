import * as React from 'react';
import styled from '@emotion/styled';

import Button from 'sentry/components/button';
import Card from 'sentry/components/card';
import {IconAdd, IconGeneric} from 'sentry/icons';
import {t} from 'sentry/locale';
import overflowEllipsis from 'sentry/styles/overflowEllipsis';
import space from 'sentry/styles/space';

type Props = {
  title: string;
  widgetCount: number;
  onPreview: () => void;
<<<<<<< HEAD
  onAdd: () => void;
};

function TemplateCard({title, widgetCount, onPreview, onAdd}: Props) {
=======
};

function TemplateCard({title, widgetCount, onPreview}: Props) {
>>>>>>> 61464d08
  return (
    <StyledCard>
      <Header>
        <IconGeneric size="48" />
        <CardText>
          <Title>{title}</Title>
          <Detail>{t('%s Starter Widgets', widgetCount)}</Detail>
        </CardText>
      </Header>
      <ButtonContainer>
        <StyledButton priority="default" onClick={onPreview}>
          {t('Preview')}
        </StyledButton>
<<<<<<< HEAD
        <StyledButton
          priority="primary"
          onClick={onAdd}
          icon={<IconAdd size="xs" isCircled />}
        >
=======
        <StyledButton priority="primary" icon={<IconAdd size="xs" isCircled />}>
>>>>>>> 61464d08
          {t('Add Dashboard')}
        </StyledButton>
      </ButtonContainer>
    </StyledCard>
  );
}

const StyledCard = styled(Card)`
  padding: ${space(2)};
  display: inline;
`;

const Title = styled('div')`
  color: ${p => p.theme.textColor};
  ${overflowEllipsis};
`;

const Detail = styled('div')`
  font-family: ${p => p.theme.text.familyMono};
  font-size: ${p => p.theme.fontSizeSmall};
  color: ${p => p.theme.gray300};
  ${overflowEllipsis};
  line-height: 1.5;
`;

const Header = styled('div')`
  display: flex;
  padding-bottom: ${space(2)};
`;

const CardText = styled('div')`
  padding-left: ${space(2)};
`;

const ButtonContainer = styled('div')`
  display: flex;
`;

const StyledButton = styled(Button)<{priority: string}>`
  display: block;
  width: auto;
  ${overflowEllipsis};

  ${p =>
    p.priority === 'default' &&
    `width: 50%;
    margin-right: ${space(2)};`};
`;

export default TemplateCard;<|MERGE_RESOLUTION|>--- conflicted
+++ resolved
@@ -12,16 +12,10 @@
   title: string;
   widgetCount: number;
   onPreview: () => void;
-<<<<<<< HEAD
   onAdd: () => void;
 };
 
 function TemplateCard({title, widgetCount, onPreview, onAdd}: Props) {
-=======
-};
-
-function TemplateCard({title, widgetCount, onPreview}: Props) {
->>>>>>> 61464d08
   return (
     <StyledCard>
       <Header>
@@ -32,18 +26,15 @@
         </CardText>
       </Header>
       <ButtonContainer>
-        <StyledButton priority="default" onClick={onPreview}>
+        <StyledButton priority="default" onClick={onPreview} label={t('Preview')}>
           {t('Preview')}
         </StyledButton>
-<<<<<<< HEAD
         <StyledButton
           priority="primary"
           onClick={onAdd}
           icon={<IconAdd size="xs" isCircled />}
+          label={t('Add Dashboard')}
         >
-=======
-        <StyledButton priority="primary" icon={<IconAdd size="xs" isCircled />}>
->>>>>>> 61464d08
           {t('Add Dashboard')}
         </StyledButton>
       </ButtonContainer>
