--- conflicted
+++ resolved
@@ -8,12 +8,9 @@
 import Feature from 'app/components/acl/feature';
 import Alert from 'app/components/alert';
 import Breadcrumbs from 'app/components/breadcrumbs';
-<<<<<<< HEAD
 import Button from 'app/components/button';
 import ButtonBar from 'app/components/buttonBar';
-=======
 import DropdownControl, {DropdownItem} from 'app/components/dropdownControl';
->>>>>>> 39805184
 import * as Layout from 'app/components/layouts/thirds';
 import LightWeightNoProjectMessage from 'app/components/lightWeightNoProjectMessage';
 import SearchBar from 'app/components/searchBar';
@@ -195,7 +192,6 @@
               />
               <Layout.Title>{t('Manage Dashboards')}</Layout.Title>
             </Layout.HeaderContent>
-<<<<<<< HEAD
 
             <Layout.HeaderActions>
               <ButtonBar gap={1}>
@@ -212,8 +208,6 @@
                 </Button>
               </ButtonBar>
             </Layout.HeaderActions>
-=======
->>>>>>> 39805184
           </Layout.Header>
           <Layout.Body>
             <Layout.Main fullWidth>
