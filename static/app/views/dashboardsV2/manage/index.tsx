--- conflicted
+++ resolved
@@ -8,11 +8,9 @@
 import Feature from 'app/components/acl/feature';
 import Alert from 'app/components/alert';
 import Breadcrumbs from 'app/components/breadcrumbs';
-<<<<<<< HEAD
 import Button from 'app/components/button';
-=======
+import ButtonBar from 'app/components/buttonBar';
 import * as Layout from 'app/components/layouts/thirds';
->>>>>>> ee95a3e4
 import LightWeightNoProjectMessage from 'app/components/lightWeightNoProjectMessage';
 import SearchBar from 'app/components/searchBar';
 import {IconAdd} from 'app/icons';
@@ -139,36 +137,32 @@
               <Breadcrumbs
                 crumbs={[
                   {
-                    label: 'Dashboards',
+                    label: t('Dashboards'),
                     to: `/organizations/${organization.slug}/dashboards/`,
                   },
                   {
-                    label: 'Manage Dashboards',
+                    label: t('Manage Dashboards'),
                   },
                 ]}
               />
               <Layout.Title>{t('Manage Dashboards')}</Layout.Title>
             </Layout.HeaderContent>
-            {/* <PageHeader>
-              <PageHeading>{t('Manage Dashboards')}</PageHeading>
-<<<<<<< HEAD
-              <Button
-                data-test-id="dashboard-create"
-                onClick={event => {
-                  event.preventDefault();
-                  this.onCreate();
-                }}
-                priority="primary"
-                icon={<IconAdd size="xs" isCircled />}
-              >
-                {t('Create Dashboard')}
-              </Button>
-            </PageHeader>
-            {this.renderActions()}
-            {this.renderDashboards()}
-          </PageContent>
-=======
-            </PageHeader> */}
+
+            <Layout.HeaderActions>
+              <ButtonBar gap={1}>
+                <Button
+                  data-test-id="dashboard-create"
+                  onClick={event => {
+                    event.preventDefault();
+                    this.onCreate();
+                  }}
+                  priority="primary"
+                  icon={<IconAdd size="xs" isCircled />}
+                >
+                  {t('Create Dashboard')}
+                </Button>
+              </ButtonBar>
+            </Layout.HeaderActions>
           </Layout.Header>
           <Layout.Body>
             <Layout.Main fullWidth>
@@ -176,7 +170,6 @@
               {this.renderDashboards()}
             </Layout.Main>
           </Layout.Body>
->>>>>>> ee95a3e4
         </LightWeightNoProjectMessage>
       </Feature>
     );
