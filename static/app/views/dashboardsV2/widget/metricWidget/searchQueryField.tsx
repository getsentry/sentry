--- conflicted
+++ resolved
@@ -34,19 +34,10 @@
   }
 
   function fetchTagValues(tagKey: string) {
-<<<<<<< HEAD
-    return api.requestPromise(
-      `/organizations/${orgSlug}/metrics/tags/${tagKey}/?project=${projectId}`,
-      {
-        method: 'GET',
-      }
-    );
-=======
     return api.requestPromise(`/organizations/${orgSlug}/metrics/tags/${tagKey}/`, {
       method: 'GET',
       query: {project: projectId},
     });
->>>>>>> 8d4482f0
   }
 
   function getTagValues(tag: Tag, _query: string): Promise<string[]> {
