--- conflicted
+++ resolved
@@ -1,10 +1,6 @@
 import React from 'react';
 import {RouteComponentProps} from 'react-router';
-<<<<<<< HEAD
-=======
-import {components, OptionProps} from 'react-select';
 import {withTheme} from '@emotion/react';
->>>>>>> 6e45d79a
 import styled from '@emotion/styled';
 import cloneDeep from 'lodash/cloneDeep';
 import set from 'lodash/set';
@@ -221,6 +217,7 @@
             title={title}
             onChangeTitle={newTitle => this.handleFieldChange('title', newTitle)}
             onSave={this.handleSave}
+            disabled
           />
           <Layout.Body>
             <BuildSteps>
