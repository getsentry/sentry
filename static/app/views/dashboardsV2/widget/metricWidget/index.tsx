import {InjectedRouter} from 'react-router';
import {components, OptionProps, SingleValueProps} from 'react-select';
import {withTheme} from '@emotion/react';
import styled from '@emotion/styled';
import {Location, LocationDescriptor} from 'history';
import cloneDeep from 'lodash/cloneDeep';
import set from 'lodash/set';

import ProjectBadge from 'app/components/idBadge/projectBadge';
import * as Layout from 'app/components/layouts/thirds';
import PickProjectToContinue from 'app/components/pickProjectToContinue';
import {t} from 'app/locale';
import {PageContent} from 'app/styles/organization';
import space from 'app/styles/space';
import {GlobalSelection, Organization, Project} from 'app/types';
import {Theme} from 'app/utils/theme';
import withGlobalSelection from 'app/utils/withGlobalSelection';
import withProjects from 'app/utils/withProjects';
import AsyncView from 'app/views/asyncView';
import SelectField from 'app/views/settings/components/forms/selectField';

import {DashboardDetails} from '../../types';
import BuildStep from '../buildStep';
import BuildSteps from '../buildSteps';
import ChooseDataSetStep from '../choseDataStep';
import Header from '../header';
import {DataSet, DisplayType, displayTypes} from '../utils';

import Card from './card';
import FiltersAndGroups from './filtersAndGroups';
import Queries from './queries';
import {MetricMeta, MetricQuery, MetricTag} from './types';

type Props = AsyncView['props'] & {
  dashboardTitle: DashboardDetails['title'];
  theme: Theme;
  organization: Organization;
  projects: Project[];
  router: InjectedRouter;
  location: Location;
  loadingProjects: boolean;
  selection: GlobalSelection;
  goBackLocation: LocationDescriptor;
  onChangeDataSet: (dataSet: DataSet) => void;
};

type State = AsyncView['state'] &
  Pick<React.ComponentProps<typeof FiltersAndGroups>, 'groupBy' | 'searchQuery'> & {
    title: string;
    displayType: DisplayType;
    metricMetas: MetricMeta[] | null;
    metricTags: MetricTag[] | null;
    queries: MetricQuery[];
  };

class MetricWidget extends AsyncView<Props, State> {
  shouldReload = true;

  getDefaultState() {
    return {
      ...super.getDefaultState(),
      title: t('Custom %s Widget', displayTypes[DisplayType.AREA]),
      displayType: DisplayType.AREA,
      metricMetas: [],
      metricTags: [],
      queries: [{}],
    };
  }

  get project() {
    const {projects, location} = this.props;
    const {query} = location;
    const {project: projectId} = query;

    return projects.find(project => project.id === projectId);
  }

  getEndpoints(): ReturnType<AsyncView['getEndpoints']> {
    const {organization, loadingProjects} = this.props;

    if (this.isProjectMissingInUrl() || loadingProjects || !this.project) {
      return [];
    }

    const orgSlug = organization.slug;
<<<<<<< HEAD
=======
    const projectId = this.project.id;
>>>>>>> 8d4482f0

    return [
      [
        'metricMetas',
<<<<<<< HEAD
        `/organizations/${orgSlug}/metrics/meta/?project=${this.project.id}`,
      ],
      [
        'metricTags',
        `/organizations/${orgSlug}/metrics/tags/?project=${this.project.id}`,
=======
        `/organizations/${orgSlug}/metrics/meta/`,
        {query: {project: projectId}},
      ],
      [
        'metricTags',
        `/organizations/${orgSlug}/metrics/tags/`,
        {query: {project: projectId}},
>>>>>>> 8d4482f0
      ],
    ];
  }

  componentDidUpdate(prevProps: Props, prevState: State) {
    if (prevProps.loadingProjects && !this.props.loadingProjects) {
      this.reloadData();
    }

    if (!prevState.metricMetas?.length && !!this.state.metricMetas?.length) {
      this.handleChangeQuery(0, {metricMeta: this.state.metricMetas[0]});
    }

    super.componentDidUpdate(prevProps, prevState);
  }

  handleFieldChange = <F extends keyof State>(field: F, value: State[F]) => {
    this.setState(state => {
      const newState = cloneDeep(state);
      set(newState, field, value);

      if (field === 'displayType') {
        if (
          state.title === t('Custom %s Widget', state.displayType) ||
          state.title === t('Custom %s Widget', DisplayType.AREA)
        ) {
          return {
            ...newState,
            title: t('Custom %s Widget', displayTypes[value]),
            widgetErrors: undefined,
          };
        }
      }

      if (field === 'groupBy') {
        return {
          ...newState,
          queries: newState.queries.map(query => ({...query, groupBy: value})),
          widgetErrors: undefined,
        };
      }

      return {...newState, widgetErrors: undefined};
    });
  };

  handleRemoveQuery = (index: number) => {
    this.setState(state => {
      const newState = cloneDeep(state);
      newState.queries.splice(index, 1);
      return newState;
    });
  };

  handleAddQuery = () => {
    this.setState(state => {
      const newState = cloneDeep(state);
      newState.queries.push({});
      return newState;
    });
  };

  handleChangeQuery = (index: number, query: MetricQuery) => {
    const isMetricNew =
      this.state.queries[index].metricMeta?.name !== query.metricMeta?.name;

    if (isMetricNew) {
      query.aggregation = query.metricMeta ? query.metricMeta.operations[0] : undefined;
    }

    this.setState(state => {
      const newState = cloneDeep(state);
      set(newState, `queries.${index}`, query);
      return newState;
    });
  };

  handleProjectChange = (projectId: number) => {
    const {router, location} = this.props;

    // if we change project, we need to sync the project slug in the URL
    router.replace({
      pathname: location.pathname,
      query: {
        ...location.query,
        project: projectId,
      },
    });
  };

  isProjectMissingInUrl() {
    const projectId = this.props.location.query.project;
    return !projectId || typeof projectId !== 'string';
  }

  renderLoading() {
    return this.renderBody();
  }

  renderBody() {
    const {
      organization,
      router,
      projects,
      onChangeDataSet,
      selection,
      location,
      loadingProjects,
      goBackLocation,
      dashboardTitle,
    } = this.props;
    const {title, metricTags, searchQuery, groupBy, metricMetas, queries, displayType} =
      this.state;
    const orgSlug = organization.slug;

    if (loadingProjects) {
      return this.renderLoading();
    }

    const selectedProject = this.project;

    if (this.isProjectMissingInUrl() || !selectedProject) {
      return (
        <PickProjectToContinue
          router={router}
          projects={projects.map(project => ({id: project.id, slug: project.slug}))}
          nextPath={{
            pathname: location.pathname,
            query: location.query,
          }}
          noProjectRedirectPath={goBackLocation}
        />
      );
    }

    if (!metricTags || !metricMetas) {
      return null;
    }

    return (
      <StyledPageContent>
        <Header
          orgSlug={orgSlug}
          title={title}
          dashboardTitle={dashboardTitle}
          goBackLocation={goBackLocation}
          onChangeTitle={newTitle => this.handleFieldChange('title', newTitle)}
        />
        <Layout.Body>
          <BuildSteps>
            <ChooseDataSetStep value={DataSet.METRICS} onChange={onChangeDataSet} />
            <BuildStep
              title={t('Choose your visualization')}
              description={t(
                'This is a preview of how your widget will appear in the dashboard.'
              )}
            >
              <VisualizationWrapper>
                <StyledSelectField
                  name="displayType"
                  options={[DisplayType.LINE, DisplayType.BAR, DisplayType.AREA].map(
                    value => ({value, label: displayTypes[value]})
                  )}
                  value={displayType}
                  onChange={value => {
                    this.handleFieldChange('displayType', value);
                  }}
                  inline={false}
                  flexibleControlStateSize
                  stacked
                />
                <Card
                  router={router}
                  location={location}
                  selection={selection}
                  organization={organization}
                  api={this.api}
                  project={selectedProject}
                  widget={{
                    title,
                    searchQuery,
                    displayType,
                    groupings: queries,
                  }}
                />
              </VisualizationWrapper>
            </BuildStep>
            <BuildStep
              title={t('Choose your project')}
              description={t('You’ll need to select a project to set metrics on.')}
            >
              <StyledSelectField
                name="project"
                options={projects.map(project => ({value: project, label: project.slug}))}
                onChange={project => this.handleProjectChange(project.id)}
                value={selectedProject}
                components={{
                  Option: ({
                    label,
                    ...optionProps
                  }: OptionProps<{
                    label: string;
                    value: Project;
                  }>) => {
                    const {data} = optionProps;
                    return (
                      <components.Option label={label} {...optionProps}>
                        <ProjectBadge project={data.value} avatarSize={18} disableLink />
                      </components.Option>
                    );
                  },
                  SingleValue: ({
                    data,
                    ...props
                  }: SingleValueProps<{
                    label: string;
                    value: Project;
                  }>) => (
                    <components.SingleValue data={data} {...props}>
                      <ProjectBadge project={data.value} avatarSize={18} disableLink />
                    </components.SingleValue>
                  ),
                }}
                styles={{
                  control: provided => ({
                    ...provided,
                    boxShadow: 'none',
                  }),
                }}
                allowClear={false}
                inline={false}
                flexibleControlStateSize
                stacked
              />
            </BuildStep>
            <BuildStep
              title={t('Choose your metrics')}
              description={t(
                'We’ll use this to determine what gets graphed in the y-axis and any additional overlays.'
              )}
            >
              <Queries
                metricMetas={metricMetas}
                queries={queries}
                onAddQuery={this.handleAddQuery}
                onRemoveQuery={this.handleRemoveQuery}
                onChangeQuery={this.handleChangeQuery}
              />
            </BuildStep>
            <BuildStep
              title={t('Add filters and groups')}
              description={t('Select a tag to compare releases, session data, etc.')}
            >
              <FiltersAndGroups
                api={this.api}
                orgSlug={organization.slug}
                projectId={selectedProject.id}
                metricTags={metricTags}
                searchQuery={searchQuery}
                groupBy={groupBy}
                onChangeSearchQuery={value => {
                  this.handleFieldChange('searchQuery', value);
                }}
                onChangeGroupBy={value => {
                  this.handleFieldChange('groupBy', value);
                }}
              />
            </BuildStep>
          </BuildSteps>
        </Layout.Body>
      </StyledPageContent>
    );
  }
}

export default withTheme(withProjects(withGlobalSelection(MetricWidget)));

const StyledPageContent = styled(PageContent)`
  padding: 0;
`;

const StyledSelectField = styled(SelectField)`
  padding-right: 0;
`;

const VisualizationWrapper = styled('div')`
  display: grid;
  grid-gap: ${space(1.5)};
`;<|MERGE_RESOLUTION|>--- conflicted
+++ resolved
@@ -83,21 +83,11 @@
     }
 
     const orgSlug = organization.slug;
-<<<<<<< HEAD
-=======
     const projectId = this.project.id;
->>>>>>> 8d4482f0
 
     return [
       [
         'metricMetas',
-<<<<<<< HEAD
-        `/organizations/${orgSlug}/metrics/meta/?project=${this.project.id}`,
-      ],
-      [
-        'metricTags',
-        `/organizations/${orgSlug}/metrics/tags/?project=${this.project.id}`,
-=======
         `/organizations/${orgSlug}/metrics/meta/`,
         {query: {project: projectId}},
       ],
@@ -105,7 +95,6 @@
         'metricTags',
         `/organizations/${orgSlug}/metrics/tags/`,
         {query: {project: projectId}},
->>>>>>> 8d4482f0
       ],
     ];
   }
