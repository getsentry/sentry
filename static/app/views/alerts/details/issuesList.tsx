--- conflicted
+++ resolved
@@ -126,16 +126,12 @@
                   <Count value={issue.count} />
                 </AlignRight>
                 <div>
-<<<<<<< HEAD
                   <StyledDateTime
                     date={getDynamicText({
-                      value: issue.lastSeen,
+                      value: lastTriggered,
                       fixed: 'Mar 16, 2020 9:10:13 AM UTC',
                     })}
                   />
-=======
-                  <StyledDateTime date={lastTriggered} />
->>>>>>> d8b7a96d
                 </div>
               </Fragment>
             );
