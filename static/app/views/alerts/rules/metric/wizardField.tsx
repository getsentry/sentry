--- conflicted
+++ resolved
@@ -10,15 +10,8 @@
 import type {Project} from 'sentry/types/project';
 import type {QueryFieldValue} from 'sentry/utils/discover/fields';
 import {explodeFieldString, generateFieldAsString} from 'sentry/utils/discover/fields';
-<<<<<<< HEAD
-import {
-  hasCustomMetrics,
-  hasCustomMetricsExtractionRules,
-} from 'sentry/utils/metrics/features';
+import {hasCustomMetrics} from 'sentry/utils/metrics/features';
 import InsightsMetricField from 'sentry/views/alerts/rules/metric/insightsMetricField';
-=======
-import {hasCustomMetrics} from 'sentry/utils/metrics/features';
->>>>>>> 73b0d121
 import MriField from 'sentry/views/alerts/rules/metric/mriField';
 import type {Dataset} from 'sentry/views/alerts/rules/metric/types';
 import type {AlertType} from 'sentry/views/alerts/wizard/options';
@@ -139,25 +132,14 @@
               label: AlertWizardAlertNames.custom_transactions,
               value: 'custom_transactions',
             },
-<<<<<<< HEAD
-        ...(hasCustomMetricsExtractionRules(organization)
+        ...(hasInsightsAlerts(organization)
           ? [
               {
-                label: AlertWizardAlertNames.span_metrics,
-                value: 'span_metrics' as const,
+                label: AlertWizardAlertNames.insights_metrics,
+                value: 'insights_metrics' as const,
               },
             ]
           : []),
-        ...(hasInsightsAlerts(organization)
-          ? [
-              {
-                label: AlertWizardAlertNames.insights_metrics,
-                value: 'insights_metrics' as const,
-              },
-            ]
-          : []),
-=======
->>>>>>> 73b0d121
       ],
     },
   ];
@@ -216,13 +198,6 @@
                 aggregate={aggregate}
                 onChange={newAggregate => onChange(newAggregate, {})}
               />
-<<<<<<< HEAD
-            ) : alertType === 'span_metrics' ? (
-              <SpanMetricField
-                project={project}
-                field={aggregate}
-                onChange={newAggregate => onChange(newAggregate, {})}
-              />
             ) : alertType === 'insights_metrics' ? (
               <InsightsMetricField
                 project={project}
@@ -231,8 +206,6 @@
                   return onChange(newAggregate, {});
                 }}
               />
-=======
->>>>>>> 73b0d121
             ) : (
               <StyledQueryField
                 filterPrimaryOptions={option =>
