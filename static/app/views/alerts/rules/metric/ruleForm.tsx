--- conflicted
+++ resolved
@@ -57,11 +57,7 @@
 import {getEventTypeFilter} from 'sentry/views/alerts/rules/metric/utils/getEventTypeFilter';
 import hasThresholdValue from 'sentry/views/alerts/rules/metric/utils/hasThresholdValue';
 import {isOnDemandMetricAlert} from 'sentry/views/alerts/rules/metric/utils/onDemandMetricAlert';
-<<<<<<< HEAD
-import {isEapAlert, isValidLogsAlert} from 'sentry/views/alerts/rules/utils';
-=======
-import {isEapAlertType} from 'sentry/views/alerts/rules/utils';
->>>>>>> 6723b064
+import {isEapAlertType, isValidLogsAlert} from 'sentry/views/alerts/rules/utils';
 import {AlertRuleType, type Anomaly} from 'sentry/views/alerts/types';
 import {ruleNeedsErrorMigration} from 'sentry/views/alerts/utils/migrationUi';
 import type {MetricAlertType} from 'sentry/views/alerts/wizard/options';
@@ -187,11 +183,7 @@
     const {alertType, query, eventTypes, dataset} = this.state;
     const eventTypeFilter = getEventTypeFilter(this.state.dataset, eventTypes);
     const queryWithTypeFilter = (
-<<<<<<< HEAD
-      isEapAlert(alertType)
-=======
       isEapAlertType(alertType)
->>>>>>> 6723b064
         ? query
         : query
           ? `(${query}) AND (${eventTypeFilter})`
@@ -275,7 +267,7 @@
       project: this.props.project,
       owner: rule.owner,
       alertType,
-      traceItemType: isEapAlert(alertType) ? eventTypes[0] : undefined,
+      traceItemType: isEapAlertType(alertType) ? eventTypes[0] : undefined,
     };
   }
 
@@ -1054,11 +1046,7 @@
     if (!isOnDemandMetricAlert(dataset, aggregate, query)) {
       this.handleMEPAlertDataset(data);
     }
-<<<<<<< HEAD
-    if (isEapAlert(this.state.alertType)) {
-=======
     if (isEapAlertType(this.state.alertType)) {
->>>>>>> 6723b064
       this.handleEAPMetricsAlertDataset(data);
     }
   };
@@ -1221,11 +1209,7 @@
     let formattedAggregate = aggregate;
 
     const func = parseFunction(aggregate);
-<<<<<<< HEAD
-    if (func && isEapAlert(alertType)) {
-=======
     if (func && isEapAlertType(alertType)) {
->>>>>>> 6723b064
       formattedAggregate = prettifyParsedFunction(func);
     }
 
@@ -1258,11 +1242,7 @@
     };
 
     let formattedQuery = `event.type:${eventTypes?.join(',')}`;
-<<<<<<< HEAD
-    if (isEapAlert(alertType)) {
-=======
     if (isEapAlertType(alertType)) {
->>>>>>> 6723b064
       formattedQuery = '';
     }
 
