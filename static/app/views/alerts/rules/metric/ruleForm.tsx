import type {ComponentProps, ReactNode} from 'react';
import styled from '@emotion/styled';
import * as Sentry from '@sentry/react';

import type {Indicator} from 'sentry/actionCreators/indicator';
import {
  addErrorMessage,
  addSuccessMessage,
  clearIndicators,
} from 'sentry/actionCreators/indicator';
import {fetchOrganizationTags} from 'sentry/actionCreators/tags';
import {hasEveryAccess} from 'sentry/components/acl/access';
import {Alert} from 'sentry/components/alert';
import {Button} from 'sentry/components/button';
import {HeaderTitleLegend} from 'sentry/components/charts/styles';
import CircleIndicator from 'sentry/components/circleIndicator';
import Confirm from 'sentry/components/confirm';
import DeprecatedAsyncComponent from 'sentry/components/deprecatedAsyncComponent';
import type {FormProps} from 'sentry/components/forms/form';
import Form from 'sentry/components/forms/form';
import FormModel from 'sentry/components/forms/model';
import * as Layout from 'sentry/components/layouts/thirds';
import List from 'sentry/components/list';
import ListItem from 'sentry/components/list/listItem';
import {t, tct} from 'sentry/locale';
import IndicatorStore from 'sentry/stores/indicatorStore';
import {space} from 'sentry/styles/space';
import type {PlainRoute, RouteComponentProps} from 'sentry/types/legacyReactRouter';
import type {
  Confidence,
  EventsStats,
  MultiSeriesEventsStats,
  Organization,
} from 'sentry/types/organization';
import type {Project} from 'sentry/types/project';
import {defined} from 'sentry/utils';
import {metric, trackAnalytics} from 'sentry/utils/analytics';
import type EventView from 'sentry/utils/discover/eventView';
import {parseFunction, prettifyParsedFunction} from 'sentry/utils/discover/fields';
import {AggregationKey} from 'sentry/utils/fields';
import {isOnDemandQueryString} from 'sentry/utils/onDemandMetrics';
import {
  hasOnDemandMetricAlertFeature,
  shouldShowOnDemandMetricAlertUI,
} from 'sentry/utils/onDemandMetrics/features';
import normalizeUrl from 'sentry/utils/url/normalizeUrl';
import withProjects from 'sentry/utils/withProjects';
import {IncompatibleAlertQuery} from 'sentry/views/alerts/rules/metric/incompatibleAlertQuery';
import {OnDemandThresholdChecker} from 'sentry/views/alerts/rules/metric/onDemandThresholdChecker';
import RuleNameOwnerForm from 'sentry/views/alerts/rules/metric/ruleNameOwnerForm';
import ThresholdTypeForm from 'sentry/views/alerts/rules/metric/thresholdTypeForm';
import Triggers from 'sentry/views/alerts/rules/metric/triggers';
import TriggersChart, {ErrorChart} from 'sentry/views/alerts/rules/metric/triggers/chart';
import {
  determineMultiSeriesConfidence,
  determineSeriesConfidence,
} from 'sentry/views/alerts/rules/metric/utils/determineSeriesConfidence';
import {getEventTypeFilter} from 'sentry/views/alerts/rules/metric/utils/getEventTypeFilter';
import hasThresholdValue from 'sentry/views/alerts/rules/metric/utils/hasThresholdValue';
import {isOnDemandMetricAlert} from 'sentry/views/alerts/rules/metric/utils/onDemandMetricAlert';
import {AlertRuleType, type Anomaly} from 'sentry/views/alerts/types';
import {ruleNeedsErrorMigration} from 'sentry/views/alerts/utils/migrationUi';
import type {MetricAlertType} from 'sentry/views/alerts/wizard/options';
import {
  AlertWizardAlertNames,
  DatasetMEPAlertQueryTypes,
} from 'sentry/views/alerts/wizard/options';
import {getAlertTypeFromAggregateDataset} from 'sentry/views/alerts/wizard/utils';
import {isEventsStats} from 'sentry/views/dashboards/utils/isEventsStats';
import {ProjectPermissionAlert} from 'sentry/views/settings/project/projectPermissionAlert';

import {isCrashFreeAlert} from './utils/isCrashFreeAlert';
import {addOrUpdateRule} from './actions';
import {
  createDefaultTrigger,
  DEFAULT_CHANGE_COMP_DELTA,
  DEFAULT_CHANGE_TIME_WINDOW,
  DEFAULT_COUNT_TIME_WINDOW,
  DEFAULT_DYNAMIC_TIME_WINDOW,
} from './constants';
import RuleConditionsForm from './ruleConditionsForm';
import {
  AlertRuleComparisonType,
  AlertRuleSeasonality,
  AlertRuleSensitivity,
  AlertRuleThresholdType,
  AlertRuleTriggerType,
  Dataset,
  type EventTypes,
  type MetricActionTemplate,
  type MetricRule,
  TimeWindow,
  type Trigger,
  type UnsavedMetricRule,
} from './types';

const POLLING_MAX_TIME_LIMIT = 3 * 60000;

type RuleTaskResponse = {
  status: 'pending' | 'failed' | 'success';
  alertRule?: MetricRule;
  error?: string;
};

type HistoricalDataset = ReturnType<typeof formatStatsToHistoricalDataset>;

type Props = {
  organization: Organization;
  project: Project;
  projects: Project[];
  routes: PlainRoute[];
  rule: MetricRule;
  userTeamIds: string[];
  disableProjectSelector?: boolean;
  eventView?: EventView;
  isDuplicateRule?: boolean;
  ruleId?: string;
  sessionId?: string;
} & RouteComponentProps<{projectId?: string; ruleId?: string}> & {
    onSubmitSuccess?: FormProps['onSubmitSuccess'];
  } & DeprecatedAsyncComponent['props'];

type State = {
  aggregate: string;
  alertType: MetricAlertType;
  anomalies: Anomaly[];
  // `null` means loading
  availableActions: MetricActionTemplate[] | null;
  comparisonType: AlertRuleComparisonType;
  currentData: HistoricalDataset;
  // Rule conditions form inputs
  // Needed for TriggersChart
  dataset: Dataset;
  environment: string | null;
  eventTypes: EventTypes[];
  historicalData: HistoricalDataset;
  isQueryValid: boolean;
  project: Project;
  query: string;
  resolveThreshold: UnsavedMetricRule['resolveThreshold'];
  sensitivity: UnsavedMetricRule['sensitivity'];
  thresholdType: UnsavedMetricRule['thresholdType'];
  timeWindow: number;
  triggerErrors: Map<number, {[fieldName: string]: string}>;
  triggers: Trigger[];
  chartError?: boolean;
  chartErrorMessage?: string;
  comparisonDelta?: number;
  confidence?: Confidence;
  isExtrapolatedChartData?: boolean;
  seasonality?: AlertRuleSeasonality;
} & DeprecatedAsyncComponent['state'];

const isEmpty = (str: unknown): boolean => str === '' || !defined(str);

class RuleFormContainer extends DeprecatedAsyncComponent<Props, State> {
  form = new FormModel();
  pollingTimeout: number | undefined = undefined;
  uuid: string | null = null;

  constructor(props: any, context: any) {
    super(props, context);
    this.handleHistoricalTimeSeriesDataFetched =
      this.handleHistoricalTimeSeriesDataFetched.bind(this);
    this.handleConfidenceTimeSeriesDataFetched =
      this.handleConfidenceTimeSeriesDataFetched.bind(this);
  }

  get isDuplicateRule(): boolean {
    return Boolean(this.props.isDuplicateRule);
  }

  get chartQuery(): string {
    const {alertType, query, eventTypes, dataset} = this.state;
    const eventTypeFilter = getEventTypeFilter(this.state.dataset, eventTypes);
    const queryWithTypeFilter = (
      !['span_metrics', 'eap_metrics'].includes(alertType)
        ? query
          ? `(${query}) AND (${eventTypeFilter})`
          : eventTypeFilter
        : query
    ).trim();
    return isCrashFreeAlert(dataset) ? query : queryWithTypeFilter;
  }

  componentDidMount() {
    super.componentDidMount();
    const {organization} = this.props;
    const {project} = this.state;
    // SearchBar gets its tags from Reflux.
    fetchOrganizationTags(this.api, organization.slug, [project.id]);
  }

  componentWillUnmount() {
    window.clearTimeout(this.pollingTimeout);
  }

  getDefaultState(): State {
    const {rule, location} = this.props;
    const triggersClone = [...rule.triggers];
    const {
      aggregate: _aggregate,
      eventTypes: _eventTypes,
      dataset: _dataset,
      name,
    } = location?.query ?? {};
    const eventTypes = typeof _eventTypes === 'string' ? [_eventTypes] : _eventTypes;

    // Warning trigger is removed if it is blank when saving
    if (triggersClone.length !== 2) {
      triggersClone.push(createDefaultTrigger(AlertRuleTriggerType.WARNING));
    }

    const aggregate = _aggregate ?? rule.aggregate;
    const dataset = _dataset ?? rule.dataset;

    const isErrorMigration =
      this.props.location?.query?.migration === '1' && ruleNeedsErrorMigration(rule);
    // TODO(issues): Does this need to be smarter about where its inserting the new filter?
    const query = isErrorMigration
      ? `is:unresolved ${rule.query ?? ''}`
      : rule.query ?? '';

    return {
      ...super.getDefaultState(),
      currentData: [],
      historicalData: [],
      anomalies: [],
      name: name ?? rule.name ?? '',
      aggregate,
      dataset,
      eventTypes: eventTypes ?? rule.eventTypes ?? [],
      query,
      isQueryValid: true, // Assume valid until input is changed
      timeWindow: rule.timeWindow,
      environment: rule.environment || null,
      triggerErrors: new Map(),
      availableActions: null,
      metricExtractionRules: null,
      triggers: triggersClone,
      resolveThreshold: rule.resolveThreshold,
      sensitivity: rule.sensitivity ?? undefined,
      seasonality: rule.seasonality ?? undefined,
      thresholdType: rule.thresholdType,
      thresholdPeriod: rule.thresholdPeriod ?? 1,
      comparisonDelta: rule.comparisonDelta ?? undefined,
      comparisonType: rule.comparisonDelta
        ? AlertRuleComparisonType.CHANGE
        : rule.sensitivity
          ? AlertRuleComparisonType.DYNAMIC
          : AlertRuleComparisonType.COUNT,
      project: this.props.project,
      owner: rule.owner,
      alertType: getAlertTypeFromAggregateDataset({aggregate, dataset}),
    };
  }

  getEndpoints(): ReturnType<DeprecatedAsyncComponent['getEndpoints']> {
    const {organization} = this.props;
    // TODO(incidents): This is temporary until new API endpoints
    // We should be able to just fetch the rule if rule.id exists

    return [
      [
        'availableActions',
        `/organizations/${organization.slug}/alert-rules/available-actions/`,
      ],
    ];
  }

  goBack() {
    const {router} = this.props;
    const {organization} = this.props;

    router.push(normalizeUrl(`/organizations/${organization.slug}/alerts/rules/`));
  }

  resetPollingState = (loadingSlackIndicator: Indicator) => {
    IndicatorStore.remove(loadingSlackIndicator);
    this.uuid = null;
    this.setState({loading: false});
  };

  fetchStatus(model: FormModel) {
    const loadingSlackIndicator = IndicatorStore.addMessage(
      t('Looking for your slack channel (this can take a while)'),
      'loading'
    );
    // pollHandler calls itself until it gets either a success
    // or failed status but we don't want to poll forever so we pass
    // in a hard stop time of 3 minutes before we bail.
    const quitTime = Date.now() + POLLING_MAX_TIME_LIMIT;
    window.clearTimeout(this.pollingTimeout);
    this.pollingTimeout = window.setTimeout(() => {
      this.pollHandler(model, quitTime, loadingSlackIndicator);
    }, 1000);
  }

  pollHandler = async (
    model: FormModel,
    quitTime: number,
    loadingSlackIndicator: Indicator
  ) => {
    if (Date.now() > quitTime) {
      addErrorMessage(t('Looking for that channel took too long :('));
      this.resetPollingState(loadingSlackIndicator);
      return;
    }

    const {
      organization,
      onSubmitSuccess,
      params: {ruleId},
    } = this.props;
    const {project} = this.state;

    try {
      const response: RuleTaskResponse = await this.api.requestPromise(
        `/projects/${organization.slug}/${project.slug}/alert-rule-task/${this.uuid}/`
      );

      const {status, alertRule, error} = response;

      if (status === 'pending') {
        window.clearTimeout(this.pollingTimeout);

        this.pollingTimeout = window.setTimeout(() => {
          this.pollHandler(model, quitTime, loadingSlackIndicator);
        }, 1000);
        return;
      }

      this.resetPollingState(loadingSlackIndicator);

      if (status === 'failed') {
        this.handleRuleSaveFailure(error);
      }
      if (alertRule) {
        addSuccessMessage(ruleId ? t('Updated alert rule') : t('Created alert rule'));
        if (onSubmitSuccess) {
          onSubmitSuccess(alertRule, model);
        }
      }
    } catch {
      this.handleRuleSaveFailure(t('An error occurred'));
      this.resetPollingState(loadingSlackIndicator);
    }
  };

  /**
   * Checks to see if threshold is valid given target value, and state of
   * inverted threshold as well as the *other* threshold
   *
   * @param type The threshold type to be updated
   * @param value The new threshold value
   */
  isValidTrigger = (
    triggerIndex: number,
    trigger: Trigger,
    errors: any,
    resolveThreshold: number | '' | null
  ): boolean => {
    const {alertThreshold} = trigger;
    const {thresholdType} = this.state;

    // If value and/or other value is empty
    // then there are no checks to perform against
    if (!hasThresholdValue(alertThreshold) || !hasThresholdValue(resolveThreshold)) {
      return true;
    }

    // If this is alert threshold and not inverted, it can't be below resolve
    // If this is alert threshold and inverted, it can't be above resolve
    // If this is resolve threshold and not inverted, it can't be above resolve
    // If this is resolve threshold and inverted, it can't be below resolve
    // Since we're comparing non-inclusive thresholds here (>, <), we need
    // to modify the values when we compare. An example of why:
    // Alert > 0, resolve < 1. This means that we want to alert on values
    // of 1 or more, and resolve on values of 0 or less. This is valid, but
    // without modifying the values, this boundary case will fail.
    const isValid =
      thresholdType === AlertRuleThresholdType.BELOW
        ? alertThreshold - 1 < resolveThreshold + 1
        : alertThreshold + 1 > resolveThreshold - 1;

    const otherErrors = errors.get(triggerIndex) || {};

    if (isValid) {
      return true;
    }

    // Not valid... let's figure out an error message
    const isBelow = thresholdType === AlertRuleThresholdType.BELOW;
    let errorMessage = '';

    if (typeof resolveThreshold !== 'number') {
      errorMessage = isBelow
        ? t('Resolution threshold must be greater than alert')
        : t('Resolution threshold must be less than alert');
    } else {
      errorMessage = isBelow
        ? t('Alert threshold must be less than resolution')
        : t('Alert threshold must be greater than resolution');
    }

    errors.set(triggerIndex, {
      ...otherErrors,
      alertThreshold: errorMessage,
    });

    return false;
  };

  validateFieldInTrigger({errors, triggerIndex, field, message, isValid}: any) {
    // If valid, reset error for fieldName
    if (isValid()) {
      const {[field]: _validatedField, ...otherErrors} = errors.get(triggerIndex) || {};

      if (Object.keys(otherErrors).length > 0) {
        errors.set(triggerIndex, otherErrors);
      } else {
        errors.delete(triggerIndex);
      }

      return errors;
    }

    if (!errors.has(triggerIndex)) {
      errors.set(triggerIndex, {});
    }
    const currentErrors = errors.get(triggerIndex);

    errors.set(triggerIndex, {
      ...currentErrors,
      [field]: message,
    });

    return errors;
  }

  /**
   * Validate triggers
   *
   * @return Returns true if triggers are valid
   */
  validateTriggers(
    triggers = this.state.triggers,
    thresholdType = this.state.thresholdType,
    resolveThreshold = this.state.resolveThreshold,
    changedTriggerIndex?: number
  ) {
    const {comparisonType} = this.state;
    const triggerErrors = new Map();
    // If we have an anomaly detection alert, then we don't need to validate the thresholds, but we do need to set them to 0
    if (comparisonType === AlertRuleComparisonType.DYNAMIC) {
      // NOTE: we don't support warning triggers for anomaly detection alerts yet
      // once we do, uncomment this code and delete 475-478:
      // triggers.forEach(trigger => {
      //   trigger.alertThreshold = 0;
      // });
      const criticalTriggerIndex = triggers.findIndex(
        ({label}) => label === AlertRuleTriggerType.CRITICAL
      );
      const warningTriggerIndex = criticalTriggerIndex ^ 1;
      const triggersCopy = [...triggers];
      const criticalTrigger = triggersCopy[criticalTriggerIndex]!;
      const warningTrigger = triggersCopy[warningTriggerIndex]!;
      criticalTrigger.alertThreshold = 0;
      warningTrigger.alertThreshold = ''; // we need to set this to empty
      this.setState({triggers: triggersCopy});
      return triggerErrors; // return an empty map
    }
    const requiredFields = ['label', 'alertThreshold'];
    triggers.forEach((trigger, triggerIndex) => {
      requiredFields.forEach(field => {
        // check required fields
        this.validateFieldInTrigger({
          errors: triggerErrors,
          triggerIndex,
          isValid: (): boolean => {
            if (trigger.label === AlertRuleTriggerType.CRITICAL) {
              // @ts-expect-error TS(7053): Element implicitly has an 'any' type because expre... Remove this comment to see the full error message
              return !isEmpty(trigger[field]);
            }

            // If warning trigger has actions, it must have a value
            // @ts-expect-error TS(7053): Element implicitly has an 'any' type because expre... Remove this comment to see the full error message
            return trigger.actions.length === 0 || !isEmpty(trigger[field]);
          },
          field,
          message: t('Field is required'),
        });
      });

      // Check thresholds
      this.isValidTrigger(
        changedTriggerIndex ?? triggerIndex,
        trigger,
        triggerErrors,
        resolveThreshold
      );
    });

    // If we have 2 triggers, we need to make sure that the critical and warning
    // alert thresholds are valid (e.g. if critical is above x, warning must be less than x)
    const criticalTriggerIndex = triggers.findIndex(
      ({label}) => label === AlertRuleTriggerType.CRITICAL
    );
    const warningTriggerIndex = criticalTriggerIndex ^ 1;
    const criticalTrigger = triggers[criticalTriggerIndex]!;
    const warningTrigger = triggers[warningTriggerIndex]!;

    const isEmptyWarningThreshold = isEmpty(warningTrigger.alertThreshold);
    const warningThreshold = warningTrigger.alertThreshold ?? 0;
    const criticalThreshold = criticalTrigger.alertThreshold ?? 0;

    const hasError =
      thresholdType === AlertRuleThresholdType.ABOVE ||
      comparisonType === AlertRuleComparisonType.CHANGE
        ? warningThreshold > criticalThreshold
        : warningThreshold < criticalThreshold;

    if (hasError && !isEmptyWarningThreshold) {
      [criticalTriggerIndex, warningTriggerIndex].forEach(index => {
        const otherErrors = triggerErrors.get(index) ?? {};
        triggerErrors.set(index, {
          ...otherErrors,
          alertThreshold:
            thresholdType === AlertRuleThresholdType.ABOVE ||
            comparisonType === AlertRuleComparisonType.CHANGE
              ? t('Warning threshold must be less than critical threshold')
              : t('Warning threshold must be greater than critical threshold'),
        });
      });
    }

    return triggerErrors;
  }

  handleFieldChange = (name: string, value: unknown) => {
    const {projects} = this.props;
    const {timeWindow, chartError} = this.state;
    if (chartError) {
      this.setState({chartError: false, chartErrorMessage: undefined});
    }

    if (name === 'alertType') {
      if (value === 'crash_free_sessions' || value === 'crash_free_users') {
        this.setState({comparisonType: AlertRuleComparisonType.COUNT});
      }
      this.setState(({dataset}) => ({
        alertType: value as MetricAlertType,
        dataset: this.checkOnDemandMetricsDataset(dataset, this.state.query),
        timeWindow:
          ['span_metrics'].includes(value as string) &&
          timeWindow === TimeWindow.ONE_MINUTE
            ? TimeWindow.FIVE_MINUTES
            : timeWindow,
      }));
      return;
    }

    if (name === 'projectId') {
      this.setState(
        ({project}) => {
          return {
            projectId: value,
            project: projects.find(({id}) => id === value) ?? project,
          };
        },
        () => {
          this.reloadData();
        }
      );
    }

    if (
      [
        'aggregate',
        'dataset',
        'eventTypes',
        'timeWindow',
        'environment',
        'comparisonDelta',
        'alertType',
      ].includes(name)
    ) {
      this.setState(({dataset: _dataset, aggregate, alertType}) => {
        const dataset = this.checkOnDemandMetricsDataset(
          name === 'dataset' ? (value as Dataset) : _dataset,
          this.state.query
        );

        const newAlertType = getAlertTypeFromAggregateDataset({
          aggregate,
          dataset,
        });

        return {
          [name]: value,
          alertType: alertType !== newAlertType ? 'custom_transactions' : alertType,
          dataset,
        };
      });
    }
  };

  // We handle the filter update outside of the fieldChange handler since we
  // don't want to update the filter on every input change, just on blurs and
  // searches.
  handleFilterUpdate = (query: string, isQueryValid: boolean) => {
    const {organization, sessionId} = this.props;

    trackAnalytics('alert_builder.filter', {
      organization,
      session_id: sessionId,
      query,
    });

    const dataset = this.checkOnDemandMetricsDataset(this.state.dataset, query);
    this.setState({query, dataset, isQueryValid});
  };

  validateOnDemandMetricAlert() {
    if (
      !isOnDemandMetricAlert(this.state.dataset, this.state.aggregate, this.state.query)
    ) {
      return true;
    }

    return !this.state.aggregate.includes(AggregationKey.PERCENTILE);
  }

  validateSubmit = (model: any) => {
    // This validates all fields *except* for Triggers
    const validRule = model.validateForm();

    // Validate Triggers
    const triggerErrors = this.validateTriggers();
    const validTriggers = Array.from(triggerErrors).length === 0;
    const validOnDemandAlert = this.validateOnDemandMetricAlert();

    if (!validTriggers) {
      this.setState(state => ({
        triggerErrors: new Map([...triggerErrors, ...state.triggerErrors]),
      }));
    }

    if (!validRule || !validTriggers) {
      const missingFields = [
        !validRule && t('name'),
        !validRule && !validTriggers && t('and'),
        !validTriggers && t('critical threshold'),
      ].filter(x => x);

      addErrorMessage(t('Alert not valid: missing %s', missingFields.join(' ')));
      return false;
    }

    if (!validOnDemandAlert) {
      addErrorMessage(
        t('%s is not supported for on-demand metric alerts', this.state.aggregate)
      );
      return false;
    }

    return true;
  };

  handleSubmit = async (
    _data: Partial<MetricRule>,
    _onSubmitSuccess: any,
    _onSubmitError: any,
    _e: any,
    model: FormModel
  ) => {
    if (!this.validateSubmit(model)) {
      return;
    }

    const {
      organization,
      rule,
      onSubmitSuccess,
      location,
      sessionId,
      params: {ruleId},
    } = this.props;
    const {
      project,
      aggregate,
      resolveThreshold,
      triggers,
      thresholdType,
      thresholdPeriod,
      comparisonDelta,
      timeWindow,
      eventTypes,
      sensitivity,
      seasonality,
      comparisonType,
    } = this.state;
    // Remove empty warning trigger
    const sanitizedTriggers = triggers.filter(
      trigger =>
        trigger.label !== AlertRuleTriggerType.WARNING || !isEmpty(trigger.alertThreshold)
    );

    // form model has all form state data, however we use local state to keep
    // track of the list of triggers (and actions within triggers)
    const loadingIndicator = IndicatorStore.addMessage(
      t('Saving your alert rule, hold on...'),
      'loading'
    );
    await Sentry.withScope(async scope => {
      try {
        scope.setTag('type', AlertRuleType.METRIC);
        scope.setTag('operation', !rule.id ? 'create' : 'edit');
        for (const trigger of sanitizedTriggers) {
          for (const action of trigger.actions) {
            if (action.type === 'slack' || action.type === 'discord') {
              scope.setTag(action.type, true);
            }
          }
        }
        scope.setExtra('actions', sanitizedTriggers);

        metric.startSpan({name: 'saveAlertRule'});

        const detectionTypes = new Map([
          [AlertRuleComparisonType.COUNT, 'static'],
          [AlertRuleComparisonType.CHANGE, 'percent'],
          [AlertRuleComparisonType.DYNAMIC, 'dynamic'],
        ]);
        const detectionType = detectionTypes.get(comparisonType) ?? '';
        const dataset = this.determinePerformanceDataset();
        this.setState({loading: true});
        // Add or update is just the PUT/POST to the org alert-rules api
        // we're splatting the full rule in, then overwriting all the data?
        const [data, , resp] = await addOrUpdateRule(
          this.api,
          organization.slug,
          {
            ...rule, // existing rule
            ...model.getTransformedData(), // form data
            projects: [project.slug],
            triggers: sanitizedTriggers,
            resolveThreshold:
              isEmpty(resolveThreshold) ||
              detectionType === AlertRuleComparisonType.DYNAMIC
                ? null
                : resolveThreshold,
            thresholdType,
            thresholdPeriod,
            comparisonDelta: comparisonDelta ?? null,
            timeWindow,
            aggregate,
            // Remove eventTypes as it is no longer required for crash free
            eventTypes: isCrashFreeAlert(rule.dataset) ? undefined : eventTypes,
            dataset,
            // @ts-expect-error TS(7053): Element implicitly has an 'any' type because expre... Remove this comment to see the full error message
            queryType: DatasetMEPAlertQueryTypes[dataset],
            sensitivity: sensitivity ?? null,
            seasonality: seasonality ?? null,
            detectionType,
          },
          {
            duplicateRule: this.isDuplicateRule ? 'true' : 'false',
            wizardV3: 'true',
            referrer: location?.query?.referrer,
            sessionId,
          }
        );
        // if we get a 202 back it means that we have an async task
        // running to lookup and verify the channel id for Slack.
        if (resp?.status === 202) {
          // if we have a uuid in state, no need to start a new polling cycle
          if (!this.uuid) {
            this.uuid = data.uuid;
            this.setState({loading: true});
            this.fetchStatus(model);
          }
        } else {
          IndicatorStore.remove(loadingIndicator);
          this.setState({loading: false});
          addSuccessMessage(ruleId ? t('Updated alert rule') : t('Created alert rule'));
          if (onSubmitSuccess) {
            onSubmitSuccess(data, model);
          }
        }
      } catch (err) {
        IndicatorStore.remove(loadingIndicator);
        this.setState({loading: false});
        const errors = err?.responseJSON
          ? Array.isArray(err?.responseJSON)
            ? err?.responseJSON
            : Object.values(err?.responseJSON)
          : [];
        let apiErrors = '';
        if (typeof errors[0] === 'object' && !Array.isArray(errors[0])) {
          // NOTE: this occurs if we get a TimeoutError when attempting to hit the Seer API
          apiErrors = ': ' + errors[0].message;
        } else {
          apiErrors = errors.length > 0 ? `: ${errors.join(', ')}` : '';
        }
        this.handleRuleSaveFailure(t('Unable to save alert%s', apiErrors));
      }
    });
  };

  /**
   * Callback for when triggers change
   *
   * Re-validate triggers on every change and reset indicators when no errors
   */
  handleChangeTriggers = (triggers: Trigger[], triggerIndex?: number) => {
    this.setState(state => {
      let triggerErrors = state.triggerErrors;

      const newTriggerErrors = this.validateTriggers(
        triggers,
        state.thresholdType,
        state.resolveThreshold,
        triggerIndex
      );
      triggerErrors = newTriggerErrors;

      if (Array.from(newTriggerErrors).length === 0) {
        clearIndicators();
      }

      return {
        triggers,
        triggerErrors,
        triggersHaveChanged: true,
        chartError: false,
        chartErrorMessage: undefined,
      };
    });
  };

  handleSensitivityChange = (sensitivity: AlertRuleSensitivity) => {
    this.setState({sensitivity}, () => this.fetchAnomalies());
  };

  handleThresholdTypeChange = (thresholdType: AlertRuleThresholdType) => {
    const {triggers} = this.state;

    const triggerErrors = this.validateTriggers(triggers, thresholdType);
    this.setState(
      state => ({
        thresholdType,
        triggerErrors: new Map([...triggerErrors, ...state.triggerErrors]),
      }),
      () => this.fetchAnomalies()
    );
  };

  handleResolveThresholdChange = (
    resolveThreshold: UnsavedMetricRule['resolveThreshold']
  ) => {
    this.setState(state => {
      const triggerErrors = this.validateTriggers(
        state.triggers,
        state.thresholdType,
        resolveThreshold
      );
      if (Array.from(triggerErrors).length === 0) {
        clearIndicators();
      }

      return {resolveThreshold, triggerErrors};
    });
  };

  handleComparisonTypeChange = (value: AlertRuleComparisonType) => {
    let updateState = {};
    switch (value) {
      case AlertRuleComparisonType.DYNAMIC:
        this.fetchAnomalies();
        updateState = {
          comparisonType: value,
          comparisonDelta: undefined,
          thresholdType: AlertRuleThresholdType.ABOVE_AND_BELOW,
          timeWindow: DEFAULT_DYNAMIC_TIME_WINDOW,
          sensitivity: AlertRuleSensitivity.MEDIUM,
          seasonality: AlertRuleSeasonality.AUTO,
        };
        break;
      case AlertRuleComparisonType.CHANGE:
        updateState = {
          comparisonType: value,
          comparisonDelta: DEFAULT_CHANGE_COMP_DELTA,
          thresholdType: AlertRuleThresholdType.ABOVE,
          timeWindow: DEFAULT_CHANGE_TIME_WINDOW,
          sensitivity: undefined,
          seasonality: undefined,
        };
        break;
      case AlertRuleComparisonType.COUNT:
        updateState = {
          comparisonType: value,
          comparisonDelta: undefined,
          thresholdType: AlertRuleThresholdType.ABOVE,
          timeWindow: DEFAULT_COUNT_TIME_WINDOW,
          sensitivity: undefined,
          seasonality: undefined,
        };
        break;
      default:
        break;
    }
    this.setState({...updateState, chartError: false, chartErrorMessage: undefined});
  };

  handleDeleteRule = async () => {
    const {organization, params} = this.props;
    const {ruleId} = params;

    try {
      await this.api.requestPromise(
        `/organizations/${organization.slug}/alert-rules/${ruleId}/`,
        {
          method: 'DELETE',
        }
      );
      this.goBack();
    } catch (_err) {
      addErrorMessage(t('Error deleting rule'));
    }
  };

  handleRuleSaveFailure = (msg: ReactNode) => {
    addErrorMessage(msg);
    metric.endSpan({name: 'saveAlertRule'});
  };

  handleCancel = () => {
    this.goBack();
  };

  handleMEPAlertDataset = (data: EventsStats | MultiSeriesEventsStats | null) => {
    const {isMetricsData} = data ?? {};
    const {organization} = this.props;

    if (
      isMetricsData === undefined ||
      !organization.features.includes('mep-rollout-flag')
    ) {
      return;
    }

    const {dataset} = this.state;
    if (isMetricsData && dataset === Dataset.TRANSACTIONS) {
      this.setState({dataset: Dataset.GENERIC_METRICS});
    }

    if (!isMetricsData && dataset === Dataset.GENERIC_METRICS) {
      this.setState({dataset: Dataset.TRANSACTIONS});
    }
  };

  handleTimeSeriesDataFetched = (data: EventsStats | MultiSeriesEventsStats | null) => {
    const {isExtrapolatedData} = data ?? {};
    const currentData = formatStatsToHistoricalDataset(data);

    const newState: Partial<State> = {currentData};
    if (shouldShowOnDemandMetricAlertUI(this.props.organization)) {
      newState.isExtrapolatedChartData = Boolean(isExtrapolatedData);
    }
    this.setState(newState, () => this.fetchAnomalies());
    const {dataset, aggregate, query} = this.state;
    if (!isOnDemandMetricAlert(dataset, aggregate, query)) {
      this.handleMEPAlertDataset(data);
    }
  };

  handleConfidenceTimeSeriesDataFetched(
    data: EventsStats | MultiSeriesEventsStats | null
  ) {
    if (!data) {
      return;
    }
    const confidence = isEventsStats(data)
      ? determineSeriesConfidence(data)
      : determineMultiSeriesConfidence(data);
    this.setState({confidence});
  }

  handleHistoricalTimeSeriesDataFetched(
    data: EventsStats | MultiSeriesEventsStats | null
  ) {
    const historicalData = formatStatsToHistoricalDataset(data);
    this.setState({historicalData}, () => this.fetchAnomalies());
  }

  async fetchAnomalies() {
    const {comparisonType, historicalData, currentData} = this.state;

    if (
      comparisonType !== AlertRuleComparisonType.DYNAMIC ||
      !(Array.isArray(currentData) && Array.isArray(historicalData)) ||
      currentData.length === 0 ||
      historicalData.length === 0
    ) {
      return;
    }
    this.setState({chartError: false, chartErrorMessage: ''});

    const {organization, project} = this.props;
    const {timeWindow, sensitivity, seasonality, thresholdType} = this.state;
    const direction =
      thresholdType === AlertRuleThresholdType.ABOVE
        ? 'up'
        : thresholdType === AlertRuleThresholdType.BELOW
          ? 'down'
          : 'both';

    // extract the earliest timestamp from the current dataset
    const startOfCurrentTimeframe = currentData.reduce(
      (value, [timestamp]) => (value < timestamp ? value : timestamp),
      Infinity
    );
    const params = {
      organization_id: organization.id,
      project_id: project.id,
      config: {
        time_period: timeWindow,
        sensitivity,
        direction,
        expected_seasonality: seasonality,
      },
      // remove historical data that overlaps with current dataset
      historical_data: historicalData.filter(
        ([timestamp]) => timestamp < startOfCurrentTimeframe
      ),
      current_data: currentData,
    };

    try {
      const anomalies = await this.api.requestPromise(
        `/organizations/${organization.slug}/events/anomalies/`,
        {method: 'POST', data: params}
      );
      this.setState({anomalies});
    } catch (e) {
      let chartErrorMessage: string | undefined;
      if (e.responseJSON) {
        if (typeof e.responseJSON === 'object' && e.responseJSON.detail) {
          chartErrorMessage = e.responseJSON.detail;
        }
        if (typeof e.responseJSON === 'string') {
          chartErrorMessage = e.responseJSON;
        }
      } else if (typeof e.message === 'string') {
        chartErrorMessage = e.message;
      } else {
        chartErrorMessage = t('Something went wrong when rendering this chart.');
      }

      this.setState({
        chartError: true,
        chartErrorMessage,
      });
    }
  }

  // If the user is creating an on-demand metric alert, we want to override the dataset
  // to be generic metrics instead of transactions
  checkOnDemandMetricsDataset = (dataset: Dataset, query: string) => {
    if (!hasOnDemandMetricAlertFeature(this.props.organization)) {
      return dataset;
    }
    if (dataset !== Dataset.TRANSACTIONS || !isOnDemandQueryString(query)) {
      return dataset;
    }
    return Dataset.GENERIC_METRICS;
  };

  // We are not allowing the creation of new transaction alerts
  determinePerformanceDataset = () => {
    // TODO: once all alerts are migrated to MEP, we can set the default to GENERIC_METRICS and remove this as well as
    // logic in handleMEPDataset, handleTimeSeriesDataFetched and checkOnDemandMetricsDataset
    const {dataset} = this.state;
    const {organization} = this.props;
    const hasMetricsFeatureFlags =
      organization.features.includes('mep-rollout-flag') ||
      hasOnDemandMetricAlertFeature(organization);

    if (hasMetricsFeatureFlags && dataset === Dataset.TRANSACTIONS) {
      return Dataset.GENERIC_METRICS;
    }
    return dataset;
  };

  renderLoading() {
    return this.renderBody();
  }

  renderTriggerChart() {
    const {organization, ruleId, rule, location} = this.props;

    const {
      query,
      project,
      timeWindow,
      triggers,
      aggregate,
      environment,
      thresholdType,
      comparisonDelta,
      comparisonType,
      resolveThreshold,
      eventTypes,
      dataset,
      alertType,
      isQueryValid,
      anomalies,
      chartError,
      chartErrorMessage,
      confidence,
    } = this.state;

    if (chartError) {
      return (
        <ErrorChart
          style={{marginTop: 0}}
          errorMessage={`${chartErrorMessage}`}
          isAllowIndexed
          isQueryValid
        />
      );
    }
    const isOnDemand = isOnDemandMetricAlert(dataset, aggregate, query);

    let formattedAggregate = aggregate;

    const func = parseFunction(aggregate);
    if (func && alertType === 'eap_metrics') {
      formattedAggregate = prettifyParsedFunction(func);
    }

    const chartProps: ComponentProps<typeof TriggersChart> = {
      organization,
      projects: [project],
      triggers,
      anomalies: comparisonType === AlertRuleComparisonType.DYNAMIC ? anomalies : [],
      location,
      query: this.chartQuery,
      aggregate,
      formattedAggregate,
      dataset,
      newAlertOrQuery: !ruleId || query !== rule.query,
      timeWindow,
      environment,
      resolveThreshold,
      thresholdType,
      comparisonDelta,
      comparisonType,
      isQueryValid,
      isOnDemandMetricAlert: isOnDemand,
      showTotalCount: !['span_metrics'].includes(alertType) && !isOnDemand,
      onDataLoaded: this.handleTimeSeriesDataFetched,
      onConfidenceDataLoaded: this.handleConfidenceTimeSeriesDataFetched,
      includeHistorical: comparisonType === AlertRuleComparisonType.DYNAMIC,
      onHistoricalDataLoaded: this.handleHistoricalTimeSeriesDataFetched,
      includeConfidence: alertType === 'eap_metrics',
      confidence,
    };

    let formattedQuery = `event.type:${eventTypes?.join(',')}`;
    if (alertType === 'eap_metrics') {
      formattedQuery = '';
    }

    const wizardBuilderChart = (
      <TriggersChart
        {...chartProps}
        header={
          <ChartHeader>
            <AlertName>{AlertWizardAlertNames[alertType]}</AlertName>
            {!isCrashFreeAlert(dataset) && (
              <AlertInfo>
                <StyledCircleIndicator size={8} />
                <Aggregate>{formattedAggregate}</Aggregate>
                {formattedQuery}
              </AlertInfo>
            )}
          </ChartHeader>
        }
      />
    );

    return wizardBuilderChart;
  }

  renderBody() {
    const {
      organization,
      ruleId,
      rule,
      onSubmitSuccess,
      router,
      disableProjectSelector,
      eventView,
      location,
    } = this.props;
    const {
      name,
      query,
      project,
      timeWindow,
      triggers,
      aggregate,
      thresholdType,
      comparisonDelta,
      comparisonType,
      resolveThreshold,
      sensitivity,
      loading,
      eventTypes,
      dataset,
      alertType,
      isExtrapolatedChartData,
      triggersHaveChanged,
    } = this.state;

    const wizardBuilderChart = this.renderTriggerChart();
    //  Used to hide specific fields like actions while migrating metric alert rules.
    //  Currently used to help people add `is:unresolved` to their metric alert query.
    const isMigration = location?.query?.migration === '1';

    const triggerForm = (disabled: boolean) => (
      <Triggers
        disabled={disabled}
        projects={[project]}
        errors={this.state.triggerErrors}
        triggers={triggers}
        aggregate={aggregate}
        isMigration={isMigration}
        resolveThreshold={resolveThreshold}
        sensitivity={sensitivity}
        thresholdType={thresholdType}
        comparisonType={comparisonType}
        currentProject={project.slug}
        organization={organization}
        availableActions={this.state.availableActions}
        onChange={this.handleChangeTriggers}
        onThresholdTypeChange={this.handleThresholdTypeChange}
        onResolveThresholdChange={this.handleResolveThresholdChange}
        onSensitivityChange={this.handleSensitivityChange}
      />
    );

    const ruleNameOwnerForm = (disabled: boolean) => (
      <RuleNameOwnerForm disabled={disabled} project={project} />
    );

    const thresholdTypeForm = (disabled: boolean) => (
      <ThresholdTypeForm
        alertType={alertType}
        comparisonType={comparisonType}
        dataset={dataset}
        disabled={disabled}
        onComparisonDeltaChange={value =>
          this.handleFieldChange('comparisonDelta', value)
        }
        onComparisonTypeChange={this.handleComparisonTypeChange}
        organization={organization}
        comparisonDelta={comparisonDelta}
      />
    );

    const hasAlertWrite = hasEveryAccess(['alerts:write'], {organization, project});
    const formDisabled = loading || !hasAlertWrite;

    const showErrorMigrationWarning =
      !!ruleId && isMigration && ruleNeedsErrorMigration(rule);

    // Rendering the main form body
    return (
      <Main fullWidth>
        <ProjectPermissionAlert access={['alerts:write']} project={project} />

        {eventView && <IncompatibleAlertQuery eventView={eventView} />}
        <OnDemandThresholdChecker
          projectId={project.id}
          isExtrapolatedChartData={!!isExtrapolatedChartData}
        >
<<<<<<< HEAD
          {({isOnDemandLimitReached}) => {
            const submitDisabled =
              formDisabled ||
              !this.state.isQueryValid ||
              (isExtrapolatedChartData &&
                isOnDemandQueryString(this.state.query) &&
                isOnDemandLimitReached);
            return (
              <Form
                model={this.form}
                apiMethod={ruleId ? 'PUT' : 'POST'}
                apiEndpoint={`/organizations/${organization.slug}/alert-rules/${
                  ruleId ? `${ruleId}/` : ''
                }`}
                submitDisabled={submitDisabled}
                initialData={{
                  name,
                  dataset,
                  eventTypes,
                  aggregate,
                  query,
                  timeWindow: rule.timeWindow,
                  environment: rule.environment || null,
                  owner: rule.owner,
                  projectId: project.id,
                  alertType,
                }}
                saveOnBlur={false}
                onSubmit={this.handleSubmit}
                onSubmitSuccess={onSubmitSuccess}
                onCancel={this.handleCancel}
                onFieldChange={this.handleFieldChange}
                extraButton={
                  rule.id ? (
                    <Confirm
                      disabled={formDisabled}
                      message={t(
                        'Are you sure you want to delete "%s"? You won\'t be able to view the history of this alert once it\'s deleted.',
                        rule.name
                      )}
                      header={<h5>{t('Delete Alert Rule?')}</h5>}
                      priority="danger"
                      confirmText={t('Delete Rule')}
                      onConfirm={this.handleDeleteRule}
                    >
                      <Button priority="danger">{t('Delete Rule')}</Button>
                    </Confirm>
                  ) : null
                }
                submitLabel={
                  isMigration && !triggersHaveChanged
                    ? t('Looks good to me!')
                    : t('Save Rule')
                }
              >
                <List symbol="colored-numeric">
                  <RuleConditionsForm
                    aggregate={aggregate}
                    alertType={alertType}
                    allowChangeEventTypes={
                      dataset === Dataset.ERRORS || alertType === 'custom_transactions'
                    }
                    comparisonDelta={comparisonDelta}
                    comparisonType={comparisonType}
                    dataset={dataset}
                    disableProjectSelector={disableProjectSelector}
                    disabled={formDisabled}
                    isEditing={Boolean(ruleId)}
                    isErrorMigration={showErrorMigrationWarning}
                    isExtrapolatedChartData={isExtrapolatedChartData}
                    isOnDemandLimitReached={isOnDemandLimitReached}
                    isTransactionMigration={isMigration && !showErrorMigrationWarning}
                    onComparisonDeltaChange={value =>
                      this.handleFieldChange('comparisonDelta', value)
                    }
                    onFilterSearch={this.handleFilterUpdate}
                    onTimeWindowChange={value =>
                      this.handleFieldChange('timeWindow', value)
                    }
                    organization={organization}
                    project={project}
                    router={router}
                    thresholdChart={wizardBuilderChart}
                    timeWindow={timeWindow}
                  />
                  <AlertListItem>{t('Set thresholds')}</AlertListItem>
                  {thresholdTypeForm(formDisabled)}
                  {showErrorMigrationWarning && (
                    <Alert type="warning" showIcon>
                      {tct(
                        "We've added [code:is:unresolved] to your events filter; please make sure the current thresholds are still valid as this alert is now filtering out resolved and archived errors.",
                        {
                          code: <code />,
                        }
                      )}
                    </Alert>
                  )}
                  {triggerForm(formDisabled)}
                  {ruleNameOwnerForm(formDisabled)}
                </List>
              </Form>
            );
          }}
        </OnDemandThresholdChecker>
=======
          <List symbol="colored-numeric">
            <RuleConditionsForm
              aggregate={aggregate}
              alertType={alertType}
              allowChangeEventTypes={
                dataset === Dataset.ERRORS || alertType === 'custom_transactions'
              }
              comparisonDelta={comparisonDelta}
              comparisonType={comparisonType}
              dataset={dataset}
              disableProjectSelector={disableProjectSelector}
              disabled={formDisabled}
              isEditing={Boolean(ruleId)}
              isErrorMigration={showErrorMigrationWarning}
              isExtrapolatedChartData={isExtrapolatedChartData}
              isTransactionMigration={isMigration && !showErrorMigrationWarning}
              onComparisonDeltaChange={value =>
                this.handleFieldChange('comparisonDelta', value)
              }
              onFilterSearch={this.handleFilterUpdate}
              onTimeWindowChange={value => this.handleFieldChange('timeWindow', value)}
              organization={organization}
              project={project}
              router={router}
              thresholdChart={wizardBuilderChart}
              timeWindow={timeWindow}
            />
            <AlertListItem>{t('Set thresholds')}</AlertListItem>
            {thresholdTypeForm(formDisabled)}
            {showErrorMigrationWarning && (
              <Alert.Container>
                <Alert type="warning" showIcon>
                  {tct(
                    "We've added [code:is:unresolved] to your events filter; please make sure the current thresholds are still valid as this alert is now filtering out resolved and archived errors.",
                    {
                      code: <code />,
                    }
                  )}
                </Alert>
              </Alert.Container>
            )}
            {triggerForm(formDisabled)}
            {ruleNameOwnerForm(formDisabled)}
          </List>
        </Form>
>>>>>>> 4f893287
      </Main>
    );
  }
}

function formatStatsToHistoricalDataset(
  data: EventsStats | MultiSeriesEventsStats | null
): Array<[number, {count: number}]> {
  return Array.isArray(data?.data)
    ? data.data.flatMap(([timestamp, entries]) =>
        entries.map(entry => [timestamp, entry] as [number, {count: number}])
      ) ?? []
    : [];
}

const Main = styled(Layout.Main)`
  max-width: 1000px;
`;

const AlertListItem = styled(ListItem)`
  margin: ${space(2)} 0 ${space(1)} 0;
  font-size: ${p => p.theme.fontSizeExtraLarge};
  margin-top: 0;
`;

const ChartHeader = styled('div')`
  padding: ${space(2)} ${space(3)} 0 ${space(3)};
  margin-bottom: -${space(1.5)};
`;

const AlertName = styled(HeaderTitleLegend)`
  position: relative;
`;

const AlertInfo = styled('div')`
  font-size: ${p => p.theme.fontSizeSmall};
  font-family: ${p => p.theme.text.family};
  font-weight: ${p => p.theme.fontWeightNormal};
  color: ${p => p.theme.textColor};
`;

const StyledCircleIndicator = styled(CircleIndicator)`
  background: ${p => p.theme.formText};
  height: ${space(1)};
  margin-right: ${space(0.5)};
`;

const Aggregate = styled('span')`
  margin-right: ${space(1)};
`;

export default withProjects(RuleFormContainer);<|MERGE_RESOLUTION|>--- conflicted
+++ resolved
@@ -1287,7 +1287,6 @@
           projectId={project.id}
           isExtrapolatedChartData={!!isExtrapolatedChartData}
         >
-<<<<<<< HEAD
           {({isOnDemandLimitReached}) => {
             const submitDisabled =
               formDisabled ||
@@ -1392,53 +1391,6 @@
             );
           }}
         </OnDemandThresholdChecker>
-=======
-          <List symbol="colored-numeric">
-            <RuleConditionsForm
-              aggregate={aggregate}
-              alertType={alertType}
-              allowChangeEventTypes={
-                dataset === Dataset.ERRORS || alertType === 'custom_transactions'
-              }
-              comparisonDelta={comparisonDelta}
-              comparisonType={comparisonType}
-              dataset={dataset}
-              disableProjectSelector={disableProjectSelector}
-              disabled={formDisabled}
-              isEditing={Boolean(ruleId)}
-              isErrorMigration={showErrorMigrationWarning}
-              isExtrapolatedChartData={isExtrapolatedChartData}
-              isTransactionMigration={isMigration && !showErrorMigrationWarning}
-              onComparisonDeltaChange={value =>
-                this.handleFieldChange('comparisonDelta', value)
-              }
-              onFilterSearch={this.handleFilterUpdate}
-              onTimeWindowChange={value => this.handleFieldChange('timeWindow', value)}
-              organization={organization}
-              project={project}
-              router={router}
-              thresholdChart={wizardBuilderChart}
-              timeWindow={timeWindow}
-            />
-            <AlertListItem>{t('Set thresholds')}</AlertListItem>
-            {thresholdTypeForm(formDisabled)}
-            {showErrorMigrationWarning && (
-              <Alert.Container>
-                <Alert type="warning" showIcon>
-                  {tct(
-                    "We've added [code:is:unresolved] to your events filter; please make sure the current thresholds are still valid as this alert is now filtering out resolved and archived errors.",
-                    {
-                      code: <code />,
-                    }
-                  )}
-                </Alert>
-              </Alert.Container>
-            )}
-            {triggerForm(formDisabled)}
-            {ruleNameOwnerForm(formDisabled)}
-          </List>
-        </Form>
->>>>>>> 4f893287
       </Main>
     );
   }
