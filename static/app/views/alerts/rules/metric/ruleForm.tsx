import type {ComponentProps, ReactNode} from 'react';
import styled from '@emotion/styled';
import * as Sentry from '@sentry/react';

import type {Indicator} from 'sentry/actionCreators/indicator';
import {
  addErrorMessage,
  addSuccessMessage,
  clearIndicators,
} from 'sentry/actionCreators/indicator';
import {fetchOrganizationTags} from 'sentry/actionCreators/tags';
import {hasEveryAccess} from 'sentry/components/acl/access';
import {Alert} from 'sentry/components/alert';
import {Button} from 'sentry/components/button';
import {HeaderTitleLegend} from 'sentry/components/charts/styles';
import CircleIndicator from 'sentry/components/circleIndicator';
import Confirm from 'sentry/components/confirm';
import DeprecatedAsyncComponent from 'sentry/components/deprecatedAsyncComponent';
import type {FormProps} from 'sentry/components/forms/form';
import Form from 'sentry/components/forms/form';
import FormModel from 'sentry/components/forms/model';
import * as Layout from 'sentry/components/layouts/thirds';
import List from 'sentry/components/list';
import ListItem from 'sentry/components/list/listItem';
import {t, tct} from 'sentry/locale';
import IndicatorStore from 'sentry/stores/indicatorStore';
import {space} from 'sentry/styles/space';
import type {PlainRoute, RouteComponentProps} from 'sentry/types/legacyReactRouter';
import type {
  Confidence,
  EventsStats,
  MultiSeriesEventsStats,
  Organization,
} from 'sentry/types/organization';
import type {Project} from 'sentry/types/project';
import {defined} from 'sentry/utils';
import {metric, trackAnalytics} from 'sentry/utils/analytics';
import type EventView from 'sentry/utils/discover/eventView';
import {parseFunction, prettifyParsedFunction} from 'sentry/utils/discover/fields';
import {AggregationKey} from 'sentry/utils/fields';
import {isOnDemandQueryString} from 'sentry/utils/onDemandMetrics';
import {
  hasOnDemandMetricAlertFeature,
  shouldShowOnDemandMetricAlertUI,
} from 'sentry/utils/onDemandMetrics/features';
import normalizeUrl from 'sentry/utils/url/normalizeUrl';
import withProjects from 'sentry/utils/withProjects';
import {IncompatibleAlertQuery} from 'sentry/views/alerts/rules/metric/incompatibleAlertQuery';
import RuleNameOwnerForm from 'sentry/views/alerts/rules/metric/ruleNameOwnerForm';
import ThresholdTypeForm from 'sentry/views/alerts/rules/metric/thresholdTypeForm';
import Triggers from 'sentry/views/alerts/rules/metric/triggers';
import TriggersChart, {ErrorChart} from 'sentry/views/alerts/rules/metric/triggers/chart';
import {
  determineMultiSeriesConfidence,
  determineSeriesConfidence,
} from 'sentry/views/alerts/rules/metric/utils/determineSeriesConfidence';
import {getEventTypeFilter} from 'sentry/views/alerts/rules/metric/utils/getEventTypeFilter';
import hasThresholdValue from 'sentry/views/alerts/rules/metric/utils/hasThresholdValue';
import {isOnDemandMetricAlert} from 'sentry/views/alerts/rules/metric/utils/onDemandMetricAlert';
import {AlertRuleType, type Anomaly} from 'sentry/views/alerts/types';
import {ruleNeedsErrorMigration} from 'sentry/views/alerts/utils/migrationUi';
import type {MetricAlertType} from 'sentry/views/alerts/wizard/options';
import {
  AlertWizardAlertNames,
  DatasetMEPAlertQueryTypes,
} from 'sentry/views/alerts/wizard/options';
import {getAlertTypeFromAggregateDataset} from 'sentry/views/alerts/wizard/utils';
import {isEventsStats} from 'sentry/views/dashboards/utils/isEventsStats';
<<<<<<< HEAD
import {MetricsBetaEndAlert} from 'sentry/views/metrics/metricsBetaEndAlert';
import {ProjectPermissionAlert} from 'sentry/views/settings/project/projectPermissionAlert';
=======
import PermissionAlert from 'sentry/views/settings/project/permissionAlert';
>>>>>>> 4a48838d

import {isCrashFreeAlert} from './utils/isCrashFreeAlert';
import {addOrUpdateRule} from './actions';
import {
  createDefaultTrigger,
  DEFAULT_CHANGE_COMP_DELTA,
  DEFAULT_CHANGE_TIME_WINDOW,
  DEFAULT_COUNT_TIME_WINDOW,
  DEFAULT_DYNAMIC_TIME_WINDOW,
} from './constants';
import RuleConditionsForm from './ruleConditionsForm';
import {
  AlertRuleComparisonType,
  AlertRuleSeasonality,
  AlertRuleSensitivity,
  AlertRuleThresholdType,
  AlertRuleTriggerType,
  Dataset,
  type EventTypes,
  type MetricActionTemplate,
  type MetricRule,
  TimeWindow,
  type Trigger,
  type UnsavedMetricRule,
} from './types';

const POLLING_MAX_TIME_LIMIT = 3 * 60000;

type RuleTaskResponse = {
  status: 'pending' | 'failed' | 'success';
  alertRule?: MetricRule;
  error?: string;
};

type HistoricalDataset = ReturnType<typeof formatStatsToHistoricalDataset>;

type Props = {
  organization: Organization;
  project: Project;
  projects: Project[];
  routes: PlainRoute[];
  rule: MetricRule;
  userTeamIds: string[];
  disableProjectSelector?: boolean;
  eventView?: EventView;
  isDuplicateRule?: boolean;
  ruleId?: string;
  sessionId?: string;
} & RouteComponentProps<{projectId?: string; ruleId?: string}, {}> & {
    onSubmitSuccess?: FormProps['onSubmitSuccess'];
  } & DeprecatedAsyncComponent['props'];

type State = {
  aggregate: string;
  alertType: MetricAlertType;
  anomalies: Anomaly[];
  // `null` means loading
  availableActions: MetricActionTemplate[] | null;
  comparisonType: AlertRuleComparisonType;
  currentData: HistoricalDataset;
  // Rule conditions form inputs
  // Needed for TriggersChart
  dataset: Dataset;
  environment: string | null;
  eventTypes: EventTypes[];
  historicalData: HistoricalDataset;
  isQueryValid: boolean;
  project: Project;
  query: string;
  resolveThreshold: UnsavedMetricRule['resolveThreshold'];
  sensitivity: UnsavedMetricRule['sensitivity'];
  thresholdType: UnsavedMetricRule['thresholdType'];
  timeWindow: number;
  triggerErrors: Map<number, {[fieldName: string]: string}>;
  triggers: Trigger[];
  chartError?: boolean;
  chartErrorMessage?: string;
  comparisonDelta?: number;
  confidence?: Confidence;
  isExtrapolatedChartData?: boolean;
  seasonality?: AlertRuleSeasonality;
} & DeprecatedAsyncComponent['state'];

const isEmpty = (str: unknown): boolean => str === '' || !defined(str);

class RuleFormContainer extends DeprecatedAsyncComponent<Props, State> {
  form = new FormModel();
  pollingTimeout: number | undefined = undefined;
  uuid: string | null = null;

  constructor(props: any, context: any) {
    super(props, context);
    this.handleHistoricalTimeSeriesDataFetched =
      this.handleHistoricalTimeSeriesDataFetched.bind(this);
    this.handleConfidenceTimeSeriesDataFetched =
      this.handleConfidenceTimeSeriesDataFetched.bind(this);
  }

  get isDuplicateRule(): boolean {
    return Boolean(this.props.isDuplicateRule);
  }

  get chartQuery(): string {
    const {alertType, query, eventTypes, dataset} = this.state;
    const eventTypeFilter = getEventTypeFilter(this.state.dataset, eventTypes);
    const queryWithTypeFilter = (
      !['span_metrics', 'eap_metrics'].includes(alertType)
        ? query
          ? `(${query}) AND (${eventTypeFilter})`
          : eventTypeFilter
        : query
    ).trim();
    return isCrashFreeAlert(dataset) ? query : queryWithTypeFilter;
  }

  componentDidMount() {
    super.componentDidMount();
    const {organization} = this.props;
    const {project} = this.state;
    // SearchBar gets its tags from Reflux.
    fetchOrganizationTags(this.api, organization.slug, [project.id]);
  }

  componentWillUnmount() {
    window.clearTimeout(this.pollingTimeout);
  }

  getDefaultState(): State {
    const {rule, location} = this.props;
    const triggersClone = [...rule.triggers];
    const {
      aggregate: _aggregate,
      eventTypes: _eventTypes,
      dataset: _dataset,
      name,
    } = location?.query ?? {};
    const eventTypes = typeof _eventTypes === 'string' ? [_eventTypes] : _eventTypes;

    // Warning trigger is removed if it is blank when saving
    if (triggersClone.length !== 2) {
      triggersClone.push(createDefaultTrigger(AlertRuleTriggerType.WARNING));
    }

    const aggregate = _aggregate ?? rule.aggregate;
    const dataset = _dataset ?? rule.dataset;

    const isErrorMigration =
      this.props.location?.query?.migration === '1' && ruleNeedsErrorMigration(rule);
    // TODO(issues): Does this need to be smarter about where its inserting the new filter?
    const query = isErrorMigration
      ? `is:unresolved ${rule.query ?? ''}`
      : rule.query ?? '';

    return {
      ...super.getDefaultState(),
      currentData: [],
      historicalData: [],
      anomalies: [],
      name: name ?? rule.name ?? '',
      aggregate,
      dataset,
      eventTypes: eventTypes ?? rule.eventTypes ?? [],
      query,
      isQueryValid: true, // Assume valid until input is changed
      timeWindow: rule.timeWindow,
      environment: rule.environment || null,
      triggerErrors: new Map(),
      availableActions: null,
      metricExtractionRules: null,
      triggers: triggersClone,
      resolveThreshold: rule.resolveThreshold,
      sensitivity: rule.sensitivity ?? undefined,
      seasonality: rule.seasonality ?? undefined,
      thresholdType: rule.thresholdType,
      thresholdPeriod: rule.thresholdPeriod ?? 1,
      comparisonDelta: rule.comparisonDelta ?? undefined,
      comparisonType: rule.comparisonDelta
        ? AlertRuleComparisonType.CHANGE
        : rule.sensitivity
          ? AlertRuleComparisonType.DYNAMIC
          : AlertRuleComparisonType.COUNT,
      project: this.props.project,
      owner: rule.owner,
      alertType: getAlertTypeFromAggregateDataset({aggregate, dataset}),
    };
  }

  getEndpoints(): ReturnType<DeprecatedAsyncComponent['getEndpoints']> {
    const {organization} = this.props;
    // TODO(incidents): This is temporary until new API endpoints
    // We should be able to just fetch the rule if rule.id exists

    return [
      [
        'availableActions',
        `/organizations/${organization.slug}/alert-rules/available-actions/`,
      ],
    ];
  }

  goBack() {
    const {router} = this.props;
    const {organization} = this.props;

    router.push(normalizeUrl(`/organizations/${organization.slug}/alerts/rules/`));
  }

  resetPollingState = (loadingSlackIndicator: Indicator) => {
    IndicatorStore.remove(loadingSlackIndicator);
    this.uuid = null;
    this.setState({loading: false});
  };

  fetchStatus(model: FormModel) {
    const loadingSlackIndicator = IndicatorStore.addMessage(
      t('Looking for your slack channel (this can take a while)'),
      'loading'
    );
    // pollHandler calls itself until it gets either a success
    // or failed status but we don't want to poll forever so we pass
    // in a hard stop time of 3 minutes before we bail.
    const quitTime = Date.now() + POLLING_MAX_TIME_LIMIT;
    window.clearTimeout(this.pollingTimeout);
    this.pollingTimeout = window.setTimeout(() => {
      this.pollHandler(model, quitTime, loadingSlackIndicator);
    }, 1000);
  }

  pollHandler = async (
    model: FormModel,
    quitTime: number,
    loadingSlackIndicator: Indicator
  ) => {
    if (Date.now() > quitTime) {
      addErrorMessage(t('Looking for that channel took too long :('));
      this.resetPollingState(loadingSlackIndicator);
      return;
    }

    const {
      organization,
      onSubmitSuccess,
      params: {ruleId},
    } = this.props;
    const {project} = this.state;

    try {
      const response: RuleTaskResponse = await this.api.requestPromise(
        `/projects/${organization.slug}/${project.slug}/alert-rule-task/${this.uuid}/`
      );

      const {status, alertRule, error} = response;

      if (status === 'pending') {
        window.clearTimeout(this.pollingTimeout);

        this.pollingTimeout = window.setTimeout(() => {
          this.pollHandler(model, quitTime, loadingSlackIndicator);
        }, 1000);
        return;
      }

      this.resetPollingState(loadingSlackIndicator);

      if (status === 'failed') {
        this.handleRuleSaveFailure(error);
      }
      if (alertRule) {
        addSuccessMessage(ruleId ? t('Updated alert rule') : t('Created alert rule'));
        if (onSubmitSuccess) {
          onSubmitSuccess(alertRule, model);
        }
      }
    } catch {
      this.handleRuleSaveFailure(t('An error occurred'));
      this.resetPollingState(loadingSlackIndicator);
    }
  };

  /**
   * Checks to see if threshold is valid given target value, and state of
   * inverted threshold as well as the *other* threshold
   *
   * @param type The threshold type to be updated
   * @param value The new threshold value
   */
  isValidTrigger = (
    triggerIndex: number,
    trigger: Trigger,
    errors: any,
    resolveThreshold: number | '' | null
  ): boolean => {
    const {alertThreshold} = trigger;
    const {thresholdType} = this.state;

    // If value and/or other value is empty
    // then there are no checks to perform against
    if (!hasThresholdValue(alertThreshold) || !hasThresholdValue(resolveThreshold)) {
      return true;
    }

    // If this is alert threshold and not inverted, it can't be below resolve
    // If this is alert threshold and inverted, it can't be above resolve
    // If this is resolve threshold and not inverted, it can't be above resolve
    // If this is resolve threshold and inverted, it can't be below resolve
    // Since we're comparing non-inclusive thresholds here (>, <), we need
    // to modify the values when we compare. An example of why:
    // Alert > 0, resolve < 1. This means that we want to alert on values
    // of 1 or more, and resolve on values of 0 or less. This is valid, but
    // without modifying the values, this boundary case will fail.
    const isValid =
      thresholdType === AlertRuleThresholdType.BELOW
        ? alertThreshold - 1 < resolveThreshold + 1
        : alertThreshold + 1 > resolveThreshold - 1;

    const otherErrors = errors.get(triggerIndex) || {};

    if (isValid) {
      return true;
    }

    // Not valid... let's figure out an error message
    const isBelow = thresholdType === AlertRuleThresholdType.BELOW;
    let errorMessage = '';

    if (typeof resolveThreshold !== 'number') {
      errorMessage = isBelow
        ? t('Resolution threshold must be greater than alert')
        : t('Resolution threshold must be less than alert');
    } else {
      errorMessage = isBelow
        ? t('Alert threshold must be less than resolution')
        : t('Alert threshold must be greater than resolution');
    }

    errors.set(triggerIndex, {
      ...otherErrors,
      alertThreshold: errorMessage,
    });

    return false;
  };

  validateFieldInTrigger({errors, triggerIndex, field, message, isValid}: any) {
    // If valid, reset error for fieldName
    if (isValid()) {
      const {[field]: _validatedField, ...otherErrors} = errors.get(triggerIndex) || {};

      if (Object.keys(otherErrors).length > 0) {
        errors.set(triggerIndex, otherErrors);
      } else {
        errors.delete(triggerIndex);
      }

      return errors;
    }

    if (!errors.has(triggerIndex)) {
      errors.set(triggerIndex, {});
    }
    const currentErrors = errors.get(triggerIndex);

    errors.set(triggerIndex, {
      ...currentErrors,
      [field]: message,
    });

    return errors;
  }

  /**
   * Validate triggers
   *
   * @return Returns true if triggers are valid
   */
  validateTriggers(
    triggers = this.state.triggers,
    thresholdType = this.state.thresholdType,
    resolveThreshold = this.state.resolveThreshold,
    changedTriggerIndex?: number
  ) {
    const {comparisonType} = this.state;
    const triggerErrors = new Map();
    // If we have an anomaly detection alert, then we don't need to validate the thresholds, but we do need to set them to 0
    if (comparisonType === AlertRuleComparisonType.DYNAMIC) {
      // NOTE: we don't support warning triggers for anomaly detection alerts yet
      // once we do, uncomment this code and delete 475-478:
      // triggers.forEach(trigger => {
      //   trigger.alertThreshold = 0;
      // });
      const criticalTriggerIndex = triggers.findIndex(
        ({label}) => label === AlertRuleTriggerType.CRITICAL
      );
      const warningTriggerIndex = criticalTriggerIndex ^ 1;
      const triggersCopy = [...triggers];
      const criticalTrigger = triggersCopy[criticalTriggerIndex]!;
      const warningTrigger = triggersCopy[warningTriggerIndex]!;
      criticalTrigger.alertThreshold = 0;
      warningTrigger.alertThreshold = ''; // we need to set this to empty
      this.setState({triggers: triggersCopy});
      return triggerErrors; // return an empty map
    }
    const requiredFields = ['label', 'alertThreshold'];
    triggers.forEach((trigger, triggerIndex) => {
      requiredFields.forEach(field => {
        // check required fields
        this.validateFieldInTrigger({
          errors: triggerErrors,
          triggerIndex,
          isValid: (): boolean => {
            if (trigger.label === AlertRuleTriggerType.CRITICAL) {
              // @ts-expect-error TS(7053): Element implicitly has an 'any' type because expre... Remove this comment to see the full error message
              return !isEmpty(trigger[field]);
            }

            // If warning trigger has actions, it must have a value
            // @ts-expect-error TS(7053): Element implicitly has an 'any' type because expre... Remove this comment to see the full error message
            return trigger.actions.length === 0 || !isEmpty(trigger[field]);
          },
          field,
          message: t('Field is required'),
        });
      });

      // Check thresholds
      this.isValidTrigger(
        changedTriggerIndex ?? triggerIndex,
        trigger,
        triggerErrors,
        resolveThreshold
      );
    });

    // If we have 2 triggers, we need to make sure that the critical and warning
    // alert thresholds are valid (e.g. if critical is above x, warning must be less than x)
    const criticalTriggerIndex = triggers.findIndex(
      ({label}) => label === AlertRuleTriggerType.CRITICAL
    );
    const warningTriggerIndex = criticalTriggerIndex ^ 1;
    const criticalTrigger = triggers[criticalTriggerIndex]!;
    const warningTrigger = triggers[warningTriggerIndex]!;

    const isEmptyWarningThreshold = isEmpty(warningTrigger.alertThreshold);
    const warningThreshold = warningTrigger.alertThreshold ?? 0;
    const criticalThreshold = criticalTrigger.alertThreshold ?? 0;

    const hasError =
      thresholdType === AlertRuleThresholdType.ABOVE ||
      comparisonType === AlertRuleComparisonType.CHANGE
        ? warningThreshold > criticalThreshold
        : warningThreshold < criticalThreshold;

    if (hasError && !isEmptyWarningThreshold) {
      [criticalTriggerIndex, warningTriggerIndex].forEach(index => {
        const otherErrors = triggerErrors.get(index) ?? {};
        triggerErrors.set(index, {
          ...otherErrors,
          alertThreshold:
            thresholdType === AlertRuleThresholdType.ABOVE ||
            comparisonType === AlertRuleComparisonType.CHANGE
              ? t('Warning threshold must be less than critical threshold')
              : t('Warning threshold must be greater than critical threshold'),
        });
      });
    }

    return triggerErrors;
  }

  handleFieldChange = (name: string, value: unknown) => {
    const {projects} = this.props;
    const {timeWindow, chartError} = this.state;
    if (chartError) {
      this.setState({chartError: false, chartErrorMessage: undefined});
    }

    if (name === 'alertType') {
      if (value === 'crash_free_sessions' || value === 'crash_free_users') {
        this.setState({comparisonType: AlertRuleComparisonType.COUNT});
      }
      this.setState(({dataset}) => ({
        alertType: value as MetricAlertType,
        dataset: this.checkOnDemandMetricsDataset(dataset, this.state.query),
        timeWindow:
          ['span_metrics'].includes(value as string) &&
          timeWindow === TimeWindow.ONE_MINUTE
            ? TimeWindow.FIVE_MINUTES
            : timeWindow,
      }));
      return;
    }

    if (name === 'projectId') {
      this.setState(
        ({project}) => {
          return {
            projectId: value,
            project: projects.find(({id}) => id === value) ?? project,
          };
        },
        () => {
          this.reloadData();
        }
      );
    }

    if (
      [
        'aggregate',
        'dataset',
        'eventTypes',
        'timeWindow',
        'environment',
        'comparisonDelta',
        'alertType',
      ].includes(name)
    ) {
      this.setState(({dataset: _dataset, aggregate, alertType}) => {
        const dataset = this.checkOnDemandMetricsDataset(
          name === 'dataset' ? (value as Dataset) : _dataset,
          this.state.query
        );

        const newAlertType = getAlertTypeFromAggregateDataset({
          aggregate,
          dataset,
        });

        return {
          [name]: value,
          alertType: alertType !== newAlertType ? 'custom_transactions' : alertType,
          dataset,
        };
      });
    }
  };

  // We handle the filter update outside of the fieldChange handler since we
  // don't want to update the filter on every input change, just on blurs and
  // searches.
  handleFilterUpdate = (query: string, isQueryValid: boolean) => {
    const {organization, sessionId} = this.props;

    trackAnalytics('alert_builder.filter', {
      organization,
      session_id: sessionId,
      query,
    });

    const dataset = this.checkOnDemandMetricsDataset(this.state.dataset, query);
    this.setState({query, dataset, isQueryValid});
  };

  validateOnDemandMetricAlert() {
    if (
      !isOnDemandMetricAlert(this.state.dataset, this.state.aggregate, this.state.query)
    ) {
      return true;
    }

    return !this.state.aggregate.includes(AggregationKey.PERCENTILE);
  }

  validateSubmit = (model: any) => {
    // This validates all fields *except* for Triggers
    const validRule = model.validateForm();

    // Validate Triggers
    const triggerErrors = this.validateTriggers();
    const validTriggers = Array.from(triggerErrors).length === 0;
    const validOnDemandAlert = this.validateOnDemandMetricAlert();

    if (!validTriggers) {
      this.setState(state => ({
        triggerErrors: new Map([...triggerErrors, ...state.triggerErrors]),
      }));
    }

    if (!validRule || !validTriggers) {
      const missingFields = [
        !validRule && t('name'),
        !validRule && !validTriggers && t('and'),
        !validTriggers && t('critical threshold'),
      ].filter(x => x);

      addErrorMessage(t('Alert not valid: missing %s', missingFields.join(' ')));
      return false;
    }

    if (!validOnDemandAlert) {
      addErrorMessage(
        t('%s is not supported for on-demand metric alerts', this.state.aggregate)
      );
      return false;
    }

    return true;
  };

  handleSubmit = async (
    _data: Partial<MetricRule>,
    _onSubmitSuccess: any,
    _onSubmitError: any,
    _e: any,
    model: FormModel
  ) => {
    if (!this.validateSubmit(model)) {
      return;
    }

    const {
      organization,
      rule,
      onSubmitSuccess,
      location,
      sessionId,
      params: {ruleId},
    } = this.props;
    const {
      project,
      aggregate,
      resolveThreshold,
      triggers,
      thresholdType,
      thresholdPeriod,
      comparisonDelta,
      timeWindow,
      eventTypes,
      sensitivity,
      seasonality,
      comparisonType,
    } = this.state;
    // Remove empty warning trigger
    const sanitizedTriggers = triggers.filter(
      trigger =>
        trigger.label !== AlertRuleTriggerType.WARNING || !isEmpty(trigger.alertThreshold)
    );

    // form model has all form state data, however we use local state to keep
    // track of the list of triggers (and actions within triggers)
    const loadingIndicator = IndicatorStore.addMessage(
      t('Saving your alert rule, hold on...'),
      'loading'
    );
    await Sentry.withScope(async scope => {
      try {
        scope.setTag('type', AlertRuleType.METRIC);
        scope.setTag('operation', !rule.id ? 'create' : 'edit');
        for (const trigger of sanitizedTriggers) {
          for (const action of trigger.actions) {
            if (action.type === 'slack' || action.type === 'discord') {
              scope.setTag(action.type, true);
            }
          }
        }
        scope.setExtra('actions', sanitizedTriggers);

        metric.startSpan({name: 'saveAlertRule'});

        const detectionTypes = new Map([
          [AlertRuleComparisonType.COUNT, 'static'],
          [AlertRuleComparisonType.CHANGE, 'percent'],
          [AlertRuleComparisonType.DYNAMIC, 'dynamic'],
        ]);
        const detectionType = detectionTypes.get(comparisonType) ?? '';
        const dataset = this.determinePerformanceDataset();
        this.setState({loading: true});
        // Add or update is just the PUT/POST to the org alert-rules api
        // we're splatting the full rule in, then overwriting all the data?
        const [data, , resp] = await addOrUpdateRule(
          this.api,
          organization.slug,
          {
            ...rule, // existing rule
            ...model.getTransformedData(), // form data
            projects: [project.slug],
            triggers: sanitizedTriggers,
            resolveThreshold:
              isEmpty(resolveThreshold) ||
              detectionType === AlertRuleComparisonType.DYNAMIC
                ? null
                : resolveThreshold,
            thresholdType,
            thresholdPeriod,
            comparisonDelta: comparisonDelta ?? null,
            timeWindow,
            aggregate,
            // Remove eventTypes as it is no longer required for crash free
            eventTypes: isCrashFreeAlert(rule.dataset) ? undefined : eventTypes,
            dataset,
            // @ts-expect-error TS(7053): Element implicitly has an 'any' type because expre... Remove this comment to see the full error message
            queryType: DatasetMEPAlertQueryTypes[dataset],
            sensitivity: sensitivity ?? null,
            seasonality: seasonality ?? null,
            detectionType,
          },
          {
            duplicateRule: this.isDuplicateRule ? 'true' : 'false',
            wizardV3: 'true',
            referrer: location?.query?.referrer,
            sessionId,
          }
        );
        // if we get a 202 back it means that we have an async task
        // running to lookup and verify the channel id for Slack.
        if (resp?.status === 202) {
          // if we have a uuid in state, no need to start a new polling cycle
          if (!this.uuid) {
            this.uuid = data.uuid;
            this.setState({loading: true});
            this.fetchStatus(model);
          }
        } else {
          IndicatorStore.remove(loadingIndicator);
          this.setState({loading: false});
          addSuccessMessage(ruleId ? t('Updated alert rule') : t('Created alert rule'));
          if (onSubmitSuccess) {
            onSubmitSuccess(data, model);
          }
        }
      } catch (err) {
        IndicatorStore.remove(loadingIndicator);
        this.setState({loading: false});
        const errors = err?.responseJSON
          ? Array.isArray(err?.responseJSON)
            ? err?.responseJSON
            : Object.values(err?.responseJSON)
          : [];
        let apiErrors = '';
        if (typeof errors[0] === 'object' && !Array.isArray(errors[0])) {
          // NOTE: this occurs if we get a TimeoutError when attempting to hit the Seer API
          apiErrors = ': ' + errors[0].message;
        } else {
          apiErrors = errors.length > 0 ? `: ${errors.join(', ')}` : '';
        }
        this.handleRuleSaveFailure(t('Unable to save alert%s', apiErrors));
      }
    });
  };

  /**
   * Callback for when triggers change
   *
   * Re-validate triggers on every change and reset indicators when no errors
   */
  handleChangeTriggers = (triggers: Trigger[], triggerIndex?: number) => {
    this.setState(state => {
      let triggerErrors = state.triggerErrors;

      const newTriggerErrors = this.validateTriggers(
        triggers,
        state.thresholdType,
        state.resolveThreshold,
        triggerIndex
      );
      triggerErrors = newTriggerErrors;

      if (Array.from(newTriggerErrors).length === 0) {
        clearIndicators();
      }

      return {
        triggers,
        triggerErrors,
        triggersHaveChanged: true,
        chartError: false,
        chartErrorMessage: undefined,
      };
    });
  };

  handleSensitivityChange = (sensitivity: AlertRuleSensitivity) => {
    this.setState({sensitivity}, () => this.fetchAnomalies());
  };

  handleThresholdTypeChange = (thresholdType: AlertRuleThresholdType) => {
    const {triggers} = this.state;

    const triggerErrors = this.validateTriggers(triggers, thresholdType);
    this.setState(
      state => ({
        thresholdType,
        triggerErrors: new Map([...triggerErrors, ...state.triggerErrors]),
      }),
      () => this.fetchAnomalies()
    );
  };

  handleResolveThresholdChange = (
    resolveThreshold: UnsavedMetricRule['resolveThreshold']
  ) => {
    this.setState(state => {
      const triggerErrors = this.validateTriggers(
        state.triggers,
        state.thresholdType,
        resolveThreshold
      );
      if (Array.from(triggerErrors).length === 0) {
        clearIndicators();
      }

      return {resolveThreshold, triggerErrors};
    });
  };

  handleComparisonTypeChange = (value: AlertRuleComparisonType) => {
    let updateState = {};
    switch (value) {
      case AlertRuleComparisonType.DYNAMIC:
        this.fetchAnomalies();
        updateState = {
          comparisonType: value,
          comparisonDelta: undefined,
          thresholdType: AlertRuleThresholdType.ABOVE_AND_BELOW,
          timeWindow: DEFAULT_DYNAMIC_TIME_WINDOW,
          sensitivity: AlertRuleSensitivity.MEDIUM,
          seasonality: AlertRuleSeasonality.AUTO,
        };
        break;
      case AlertRuleComparisonType.CHANGE:
        updateState = {
          comparisonType: value,
          comparisonDelta: DEFAULT_CHANGE_COMP_DELTA,
          thresholdType: AlertRuleThresholdType.ABOVE,
          timeWindow: DEFAULT_CHANGE_TIME_WINDOW,
          sensitivity: undefined,
          seasonality: undefined,
        };
        break;
      case AlertRuleComparisonType.COUNT:
        updateState = {
          comparisonType: value,
          comparisonDelta: undefined,
          thresholdType: AlertRuleThresholdType.ABOVE,
          timeWindow: DEFAULT_COUNT_TIME_WINDOW,
          sensitivity: undefined,
          seasonality: undefined,
        };
        break;
      default:
        break;
    }
    this.setState({...updateState, chartError: false, chartErrorMessage: undefined});
  };

  handleDeleteRule = async () => {
    const {organization, params} = this.props;
    const {ruleId} = params;

    try {
      await this.api.requestPromise(
        `/organizations/${organization.slug}/alert-rules/${ruleId}/`,
        {
          method: 'DELETE',
        }
      );
      this.goBack();
    } catch (_err) {
      addErrorMessage(t('Error deleting rule'));
    }
  };

  handleRuleSaveFailure = (msg: ReactNode) => {
    addErrorMessage(msg);
    metric.endSpan({name: 'saveAlertRule'});
  };

  handleCancel = () => {
    this.goBack();
  };

  handleMEPAlertDataset = (data: EventsStats | MultiSeriesEventsStats | null) => {
    const {isMetricsData} = data ?? {};
    const {organization} = this.props;

    if (
      isMetricsData === undefined ||
      !organization.features.includes('mep-rollout-flag')
    ) {
      return;
    }

    const {dataset} = this.state;
    if (isMetricsData && dataset === Dataset.TRANSACTIONS) {
      this.setState({dataset: Dataset.GENERIC_METRICS});
    }

    if (!isMetricsData && dataset === Dataset.GENERIC_METRICS) {
      this.setState({dataset: Dataset.TRANSACTIONS});
    }
  };

  handleTimeSeriesDataFetched = (data: EventsStats | MultiSeriesEventsStats | null) => {
    const {isExtrapolatedData} = data ?? {};
    const currentData = formatStatsToHistoricalDataset(data);

    const newState: Partial<State> = {currentData};
    if (shouldShowOnDemandMetricAlertUI(this.props.organization)) {
      newState.isExtrapolatedChartData = Boolean(isExtrapolatedData);
    }
    this.setState(newState, () => this.fetchAnomalies());
    const {dataset, aggregate, query} = this.state;
    if (!isOnDemandMetricAlert(dataset, aggregate, query)) {
      this.handleMEPAlertDataset(data);
    }
  };

  handleConfidenceTimeSeriesDataFetched(
    data: EventsStats | MultiSeriesEventsStats | null
  ) {
    if (!data) {
      return;
    }
    const confidence = isEventsStats(data)
      ? determineSeriesConfidence(data)
      : determineMultiSeriesConfidence(data);
    this.setState({confidence});
  }

  handleHistoricalTimeSeriesDataFetched(
    data: EventsStats | MultiSeriesEventsStats | null
  ) {
    const historicalData = formatStatsToHistoricalDataset(data);
    this.setState({historicalData}, () => this.fetchAnomalies());
  }

  async fetchAnomalies() {
    const {comparisonType, historicalData, currentData} = this.state;

    if (
      comparisonType !== AlertRuleComparisonType.DYNAMIC ||
      !(Array.isArray(currentData) && Array.isArray(historicalData)) ||
      currentData.length === 0 ||
      historicalData.length === 0
    ) {
      return;
    }
    this.setState({chartError: false, chartErrorMessage: ''});

    const {organization, project} = this.props;
    const {timeWindow, sensitivity, seasonality, thresholdType} = this.state;
    const direction =
      thresholdType === AlertRuleThresholdType.ABOVE
        ? 'up'
        : thresholdType === AlertRuleThresholdType.BELOW
          ? 'down'
          : 'both';

    // extract the earliest timestamp from the current dataset
    const startOfCurrentTimeframe = currentData.reduce(
      (value, [timestamp]) => (value < timestamp ? value : timestamp),
      Infinity
    );
    const params = {
      organization_id: organization.id,
      project_id: project.id,
      config: {
        time_period: timeWindow,
        sensitivity,
        direction,
        expected_seasonality: seasonality,
      },
      // remove historical data that overlaps with current dataset
      historical_data: historicalData.filter(
        ([timestamp]) => timestamp < startOfCurrentTimeframe
      ),
      current_data: currentData,
    };

    try {
      const anomalies = await this.api.requestPromise(
        `/organizations/${organization.slug}/events/anomalies/`,
        {method: 'POST', data: params}
      );
      this.setState({anomalies});
    } catch (e) {
      let chartErrorMessage: string | undefined;
      if (e.responseJSON) {
        if (typeof e.responseJSON === 'object' && e.responseJSON.detail) {
          chartErrorMessage = e.responseJSON.detail;
        }
        if (typeof e.responseJSON === 'string') {
          chartErrorMessage = e.responseJSON;
        }
      } else if (typeof e.message === 'string') {
        chartErrorMessage = e.message;
      } else {
        chartErrorMessage = t('Something went wrong when rendering this chart.');
      }

      this.setState({
        chartError: true,
        chartErrorMessage,
      });
    }
  }

  // If the user is creating an on-demand metric alert, we want to override the dataset
  // to be generic metrics instead of transactions
  checkOnDemandMetricsDataset = (dataset: Dataset, query: string) => {
    if (!hasOnDemandMetricAlertFeature(this.props.organization)) {
      return dataset;
    }
    if (dataset !== Dataset.TRANSACTIONS || !isOnDemandQueryString(query)) {
      return dataset;
    }
    return Dataset.GENERIC_METRICS;
  };

  // We are not allowing the creation of new transaction alerts
  determinePerformanceDataset = () => {
    // TODO: once all alerts are migrated to MEP, we can set the default to GENERIC_METRICS and remove this as well as
    // logic in handleMEPDataset, handleTimeSeriesDataFetched and checkOnDemandMetricsDataset
    const {dataset} = this.state;
    const {organization} = this.props;
    const hasMetricsFeatureFlags =
      organization.features.includes('mep-rollout-flag') ||
      hasOnDemandMetricAlertFeature(organization);

    if (hasMetricsFeatureFlags && dataset === Dataset.TRANSACTIONS) {
      return Dataset.GENERIC_METRICS;
    }
    return dataset;
  };

  renderLoading() {
    return this.renderBody();
  }

  renderTriggerChart() {
    const {organization, ruleId, rule, location} = this.props;

    const {
      query,
      project,
      timeWindow,
      triggers,
      aggregate,
      environment,
      thresholdType,
      comparisonDelta,
      comparisonType,
      resolveThreshold,
      eventTypes,
      dataset,
      alertType,
      isQueryValid,
      anomalies,
      chartError,
      chartErrorMessage,
      confidence,
    } = this.state;

    if (chartError) {
      return (
        <ErrorChart
          style={{marginTop: 0}}
          errorMessage={`${chartErrorMessage}`}
          isAllowIndexed
          isQueryValid
        />
      );
    }
    const isOnDemand = isOnDemandMetricAlert(dataset, aggregate, query);

    let formattedAggregate = aggregate;

    const func = parseFunction(aggregate);
    if (func && alertType === 'eap_metrics') {
      formattedAggregate = prettifyParsedFunction(func);
    }

    const chartProps: ComponentProps<typeof TriggersChart> = {
      organization,
      projects: [project],
      triggers,
      anomalies: comparisonType === AlertRuleComparisonType.DYNAMIC ? anomalies : [],
      location,
      query: this.chartQuery,
      aggregate,
      formattedAggregate,
      dataset,
      newAlertOrQuery: !ruleId || query !== rule.query,
      timeWindow,
      environment,
      resolveThreshold,
      thresholdType,
      comparisonDelta,
      comparisonType,
      isQueryValid,
      isOnDemandMetricAlert: isOnDemand,
      showTotalCount: !['span_metrics'].includes(alertType) && !isOnDemand,
      onDataLoaded: this.handleTimeSeriesDataFetched,
      onConfidenceDataLoaded: this.handleConfidenceTimeSeriesDataFetched,
      includeHistorical: comparisonType === AlertRuleComparisonType.DYNAMIC,
      onHistoricalDataLoaded: this.handleHistoricalTimeSeriesDataFetched,
      includeConfidence: alertType === 'eap_metrics',
      confidence,
    };

    let formattedQuery = `event.type:${eventTypes?.join(',')}`;
    if (alertType === 'eap_metrics') {
      formattedQuery = '';
    }

    const wizardBuilderChart = (
      <TriggersChart
        {...chartProps}
        header={
          <ChartHeader>
            <AlertName>{AlertWizardAlertNames[alertType]}</AlertName>
            {!isCrashFreeAlert(dataset) && (
              <AlertInfo>
                <StyledCircleIndicator size={8} />
                <Aggregate>{formattedAggregate}</Aggregate>
                {formattedQuery}
              </AlertInfo>
            )}
          </ChartHeader>
        }
      />
    );

    return wizardBuilderChart;
  }

  renderBody() {
    const {
      organization,
      ruleId,
      rule,
      onSubmitSuccess,
      router,
      disableProjectSelector,
      eventView,
      location,
    } = this.props;
    const {
      name,
      query,
      project,
      timeWindow,
      triggers,
      aggregate,
      thresholdType,
      comparisonDelta,
      comparisonType,
      resolveThreshold,
      sensitivity,
      loading,
      eventTypes,
      dataset,
      alertType,
      isExtrapolatedChartData,
      triggersHaveChanged,
    } = this.state;

    const wizardBuilderChart = this.renderTriggerChart();
    //  Used to hide specific fields like actions while migrating metric alert rules.
    //  Currently used to help people add `is:unresolved` to their metric alert query.
    const isMigration = location?.query?.migration === '1';

    const triggerForm = (disabled: boolean) => (
      <Triggers
        disabled={disabled}
        projects={[project]}
        errors={this.state.triggerErrors}
        triggers={triggers}
        aggregate={aggregate}
        isMigration={isMigration}
        resolveThreshold={resolveThreshold}
        sensitivity={sensitivity}
        thresholdType={thresholdType}
        comparisonType={comparisonType}
        currentProject={project.slug}
        organization={organization}
        availableActions={this.state.availableActions}
        onChange={this.handleChangeTriggers}
        onThresholdTypeChange={this.handleThresholdTypeChange}
        onResolveThresholdChange={this.handleResolveThresholdChange}
        onSensitivityChange={this.handleSensitivityChange}
      />
    );

    const ruleNameOwnerForm = (disabled: boolean) => (
      <RuleNameOwnerForm disabled={disabled} project={project} />
    );

    const thresholdTypeForm = (disabled: boolean) => (
      <ThresholdTypeForm
        alertType={alertType}
        comparisonType={comparisonType}
        dataset={dataset}
        disabled={disabled}
        onComparisonDeltaChange={value =>
          this.handleFieldChange('comparisonDelta', value)
        }
        onComparisonTypeChange={this.handleComparisonTypeChange}
        organization={organization}
        comparisonDelta={comparisonDelta}
      />
    );

    const hasAlertWrite = hasEveryAccess(['alerts:write'], {organization, project});
    const formDisabled = loading || !hasAlertWrite;
    const submitDisabled = formDisabled || !this.state.isQueryValid;

    const showErrorMigrationWarning =
      !!ruleId && isMigration && ruleNeedsErrorMigration(rule);

    // Rendering the main form body
    return (
      <Main fullWidth>
<<<<<<< HEAD
        <ProjectPermissionAlert access={['alerts:write']} project={project} />
        {isCustomMetricAlert(rule.aggregate) && (
          <MetricsBetaEndAlert organization={organization} />
        )}
=======
        <PermissionAlert access={['alerts:write']} project={project} />
>>>>>>> 4a48838d

        {eventView && <IncompatibleAlertQuery eventView={eventView} />}
        <Form
          model={this.form}
          apiMethod={ruleId ? 'PUT' : 'POST'}
          apiEndpoint={`/organizations/${organization.slug}/alert-rules/${
            ruleId ? `${ruleId}/` : ''
          }`}
          submitDisabled={submitDisabled}
          initialData={{
            name,
            dataset,
            eventTypes,
            aggregate,
            query,
            timeWindow: rule.timeWindow,
            environment: rule.environment || null,
            owner: rule.owner,
            projectId: project.id,
            alertType,
          }}
          saveOnBlur={false}
          onSubmit={this.handleSubmit}
          onSubmitSuccess={onSubmitSuccess}
          onCancel={this.handleCancel}
          onFieldChange={this.handleFieldChange}
          extraButton={
            rule.id ? (
              <Confirm
                disabled={formDisabled}
                message={t(
                  'Are you sure you want to delete "%s"? You won\'t be able to view the history of this alert once it\'s deleted.',
                  rule.name
                )}
                header={<h5>{t('Delete Alert Rule?')}</h5>}
                priority="danger"
                confirmText={t('Delete Rule')}
                onConfirm={this.handleDeleteRule}
              >
                <Button priority="danger">{t('Delete Rule')}</Button>
              </Confirm>
            ) : null
          }
          submitLabel={
            isMigration && !triggersHaveChanged ? t('Looks good to me!') : t('Save Rule')
          }
        >
          <List symbol="colored-numeric">
            <RuleConditionsForm
              aggregate={aggregate}
              alertType={alertType}
              allowChangeEventTypes={
                dataset === Dataset.ERRORS || alertType === 'custom_transactions'
              }
              comparisonDelta={comparisonDelta}
              comparisonType={comparisonType}
              dataset={dataset}
              disableProjectSelector={disableProjectSelector}
              disabled={formDisabled}
              isEditing={Boolean(ruleId)}
              isErrorMigration={showErrorMigrationWarning}
              isExtrapolatedChartData={isExtrapolatedChartData}
              isForLlmMetric={[
                'sum(ai.total_tokens.used)',
                'sum(ai.total_cost)',
              ].includes(aggregate)}
              isTransactionMigration={isMigration && !showErrorMigrationWarning}
              onComparisonDeltaChange={value =>
                this.handleFieldChange('comparisonDelta', value)
              }
              onFilterSearch={this.handleFilterUpdate}
              onTimeWindowChange={value => this.handleFieldChange('timeWindow', value)}
              organization={organization}
              project={project}
              router={router}
              thresholdChart={wizardBuilderChart}
              timeWindow={timeWindow}
            />
            <AlertListItem>{t('Set thresholds')}</AlertListItem>
            {thresholdTypeForm(formDisabled)}
            {showErrorMigrationWarning && (
              <Alert type="warning" showIcon>
                {tct(
                  "We've added [code:is:unresolved] to your events filter; please make sure the current thresholds are still valid as this alert is now filtering out resolved and archived errors.",
                  {
                    code: <code />,
                  }
                )}
              </Alert>
            )}
            {triggerForm(formDisabled)}
            {ruleNameOwnerForm(formDisabled)}
          </List>
        </Form>
      </Main>
    );
  }
}

function formatStatsToHistoricalDataset(
  data: EventsStats | MultiSeriesEventsStats | null
): Array<[number, {count: number}]> {
  return Array.isArray(data?.data)
    ? data.data.flatMap(([timestamp, entries]) =>
        entries.map(entry => [timestamp, entry] as [number, {count: number}])
      ) ?? []
    : [];
}

const Main = styled(Layout.Main)`
  max-width: 1000px;
`;

const AlertListItem = styled(ListItem)`
  margin: ${space(2)} 0 ${space(1)} 0;
  font-size: ${p => p.theme.fontSizeExtraLarge};
  margin-top: 0;
`;

const ChartHeader = styled('div')`
  padding: ${space(2)} ${space(3)} 0 ${space(3)};
  margin-bottom: -${space(1.5)};
`;

const AlertName = styled(HeaderTitleLegend)`
  position: relative;
`;

const AlertInfo = styled('div')`
  font-size: ${p => p.theme.fontSizeSmall};
  font-family: ${p => p.theme.text.family};
  font-weight: ${p => p.theme.fontWeightNormal};
  color: ${p => p.theme.textColor};
`;

const StyledCircleIndicator = styled(CircleIndicator)`
  background: ${p => p.theme.formText};
  height: ${space(1)};
  margin-right: ${space(0.5)};
`;

const Aggregate = styled('span')`
  margin-right: ${space(1)};
`;

export default withProjects(RuleFormContainer);<|MERGE_RESOLUTION|>--- conflicted
+++ resolved
@@ -66,12 +66,7 @@
 } from 'sentry/views/alerts/wizard/options';
 import {getAlertTypeFromAggregateDataset} from 'sentry/views/alerts/wizard/utils';
 import {isEventsStats} from 'sentry/views/dashboards/utils/isEventsStats';
-<<<<<<< HEAD
-import {MetricsBetaEndAlert} from 'sentry/views/metrics/metricsBetaEndAlert';
 import {ProjectPermissionAlert} from 'sentry/views/settings/project/projectPermissionAlert';
-=======
-import PermissionAlert from 'sentry/views/settings/project/permissionAlert';
->>>>>>> 4a48838d
 
 import {isCrashFreeAlert} from './utils/isCrashFreeAlert';
 import {addOrUpdateRule} from './actions';
@@ -1285,14 +1280,7 @@
     // Rendering the main form body
     return (
       <Main fullWidth>
-<<<<<<< HEAD
         <ProjectPermissionAlert access={['alerts:write']} project={project} />
-        {isCustomMetricAlert(rule.aggregate) && (
-          <MetricsBetaEndAlert organization={organization} />
-        )}
-=======
-        <PermissionAlert access={['alerts:write']} project={project} />
->>>>>>> 4a48838d
 
         {eventView && <IncompatibleAlertQuery eventView={eventView} />}
         <Form
