--- conflicted
+++ resolved
@@ -1,101 +1,104 @@
-import type {ReactNode} from 'react';
-import type {PlainRoute, RouteComponentProps} from 'react-router';
-import styled from '@emotion/styled';
-import * as Sentry from '@sentry/react';
-
-import type {Indicator} from 'sentry/actionCreators/indicator';
+import type { ReactNode } from "react";
+import type { PlainRoute, RouteComponentProps } from "react-router";
+import styled from "@emotion/styled";
+import * as Sentry from "@sentry/react";
+
+import type { Indicator } from "sentry/actionCreators/indicator";
 import {
   addErrorMessage,
   addSuccessMessage,
   clearIndicators,
-} from 'sentry/actionCreators/indicator';
-import {fetchOrganizationTags} from 'sentry/actionCreators/tags';
-import {hasEveryAccess} from 'sentry/components/acl/access';
-import Alert from 'sentry/components/alert';
-import {Button} from 'sentry/components/button';
-import {HeaderTitleLegend} from 'sentry/components/charts/styles';
-import CircleIndicator from 'sentry/components/circleIndicator';
-import Confirm from 'sentry/components/confirm';
-import DeprecatedAsyncComponent from 'sentry/components/deprecatedAsyncComponent';
-import type {FormProps} from 'sentry/components/forms/form';
-import Form from 'sentry/components/forms/form';
-import FormModel from 'sentry/components/forms/model';
-import * as Layout from 'sentry/components/layouts/thirds';
-import List from 'sentry/components/list';
-import ListItem from 'sentry/components/list/listItem';
-import {t, tct} from 'sentry/locale';
-import IndicatorStore from 'sentry/stores/indicatorStore';
-import {space} from 'sentry/styles/space';
+} from "sentry/actionCreators/indicator";
+import { fetchOrganizationTags } from "sentry/actionCreators/tags";
+import { hasEveryAccess } from "sentry/components/acl/access";
+import Alert from "sentry/components/alert";
+import { Button } from "sentry/components/button";
+import { HeaderTitleLegend } from "sentry/components/charts/styles";
+import CircleIndicator from "sentry/components/circleIndicator";
+import Confirm from "sentry/components/confirm";
+import DeprecatedAsyncComponent from "sentry/components/deprecatedAsyncComponent";
+import type { FormProps } from "sentry/components/forms/form";
+import Form from "sentry/components/forms/form";
+import FormModel from "sentry/components/forms/model";
+import * as Layout from "sentry/components/layouts/thirds";
+import List from "sentry/components/list";
+import ListItem from "sentry/components/list/listItem";
+import { t, tct } from "sentry/locale";
+import IndicatorStore from "sentry/stores/indicatorStore";
+import { space } from "sentry/styles/space";
 import type {
   EventsStats,
   MultiSeriesEventsStats,
   Organization,
   Project,
-} from 'sentry/types';
-import {defined} from 'sentry/utils';
-import {metric, trackAnalytics} from 'sentry/utils/analytics';
-import type EventView from 'sentry/utils/discover/eventView';
-import {AggregationKey} from 'sentry/utils/fields';
+} from "sentry/types";
+import { defined } from "sentry/utils";
+import { metric, trackAnalytics } from "sentry/utils/analytics";
+import type EventView from "sentry/utils/discover/eventView";
+import { AggregationKey } from "sentry/utils/fields";
 import {
   getForceMetricsLayerQueryExtras,
   hasCustomMetrics,
-} from 'sentry/utils/metrics/features';
-import {DEFAULT_METRIC_ALERT_FIELD, formatMRIField} from 'sentry/utils/metrics/mri';
-import {isOnDemandQueryString} from 'sentry/utils/onDemandMetrics';
+} from "sentry/utils/metrics/features";
+import {
+  DEFAULT_METRIC_ALERT_FIELD,
+  formatMRIField,
+} from "sentry/utils/metrics/mri";
+import { isOnDemandQueryString } from "sentry/utils/onDemandMetrics";
 import {
   hasOnDemandMetricAlertFeature,
   shouldShowOnDemandMetricAlertUI,
-} from 'sentry/utils/onDemandMetrics/features';
-import {normalizeUrl} from 'sentry/utils/withDomainRequired';
-import withProjects from 'sentry/utils/withProjects';
-import {IncompatibleAlertQuery} from 'sentry/views/alerts/rules/metric/incompatibleAlertQuery';
-import RuleNameOwnerForm from 'sentry/views/alerts/rules/metric/ruleNameOwnerForm';
-import ThresholdTypeForm from 'sentry/views/alerts/rules/metric/thresholdTypeForm';
-import Triggers from 'sentry/views/alerts/rules/metric/triggers';
-import TriggersChart from 'sentry/views/alerts/rules/metric/triggers/chart';
-import {getEventTypeFilter} from 'sentry/views/alerts/rules/metric/utils/getEventTypeFilter';
-import hasThresholdValue from 'sentry/views/alerts/rules/metric/utils/hasThresholdValue';
-import {isOnDemandMetricAlert} from 'sentry/views/alerts/rules/metric/utils/onDemandMetricAlert';
-import {AlertRuleType} from 'sentry/views/alerts/types';
+} from "sentry/utils/onDemandMetrics/features";
+import { normalizeUrl } from "sentry/utils/withDomainRequired";
+import withProjects from "sentry/utils/withProjects";
+import { IncompatibleAlertQuery } from "sentry/views/alerts/rules/metric/incompatibleAlertQuery";
+import RuleNameOwnerForm from "sentry/views/alerts/rules/metric/ruleNameOwnerForm";
+import ThresholdTypeForm from "sentry/views/alerts/rules/metric/thresholdTypeForm";
+import Triggers from "sentry/views/alerts/rules/metric/triggers";
+import TriggersChart from "sentry/views/alerts/rules/metric/triggers/chart";
+import { getEventTypeFilter } from "sentry/views/alerts/rules/metric/utils/getEventTypeFilter";
+import hasThresholdValue from "sentry/views/alerts/rules/metric/utils/hasThresholdValue";
+import { isOnDemandMetricAlert } from "sentry/views/alerts/rules/metric/utils/onDemandMetricAlert";
+import { AlertRuleType } from "sentry/views/alerts/types";
 import {
   hasIgnoreArchivedFeatureFlag,
   ruleNeedsErrorMigration,
-} from 'sentry/views/alerts/utils/migrationUi';
-import type {MetricAlertType} from 'sentry/views/alerts/wizard/options';
+} from "sentry/views/alerts/utils/migrationUi";
+import type { MetricAlertType } from "sentry/views/alerts/wizard/options";
 import {
   AlertWizardAlertNames,
   DatasetMEPAlertQueryTypes,
-} from 'sentry/views/alerts/wizard/options';
-import {getAlertTypeFromAggregateDataset} from 'sentry/views/alerts/wizard/utils';
-import PermissionAlert from 'sentry/views/settings/project/permissionAlert';
-
-import {isCrashFreeAlert} from './utils/isCrashFreeAlert';
-import {addOrUpdateRule} from './actions';
+} from "sentry/views/alerts/wizard/options";
+import { getAlertTypeFromAggregateDataset } from "sentry/views/alerts/wizard/utils";
+import PermissionAlert from "sentry/views/settings/project/permissionAlert";
+
+import { isCrashFreeAlert } from "./utils/isCrashFreeAlert";
+import { addOrUpdateRule } from "./actions";
 import {
   createDefaultTrigger,
   DEFAULT_CHANGE_COMP_DELTA,
   DEFAULT_CHANGE_TIME_WINDOW,
   DEFAULT_COUNT_TIME_WINDOW,
-} from './constants';
-import RuleConditionsForm from './ruleConditionsForm';
+} from "./constants";
+import RuleConditionsForm from "./ruleConditionsForm";
 import type {
   EventTypes,
   MetricActionTemplate,
   MetricRule,
   Trigger,
   UnsavedMetricRule,
-} from './types';
+} from "./types";
 import {
   AlertRuleComparisonType,
   AlertRuleThresholdType,
   AlertRuleTriggerType,
   Dataset,
-} from './types';
+} from "./types";
 
 const POLLING_MAX_TIME_LIMIT = 3 * 60000;
 
 type RuleTaskResponse = {
-  status: 'pending' | 'failed' | 'success';
+  status: "pending" | "failed" | "success";
   alertRule?: MetricRule;
   error?: string;
 };
@@ -113,9 +116,9 @@
   isDuplicateRule?: boolean;
   ruleId?: string;
   sessionId?: string;
-} & RouteComponentProps<{projectId?: string; ruleId?: string}, {}> & {
-    onSubmitSuccess?: FormProps['onSubmitSuccess'];
-  } & DeprecatedAsyncComponent['props'];
+} & RouteComponentProps<{ projectId?: string; ruleId?: string }, {}> & {
+    onSubmitSuccess?: FormProps["onSubmitSuccess"];
+  } & DeprecatedAsyncComponent["props"];
 
 type State = {
   aggregate: string;
@@ -131,17 +134,17 @@
   isQueryValid: boolean;
   project: Project;
   query: string;
-  resolveThreshold: UnsavedMetricRule['resolveThreshold'];
-  thresholdPeriod: UnsavedMetricRule['thresholdPeriod'];
-  thresholdType: UnsavedMetricRule['thresholdType'];
+  resolveThreshold: UnsavedMetricRule["resolveThreshold"];
+  thresholdPeriod: UnsavedMetricRule["thresholdPeriod"];
+  thresholdType: UnsavedMetricRule["thresholdType"];
   timeWindow: number;
-  triggerErrors: Map<number, {[fieldName: string]: string}>;
+  triggerErrors: Map<number, { [fieldName: string]: string }>;
   triggers: Trigger[];
   comparisonDelta?: number;
   isExtrapolatedChartData?: boolean;
-} & DeprecatedAsyncComponent['state'];
-
-const isEmpty = (str: unknown): boolean => str === '' || !defined(str);
+} & DeprecatedAsyncComponent["state"];
+
+const isEmpty = (str: unknown): boolean => str === "" || !defined(str);
 
 class RuleFormContainer extends DeprecatedAsyncComponent<Props, State> {
   form = new FormModel();
@@ -153,10 +156,10 @@
   }
 
   get chartQuery(): string {
-    const {alertType, query, eventTypes, dataset} = this.state;
+    const { alertType, query, eventTypes, dataset } = this.state;
     const eventTypeFilter = getEventTypeFilter(this.state.dataset, eventTypes);
     const queryWithTypeFilter = (
-      alertType !== 'custom_metrics'
+      alertType !== "custom_metrics"
         ? query
           ? `(${query}) AND (${eventTypeFilter})`
           : eventTypeFilter
@@ -167,8 +170,8 @@
 
   componentDidMount() {
     super.componentDidMount();
-    const {organization} = this.props;
-    const {project} = this.state;
+    const { organization } = this.props;
+    const { project } = this.state;
     // SearchBar gets its tags from Reflux.
     fetchOrganizationTags(this.api, organization.slug, [project.id]);
   }
@@ -178,7 +181,7 @@
   }
 
   getDefaultState(): State {
-    const {rule, location} = this.props;
+    const { rule, location } = this.props;
     const triggersClone = [...rule.triggers];
     const {
       aggregate: _aggregate,
@@ -186,7 +189,8 @@
       dataset: _dataset,
       name,
     } = location?.query ?? {};
-    const eventTypes = typeof _eventTypes === 'string' ? [_eventTypes] : _eventTypes;
+    const eventTypes =
+      typeof _eventTypes === "string" ? [_eventTypes] : _eventTypes;
 
     // Warning trigger is removed if it is blank when saving
     if (triggersClone.length !== 2) {
@@ -197,18 +201,18 @@
     const dataset = _dataset ?? rule.dataset;
 
     const isErrorMigration =
-      this.props.location?.query?.migration === '1' &&
+      this.props.location?.query?.migration === "1" &&
       hasIgnoreArchivedFeatureFlag(this.props.organization) &&
       ruleNeedsErrorMigration(rule);
     // TODO(issues): Does this need to be smarter about where its inserting the new filter?
     const query = isErrorMigration
-      ? `is:unresolved ${rule.query ?? ''}`
-      : rule.query ?? '';
+      ? `is:unresolved ${rule.query ?? ""}`
+      : rule.query ?? "";
 
     return {
       ...super.getDefaultState(),
 
-      name: name ?? rule.name ?? '',
+      name: name ?? rule.name ?? "",
       aggregate,
       dataset,
       eventTypes: eventTypes ?? rule.eventTypes ?? [],
@@ -228,40 +232,42 @@
         : AlertRuleComparisonType.COUNT,
       project: this.props.project,
       owner: rule.owner,
-      alertType: getAlertTypeFromAggregateDataset({aggregate, dataset}),
+      alertType: getAlertTypeFromAggregateDataset({ aggregate, dataset }),
     };
   }
 
-  getEndpoints(): ReturnType<DeprecatedAsyncComponent['getEndpoints']> {
-    const {organization} = this.props;
+  getEndpoints(): ReturnType<DeprecatedAsyncComponent["getEndpoints"]> {
+    const { organization } = this.props;
     // TODO(incidents): This is temporary until new API endpoints
     // We should be able to just fetch the rule if rule.id exists
 
     return [
       [
-        'availableActions',
+        "availableActions",
         `/organizations/${organization.slug}/alert-rules/available-actions/`,
       ],
     ];
   }
 
   goBack() {
-    const {router} = this.props;
-    const {organization} = this.props;
-
-    router.push(normalizeUrl(`/organizations/${organization.slug}/alerts/rules/`));
+    const { router } = this.props;
+    const { organization } = this.props;
+
+    router.push(
+      normalizeUrl(`/organizations/${organization.slug}/alerts/rules/`)
+    );
   }
 
   resetPollingState = (loadingSlackIndicator: Indicator) => {
     IndicatorStore.remove(loadingSlackIndicator);
     this.uuid = null;
-    this.setState({loading: false});
+    this.setState({ loading: false });
   };
 
   fetchStatus(model: FormModel) {
     const loadingSlackIndicator = IndicatorStore.addMessage(
-      t('Looking for your slack channel (this can take a while)'),
-      'loading'
+      t("Looking for your slack channel (this can take a while)"),
+      "loading"
     );
     // pollHandler calls itself until it gets either a success
     // or failed status but we don't want to poll forever so we pass
@@ -279,7 +285,7 @@
     loadingSlackIndicator: Indicator
   ) => {
     if (Date.now() > quitTime) {
-      addErrorMessage(t('Looking for that channel took too long :('));
+      addErrorMessage(t("Looking for that channel took too long :("));
       this.resetPollingState(loadingSlackIndicator);
       return;
     }
@@ -287,18 +293,18 @@
     const {
       organization,
       onSubmitSuccess,
-      params: {ruleId},
+      params: { ruleId },
     } = this.props;
-    const {project} = this.state;
+    const { project } = this.state;
 
     try {
       const response: RuleTaskResponse = await this.api.requestPromise(
         `/projects/${organization.slug}/${project.slug}/alert-rule-task/${this.uuid}/`
       );
 
-      const {status, alertRule, error} = response;
-
-      if (status === 'pending') {
+      const { status, alertRule, error } = response;
+
+      if (status === "pending") {
         window.clearTimeout(this.pollingTimeout);
 
         this.pollingTimeout = window.setTimeout(() => {
@@ -309,17 +315,19 @@
 
       this.resetPollingState(loadingSlackIndicator);
 
-      if (status === 'failed') {
+      if (status === "failed") {
         this.handleRuleSaveFailure(error);
       }
       if (alertRule) {
-        addSuccessMessage(ruleId ? t('Updated alert rule') : t('Created alert rule'));
+        addSuccessMessage(
+          ruleId ? t("Updated alert rule") : t("Created alert rule")
+        );
         if (onSubmitSuccess) {
           onSubmitSuccess(alertRule, model);
         }
       }
     } catch {
-      this.handleRuleSaveFailure(t('An error occurred'));
+      this.handleRuleSaveFailure(t("An error occurred"));
       this.resetPollingState(loadingSlackIndicator);
     }
   };
@@ -335,14 +343,17 @@
     triggerIndex: number,
     trigger: Trigger,
     errors,
-    resolveThreshold: number | '' | null
+    resolveThreshold: number | "" | null
   ): boolean => {
-    const {alertThreshold} = trigger;
-    const {thresholdType} = this.state;
+    const { alertThreshold } = trigger;
+    const { thresholdType } = this.state;
 
     // If value and/or other value is empty
     // then there are no checks to perform against
-    if (!hasThresholdValue(alertThreshold) || !hasThresholdValue(resolveThreshold)) {
+    if (
+      !hasThresholdValue(alertThreshold) ||
+      !hasThresholdValue(resolveThreshold)
+    ) {
       return true;
     }
 
@@ -368,16 +379,16 @@
 
     // Not valid... let's figure out an error message
     const isBelow = thresholdType === AlertRuleThresholdType.BELOW;
-    let errorMessage = '';
-
-    if (typeof resolveThreshold !== 'number') {
+    let errorMessage = "";
+
+    if (typeof resolveThreshold !== "number") {
       errorMessage = isBelow
-        ? t('Resolution threshold must be greater than alert')
-        : t('Resolution threshold must be less than alert');
+        ? t("Resolution threshold must be greater than alert")
+        : t("Resolution threshold must be less than alert");
     } else {
       errorMessage = isBelow
-        ? t('Alert threshold must be less than resolution')
-        : t('Alert threshold must be greater than resolution');
+        ? t("Alert threshold must be less than resolution")
+        : t("Alert threshold must be greater than resolution");
     }
 
     errors.set(triggerIndex, {
@@ -388,10 +399,11 @@
     return false;
   };
 
-  validateFieldInTrigger({errors, triggerIndex, field, message, isValid}) {
+  validateFieldInTrigger({ errors, triggerIndex, field, message, isValid }) {
     // If valid, reset error for fieldName
     if (isValid()) {
-      const {[field]: _validatedField, ...otherErrors} = errors.get(triggerIndex) || {};
+      const { [field]: _validatedField, ...otherErrors } =
+        errors.get(triggerIndex) || {};
 
       if (Object.keys(otherErrors).length > 0) {
         errors.set(triggerIndex, otherErrors);
@@ -426,12 +438,12 @@
     resolveThreshold = this.state.resolveThreshold,
     changedTriggerIndex?: number
   ) {
-    const {comparisonType} = this.state;
+    const { comparisonType } = this.state;
     const triggerErrors = new Map();
 
-    const requiredFields = ['label', 'alertThreshold'];
+    const requiredFields = ["label", "alertThreshold"];
     triggers.forEach((trigger, triggerIndex) => {
-      requiredFields.forEach(field => {
+      requiredFields.forEach((field) => {
         // check required fields
         this.validateFieldInTrigger({
           errors: triggerErrors,
@@ -445,7 +457,7 @@
             return trigger.actions.length === 0 || !isEmpty(trigger[field]);
           },
           field,
-          message: t('Field is required'),
+          message: t("Field is required"),
         });
       });
 
@@ -461,7 +473,7 @@
     // If we have 2 triggers, we need to make sure that the critical and warning
     // alert thresholds are valid (e.g. if critical is above x, warning must be less than x)
     const criticalTriggerIndex = triggers.findIndex(
-      ({label}) => label === AlertRuleTriggerType.CRITICAL
+      ({ label }) => label === AlertRuleTriggerType.CRITICAL
     );
     const warningTriggerIndex = criticalTriggerIndex ^ 1;
     const criticalTrigger = triggers[criticalTriggerIndex];
@@ -478,15 +490,15 @@
         : warningThreshold < criticalThreshold;
 
     if (hasError && !isEmptyWarningThreshold) {
-      [criticalTriggerIndex, warningTriggerIndex].forEach(index => {
+      [criticalTriggerIndex, warningTriggerIndex].forEach((index) => {
         const otherErrors = triggerErrors.get(index) ?? {};
         triggerErrors.set(index, {
           ...otherErrors,
           alertThreshold:
             thresholdType === AlertRuleThresholdType.ABOVE ||
             comparisonType === AlertRuleComparisonType.CHANGE
-              ? t('Warning threshold must be less than critical threshold')
-              : t('Warning threshold must be greater than critical threshold'),
+              ? t("Warning threshold must be less than critical threshold")
+              : t("Warning threshold must be greater than critical threshold"),
         });
       });
     }
@@ -495,15 +507,15 @@
   }
 
   validateMri = () => {
-    const {aggregate} = this.state;
+    const { aggregate } = this.state;
     return aggregate !== DEFAULT_METRIC_ALERT_FIELD;
   };
 
   handleFieldChange = (name: string, value: unknown) => {
-    const {projects} = this.props;
-
-    if (name === 'alertType') {
-      this.setState(({dataset}) => ({
+    const { projects } = this.props;
+
+    if (name === "alertType") {
+      this.setState(({ dataset }) => ({
         alertType: value as MetricAlertType,
         dataset: this.checkOnDemandMetricsDataset(dataset, this.state.query),
       }));
@@ -512,35 +524,40 @@
 
     if (
       [
-        'aggregate',
-        'dataset',
-        'eventTypes',
-        'timeWindow',
-        'environment',
-        'comparisonDelta',
-        'projectId',
-        'alertType',
+        "aggregate",
+        "dataset",
+        "eventTypes",
+        "timeWindow",
+        "environment",
+        "comparisonDelta",
+        "projectId",
+        "alertType",
       ].includes(name)
     ) {
-      this.setState(({project: _project, dataset: _dataset, aggregate, alertType}) => {
-        const dataset = this.checkOnDemandMetricsDataset(
-          name === 'dataset' ? (value as Dataset) : _dataset,
-          this.state.query
-        );
-
-        const newAlertType = getAlertTypeFromAggregateDataset({
-          aggregate,
-          dataset,
-        });
-
-        return {
-          [name]: value,
-          project:
-            name === 'projectId' ? projects.find(({id}) => id === value) : _project,
-          alertType: alertType !== newAlertType ? 'custom_transactions' : alertType,
-          dataset,
-        };
-      });
+      this.setState(
+        ({ project: _project, dataset: _dataset, aggregate, alertType }) => {
+          const dataset = this.checkOnDemandMetricsDataset(
+            name === "dataset" ? (value as Dataset) : _dataset,
+            this.state.query
+          );
+
+          const newAlertType = getAlertTypeFromAggregateDataset({
+            aggregate,
+            dataset,
+          });
+
+          return {
+            [name]: value,
+            project:
+              name === "projectId"
+                ? projects.find(({ id }) => id === value)
+                : _project,
+            alertType:
+              alertType !== newAlertType ? "custom_transactions" : alertType,
+            dataset,
+          };
+        }
+      );
     }
   };
 
@@ -548,21 +565,25 @@
   // don't want to update the filter on every input change, just on blurs and
   // searches.
   handleFilterUpdate = (query: string, isQueryValid: boolean) => {
-    const {organization, sessionId} = this.props;
-
-    trackAnalytics('alert_builder.filter', {
+    const { organization, sessionId } = this.props;
+
+    trackAnalytics("alert_builder.filter", {
       organization,
       session_id: sessionId,
       query,
     });
 
     const dataset = this.checkOnDemandMetricsDataset(this.state.dataset, query);
-    this.setState({query, dataset, isQueryValid});
+    this.setState({ query, dataset, isQueryValid });
   };
 
   validateOnDemandMetricAlert() {
     if (
-      !isOnDemandMetricAlert(this.state.dataset, this.state.aggregate, this.state.query)
+      !isOnDemandMetricAlert(
+        this.state.dataset,
+        this.state.aggregate,
+        this.state.query
+      )
     ) {
       return true;
     }
@@ -578,7 +599,9 @@
     model: FormModel
   ) => {
     if (!this.validateMri()) {
-      addErrorMessage(t('You need to select a metric before you can save the alert'));
+      addErrorMessage(
+        t("You need to select a metric before you can save the alert")
+      );
       return;
     }
     // This validates all fields *except* for Triggers
@@ -590,25 +613,30 @@
     const validOnDemandAlert = this.validateOnDemandMetricAlert();
 
     if (!validTriggers) {
-      this.setState(state => ({
+      this.setState((state) => ({
         triggerErrors: new Map([...triggerErrors, ...state.triggerErrors]),
       }));
     }
 
     if (!validRule || !validTriggers) {
       const missingFields = [
-        !validRule && t('name'),
-        !validRule && !validTriggers && t('and'),
-        !validTriggers && t('critical threshold'),
-      ].filter(x => x);
-
-      addErrorMessage(t('Alert not valid: missing %s', missingFields.join(' ')));
+        !validRule && t("name"),
+        !validRule && !validTriggers && t("and"),
+        !validTriggers && t("critical threshold"),
+      ].filter((x) => x);
+
+      addErrorMessage(
+        t("Alert not valid: missing %s", missingFields.join(" "))
+      );
       return;
     }
 
     if (!validOnDemandAlert) {
       addErrorMessage(
-        t('%s is not supported for on-demand metric alerts', this.state.aggregate)
+        t(
+          "%s is not supported for on-demand metric alerts",
+          this.state.aggregate
+        )
       );
       return;
     }
@@ -619,7 +647,7 @@
       onSubmitSuccess,
       location,
       sessionId,
-      params: {ruleId},
+      params: { ruleId },
     } = this.props;
     const {
       project,
@@ -634,34 +662,34 @@
     } = this.state;
     // Remove empty warning trigger
     const sanitizedTriggers = triggers.filter(
-      trigger =>
-        trigger.label !== AlertRuleTriggerType.WARNING || !isEmpty(trigger.alertThreshold)
+      (trigger) =>
+        trigger.label !== AlertRuleTriggerType.WARNING ||
+        !isEmpty(trigger.alertThreshold)
     );
 
     // form model has all form state data, however we use local state to keep
     // track of the list of triggers (and actions within triggers)
     const loadingIndicator = IndicatorStore.addMessage(
-      t('Saving your alert rule, hold on...'),
-      'loading'
+      t("Saving your alert rule, hold on..."),
+      "loading"
     );
-    await Sentry.withScope(async scope => {
+    await Sentry.withScope(async (scope) => {
       try {
-        scope.setTag('type', AlertRuleType.METRIC);
-        scope.setTag('operation', !rule.id ? 'create' : 'edit');
+        scope.setTag("type", AlertRuleType.METRIC);
+        scope.setTag("operation", !rule.id ? "create" : "edit");
         for (const trigger of sanitizedTriggers) {
           for (const action of trigger.actions) {
-            if (action.type === 'slack' || action.type === 'discord') {
+            if (action.type === "slack" || action.type === "discord") {
               scope.setTag(action.type, true);
             }
           }
         }
-<<<<<<< HEAD
-        scope.setExtra('actions', sanitizedTriggers);
-
-        metric.startSpan({name: 'saveAlertRule'});
+        scope.setExtra("actions", sanitizedTriggers);
+
+        metric.startSpan({ name: "saveAlertRule" });
 
         const dataset = this.determinePerformanceDataset();
-        this.setState({loading: true});
+        this.setState({ loading: true });
         const [data, , resp] = await addOrUpdateRule(
           this.api,
           organization.slug,
@@ -670,7 +698,9 @@
             ...model.getTransformedData(),
             projects: [project.slug],
             triggers: sanitizedTriggers,
-            resolveThreshold: isEmpty(resolveThreshold) ? null : resolveThreshold,
+            resolveThreshold: isEmpty(resolveThreshold)
+              ? null
+              : resolveThreshold,
             thresholdType,
             thresholdPeriod,
             comparisonDelta: comparisonDelta ?? null,
@@ -682,8 +712,8 @@
             queryType: DatasetMEPAlertQueryTypes[dataset],
           },
           {
-            duplicateRule: this.isDuplicateRule ? 'true' : 'false',
-            wizardV3: 'true',
+            duplicateRule: this.isDuplicateRule ? "true" : "false",
+            wizardV3: "true",
             referrer: location?.query?.referrer,
             sessionId,
             ...getForceMetricsLayerQueryExtras(organization, dataset),
@@ -693,70 +723,31 @@
         // running to lookup and verify the channel id for Slack.
         if (resp?.status === 202) {
           // if we have a uuid in state, no need to start a new polling cycle
-          if (!uuid) {
-            this.setState({loading: true, uuid: data.uuid});
+          if (!this.uuid) {
+            this.uuid = data.uuid;
+            this.setState({ loading: true });
             this.fetchStatus(model);
           }
         } else {
           IndicatorStore.remove(loadingIndicator);
-          this.setState({loading: false});
-          addSuccessMessage(ruleId ? t('Updated alert rule') : t('Created alert rule'));
+          this.setState({ loading: false });
+          addSuccessMessage(
+            ruleId ? t("Updated alert rule") : t("Created alert rule")
+          );
           if (onSubmitSuccess) {
             onSubmitSuccess(data, model);
           }
-=======
-      }
-      transaction.setData('actions', sanitizedTriggers);
-
-      const dataset = this.determinePerformanceDataset();
-      this.setState({loading: true});
-      const [data, , resp] = await addOrUpdateRule(
-        this.api,
-        organization.slug,
-        {
-          ...rule,
-          ...model.getTransformedData(),
-          projects: [project.slug],
-          triggers: sanitizedTriggers,
-          resolveThreshold: isEmpty(resolveThreshold) ? null : resolveThreshold,
-          thresholdType,
-          thresholdPeriod,
-          comparisonDelta: comparisonDelta ?? null,
-          timeWindow,
-          aggregate,
-          // Remove eventTypes as it is no longer required for crash free
-          eventTypes: isCrashFreeAlert(rule.dataset) ? undefined : eventTypes,
-          dataset,
-          queryType: DatasetMEPAlertQueryTypes[dataset],
-        },
-        {
-          duplicateRule: this.isDuplicateRule ? 'true' : 'false',
-          wizardV3: 'true',
-          referrer: location?.query?.referrer,
-          sessionId,
-          ...getForceMetricsLayerQueryExtras(organization, dataset),
-        }
-      );
-      // if we get a 202 back it means that we have an async task
-      // running to lookup and verify the channel id for Slack.
-      if (resp?.status === 202) {
-        // if we have a uuid in state, no need to start a new polling cycle
-        if (!this.uuid) {
-          this.uuid = data.uuid;
-          this.setState({loading: true});
-          this.fetchStatus(model);
->>>>>>> 45df228e
         }
       } catch (err) {
         IndicatorStore.remove(loadingIndicator);
-        this.setState({loading: false});
+        this.setState({ loading: false });
         const errors = err?.responseJSON
           ? Array.isArray(err?.responseJSON)
             ? err?.responseJSON
             : Object.values(err?.responseJSON)
           : [];
-        const apiErrors = errors.length > 0 ? `: ${errors.join(', ')}` : '';
-        this.handleRuleSaveFailure(t('Unable to save alert%s', apiErrors));
+        const apiErrors = errors.length > 0 ? `: ${errors.join(", ")}` : "";
+        this.handleRuleSaveFailure(t("Unable to save alert%s", apiErrors));
       }
     });
   };
@@ -767,7 +758,7 @@
    * Re-validate triggers on every change and reset indicators when no errors
    */
   handleChangeTriggers = (triggers: Trigger[], triggerIndex?: number) => {
-    this.setState(state => {
+    this.setState((state) => {
       let triggerErrors = state.triggerErrors;
 
       const newTriggerErrors = this.validateTriggers(
@@ -782,28 +773,28 @@
         clearIndicators();
       }
 
-      return {triggers, triggerErrors, triggersHaveChanged: true};
+      return { triggers, triggerErrors, triggersHaveChanged: true };
     });
   };
 
   handleThresholdTypeChange = (thresholdType: AlertRuleThresholdType) => {
-    const {triggers} = this.state;
+    const { triggers } = this.state;
 
     const triggerErrors = this.validateTriggers(triggers, thresholdType);
-    this.setState(state => ({
+    this.setState((state) => ({
       thresholdType,
       triggerErrors: new Map([...triggerErrors, ...state.triggerErrors]),
     }));
   };
 
   handleThresholdPeriodChange = (value: number) => {
-    this.setState({thresholdPeriod: value});
+    this.setState({ thresholdPeriod: value });
   };
 
   handleResolveThresholdChange = (
-    resolveThreshold: UnsavedMetricRule['resolveThreshold']
+    resolveThreshold: UnsavedMetricRule["resolveThreshold"]
   ) => {
-    this.setState(state => {
+    this.setState((state) => {
       const triggerErrors = this.validateTriggers(
         state.triggers,
         state.thresholdType,
@@ -813,7 +804,7 @@
         clearIndicators();
       }
 
-      return {resolveThreshold, triggerErrors};
+      return { resolveThreshold, triggerErrors };
     });
   };
 
@@ -825,64 +816,68 @@
     const timeWindow = this.state.comparisonDelta
       ? DEFAULT_COUNT_TIME_WINDOW
       : DEFAULT_CHANGE_TIME_WINDOW;
-    this.setState({comparisonType: value, comparisonDelta, timeWindow});
+    this.setState({ comparisonType: value, comparisonDelta, timeWindow });
   };
 
   handleDeleteRule = async () => {
-    const {organization, params} = this.props;
-    const {ruleId} = params;
+    const { organization, params } = this.props;
+    const { ruleId } = params;
 
     try {
       await this.api.requestPromise(
         `/organizations/${organization.slug}/alert-rules/${ruleId}/`,
         {
-          method: 'DELETE',
+          method: "DELETE",
         }
       );
       this.goBack();
     } catch (_err) {
-      addErrorMessage(t('Error deleting rule'));
+      addErrorMessage(t("Error deleting rule"));
     }
   };
 
   handleRuleSaveFailure = (msg: ReactNode) => {
     addErrorMessage(msg);
-    metric.endSpan({name: 'saveAlertRule'});
+    metric.endSpan({ name: "saveAlertRule" });
   };
 
   handleCancel = () => {
     this.goBack();
   };
 
-  handleMEPAlertDataset = (data: EventsStats | MultiSeriesEventsStats | null) => {
-    const {isMetricsData} = data ?? {};
-    const {organization} = this.props;
+  handleMEPAlertDataset = (
+    data: EventsStats | MultiSeriesEventsStats | null
+  ) => {
+    const { isMetricsData } = data ?? {};
+    const { organization } = this.props;
 
     if (
       isMetricsData === undefined ||
-      !organization.features.includes('mep-rollout-flag')
+      !organization.features.includes("mep-rollout-flag")
     ) {
       return;
     }
 
-    const {dataset} = this.state;
+    const { dataset } = this.state;
     if (isMetricsData && dataset === Dataset.TRANSACTIONS) {
-      this.setState({dataset: Dataset.GENERIC_METRICS});
+      this.setState({ dataset: Dataset.GENERIC_METRICS });
     }
 
     if (!isMetricsData && dataset === Dataset.GENERIC_METRICS) {
-      this.setState({dataset: Dataset.TRANSACTIONS});
-    }
-  };
-
-  handleTimeSeriesDataFetched = (data: EventsStats | MultiSeriesEventsStats | null) => {
-    const {isExtrapolatedData} = data ?? {};
+      this.setState({ dataset: Dataset.TRANSACTIONS });
+    }
+  };
+
+  handleTimeSeriesDataFetched = (
+    data: EventsStats | MultiSeriesEventsStats | null
+  ) => {
+    const { isExtrapolatedData } = data ?? {};
 
     if (shouldShowOnDemandMetricAlertUI(this.props.organization)) {
-      this.setState({isExtrapolatedChartData: Boolean(isExtrapolatedData)});
-    }
-
-    const {dataset, aggregate, query} = this.state;
+      this.setState({ isExtrapolatedChartData: Boolean(isExtrapolatedData) });
+    }
+
+    const { dataset, aggregate, query } = this.state;
     if (!isOnDemandMetricAlert(dataset, aggregate, query)) {
       this.handleMEPAlertDataset(data);
     }
@@ -904,10 +899,10 @@
   determinePerformanceDataset = () => {
     // TODO: once all alerts are migrated to MEP, we can set the default to GENERIC_METRICS and remove this as well as
     // logic in handleMEPDataset, handleTimeSeriesDataFetched and checkOnDemandMetricsDataset
-    const {dataset} = this.state;
-    const {organization} = this.props;
+    const { dataset } = this.state;
+    const { organization } = this.props;
     const hasMetricsFeatureFlags =
-      organization.features.includes('mep-rollout-flag') ||
+      organization.features.includes("mep-rollout-flag") ||
       hasOnDemandMetricAlertFeature(organization);
 
     if (hasMetricsFeatureFlags && dataset === Dataset.TRANSACTIONS) {
@@ -921,7 +916,7 @@
   }
 
   renderTriggerChart() {
-    const {organization, ruleId, rule, location} = this.props;
+    const { organization, ruleId, rule, location } = this.props;
 
     const {
       query,
@@ -959,7 +954,7 @@
       comparisonType,
       isQueryValid,
       isOnDemandMetricAlert: isOnDemand,
-      showTotalCount: alertType !== 'custom_metrics' && !isOnDemand,
+      showTotalCount: alertType !== "custom_metrics" && !isOnDemand,
       onDataLoaded: this.handleTimeSeriesDataFetched,
     };
 
@@ -973,9 +968,9 @@
               <AlertInfo>
                 <StyledCircleIndicator size={8} />
                 <Aggregate>{formatMRIField(aggregate)}</Aggregate>
-                {alertType !== 'custom_metrics'
-                  ? `event.type:${eventTypes?.join(',')}`
-                  : ''}
+                {alertType !== "custom_metrics"
+                  ? `event.type:${eventTypes?.join(",")}`
+                  : ""}
               </AlertInfo>
             )}
           </ChartHeader>
@@ -1019,7 +1014,7 @@
 
     const wizardBuilderChart = this.renderTriggerChart();
     // TODO(issues): Remove this and all connected logic once the migration is complete
-    const isMigration = location?.query?.migration === '1';
+    const isMigration = location?.query?.migration === "1";
 
     const triggerForm = (disabled: boolean) => (
       <Triggers
@@ -1052,8 +1047,8 @@
         comparisonType={comparisonType}
         dataset={dataset}
         disabled={disabled}
-        onComparisonDeltaChange={value =>
-          this.handleFieldChange('comparisonDelta', value)
+        onComparisonDeltaChange={(value) =>
+          this.handleFieldChange("comparisonDelta", value)
         }
         onComparisonTypeChange={this.handleComparisonTypeChange}
         organization={organization}
@@ -1061,7 +1056,10 @@
       />
     );
 
-    const hasAlertWrite = hasEveryAccess(['alerts:write'], {organization, project});
+    const hasAlertWrite = hasEveryAccess(["alerts:write"], {
+      organization,
+      project,
+    });
     const formDisabled = loading || !hasAlertWrite;
     const submitDisabled = formDisabled || !this.state.isQueryValid;
 
@@ -1073,16 +1071,19 @@
 
     return (
       <Main fullWidth>
-        <PermissionAlert access={['alerts:write']} project={project} />
+        <PermissionAlert access={["alerts:write"]} project={project} />
 
         {eventView && (
-          <IncompatibleAlertQuery orgSlug={organization.slug} eventView={eventView} />
+          <IncompatibleAlertQuery
+            orgSlug={organization.slug}
+            eventView={eventView}
+          />
         )}
         <Form
           model={this.form}
-          apiMethod={ruleId ? 'PUT' : 'POST'}
+          apiMethod={ruleId ? "PUT" : "POST"}
           apiEndpoint={`/organizations/${organization.slug}/alert-rules/${
-            ruleId ? `${ruleId}/` : ''
+            ruleId ? `${ruleId}/` : ""
           }`}
           submitDisabled={submitDisabled}
           initialData={{
@@ -1107,20 +1108,22 @@
               <Confirm
                 disabled={formDisabled}
                 message={t(
-                  'Are you sure you want to delete "%s"? You won\'t be able to view the history of this alert once it\'s deleted.',
+                  "Are you sure you want to delete \"%s\"? You won't be able to view the history of this alert once it's deleted.",
                   rule.name
                 )}
-                header={<h5>{t('Delete Alert Rule?')}</h5>}
+                header={<h5>{t("Delete Alert Rule?")}</h5>}
                 priority="danger"
-                confirmText={t('Delete Rule')}
+                confirmText={t("Delete Rule")}
                 onConfirm={this.handleDeleteRule}
               >
-                <Button priority="danger">{t('Delete Rule')}</Button>
+                <Button priority="danger">{t("Delete Rule")}</Button>
               </Confirm>
             ) : null
           }
           submitLabel={
-            isMigration && !triggersHaveChanged ? t('Looks good to me!') : t('Save Rule')
+            isMigration && !triggersHaveChanged
+              ? t("Looks good to me!")
+              : t("Save Rule")
           }
         >
           <List symbol="colored-numeric">
@@ -1137,21 +1140,24 @@
               allowChangeEventTypes={
                 hasCustomMetrics(organization)
                   ? dataset === Dataset.ERRORS
-                  : dataset === Dataset.ERRORS || alertType === 'custom_transactions'
+                  : dataset === Dataset.ERRORS ||
+                    alertType === "custom_transactions"
               }
               alertType={alertType}
               dataset={dataset}
               timeWindow={timeWindow}
               comparisonType={comparisonType}
               comparisonDelta={comparisonDelta}
-              onComparisonDeltaChange={value =>
-                this.handleFieldChange('comparisonDelta', value)
+              onComparisonDeltaChange={(value) =>
+                this.handleFieldChange("comparisonDelta", value)
               }
-              onTimeWindowChange={value => this.handleFieldChange('timeWindow', value)}
+              onTimeWindowChange={(value) =>
+                this.handleFieldChange("timeWindow", value)
+              }
               disableProjectSelector={disableProjectSelector}
               isExtrapolatedChartData={isExtrapolatedChartData}
             />
-            <AlertListItem>{t('Set thresholds')}</AlertListItem>
+            <AlertListItem>{t("Set thresholds")}</AlertListItem>
             {thresholdTypeForm(formDisabled)}
             {showErrorMigrationWarning && (
               <Alert type="warning" showIcon>
@@ -1178,14 +1184,14 @@
 
 const StyledListItem = styled(ListItem)`
   margin: ${space(2)} 0 ${space(1)} 0;
-  font-size: ${p => p.theme.fontSizeExtraLarge};
+  font-size: ${(p) => p.theme.fontSizeExtraLarge};
 `;
 
 const AlertListItem = styled(StyledListItem)`
   margin-top: 0;
 `;
 
-const ChartHeader = styled('div')`
+const ChartHeader = styled("div")`
   padding: ${space(2)} ${space(3)} 0 ${space(3)};
   margin-bottom: -${space(1.5)};
 `;
@@ -1194,20 +1200,20 @@
   position: relative;
 `;
 
-const AlertInfo = styled('div')`
-  font-size: ${p => p.theme.fontSizeSmall};
-  font-family: ${p => p.theme.text.family};
+const AlertInfo = styled("div")`
+  font-size: ${(p) => p.theme.fontSizeSmall};
+  font-family: ${(p) => p.theme.text.family};
   font-weight: normal;
-  color: ${p => p.theme.textColor};
+  color: ${(p) => p.theme.textColor};
 `;
 
 const StyledCircleIndicator = styled(CircleIndicator)`
-  background: ${p => p.theme.formText};
+  background: ${(p) => p.theme.formText};
   height: ${space(1)};
   margin-right: ${space(0.5)};
 `;
 
-const Aggregate = styled('span')`
+const Aggregate = styled("span")`
   margin-right: ${space(1)};
 `;
 
