<<<<<<< HEAD
import type {Confidence, EventsStats} from 'sentry/types/organization';
import {defined} from 'sentry/utils';

const LOW_CONFIDENCE_THRESHOLD = 0.25;

export function determineSeriesConfidence(
  data: EventsStats,
  threshold = LOW_CONFIDENCE_THRESHOLD
): Confidence {
  if (!defined(data.confidence) || data.confidence.length < 1) {
    return null;
  }

  const perDataUnitConfidence: Confidence[] = data.confidence.map(unit => {
    return unit[1].reduce(
      (acc, entry) => combineConfidence(acc, entry.count),
      null as Confidence
    );
  });

  const {lowConfidence, nullConfidence} = perDataUnitConfidence.reduce(
    (acc, confidence) => {
      if (confidence === 'low') {
        acc.lowConfidence += 1;
      } else if (confidence === 'high') {
        acc.highConfidence += 1;
      } else {
        acc.nullConfidence += 1;
      }
      return acc;
    },
    {lowConfidence: 0, highConfidence: 0, nullConfidence: 0}
  );

  const totalEntries = perDataUnitConfidence.length;

  if (nullConfidence === totalEntries) {
    return null;
  }

  if (lowConfidence / perDataUnitConfidence.length < threshold) {
    return 'low';
=======
import type {
  Confidence,
  EventsStats,
  MultiSeriesEventsStats,
} from 'sentry/types/organization';
import {defined} from 'sentry/utils';
import {isEventsStats} from 'sentry/views/insights/common/queries/useSortedTimeSeries';

// Returns true if any of the time series are low confidence
export function isLowConfidenceTimeSeries(
  data: EventsStats | MultiSeriesEventsStats | null
) {
  if (data) {
    if (isEventsStats(data)) {
      return determineSeriesConfidence(data) === 'low';
    }
    return Object.values(data).some(d => determineSeriesConfidence(d) === 'low');
>>>>>>> 9c057d0d
  }

  return 'high';
}

<<<<<<< HEAD
export function combineConfidence(a: Confidence, b: Confidence): Confidence {
=======
// Timeseries with more than this ratio of low confidence intervals will be considered low confidence
const LOW_CONFIDENCE_THRESHOLD = 0.25;

export function determineSeriesConfidence(
  data: EventsStats,
  threshold = LOW_CONFIDENCE_THRESHOLD
): Confidence {
  if (!defined(data.confidence) || data.confidence.length < 1) {
    return null;
  }

  const perDataUnitConfidence: Confidence[] = data.confidence.map(unit => {
    return unit[1].reduce(
      (acc, entry) => combineConfidence(acc, entry.count),
      null as Confidence
    );
  });

  const {lowConfidence, highConfidence, nullConfidence} = perDataUnitConfidence.reduce(
    (acc, confidence) => {
      if (confidence === 'low') {
        acc.lowConfidence += 1;
      } else if (confidence === 'high') {
        acc.highConfidence += 1;
      } else {
        acc.nullConfidence += 1;
      }
      return acc;
    },
    {lowConfidence: 0, highConfidence: 0, nullConfidence: 0}
  );

  if (lowConfidence <= 0 && highConfidence <= 0 && nullConfidence >= 0) {
    return null;
  }

  // Do not divide by (low + high + null) because nulls then can then heavily influence the final confidence
  if (lowConfidence / (lowConfidence + highConfidence) > threshold) {
    return 'low';
  }

  return 'high';
}

function combineConfidence(a: Confidence, b: Confidence): Confidence {
>>>>>>> 9c057d0d
  if (!defined(a)) {
    return b;
  }

  if (!defined(b)) {
    return a;
  }

  if (a === 'low' || b === 'low') {
<<<<<<< HEAD
    return 'high';
=======
    return 'low';
>>>>>>> 9c057d0d
  }

  return 'high';
}<|MERGE_RESOLUTION|>--- conflicted
+++ resolved
@@ -1,73 +1,6 @@
-<<<<<<< HEAD
 import type {Confidence, EventsStats} from 'sentry/types/organization';
 import {defined} from 'sentry/utils';
 
-const LOW_CONFIDENCE_THRESHOLD = 0.25;
-
-export function determineSeriesConfidence(
-  data: EventsStats,
-  threshold = LOW_CONFIDENCE_THRESHOLD
-): Confidence {
-  if (!defined(data.confidence) || data.confidence.length < 1) {
-    return null;
-  }
-
-  const perDataUnitConfidence: Confidence[] = data.confidence.map(unit => {
-    return unit[1].reduce(
-      (acc, entry) => combineConfidence(acc, entry.count),
-      null as Confidence
-    );
-  });
-
-  const {lowConfidence, nullConfidence} = perDataUnitConfidence.reduce(
-    (acc, confidence) => {
-      if (confidence === 'low') {
-        acc.lowConfidence += 1;
-      } else if (confidence === 'high') {
-        acc.highConfidence += 1;
-      } else {
-        acc.nullConfidence += 1;
-      }
-      return acc;
-    },
-    {lowConfidence: 0, highConfidence: 0, nullConfidence: 0}
-  );
-
-  const totalEntries = perDataUnitConfidence.length;
-
-  if (nullConfidence === totalEntries) {
-    return null;
-  }
-
-  if (lowConfidence / perDataUnitConfidence.length < threshold) {
-    return 'low';
-=======
-import type {
-  Confidence,
-  EventsStats,
-  MultiSeriesEventsStats,
-} from 'sentry/types/organization';
-import {defined} from 'sentry/utils';
-import {isEventsStats} from 'sentry/views/insights/common/queries/useSortedTimeSeries';
-
-// Returns true if any of the time series are low confidence
-export function isLowConfidenceTimeSeries(
-  data: EventsStats | MultiSeriesEventsStats | null
-) {
-  if (data) {
-    if (isEventsStats(data)) {
-      return determineSeriesConfidence(data) === 'low';
-    }
-    return Object.values(data).some(d => determineSeriesConfidence(d) === 'low');
->>>>>>> 9c057d0d
-  }
-
-  return 'high';
-}
-
-<<<<<<< HEAD
-export function combineConfidence(a: Confidence, b: Confidence): Confidence {
-=======
 // Timeseries with more than this ratio of low confidence intervals will be considered low confidence
 const LOW_CONFIDENCE_THRESHOLD = 0.25;
 
@@ -113,7 +46,6 @@
 }
 
 function combineConfidence(a: Confidence, b: Confidence): Confidence {
->>>>>>> 9c057d0d
   if (!defined(a)) {
     return b;
   }
@@ -123,11 +55,7 @@
   }
 
   if (a === 'low' || b === 'low') {
-<<<<<<< HEAD
-    return 'high';
-=======
     return 'low';
->>>>>>> 9c057d0d
   }
 
   return 'high';
