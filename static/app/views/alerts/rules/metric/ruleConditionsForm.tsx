import {Fragment, PureComponent} from 'react';
import {css} from '@emotion/react';
import styled from '@emotion/styled';
import omit from 'lodash/omit';

import {addErrorMessage} from 'sentry/actionCreators/indicator';
import {fetchTagValues} from 'sentry/actionCreators/tags';
import type {Client} from 'sentry/api';
import {
  OnDemandMetricAlert,
  OnDemandWarningIcon,
} from 'sentry/components/alerts/onDemandMetricAlert';
import {Alert} from 'sentry/components/core/alert';
import {Select} from 'sentry/components/core/select';
import {getHasTag} from 'sentry/components/events/searchBar';
import {
  STATIC_FIELD_TAGS,
  STATIC_FIELD_TAGS_WITHOUT_ERROR_FIELDS,
  STATIC_FIELD_TAGS_WITHOUT_TRACING,
  STATIC_FIELD_TAGS_WITHOUT_TRANSACTION_FIELDS,
  STATIC_SEMVER_TAGS,
  STATIC_SPAN_TAGS,
} from 'sentry/components/events/searchBarFieldConstants';
import {components} from 'sentry/components/forms/controls/reactSelectWrapper';
import SelectField from 'sentry/components/forms/fields/selectField';
import FormField from 'sentry/components/forms/formField';
import IdBadge from 'sentry/components/idBadge';
import ExternalLink from 'sentry/components/links/externalLink';
import ListItem from 'sentry/components/list/listItem';
import {normalizeDateTimeParams} from 'sentry/components/organizations/pageFilters/parse';
import Panel from 'sentry/components/panels/panel';
import PanelBody from 'sentry/components/panels/panelBody';
import {EAPSpanSearchQueryBuilder} from 'sentry/components/performance/spanSearchQueryBuilder';
import {SearchQueryBuilder} from 'sentry/components/searchQueryBuilder';
import {InvalidReason} from 'sentry/components/searchSyntax/parser';
import {t, tct} from 'sentry/locale';
import {space} from 'sentry/styles/space';
import type {SelectValue} from 'sentry/types/core';
import type {Tag, TagCollection} from 'sentry/types/group';
import type {InjectedRouter} from 'sentry/types/legacyReactRouter';
import type {Organization} from 'sentry/types/organization';
import type {Environment, Project} from 'sentry/types/project';
import {defined} from 'sentry/utils';
import {isAggregateField, isMeasurement} from 'sentry/utils/discover/fields';
import {getDisplayName} from 'sentry/utils/environment';
import {
  ALLOWED_EXPLORE_VISUALIZE_AGGREGATES,
  DEVICE_CLASS_TAG_VALUES,
  FieldKind,
  isDeviceClass,
} from 'sentry/utils/fields';
import {
  getMeasurements,
  type MeasurementCollection,
} from 'sentry/utils/measurements/measurements';
import {getOnDemandKeys, isOnDemandQueryString} from 'sentry/utils/onDemandMetrics';
import {hasOnDemandMetricAlertFeature} from 'sentry/utils/onDemandMetrics/features';
import withApi from 'sentry/utils/withApi';
import withProjects from 'sentry/utils/withProjects';
import withTags from 'sentry/utils/withTags';
import WizardField from 'sentry/views/alerts/rules/metric/wizardField';
<<<<<<< HEAD
import {
  getProjectOptions,
  isEapAlert,
  isValidLogsAlert,
} from 'sentry/views/alerts/rules/utils';
=======
import {getProjectOptions, isEapAlertType} from 'sentry/views/alerts/rules/utils';
>>>>>>> 6723b064
import {
  convertDatasetEventTypesToSource,
  DATA_SOURCE_LABELS,
  DATA_SOURCE_TO_SET_AND_EVENT_TYPES,
} from 'sentry/views/alerts/utils';
import type {AlertType} from 'sentry/views/alerts/wizard/options';
import {getSupportedAndOmittedTags} from 'sentry/views/alerts/wizard/options';
import {useSpanTags} from 'sentry/views/explore/contexts/spanTagsContext';
import {TraceItemAttributeProvider} from 'sentry/views/explore/contexts/traceItemAttributeContext';
import {TraceItemDataset} from 'sentry/views/explore/types';
import {hasEAPAlerts} from 'sentry/views/insights/common/utils/hasEAPAlerts';

import {
  DEFAULT_AGGREGATE,
  DEFAULT_TRANSACTION_AGGREGATE,
  getTimeWindowOptions,
} from './constants';
import {AlertRuleComparisonType, Dataset, Datasource} from './types';

type Props = {
  aggregate: string;
  alertType: AlertType;
  api: Client;
  comparisonType: AlertRuleComparisonType;
  dataset: Dataset;
  disabled: boolean;
  isEditing: boolean;
  onComparisonDeltaChange: (value: number) => void;
  onFilterSearch: (query: string, isQueryValid: any) => void;
  onTimeWindowChange: (value: number) => void;
  organization: Organization;
  project: Project;
  projects: Project[];
  router: InjectedRouter;
  tags: TagCollection;
  thresholdChart: React.ReactNode;
  timeWindow: number;
  // optional props
  allowChangeEventTypes?: boolean;
  comparisonDelta?: number;
  disableProjectSelector?: boolean;
  isErrorMigration?: boolean;
  isExtrapolatedChartData?: boolean;
  isLowConfidenceChartData?: boolean;
  isOnDemandLimitReached?: boolean;
  isTransactionMigration?: boolean;
  loadingProjects?: boolean;
};

type State = {
  environments: Environment[] | null;
  filterKeys: TagCollection;
  measurements: MeasurementCollection;
};

class RuleConditionsForm extends PureComponent<Props, State> {
  state: State = {
    environments: null,
    measurements: {},
    filterKeys: {},
  };

  componentDidMount() {
    this.fetchData();
    const measurements = getMeasurements();
    const filterKeys = this.getFilterKeys();
    this.setState({measurements, filterKeys});
  }

  componentDidUpdate(prevProps: Props) {
    if (prevProps.project.id === this.props.project.id) {
      return;
    }

    this.fetchData();
  }

  getFilterKeys = () => {
    const {organization, dataset, tags} = this.props;
    const {measurements} = this.state;
    const measurementsWithKind = Object.keys(measurements).reduce(
      (measurement_tags, key) => {
        // @ts-expect-error TS(7053): Element implicitly has an 'any' type because expre... Remove this comment to see the full error message
        measurement_tags[key] = {
          ...measurements[key],
          kind: FieldKind.MEASUREMENT,
        };
        return measurement_tags;
      },
      {}
    );
    const orgHasPerformanceView = organization.features.includes('performance-view');
    const combinedTags: TagCollection =
      dataset === Dataset.ERRORS
        ? Object.assign({}, STATIC_FIELD_TAGS_WITHOUT_TRANSACTION_FIELDS)
        : dataset === Dataset.TRANSACTIONS
          ? Object.assign(
              {},
              measurementsWithKind,
              STATIC_SPAN_TAGS,
              STATIC_FIELD_TAGS_WITHOUT_ERROR_FIELDS
            )
          : orgHasPerformanceView
            ? Object.assign({}, measurementsWithKind, STATIC_SPAN_TAGS, STATIC_FIELD_TAGS)
            : Object.assign({}, STATIC_FIELD_TAGS_WITHOUT_TRACING);

    const tagsWithKind = Object.keys(tags).reduce<Record<string, Tag>>((acc, key) => {
      acc[key] = {
        ...tags[key]!,
        kind: FieldKind.TAG,
      };
      return acc;
    }, {});

    const {omitTags} = getSupportedAndOmittedTags(dataset, organization);

    Object.assign(combinedTags, tagsWithKind, STATIC_SEMVER_TAGS);
    combinedTags.has = getHasTag(combinedTags);

    const list =
      omitTags && omitTags.length > 0 ? omit(combinedTags, omitTags) : combinedTags;
    return list;
  };

  formElemBaseStyle = {
    padding: `${space(0.5)}`,
    border: 'none',
  };

  async fetchData() {
    const {api, organization, project} = this.props;

    try {
      const environments = await api.requestPromise(
        `/projects/${organization.slug}/${project.slug}/environments/`,
        {
          query: {
            visibility: 'visible',
          },
        }
      );
      this.setState({environments});
    } catch (_err) {
      addErrorMessage(t('Unable to fetch environments'));
    }
  }

  getEventFieldValues = async (tag: any, query: any): Promise<string[]> => {
    const {api, organization, project, dataset, router} = this.props;

    if (isAggregateField(tag.key) || isMeasurement(tag.key)) {
      // We can't really auto suggest values for aggregate fields
      // or measurements, so we simply don't
      // NOTE: these in particular are for discover queries. We may not need/support these
      return Promise.resolve([]);
    }

    // device.class is stored as "numbers" in snuba, but we want to suggest high, medium,
    // and low search filter values because discover maps device.class to these values.
    if (isDeviceClass(tag.key)) {
      return Promise.resolve(DEVICE_CLASS_TAG_VALUES);
    }

    const values = await fetchTagValues({
      api,
      orgSlug: organization.slug,
      tagKey: tag.key,
      search: query,
      projectIds: [project.id],
      endpointParams: normalizeDateTimeParams(router.location.query), // allows searching for tags on transactions as well
      includeTransactions: true, // allows searching for tags on sessions as well
      includeSessions: dataset === Dataset.SESSIONS,
    });

    return values.filter(({name}) => defined(name)).map(({name}) => name);
  };

  get searchPlaceholder() {
    switch (this.props.dataset) {
      case Dataset.ERRORS:
        return t('Filter events by level, message, and other properties\u2026');
      case Dataset.METRICS:
      case Dataset.SESSIONS:
        return t('Filter sessions by release version\u2026');
      default:
        return t('Filter transactions by URL, tags, and other properties\u2026');
    }
  }

  get selectControlStyles() {
    return {
      control: (provided: Record<string, string | number | boolean>) => ({
        ...provided,
        minWidth: 200,
        maxWidth: 300,
      }),
      container: (provided: Record<string, string | number | boolean>) => ({
        ...provided,
        margin: `${space(0.5)}`,
      }),
    };
  }

  renderEventTypeFilter() {
    const {organization, disabled, alertType, isErrorMigration} = this.props;

    const dataSourceOptions: Array<{
      label: string;
      options: Array<{
        label: string;
        value: Datasource;
      }>;
    }> = [];

    if (isValidLogsAlert(alertType)) {
    } else {
      dataSourceOptions.push({
        label: t('Errors'),
        options: [
          {
            value: Datasource.ERROR_DEFAULT,
            label: DATA_SOURCE_LABELS[Datasource.ERROR_DEFAULT],
          },
          {
            value: Datasource.DEFAULT,
            label: DATA_SOURCE_LABELS[Datasource.DEFAULT],
          },
          {
            value: Datasource.ERROR,
            label: DATA_SOURCE_LABELS[Datasource.ERROR],
          },
        ],
      });
    }

    if (
      organization.features.includes('performance-view') &&
      alertType === 'custom_transactions'
    ) {
      dataSourceOptions.push({
        label: t('Transactions'),
        options: [
          {
            value: Datasource.TRANSACTION,
            label: DATA_SOURCE_LABELS[Datasource.TRANSACTION],
          },
        ],
      });
    }

    return (
      <FormField
        name="datasource"
        inline={false}
        style={{
          ...this.formElemBaseStyle,
          minWidth: 300,
          flex: 2,
        }}
        flexibleControlStateSize
      >
        {({onChange, onBlur, model}: any) => {
          const formDataset = model.getValue('dataset');
          const formEventTypes = model.getValue('eventTypes');
          const aggregate = model.getValue('aggregate');
          const mappedValue = convertDatasetEventTypesToSource(
            formDataset,
            formEventTypes
          );
          return (
            <Select
              value={mappedValue}
              inFieldLabel={t('Events: ')}
              onChange={({value}: any) => {
                onChange(value, {});
                onBlur(value, {});
                // Reset the aggregate to the default (which works across
                // datatypes), otherwise we may send snuba an invalid query
                // (transaction aggregate on events datasource = bad).
                const newAggregate =
                  value === Datasource.TRANSACTION
                    ? DEFAULT_TRANSACTION_AGGREGATE
                    : DEFAULT_AGGREGATE;
                if (alertType === 'custom_transactions' && aggregate !== newAggregate) {
                  model.setValue('aggregate', newAggregate);
                }

                // set the value of the dataset and event type from data source
                const {dataset: datasetFromDataSource, eventTypes} =
                  // @ts-expect-error TS(7053): Element implicitly has an 'any' type because expre... Remove this comment to see the full error message
                  DATA_SOURCE_TO_SET_AND_EVENT_TYPES[value] ?? {};

                model.setValue('dataset', datasetFromDataSource);
                model.setValue('eventTypes', eventTypes);
              }}
              options={dataSourceOptions}
              isDisabled={disabled || isErrorMigration}
            />
          );
        }}
      </FormField>
    );
  }

  renderProjectSelector() {
    const {
      project: _selectedProject,
      projects, // note: org projects
      disabled,
      organization,
      disableProjectSelector,
    } = this.props;
    const projectOptions = getProjectOptions({
      organization,
      projects,
      isFormDisabled: disabled,
    });

    return (
      <FormField
        name="projectId"
        inline={false}
        style={{
          ...this.formElemBaseStyle,
          minWidth: 300,
          flex: 2,
        }}
        flexibleControlStateSize
      >
        {({onChange, onBlur, model}: any) => {
          const selectedProject =
            projects.find(({id}) => id === model.getValue('projectId')) ||
            _selectedProject;

          return (
            <Select
              isDisabled={disabled || disableProjectSelector}
              value={selectedProject.id}
              options={projectOptions}
              onChange={({value}: {value: Project['id']}) => {
                // if the current owner/team isn't part of project selected, update to the first available team
                const nextSelectedProject =
                  projects.find(({id}) => id === value) ?? selectedProject;
                const ownerId: string | undefined = model
                  .getValue('owner')
                  ?.split(':')[1];
                if (
                  ownerId &&
                  !nextSelectedProject.teams.some(({id}) => id === ownerId) &&
                  nextSelectedProject.teams.length
                ) {
                  model.setValue('owner', `team:${nextSelectedProject.teams[0]!.id}`);
                }
                onChange(value, {});
                onBlur(value, {});
              }}
              components={{
                SingleValue: (containerProps: any) => (
                  <components.ValueContainer {...containerProps}>
                    <IdBadge
                      project={selectedProject}
                      avatarProps={{consistentWidth: true}}
                      avatarSize={18}
                      disableLink
                    />
                  </components.ValueContainer>
                ),
              }}
            />
          );
        }}
      </FormField>
    );
  }

  renderInterval() {
    const {
      organization,
      timeWindow,
      disabled,
      alertType,
      project,
      dataset,
      comparisonType,
      onTimeWindowChange,
    } = this.props;

    return (
      <Fragment>
        <StyledListItem>
          <StyledListTitle>
            <div>{t('Define your metric')}</div>
          </StyledListTitle>
        </StyledListItem>
        <FormRow>
          <WizardField
            name="aggregate"
            help={null}
            organization={organization}
            disabled={disabled}
            project={project}
            style={{
              ...this.formElemBaseStyle,
              flex: 1,
            }}
            inline={false}
            flexibleControlStateSize
            columnWidth={200}
            alertType={alertType}
            required
          />
          <Select
            name="timeWindow"
            styles={this.selectControlStyles}
            options={getTimeWindowOptions(dataset, comparisonType)}
            isDisabled={disabled}
            value={timeWindow}
            onChange={({value}: any) => onTimeWindowChange(value)}
            inline={false}
            flexibleControlStateSize
          />
        </FormRow>
      </Fragment>
    );
  }

  render() {
    const {
      alertType,
      organization,
      disabled,
      onFilterSearch,
      allowChangeEventTypes,
      dataset,
      isExtrapolatedChartData,
      isTransactionMigration,
      isErrorMigration,
      project,
      comparisonType,
      isLowConfidenceChartData,
      isOnDemandLimitReached,
    } = this.props;

    const {environments, filterKeys} = this.state;
    const environmentOptions: Array<SelectValue<string | null>> = [
      {
        value: null,
        label: t('All Environments'),
      },
      ...(environments?.map(env => ({value: env.name, label: getDisplayName(env)})) ??
        []),
    ];

    const confidenceEnabled = hasEAPAlerts(organization);

    return (
      <Fragment>
        <ChartPanel>
          <StyledPanelBody>{this.props.thresholdChart}</StyledPanelBody>
        </ChartPanel>
        {isTransactionMigration ? (
          <Fragment>
            <Spacer />
            <HiddenListItem />
            <HiddenListItem />
          </Fragment>
        ) : (
          <Fragment>
            <TraceItemAttributeProvider
              projects={[project]}
              traceItemType={TraceItemDataset.SPANS}
              enabled={
                organization.features.includes('visibility-explore-view') &&
<<<<<<< HEAD
                isEapAlert(alertType)
=======
                isEapAlertType(alertType)
>>>>>>> 6723b064
              }
            >
              {isExtrapolatedChartData && (
                <OnDemandMetricAlert
                  message={t(
                    'The chart data above is an estimate based on the stored transactions that match the filters specified.'
                  )}
                />
              )}
              {confidenceEnabled && isLowConfidenceChartData && (
                <Alert.Container>
                  <Alert showIcon type="warning">
                    {t(
                      'Your low sample count may impact the accuracy of this alert. Edit your query or increase your sampling rate.'
                    )}
                  </Alert>
                </Alert.Container>
              )}
              {!isErrorMigration && this.renderInterval()}
              <StyledListItem>{t('Filter events')}</StyledListItem>
              <FormRow noMargin columns={1 + (allowChangeEventTypes ? 1 : 0) + 1}>
                {this.renderProjectSelector()}
                <SelectField
                  name="environment"
                  placeholder={t('All Environments')}
                  style={{
                    ...this.formElemBaseStyle,
                    minWidth: 230,
                    flex: 1,
                  }}
                  styles={{
                    singleValue: (base: any) => ({
                      ...base,
                    }),
                    option: (base: any) => ({
                      ...base,
                    }),
                  }}
                  options={environmentOptions}
                  isDisabled={
                    disabled || this.state.environments === null || isErrorMigration
                  }
                  isClearable
                  inline={false}
                  flexibleControlStateSize
                />
                {allowChangeEventTypes && this.renderEventTypeFilter()}
              </FormRow>
              <FormRow noMargin>
                <FormField
                  name="query"
                  inline={false}
                  style={{
                    ...this.formElemBaseStyle,
                    flex: '6 0 500px',
                  }}
                  flexibleControlStateSize
                >
                  {({onChange, onBlur, initialData, value}: any) => {
<<<<<<< HEAD
                    return isEapAlert(alertType) ? (
=======
                    return isEapAlertType(alertType) ? (
>>>>>>> 6723b064
                      <EAPSpanSearchQueryBuilderWithContext
                        initialQuery={value ?? ''}
                        onSearch={(query, {parsedQuery}) => {
                          onFilterSearch(query, parsedQuery);
                          onChange(query, {});
                        }}
                        project={project}
                      />
                    ) : (
                      <SearchContainer>
                        <SearchQueryBuilder
                          searchOnChange={organization.features.includes(
                            'ui-search-on-change'
                          )}
                          initialQuery={initialData?.query ?? ''}
                          getTagValues={this.getEventFieldValues}
                          placeholder={this.searchPlaceholder}
                          searchSource="alert_builder"
                          filterKeys={filterKeys}
                          disabled={disabled || isErrorMigration}
                          onChange={onChange}
                          invalidMessages={{
                            [InvalidReason.WILDCARD_NOT_ALLOWED]: t(
                              'The wildcard operator is not supported here.'
                            ),
                            [InvalidReason.FREE_TEXT_NOT_ALLOWED]: t(
                              'Free text search is not allowed. If you want to partially match transaction names, use glob patterns like "transaction:*transaction-name*"'
                            ),
                          }}
                          onSearch={query => {
                            onFilterSearch(query, true);
                            onChange(query, {});
                          }}
                          onBlur={(query, {parsedQuery}) => {
                            onFilterSearch(query, parsedQuery);
                            onBlur(query);
                          }}
                          // We only need strict validation for Transaction queries, everything else is fine
                          disallowUnsupportedFilters={
                            organization.features.includes('alert-allow-indexed') ||
                            (hasOnDemandMetricAlertFeature(organization) &&
                              isOnDemandQueryString(value))
                              ? false
                              : dataset === Dataset.GENERIC_METRICS
                          }
                        />
                        {isExtrapolatedChartData &&
                          isOnDemandQueryString(value) &&
                          (isOnDemandLimitReached ? (
                            <OnDemandWarningIcon
                              color="red400"
                              msg={tct(
                                'We don’t routinely collect metrics from [fields] and you’ve already reached the limit of [docLink:alerts with advanced filters] for your organization.',
                                {
                                  fields: (
                                    <strong>
                                      {getOnDemandKeys(value)
                                        .map(key => `"${key}"`)
                                        .join(', ')}
                                    </strong>
                                  ),
                                  docLink: (
                                    <ExternalLink href="https://docs.sentry.io/product/alerts/create-alerts/metric-alert-config/#advanced-filters-for-transactions" />
                                  ),
                                }
                              )}
                              isHoverable
                            />
                          ) : (
                            <OnDemandWarningIcon
                              color="gray500"
                              msg={tct(
                                'We don’t routinely collect metrics from [fields]. However, we’ll do so [strong:once this alert has been saved.]',
                                {
                                  fields: (
                                    <strong>
                                      {getOnDemandKeys(value)
                                        .map(key => `"${key}"`)
                                        .join(', ')}
                                    </strong>
                                  ),
                                  strong: <strong />,
                                }
                              )}
                            />
                          ))}
                      </SearchContainer>
                    );
                  }}
                </FormField>
              </FormRow>
              <FormRow noMargin>
                <FormField
                  name="query"
                  inline={false}
                  style={{
                    ...this.formElemBaseStyle,
                    flex: '6 0 500px',
                  }}
                  flexibleControlStateSize
                >
                  {(args: any) => {
                    if (
                      args.value?.includes('is:unresolved') &&
                      comparisonType === AlertRuleComparisonType.DYNAMIC
                    ) {
                      return (
                        <OnDemandMetricAlert
                          message={t(
                            "'is:unresolved' queries are not supported by Anomaly Detection alerts."
                          )}
                        />
                      );
                    }
                    return null;
                  }}
                </FormField>
              </FormRow>
            </TraceItemAttributeProvider>
          </Fragment>
        )}
      </Fragment>
    );
  }
}

interface EAPSpanSearchQueryBuilderWithContextProps {
  initialQuery: string;
  onSearch: (query: string, isQueryValid: any) => void;
  project: Project;
}

function EAPSpanSearchQueryBuilderWithContext({
  initialQuery,
  onSearch,
  project,
}: EAPSpanSearchQueryBuilderWithContextProps) {
  const {tags: numberTags} = useSpanTags('number');
  const {tags: stringTags} = useSpanTags('string');
  return (
    <EAPSpanSearchQueryBuilder
      numberTags={numberTags}
      stringTags={stringTags}
      initialQuery={initialQuery}
      searchSource="alerts"
      onSearch={onSearch}
      supportedAggregates={ALLOWED_EXPLORE_VISUALIZE_AGGREGATES}
      projects={[parseInt(project.id, 10)]}
    />
  );
}

const StyledListTitle = styled('div')`
  display: flex;
  span {
    margin-left: ${space(1)};
  }
`;

// This is a temporary hacky solution to hide list items without changing the numbering of the rest of the list
// TODO(issues): Remove this once the migration is complete
const HiddenListItem = styled(ListItem)`
  position: absolute;
  width: 0px;
  height: 0px;
  opacity: 0;
  pointer-events: none;
`;

const Spacer = styled('div')`
  margin-bottom: ${space(2)};
`;

const ChartPanel = styled(Panel)`
  margin-bottom: ${space(1)};
`;

const StyledPanelBody = styled(PanelBody)`
  ol,
  h4 {
    margin-bottom: ${space(1)};
  }
`;

const SearchContainer = styled('div')`
  display: flex;
  align-items: center;
  gap: ${space(1)};
`;

const StyledListItem = styled(ListItem)`
  margin-bottom: ${space(0.5)};
  font-size: ${p => p.theme.fontSizeExtraLarge};
  line-height: 1.3;
`;

const FormRow = styled('div')<{columns?: number; noMargin?: boolean}>`
  display: flex;
  flex-direction: row;
  align-items: center;
  flex-wrap: wrap;
  margin-bottom: ${p => (p.noMargin ? 0 : space(4))};
  ${p =>
    p.columns !== undefined &&
    css`
      display: grid;
      grid-template-columns: repeat(${p.columns}, auto);
    `}
`;

export default withApi(withProjects(withTags(RuleConditionsForm)));<|MERGE_RESOLUTION|>--- conflicted
+++ resolved
@@ -59,15 +59,7 @@
 import withProjects from 'sentry/utils/withProjects';
 import withTags from 'sentry/utils/withTags';
 import WizardField from 'sentry/views/alerts/rules/metric/wizardField';
-<<<<<<< HEAD
-import {
-  getProjectOptions,
-  isEapAlert,
-  isValidLogsAlert,
-} from 'sentry/views/alerts/rules/utils';
-=======
 import {getProjectOptions, isEapAlertType} from 'sentry/views/alerts/rules/utils';
->>>>>>> 6723b064
 import {
   convertDatasetEventTypesToSource,
   DATA_SOURCE_LABELS,
@@ -282,26 +274,23 @@
       }>;
     }> = [];
 
-    if (isValidLogsAlert(alertType)) {
-    } else {
-      dataSourceOptions.push({
-        label: t('Errors'),
-        options: [
-          {
-            value: Datasource.ERROR_DEFAULT,
-            label: DATA_SOURCE_LABELS[Datasource.ERROR_DEFAULT],
-          },
-          {
-            value: Datasource.DEFAULT,
-            label: DATA_SOURCE_LABELS[Datasource.DEFAULT],
-          },
-          {
-            value: Datasource.ERROR,
-            label: DATA_SOURCE_LABELS[Datasource.ERROR],
-          },
-        ],
-      });
-    }
+    dataSourceOptions.push({
+      label: t('Errors'),
+      options: [
+        {
+          value: Datasource.ERROR_DEFAULT,
+          label: DATA_SOURCE_LABELS[Datasource.ERROR_DEFAULT],
+        },
+        {
+          value: Datasource.DEFAULT,
+          label: DATA_SOURCE_LABELS[Datasource.DEFAULT],
+        },
+        {
+          value: Datasource.ERROR,
+          label: DATA_SOURCE_LABELS[Datasource.ERROR],
+        },
+      ],
+    });
 
     if (
       organization.features.includes('performance-view') &&
@@ -541,11 +530,7 @@
               traceItemType={TraceItemDataset.SPANS}
               enabled={
                 organization.features.includes('visibility-explore-view') &&
-<<<<<<< HEAD
-                isEapAlert(alertType)
-=======
                 isEapAlertType(alertType)
->>>>>>> 6723b064
               }
             >
               {isExtrapolatedChartData && (
@@ -605,11 +590,7 @@
                   flexibleControlStateSize
                 >
                   {({onChange, onBlur, initialData, value}: any) => {
-<<<<<<< HEAD
-                    return isEapAlert(alertType) ? (
-=======
                     return isEapAlertType(alertType) ? (
->>>>>>> 6723b064
                       <EAPSpanSearchQueryBuilderWithContext
                         initialQuery={value ?? ''}
                         onSearch={(query, {parsedQuery}) => {
