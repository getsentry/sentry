import {Fragment, PureComponent} from 'react';
import {components} from 'react-select';
import {css} from '@emotion/react';
import styled from '@emotion/styled';
import omit from 'lodash/omit';
import pick from 'lodash/pick';

import {addErrorMessage} from 'sentry/actionCreators/indicator';
import {fetchTagValues} from 'sentry/actionCreators/tags';
import type {Client} from 'sentry/api';
import Alert from 'sentry/components/alert';
import {
  OnDemandMetricAlert,
  OnDemandWarningIcon,
} from 'sentry/components/alerts/onDemandMetricAlert';
import {getHasTag} from 'sentry/components/events/searchBar';
import {
  STATIC_FIELD_TAGS,
  STATIC_FIELD_TAGS_WITHOUT_ERROR_FIELDS,
  STATIC_FIELD_TAGS_WITHOUT_TRACING,
  STATIC_FIELD_TAGS_WITHOUT_TRANSACTION_FIELDS,
  STATIC_SEMVER_TAGS,
  STATIC_SPAN_TAGS,
} from 'sentry/components/events/searchBarFieldConstants';
import SelectControl from 'sentry/components/forms/controls/selectControl';
import SelectField from 'sentry/components/forms/fields/selectField';
import FormField from 'sentry/components/forms/formField';
import IdBadge from 'sentry/components/idBadge';
import ListItem from 'sentry/components/list/listItem';
import {MetricSearchBar} from 'sentry/components/metrics/metricSearchBar';
import {normalizeDateTimeParams} from 'sentry/components/organizations/pageFilters/parse';
import Panel from 'sentry/components/panels/panel';
import PanelBody from 'sentry/components/panels/panelBody';
import {EAPSpanSearchQueryBuilder} from 'sentry/components/performance/spanSearchQueryBuilder';
import {SearchQueryBuilder} from 'sentry/components/searchQueryBuilder';
import {InvalidReason} from 'sentry/components/searchSyntax/parser';
import {t, tct} from 'sentry/locale';
import {space} from 'sentry/styles/space';
import {ActivationConditionType, MonitorType} from 'sentry/types/alerts';
import type {SelectValue} from 'sentry/types/core';
import type {Tag, TagCollection} from 'sentry/types/group';
import type {InjectedRouter} from 'sentry/types/legacyReactRouter';
import type {Organization} from 'sentry/types/organization';
import type {Environment, Project} from 'sentry/types/project';
import {defined} from 'sentry/utils';
import {isAggregateField, isMeasurement} from 'sentry/utils/discover/fields';
import {DiscoverDatasets} from 'sentry/utils/discover/types';
import {getDisplayName} from 'sentry/utils/environment';
import {
  ALLOWED_EXPLORE_VISUALIZE_AGGREGATES,
  DEVICE_CLASS_TAG_VALUES,
  FieldKind,
  isDeviceClass,
} from 'sentry/utils/fields';
import {
  getMeasurements,
  type MeasurementCollection,
} from 'sentry/utils/measurements/measurements';
import {hasCustomMetrics} from 'sentry/utils/metrics/features';
import {getMRI} from 'sentry/utils/metrics/mri';
import {getOnDemandKeys, isOnDemandQueryString} from 'sentry/utils/onDemandMetrics';
import {hasOnDemandMetricAlertFeature} from 'sentry/utils/onDemandMetrics/features';
import withApi from 'sentry/utils/withApi';
import withProjects from 'sentry/utils/withProjects';
import withTags from 'sentry/utils/withTags';
import WizardField from 'sentry/views/alerts/rules/metric/wizardField';
import {
  convertDatasetEventTypesToSource,
  DATA_SOURCE_LABELS,
  DATA_SOURCE_TO_SET_AND_EVENT_TYPES,
} from 'sentry/views/alerts/utils';
import type {AlertType} from 'sentry/views/alerts/wizard/options';
import {getSupportedAndOmittedTags} from 'sentry/views/alerts/wizard/options';
import {
  SpanTagsContext,
  SpanTagsProvider,
} from 'sentry/views/explore/contexts/spanTagsContext';
import {hasEAPAlerts} from 'sentry/views/insights/common/utils/hasEAPAlerts';

import {getProjectOptions} from '../utils';

import {isCrashFreeAlert} from './utils/isCrashFreeAlert';
import {DEFAULT_AGGREGATE, DEFAULT_TRANSACTION_AGGREGATE} from './constants';
import {AlertRuleComparisonType, Dataset, Datasource, TimeWindow} from './types';

const TIME_WINDOW_MAP: Record<TimeWindow, string> = {
  [TimeWindow.ONE_MINUTE]: t('1 minute'),
  [TimeWindow.FIVE_MINUTES]: t('5 minutes'),
  [TimeWindow.TEN_MINUTES]: t('10 minutes'),
  [TimeWindow.FIFTEEN_MINUTES]: t('15 minutes'),
  [TimeWindow.THIRTY_MINUTES]: t('30 minutes'),
  [TimeWindow.ONE_HOUR]: t('1 hour'),
  [TimeWindow.TWO_HOURS]: t('2 hours'),
  [TimeWindow.FOUR_HOURS]: t('4 hours'),
  [TimeWindow.ONE_DAY]: t('24 hours'),
};

type Props = {
  aggregate: string;
  alertType: AlertType;
  api: Client;
  comparisonType: AlertRuleComparisonType;
  dataset: Dataset;
  disabled: boolean;
  isEditing: boolean;
  onComparisonDeltaChange: (value: number) => void;
  onFilterSearch: (query: string, isQueryValid) => void;
  onMonitorTypeSelect: (activatedAlertFields: {
    activationCondition?: ActivationConditionType | undefined;
    monitorType?: MonitorType;
    monitorWindowSuffix?: string | undefined;
    monitorWindowValue?: number | undefined;
  }) => void;
  onTimeWindowChange: (value: number) => void;
  organization: Organization;
  project: Project;
  projects: Project[];
  router: InjectedRouter;
  tags: TagCollection;
  thresholdChart: React.ReactNode;
  timeWindow: number;
  // optional props
  activationCondition?: ActivationConditionType;
  allowChangeEventTypes?: boolean;
  comparisonDelta?: number;
  disableProjectSelector?: boolean;
  isErrorMigration?: boolean;
  isExtrapolatedChartData?: boolean;
  isForLlmMetric?: boolean;
  isLowConfidenceChartData?: boolean;
  isTransactionMigration?: boolean;
  loadingProjects?: boolean;
  monitorType?: number;
};

type State = {
  environments: Environment[] | null;
  filterKeys: TagCollection;
  measurements: MeasurementCollection;
};

class RuleConditionsForm extends PureComponent<Props, State> {
  state: State = {
    environments: null,
    measurements: {},
    filterKeys: {},
  };

  componentDidMount() {
    this.fetchData();
    const measurements = getMeasurements();
    const filterKeys = this.getFilterKeys();
    this.setState({measurements, filterKeys});
  }

  componentDidUpdate(prevProps: Props) {
    if (prevProps.project.id === this.props.project.id) {
      return;
    }

    this.fetchData();
  }

  getFilterKeys = () => {
    const {organization, dataset, tags} = this.props;
    const {measurements} = this.state;
    const measurementsWithKind = Object.keys(measurements).reduce(
      (measurement_tags, key) => {
        measurement_tags[key] = {
          ...measurements[key],
          kind: FieldKind.MEASUREMENT,
        };
        return measurement_tags;
      },
      {}
    );
    const orgHasPerformanceView = organization.features.includes('performance-view');
    const combinedTags: TagCollection =
      dataset === Dataset.ERRORS
        ? Object.assign({}, STATIC_FIELD_TAGS_WITHOUT_TRANSACTION_FIELDS)
        : dataset === Dataset.TRANSACTIONS
          ? Object.assign(
              {},
              measurementsWithKind,
              STATIC_SPAN_TAGS,
              STATIC_FIELD_TAGS_WITHOUT_ERROR_FIELDS
            )
          : orgHasPerformanceView
            ? Object.assign({}, measurementsWithKind, STATIC_SPAN_TAGS, STATIC_FIELD_TAGS)
            : Object.assign({}, STATIC_FIELD_TAGS_WITHOUT_TRACING);

    const tagsWithKind = Object.keys(tags).reduce<Record<string, Tag>>((acc, key) => {
      acc[key] = {
        ...tags[key],
        kind: FieldKind.TAG,
      };
      return acc;
    }, {});

    const {omitTags} = getSupportedAndOmittedTags(dataset, organization);

    Object.assign(combinedTags, tagsWithKind, STATIC_SEMVER_TAGS);
    combinedTags.has = getHasTag(combinedTags);

    const list =
      omitTags && omitTags.length > 0 ? omit(combinedTags, omitTags) : combinedTags;
    return list;
  };

  formElemBaseStyle = {
    padding: `${space(0.5)}`,
    border: 'none',
  };

  async fetchData() {
    const {api, organization, project} = this.props;

    try {
      const environments = await api.requestPromise(
        `/projects/${organization.slug}/${project.slug}/environments/`,
        {
          query: {
            visibility: 'visible',
          },
        }
      );
      this.setState({environments});
    } catch (_err) {
      addErrorMessage(t('Unable to fetch environments'));
    }
  }

  getEventFieldValues = async (tag, query): Promise<string[]> => {
    const {api, organization, project, dataset, router} = this.props;

    if (isAggregateField(tag.key) || isMeasurement(tag.key)) {
      // We can't really auto suggest values for aggregate fields
      // or measurements, so we simply don't
      // NOTE: these in particular are for discover queries. We may not need/support these
      return Promise.resolve([]);
    }

    // device.class is stored as "numbers" in snuba, but we want to suggest high, medium,
    // and low search filter values because discover maps device.class to these values.
    if (isDeviceClass(tag.key)) {
      return Promise.resolve(DEVICE_CLASS_TAG_VALUES);
    }

    const values = await fetchTagValues({
      api,
      orgSlug: organization.slug,
      tagKey: tag.key,
      search: query,
      projectIds: [project.id],
      endpointParams: normalizeDateTimeParams(router.location.query), // allows searching for tags on transactions as well
      includeTransactions: true, // allows searching for tags on sessions as well
      includeSessions: dataset === Dataset.SESSIONS,
    });

    return values.filter(({name}) => defined(name)).map(({name}) => name);
  };

  get timeWindowOptions() {
    let options: Record<string, string> = TIME_WINDOW_MAP;
    const {alertType} = this.props;

    if (alertType === 'custom_metrics' || alertType === 'insights_metrics') {
      // Do not show ONE MINUTE interval as an option for custom_metrics alert
      options = omit(options, TimeWindow.ONE_MINUTE.toString());
    }

    if (isCrashFreeAlert(this.props.dataset)) {
      options = pick(TIME_WINDOW_MAP, [
        // TimeWindow.THIRTY_MINUTES, leaving this option out until we figure out the sub-hour session resolution chart limitations
        TimeWindow.ONE_HOUR,
        TimeWindow.TWO_HOURS,
        TimeWindow.FOUR_HOURS,
        TimeWindow.ONE_DAY,
      ]);
    }

    if (this.props.comparisonType === AlertRuleComparisonType.DYNAMIC) {
      options = pick(TIME_WINDOW_MAP, [
        TimeWindow.FIVE_MINUTES,
        TimeWindow.FIFTEEN_MINUTES,
        TimeWindow.THIRTY_MINUTES,
        TimeWindow.ONE_HOUR,
      ]);
    }

    return Object.entries(options).map(([value, label]) => ({
      value: parseInt(value, 10),
      label: tct('[timeWindow] interval', {
        timeWindow: label.slice(-1) === 's' ? label.slice(0, -1) : label,
      }),
    }));
  }

  get searchPlaceholder() {
    switch (this.props.dataset) {
      case Dataset.ERRORS:
        return t('Filter events by level, message, and other properties\u2026');
      case Dataset.METRICS:
      case Dataset.SESSIONS:
        return t('Filter sessions by release version\u2026');
      default:
        return t('Filter transactions by URL, tags, and other properties\u2026');
    }
  }

  get selectControlStyles() {
    return {
      control: (provided: {[x: string]: string | number | boolean}) => ({
        ...provided,
        minWidth: 200,
        maxWidth: 300,
      }),
      container: (provided: {[x: string]: string | number | boolean}) => ({
        ...provided,
        margin: `${space(0.5)}`,
      }),
    };
  }

  renderEventTypeFilter() {
    const {organization, disabled, alertType, isErrorMigration} = this.props;

    const dataSourceOptions = [
      {
        label: t('Errors'),
        options: [
          {
            value: Datasource.ERROR_DEFAULT,
            label: DATA_SOURCE_LABELS[Datasource.ERROR_DEFAULT],
          },
          {
            value: Datasource.DEFAULT,
            label: DATA_SOURCE_LABELS[Datasource.DEFAULT],
          },
          {
            value: Datasource.ERROR,
            label: DATA_SOURCE_LABELS[Datasource.ERROR],
          },
        ],
      },
    ];

    if (
      organization.features.includes('performance-view') &&
      (alertType === 'custom_transactions' || alertType === 'custom_metrics')
    ) {
      dataSourceOptions.push({
        label: t('Transactions'),
        options: [
          {
            value: Datasource.TRANSACTION,
            label: DATA_SOURCE_LABELS[Datasource.TRANSACTION],
          },
        ],
      });
    }

    return (
      <FormField
        name="datasource"
        inline={false}
        style={{
          ...this.formElemBaseStyle,
          minWidth: 300,
          flex: 2,
        }}
        flexibleControlStateSize
      >
        {({onChange, onBlur, model}) => {
          const formDataset = model.getValue('dataset');
          const formEventTypes = model.getValue('eventTypes');
          const aggregate = model.getValue('aggregate');
          const mappedValue = convertDatasetEventTypesToSource(
            formDataset,
            formEventTypes
          );
          return (
            <SelectControl
              value={mappedValue}
              inFieldLabel={t('Events: ')}
              onChange={({value}) => {
                onChange(value, {});
                onBlur(value, {});
                // Reset the aggregate to the default (which works across
                // datatypes), otherwise we may send snuba an invalid query
                // (transaction aggregate on events datasource = bad).
                const newAggregate =
                  value === Datasource.TRANSACTION
                    ? DEFAULT_TRANSACTION_AGGREGATE
                    : DEFAULT_AGGREGATE;
                if (alertType === 'custom_transactions' && aggregate !== newAggregate) {
                  model.setValue('aggregate', newAggregate);
                }

                // set the value of the dataset and event type from data source
                const {dataset: datasetFromDataSource, eventTypes} =
                  DATA_SOURCE_TO_SET_AND_EVENT_TYPES[value] ?? {};

                model.setValue('dataset', datasetFromDataSource);
                model.setValue('eventTypes', eventTypes);
              }}
              options={dataSourceOptions}
              isDisabled={disabled || isErrorMigration}
            />
          );
        }}
      </FormField>
    );
  }

  renderProjectSelector() {
    const {
      project: _selectedProject,
      projects, // note: org projects
      disabled,
      organization,
      disableProjectSelector,
    } = this.props;
    const projectOptions = getProjectOptions({
      organization,
      projects,
      isFormDisabled: disabled,
    });

    return (
      <FormField
        name="projectId"
        inline={false}
        style={{
          ...this.formElemBaseStyle,
          minWidth: 300,
          flex: 2,
        }}
        flexibleControlStateSize
      >
        {({onChange, onBlur, model}) => {
          const selectedProject =
            projects.find(({id}) => id === model.getValue('projectId')) ||
            _selectedProject;

          return (
            <SelectControl
              isDisabled={disabled || disableProjectSelector}
              value={selectedProject.id}
              options={projectOptions}
              onChange={({value}: {value: Project['id']}) => {
                // if the current owner/team isn't part of project selected, update to the first available team
                const nextSelectedProject =
                  projects.find(({id}) => id === value) ?? selectedProject;
                const ownerId: string | undefined = model
                  .getValue('owner')
                  ?.split(':')[1];
                if (
                  ownerId &&
                  nextSelectedProject.teams.find(({id}) => id === ownerId) ===
                    undefined &&
                  nextSelectedProject.teams.length
                ) {
                  model.setValue('owner', `team:${nextSelectedProject.teams[0].id}`);
                }
                onChange(value, {});
                onBlur(value, {});
              }}
              components={{
                SingleValue: containerProps => (
                  <components.ValueContainer {...containerProps}>
                    <IdBadge
                      project={selectedProject}
                      avatarProps={{consistentWidth: true}}
                      avatarSize={18}
                      disableLink
                    />
                  </components.ValueContainer>
                ),
              }}
            />
          );
        }}
      </FormField>
    );
  }

  renderInterval() {
    const {
      organization,
      disabled,
      alertType,
      timeWindow,
      onTimeWindowChange,
      project,
      monitorType,
      isForLlmMetric,
    } = this.props;

    return (
      <Fragment>
        <StyledListItem>
          <StyledListTitle>
            <div>{t('Define your metric')}</div>
          </StyledListTitle>
        </StyledListItem>
        <FormRow>
          {isForLlmMetric ? null : (
            <WizardField
              name="aggregate"
              help={null}
              organization={organization}
              disabled={disabled}
              project={project}
              style={{
                ...this.formElemBaseStyle,
                flex: 1,
              }}
              inline={false}
              flexibleControlStateSize
              columnWidth={200}
              alertType={alertType}
              required
            />
          )}

          {monitorType !== MonitorType.ACTIVATED && (
            <SelectControl
              name="timeWindow"
              styles={this.selectControlStyles}
              options={this.timeWindowOptions}
              required={monitorType === MonitorType.CONTINUOUS}
              isDisabled={disabled}
              value={timeWindow}
              onChange={({value}) => onTimeWindowChange(value)}
              inline={false}
              flexibleControlStateSize
            />
          )}
        </FormRow>
      </Fragment>
    );
  }

  renderMonitorTypeSelect() {
    // TODO: disable select on edit
    const {
      activationCondition,
      isEditing,
      monitorType,
      onMonitorTypeSelect,
      onTimeWindowChange,
      timeWindow,
    } = this.props;

    return (
      <Fragment>
        <StyledListItem>
          <StyledListTitle>
            <div>{t('Select Monitor Type')}</div>
          </StyledListTitle>
        </StyledListItem>
        <FormRow>
          <MonitorSelect>
            <MonitorCard
              disabled={isEditing}
              position="left"
              isSelected={monitorType === MonitorType.CONTINUOUS}
              onClick={() =>
                isEditing
                  ? null
                  : onMonitorTypeSelect({
                      monitorType: MonitorType.CONTINUOUS,
                    })
              }
            >
              <strong>{t('Continuous')}</strong>
              <div>{t('Continuously monitor trends for the metrics outlined below')}</div>
            </MonitorCard>
            <MonitorCard
              disabled={isEditing}
              position="right"
              isSelected={monitorType === MonitorType.ACTIVATED}
              onClick={() =>
                isEditing
                  ? null
                  : onMonitorTypeSelect({
                      monitorType: MonitorType.ACTIVATED,
                    })
              }
            >
              <strong>Conditional</strong>
              {monitorType === MonitorType.ACTIVATED ? (
                <ActivatedAlertFields>
                  {`${t('Monitor')} `}
                  <SelectControl
                    name="activationCondition"
                    styles={this.selectControlStyles}
                    disabled={isEditing}
                    options={[
                      {
                        value: ActivationConditionType.RELEASE_CREATION,
                        label: t('New Release'),
                      },
                      {
                        value: ActivationConditionType.DEPLOY_CREATION,
                        label: t('New Deploy'),
                      },
                    ]}
                    required
                    value={activationCondition}
                    onChange={({value}) =>
                      onMonitorTypeSelect({activationCondition: value})
                    }
                    inline={false}
                    flexibleControlStateSize
                    size="xs"
                  />
                  {` ${t('for')} `}
                  <SelectControl
                    name="timeWindow"
                    styles={this.selectControlStyles}
                    options={this.timeWindowOptions}
                    value={timeWindow}
                    onChange={({value}) => onTimeWindowChange(value)}
                    inline={false}
                    flexibleControlStateSize
                    size="xs"
                  />
                </ActivatedAlertFields>
              ) : (
                <div>
                  {t('Temporarily monitor specified query given activation condition')}
                </div>
              )}
            </MonitorCard>
          </MonitorSelect>
        </FormRow>
      </Fragment>
    );
  }

  render() {
    const {
      alertType,
      organization,
      disabled,
      onFilterSearch,
      allowChangeEventTypes,
      dataset,
      isExtrapolatedChartData,
      isTransactionMigration,
      isErrorMigration,
      aggregate,
      project,
      comparisonType,
      isLowConfidenceChartData,
    } = this.props;

    const {environments, filterKeys} = this.state;
    const hasActivatedAlerts = organization.features.includes('activated-alert-rules');

    const environmentOptions: SelectValue<string | null>[] = [
      {
        value: null,
        label: t('All Environments'),
      },
      ...(environments?.map(env => ({value: env.name, label: getDisplayName(env)})) ??
        []),
    ];

    const confidenceEnabled = hasEAPAlerts(organization);

    return (
      <Fragment>
        <ChartPanel>
          <StyledPanelBody>{this.props.thresholdChart}</StyledPanelBody>
        </ChartPanel>
        {isTransactionMigration ? (
          <Fragment>
            <Spacer />
            <HiddenListItem />
            <HiddenListItem />
          </Fragment>
        ) : (
          <Fragment>
<<<<<<< HEAD
            {isExtrapolatedChartData && (
              <OnDemandMetricAlert
                message={t(
                  'The chart data above is an estimate based on the stored transactions that match the filters specified.'
                )}
              />
            )}
            {confidenceEnabled && isLowConfidenceChartData && (
              <Alert showIcon type="warning">
                {t(
                  'Your low sample count may impact the accuracy of this alert. Edit your query or increase your sampling rate.'
                )}
              </Alert>
            )}
            {hasActivatedAlerts && this.renderMonitorTypeSelect()}
            {!isErrorMigration && this.renderInterval()}
            <StyledListItem>{t('Filter events')}</StyledListItem>
            <FormRow noMargin columns={1 + (allowChangeEventTypes ? 1 : 0) + 1}>
              {this.renderProjectSelector()}
              <SelectField
                name="environment"
                placeholder={t('All Environments')}
                style={{
                  ...this.formElemBaseStyle,
                  minWidth: 230,
                  flex: 1,
                }}
                styles={{
                  singleValue: (base: any) => ({
                    ...base,
                  }),
                  option: (base: any) => ({
                    ...base,
                  }),
                }}
                options={environmentOptions}
                isDisabled={
                  disabled || this.state.environments === null || isErrorMigration
                }
                isClearable
                inline={false}
                flexibleControlStateSize
              />
              {allowChangeEventTypes && this.renderEventTypeFilter()}
            </FormRow>
            <FormRow noMargin>
              <FormField
                name="query"
                inline={false}
                style={{
                  ...this.formElemBaseStyle,
                  flex: '6 0 500px',
                }}
                flexibleControlStateSize
              >
                {({onChange, onBlur, initialData, value}) => {
                  return (hasCustomMetrics(organization) &&
                    alertType === 'custom_metrics') ||
                    alertType === 'insights_metrics' ? (
                    <MetricSearchBar
                      mri={getMRI(aggregate)}
                      projectIds={[project.id]}
                      placeholder={this.searchPlaceholder}
                      query={initialData.query}
                      defaultQuery={initialData?.query ?? ''}
                      useFormWrapper={false}
                      searchSource="alert_builder"
                      onChange={query => {
                        onFilterSearch(query, true);
                        onChange(query, {});
                      }}
                    />
                  ) : alertType === 'eap_metrics' ? (
                    <SpanTagsProvider dataset={DiscoverDatasets.SPANS_EAP}>
=======
            <SpanTagsProvider
              dataset={DiscoverDatasets.SPANS_EAP}
              enabled={
                organization.features.includes('alerts-eap') &&
                alertType === 'eap_metrics'
              }
            >
              {isExtrapolatedChartData && (
                <OnDemandMetricAlert
                  message={t(
                    'The chart data above is an estimate based on the stored transactions that match the filters specified.'
                  )}
                />
              )}
              {hasActivatedAlerts && this.renderMonitorTypeSelect()}
              {!isErrorMigration && this.renderInterval()}
              <StyledListItem>{t('Filter events')}</StyledListItem>
              <FormRow noMargin columns={1 + (allowChangeEventTypes ? 1 : 0) + 1}>
                {this.renderProjectSelector()}
                <SelectField
                  name="environment"
                  placeholder={t('All Environments')}
                  style={{
                    ...this.formElemBaseStyle,
                    minWidth: 230,
                    flex: 1,
                  }}
                  styles={{
                    singleValue: (base: any) => ({
                      ...base,
                    }),
                    option: (base: any) => ({
                      ...base,
                    }),
                  }}
                  options={environmentOptions}
                  isDisabled={
                    disabled || this.state.environments === null || isErrorMigration
                  }
                  isClearable
                  inline={false}
                  flexibleControlStateSize
                />
                {allowChangeEventTypes && this.renderEventTypeFilter()}
              </FormRow>
              <FormRow noMargin>
                <FormField
                  name="query"
                  inline={false}
                  style={{
                    ...this.formElemBaseStyle,
                    flex: '6 0 500px',
                  }}
                  flexibleControlStateSize
                >
                  {({onChange, onBlur, initialData, value}) => {
                    return (hasCustomMetrics(organization) &&
                      alertType === 'custom_metrics') ||
                      alertType === 'insights_metrics' ? (
                      <MetricSearchBar
                        mri={getMRI(aggregate)}
                        projectIds={[project.id]}
                        placeholder={this.searchPlaceholder}
                        query={initialData.query}
                        defaultQuery={initialData?.query ?? ''}
                        useFormWrapper={false}
                        searchSource="alert_builder"
                        onChange={query => {
                          onFilterSearch(query, true);
                          onChange(query, {});
                        }}
                      />
                    ) : alertType === 'eap_metrics' ? (
>>>>>>> 64c5f94d
                      <SpanTagsContext.Consumer>
                        {tags => (
                          <EAPSpanSearchQueryBuilder
                            numberTags={tags?.number ?? {}}
                            stringTags={tags?.string ?? {}}
                            initialQuery={initialData?.query ?? ''}
                            searchSource="alerts"
                            onSearch={(query, {parsedQuery}) => {
                              onFilterSearch(query, parsedQuery);
                              onChange(query, {});
                            }}
                            onBlur={(query, {parsedQuery}) => {
                              onFilterSearch(query, parsedQuery);
                              onBlur(query);
                            }}
                            supportedAggregates={ALLOWED_EXPLORE_VISUALIZE_AGGREGATES}
                            projects={[parseInt(project.id, 10)]}
                          />
                        )}
                      </SpanTagsContext.Consumer>
                    ) : (
                      <SearchContainer>
                        <SearchQueryBuilder
                          initialQuery={initialData?.query ?? ''}
                          getTagValues={this.getEventFieldValues}
                          placeholder={this.searchPlaceholder}
                          searchSource="alert_builder"
                          filterKeys={filterKeys}
                          disabled={disabled || isErrorMigration}
                          onChange={onChange}
                          invalidMessages={{
                            [InvalidReason.WILDCARD_NOT_ALLOWED]: t(
                              'The wildcard operator is not supported here.'
                            ),
                            [InvalidReason.FREE_TEXT_NOT_ALLOWED]: t(
                              'Free text search is not allowed. If you want to partially match transaction names, use glob patterns like "transaction:*transaction-name*"'
                            ),
                          }}
                          onSearch={query => {
                            onFilterSearch(query, true);
                            onChange(query, {});
                          }}
                          onBlur={(query, {parsedQuery}) => {
                            onFilterSearch(query, parsedQuery);
                            onBlur(query);
                          }}
                          // We only need strict validation for Transaction queries, everything else is fine
                          disallowUnsupportedFilters={
                            organization.features.includes('alert-allow-indexed') ||
                            (hasOnDemandMetricAlertFeature(organization) &&
                              isOnDemandQueryString(value))
                              ? false
                              : dataset === Dataset.GENERIC_METRICS
                          }
                        />
                        {isExtrapolatedChartData && isOnDemandQueryString(value) && (
                          <OnDemandWarningIcon
                            color="gray500"
                            msg={tct(
                              `We don’t routinely collect metrics from [fields]. However, we’ll do so [strong:once this alert has been saved.]`,
                              {
                                fields: (
                                  <strong>
                                    {getOnDemandKeys(value)
                                      .map(key => `"${key}"`)
                                      .join(', ')}
                                  </strong>
                                ),
                                strong: <strong />,
                              }
                            )}
                          />
                        )}
                      </SearchContainer>
                    );
                  }}
                </FormField>
              </FormRow>
              <FormRow noMargin>
                <FormField
                  name="query"
                  inline={false}
                  style={{
                    ...this.formElemBaseStyle,
                    flex: '6 0 500px',
                  }}
                  flexibleControlStateSize
                >
                  {args => {
                    if (
                      args.value?.includes('is:unresolved') &&
                      comparisonType === AlertRuleComparisonType.DYNAMIC
                    ) {
                      return (
                        <OnDemandMetricAlert
                          message={t(
                            "'is:unresolved' queries are not supported by Anomaly Detection alerts."
                          )}
                        />
                      );
                    }
                    return null;
                  }}
                </FormField>
              </FormRow>
            </SpanTagsProvider>
          </Fragment>
        )}
      </Fragment>
    );
  }
}

const StyledListTitle = styled('div')`
  display: flex;
  span {
    margin-left: ${space(1)};
  }
`;

// This is a temporary hacky solution to hide list items without changing the numbering of the rest of the list
// TODO(issues): Remove this once the migration is complete
const HiddenListItem = styled(ListItem)`
  position: absolute;
  width: 0px;
  height: 0px;
  opacity: 0;
  pointer-events: none;
`;

const Spacer = styled('div')`
  margin-bottom: ${space(2)};
`;

const ChartPanel = styled(Panel)`
  margin-bottom: ${space(1)};
`;

const StyledPanelBody = styled(PanelBody)`
  ol,
  h4 {
    margin-bottom: ${space(1)};
  }
`;

const SearchContainer = styled('div')`
  display: flex;
  align-items: center;
  gap: ${space(1)};
`;

const StyledListItem = styled(ListItem)`
  margin-bottom: ${space(0.5)};
  font-size: ${p => p.theme.fontSizeExtraLarge};
  line-height: 1.3;
`;

const FormRow = styled('div')<{columns?: number; noMargin?: boolean}>`
  display: flex;
  flex-direction: row;
  align-items: center;
  flex-wrap: wrap;
  margin-bottom: ${p => (p.noMargin ? 0 : space(4))};
  ${p =>
    p.columns !== undefined &&
    css`
      display: grid;
      grid-template-columns: repeat(${p.columns}, auto);
    `}
`;

const MonitorSelect = styled('div')`
  border-radius: ${p => p.theme.borderRadius};
  border: 1px solid ${p => p.theme.border};
  width: 100%;
  display: grid;
  grid-template-columns: 1fr 1fr;
  height: 5rem;
`;

type MonitorCardProps = {
  isSelected: boolean;
  /**
   * Adds hover and focus states to the card
   */
  position: 'left' | 'right';
  disabled?: boolean;
};

const MonitorCard = styled('div')<MonitorCardProps>`
  padding: ${space(1)} ${space(2)};
  display: flex;
  flex-grow: 1;
  flex-direction: column;
  cursor: ${p => (p.disabled || p.isSelected ? 'default' : 'pointer')};
  justify-content: center;
  background-color: ${p =>
    p.disabled && !p.isSelected ? p.theme.backgroundSecondary : p.theme.background};

  &:focus,
  &:hover {
    ${p =>
      p.disabled || p.isSelected
        ? ''
        : `
        outline: 1px solid ${p.theme.purple200};
        background-color: ${p.theme.backgroundSecondary};
        `}
  }

  border-top-left-radius: ${p => (p.position === 'left' ? p.theme.borderRadius : 0)};
  border-bottom-left-radius: ${p => (p.position === 'left' ? p.theme.borderRadius : 0)};
  border-top-right-radius: ${p => (p.position !== 'left' ? p.theme.borderRadius : 0)};
  border-bottom-right-radius: ${p => (p.position !== 'left' ? p.theme.borderRadius : 0)};
  margin: ${p =>
    p.isSelected ? (p.position === 'left' ? '1px 2px 1px 0' : '1px 0 1px 2px') : 0};
  outline: ${p => (p.isSelected ? `2px solid ${p.theme.purple400}` : 'none')};
`;

const ActivatedAlertFields = styled('div')`
  display: flex;
  align-items: center;
  justify-content: space-between;
`;

export default withApi(withProjects(withTags(RuleConditionsForm)));<|MERGE_RESOLUTION|>--- conflicted
+++ resolved
@@ -684,82 +684,6 @@
           </Fragment>
         ) : (
           <Fragment>
-<<<<<<< HEAD
-            {isExtrapolatedChartData && (
-              <OnDemandMetricAlert
-                message={t(
-                  'The chart data above is an estimate based on the stored transactions that match the filters specified.'
-                )}
-              />
-            )}
-            {confidenceEnabled && isLowConfidenceChartData && (
-              <Alert showIcon type="warning">
-                {t(
-                  'Your low sample count may impact the accuracy of this alert. Edit your query or increase your sampling rate.'
-                )}
-              </Alert>
-            )}
-            {hasActivatedAlerts && this.renderMonitorTypeSelect()}
-            {!isErrorMigration && this.renderInterval()}
-            <StyledListItem>{t('Filter events')}</StyledListItem>
-            <FormRow noMargin columns={1 + (allowChangeEventTypes ? 1 : 0) + 1}>
-              {this.renderProjectSelector()}
-              <SelectField
-                name="environment"
-                placeholder={t('All Environments')}
-                style={{
-                  ...this.formElemBaseStyle,
-                  minWidth: 230,
-                  flex: 1,
-                }}
-                styles={{
-                  singleValue: (base: any) => ({
-                    ...base,
-                  }),
-                  option: (base: any) => ({
-                    ...base,
-                  }),
-                }}
-                options={environmentOptions}
-                isDisabled={
-                  disabled || this.state.environments === null || isErrorMigration
-                }
-                isClearable
-                inline={false}
-                flexibleControlStateSize
-              />
-              {allowChangeEventTypes && this.renderEventTypeFilter()}
-            </FormRow>
-            <FormRow noMargin>
-              <FormField
-                name="query"
-                inline={false}
-                style={{
-                  ...this.formElemBaseStyle,
-                  flex: '6 0 500px',
-                }}
-                flexibleControlStateSize
-              >
-                {({onChange, onBlur, initialData, value}) => {
-                  return (hasCustomMetrics(organization) &&
-                    alertType === 'custom_metrics') ||
-                    alertType === 'insights_metrics' ? (
-                    <MetricSearchBar
-                      mri={getMRI(aggregate)}
-                      projectIds={[project.id]}
-                      placeholder={this.searchPlaceholder}
-                      query={initialData.query}
-                      defaultQuery={initialData?.query ?? ''}
-                      useFormWrapper={false}
-                      searchSource="alert_builder"
-                      onChange={query => {
-                        onFilterSearch(query, true);
-                        onChange(query, {});
-                      }}
-                    />
-                  ) : alertType === 'eap_metrics' ? (
-                    <SpanTagsProvider dataset={DiscoverDatasets.SPANS_EAP}>
-=======
             <SpanTagsProvider
               dataset={DiscoverDatasets.SPANS_EAP}
               enabled={
@@ -773,6 +697,13 @@
                     'The chart data above is an estimate based on the stored transactions that match the filters specified.'
                   )}
                 />
+              )}
+              {confidenceEnabled && isLowConfidenceChartData && (
+                <Alert showIcon type="warning">
+                  {t(
+                    'Your low sample count may impact the accuracy of this alert. Edit your query or increase your sampling rate.'
+                  )}
+                </Alert>
               )}
               {hasActivatedAlerts && this.renderMonitorTypeSelect()}
               {!isErrorMigration && this.renderInterval()}
@@ -833,7 +764,6 @@
                         }}
                       />
                     ) : alertType === 'eap_metrics' ? (
->>>>>>> 64c5f94d
                       <SpanTagsContext.Consumer>
                         {tags => (
                           <EAPSpanSearchQueryBuilder
