--- conflicted
+++ resolved
@@ -138,19 +138,9 @@
   }
 
   componentDidUpdate(prevProps: Props) {
-<<<<<<< HEAD
     if (prevProps.dataset !== this.props.dataset || prevProps.tags !== this.props.tags) {
       const filterKeys = this.getFilterKeys();
       this.setState({filterKeys});
-    }
-
-    if (prevProps.project.id === this.props.project.id) {
-      return;
-=======
-    if (prevProps.tags !== this.props.tags) {
-      const filterKeys = this.getFilterKeys();
-      this.setState({filterKeys});
->>>>>>> 0023cac4
     }
 
     if (prevProps.project.id !== this.props.project.id) {
