import {Fragment, PureComponent} from 'react';
import {browserHistory, WithRouterProps} from 'react-router';
import styled from '@emotion/styled';
import color from 'color';
import type {LineSeriesOption} from 'echarts';
import capitalize from 'lodash/capitalize';
import moment from 'moment';
import momentTimezone from 'moment-timezone';

import {Client} from 'sentry/api';
import Feature from 'sentry/components/acl/feature';
import {OnDemandMetricAlert} from 'sentry/components/alerts/onDemandMetricAlert';
import {Button} from 'sentry/components/button';
import {AreaChart, AreaChartSeries} from 'sentry/components/charts/areaChart';
import ChartZoom from 'sentry/components/charts/chartZoom';
import MarkArea from 'sentry/components/charts/components/markArea';
import MarkLine from 'sentry/components/charts/components/markLine';
import EventsRequest from 'sentry/components/charts/eventsRequest';
import LineSeries from 'sentry/components/charts/series/lineSeries';
import SessionsRequest from 'sentry/components/charts/sessionsRequest';
import {
  ChartControls,
  HeaderTitleLegend,
  InlineContainer,
  SectionHeading,
  SectionValue,
} from 'sentry/components/charts/styles';
import {isEmptySeries} from 'sentry/components/charts/utils';
import CircleIndicator from 'sentry/components/circleIndicator';
import {
  parseStatsPeriod,
  StatsPeriodType,
} from 'sentry/components/organizations/pageFilters/parse';
import Panel from 'sentry/components/panels/panel';
import PanelBody from 'sentry/components/panels/panelBody';
import Placeholder from 'sentry/components/placeholder';
import {Tooltip} from 'sentry/components/tooltip';
import {IconCheckmark, IconClock, IconFire, IconWarning} from 'sentry/icons';
import {t} from 'sentry/locale';
import ConfigStore from 'sentry/stores/configStore';
import {space} from 'sentry/styles/space';
import {DateString, Organization, Project} from 'sentry/types';
import {ReactEchartsRef, Series} from 'sentry/types/echarts';
import {getUtcDateString} from 'sentry/utils/dates';
import {getDuration} from 'sentry/utils/formatters';
import getDynamicText from 'sentry/utils/getDynamicText';
import {getForceMetricsLayerQueryExtras} from 'sentry/utils/metrics/features';
import {formatMRIField} from 'sentry/utils/metrics/mri';
import {shouldShowOnDemandMetricAlertUI} from 'sentry/utils/onDemandMetrics/features';
import {MINUTES_THRESHOLD_TO_DISPLAY_SECONDS} from 'sentry/utils/sessions';
import theme from 'sentry/utils/theme';
import toArray from 'sentry/utils/toArray';
import {normalizeUrl} from 'sentry/utils/withDomainRequired';
// eslint-disable-next-line no-restricted-imports
import withSentryRouter from 'sentry/utils/withSentryRouter';
import {COMPARISON_DELTA_OPTIONS} from 'sentry/views/alerts/rules/metric/constants';
import {makeDefaultCta} from 'sentry/views/alerts/rules/metric/metricRulePresets';
import {
  AlertRuleTriggerType,
  MetricRule,
  TimePeriod,
} from 'sentry/views/alerts/rules/metric/types';
import {getChangeStatus} from 'sentry/views/alerts/utils/getChangeStatus';
import {AlertWizardAlertNames} from 'sentry/views/alerts/wizard/options';
import {getAlertTypeFromAggregateDataset} from 'sentry/views/alerts/wizard/utils';

import {Incident} from '../../../types';
import {
  alertDetailsLink,
  alertTooltipValueFormatter,
  isSessionAggregate,
  SESSION_AGGREGATE_TO_FIELD,
} from '../../../utils';
import {getMetricDatasetQueryExtras} from '../utils/getMetricDatasetQueryExtras';
import {isCrashFreeAlert} from '../utils/isCrashFreeAlert';

import {TimePeriodType} from './constants';
import {
  getMetricAlertChartOption,
  transformSessionResponseToSeries,
} from './metricChartOption';

type Props = WithRouterProps & {
  api: Client;
  filter: string[] | null;
  interval: string;
  organization: Organization;
  project: Project;
  query: string;
  rule: MetricRule;
  timePeriod: TimePeriodType;
  incidents?: Incident[];
  isOnDemandAlert?: boolean;
  selectedIncident?: Incident | null;
};

type State = Record<string, never>;

function formatTooltipDate(date: moment.MomentInput, format: string): string {
  const {
    options: {timezone},
  } = ConfigStore.get('user');
  return momentTimezone.tz(date, timezone).format(format);
}

function getRuleChangeSeries(
  rule: MetricRule,
  data: AreaChartSeries[]
): LineSeriesOption[] {
  const {dateModified} = rule;
  if (!data.length || !data[0].data.length || !dateModified) {
    return [];
  }

  const seriesData = data[0].data;
  const seriesStart = new Date(seriesData[0].name).getTime();
  const ruleChanged = new Date(dateModified).getTime();

  if (ruleChanged < seriesStart) {
    return [];
  }

  return [
    {
      type: 'line',
      markLine: MarkLine({
        silent: true,
        animation: false,
        lineStyle: {color: theme.gray200, type: 'solid', width: 1},
        data: [{xAxis: ruleChanged}],
        label: {
          show: false,
        },
      }),
      markArea: MarkArea({
        silent: true,
        itemStyle: {
          color: color(theme.gray100).alpha(0.42).rgb().string(),
        },
        data: [[{xAxis: seriesStart}, {xAxis: ruleChanged}]],
      }),
      data: [],
    },
  ];
}

class MetricChart extends PureComponent<Props, State> {
  ref: null | ReactEchartsRef = null;

  handleZoom = (start: DateString, end: DateString) => {
    const {location} = this.props;
    browserHistory.push({
      pathname: location.pathname,
      query: {
        start,
        end,
      },
    });
  };

  renderChartActions(
    totalDuration: number,
    criticalDuration: number,
    warningDuration: number,
    waitingForDataDuration: number
  ) {
    const {rule, organization, project, timePeriod, query} = this.props;

    const {buttonText, ...props} = makeDefaultCta({
      orgSlug: organization.slug,
      projects: [project],
      rule,
      timePeriod,
      query,
    });

    const resolvedPercent =
      (100 *
        Math.max(
          totalDuration - waitingForDataDuration - criticalDuration - warningDuration,
          0
        )) /
      totalDuration;
    const criticalPercent = 100 * Math.min(criticalDuration / totalDuration, 1);
    const warningPercent = 100 * Math.min(warningDuration / totalDuration, 1);
    const waitingForDataPercent =
      100 *
      Math.min(
        (waitingForDataDuration - criticalDuration - warningDuration) / totalDuration,
        1
      );

    return (
      <StyledChartControls>
        <StyledInlineContainer>
          <Fragment>
            <SectionHeading>{t('Summary')}</SectionHeading>
            <StyledSectionValue>
              <ValueItem>
                <IconCheckmark color="successText" isCircled />
                {resolvedPercent ? resolvedPercent.toFixed(2) : 0}%
              </ValueItem>
              <ValueItem>
                <IconWarning color="warningText" />
                {warningPercent ? warningPercent.toFixed(2) : 0}%
              </ValueItem>
              <ValueItem>
                <IconFire color="errorText" />
                {criticalPercent ? criticalPercent.toFixed(2) : 0}%
              </ValueItem>
              {waitingForDataPercent > 0 && (
                <StyledTooltip
                  underlineColor="gray200"
                  showUnderline
                  title={t(
                    'The time spent waiting for metrics matching the filters used.'
                  )}
                >
                  <ValueItem>
                    <IconClock />
                    {waitingForDataPercent.toFixed(2)}%
                  </ValueItem>
                </StyledTooltip>
              )}
            </StyledSectionValue>
          </Fragment>
        </StyledInlineContainer>
        {!isSessionAggregate(rule.aggregate) && (
          <Feature features={['discover-basic']}>
            <Button size="sm" {...props}>
              {buttonText}
            </Button>
          </Feature>
        )}
      </StyledChartControls>
    );
  }

  renderChart(
    loading: boolean,
    timeseriesData?: Series[],
    minutesThresholdToDisplaySeconds?: number,
    comparisonTimeseriesData?: Series[]
  ) {
    const {
      router,
      selectedIncident,
      interval,
      filter,
      incidents,
      rule,
      organization,
      timePeriod: {start, end},
    } = this.props;
    const {dateModified, timeWindow} = rule;

    if (loading || !timeseriesData) {
      return this.renderEmpty();
    }

    const handleIncidentClick = (incident: Incident) => {
      router.push(
        normalizeUrl({
          pathname: alertDetailsLink(organization, incident),
          query: {alert: incident.identifier},
        })
      );
    };

    const {
      criticalDuration,
      warningDuration,
      totalDuration,
      waitingForDataDuration,
      chartOption,
    } = getMetricAlertChartOption({
      timeseriesData,
      rule,
      incidents,
      selectedIncident,
      showWaitingForData:
        shouldShowOnDemandMetricAlertUI(organization) && this.props.isOnDemandAlert,
      handleIncidentClick,
    });

    const comparisonSeriesName = capitalize(
      COMPARISON_DELTA_OPTIONS.find(({value}) => value === rule.comparisonDelta)?.label ||
        ''
    );

    const additionalSeries: LineSeriesOption[] = [
      ...(comparisonTimeseriesData || []).map(({data: _data, ...otherSeriesProps}) =>
        LineSeries({
          name: comparisonSeriesName,
          data: _data.map(({name, value}) => [name, value]),
          lineStyle: {color: theme.gray200, type: 'dashed', width: 1},
          itemStyle: {color: theme.gray200},
          animation: false,
          animationThreshold: 1,
          animationDuration: 0,
          ...otherSeriesProps,
        })
      ),
      ...getRuleChangeSeries(rule, timeseriesData),
    ];

    const queryFilter =
      filter?.join(' ') + t(' over ') + getDuration(rule.timeWindow * 60);

    return (
      <ChartPanel>
        <StyledPanelBody withPadding>
          <ChartHeader>
            <HeaderTitleLegend>
              {AlertWizardAlertNames[getAlertTypeFromAggregateDataset(rule)]}
            </HeaderTitleLegend>
          </ChartHeader>
          <ChartFilters>
            <StyledCircleIndicator size={8} />
<<<<<<< HEAD
            <Filters>{formatMriAggregate(rule.aggregate)}</Filters>
            <Tooltip
              title={queryFilter}
              isHoverable
              skipWrapper
              overlayStyle={{maxWidth: '90vw', lineBreak: 'anywhere', textAlign: 'left'}}
              showOnlyOnOverflow
            >
              <QueryFilters>{queryFilter}</QueryFilters>
            </Tooltip>
=======
            <Filters>{formatMRIField(rule.aggregate)}</Filters>
            <Truncate value={queryFilter ?? ''} maxLength={truncateWidth} />
>>>>>>> 47e028dc
          </ChartFilters>
          {getDynamicText({
            value: (
              <ChartZoom
                router={router}
                start={start}
                end={end}
                onZoom={zoomArgs => this.handleZoom(zoomArgs.start, zoomArgs.end)}
              >
                {zoomRenderProps => (
                  <AreaChart
                    {...zoomRenderProps}
                    {...chartOption}
                    showTimeInTooltip
                    minutesThresholdToDisplaySeconds={minutesThresholdToDisplaySeconds}
                    additionalSeries={additionalSeries}
                    tooltip={{
                      formatter: seriesParams => {
                        // seriesParams can be object instead of array
                        const pointSeries = toArray(seriesParams);
                        const {marker, data: pointData, seriesName} = pointSeries[0];
                        const [pointX, pointY] = pointData as [number, number];
                        const pointYFormatted = alertTooltipValueFormatter(
                          pointY,
                          seriesName ?? '',
                          rule.aggregate
                        );

                        const isModified =
                          dateModified && pointX <= new Date(dateModified).getTime();

                        const startTime = formatTooltipDate(moment(pointX), 'MMM D LT');
                        const {period, periodLength} = parseStatsPeriod(interval) ?? {
                          periodLength: 'm',
                          period: `${timeWindow}`,
                        };
                        const endTime = formatTooltipDate(
                          moment(pointX).add(
                            parseInt(period, 10),
                            periodLength as StatsPeriodType
                          ),
                          'MMM D LT'
                        );

                        const comparisonSeries =
                          pointSeries.length > 1
                            ? pointSeries.find(
                                ({seriesName: _sn}) => _sn === comparisonSeriesName
                              )
                            : undefined;

                        const comparisonPointY = comparisonSeries?.data[1] as
                          | number
                          | undefined;
                        const comparisonPointYFormatted =
                          comparisonPointY !== undefined
                            ? alertTooltipValueFormatter(
                                comparisonPointY,
                                seriesName ?? '',
                                rule.aggregate
                              )
                            : undefined;

                        const changePercentage =
                          comparisonPointY === undefined
                            ? NaN
                            : ((pointY - comparisonPointY) * 100) / comparisonPointY;

                        const changeStatus = getChangeStatus(
                          changePercentage,
                          rule.thresholdType,
                          rule.triggers
                        );

                        const changeStatusColor =
                          changeStatus === AlertRuleTriggerType.CRITICAL
                            ? theme.red300
                            : changeStatus === AlertRuleTriggerType.WARNING
                            ? theme.yellow300
                            : theme.green300;

                        return [
                          `<div class="tooltip-series">`,
                          isModified &&
                            `<div><span class="tooltip-label"><strong>${t(
                              'Alert Rule Modified'
                            )}</strong></span></div>`,
                          `<div><span class="tooltip-label">${marker} <strong>${seriesName}</strong></span>${pointYFormatted}</div>`,
                          comparisonSeries &&
                            `<div><span class="tooltip-label">${comparisonSeries.marker} <strong>${comparisonSeriesName}</strong></span>${comparisonPointYFormatted}</div>`,
                          `</div>`,
                          `<div class="tooltip-footer">`,
                          `<span>${startTime} &mdash; ${endTime}</span>`,
                          comparisonPointY !== undefined &&
                            Math.abs(changePercentage) !== Infinity &&
                            !isNaN(changePercentage) &&
                            `<span style="color:${changeStatusColor};margin-left:10px;">${
                              Math.sign(changePercentage) === 1 ? '+' : '-'
                            }${Math.abs(changePercentage).toFixed(2)}%</span>`,
                          `</div>`,
                          '<div class="tooltip-arrow"></div>',
                        ]
                          .filter(e => e)
                          .join('');
                      },
                    }}
                  />
                )}
              </ChartZoom>
            ),
            fixed: <Placeholder height="200px" testId="skeleton-ui" />,
          })}
        </StyledPanelBody>
        {this.renderChartActions(
          totalDuration,
          criticalDuration,
          warningDuration,
          waitingForDataDuration
        )}
      </ChartPanel>
    );
  }

  renderEmptyOnDemandAlert(
    organization: Organization,
    timeseriesData: Series[] = [],
    loading?: boolean
  ) {
    if (
      loading ||
      !this.props.isOnDemandAlert ||
      !shouldShowOnDemandMetricAlertUI(organization) ||
      !isEmptySeries(timeseriesData[0])
    ) {
      return null;
    }

    return (
      <OnDemandMetricAlert
        dismissable
        message={t(
          'This alert lacks historical data due to filters for which we don’t routinely extract metrics.'
        )}
      />
    );
  }

  renderEmpty(placeholderText = '') {
    return (
      <ChartPanel>
        <PanelBody withPadding>
          <TriggerChartPlaceholder>{placeholderText}</TriggerChartPlaceholder>
        </PanelBody>
      </ChartPanel>
    );
  }

  render() {
    const {
      api,
      rule,
      organization,
      timePeriod,
      project,
      interval,
      query,
      location,
      isOnDemandAlert,
    } = this.props;
    const {aggregate, timeWindow, environment, dataset} = rule;

    // Fix for 7 days * 1m interval being over the max number of results from events api
    // 10k events is the current max
    if (
      timePeriod.usingPeriod &&
      timePeriod.period === TimePeriod.SEVEN_DAYS &&
      interval === '1m'
    ) {
      timePeriod.start = getUtcDateString(
        // -5 minutes provides a small cushion for rounding up minutes. This might be able to be smaller
        moment(moment.utc(timePeriod.end).subtract(10000 - 5, 'minutes'))
      );
    }

    // If the chart duration isn't as long as the rollup duration the events-stats
    // endpoint will return an invalid timeseriesData dataset
    const viableStartDate = getUtcDateString(
      moment.min(
        moment.utc(timePeriod.start),
        moment.utc(timePeriod.end).subtract(timeWindow, 'minutes')
      )
    );

    const viableEndDate = getUtcDateString(
      moment.utc(timePeriod.end).add(timeWindow, 'minutes')
    );

    const queryExtras = {
      ...getMetricDatasetQueryExtras({
        organization,
        location,
        dataset,
        newAlertOrQuery: false,
        useOnDemandMetrics: isOnDemandAlert,
      }),
      ...getForceMetricsLayerQueryExtras(organization, dataset),
    };

    return isCrashFreeAlert(dataset) ? (
      <SessionsRequest
        api={api}
        organization={organization}
        project={project.id ? [Number(project.id)] : []}
        environment={environment ? [environment] : undefined}
        start={viableStartDate}
        end={viableEndDate}
        query={query}
        interval={interval}
        field={SESSION_AGGREGATE_TO_FIELD[aggregate]}
        groupBy={['session.status']}
      >
        {({loading, response}) =>
          this.renderChart(
            loading,
            transformSessionResponseToSeries(response, rule),
            MINUTES_THRESHOLD_TO_DISPLAY_SECONDS
          )
        }
      </SessionsRequest>
    ) : (
      <EventsRequest
        api={api}
        organization={organization}
        query={query}
        environment={environment ? [environment] : undefined}
        project={project.id ? [Number(project.id)] : []}
        interval={interval}
        comparisonDelta={rule.comparisonDelta ? rule.comparisonDelta * 60 : undefined}
        start={viableStartDate}
        end={viableEndDate}
        yAxis={aggregate}
        includePrevious={false}
        currentSeriesNames={[aggregate]}
        partial={false}
        queryExtras={queryExtras}
        referrer="api.alerts.alert-rule-chart"
      >
        {({loading, timeseriesData, comparisonTimeseriesData}) => (
          <Fragment>
            {this.renderEmptyOnDemandAlert(organization, timeseriesData, loading)}
            {this.renderChart(
              loading,
              timeseriesData,
              undefined,
              comparisonTimeseriesData
            )}
          </Fragment>
        )}
      </EventsRequest>
    );
  }
}

export default withSentryRouter(MetricChart);

const ChartPanel = styled(Panel)`
  margin-top: ${space(2)};
`;

const ChartHeader = styled('div')`
  margin-bottom: ${space(3)};
`;

const StyledChartControls = styled(ChartControls)`
  display: flex;
  justify-content: space-between;
  flex-wrap: wrap;
`;

const StyledInlineContainer = styled(InlineContainer)`
  grid-auto-flow: column;
  grid-column-gap: ${space(1)};
`;

const StyledCircleIndicator = styled(CircleIndicator)`
  background: ${p => p.theme.formText};
  height: ${space(1)};
  margin-right: ${space(0.5)};
`;

const ChartFilters = styled('div')`
  font-size: ${p => p.theme.fontSizeSmall};
  font-family: ${p => p.theme.text.family};
  color: ${p => p.theme.textColor};
  display: inline-grid;
  grid-template-columns: max-content max-content auto;
  align-items: center;
`;

const Filters = styled('span')`
  margin-right: ${space(1)};
`;

const QueryFilters = styled('span')`
  min-width: 0px;
  ${p => p.theme.overflowEllipsis}
`;

const StyledSectionValue = styled(SectionValue)`
  display: grid;
  grid-template-columns: repeat(4, auto);
  gap: ${space(1.5)};
  margin: 0 0 0 ${space(1.5)};
`;

const ValueItem = styled('div')`
  display: grid;
  grid-template-columns: repeat(2, auto);
  gap: ${space(0.5)};
  align-items: center;
  font-variant-numeric: tabular-nums;
  text-underline-offset: ${space(4)};
`;

/* Override padding to make chart appear centered */
const StyledPanelBody = styled(PanelBody)`
  padding-right: 6px;
`;

const TriggerChartPlaceholder = styled(Placeholder)`
  height: 200px;
  text-align: center;
  padding: ${space(3)};
`;

const StyledTooltip = styled(Tooltip)`
  text-underline-offset: ${space(0.5)} !important;
`;<|MERGE_RESOLUTION|>--- conflicted
+++ resolved
@@ -317,8 +317,7 @@
           </ChartHeader>
           <ChartFilters>
             <StyledCircleIndicator size={8} />
-<<<<<<< HEAD
-            <Filters>{formatMriAggregate(rule.aggregate)}</Filters>
+            <Filters>{formatMRIField(rule.aggregate)}</Filters>
             <Tooltip
               title={queryFilter}
               isHoverable
@@ -328,10 +327,6 @@
             >
               <QueryFilters>{queryFilter}</QueryFilters>
             </Tooltip>
-=======
-            <Filters>{formatMRIField(rule.aggregate)}</Filters>
-            <Truncate value={queryFilter ?? ''} maxLength={truncateWidth} />
->>>>>>> 47e028dc
           </ChartFilters>
           {getDynamicText({
             value: (
