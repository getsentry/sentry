--- conflicted
+++ resolved
@@ -70,42 +70,6 @@
   router,
   anomalies,
 }: MetricDetailsBodyProps) {
-<<<<<<< HEAD
-  function getPeriodInterval() {
-    const startDate = moment.utc(timePeriod.start);
-    const endDate = moment.utc(timePeriod.end);
-    const timeWindow = rule?.timeWindow;
-    const startEndDifferenceMs = endDate.diff(startDate);
-
-    if (
-      timeWindow &&
-      (startEndDifferenceMs < API_INTERVAL_POINTS_LIMIT * timeWindow * 60 * 1000 ||
-        // Special case 7 days * 1m interval over the api limit
-        startEndDifferenceMs === TIME_WINDOWS[TimePeriod.SEVEN_DAYS])
-    ) {
-      return `${timeWindow}m`;
-    }
-
-    return getInterval({start: timePeriod.start, end: timePeriod.end}, 'high');
-  }
-
-  function getFilter(): string[] | null {
-    if (!rule) {
-      return null;
-    }
-
-    const {dataset, query} = rule;
-
-    if (isCrashFreeAlert(dataset) || dataset === Dataset.EVENTS_ANALYTICS_PLATFORM) {
-      return query.trim().split(' ');
-    }
-
-    const eventType = extractEventTypeFilterFromRule(rule);
-    return (query ? `(${eventType}) AND (${query.trim()})` : eventType).split(' ');
-  }
-
-=======
->>>>>>> b67884ad
   const handleTimePeriodChange = (datetime: ChangeData) => {
     const {start, end, relative} = datetime;
 
