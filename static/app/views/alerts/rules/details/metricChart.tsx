import * as React from 'react';
import {withRouter, WithRouterProps} from 'react-router';
import styled from '@emotion/styled';
import color from 'color';
import moment from 'moment';
import momentTimezone from 'moment-timezone';

import {Client} from 'app/api';
import Feature from 'app/components/acl/feature';
import Button from 'app/components/button';
import ChartZoom from 'app/components/charts/chartZoom';
import Graphic from 'app/components/charts/components/graphic';
import MarkArea from 'app/components/charts/components/markArea';
import MarkLine from 'app/components/charts/components/markLine';
import EventsRequest from 'app/components/charts/eventsRequest';
import LineChart, {LineChartSeries} from 'app/components/charts/lineChart';
import SessionsRequest from 'app/components/charts/sessionsRequest';
import {SectionHeading} from 'app/components/charts/styles';
import {
  parseStatsPeriod,
  StatsPeriodType,
} from 'app/components/organizations/globalSelectionHeader/getParams';
import {Panel, PanelBody, PanelFooter} from 'app/components/panels';
import Placeholder from 'app/components/placeholder';
import {IconCheckmark, IconFire, IconWarning} from 'app/icons';
import {t} from 'app/locale';
import ConfigStore from 'app/stores/configStore';
import space from 'app/styles/space';
import {AvatarProject, DateString, Organization, Project} from 'app/types';
import {ReactEchartsRef, Series} from 'app/types/echarts';
import {getUtcDateString} from 'app/utils/dates';
import {getCrashFreeRateSeries} from 'app/utils/sessions';
import theme from 'app/utils/theme';
import {alertDetailsLink} from 'app/views/alerts/details';
import {makeDefaultCta} from 'app/views/alerts/incidentRules/incidentRulePresets';
import {Dataset, IncidentRule} from 'app/views/alerts/incidentRules/types';
import {AlertWizardAlertNames} from 'app/views/alerts/wizard/options';
import {getAlertTypeFromAggregateDataset} from 'app/views/alerts/wizard/utils';

import {Incident, IncidentActivityType, IncidentStatus} from '../../types';
import {
  alertAxisFormatter,
  alertTooltipValueFormatter,
  SESSION_AGGREGATE_TO_FIELD,
} from '../../utils';

import {TimePeriodType} from './constants';

const X_AXIS_BOUNDARY_GAP = 20;
const VERTICAL_PADDING = 22;

type Props = WithRouterProps & {
  api: Client;
  rule: IncidentRule;
  incidents?: Incident[];
  timePeriod: TimePeriodType;
  selectedIncident?: Incident | null;
  organization: Organization;
  projects: Project[] | AvatarProject[];
  interval: string;
  filter: React.ReactNode;
  query: string;
  orgId: string;
  handleZoom: (start: DateString, end: DateString) => void;
};

type State = {
  width: number;
  height: number;
};

function formatTooltipDate(date: moment.MomentInput, format: string): string {
  const {
    options: {timezone},
  } = ConfigStore.get('user');
  return momentTimezone.tz(date, timezone).format(format);
}

function createThresholdSeries(lineColor: string, threshold: number): LineChartSeries {
  return {
    seriesName: 'Threshold Line',
    type: 'line',
    markLine: MarkLine({
      silent: true,
      lineStyle: {color: lineColor, type: 'dashed', width: 1},
      data: [{yAxis: threshold} as any],
      label: {
        show: false,
      },
    }),
    data: [],
  };
}

function createStatusAreaSeries(
  lineColor: string,
  startTime: number,
  endTime: number
): LineChartSeries {
  return {
    seriesName: 'Status Area',
    type: 'line',
    markLine: MarkLine({
      silent: true,
      lineStyle: {color: lineColor, type: 'solid', width: 4},
      data: [[{coord: [startTime, 0]}, {coord: [endTime, 0]}] as any],
    }),
    data: [],
  };
}

function createIncidentSeries(
  router: Props['router'],
  organization: Organization,
  lineColor: string,
  incidentTimestamp: number,
  incident: Incident,
  dataPoint?: LineChartSeries['data'][0],
  seriesName?: string
) {
  const series = {
    seriesName: 'Incident Line',
    type: 'line',
    markLine: MarkLine({
      silent: false,
      lineStyle: {color: lineColor, type: 'solid'},
      data: [
        {
          xAxis: incidentTimestamp,
          onClick: () => {
            router.push({
              pathname: alertDetailsLink(organization, incident),
              query: {alert: incident.identifier},
            });
          },
        },
      ] as any,
      label: {
        show: incident.identifier,
        position: 'insideEndBottom',
        formatter: incident.identifier,
        color: lineColor,
        fontSize: 10,
        fontFamily: 'Rubik',
      } as any,
    }),
    data: [],
  };
  // tooltip conflicts with MarkLine types
  (series.markLine as any).tooltip = {
    trigger: 'item',
    alwaysShowContent: true,
    formatter: ({value, marker}) => {
      const time = formatTooltipDate(moment(value), 'MMM D, YYYY LT');
      return [
        `<div class="tooltip-series"><div>`,
        `<span class="tooltip-label">${marker} <strong>${t('Alert')} #${
          incident.identifier
        }</strong></span>${seriesName} ${dataPoint?.value?.toLocaleString()}`,
        `</div></div>`,
        `<div class="tooltip-date">${time}</div>`,
        `<div class="tooltip-arrow"></div>`,
      ].join('');
    },
  };

  return series;
}

class MetricChart extends React.PureComponent<Props, State> {
  state = {
    width: -1,
    height: -1,
  };

  ref: null | ReactEchartsRef = null;

  /**
   * Syncs component state with the chart's width/heights
   */
  updateDimensions = () => {
    const chartRef = this.ref?.getEchartsInstance?.();
    if (!chartRef) {
      return;
    }

    const width = chartRef.getWidth();
    const height = chartRef.getHeight();
    if (width !== this.state.width || height !== this.state.height) {
      this.setState({
        width,
        height,
      });
    }
  };

  handleRef = (ref: ReactEchartsRef): void => {
    if (ref && !this.ref) {
      this.ref = ref;
      this.updateDimensions();
    }

    if (!ref) {
      this.ref = null;
    }
  };

  getRuleChangeThresholdElements = (data: LineChartSeries[]): any[] => {
    const {height, width} = this.state;
    const {dateModified} = this.props.rule || {};

    if (!data.length || !data[0].data.length || !dateModified) {
      return [];
    }

    const seriesData = data[0].data;
    const seriesStart = moment(seriesData[0].name).valueOf();
    const seriesEnd = moment(seriesData[seriesData.length - 1].name).valueOf();
    const ruleChanged = moment(dateModified).valueOf();

    if (ruleChanged < seriesStart) {
      return [];
    }

    const chartWidth = width - X_AXIS_BOUNDARY_GAP;
    const position =
      X_AXIS_BOUNDARY_GAP +
      Math.round((chartWidth * (ruleChanged - seriesStart)) / (seriesEnd - seriesStart));

    return [
      {
        type: 'line',
        draggable: false,
        position: [position, 0],
        shape: {y1: 0, y2: height - VERTICAL_PADDING, x1: 1, x2: 1},
        style: {
          stroke: theme.gray200,
        },
      },
      {
        type: 'rect',
        draggable: false,
        position: [X_AXIS_BOUNDARY_GAP, 0],
        shape: {
          // +1 makes the gray area go midway onto the dashed line above
          width: position - X_AXIS_BOUNDARY_GAP + 1,
          height: height - VERTICAL_PADDING,
        },
        style: {
          fill: color(theme.gray100).alpha(0.42).rgb().string(),
        },
      },
    ];
  };

  renderChartActions(
    totalDuration: number,
    criticalDuration: number,
    warningDuration: number
  ) {
    const {rule, orgId, projects, timePeriod, query} = this.props;
    const ctaOpts = {
      orgSlug: orgId,
      projects: projects as Project[],
      rule,
      eventType: query,
      start: timePeriod.start,
      end: timePeriod.end,
    };

    const {buttonText, ...props} = makeDefaultCta(ctaOpts);

    const resolvedPercent = (
      (100 * Math.max(totalDuration - criticalDuration - warningDuration, 0)) /
      totalDuration
    ).toFixed(2);
    const criticalPercent = (100 * Math.min(criticalDuration / totalDuration, 1)).toFixed(
      2
    );
    const warningPercent = (100 * Math.min(warningDuration / totalDuration, 1)).toFixed(
      2
    );

    return (
      <ChartActions>
        <ChartSummary>
          <SummaryText>{t('SUMMARY')}</SummaryText>
          <SummaryStats>
            <StatItem>
              <IconCheckmark color="green300" isCircled />
              <StatCount>{resolvedPercent}%</StatCount>
            </StatItem>
            <StatItem>
              <IconWarning color="yellow300" />
              <StatCount>{warningPercent}%</StatCount>
            </StatItem>
            <StatItem>
              <IconFire color="red300" />
              <StatCount>{criticalPercent}%</StatCount>
            </StatItem>
          </SummaryStats>
        </ChartSummary>
        <Feature features={['discover-basic']}>
          <Button size="small" {...props}>
            {buttonText}
          </Button>
        </Feature>
      </ChartActions>
    );
  }

  renderChart(loading: boolean, timeseriesData?: Series[]) {
    const {
      router,
      selectedIncident,
      interval,
      handleZoom,
      filter,
      incidents,
      rule,
      organization,
      timePeriod: {start, end},
    } = this.props;
    const {dateModified, timeWindow} = this.props.rule || {};

    if (loading || !timeseriesData) {
      return this.renderEmpty();
    }

    const criticalTrigger = rule.triggers.find(({label}) => label === 'critical');
    const warningTrigger = rule.triggers.find(({label}) => label === 'warning');

    const series: LineChartSeries[] = [...timeseriesData];
    const areaSeries: any[] = [];
    // Ensure series data appears above incident lines
    series[0].z = 100;
    const dataArr = timeseriesData[0].data;
    const maxSeriesValue = dataArr.reduce(
      (currMax, coord) => Math.max(currMax, coord.value),
      0
    );
    const firstPoint = moment(dataArr[0].name).valueOf();
    const lastPoint = moment(dataArr[dataArr.length - 1].name).valueOf();
    const totalDuration = lastPoint - firstPoint;
    let criticalDuration = 0;
    let warningDuration = 0;

    series.push(createStatusAreaSeries(theme.green300, firstPoint, lastPoint));
    if (incidents) {
      // select incidents that fall within the graph range
      const periodStart = moment.utc(firstPoint);

      incidents
        .filter(
          incident =>
            !incident.dateClosed || moment(incident.dateClosed).isAfter(periodStart)
        )
        .forEach(incident => {
          const statusChanges = incident.activities
            ?.filter(
              ({type, value}) =>
                type === IncidentActivityType.STATUS_CHANGE &&
                value &&
                [`${IncidentStatus.WARNING}`, `${IncidentStatus.CRITICAL}`].includes(
                  value
                )
            )
            .sort(
              (a, b) => moment(a.dateCreated).valueOf() - moment(b.dateCreated).valueOf()
            );

          const incidentEnd = incident.dateClosed ?? moment().valueOf();

          const timeWindowMs = rule.timeWindow * 60 * 1000;
          const incidentColor =
            warningTrigger &&
            statusChanges &&
            !statusChanges.find(({value}) => value === `${IncidentStatus.CRITICAL}`)
              ? theme.yellow300
              : theme.red300;

          const incidentStartDate = moment(incident.dateStarted).valueOf();
          const incidentCloseDate = incident.dateClosed
            ? moment(incident.dateClosed).valueOf()
            : lastPoint;
          const incidentStartValue = dataArr.find(
            point => point.name >= incidentStartDate
          );
          series.push(
            createIncidentSeries(
              router,
              organization,
              incidentColor,
              incidentStartDate,
              incident,
              incidentStartValue,
              series[0].seriesName
            )
          );
          const areaStart = Math.max(moment(incident.dateStarted).valueOf(), firstPoint);
          const areaEnd = Math.min(
            statusChanges?.length && statusChanges[0].dateCreated
              ? moment(statusChanges[0].dateCreated).valueOf() - timeWindowMs
              : moment(incidentEnd).valueOf(),
            lastPoint
          );
          const areaColor = warningTrigger ? theme.yellow300 : theme.red300;
          if (areaEnd > areaStart) {
            series.push(createStatusAreaSeries(areaColor, areaStart, areaEnd));

            if (areaColor === theme.yellow300) {
              warningDuration += Math.abs(areaEnd - areaStart);
            } else {
              criticalDuration += Math.abs(areaEnd - areaStart);
            }
          }

          statusChanges?.forEach((activity, idx) => {
            const statusAreaStart = Math.max(
              moment(activity.dateCreated).valueOf() - timeWindowMs,
              firstPoint
            );
            const statusAreaEnd = Math.min(
              idx === statusChanges.length - 1
                ? moment(incidentEnd).valueOf()
                : moment(statusChanges[idx + 1].dateCreated).valueOf() - timeWindowMs,
              lastPoint
            );
            const statusAreaColor =
              activity.value === `${IncidentStatus.CRITICAL}`
                ? theme.red300
                : theme.yellow300;
            if (statusAreaEnd > statusAreaStart) {
              series.push(
                createStatusAreaSeries(statusAreaColor, statusAreaStart, statusAreaEnd)
              );
              if (statusAreaColor === theme.yellow300) {
                warningDuration += Math.abs(statusAreaEnd - statusAreaStart);
              } else {
                criticalDuration += Math.abs(statusAreaEnd - statusAreaStart);
              }
            }
          });

          if (selectedIncident && incident.id === selectedIncident.id) {
            const selectedIncidentColor =
              incidentColor === theme.yellow300 ? theme.yellow100 : theme.red100;

            areaSeries.push({
              type: 'line',
              markArea: MarkArea({
                silent: true,
                itemStyle: {
                  color: color(selectedIncidentColor).alpha(0.42).rgb().string(),
                },
                data: [[{xAxis: incidentStartDate}, {xAxis: incidentCloseDate}]] as any,
              }),
              data: [],
            });
          }
        });
    }

    let maxThresholdValue = 0;
    if (warningTrigger?.alertThreshold) {
      const {alertThreshold} = warningTrigger;
      const warningThresholdLine = createThresholdSeries(theme.yellow300, alertThreshold);
      series.push(warningThresholdLine);
      maxThresholdValue = Math.max(maxThresholdValue, alertThreshold);
    }

    if (criticalTrigger?.alertThreshold) {
      const {alertThreshold} = criticalTrigger;
      const criticalThresholdLine = createThresholdSeries(theme.red300, alertThreshold);
      series.push(criticalThresholdLine);
      maxThresholdValue = Math.max(maxThresholdValue, alertThreshold);
    }

    return (
      <ChartPanel>
        <StyledPanelBody withPadding>
          <ChartHeader>
            <ChartTitle>
              {AlertWizardAlertNames[getAlertTypeFromAggregateDataset(rule)]}
            </ChartTitle>
            {filter}
          </ChartHeader>
          <ChartZoom
            router={router}
            start={start}
            end={end}
            onZoom={zoomArgs => handleZoom(zoomArgs.start, zoomArgs.end)}
          >
            {zoomRenderProps => (
              <LineChart
                {...zoomRenderProps}
                isGroupedByDate
                showTimeInTooltip
                forwardedRef={this.handleRef}
                grid={{
                  left: 0,
                  right: space(2),
                  top: space(2),
                  bottom: 0,
                }}
                yAxis={{
                  axisLabel: {
                    formatter: (value: number) =>
                      alertAxisFormatter(
                        value,
                        timeseriesData[0].seriesName,
                        rule.aggregate
                      ),
                  },
                  max: maxThresholdValue > maxSeriesValue ? maxThresholdValue : undefined,
                }}
                series={[...series, ...areaSeries]}
                graphic={Graphic({
                  elements: this.getRuleChangeThresholdElements(timeseriesData),
                })}
                tooltip={{
                  formatter: seriesParams => {
                    // seriesParams can be object instead of array
                    const pointSeries = Array.isArray(seriesParams)
                      ? seriesParams
                      : [seriesParams];
                    const {marker, data: pointData, seriesName} = pointSeries[0];
                    const [pointX, pointY] = pointData as [number, number];
                    const pointYFormatted = alertTooltipValueFormatter(
                      pointY,
                      seriesName ?? '',
                      rule.aggregate
                    );
                    const isModified =
                      dateModified && pointX <= new Date(dateModified).getTime();

                    const startTime = formatTooltipDate(moment(pointX), 'MMM D LT');
                    const {period, periodLength} = parseStatsPeriod(interval) ?? {
                      periodLength: 'm',
                      period: `${timeWindow}`,
                    };
                    const endTime = formatTooltipDate(
                      moment(pointX).add(
                        parseInt(period, 10),
                        periodLength as StatsPeriodType
                      ),
                      'MMM D LT'
                    );
                    const title = isModified
                      ? `<strong>${t('Alert Rule Modified')}</strong>`
                      : `${marker} <strong>${seriesName}</strong>`;
                    const value = isModified
                      ? `${seriesName} ${pointYFormatted}`
                      : pointYFormatted;

                    return [
                      `<div class="tooltip-series"><div>`,
                      `<span class="tooltip-label">${title}</span>${value}`,
                      `</div></div>`,
                      `<div class="tooltip-date">${startTime} &mdash; ${endTime}</div>`,
                      `<div class="tooltip-arrow"></div>`,
                    ].join('');
                  },
                }}
                onFinished={() => {
                  // We want to do this whenever the chart finishes re-rendering so that we can update the dimensions of
                  // any graphics related to the triggers (e.g. the threshold areas + boundaries)
                  this.updateDimensions();
                }}
              />
            )}
          </ChartZoom>
        </StyledPanelBody>
        {this.renderChartActions(totalDuration, criticalDuration, warningDuration)}
      </ChartPanel>
    );
  }

  renderEmpty() {
    return (
      <ChartPanel>
        <PanelBody withPadding>
          <Placeholder height="200px" />
        </PanelBody>
      </ChartPanel>
    );
  }

  render() {
    const {api, rule, organization, timePeriod, projects, interval, query} = this.props;
    const {aggregate, timeWindow, environment, dataset} = rule;

    // If the chart duration isn't as long as the rollup duration the events-stats
    // endpoint will return an invalid timeseriesData data set
    const viableStartDate = getUtcDateString(
      moment.min(
        moment.utc(timePeriod.start),
        moment.utc(timePeriod.end).subtract(timeWindow, 'minutes')
      )
    );

    const viableEndDate = getUtcDateString(
      moment.utc(timePeriod.end).add(timeWindow, 'minutes')
    );

    return dataset === Dataset.SESSIONS ? (
      <SessionsRequest
        api={api}
        organization={organization}
        project={projects.filter(p => p.id).map(p => Number(p.id))}
        environment={environment ? [environment] : undefined}
        start={viableStartDate}
        end={viableEndDate}
        query={query}
        interval={interval}
        field={SESSION_AGGREGATE_TO_FIELD[aggregate]}
        groupBy={['session.status']}
      >
        {({loading, response}) =>
          this.renderChart(loading, [
            {
              seriesName:
                AlertWizardAlertNames[
                  getAlertTypeFromAggregateDataset({aggregate, dataset: Dataset.SESSIONS})
                ],
              data: getCrashFreeRateSeries(
                response?.groups,
                response?.intervals,
                SESSION_AGGREGATE_TO_FIELD[aggregate]
              ),
            },
          ])
        }
      </SessionsRequest>
    ) : (
      <EventsRequest
        api={api}
        organization={organization}
        query={query}
        environment={environment ? [environment] : undefined}
        project={(projects as Project[])
          .filter(p => p && p.slug)
          .map(project => Number(project.id))}
        interval={interval}
        start={viableStartDate}
        end={viableEndDate}
        yAxis={aggregate}
        includePrevious={false}
<<<<<<< HEAD
        currentSeriesNames={[rule.aggregate]}
=======
        currentSeriesName={aggregate}
>>>>>>> 576dbb92
        partial={false}
        referrer="api.alerts.alert-rule-chart"
      >
        {({loading, timeseriesData}) => this.renderChart(loading, timeseriesData)}
      </EventsRequest>
    );
  }
}

export default withRouter(MetricChart);

const ChartPanel = styled(Panel)`
  margin-top: ${space(2)};
`;

const ChartHeader = styled('div')`
  margin-bottom: ${space(3)};
`;

const ChartTitle = styled('header')`
  display: flex;
  flex-direction: row;
`;

const ChartActions = styled(PanelFooter)`
  display: flex;
  justify-content: flex-end;
  align-items: center;
  padding: ${space(1)} 20px;
`;

const ChartSummary = styled('div')`
  display: flex;
  margin-right: auto;
`;

const SummaryText = styled(SectionHeading)`
  flex: 1;
  display: flex;
  align-items: center;
  margin: 0;
  font-weight: bold;
  font-size: ${p => p.theme.fontSizeSmall};
  line-height: 1;
`;

const SummaryStats = styled('div')`
  display: flex;
  align-items: center;
  margin: 0 ${space(2)};
`;

const StatItem = styled('div')`
  display: flex;
  align-items: center;
  margin: 0 ${space(2)} 0 0;
`;

/* Override padding to make chart appear centered */
const StyledPanelBody = styled(PanelBody)`
  padding-right: 6px;
`;

const StatCount = styled('span')`
  margin-left: ${space(0.5)};
  margin-top: ${space(0.25)};
  color: ${p => p.theme.textColor};
`;<|MERGE_RESOLUTION|>--- conflicted
+++ resolved
@@ -646,11 +646,7 @@
         end={viableEndDate}
         yAxis={aggregate}
         includePrevious={false}
-<<<<<<< HEAD
-        currentSeriesNames={[rule.aggregate]}
-=======
-        currentSeriesName={aggregate}
->>>>>>> 576dbb92
+        currentSeriesNames={[aggregate]}
         partial={false}
         referrer="api.alerts.alert-rule-chart"
       >
