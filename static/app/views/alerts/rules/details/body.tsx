--- conflicted
+++ resolved
@@ -1,5 +1,5 @@
 import * as React from 'react';
-import {browserHistory, RouteComponentProps} from 'react-router';
+import {RouteComponentProps} from 'react-router';
 import styled from '@emotion/styled';
 import {Location} from 'history';
 import moment from 'moment';
@@ -12,11 +12,13 @@
 import {getInterval} from 'sentry/components/charts/utils';
 import DropdownControl, {DropdownItem} from 'sentry/components/dropdownControl';
 import Duration from 'sentry/components/duration';
+import IdBadge from 'sentry/components/idBadge';
 import {KeyValueTable, KeyValueTableRow} from 'sentry/components/keyValueTable';
 import * as Layout from 'sentry/components/layouts/thirds';
 import {Panel, PanelBody} from 'sentry/components/panels';
 import Placeholder from 'sentry/components/placeholder';
 import TimeSince from 'sentry/components/timeSince';
+import Tooltip from 'sentry/components/tooltip';
 import {IconDiamond, IconInfo} from 'sentry/icons';
 import {t, tct} from 'sentry/locale';
 import overflowEllipsis from 'sentry/styles/overflowEllipsis';
@@ -41,38 +43,20 @@
 import RelatedIssues from './relatedIssues';
 import RelatedTransactions from './relatedTransactions';
 
-interface Props extends RouteComponentProps<{orgId: string}, {}> {
+type Props = {
   api: Client;
+  handleTimePeriodChange: (value: string) => void;
+  handleZoom: (start: DateString, end: DateString) => void;
   location: Location;
   organization: Organization;
+  project: Project;
   timePeriod: TimePeriodType;
   incidents?: Incident[];
-  project?: Project;
   rule?: IncidentRule;
   selectedIncident?: Incident | null;
-}
+} & RouteComponentProps<{orgId: string}, {}>;
 
 export default class DetailsBody extends React.Component<Props> {
-  handleTimePeriodChange = (value: string) => {
-    browserHistory.push({
-      pathname: this.props.location.pathname,
-      query: {
-        period: value,
-      },
-    });
-  };
-
-  handleZoom = (start: DateString, end: DateString) => {
-    const {location} = this.props;
-    browserHistory.push({
-      pathname: location.pathname,
-      query: {
-        start,
-        end,
-      },
-    });
-  };
-
   getMetricText(): React.ReactNode {
     const {rule} = this.props;
 
@@ -96,7 +80,9 @@
 
     const {timeWindow} = rule;
 
-    return <Duration seconds={timeWindow * 60} />;
+    return tct('[window]', {
+      window: <Duration seconds={timeWindow * 60} />,
+    });
   }
 
   getInterval() {
@@ -330,13 +316,14 @@
   render() {
     const {
       api,
+      project,
       rule,
-      project,
       incidents,
       location,
       organization,
       timePeriod,
       selectedIncident,
+      handleZoom,
       params: {orgId},
     } = this.props;
 
@@ -362,35 +349,51 @@
           )}
         <StyledLayoutBodyWrapper>
           <Layout.Main>
-            <DateContainer>
-              <StyledDropdownControl
-                label={getDynamicText({
-                  fixed: (
-                    <div>
-                      {t('Date Range')}:{' '}
-                      <DropdownLabel>Oct 14, 2:56 PM — Oct 14, 4:55 PM</DropdownLabel>
-                    </div>
-                  ),
-                  value: (
-                    <div>
-                      {t('Date Range')}:{' '}
-                      <DropdownLabel>{timePeriod.display}</DropdownLabel>
-                    </div>
-                  ),
-                })}
-              >
-                {TIME_OPTIONS.map(({label, value}) => (
-                  <DropdownItem
-                    key={value}
-                    eventKey={value}
-                    isActive={!timePeriod.custom && timePeriod.period === value}
-                    onSelect={this.handleTimePeriodChange}
-                  >
-                    {label}
-                  </DropdownItem>
-                ))}
-              </StyledDropdownControl>
-            </DateContainer>
+            <HeaderContainer>
+              <HeaderGrid>
+                <HeaderItem>
+                  <Heading noMargin>{t('Display')}</Heading>
+                  <ChartControls>
+                    <DropdownControl
+                      label={
+                        getDynamicText({
+                          fixed: 'Oct 14, 2:56 PM — Oct 14, 4:55 PM',
+                          value: timePeriod.display,
+                        }) ?? '' // we should never get here because timePeriod.display is typed as always defined
+                      }
+                    >
+                      {TIME_OPTIONS.map(({label, value}) => (
+                        <DropdownItem
+                          key={value}
+                          eventKey={value}
+                          isActive={!timePeriod.custom && timePeriod.period === value}
+                          onSelect={this.props.handleTimePeriodChange}
+                        >
+                          {label}
+                        </DropdownItem>
+                      ))}
+                    </DropdownControl>
+                  </ChartControls>
+                </HeaderItem>
+                <HeaderItem>
+                  <Heading noMargin>{t('Project')}</Heading>
+
+                  <IdBadge avatarSize={16} project={project} />
+                </HeaderItem>
+                <HeaderItem>
+                  <Heading noMargin>
+                    {t('Time Interval')}
+                    <Tooltip
+                      title={t('The time window over which the metric is evaluated.')}
+                    >
+                      <IconInfo size="xs" color="gray200" />
+                    </Tooltip>
+                  </Heading>
+
+                  <RuleText>{this.getTimeWindow()}</RuleText>
+                </HeaderItem>
+              </HeaderGrid>
+            </HeaderContainer>
 
             <MetricChart
               api={api}
@@ -404,10 +407,11 @@
               query={dataset === Dataset.SESSIONS ? query : queryWithTypeFilter}
               filter={this.getFilter()}
               orgId={orgId}
-              handleZoom={this.handleZoom}
+              handleZoom={handleZoom}
             />
             <DetailWrapper>
               <ActivityWrapper>
+                <MetricHistory organization={organization} incidents={incidents} />
                 {[Dataset.SESSIONS, Dataset.ERRORS].includes(dataset) && (
                   <RelatedIssues
                     organization={organization}
@@ -422,7 +426,6 @@
                         : undefined
                     }
                   />
-<<<<<<< HEAD
                 )}
                 {dataset === Dataset.TRANSACTIONS && (
                   <RelatedTransactions
@@ -440,65 +443,10 @@
           </Layout.Main>
           <Layout.Side>
             {this.renderMetricStatus()}
-            <Timeline
-              api={api}
-              organization={organization}
-              rule={rule}
-              incidents={incidents}
-            />
             {this.renderRuleDetails()}
           </Layout.Side>
         </StyledLayoutBodyWrapper>
       </React.Fragment>
-=======
-                  <DetailWrapper>
-                    <ActivityWrapper>
-                      <MetricHistory organization={organization} incidents={incidents} />
-                      {[Dataset.SESSIONS, Dataset.ERRORS].includes(dataset) && (
-                        <RelatedIssues
-                          organization={organization}
-                          rule={rule}
-                          projects={((projects as Project[]) || []).filter(project =>
-                            rule.projects.includes(project.slug)
-                          )}
-                          timePeriod={timePeriod}
-                          query={
-                            dataset === Dataset.ERRORS
-                              ? queryWithTypeFilter
-                              : dataset === Dataset.SESSIONS
-                              ? `${query} error.unhandled:true`
-                              : undefined
-                          }
-                        />
-                      )}
-                      {dataset === Dataset.TRANSACTIONS && (
-                        <RelatedTransactions
-                          organization={organization}
-                          location={location}
-                          rule={rule}
-                          projects={((projects as Project[]) || []).filter(project =>
-                            rule.projects.includes(project.slug)
-                          )}
-                          start={timePeriod.start}
-                          end={timePeriod.end}
-                          filter={extractEventTypeFilterFromRule(rule)}
-                        />
-                      )}
-                    </ActivityWrapper>
-                  </DetailWrapper>
-                </Layout.Main>
-                <Layout.Side>
-                  {this.renderMetricStatus()}
-                  {this.renderRuleDetails()}
-                </Layout.Side>
-              </StyledLayoutBodyWrapper>
-            </React.Fragment>
-          ) : (
-            <Placeholder height="200px" />
-          );
-        }}
-      </Projects>
->>>>>>> adfaf098
     );
   }
 }
@@ -516,24 +464,18 @@
   }
 `;
 
-const DateContainer = styled('div')`
-  display: flex;
-  align-items: center;
-`;
-
-const DropdownLabel = styled('span')`
-  font-weight: 400;
-`;
-
-const StyledDropdownControl = styled(DropdownControl)`
-  width: 100%;
-
-  button {
-    width: 100%;
-    span {
-      justify-content: space-between;
-    }
-  }
+const HeaderContainer = styled('div')`
+  height: 60px;
+  display: flex;
+  flex-direction: row;
+  align-content: flex-start;
+`;
+
+const HeaderGrid = styled('div')`
+  display: grid;
+  grid-template-columns: auto auto auto;
+  align-items: stretch;
+  gap: 60px;
 `;
 
 const HeaderItem = styled('div')`
@@ -595,6 +537,12 @@
   gap: ${space(1)};
 `;
 
+const ChartControls = styled('div')`
+  display: flex;
+  flex-direction: row;
+  align-items: center;
+`;
+
 const ChartPanel = styled(Panel)`
   margin-top: ${space(2)};
 `;
