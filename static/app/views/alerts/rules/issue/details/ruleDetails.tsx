import styled from '@emotion/styled';
import pick from 'lodash/pick';
import moment from 'moment-timezone';

import {addErrorMessage, addSuccessMessage} from 'sentry/actionCreators/indicator';
import Access from 'sentry/components/acl/access';
import {Alert} from 'sentry/components/alert';
import SnoozeAlert from 'sentry/components/alerts/snoozeAlert';
import {Breadcrumbs} from 'sentry/components/breadcrumbs';
import {Button, LinkButton} from 'sentry/components/button';
import ButtonBar from 'sentry/components/buttonBar';
import type {DateTimeObject} from 'sentry/components/charts/utils';
import ErrorBoundary from 'sentry/components/errorBoundary';
import IdBadge from 'sentry/components/idBadge';
import * as Layout from 'sentry/components/layouts/thirds';
import ExternalLink from 'sentry/components/links/externalLink';
import Link from 'sentry/components/links/link';
import LoadingError from 'sentry/components/loadingError';
import LoadingIndicator from 'sentry/components/loadingIndicator';
import PageFiltersContainer from 'sentry/components/organizations/pageFilters/container';
import {normalizeDateTimeParams} from 'sentry/components/organizations/pageFilters/parse';
import SentryDocumentTitle from 'sentry/components/sentryDocumentTitle';
import type {ChangeData} from 'sentry/components/timeRangeSelector';
import {TimeRangeSelector} from 'sentry/components/timeRangeSelector';
import TimeSince from 'sentry/components/timeSince';
import {IconCopy, IconEdit} from 'sentry/icons';
import {t, tct} from 'sentry/locale';
import {space} from 'sentry/styles/space';
import type {IssueAlertRule} from 'sentry/types/alerts';
import {RuleActionsCategories} from 'sentry/types/alerts';
import type {DateString} from 'sentry/types/core';
import type {RouteComponentProps} from 'sentry/types/legacyReactRouter';
import {trackAnalytics} from 'sentry/utils/analytics';
import type {ApiQueryKey} from 'sentry/utils/queryClient';
import {setApiQueryData, useApiQuery, useQueryClient} from 'sentry/utils/queryClient';
import useRouteAnalyticsEventNames from 'sentry/utils/routeAnalytics/useRouteAnalyticsEventNames';
import useRouteAnalyticsParams from 'sentry/utils/routeAnalytics/useRouteAnalyticsParams';
import useApi from 'sentry/utils/useApi';
import useOrganization from 'sentry/utils/useOrganization';
import useProjects from 'sentry/utils/useProjects';
import {findIncompatibleRules} from 'sentry/views/alerts/rules/issue';
import {ALERT_DEFAULT_CHART_PERIOD} from 'sentry/views/alerts/rules/metric/details/constants';
import {getRuleActionCategory} from 'sentry/views/alerts/rules/utils';

import {IssueAlertDetailsChart} from './alertChart';
import AlertRuleIssuesList from './issuesList';
import Sidebar from './sidebar';

interface AlertRuleDetailsProps
  extends RouteComponentProps<{projectId: string; ruleId: string}> {}

const PAGE_QUERY_PARAMS = [
  'pageStatsPeriod',
  'pageStart',
  'pageEnd',
  'pageUtc',
  'cursor',
];

const getIssueAlertDetailsQueryKey = ({
  orgSlug,
  projectSlug,
  ruleId,
}: {
  orgSlug: string;
  projectSlug: string;
  ruleId: string;
}): ApiQueryKey => [
  `/projects/${orgSlug}/${projectSlug}/rules/${ruleId}/`,
  {query: {expand: 'lastTriggered'}},
];

function AlertRuleDetails({params, location, router}: AlertRuleDetailsProps) {
  const queryClient = useQueryClient();
  const organization = useOrganization();
  const api = useApi();
  const {projects, fetching: projectIsLoading} = useProjects();
  const project = projects.find(({slug}) => slug === params.projectId);
  const {projectId: projectSlug, ruleId} = params;
  const {
    data: rule,
    isPending,
    isError,
  } = useApiQuery<IssueAlertRule>(
    getIssueAlertDetailsQueryKey({orgSlug: organization.slug, projectSlug, ruleId}),
    {staleTime: 0}
  );
  useRouteAnalyticsEventNames(
    'issue_alert_rule_details.viewed',
    'Issue Alert Rule Details: Viewed'
  );
  useRouteAnalyticsParams({rule_id: parseInt(params.ruleId, 10)});

  function getDataDatetime(): DateTimeObject {
    const query = location?.query ?? {};

    const {
      start,
      end,
      statsPeriod,
      utc: utcString,
    } = normalizeDateTimeParams(query, {
      allowEmptyPeriod: true,
      allowAbsoluteDatetime: true,
      allowAbsolutePageDatetime: true,
    });

    if (!statsPeriod && !start && !end) {
      return {period: ALERT_DEFAULT_CHART_PERIOD};
    }

    // Following getParams, statsPeriod will take priority over start/end
    if (statsPeriod) {
      return {period: statsPeriod};
    }

    const utc = utcString === 'true';
    if (start && end) {
      return utc
        ? {
            start: moment.utc(start).format(),
            end: moment.utc(end).format(),
            utc,
          }
        : {
            start: moment(start).utc().format(),
            end: moment(end).utc().format(),
            utc,
          };
    }

    return {period: ALERT_DEFAULT_CHART_PERIOD};
  }

  function setStateOnUrl(nextState: {
    cursor?: string;
    pageEnd?: DateString;
    pageStart?: DateString;
    pageStatsPeriod?: string | null;
    pageUtc?: boolean | null;
    team?: string;
  }) {
    return router.push({
      ...location,
      query: {
        ...location.query,
        ...pick(nextState, PAGE_QUERY_PARAMS),
      },
    });
  }

  function onSnooze({
    snooze,
    snoozeCreatedBy,
    snoozeForEveryone,
  }: {
    snooze: boolean;
    snoozeCreatedBy?: string;
    snoozeForEveryone?: boolean;
  }) {
    setApiQueryData<IssueAlertRule>(
      queryClient,
      getIssueAlertDetailsQueryKey({orgSlug: organization.slug, projectSlug, ruleId}),
      alertRule => ({...alertRule, snooze, snoozeCreatedBy, snoozeForEveryone})
    );
  }

  async function handleKeepAlertAlive() {
    try {
      await api.requestPromise(
        `/projects/${organization.slug}/${projectSlug}/rules/${ruleId}/`,
        {
          method: 'PUT',
          data: {
            ...rule,
            optOutExplicit: true,
          },
        }
      );

      // Update alert rule to remove disableDate
      setApiQueryData<IssueAlertRule>(
        queryClient,
        getIssueAlertDetailsQueryKey({orgSlug: organization.slug, projectSlug, ruleId}),
        alertRule => ({...alertRule, disableDate: undefined})
      );

      addSuccessMessage(t('Successfully updated'));
    } catch (err) {
      addErrorMessage(t('Unable to update alert rule'));
    }
  }

  async function handleReEnable() {
    try {
      await api.requestPromise(
        `/projects/${organization.slug}/${projectSlug}/rules/${ruleId}/enable/`,
        {method: 'PUT'}
      );

      // Update alert rule to remove disableDate
      setApiQueryData<IssueAlertRule>(
        queryClient,
        getIssueAlertDetailsQueryKey({orgSlug: organization.slug, projectSlug, ruleId}),
        alertRule => ({...alertRule, disableDate: undefined, status: 'active'})
      );

      addSuccessMessage(t('Successfully re-enabled'));
    } catch (err) {
      addErrorMessage(
        typeof err.responseJSON?.detail === 'string'
          ? err.responseJSON.detail
          : t('Unable to update alert rule')
      );
    }
  }

  function handleUpdateDatetime(datetime: ChangeData) {
    const {start, end, relative, utc} = datetime;

    if (start && end) {
      const parser = utc ? moment.utc : moment;

      return setStateOnUrl({
        pageStatsPeriod: undefined,
        pageStart: parser(start).format(),
        pageEnd: parser(end).format(),
        pageUtc: utc ?? undefined,
        cursor: undefined,
      });
    }

    return setStateOnUrl({
      pageStatsPeriod: relative || undefined,
      pageStart: undefined,
      pageEnd: undefined,
      pageUtc: undefined,
      cursor: undefined,
    });
  }

  if (isPending || projectIsLoading) {
    return (
      <Layout.Body>
        <Layout.Main fullWidth>
          <LoadingIndicator />
        </Layout.Main>
      </Layout.Body>
    );
  }

  if (!rule || isError) {
    return (
      <StyledLoadingError
        message={t('The alert rule you were looking for was not found.')}
      />
    );
  }

  if (!project) {
    return (
      <StyledLoadingError
        message={t('The project you were looking for was not found.')}
      />
    );
  }

  const isSnoozed = rule.snooze;

  const ruleActionCategory = getRuleActionCategory(rule);

  const duplicateLink = {
    pathname: `/organizations/${organization.slug}/alerts/new/issue/`,
    query: {
      project: project.slug,
      duplicateRuleId: rule.id,
      createFromDuplicate: 'true',
      referrer: 'issue_rule_details',
    },
  };
  function renderIncompatibleAlert() {
    const incompatibleRule = findIncompatibleRules(rule);
    if (incompatibleRule.conditionIndices || incompatibleRule.filterIndices) {
      return (
        <Alert.Container>
          <Alert type="error" showIcon>
            {tct(
              'The conditions in this alert rule conflict and might not be working properly. [link:Edit alert rule]',
              {
                link: (
                  <Link
<<<<<<< HEAD
                    to={makeAlertsPathname({
                      path: `/rules/${projectSlug}/${ruleId}/`,
                      organization,
                    })}
=======
                    to={`/organizations/${organization.slug}/alerts/rules/${projectSlug}/${ruleId}/`}
>>>>>>> 5c32eaa8
                  />
                ),
              }
            )}
          </Alert>
        </Alert.Container>
      );
    }
    return null;
  }

  function renderDisabledAlertBanner() {
    // Rule has been disabled and has a disabled date indicating it was disabled due to lack of activity
    if (rule?.status === 'disabled' && moment(new Date()).isAfter(rule.disableDate)) {
      return (
        <Alert.Container>
          <Alert type="warning" showIcon>
            {tct(
              'This alert was disabled due to lack of activity. Please [keepAlive] to enable this alert.',
              {
                keepAlive: (
                  <BoldButton priority="link" size="sm" onClick={handleReEnable}>
                    {t('click here')}
                  </BoldButton>
                ),
              }
            )}
          </Alert>
        </Alert.Container>
      );
    }

    // Generic rule disabled banner
    if (rule?.status === 'disabled') {
      return (
        <Alert.Container>
          <Alert type="warning" showIcon>
            {rule.actions?.length === 0
              ? t(
                  'This alert is disabled due to missing actions. Please edit the alert rule to enable this alert.'
                )
              : t(
                  'This alert is disabled due to its configuration and needs to be edited to be enabled.'
                )}
          </Alert>
        </Alert.Container>
      );
    }

    // Rule to be disabled soon
    if (rule?.disableDate && moment(rule.disableDate).isAfter(new Date())) {
      return (
        <Alert.Container>
          <Alert type="warning" showIcon>
            {tct(
              'This alert is scheduled to be disabled [date] due to lack of activity. Please [keepAlive] to keep this alert active. [docs:Learn more]',
              {
                date: <TimeSince date={rule.disableDate} />,
                keepAlive: (
                  <BoldButton priority="link" size="sm" onClick={handleKeepAlertAlive}>
                    {t('click here')}
                  </BoldButton>
                ),
                docs: (
                  <ExternalLink href="https://docs.sentry.io/product/alerts/#disabled-alerts" />
                ),
              }
            )}
          </Alert>
        </Alert.Container>
      );
    }

    return null;
  }

  const {period, start, end, utc} = getDataDatetime();
  const {cursor} = location.query;
  return (
    <PageFiltersContainer
      skipInitializeUrlParams
      skipLoadLastUsed
      shouldForceProject
      forceProject={project}
    >
      <SentryDocumentTitle
        title={rule.name}
        orgSlug={organization.slug}
        projectSlug={projectSlug}
      />

      <Layout.Header>
        <Layout.HeaderContent>
          <Breadcrumbs
            crumbs={[
              {
                label: t('Alerts'),
                to: `/organizations/${organization.slug}/alerts/rules/`,
              },
              {
                label: t('Issue Alert'),
              },
            ]}
          />
          <Layout.Title>
            <IdBadge
              project={project}
              avatarSize={28}
              hideName
              avatarProps={{hasTooltip: true, tooltip: project.slug}}
            />
            {rule.name}
          </Layout.Title>
        </Layout.HeaderContent>
        <Layout.HeaderActions>
          <ButtonBar gap={1}>
            <Access access={['alerts:write']}>
              {({hasAccess}) => (
                <SnoozeAlert
                  isSnoozed={isSnoozed}
                  onSnooze={onSnooze}
                  ruleId={rule.id}
                  projectSlug={projectSlug}
                  ruleActionCategory={ruleActionCategory}
                  hasAccess={hasAccess}
                  type="issue"
                  disabled={rule.status === 'disabled'}
                />
              )}
            </Access>
            <LinkButton
              size="sm"
              icon={<IconCopy />}
              to={duplicateLink}
              disabled={rule.status === 'disabled'}
            >
              {t('Duplicate')}
            </LinkButton>
            <LinkButton
              size="sm"
              icon={<IconEdit />}
              to={`/organizations/${organization.slug}/alerts/rules/${projectSlug}/${ruleId}/`}
              onClick={() =>
                trackAnalytics('issue_alert_rule_details.edit_clicked', {
                  organization,
                  rule_id: parseInt(ruleId, 10),
                })
              }
            >
              {rule.status === 'disabled' ? t('Edit to enable') : t('Edit Rule')}
            </LinkButton>
          </ButtonBar>
        </Layout.HeaderActions>
      </Layout.Header>
      <Layout.Body>
        <Layout.Main>
          {renderIncompatibleAlert()}
          {renderDisabledAlertBanner()}
          {isSnoozed && (
            <Alert.Container>
              <Alert type="info" showIcon>
                {ruleActionCategory === RuleActionsCategories.NO_DEFAULT
                  ? tct(
                      "[creator] muted this alert so these notifications won't be sent in the future.",
                      {creator: rule.snoozeCreatedBy}
                    )
                  : tct(
                      "[creator] muted this alert[forEveryone]so you won't get these notifications in the future.",
                      {
                        creator: rule.snoozeCreatedBy,
                        forEveryone: rule.snoozeForEveryone ? ' for everyone ' : ' ',
                      }
                    )}
              </Alert>
            </Alert.Container>
          )}
          <StyledTimeRangeSelector
            relative={period ?? ''}
            start={start ?? null}
            end={end ?? null}
            utc={utc ?? null}
            onChange={handleUpdateDatetime}
          />
          <ErrorBoundary>
            <IssueAlertDetailsChart
              project={project}
              rule={rule}
              period={period ?? ''}
              start={start ?? null}
              end={end ?? null}
              utc={utc ?? null}
            />
          </ErrorBoundary>
          <AlertRuleIssuesList
            project={project}
            rule={rule}
            period={period ?? ''}
            start={start ?? null}
            end={end ?? null}
            utc={utc ?? null}
            cursor={cursor}
          />
        </Layout.Main>
        <Layout.Side>
          <Sidebar rule={rule} projectSlug={project.slug} teams={project.teams} />
        </Layout.Side>
      </Layout.Body>
    </PageFiltersContainer>
  );
}

export default AlertRuleDetails;

const StyledTimeRangeSelector = styled(TimeRangeSelector)`
  margin-bottom: ${space(2)};
`;

const StyledLoadingError = styled(LoadingError)`
  margin: ${space(2)};
`;

const BoldButton = styled(Button)`
  font-weight: ${p => p.theme.fontWeightBold};
`;<|MERGE_RESOLUTION|>--- conflicted
+++ resolved
@@ -289,14 +289,7 @@
               {
                 link: (
                   <Link
-<<<<<<< HEAD
-                    to={makeAlertsPathname({
-                      path: `/rules/${projectSlug}/${ruleId}/`,
-                      organization,
-                    })}
-=======
                     to={`/organizations/${organization.slug}/alerts/rules/${projectSlug}/${ruleId}/`}
->>>>>>> 5c32eaa8
                   />
                 ),
               }
