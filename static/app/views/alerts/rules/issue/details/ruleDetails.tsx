--- conflicted
+++ resolved
@@ -286,7 +286,6 @@
     const incompatibleRule = findIncompatibleRules(rule);
     if (incompatibleRule.conditionIndices || incompatibleRule.filterIndices) {
       return (
-<<<<<<< HEAD
         <Alert.Container>
           <Alert margin type="error" showIcon>
             {tct(
@@ -294,30 +293,16 @@
               {
                 link: (
                   <Link
-                    to={`/organizations/${organization.slug}/alerts/rules/${projectSlug}/${ruleId}/`}
+                    to={makeAlertsPathname({
+                      path: `/rules/${projectSlug}/${ruleId}/`,
+                      organization,
+                    })}
                   />
                 ),
               }
             )}
           </Alert>
         </Alert.Container>
-=======
-        <Alert type="error" showIcon>
-          {tct(
-            'The conditions in this alert rule conflict and might not be working properly. [link:Edit alert rule]',
-            {
-              link: (
-                <Link
-                  to={makeAlertsPathname({
-                    path: `/rules/${projectSlug}/${ruleId}/`,
-                    organization,
-                  })}
-                />
-              ),
-            }
-          )}
-        </Alert>
->>>>>>> 47591d28
       );
     }
     return null;
