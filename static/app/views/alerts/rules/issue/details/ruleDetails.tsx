import type {RouteComponentProps} from 'react-router';
import styled from '@emotion/styled';
import pick from 'lodash/pick';
import moment from 'moment';

import Access from 'sentry/components/acl/access';
import {Alert} from 'sentry/components/alert';
import SnoozeAlert from 'sentry/components/alerts/snoozeAlert';
import Breadcrumbs from 'sentry/components/breadcrumbs';
import {Button} from 'sentry/components/button';
import ButtonBar from 'sentry/components/buttonBar';
import type {DateTimeObject} from 'sentry/components/charts/utils';
import ErrorBoundary from 'sentry/components/errorBoundary';
import IdBadge from 'sentry/components/idBadge';
import * as Layout from 'sentry/components/layouts/thirds';
import Link from 'sentry/components/links/link';
import LoadingError from 'sentry/components/loadingError';
import LoadingIndicator from 'sentry/components/loadingIndicator';
import PageFiltersContainer from 'sentry/components/organizations/pageFilters/container';
import {normalizeDateTimeParams} from 'sentry/components/organizations/pageFilters/parse';
import {ChangeData} from 'sentry/components/organizations/timeRangeSelector';
import PageTimeRangeSelector from 'sentry/components/pageTimeRangeSelector';
import SentryDocumentTitle from 'sentry/components/sentryDocumentTitle';
import {IconCopy, IconEdit} from 'sentry/icons';
import {t, tct} from 'sentry/locale';
import {space} from 'sentry/styles/space';
import type {DateString} from 'sentry/types';
import type {IssueAlertRule} from 'sentry/types/alerts';
import {trackAnalytics} from 'sentry/utils/analytics';
import {
  ApiQueryKey,
  setApiQueryData,
  useApiQuery,
  useQueryClient,
} from 'sentry/utils/queryClient';
import useRouteAnalyticsEventNames from 'sentry/utils/routeAnalytics/useRouteAnalyticsEventNames';
import useRouteAnalyticsParams from 'sentry/utils/routeAnalytics/useRouteAnalyticsParams';
import useOrganization from 'sentry/utils/useOrganization';
import useProjects from 'sentry/utils/useProjects';
import {findIncompatibleRules} from 'sentry/views/alerts/rules/issue';
import {ALERT_DEFAULT_CHART_PERIOD} from 'sentry/views/alerts/rules/metric/details/constants';

import {IssueAlertDetailsChart} from './alertChart';
import AlertRuleIssuesList from './issuesList';
import Sidebar from './sidebar';

interface AlertRuleDetailsProps
  extends RouteComponentProps<{projectId: string; ruleId: string}, {}> {}

const PAGE_QUERY_PARAMS = [
  'pageStatsPeriod',
  'pageStart',
  'pageEnd',
  'pageUtc',
  'cursor',
];

const getIssueAlertDetailsQueryKey = ({
  orgSlug,
  projectSlug,
  ruleId,
}: {
  orgSlug: string;
  projectSlug: string;
  ruleId: string;
}): ApiQueryKey => [
  `/projects/${orgSlug}/${projectSlug}/rules/${ruleId}/`,
  {query: {expand: 'lastTriggered'}},
];

function AlertRuleDetails({params, location, router}: AlertRuleDetailsProps) {
  const queryClient = useQueryClient();
  const organization = useOrganization();
  const {projects, fetching: projectIsLoading} = useProjects();
  const project = projects.find(({slug}) => slug === params.projectId);
  const {projectId: projectSlug, ruleId} = params;
  const {
    data: rule,
    isLoading,
    isError,
  } = useApiQuery<IssueAlertRule>(
    getIssueAlertDetailsQueryKey({orgSlug: organization.slug, projectSlug, ruleId}),
    {staleTime: 0}
  );
  useRouteAnalyticsEventNames(
    'issue_alert_rule_details.viewed',
    'Issue Alert Rule Details: Viewed'
  );
  useRouteAnalyticsParams({rule_id: parseInt(params.ruleId, 10)});

  function getDataDatetime(): DateTimeObject {
    const query = location?.query ?? {};

    const {
      start,
      end,
      statsPeriod,
      utc: utcString,
    } = normalizeDateTimeParams(query, {
      allowEmptyPeriod: true,
      allowAbsoluteDatetime: true,
      allowAbsolutePageDatetime: true,
    });

    if (!statsPeriod && !start && !end) {
      return {period: ALERT_DEFAULT_CHART_PERIOD};
    }

    // Following getParams, statsPeriod will take priority over start/end
    if (statsPeriod) {
      return {period: statsPeriod};
    }

    const utc = utcString === 'true';
    if (start && end) {
      return utc
        ? {
            start: moment.utc(start).format(),
            end: moment.utc(end).format(),
            utc,
          }
        : {
            start: moment(start).utc().format(),
            end: moment(end).utc().format(),
            utc,
          };
    }

    return {period: ALERT_DEFAULT_CHART_PERIOD};
  }

  function setStateOnUrl(nextState: {
    cursor?: string;
    pageEnd?: DateString;
    pageStart?: DateString;
    pageStatsPeriod?: string | null;
    pageUtc?: boolean | null;
    team?: string;
  }) {
    return router.push({
      ...location,
      query: {
        ...location.query,
        ...pick(nextState, PAGE_QUERY_PARAMS),
      },
    });
  }

  function onSnooze({
    snooze,
    snoozeCreatedBy,
    snoozeForEveryone,
  }: {
    snooze: boolean;
    snoozeCreatedBy?: string;
    snoozeForEveryone?: boolean;
  }) {
    setApiQueryData<IssueAlertRule>(
      queryClient,
      getIssueAlertDetailsQueryKey({orgSlug: organization.slug, projectSlug, ruleId}),
      alertRule => ({...alertRule, snooze, snoozeCreatedBy, snoozeForEveryone})
    );
  }

  function handleUpdateDatetime(datetime: ChangeData) {
    const {start, end, relative, utc} = datetime;

    if (start && end) {
      const parser = utc ? moment.utc : moment;

      return setStateOnUrl({
        pageStatsPeriod: undefined,
        pageStart: parser(start).format(),
        pageEnd: parser(end).format(),
        pageUtc: utc ?? undefined,
        cursor: undefined,
      });
    }

    return setStateOnUrl({
      pageStatsPeriod: relative || undefined,
      pageStart: undefined,
      pageEnd: undefined,
      pageUtc: undefined,
      cursor: undefined,
    });
  }

  if (isLoading || projectIsLoading) {
    return (
      <Layout.Body>
        <Layout.Main fullWidth>
          <LoadingIndicator />
        </Layout.Main>
      </Layout.Body>
    );
  }

  if (!rule || isError) {
    return (
      <StyledLoadingError
        message={t('The alert rule you were looking for was not found.')}
      />
    );
  }
<<<<<<< HEAD

  if (!project) {
    return (
      <StyledLoadingError
        message={t('The project you were looking for was not found.')}
      />
    );
  }

  const hasSnoozeFeature = organization.features.includes('mute-alerts');
  const isSnoozed = rule.snooze;

  const numDefaultActions = rule.actions.filter(
    action => action.id === 'sentry.mail.actions.NotifyEmailAction'
  ).length;

  const defaultRuleActions =
    numDefaultActions === rule.actions.length
      ? 'all'
      : numDefaultActions === 0
      ? 'none'
      : 'some';

  const duplicateLink = {
    pathname: `/organizations/${organization.slug}/alerts/new/issue/`,
    query: {
      project: project.slug,
      duplicateRuleId: rule.id,
      createFromDuplicate: true,
      referrer: 'issue_rule_details',
    },
  };

=======

  if (!project) {
    return (
      <StyledLoadingError
        message={t('The project you were looking for was not found.')}
      />
    );
  }

  const hasSnoozeFeature = organization.features.includes('mute-alerts');
  const isSnoozed = rule.snooze;

  const duplicateLink = {
    pathname: `/organizations/${organization.slug}/alerts/new/issue/`,
    query: {
      project: project.slug,
      duplicateRuleId: rule.id,
      createFromDuplicate: true,
      referrer: 'issue_rule_details',
    },
  };

>>>>>>> b29182e5
  function renderIncompatibleAlert() {
    const incompatibleRule = findIncompatibleRules(rule);
    if (
      (incompatibleRule.conditionIndices || incompatibleRule.filterIndices) &&
      organization.features.includes('issue-alert-incompatible-rules')
    ) {
      return (
        <Alert type="error" showIcon>
          {tct(
            'The conditions in this alert rule conflict and might not be working properly. [link:Edit alert rule]',
            {
              link: (
                <Link
                  to={`/organizations/${organization.slug}/alerts/rules/${projectSlug}/${ruleId}/`}
                />
              ),
            }
          )}
        </Alert>
      );
    }
    return null;
  }

  const {period, start, end, utc} = getDataDatetime();
  const {cursor} = location.query;
  return (
    <PageFiltersContainer
      skipInitializeUrlParams
      skipLoadLastUsed
      shouldForceProject
      forceProject={project}
    >
      <SentryDocumentTitle
        title={rule.name}
        orgSlug={organization.slug}
        projectSlug={projectSlug}
      />

      <Layout.Header>
        <Layout.HeaderContent>
          <Breadcrumbs
            crumbs={[
              {
                label: t('Alerts'),
                to: `/organizations/${organization.slug}/alerts/rules/`,
              },
              {
                label: rule.name,
                to: null,
              },
            ]}
          />
          <Layout.Title>
            <IdBadge
              project={project}
              avatarSize={28}
              hideName
              avatarProps={{hasTooltip: true, tooltip: project.slug}}
            />
            {rule.name}
          </Layout.Title>
        </Layout.HeaderContent>
        <Layout.HeaderActions>
          <ButtonBar gap={1}>
            {hasSnoozeFeature && (
              <Access access={['alerts:write']}>
                {({hasAccess}) => (
                  <SnoozeAlert
                    isSnoozed={isSnoozed}
                    onSnooze={onSnooze}
                    ruleId={rule.id}
                    projectSlug={projectSlug}
<<<<<<< HEAD
                    defaultRuleActions={defaultRuleActions}
=======
>>>>>>> b29182e5
                    hasAccess={hasAccess}
                  />
                )}
              </Access>
            )}
            <Button size="sm" icon={<IconCopy />} to={duplicateLink}>
              {t('Duplicate')}
            </Button>
            <Button
              size="sm"
              icon={<IconEdit />}
              to={`/organizations/${organization.slug}/alerts/rules/${projectSlug}/${ruleId}/`}
              onClick={() =>
                trackAnalytics('issue_alert_rule_details.edit_clicked', {
                  organization,
                  rule_id: parseInt(ruleId, 10),
                })
              }
            >
              {t('Edit Rule')}
            </Button>
          </ButtonBar>
        </Layout.HeaderActions>
      </Layout.Header>
      <Layout.Body>
        <Layout.Main>
          {renderIncompatibleAlert()}
          {hasSnoozeFeature && isSnoozed && (
            <Alert showIcon>
<<<<<<< HEAD
              {defaultRuleActions === 'none'
                ? tct(
                    "[creator] muted this alert so these notifications won't be sent in the future.",
                    {creator: rule.snoozeCreatedBy}
                  )
                : tct(
                    "[creator] muted this alert[forEveryone]so you won't get these notifications in the future.",
                    {
                      creator: rule.snoozeCreatedBy,
                      forEveryone: rule.snoozeForEveryone ? ' for everyone ' : ' ',
                    }
                  )}
=======
              {tct(
                "[creator] muted this alert[forEveryone]so you won't get these notifications in the future.",
                {
                  creator: rule.snoozeCreatedBy,
                  forEveryone: rule.snoozeForEveryone ? ' for everyone ' : ' ',
                }
              )}
>>>>>>> b29182e5
            </Alert>
          )}
          <StyledPageTimeRangeSelector
            organization={organization}
            relative={period ?? ''}
            start={start ?? null}
            end={end ?? null}
            utc={utc ?? null}
            onUpdate={handleUpdateDatetime}
          />
          <ErrorBoundary>
            <IssueAlertDetailsChart
              project={project}
              rule={rule}
              period={period ?? ''}
              start={start ?? null}
              end={end ?? null}
              utc={utc ?? null}
            />
          </ErrorBoundary>
          <AlertRuleIssuesList
            organization={organization}
            project={project}
            rule={rule}
            period={period ?? ''}
            start={start ?? null}
            end={end ?? null}
            utc={utc ?? null}
            cursor={cursor}
          />
        </Layout.Main>
        <Layout.Side>
          <Sidebar rule={rule} projectSlug={project.slug} teams={project.teams} />
        </Layout.Side>
      </Layout.Body>
    </PageFiltersContainer>
  );
}

export default AlertRuleDetails;

const StyledPageTimeRangeSelector = styled(PageTimeRangeSelector)`
  margin-bottom: ${space(2)};
`;

const StyledLoadingError = styled(LoadingError)`
  margin: ${space(2)};
`;<|MERGE_RESOLUTION|>--- conflicted
+++ resolved
@@ -203,7 +203,6 @@
       />
     );
   }
-<<<<<<< HEAD
 
   if (!project) {
     return (
@@ -236,31 +235,6 @@
       referrer: 'issue_rule_details',
     },
   };
-
-=======
-
-  if (!project) {
-    return (
-      <StyledLoadingError
-        message={t('The project you were looking for was not found.')}
-      />
-    );
-  }
-
-  const hasSnoozeFeature = organization.features.includes('mute-alerts');
-  const isSnoozed = rule.snooze;
-
-  const duplicateLink = {
-    pathname: `/organizations/${organization.slug}/alerts/new/issue/`,
-    query: {
-      project: project.slug,
-      duplicateRuleId: rule.id,
-      createFromDuplicate: true,
-      referrer: 'issue_rule_details',
-    },
-  };
-
->>>>>>> b29182e5
   function renderIncompatibleAlert() {
     const incompatibleRule = findIncompatibleRules(rule);
     if (
@@ -334,10 +308,7 @@
                     onSnooze={onSnooze}
                     ruleId={rule.id}
                     projectSlug={projectSlug}
-<<<<<<< HEAD
                     defaultRuleActions={defaultRuleActions}
-=======
->>>>>>> b29182e5
                     hasAccess={hasAccess}
                   />
                 )}
@@ -367,7 +338,6 @@
           {renderIncompatibleAlert()}
           {hasSnoozeFeature && isSnoozed && (
             <Alert showIcon>
-<<<<<<< HEAD
               {defaultRuleActions === 'none'
                 ? tct(
                     "[creator] muted this alert so these notifications won't be sent in the future.",
@@ -380,15 +350,6 @@
                       forEveryone: rule.snoozeForEveryone ? ' for everyone ' : ' ',
                     }
                   )}
-=======
-              {tct(
-                "[creator] muted this alert[forEveryone]so you won't get these notifications in the future.",
-                {
-                  creator: rule.snoozeCreatedBy,
-                  forEveryone: rule.snoozeForEveryone ? ' for everyone ' : ' ',
-                }
-              )}
->>>>>>> b29182e5
             </Alert>
           )}
           <StyledPageTimeRangeSelector
