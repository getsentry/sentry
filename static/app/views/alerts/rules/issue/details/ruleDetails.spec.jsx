import {browserHistory} from 'react-router';
import moment from 'moment';

import {initializeOrg} from 'sentry-test/initializeOrg';
import {render, screen, userEvent} from 'sentry-test/reactTestingLibrary';

import ProjectsStore from 'sentry/stores/projectsStore';
import RuleDetailsContainer from 'sentry/views/alerts/rules/issue/details/index';
import AlertRuleDetails from 'sentry/views/alerts/rules/issue/details/ruleDetails';

describe('AlertRuleDetails', () => {
  const context = initializeOrg({
    organization: {features: ['issue-alert-incompatible-rules', 'mute-alerts']},
  });
  const organization = context.organization;
  const project = TestStubs.Project();
  const rule = TestStubs.ProjectAlertRule({
    lastTriggered: moment().subtract(2, 'day').format(),
  });
  const member = TestStubs.Member();

  const createWrapper = (props = {}, contextWithQueryParam) => {
    const params = {
      orgId: organization.slug,
      projectId: project.slug,
      ruleId: rule.id,
    };

    const router = contextWithQueryParam ? contextWithQueryParam.router : context.router;
    const routerContext = contextWithQueryParam
      ? contextWithQueryParam.routerContext
      : context.routerContext;

    return render(
      <RuleDetailsContainer params={params} location={{query: {}}} router={router}>
        <AlertRuleDetails
          params={params}
          location={{query: {}}}
          router={router}
          {...props}
        />
      </RuleDetailsContainer>,
      {context: routerContext, organization}
    );
  };

  beforeEach(() => {
    browserHistory.push = jest.fn();
    MockApiClient.addMockResponse({
      url: `/projects/${organization.slug}/${project.slug}/rules/${rule.id}/`,
      body: rule,
      match: [MockApiClient.matchQuery({expand: 'lastTriggered'})],
    });
    MockApiClient.addMockResponse({
      url: `/projects/${organization.slug}/${project.slug}/rules/${rule.id}/stats/`,
      body: [],
    });

    MockApiClient.addMockResponse({
      url: `/projects/${organization.slug}/${project.slug}/rules/${rule.id}/group-history/`,
      body: [
        {
          count: 1,
          group: TestStubs.Group(),
          lastTriggered: moment('Apr 11, 2019 1:08:59 AM UTC').format(),
          eventId: 'eventId',
        },
      ],
      headers: {
        Link:
          '<https://sentry.io/api/0/projects/org-slug/project-slug/rules/1/group-history/?cursor=0:0:1>; rel="previous"; results="false"; cursor="0:0:1", ' +
          '<https://sentry.io/api/0/projects/org-slug/project-slug/rules/1/group-history/?cursor=0:100:0>; rel="next"; results="true"; cursor="0:100:0"',
      },
    });

    MockApiClient.addMockResponse({
      url: `/organizations/${organization.slug}/projects/`,
      body: [project],
    });

    MockApiClient.addMockResponse({
      url: `/organizations/${organization.slug}/users/`,
      body: [member],
    });

    ProjectsStore.init();
    ProjectsStore.loadInitialData([project]);
  });

  afterEach(() => {
    ProjectsStore.reset();
    MockApiClient.clearMockResponses();
  });

  it('displays alert rule with list of issues', async () => {
    createWrapper();
    expect(await screen.findAllByText('My alert rule')).toHaveLength(2);
    expect(screen.getByText('RequestError:')).toBeInTheDocument();
    expect(screen.getByText('Apr 11, 2019 1:08:59 AM UTC')).toBeInTheDocument();
    expect(screen.getByText('RequestError:')).toHaveAttribute(
      'href',
      expect.stringMatching(
        RegExp(
          `/organizations/${organization.slug}/issues/${
            TestStubs.Group().id
          }/events/eventId.*`
        )
      )
    );
  });

  it('should allow paginating results', async () => {
    createWrapper();

    expect(await screen.findByLabelText('Next')).toBeEnabled();
    await userEvent.click(screen.getByLabelText('Next'));

    expect(browserHistory.push).toHaveBeenCalledWith({
      pathname: '/mock-pathname/',
      query: {
        cursor: '0:100:0',
      },
    });
  });

  it('should reset pagination cursor on date change', async () => {
    createWrapper();

    expect(await screen.findByText('Last 7 days')).toBeInTheDocument();
    await userEvent.click(screen.getByText('Last 7 days'));
    await userEvent.click(screen.getByText('Last 24 hours'));

    expect(context.router.push).toHaveBeenCalledWith({
      query: {
        pageStatsPeriod: '24h',
        cursor: undefined,
        pageEnd: undefined,
        pageStart: undefined,
        pageUtc: undefined,
      },
    });
  });

  it('should show the time since last triggered in sidebar', async () => {
    createWrapper();

    expect(await screen.findAllByText('Last Triggered')).toHaveLength(2);
    expect(screen.getByText('2 days ago')).toBeInTheDocument();
  });

  it('renders not found on 404', async () => {
    MockApiClient.addMockResponse({
      url: `/projects/${organization.slug}/${project.slug}/rules/${rule.id}/`,
      statusCode: 404,
      body: {},
      match: [MockApiClient.matchQuery({expand: 'lastTriggered'})],
    });
    createWrapper();

    expect(
      await screen.findByText('The alert rule you were looking for was not found.')
    ).toBeInTheDocument();
  });

  it('renders incompatible rule filter', async () => {
    const incompatibleRule = TestStubs.ProjectAlertRule({
      conditions: [
        {id: 'sentry.rules.conditions.first_seen_event.FirstSeenEventCondition'},
        {id: 'sentry.rules.conditions.regression_event.RegressionEventCondition'},
      ],
    });
    MockApiClient.addMockResponse({
      url: `/projects/${organization.slug}/${project.slug}/rules/${rule.id}/`,
      body: incompatibleRule,
      match: [MockApiClient.matchQuery({expand: 'lastTriggered'})],
    });
    createWrapper();
    expect(
      await screen.findByText(
        'The conditions in this alert rule conflict and might not be working properly.'
      )
    ).toBeInTheDocument();
  });

  it('incompatible rule banner hidden for good rule', async () => {
    createWrapper();
    expect(await screen.findAllByText('My alert rule')).toHaveLength(2);
    expect(
      screen.queryByText(
        'The conditions in this alert rule conflict and might not be working properly.'
      )
    ).not.toBeInTheDocument();
  });

  it('renders the mute button and can mute/unmute alerts', async () => {
    const postRequest = MockApiClient.addMockResponse({
      url: `/projects/${organization.slug}/${project.slug}/rules/${rule.id}/snooze/`,
      method: 'POST',
      data: {target: 'me'},
    });
    const deleteRequest = MockApiClient.addMockResponse({
      url: `/projects/${organization.slug}/${project.slug}/rules/${rule.id}/snooze/`,
      method: 'DELETE',
    });
    createWrapper();
    expect(await screen.findByText('Mute')).toBeInTheDocument();

    await userEvent.click(screen.getByRole('button', {name: 'Mute'}));
    expect(postRequest).toHaveBeenCalledTimes(1);

    expect(await screen.findByText('Unmute')).toBeInTheDocument();
    await userEvent.click(screen.getByRole('button', {name: 'Unmute'}));

    expect(deleteRequest).toHaveBeenCalledTimes(1);
  });

<<<<<<< HEAD
  it('mutes alert if query parameter is set', async () => {
    const request = MockApiClient.addMockResponse({
      url: `/projects/${organization.slug}/${project.slug}/rules/${rule.id}/snooze/`,
      method: 'POST',
      data: {target: 'me'},
    });
    const contextWithQueryParam = initializeOrg({
      organization: {features: ['issue-alert-incompatible-rules', 'mute-alerts']},
      router: {
        location: {query: {mute: '1'}},
      },
    });

    createWrapper({}, contextWithQueryParam);

    expect(await screen.findByText('Unmute')).toBeInTheDocument();
    expect(request).toHaveBeenCalledTimes(1);
=======
  it('inserts user email into rule notify action', async () => {
    // Alert rule with "send a notification to member" action
    const sendNotificationRule = TestStubs.ProjectAlertRule({
      actions: [
        {
          id: 'sentry.mail.actions.NotifyEmailAction',
          name: 'Send a notification to Member and if none can be found then send a notification to ActiveMembers',
          targetIdentifier: member.id,
          targetType: 'Member',
        },
      ],
    });
    MockApiClient.addMockResponse({
      url: `/projects/${organization.slug}/${project.slug}/rules/${rule.id}/`,
      body: sendNotificationRule,
    });

    createWrapper();

    expect(
      await screen.findByText(`Send a notification to ${member.email}`)
    ).toBeInTheDocument();
>>>>>>> 65bd31a3
  });
});<|MERGE_RESOLUTION|>--- conflicted
+++ resolved
@@ -214,7 +214,7 @@
     expect(deleteRequest).toHaveBeenCalledTimes(1);
   });
 
-<<<<<<< HEAD
+
   it('mutes alert if query parameter is set', async () => {
     const request = MockApiClient.addMockResponse({
       url: `/projects/${organization.slug}/${project.slug}/rules/${rule.id}/snooze/`,
@@ -232,7 +232,8 @@
 
     expect(await screen.findByText('Unmute')).toBeInTheDocument();
     expect(request).toHaveBeenCalledTimes(1);
-=======
+})
+
   it('inserts user email into rule notify action', async () => {
     // Alert rule with "send a notification to member" action
     const sendNotificationRule = TestStubs.ProjectAlertRule({
@@ -255,6 +256,5 @@
     expect(
       await screen.findByText(`Send a notification to ${member.email}`)
     ).toBeInTheDocument();
->>>>>>> 65bd31a3
   });
 });