import {ChangeEvent, Fragment, ReactNode} from 'react';
import {browserHistory, RouteComponentProps} from 'react-router';
import {components} from 'react-select';
import styled from '@emotion/styled';
import classNames from 'classnames';
import {Location} from 'history';
import cloneDeep from 'lodash/cloneDeep';
import debounce from 'lodash/debounce';
import omit from 'lodash/omit';
import set from 'lodash/set';

import {
  addErrorMessage,
  addLoadingMessage,
  addSuccessMessage,
} from 'sentry/actionCreators/indicator';
import {updateOnboardingTask} from 'sentry/actionCreators/onboardingTasks';
import {hasEveryAccess} from 'sentry/components/acl/access';
import {Alert} from 'sentry/components/alert';
import AlertLink from 'sentry/components/alertLink';
import {Button} from 'sentry/components/button';
import Checkbox from 'sentry/components/checkbox';
import Confirm from 'sentry/components/confirm';
import SelectControl from 'sentry/components/forms/controls/selectControl';
import FieldGroup from 'sentry/components/forms/fieldGroup';
import FieldHelp from 'sentry/components/forms/fieldGroup/fieldHelp';
import SelectField from 'sentry/components/forms/fields/selectField';
import Form, {FormProps} from 'sentry/components/forms/form';
import FormField from 'sentry/components/forms/formField';
import IdBadge from 'sentry/components/idBadge';
import Input from 'sentry/components/input';
import * as Layout from 'sentry/components/layouts/thirds';
import ExternalLink from 'sentry/components/links/externalLink';
import List from 'sentry/components/list';
import ListItem from 'sentry/components/list/listItem';
import LoadingMask from 'sentry/components/loadingMask';
import {CursorHandler} from 'sentry/components/pagination';
import Panel from 'sentry/components/panels/panel';
import PanelBody from 'sentry/components/panels/panelBody';
import TeamSelector from 'sentry/components/teamSelector';
import {Tooltip} from 'sentry/components/tooltip';
import {ALL_ENVIRONMENTS_KEY} from 'sentry/constants';
import {IconChevron, IconNot} from 'sentry/icons';
import {t, tct, tn} from 'sentry/locale';
import GroupStore from 'sentry/stores/groupStore';
import {space} from 'sentry/styles/space';
import {
  Environment,
  IssueOwnership,
  Member,
  OnboardingTaskKey,
  Organization,
  Project,
  Team,
} from 'sentry/types';
import {
  IssueAlertRule,
  IssueAlertRuleAction,
  IssueAlertRuleActionTemplate,
  IssueAlertRuleConditionTemplate,
  UnsavedIssueAlertRule,
} from 'sentry/types/alerts';
import {metric, trackAnalytics} from 'sentry/utils/analytics';
import {getDisplayName} from 'sentry/utils/environment';
import {isActiveSuperuser} from 'sentry/utils/isActiveSuperuser';
import recreateRoute from 'sentry/utils/recreateRoute';
import routeTitleGen from 'sentry/utils/routeTitle';
import {normalizeUrl} from 'sentry/utils/withDomainRequired';
import withOrganization from 'sentry/utils/withOrganization';
import withProjects from 'sentry/utils/withProjects';
import PreviewTable from 'sentry/views/alerts/rules/issue/previewTable';
import {
  CHANGE_ALERT_CONDITION_IDS,
  CHANGE_ALERT_PLACEHOLDERS_LABELS,
} from 'sentry/views/alerts/utils/constants';
import DeprecatedAsyncView from 'sentry/views/deprecatedAsyncView';
import PermissionAlert from 'sentry/views/settings/project/permissionAlert';

import {getProjectOptions} from '../utils';

import RuleNodeList from './ruleNodeList';
import SetupAlertIntegrationButton from './setupAlertIntegrationButton';

const FREQUENCY_OPTIONS = [
  {value: '5', label: t('5 minutes')},
  {value: '10', label: t('10 minutes')},
  {value: '30', label: t('30 minutes')},
  {value: '60', label: t('60 minutes')},
  {value: '180', label: t('3 hours')},
  {value: '720', label: t('12 hours')},
  {value: '1440', label: t('24 hours')},
  {value: '10080', label: t('1 week')},
  {value: '43200', label: t('30 days')},
];

const ACTION_MATCH_OPTIONS = [
  {value: 'all', label: t('all')},
  {value: 'any', label: t('any')},
  {value: 'none', label: t('none')},
];

const ACTION_MATCH_OPTIONS_MIGRATED = [
  {value: 'all', label: t('all')},
  {value: 'any', label: t('any')},
];

const defaultRule: UnsavedIssueAlertRule = {
  actionMatch: 'any',
  filterMatch: 'all',
  actions: [],
  // note we update the default conditions in onLoadAllEndpointsSuccess
  conditions: [],
  filters: [],
  name: '',
  frequency: 60 * 24,
  environment: ALL_ENVIRONMENTS_KEY,
};

const POLLING_MAX_TIME_LIMIT = 3 * 60000;

const SENTRY_ISSUE_ALERT_DOCS_URL =
  'https://docs.sentry.io/product/alerts/alert-types/#issue-alerts';

type ConditionOrActionProperty = 'conditions' | 'actions' | 'filters';

type RuleTaskResponse = {
  status: 'pending' | 'failed' | 'success';
  error?: string;
  rule?: IssueAlertRule;
};

type RouteParams = {projectId?: string; ruleId?: string};

export type IncompatibleRule = {
  conditionIndices: number[] | null;
  filterIndices: number[] | null;
};

type Props = {
  location: Location;
  members: Member[] | undefined;
  organization: Organization;
  project: Project;
  projects: Project[];
  userTeamIds: string[];
  loadingProjects?: boolean;
  onChangeTitle?: (data: string) => void;
} & RouteComponentProps<RouteParams, {}>;

type State = DeprecatedAsyncView['state'] & {
  configs: {
    actions: IssueAlertRuleActionTemplate[];
    conditions: IssueAlertRuleConditionTemplate[];
    filters: IssueAlertRuleConditionTemplate[];
  } | null;
  detailedError: null | {
    [key: string]: string[];
  };
  environments: Environment[] | null;
  incompatibleConditions: number[] | null;
  incompatibleFilters: number[] | null;
  issueCount: number;
  loadingPreview: boolean;
  previewCursor: string | null | undefined;
  previewEndpoint: null | string;
  previewError: null | string;
  previewGroups: string[] | null;
  previewPage: number;
  project: Project;
  sendingNotification: boolean;
  uuid: null | string;
  acceptedNoisyAlert?: boolean;
  duplicateTargetRule?: UnsavedIssueAlertRule | IssueAlertRule | null;
  ownership?: null | IssueOwnership;
  rule?: UnsavedIssueAlertRule | IssueAlertRule | null;
};

function isSavedAlertRule(rule: State['rule']): rule is IssueAlertRule {
  return rule?.hasOwnProperty('id') ?? false;
}

/**
 * Expecting "This rule is an exact duplicate of '{duplicate_rule.label}' in this project and may not be created."
 */
const isExactDuplicateExp = /duplicate of '(.*)'/;

class IssueRuleEditor extends DeprecatedAsyncView<Props, State> {
  pollingTimeout: number | undefined = undefined;
  trackIncompatibleAnalytics: boolean = false;
  trackNoisyWarningViewed: boolean = false;
  isUnmounted = false;

  get isDuplicateRule(): boolean {
    const {location} = this.props;
    const createFromDuplicate = location?.query.createFromDuplicate === 'true';
    return createFromDuplicate && location?.query.duplicateRuleId;
  }

  componentDidMount() {
    super.componentDidMount();
    this.fetchPreview();
  }

  componentWillUnmount() {
    super.componentWillUnmount();
    this.isUnmounted = true;
    GroupStore.reset();
    window.clearTimeout(this.pollingTimeout);
    this.checkIncompatibleRuleDebounced.cancel();
    this.fetchPreviewDebounced.cancel();
  }

  componentDidUpdate(_prevProps: Props, prevState: State) {
    if (prevState.previewCursor !== this.state.previewCursor) {
      this.fetchPreview();
    } else if (this.isRuleStateChange(prevState)) {
      this.setState({
        loadingPreview: true,
        incompatibleConditions: null,
        incompatibleFilters: null,
      });
      this.fetchPreviewDebounced();
      this.checkIncompatibleRuleDebounced();
    }
    if (prevState.project.id === this.state.project.id) {
      return;
    }

    this.fetchEnvironments();
  }

  isRuleStateChange(prevState: State): boolean {
    const prevRule = prevState.rule;
    const curRule = this.state.rule;
    return (
      JSON.stringify(prevRule?.conditions) !== JSON.stringify(curRule?.conditions) ||
      JSON.stringify(prevRule?.filters) !== JSON.stringify(curRule?.filters) ||
      prevRule?.actionMatch !== curRule?.actionMatch ||
      prevRule?.filterMatch !== curRule?.filterMatch ||
      prevRule?.frequency !== curRule?.frequency ||
      JSON.stringify(prevState.project) !== JSON.stringify(this.state.project)
    );
  }

  getTitle() {
    const {organization} = this.props;
    const {rule, project} = this.state;
    const ruleName = rule?.name;

    return routeTitleGen(
      ruleName ? t('Alert - %s', ruleName) : t('New Alert Rule'),
      organization.slug,
      false,
      project?.slug
    );
  }

  getDefaultState() {
    const {userTeamIds, project} = this.props;
    const defaultState = {
      ...super.getDefaultState(),
      configs: null,
      detailedError: null,
      rule: {...defaultRule},
      environments: [],
      uuid: null,
      project,
      previewGroups: null,
      previewCursor: null,
      previewError: null,
      issueCount: 0,
      previewPage: 0,
      loadingPreview: false,
      sendingNotification: false,
      incompatibleConditions: null,
      incompatibleFilters: null,
      previewEndpoint: null,
    };

    const projectTeamIds = new Set(project.teams.map(({id}) => id));
    const userTeamId = userTeamIds.find(id => projectTeamIds.has(id)) ?? null;
    defaultState.rule.owner = userTeamId && `team:${userTeamId}`;

    return defaultState;
  }

  getEndpoints(): ReturnType<DeprecatedAsyncView['getEndpoints']> {
    const {
      location: {query},
      params: {ruleId},
    } = this.props;
    const {organization} = this.props;
    // project in state isn't initialized when getEndpoints is first called
    const project = this.state?.project ?? this.props.project;

    const endpoints = [
      [
        'environments',
        `/projects/${organization.slug}/${project.slug}/environments/`,
        {
          query: {
            visibility: 'visible',
          },
        },
      ],
      ['configs', `/projects/${organization.slug}/${project.slug}/rules/configuration/`],
      ['ownership', `/projects/${organization.slug}/${project.slug}/ownership/`],
    ];

    if (ruleId) {
      endpoints.push([
        'rule',
        `/projects/${organization.slug}/${project.slug}/rules/${ruleId}/`,
      ]);
    }

    if (!ruleId && query.createFromDuplicate && query.duplicateRuleId) {
      endpoints.push([
        'duplicateTargetRule',
        `/projects/${organization.slug}/${project.slug}/rules/${query.duplicateRuleId}/`,
      ]);
    }

    return endpoints as [string, string][];
  }

  onRequestSuccess({stateKey, data}) {
    if (stateKey === 'rule' && data.name) {
      this.props.onChangeTitle?.(data.name);
    }
    if (stateKey === 'duplicateTargetRule') {
      this.setState({
        rule: {
          ...omit(data, ['id']),
          name: data.name + ' copy',
        } as UnsavedIssueAlertRule,
      });
    }
  }

  onLoadAllEndpointsSuccess() {
    const {rule} = this.state;
    const {
      params: {ruleId},
    } = this.props;
    if (rule) {
      ((rule as IssueAlertRule)?.errors || []).map(({detail}) =>
        addErrorMessage(detail, {append: true})
      );
    }
    if (!ruleId) {
      // now that we've loaded all the possible conditions, we can populate the
      // value of conditions for a new alert
      const id = 'sentry.rules.conditions.first_seen_event.FirstSeenEventCondition';
      this.handleChange('conditions', [
        {
          id,
          label: CHANGE_ALERT_PLACEHOLDERS_LABELS[id],
        },
      ]);
    }
  }

  pollHandler = async (quitTime: number) => {
    if (Date.now() > quitTime) {
      addErrorMessage(t('Looking for that channel took too long :('));
      this.setState({loading: false});
      return;
    }

    const {organization} = this.props;
    const {uuid, project} = this.state;
    const origRule = this.state.rule;

    try {
      const response: RuleTaskResponse = await this.api.requestPromise(
        `/projects/${organization.slug}/${project.slug}/rule-task/${uuid}/`
      );

      const {status, rule, error} = response;

      if (status === 'pending') {
        window.clearTimeout(this.pollingTimeout);

        this.pollingTimeout = window.setTimeout(() => {
          this.pollHandler(quitTime);
        }, 1000);
        return;
      }

      if (status === 'failed') {
        this.setState({
          detailedError: {actions: [error ? error : t('An error occurred')]},
          loading: false,
        });
        this.handleRuleSaveFailure(t('An error occurred'));
      }
      if (rule) {
        const ruleId = isSavedAlertRule(origRule) ? `${origRule.id}/` : '';
        const isNew = !ruleId;
        this.handleRuleSuccess(isNew, rule);
      }
    } catch {
      this.handleRuleSaveFailure(t('An error occurred'));
      this.setState({loading: false});
    }
  };

  fetchPreview = (resetCursor = false) => {
    const {organization} = this.props;
    const {project, rule, previewCursor, previewEndpoint} = this.state;

    if (!rule) {
      return;
    }

    this.setState({loadingPreview: true});
    if (resetCursor) {
      this.setState({previewCursor: null, previewPage: 0});
    }
    // we currently don't have a way to parse objects from query params, so this method is POST for now
    this.api
      .requestPromise(`/projects/${organization.slug}/${project.slug}/rules/preview/`, {
        method: 'POST',
        includeAllArgs: true,
        query: {
          cursor: resetCursor ? null : previewCursor,
          per_page: 5,
        },
        data: {
          conditions: rule?.conditions || [],
          filters: rule?.filters || [],
          actionMatch: rule?.actionMatch || 'all',
          filterMatch: rule?.filterMatch || 'all',
          frequency: rule?.frequency || 60,
          endpoint: previewEndpoint,
        },
      })
      .then(([data, _, resp]) => {
        if (this.isUnmounted) {
          return;
        }

        GroupStore.add(data);

        const pageLinks = resp?.getResponseHeader('Link');
        const hits = resp?.getResponseHeader('X-Hits');
        const endpoint = resp?.getResponseHeader('Endpoint');
        const issueCount =
          typeof hits !== 'undefined' && hits ? parseInt(hits, 10) || 0 : 0;
        this.setState({
          previewGroups: data.map(g => g.id),
          previewError: null,
          pageLinks: pageLinks ?? '',
          issueCount,
          loadingPreview: false,
          previewEndpoint: endpoint ?? null,
        });
      })
      .catch(_ => {
        const errorMessage =
          rule?.conditions.length || rule?.filters.length
            ? t('Preview is not supported for these conditions')
            : t('Select a condition to generate a preview');
        this.setState({
          previewError: errorMessage,
          loadingPreview: false,
        });
      });
  };

  fetchPreviewDebounced = debounce(() => {
    this.fetchPreview(true);
  }, 1000);

  // As more incompatible combinations are added, we will need a more generic way to check for incompatibility.
  checkIncompatibleRuleDebounced = debounce(() => {
    const {conditionIndices, filterIndices} = findIncompatibleRules(this.state.rule);
    if (
      !this.trackIncompatibleAnalytics &&
      (conditionIndices !== null || filterIndices !== null)
    ) {
      this.trackIncompatibleAnalytics = true;
      trackAnalytics('edit_alert_rule.incompatible_rule', {
        organization: this.props.organization,
      });
    }
    this.setState({
      incompatibleConditions: conditionIndices,
      incompatibleFilters: filterIndices,
    });
  }, 500);

  onPreviewCursor: CursorHandler = (cursor, _1, _2, direction) => {
    this.setState({
      previewCursor: cursor,
      previewPage: this.state.previewPage + direction,
    });
  };

  fetchEnvironments() {
    const {organization} = this.props;
    const {project} = this.state;

    this.api
      .requestPromise(`/projects/${organization.slug}/${project.slug}/environments/`, {
        query: {
          visibility: 'visible',
        },
      })
      .then(response => this.setState({environments: response}))
      .catch(_err => addErrorMessage(t('Unable to fetch environments')));
  }

  fetchStatus() {
    // pollHandler calls itself until it gets either a success
    // or failed status but we don't want to poll forever so we pass
    // in a hard stop time of 3 minutes before we bail.
    const quitTime = Date.now() + POLLING_MAX_TIME_LIMIT;
    window.clearTimeout(this.pollingTimeout);

    this.pollingTimeout = window.setTimeout(() => {
      this.pollHandler(quitTime);
    }, 1000);
  }

  testNotifications = () => {
    const {organization} = this.props;
    const {project, rule} = this.state;
    this.setState({sendingNotification: true});
    const actions = rule?.actions ? rule?.actions.length : 0;
    addLoadingMessage(
      tn('Sending a test notification...', 'Sending test notifications...', actions)
    );
    this.api
      .requestPromise(`/projects/${organization.slug}/${project.slug}/rule-actions/`, {
        method: 'POST',
        data: {
          actions: rule?.actions ?? [],
        },
      })
      .then(() => {
        addSuccessMessage(tn('Notification sent!', 'Notifications sent!', actions));
        trackAnalytics('edit_alert_rule.notification_test', {
          organization,
          success: true,
        });
      })
      .catch(() => {
        addErrorMessage(tn('Notification failed', 'Notifications failed', actions));
        trackAnalytics('edit_alert_rule.notification_test', {
          organization,
          success: false,
        });
      })
      .finally(() => {
        this.setState({sendingNotification: false});
      });
  };

  handleRuleSuccess = (isNew: boolean, rule: IssueAlertRule) => {
    const {organization, router} = this.props;
    const {project} = this.state;
    this.setState({detailedError: null, loading: false, rule});

    // The onboarding task will be completed on the server side when the alert
    // is created
    updateOnboardingTask(null, organization, {
      task: OnboardingTaskKey.ALERT_RULE,
      status: 'complete',
    });

    metric.endTransaction({name: 'saveAlertRule'});

    router.push(
      normalizeUrl({
        pathname: `/organizations/${organization.slug}/alerts/rules/${project.slug}/${rule.id}/details/`,
      })
    );
    addSuccessMessage(isNew ? t('Created alert rule') : t('Updated alert rule'));
  };

  handleRuleSaveFailure(msg: ReactNode) {
    addErrorMessage(msg);
    metric.endTransaction({name: 'saveAlertRule'});
  }

  handleSubmit = async () => {
    const {project, rule} = this.state;
    const ruleId = isSavedAlertRule(rule) ? `${rule.id}/` : '';
    const isNew = !ruleId;
    const {organization} = this.props;

    const endpoint = `/projects/${organization.slug}/${project.slug}/rules/${ruleId}`;

    if (rule && rule.environment === ALL_ENVIRONMENTS_KEY) {
      delete rule.environment;
    }

    // Check conditions exist or they've accepted a noisy alert
    if (this.displayNoConditionsWarning() && !this.state.acceptedNoisyAlert) {
      this.setState({detailedError: {acceptedNoisyAlert: [t('Required')]}});
      return;
    }

    addLoadingMessage();

    try {
      const transaction = metric.startTransaction({name: 'saveAlertRule'});
      transaction.setTag('type', 'issue');
      transaction.setTag('operation', isNew ? 'create' : 'edit');
      if (rule) {
        for (const action of rule.actions) {
          // Grab the last part of something like 'sentry.mail.actions.NotifyEmailAction'
          const splitActionId = action.id.split('.');
          const actionName = splitActionId[splitActionId.length - 1];
          if (actionName === 'SlackNotifyServiceAction') {
            transaction.setTag(actionName, true);
          }
          // to avoid storing inconsistent data in the db, don't pass the name fields
          delete action.name;
        }
        for (const condition of rule.conditions) {
          delete condition.name;
        }
        for (const filter of rule.filters) {
          delete filter.name;
        }
        transaction.setData('actions', rule.actions);
      }
      const [data, , resp] = await this.api.requestPromise(endpoint, {
        includeAllArgs: true,
        method: isNew ? 'POST' : 'PUT',
        data: rule,
        query: {
          duplicateRule: this.isDuplicateRule ? 'true' : 'false',
          wizardV3: 'true',
        },
      });

      // if we get a 202 back it means that we have an async task
      // running to lookup and verify the channel id for Slack.
      if (resp?.status === 202) {
        this.setState({detailedError: null, loading: true, uuid: data.uuid});
        this.fetchStatus();
        addLoadingMessage(t('Looking through all your channels...'));
      } else {
        this.handleRuleSuccess(isNew, data);
      }
    } catch (err) {
      this.setState({
        detailedError: err.responseJSON || {__all__: 'Unknown error'},
        loading: false,
      });
      this.handleRuleSaveFailure(t('An error occurred'));
    }
  };

  handleDeleteRule = async () => {
    const {project, rule} = this.state;
    const ruleId = isSavedAlertRule(rule) ? `${rule.id}/` : '';
    const isNew = !ruleId;
    const {organization} = this.props;

    if (isNew) {
      return;
    }

    const endpoint = `/projects/${organization.slug}/${project.slug}/rules/${ruleId}`;

    addLoadingMessage(t('Deleting...'));

    try {
      await this.api.requestPromise(endpoint, {
        method: 'DELETE',
      });

      addSuccessMessage(t('Deleted alert rule'));
      browserHistory.replace(
        recreateRoute('', {
          ...this.props,
          params: {...this.props.params, orgId: organization.slug},
          stepBack: -2,
        })
      );
    } catch (err) {
      this.setState({
        detailedError: err.responseJSON || {__all__: 'Unknown error'},
      });
      addErrorMessage(t('There was a problem deleting the alert'));
    }
  };

  handleCancel = () => {
    const {organization, router} = this.props;

    router.push(normalizeUrl(`/organizations/${organization.slug}/alerts/rules/`));
  };

  hasError = (field: string) => {
    const {detailedError} = this.state;

    if (!detailedError) {
      return false;
    }

    return detailedError.hasOwnProperty(field);
  };

  handleEnvironmentChange = (val: string) => {
    // If 'All Environments' is selected the value should be null
    if (val === ALL_ENVIRONMENTS_KEY) {
      this.handleChange('environment', null);
    } else {
      this.handleChange('environment', val);
    }
  };

  handleChange = <T extends keyof IssueAlertRule>(prop: T, val: IssueAlertRule[T]) => {
    this.setState(prevState => {
      const clonedState = cloneDeep(prevState);
      set(clonedState, `rule[${prop}]`, val);
      return {...clonedState, detailedError: omit(prevState.detailedError, prop)};
    });
  };

  handlePropertyChange = <T extends keyof IssueAlertRuleAction>(
    type: ConditionOrActionProperty,
    idx: number,
    prop: T,
    val: IssueAlertRuleAction[T]
  ) => {
    this.setState(prevState => {
      const clonedState = cloneDeep(prevState);
      set(clonedState, `rule[${type}][${idx}][${prop}]`, val);
      return clonedState;
    });
  };

  getInitialValue = (type: ConditionOrActionProperty, id: string) => {
    const configuration = this.state.configs?.[type]?.find(c => c.id === id);

    const hasChangeAlerts =
      configuration?.id &&
      this.props.organization.features.includes('change-alerts') &&
      CHANGE_ALERT_CONDITION_IDS.includes(configuration.id);

    return configuration?.formFields
      ? Object.fromEntries(
          Object.entries(configuration.formFields)
            // TODO(ts): Doesn't work if I cast formField as IssueAlertRuleFormField
            .map(([key, formField]: [string, any]) => [
              key,
              hasChangeAlerts && key === 'interval'
                ? '1h'
                : formField?.initial ?? formField?.choices?.[0]?.[0],
            ])
            .filter(([, initial]) => !!initial)
        )
      : {};
  };

  handleResetRow = <T extends keyof IssueAlertRuleAction>(
    type: ConditionOrActionProperty,
    idx: number,
    prop: T,
    val: IssueAlertRuleAction[T]
  ) => {
    this.setState(prevState => {
      const clonedState = cloneDeep(prevState);

      // Set initial configuration, but also set
      const id = (clonedState.rule as IssueAlertRule)[type][idx].id;
      const newRule = {
        ...this.getInitialValue(type, id),
        id,
        [prop]: val,
      };

      set(clonedState, `rule[${type}][${idx}]`, newRule);
      return clonedState;
    });
  };

  handleAddRow = (
    type: ConditionOrActionProperty,
    item: IssueAlertRuleActionTemplate
  ) => {
    this.setState(prevState => {
      const clonedState = cloneDeep(prevState);

      // Set initial configuration
      const newRule = {
        ...this.getInitialValue(type, item.id),
        id: item.id,
        sentryAppInstallationUuid: item.sentryAppInstallationUuid,
      };
      const newTypeList = prevState.rule ? prevState.rule[type] : [];

      set(clonedState, `rule[${type}]`, [...newTypeList, newRule]);
      return clonedState;
    });

    const {organization} = this.props;
    const {project} = this.state;
    trackAnalytics('edit_alert_rule.add_row', {
      organization,
      project_id: project.id,
      type,
      name: item.id,
    });
  };

  handleDeleteRow = (type: ConditionOrActionProperty, idx: number) => {
    this.setState(
      prevState => {
        const clonedState = cloneDeep(prevState);

        const newTypeList = prevState.rule ? [...prevState.rule[type]] : [];
        newTypeList.splice(idx, 1);

        set(clonedState, `rule[${type}]`, newTypeList);
        return clonedState;
      },
      () => {
        // After the row has been removed, check if warning is shown
        if (this.displayNoConditionsWarning() && !this.trackNoisyWarningViewed) {
          this.trackNoisyWarningViewed = true;
          trackAnalytics('alert_builder.noisy_warning_viewed', {
            organization: this.props.organization,
          });
        }
      }
    );
  };

  handleAddCondition = (template: IssueAlertRuleActionTemplate) =>
    this.handleAddRow('conditions', template);
  handleAddAction = (template: IssueAlertRuleActionTemplate) =>
    this.handleAddRow('actions', template);
  handleAddFilter = (template: IssueAlertRuleActionTemplate) =>
    this.handleAddRow('filters', template);
  handleDeleteCondition = (ruleIndex: number) =>
    this.handleDeleteRow('conditions', ruleIndex);
  handleDeleteAction = (ruleIndex: number) => this.handleDeleteRow('actions', ruleIndex);
  handleDeleteFilter = (ruleIndex: number) => this.handleDeleteRow('filters', ruleIndex);
  handleChangeConditionProperty = (ruleIndex: number, prop: string, val: string) =>
    this.handlePropertyChange('conditions', ruleIndex, prop, val);
  handleChangeActionProperty = (ruleIndex: number, prop: string, val: string) =>
    this.handlePropertyChange('actions', ruleIndex, prop, val);
  handleChangeFilterProperty = (ruleIndex: number, prop: string, val: string) =>
    this.handlePropertyChange('filters', ruleIndex, prop, val);
  handleResetCondition = (ruleIndex: number, prop: string, value: string) =>
    this.handleResetRow('conditions', ruleIndex, prop, value);
  handleResetAction = (ruleIndex: number, prop: string, value: string) =>
    this.handleResetRow('actions', ruleIndex, prop, value);
  handleResetFilter = (ruleIndex: number, prop: string, value: string) =>
    this.handleResetRow('filters', ruleIndex, prop, value);

  handleValidateRuleName = () => {
    const isRuleNameEmpty = !this.state.rule?.name.trim();

    if (!isRuleNameEmpty) {
      return;
    }

    this.setState(prevState => ({
      detailedError: {
        ...prevState.detailedError,
        name: [t('Field Required')],
      },
    }));
  };

  getConditions() {
    const {organization} = this.props;

    if (!organization.features.includes('change-alerts')) {
      return this.state.configs?.conditions ?? null;
    }

    return (
      this.state.configs?.conditions?.map(condition =>
        CHANGE_ALERT_CONDITION_IDS.includes(condition.id)
          ? ({
              ...condition,
              label: CHANGE_ALERT_PLACEHOLDERS_LABELS[condition.id],
            } as IssueAlertRuleConditionTemplate)
          : condition
      ) ?? null
    );
  }

  getTeamId = () => {
    const {rule} = this.state;
    const owner = rule?.owner;
    // ownership follows the format team:<id>, just grab the id
    return owner && owner.split(':')[1];
  };

  handleOwnerChange = ({value}: {value: string}) => {
    const ownerValue = value && `team:${value}`;
    this.handleChange('owner', ownerValue);
  };

  renderLoading() {
    return this.renderBody();
  }

  renderError() {
    return (
      <Alert type="error" showIcon>
        {t(
          'Unable to access this alert rule -- check to make sure you have the correct permissions'
        )}
      </Alert>
    );
  }

  renderRuleName(disabled: boolean) {
    const {rule, detailedError} = this.state;
    const {name} = rule || {};

    const filteredDetailedError =
      detailedError?.name?.filter(str => !isExactDuplicateExp.test(str)) ?? [];

    return (
      <StyledField
        label={null}
        help={null}
        error={filteredDetailedError[0]}
        disabled={disabled}
        required
        stacked
        flexibleControlStateSize
      >
        <Input
          type="text"
          name="name"
          value={name}
          data-test-id="alert-name"
          placeholder={t('Enter Alert Name')}
          onChange={(event: ChangeEvent<HTMLInputElement>) =>
            this.handleChange('name', event.target.value)
          }
          onBlur={this.handleValidateRuleName}
          disabled={disabled}
        />
      </StyledField>
    );
  }

  renderTeamSelect(disabled: boolean) {
    const {rule, project} = this.state;
    const ownerId = rule?.owner?.split(':')[1];

    return (
      <StyledField label={null} help={null} disabled={disabled} flexibleControlStateSize>
        <TeamSelector
          value={this.getTeamId()}
          project={project}
          onChange={this.handleOwnerChange}
          teamFilter={(team: Team) =>
            team.isMember || team.id === ownerId || team.access.includes('team:admin')
          }
          useId
          includeUnassigned
          disabled={disabled}
        />
      </StyledField>
    );
  }

<<<<<<< HEAD
  renderDuplicateErrorAlert() {
    const {organization} = this.props;
    const {detailedError} = this.state;
    const duplicateName = isExactDuplicateExp.exec(detailedError?.name?.[0] ?? '')?.[1];
    const duplicateRuleId = detailedError?.ruleId?.[0] ?? '';

    // We want this to open in a new tab to not lose the current state of the rule editor
    return (
      <AlertLink
        openInNewTab
        priority="error"
        icon={<IconNot color="red300" />}
        href={normalizeUrl(
          `/organization/${organization.slug}/alerts/rules/app-frontend/${duplicateRuleId}/details/`
        )}
      >
        {t(
          'This rule fully duplicates "%s" and cannot be saved. Click to view "%s"',
          duplicateName,
          duplicateName
        )}
      </AlertLink>
=======
  displayNoConditionsWarning(): boolean {
    const {rule} = this.state;
    return (
      this.props.organization.features.includes('noisy-alert-warning') &&
      !!rule &&
      !isSavedAlertRule(rule) &&
      rule.conditions.length === 0 &&
      rule.filters.length === 0
    );
  }

  renderAcknowledgeNoConditions(disabled: boolean) {
    const {detailedError, acceptedNoisyAlert} = this.state;

    return (
      <Alert type="warning" showIcon>
        <div>
          {t(
            'Alerts without conditions can fire too frequently. Are you sure you want to save this alert rule?'
          )}
        </div>
        <AcknowledgeField
          label={null}
          help={null}
          error={detailedError?.acceptedNoisyAlert?.[0]}
          disabled={disabled}
          required
          stacked
          flexibleControlStateSize
          inline
        >
          <AcknowledgeLabel>
            <Checkbox
              size="md"
              name="acceptedNoisyAlert"
              checked={acceptedNoisyAlert}
              onChange={() => {
                this.setState({acceptedNoisyAlert: !acceptedNoisyAlert});
                if (!acceptedNoisyAlert) {
                  trackAnalytics('alert_builder.noisy_warning_agreed', {
                    organization: this.props.organization,
                  });
                }
              }}
              disabled={disabled}
            />
            {t('Yes, I don’t mind if this alert gets noisy')}
          </AcknowledgeLabel>
        </AcknowledgeField>
      </Alert>
>>>>>>> 8cb6d371
    );
  }

  renderIdBadge(project: Project) {
    return (
      <IdBadge
        project={project}
        avatarProps={{consistentWidth: true}}
        avatarSize={18}
        disableLink
        hideName
      />
    );
  }

  renderEnvironmentSelect(disabled: boolean) {
    const {environments, rule} = this.state;

    const environmentOptions = [
      {
        value: ALL_ENVIRONMENTS_KEY,
        label: t('All Environments'),
      },
      ...(environments?.map(env => ({value: env.name, label: getDisplayName(env)})) ??
        []),
    ];

    const environment =
      !rule || !rule.environment ? ALL_ENVIRONMENTS_KEY : rule.environment;

    return (
      <FormField
        name="environment"
        inline={false}
        style={{padding: 0, border: 'none'}}
        flexibleControlStateSize
        className={this.hasError('environment') ? ' error' : ''}
        required
        disabled={disabled}
      >
        {({onChange, onBlur}) => (
          <SelectControl
            clearable={false}
            disabled={disabled}
            value={environment}
            options={environmentOptions}
            onChange={({value}) => {
              this.handleEnvironmentChange(value);
              onChange(value, {});
              onBlur(value, {});
            }}
          />
        )}
      </FormField>
    );
  }

  renderPreviewText() {
    const {issueCount, previewError} = this.state;
    if (previewError) {
      return t(
        "Select a condition above to see which issues would've triggered this alert"
      );
    }
    return tct(
      "[issueCount] issues would have triggered this rule in the past 14 days [approximately:approximately]. If you're looking to reduce noise then make sure to [link:read the docs].",
      {
        issueCount,
        approximately: (
          <Tooltip
            title={t('Previews that include issue frequency conditions are approximated')}
            showUnderline
          />
        ),
        link: <ExternalLink href={SENTRY_ISSUE_ALERT_DOCS_URL} />,
      }
    );
  }

  renderPreviewTable() {
    const {members} = this.props;
    const {
      previewGroups,
      previewError,
      pageLinks,
      issueCount,
      previewPage,
      loadingPreview,
    } = this.state;
    return (
      <PreviewTable
        previewGroups={previewGroups}
        members={members}
        pageLinks={pageLinks}
        onCursor={this.onPreviewCursor}
        issueCount={issueCount}
        page={previewPage}
        loading={loadingPreview}
        error={previewError}
      />
    );
  }

  renderProjectSelect(disabled: boolean) {
    const {project: _selectedProject, projects, organization} = this.props;
    const {rule} = this.state;

    const projectOptions = getProjectOptions({
      organization,
      projects,
      isFormDisabled: disabled,
    });

    return (
      <FormField
        name="projectId"
        inline={false}
        style={{padding: 0}}
        flexibleControlStateSize
      >
        {({onChange, onBlur, model}) => {
          const selectedProject =
            projects.find(({id}) => id === model.getValue('projectId')) ||
            _selectedProject;

          return (
            <SelectControl
              disabled={disabled || isSavedAlertRule(rule)}
              value={selectedProject.id}
              styles={{
                container: (provided: {[x: string]: string | number | boolean}) => ({
                  ...provided,
                  marginBottom: `${space(1)}`,
                }),
              }}
              options={projectOptions}
              onChange={({value}: {value: Project['id']}) => {
                // if the current owner/team isn't part of project selected, update to the first available team
                const nextSelectedProject =
                  projects.find(({id}) => id === value) ?? selectedProject;
                const ownerId: string | undefined = model
                  .getValue('owner')
                  ?.split(':')[1];
                if (
                  ownerId &&
                  nextSelectedProject.teams.find(({id}) => id === ownerId) ===
                    undefined &&
                  nextSelectedProject.teams.length
                ) {
                  this.handleOwnerChange({value: nextSelectedProject.teams[0].id});
                }

                this.setState({project: nextSelectedProject});

                onChange(value, {});
                onBlur(value, {});
              }}
              components={{
                SingleValue: containerProps => (
                  <components.ValueContainer {...containerProps}>
                    <IdBadge
                      project={selectedProject}
                      avatarProps={{consistentWidth: true}}
                      avatarSize={18}
                      disableLink
                    />
                  </components.ValueContainer>
                ),
              }}
            />
          );
        }}
      </FormField>
    );
  }

  renderActionInterval(disabled: boolean) {
    const {rule} = this.state;
    const {frequency} = rule || {};

    return (
      <FormField
        name="frequency"
        inline={false}
        style={{padding: 0, border: 'none'}}
        label={null}
        help={null}
        className={this.hasError('frequency') ? ' error' : ''}
        required
        disabled={disabled}
        flexibleControlStateSize
      >
        {({onChange, onBlur}) => (
          <SelectControl
            clearable={false}
            disabled={disabled}
            value={`${frequency}`}
            options={FREQUENCY_OPTIONS}
            onChange={({value}) => {
              this.handleChange('frequency', value);
              onChange(value, {});
              onBlur(value, {});
            }}
          />
        )}
      </FormField>
    );
  }

  renderBody() {
    const {organization} = this.props;
    const {
      project,
      rule,
      detailedError,
      loading,
      ownership,
      sendingNotification,
      incompatibleConditions,
      incompatibleFilters,
    } = this.state;
    const {actions, filters, conditions, frequency} = rule || {};

    const environment =
      !rule || !rule.environment ? ALL_ENVIRONMENTS_KEY : rule.environment;

    const canCreateAlert = hasEveryAccess(['alerts:write'], {organization, project});
    const disabled = loading || !(canCreateAlert || isActiveSuperuser());
    const displayDuplicateError =
      detailedError?.name?.some(str => isExactDuplicateExp.test(str)) ?? false;

    // Note `key` on `<Form>` below is so that on initial load, we show
    // the form with a loading mask on top of it, but force a re-render by using
    // a different key when we have fetched the rule so that form inputs are filled in
    return (
      <Main>
        <PermissionAlert access={['alerts:write']} project={project} />

        <StyledForm
          key={isSavedAlertRule(rule) ? rule.id : undefined}
          onCancel={this.handleCancel}
          onSubmit={this.handleSubmit}
          initialData={{
            ...rule,
            environment,
            frequency: `${frequency}`,
            projectId: project.id,
          }}
          submitDisabled={
            disabled || incompatibleConditions !== null || incompatibleFilters !== null
          }
          submitLabel={t('Save Rule')}
          extraButton={
            isSavedAlertRule(rule) ? (
              <Confirm
                disabled={disabled}
                priority="danger"
                confirmText={t('Delete Rule')}
                onConfirm={this.handleDeleteRule}
                header={<h5>{t('Delete Alert Rule?')}</h5>}
                message={t(
                  'Are you sure you want to delete "%s"? You won\'t be able to view the history of this alert once it\'s deleted.',
                  rule.name
                )}
              >
                <Button priority="danger">{t('Delete Rule')}</Button>
              </Confirm>
            ) : null
          }
        >
          <List symbol="colored-numeric">
            {loading && <SemiTransparentLoadingMask data-test-id="loading-mask" />}
            <StyledListItem>
              <StepHeader>{t('Select an environment and project')}</StepHeader>
            </StyledListItem>
            <ContentIndent>
              <SettingsContainer>
                {this.renderEnvironmentSelect(disabled)}
                {this.renderProjectSelect(disabled)}
              </SettingsContainer>
            </ContentIndent>
            <SetConditionsListItem>
              <StepHeader>{t('Set conditions')}</StepHeader>
              <SetupAlertIntegrationButton
                projectSlug={project.slug}
                organization={organization}
              />
            </SetConditionsListItem>
            <ContentIndent>
              <ConditionsPanel>
                <PanelBody>
                  <Step>
                    <StepConnector />
                    <StepContainer>
                      <ChevronContainer>
                        <IconChevron
                          color="gray200"
                          isCircled
                          direction="right"
                          size="sm"
                        />
                      </ChevronContainer>
                      <StepContent>
                        <StepLead>
                          {tct(
                            '[when:When] an event is captured by Sentry and [selector] of the following happens',
                            {
                              when: <Badge />,
                              selector: (
                                <EmbeddedWrapper>
                                  <EmbeddedSelectField
                                    className={classNames({
                                      error: this.hasError('actionMatch'),
                                    })}
                                    styles={{
                                      control: provided => ({
                                        ...provided,
                                        minHeight: '21px',
                                        height: '21px',
                                      }),
                                    }}
                                    inline={false}
                                    isSearchable={false}
                                    isClearable={false}
                                    name="actionMatch"
                                    required
                                    flexibleControlStateSize
                                    options={ACTION_MATCH_OPTIONS_MIGRATED}
                                    onChange={val =>
                                      this.handleChange('actionMatch', val)
                                    }
                                    size="xs"
                                    disabled={disabled}
                                  />
                                </EmbeddedWrapper>
                              ),
                            }
                          )}
                        </StepLead>
                        <RuleNodeList
                          nodes={this.getConditions()}
                          items={conditions ?? []}
                          selectType="grouped"
                          placeholder={t('Add optional trigger...')}
                          onPropertyChange={this.handleChangeConditionProperty}
                          onAddRow={this.handleAddCondition}
                          onResetRow={this.handleResetCondition}
                          onDeleteRow={this.handleDeleteCondition}
                          organization={organization}
                          project={project}
                          disabled={disabled}
                          error={
                            this.hasError('conditions') && (
                              <StyledAlert type="error">
                                {detailedError?.conditions[0]}
                                {(detailedError?.conditions[0] || '').startsWith(
                                  'You may not exceed'
                                ) && (
                                  <Fragment>
                                    {' '}
                                    <ExternalLink href="https://docs.sentry.io/product/alerts/create-alerts/#alert-limits">
                                      {t('View Docs')}
                                    </ExternalLink>
                                  </Fragment>
                                )}
                              </StyledAlert>
                            )
                          }
                          incompatibleRules={incompatibleConditions}
                          incompatibleBanner={
                            incompatibleFilters === null &&
                            incompatibleConditions !== null
                              ? incompatibleConditions.at(-1)
                              : null
                          }
                        />
                      </StepContent>
                    </StepContainer>
                  </Step>

                  <Step>
                    <StepConnector />

                    <StepContainer>
                      <ChevronContainer>
                        <IconChevron
                          color="gray200"
                          isCircled
                          direction="right"
                          size="sm"
                        />
                      </ChevronContainer>

                      <StepContent>
                        <StepLead>
                          {tct('[if:If][selector] of these filters match', {
                            if: <Badge />,
                            selector: (
                              <EmbeddedWrapper>
                                <EmbeddedSelectField
                                  className={classNames({
                                    error: this.hasError('filterMatch'),
                                  })}
                                  styles={{
                                    control: provided => ({
                                      ...provided,
                                      minHeight: '21px',
                                      height: '21px',
                                    }),
                                  }}
                                  inline={false}
                                  isSearchable={false}
                                  isClearable={false}
                                  name="filterMatch"
                                  required
                                  flexibleControlStateSize
                                  options={ACTION_MATCH_OPTIONS}
                                  onChange={val => this.handleChange('filterMatch', val)}
                                  size="xs"
                                  disabled={disabled}
                                />
                              </EmbeddedWrapper>
                            ),
                          })}
                        </StepLead>
                        <RuleNodeList
                          nodes={this.state.configs?.filters ?? null}
                          items={filters ?? []}
                          placeholder={t('Add optional filter...')}
                          onPropertyChange={this.handleChangeFilterProperty}
                          onAddRow={this.handleAddFilter}
                          onResetRow={this.handleResetFilter}
                          onDeleteRow={this.handleDeleteFilter}
                          organization={organization}
                          project={project}
                          disabled={disabled}
                          error={
                            this.hasError('filters') && (
                              <StyledAlert type="error">
                                {detailedError?.filters[0]}
                              </StyledAlert>
                            )
                          }
                          incompatibleRules={incompatibleFilters}
                          incompatibleBanner={
                            incompatibleFilters ? incompatibleFilters.at(-1) : null
                          }
                        />
                      </StepContent>
                    </StepContainer>
                  </Step>

                  <Step>
                    <StepContainer>
                      <ChevronContainer>
                        <IconChevron
                          isCircled
                          color="gray200"
                          direction="right"
                          size="sm"
                        />
                      </ChevronContainer>
                      <StepContent>
                        <StepLead>
                          {tct('[then:Then] perform these actions', {
                            then: <Badge />,
                          })}
                        </StepLead>

                        <RuleNodeList
                          nodes={this.state.configs?.actions ?? null}
                          selectType="grouped"
                          items={actions ?? []}
                          placeholder={t('Add action...')}
                          onPropertyChange={this.handleChangeActionProperty}
                          onAddRow={this.handleAddAction}
                          onResetRow={this.handleResetAction}
                          onDeleteRow={this.handleDeleteAction}
                          organization={organization}
                          project={project}
                          disabled={disabled}
                          ownership={ownership}
                          error={
                            this.hasError('actions') && (
                              <StyledAlert type="error">
                                {detailedError?.actions[0]}
                              </StyledAlert>
                            )
                          }
                        />
                        <TestButtonWrapper>
                          <Button
                            onClick={this.testNotifications}
                            disabled={sendingNotification || rule?.actions?.length === 0}
                          >
                            {t('Send Test Notification')}
                          </Button>
                        </TestButtonWrapper>
                      </StepContent>
                    </StepContainer>
                  </Step>
                </PanelBody>
              </ConditionsPanel>
            </ContentIndent>
            <StyledListItem>
              <StepHeader>{t('Set action interval')}</StepHeader>
              <StyledFieldHelp>
                {t('Perform the actions above once this often for an issue')}
              </StyledFieldHelp>
            </StyledListItem>
            <ContentIndent>{this.renderActionInterval(disabled)}</ContentIndent>
            <StyledListItem>
              <StyledListItemSpaced>
                <div>
                  <StepHeader>{t('Preview')}</StepHeader>
                  <StyledFieldHelp>{this.renderPreviewText()}</StyledFieldHelp>
                </div>
              </StyledListItemSpaced>
            </StyledListItem>
            <ContentIndent>{this.renderPreviewTable()}</ContentIndent>
            <StyledListItem>
              <StepHeader>{t('Add a name and owner')}</StepHeader>
              <StyledFieldHelp>
                {t(
                  'This name will show up in notifications and the owner will give permissions to your whole team to edit and view this alert.'
                )}
              </StyledFieldHelp>
            </StyledListItem>
            <ContentIndent>
              <StyledFieldWrapper>
                {this.renderRuleName(disabled)}
                {this.renderTeamSelect(disabled)}
              </StyledFieldWrapper>
<<<<<<< HEAD
              {displayDuplicateError && this.renderDuplicateErrorAlert()}
=======
              {this.displayNoConditionsWarning() &&
                this.renderAcknowledgeNoConditions(disabled)}
>>>>>>> 8cb6d371
            </ContentIndent>
          </List>
        </StyledForm>
      </Main>
    );
  }
}

export default withOrganization(withProjects(IssueRuleEditor));

export const findIncompatibleRules = (
  rule: IssueAlertRule | UnsavedIssueAlertRule | null | undefined
): IncompatibleRule => {
  if (!rule) {
    return {conditionIndices: null, filterIndices: null};
  }

  const {conditions, filters} = rule;
  // Check for more than one 'issue state change' condition
  // or 'FirstSeenEventCondition' + 'EventFrequencyCondition'
  if (rule.actionMatch === 'all') {
    let firstSeen = -1;
    let regression = -1;
    let reappeared = -1;
    let eventFrequency = -1;
    let userFrequency = -1;
    for (let i = 0; i < conditions.length; i++) {
      const id = conditions[i].id;
      if (id.endsWith('FirstSeenEventCondition')) {
        firstSeen = i;
      } else if (id.endsWith('RegressionEventCondition')) {
        regression = i;
      } else if (id.endsWith('ReappearedEventCondition')) {
        reappeared = i;
      } else if (
        id.endsWith('EventFrequencyCondition') &&
        (conditions[i].value as number) >= 1
      ) {
        eventFrequency = i;
      } else if (
        id.endsWith('EventUniqueUserFrequencyCondition') &&
        (conditions[i].value as number) >= 1
      ) {
        userFrequency = i;
      }
      // FirstSeenEventCondition is incompatible with all the following types
      const firstSeenError =
        firstSeen !== -1 &&
        [regression, reappeared, eventFrequency, userFrequency].some(idx => idx !== -1);
      const regressionReappearedError = regression !== -1 && reappeared !== -1;
      if (firstSeenError || regressionReappearedError) {
        const indices = [firstSeen, regression, reappeared, eventFrequency, userFrequency]
          .filter(idx => idx !== -1)
          .sort((a, b) => a - b);
        return {conditionIndices: indices, filterIndices: null};
      }
    }
  }
  // Check for 'FirstSeenEventCondition' and ('IssueOccurrencesFilter' or 'AgeComparisonFilter')
  // Considers the case where filterMatch is 'any' and all filters are incompatible
  const firstSeen = conditions.findIndex(condition =>
    condition.id.endsWith('FirstSeenEventCondition')
  );
  if (firstSeen !== -1 && (rule.actionMatch === 'all' || conditions.length === 1)) {
    let incompatibleFilters = 0;
    for (let i = 0; i < filters.length; i++) {
      const filter = filters[i];
      const id = filter.id;
      if (id.endsWith('IssueOccurrencesFilter') && filter) {
        if (
          (rule.filterMatch === 'all' && (filter.value as number) > 1) ||
          (rule.filterMatch === 'none' && (filter.value as number) <= 1)
        ) {
          return {conditionIndices: [firstSeen], filterIndices: [i]};
        }
        if (rule.filterMatch === 'any' && (filter.value as number) > 1) {
          incompatibleFilters += 1;
        }
      } else if (id.endsWith('AgeComparisonFilter')) {
        if (rule.filterMatch !== 'none') {
          if (filter.comparison_type === 'older') {
            if (rule.filterMatch === 'all') {
              return {conditionIndices: [firstSeen], filterIndices: [i]};
            }
            incompatibleFilters += 1;
          }
        } else if (filter.comparison_type === 'newer' && (filter.value as number) > 0) {
          return {conditionIndices: [firstSeen], filterIndices: [i]};
        }
      }
    }
    if (incompatibleFilters === filters.length && incompatibleFilters > 0) {
      return {
        conditionIndices: [firstSeen],
        filterIndices: [...Array(filters.length).keys()],
      };
    }
  }
  return {conditionIndices: null, filterIndices: null};
};

// TODO(ts): Understand why styled is not correctly inheriting props here
const StyledForm = styled(Form)<FormProps>`
  position: relative;
`;

const ConditionsPanel = styled(Panel)`
  padding-top: ${space(0.5)};
  padding-bottom: ${space(2)};
`;

const StyledAlert = styled(Alert)`
  margin-bottom: 0;
`;

const StyledListItem = styled(ListItem)`
  margin: ${space(2)} 0 ${space(1)} 0;
  font-size: ${p => p.theme.fontSizeExtraLarge};
`;

const StyledListItemSpaced = styled('div')`
  display: flex;
  justify-content: space-between;
`;

const StyledFieldHelp = styled(FieldHelp)`
  margin-top: 0;
  @media (max-width: ${p => p.theme.breakpoints.small}) {
    margin-left: -${space(4)};
  }
`;

const SetConditionsListItem = styled(StyledListItem)`
  display: flex;
  justify-content: space-between;
`;

const Step = styled('div')`
  position: relative;
  display: flex;
  align-items: flex-start;
  margin: ${space(4)} ${space(4)} ${space(3)} ${space(1)};
`;

const StepHeader = styled('h5')`
  margin-bottom: ${space(1)};
`;

const StepContainer = styled('div')`
  position: relative;
  display: flex;
  align-items: flex-start;
  flex-grow: 1;
`;

const StepContent = styled('div')`
  flex-grow: 1;
`;

const StepConnector = styled('div')`
  position: absolute;
  height: 100%;
  top: 28px;
  left: 19px;
  border-right: 1px ${p => p.theme.gray200} dashed;
`;

const StepLead = styled('div')`
  margin-bottom: ${space(0.5)};
  display: flex;
  align-items: center;
  gap: ${space(0.5)};
`;

const TestButtonWrapper = styled('div')`
  margin-top: ${space(1.5)};
`;

const ChevronContainer = styled('div')`
  display: flex;
  align-items: center;
  padding: ${space(0.5)} ${space(1.5)};
`;

const Badge = styled('span')`
  min-width: 56px;
  background-color: ${p => p.theme.purple300};
  padding: 0 ${space(0.75)};
  border-radius: ${p => p.theme.borderRadius};
  color: ${p => p.theme.white};
  text-transform: uppercase;
  text-align: center;
  font-size: ${p => p.theme.fontSizeMedium};
  font-weight: 600;
  line-height: 1.5;
`;

const EmbeddedWrapper = styled('div')`
  width: 80px;
`;

const EmbeddedSelectField = styled(SelectField)`
  padding: 0;
  font-weight: normal;
  text-transform: none;
`;

const SemiTransparentLoadingMask = styled(LoadingMask)`
  opacity: 0.6;
  z-index: 1; /* Needed so that it sits above form elements */
`;

const SettingsContainer = styled('div')`
  display: grid;
  grid-template-columns: 1fr 1fr;
  gap: ${space(1)};
`;

const StyledField = styled(FieldGroup)`
  border-bottom: none;
  padding: 0;

  & > div {
    padding: 0;
    width: 100%;
  }
  margin-bottom: ${space(1)};
`;

const StyledFieldWrapper = styled('div')`
  @media (min-width: ${p => p.theme.breakpoints.small}) {
    display: grid;
    grid-template-columns: 2fr 1fr;
    gap: ${space(1)};
  }
`;

const ContentIndent = styled('div')`
  @media (min-width: ${p => p.theme.breakpoints.small}) {
    margin-left: ${space(4)};
  }
`;

const Main = styled(Layout.Main)`
  padding: ${space(2)} ${space(4)};
`;

const AcknowledgeLabel = styled('label')`
  display: flex;
  align-items: center;
  gap: ${space(1)};
  line-height: 2;
  font-weight: normal;
`;

const AcknowledgeField = styled(FieldGroup)`
  padding: 0;
  display: flex;
  align-items: center;
  margin-top: ${space(1)};

  & > div {
    padding-left: 0;
    display: flex;
    align-items: baseline;
    flex: unset;
    gap: ${space(1)};
  }
`;<|MERGE_RESOLUTION|>--- conflicted
+++ resolved
@@ -971,7 +971,6 @@
     );
   }
 
-<<<<<<< HEAD
   renderDuplicateErrorAlert() {
     const {organization} = this.props;
     const {detailedError} = this.state;
@@ -994,7 +993,9 @@
           duplicateName
         )}
       </AlertLink>
-=======
+    );
+  }
+
   displayNoConditionsWarning(): boolean {
     const {rule} = this.state;
     return (
@@ -1045,7 +1046,6 @@
           </AcknowledgeLabel>
         </AcknowledgeField>
       </Alert>
->>>>>>> 8cb6d371
     );
   }
 
@@ -1579,12 +1579,9 @@
                 {this.renderRuleName(disabled)}
                 {this.renderTeamSelect(disabled)}
               </StyledFieldWrapper>
-<<<<<<< HEAD
               {displayDuplicateError && this.renderDuplicateErrorAlert()}
-=======
               {this.displayNoConditionsWarning() &&
                 this.renderAcknowledgeNoConditions(disabled)}
->>>>>>> 8cb6d371
             </ContentIndent>
           </List>
         </StyledForm>
