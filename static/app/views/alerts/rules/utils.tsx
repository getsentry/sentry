--- conflicted
+++ resolved
@@ -164,8 +164,7 @@
   });
 }
 
-<<<<<<< HEAD
-export function isEapAlert(alertType?: AlertType) {
+export function isEapAlertType(alertType?: AlertType) {
   if (!defined(alertType)) {
     return false;
   }
@@ -186,11 +185,4 @@
     return false;
   }
   return ['trace_item_throughput', 'trace_item_failure_rate'].includes(alertType);
-=======
-export function isEapAlertType(alertType?: AlertType) {
-  if (!defined(alertType)) {
-    return false;
-  }
-  return alertType === 'eap_metrics';
->>>>>>> 6723b064
 }