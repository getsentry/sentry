import {Fragment} from 'react';
import styled from '@emotion/styled';

import {SectionHeading} from 'sentry/components/charts/styles';
import {DateTime} from 'sentry/components/dateTime';
import Duration from 'sentry/components/duration';
import Link from 'sentry/components/links/link';
import LoadingError from 'sentry/components/loadingError';
import Pagination from 'sentry/components/pagination';
import {PanelTable} from 'sentry/components/panels/panelTable';
import Placeholder from 'sentry/components/placeholder';
import {
  StatusIndicator,
  type StatusIndicatorProps,
} from 'sentry/components/statusIndicator';
import Text from 'sentry/components/text';
import {t, tct} from 'sentry/locale';
import {space} from 'sentry/styles/space';
import {getShortEventId} from 'sentry/utils/events';
import {decodeScalar} from 'sentry/utils/queryString';
import {useLocation} from 'sentry/utils/useLocation';
import useOrganization from 'sentry/utils/useOrganization';
import {CheckStatus, type UptimeRule} from 'sentry/views/alerts/rules/uptime/types';
import {statusToText} from 'sentry/views/insights/uptime/timelineConfig';
import {useUptimeChecks} from 'sentry/views/insights/uptime/utils/useUptimeChecks';

type Props = {
  uptimeRule: UptimeRule;
};

export const checkStatusToIndicatorStatus: Record<
  CheckStatus,
  StatusIndicatorProps['status']
> = {
  [CheckStatus.SUCCESS]: 'success',
  [CheckStatus.FAILURE]: 'warning',
  [CheckStatus.FAILURE_INCIDENT]: 'error',
  [CheckStatus.MISSED_WINDOW]: 'muted',
};

export function UptimeChecksTable({uptimeRule}: Props) {
  const location = useLocation();
  const organization = useOrganization();

  const timeRange = {
    start: decodeScalar(location.query.start),
    end: decodeScalar(location.query.end),
    statsPeriod: decodeScalar(location.query.statsPeriod),
  };

  const {
    data: uptimeChecks,
    isError,
    isPending,
    getResponseHeader,
  } = useUptimeChecks({
    orgSlug: organization.slug,
    projectSlug: uptimeRule.projectSlug,
    uptimeAlertId: uptimeRule.id,
    cursor: decodeScalar(location.query.cursor),
    ...timeRange,
    limit: 10,
  });

  if (isError) {
    return <LoadingError />;
  }

<<<<<<< HEAD
  const headers = [
    t('Status'),
    t('HTTP Status'),
    t('Checked At'),
    t('Duration'),
    t('Region'),
    t('Trace'),
    t('Check ID'),
  ];
=======
  const headers = [t('Status'), t('Checked At'), t('Duration'), t('Region'), t('Trace')];
>>>>>>> acd9385f

  return (
    <Fragment>
      <SectionHeading>{t('Checks List')}</SectionHeading>
      <PanelTable
        headers={headers}
        isEmpty={!isPending && uptimeChecks.length === 0}
        emptyMessage={t('No uptime checks were reported for this time period.')}
      >
        {isPending
          ? [...new Array(headers.length * 10)].map((_, i) => (
              <RowPlaceholder key={i}>
                <Placeholder height="2rem" />
              </RowPlaceholder>
            ))
          : uptimeChecks.map(check => (
              <Fragment key={check.traceId}>
                <Status>
                  <StatusIndicator
                    status={checkStatusToIndicatorStatus[check.checkStatus]}
                    tooltipTitle={tct('Check-in Status: [status]', {
                      status: statusToText[check.checkStatus],
                    })}
                  />
                  <Text>
                    {statusToText[check.checkStatus]}{' '}
                    {check.checkStatusReason && (
                      <Fragment>
                        {'('}
                        <code>{check.checkStatusReason}</code>
                        {')'}
                      </Fragment>
                    )}
                  </Text>
                </Status>
                <div>{check.httpStatusCode ?? t('None')}</div>
                <div>
                  <DateTime date={check.timestamp} timeZone />
                </div>
                <div>
                  <Duration seconds={check.durationMs / 1000} abbreviation exact />
                </div>
                <div>{check.regionName}</div>
                <div>
                  <Link to={`/performance/trace/${check.traceId}/`}>
                    {getShortEventId(check.traceId)}
                  </Link>
                </div>
              </Fragment>
            ))}
      </PanelTable>
      <Pagination pageLinks={getResponseHeader?.('Link')} />
    </Fragment>
  );
}

const RowPlaceholder = styled('div')`
  grid-column: 1 / -1;
  padding: ${space(1)};

  &:not(:last-child) {
    border-bottom: solid 1px ${p => p.theme.innerBorder};
  }
`;

const Status = styled('div')`
  line-height: 1.1;
`;<|MERGE_RESOLUTION|>--- conflicted
+++ resolved
@@ -66,7 +66,6 @@
     return <LoadingError />;
   }
 
-<<<<<<< HEAD
   const headers = [
     t('Status'),
     t('HTTP Status'),
@@ -74,11 +73,7 @@
     t('Duration'),
     t('Region'),
     t('Trace'),
-    t('Check ID'),
   ];
-=======
-  const headers = [t('Status'), t('Checked At'), t('Duration'), t('Region'), t('Trace')];
->>>>>>> acd9385f
 
   return (
     <Fragment>
