--- conflicted
+++ resolved
@@ -359,12 +359,7 @@
     timeseriesData: Series[] = [],
     isLoading: boolean,
     isReloading: boolean,
-<<<<<<< HEAD
-    totalCount: number | null,
-    sessionsInterval?: string
-=======
     comparisonMarkLines?: LineChartSeries[]
->>>>>>> 7c6f1109
   ) {
     const {
       triggers,
@@ -471,17 +466,7 @@
             },
           ];
 
-<<<<<<< HEAD
-          return this.renderChart(
-            sessionTimeSeries,
-            loading,
-            reloading,
-            getCount(groups, SESSION_AGGREGATE_TO_FIELD[aggregate]),
-            sessionsInterval
-          );
-=======
           return this.renderChart(sessionTimeSeries, loading, reloading);
->>>>>>> 7c6f1109
         }}
       </SessionsRequest>
     ) : (
