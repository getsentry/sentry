import * as React from 'react';
import styled from '@emotion/styled';
import capitalize from 'lodash/capitalize';
import chunk from 'lodash/chunk';
import maxBy from 'lodash/maxBy';
import minBy from 'lodash/minBy';

import {fetchTotalCount} from 'app/actionCreators/events';
import {Client} from 'app/api';
import Feature from 'app/components/acl/feature';
import EventsRequest from 'app/components/charts/eventsRequest';
import {LineChartSeries} from 'app/components/charts/lineChart';
import OptionSelector from 'app/components/charts/optionSelector';
import SessionsRequest from 'app/components/charts/sessionsRequest';
import {
  ChartControls,
  InlineContainer,
  SectionHeading,
  SectionValue,
} from 'app/components/charts/styles';
import LoadingMask from 'app/components/loadingMask';
import Placeholder from 'app/components/placeholder';
import {t} from 'app/locale';
import space from 'app/styles/space';
import {Organization, Project} from 'app/types';
import {Series, SeriesDataUnit} from 'app/types/echarts';
import {
  getCrashFreeRateSeries,
  MINUTES_THRESHOLD_TO_DISPLAY_SECONDS,
} from 'app/utils/sessions';
import withApi from 'app/utils/withApi';
import {getComparisonMarkLines} from 'app/views/alerts/changeAlerts/comparisonMarklines';
import {COMPARISON_DELTA_OPTIONS} from 'app/views/alerts/incidentRules/constants';
import {isSessionAggregate, SESSION_AGGREGATE_TO_FIELD} from 'app/views/alerts/utils';
import {AlertWizardAlertNames} from 'app/views/alerts/wizard/options';
import {getAlertTypeFromAggregateDataset} from 'app/views/alerts/wizard/utils';

import {
  AlertRuleComparisonType,
  Dataset,
  IncidentRule,
  SessionsAggregate,
  TimePeriod,
  TimeWindow,
  Trigger,
} from '../../types';

import ThresholdsChart from './thresholdsChart';

type Props = {
  api: Client;
  organization: Organization;
  projects: Project[];

  query: IncidentRule['query'];
  timeWindow: IncidentRule['timeWindow'];
  environment: string | null;
  aggregate: IncidentRule['aggregate'];
  triggers: Trigger[];
  resolveThreshold: IncidentRule['resolveThreshold'];
  thresholdType: IncidentRule['thresholdType'];
  comparisonType: AlertRuleComparisonType;
  header?: React.ReactNode;
  comparisonDelta?: number;
};

const TIME_PERIOD_MAP: Record<TimePeriod, string> = {
  [TimePeriod.SIX_HOURS]: t('Last 6 hours'),
  [TimePeriod.ONE_DAY]: t('Last 24 hours'),
  [TimePeriod.THREE_DAYS]: t('Last 3 days'),
  [TimePeriod.SEVEN_DAYS]: t('Last 7 days'),
  [TimePeriod.FOURTEEN_DAYS]: t('Last 14 days'),
  [TimePeriod.THIRTY_DAYS]: t('Last 30 days'),
};

/**
 * If TimeWindow is small we want to limit the stats period
 * If the time window is one day we want to use a larger stats period
 */
const AVAILABLE_TIME_PERIODS: Record<TimeWindow, TimePeriod[]> = {
  [TimeWindow.ONE_MINUTE]: [
    TimePeriod.SIX_HOURS,
    TimePeriod.ONE_DAY,
    TimePeriod.THREE_DAYS,
    TimePeriod.SEVEN_DAYS,
  ],
  [TimeWindow.FIVE_MINUTES]: [
    TimePeriod.ONE_DAY,
    TimePeriod.THREE_DAYS,
    TimePeriod.SEVEN_DAYS,
    TimePeriod.FOURTEEN_DAYS,
    TimePeriod.THIRTY_DAYS,
  ],
  [TimeWindow.TEN_MINUTES]: [
    TimePeriod.ONE_DAY,
    TimePeriod.THREE_DAYS,
    TimePeriod.SEVEN_DAYS,
    TimePeriod.FOURTEEN_DAYS,
    TimePeriod.THIRTY_DAYS,
  ],
  [TimeWindow.FIFTEEN_MINUTES]: [
    TimePeriod.THREE_DAYS,
    TimePeriod.SEVEN_DAYS,
    TimePeriod.FOURTEEN_DAYS,
    TimePeriod.THIRTY_DAYS,
  ],
  [TimeWindow.THIRTY_MINUTES]: [
    TimePeriod.SEVEN_DAYS,
    TimePeriod.FOURTEEN_DAYS,
    TimePeriod.THIRTY_DAYS,
  ],
  [TimeWindow.ONE_HOUR]: [TimePeriod.FOURTEEN_DAYS, TimePeriod.THIRTY_DAYS],
  [TimeWindow.TWO_HOURS]: [TimePeriod.THIRTY_DAYS],
  [TimeWindow.FOUR_HOURS]: [TimePeriod.THIRTY_DAYS],
  [TimeWindow.ONE_DAY]: [TimePeriod.THIRTY_DAYS],
};

const AGGREGATE_FUNCTIONS = {
  avg: (seriesChunk: SeriesDataUnit[]) =>
    AGGREGATE_FUNCTIONS.sum(seriesChunk) / seriesChunk.length,
  sum: (seriesChunk: SeriesDataUnit[]) =>
    seriesChunk.reduce((acc, series) => acc + series.value, 0),
  max: (seriesChunk: SeriesDataUnit[]) =>
    Math.max(...seriesChunk.map(series => series.value)),
  min: (seriesChunk: SeriesDataUnit[]) =>
    Math.min(...seriesChunk.map(series => series.value)),
};

const TIME_WINDOW_TO_SESSION_INTERVAL = {
  [TimeWindow.THIRTY_MINUTES]: '30m',
  [TimeWindow.ONE_HOUR]: '1h',
  [TimeWindow.TWO_HOURS]: '2h',
  [TimeWindow.FOUR_HOURS]: '4h',
  [TimeWindow.ONE_DAY]: '1d',
};

const SESSION_AGGREGATE_TO_HEADING = {
  [SessionsAggregate.CRASH_FREE_SESSIONS]: t('Total Sessions'),
  [SessionsAggregate.CRASH_FREE_USERS]: t('Total Users'),
};

/**
 * Determines the number of datapoints to roll up
 */
const getBucketSize = (timeWindow: TimeWindow, dataPoints: number): number => {
  const MAX_DPS = 720;
  for (const bucketSize of [5, 10, 15, 30, 60, 120, 240]) {
    const chunkSize = bucketSize / timeWindow;
    if (dataPoints / chunkSize <= MAX_DPS) {
      return bucketSize / timeWindow;
    }
  }

  return 2;
};

type State = {
  statsPeriod: TimePeriod;
  totalCount: number | null;
};

/**
 * This is a chart to be used in Metric Alert rules that fetches events based on
 * query, timewindow, and aggregations.
 */
class TriggersChart extends React.PureComponent<Props, State> {
  state: State = {
    statsPeriod: TimePeriod.ONE_DAY,
    totalCount: null,
  };

  componentDidMount() {
    if (!isSessionAggregate(this.props.aggregate)) {
      this.fetchTotalCount();
    }
  }

  componentDidUpdate(prevProps: Props, prevState: State) {
    const {query, environment, timeWindow, aggregate, projects} = this.props;
    const {statsPeriod} = this.state;
    if (
      !isSessionAggregate(aggregate) &&
      (prevProps.projects !== projects ||
        prevProps.environment !== environment ||
        prevProps.query !== query ||
        prevProps.timeWindow !== timeWindow ||
        prevState.statsPeriod !== statsPeriod)
    ) {
      this.fetchTotalCount();
    }
  }

  get availableTimePeriods() {
    // We need to special case sessions, because sub-hour windows are available
    // only when time period is six hours or less (backend limitation)
    if (isSessionAggregate(this.props.aggregate)) {
      return {
        ...AVAILABLE_TIME_PERIODS,
        [TimeWindow.THIRTY_MINUTES]: [TimePeriod.SIX_HOURS],
      };
    }

    return AVAILABLE_TIME_PERIODS;
  }

  handleStatsPeriodChange = (timePeriod: string) => {
    this.setState({statsPeriod: timePeriod as TimePeriod});
  };

  getStatsPeriod = () => {
    const {statsPeriod} = this.state;
    const {timeWindow} = this.props;
    const statsPeriodOptions = this.availableTimePeriods[timeWindow];
    const period = statsPeriodOptions.includes(statsPeriod)
      ? statsPeriod
      : statsPeriodOptions[0];
    return period;
  };

<<<<<<< HEAD
  getComparisonMarkLines(
    timeseriesData: Series[] = [],
    comparisonTimeseriesData: Series[] = []
  ): LineChartSeries[] {
    const {timeWindow} = this.props;
    const changeStatuses: {name: number | string; status: string}[] = [];

    if (
      timeseriesData?.[0]?.data !== undefined &&
      timeseriesData[0].data.length > 1 &&
      comparisonTimeseriesData?.[0]?.data !== undefined &&
      comparisonTimeseriesData[0].data.length > 1
    ) {
      const changeData = comparisonTimeseriesData[0].data;
      const baseData = timeseriesData[0].data;

      if (
        this.props.triggers.some(({alertThreshold}) => typeof alertThreshold === 'number')
      ) {
        const lastPointLimit =
          (baseData[changeData.length - 1].name as number) - timeWindow * MINUTE;
        changeData.forEach(({name, value: comparisonValue}, idx) => {
          const baseValue = baseData[idx].value;
          const comparisonPercentage =
            comparisonValue === 0
              ? baseValue === 0
                ? 0
                : Infinity
              : ((baseValue - comparisonValue) / comparisonValue) * 100;
          const status = this.checkChangeStatus(comparisonPercentage);
          if (
            idx === 0 ||
            idx === changeData.length - 1 ||
            status !== changeStatuses[changeStatuses.length - 1].status
          ) {
            changeStatuses.push({name, status});
          }
        });

        return changeStatuses.slice(0, -1).map(({name, status}, idx) => ({
          seriesName: t('status'),
          type: 'line',
          markLine: MarkLine({
            silent: true,
            lineStyle: {
              color:
                status === 'critical'
                  ? theme.red300
                  : status === 'warning'
                  ? theme.yellow300
                  : theme.green300,
              type: 'solid',
              width: 4,
            },
            data: [
              [
                {coord: [name, 0]},
                {
                  coord: [
                    Math.min(changeStatuses[idx + 1].name as number, lastPointLimit),
                    0,
                  ],
                },
              ],
            ],
          }),
          data: [],
        }));
      }
    }

    return [];
=======
  get comparisonSeriesName() {
    return capitalize(
      COMPARISON_DELTA_OPTIONS.find(({value}) => value === this.props.comparisonDelta)
        ?.label || ''
    );
>>>>>>> c6b7c6e6
  }

  async fetchTotalCount() {
    const {api, organization, environment, projects, query} = this.props;
    const statsPeriod = this.getStatsPeriod();
    try {
      const totalCount = await fetchTotalCount(api, organization.slug, {
        field: [],
        project: projects.map(({id}) => id),
        query,
        statsPeriod,
        environment: environment ? [environment] : [],
      });
      this.setState({totalCount});
    } catch (e) {
      this.setState({totalCount: null});
    }
  }

  renderChart(
    timeseriesData: Series[] = [],
    isLoading: boolean,
    isReloading: boolean,
    comparisonData?: Series[],
    comparisonMarkLines?: LineChartSeries[],
    minutesThresholdToDisplaySeconds?: number
  ) {
    const {
      triggers,
      resolveThreshold,
      thresholdType,
      header,
      timeWindow,
      aggregate,
      comparisonType,
    } = this.props;
    const {statsPeriod, totalCount} = this.state;
    const statsPeriodOptions = this.availableTimePeriods[timeWindow];
    const period = this.getStatsPeriod();
    return (
      <React.Fragment>
        {header}
        <TransparentLoadingMask visible={isReloading} />
        {isLoading ? (
          <ChartPlaceholder />
        ) : (
          <ThresholdsChart
            period={statsPeriod}
            minValue={minBy(timeseriesData[0]?.data, ({value}) => value)?.value}
            maxValue={maxBy(timeseriesData[0]?.data, ({value}) => value)?.value}
            data={timeseriesData}
            comparisonData={comparisonData ?? []}
            comparisonSeriesName={this.comparisonSeriesName}
            comparisonMarkLines={comparisonMarkLines ?? []}
            hideThresholdLines={comparisonType === AlertRuleComparisonType.CHANGE}
            triggers={triggers}
            resolveThreshold={resolveThreshold}
            thresholdType={thresholdType}
            aggregate={aggregate}
            minutesThresholdToDisplaySeconds={minutesThresholdToDisplaySeconds}
          />
        )}
        <ChartControls>
          <InlineContainer>
            <SectionHeading>
              {isSessionAggregate(aggregate)
                ? SESSION_AGGREGATE_TO_HEADING[aggregate]
                : t('Total Events')}
            </SectionHeading>
            <SectionValue>
              {totalCount !== null ? totalCount.toLocaleString() : '\u2014'}
            </SectionValue>
          </InlineContainer>
          <InlineContainer>
            <OptionSelector
              options={statsPeriodOptions.map(timePeriod => ({
                label: TIME_PERIOD_MAP[timePeriod],
                value: timePeriod,
                disabled: isLoading || isReloading,
              }))}
              selected={period}
              onChange={this.handleStatsPeriodChange}
              title={t('Display')}
            />
          </InlineContainer>
        </ChartControls>
      </React.Fragment>
    );
  }

  render() {
    const {
      api,
      organization,
      projects,
      timeWindow,
      query,
      aggregate,
      environment,
      comparisonDelta,
      triggers,
      thresholdType,
    } = this.props;

    const period = this.getStatsPeriod();
    const renderComparisonStats = Boolean(
      organization.features.includes('change-alerts') && comparisonDelta
    );

    return isSessionAggregate(aggregate) ? (
      <SessionsRequest
        api={api}
        organization={organization}
        project={projects.map(({id}) => Number(id))}
        environment={environment ? [environment] : undefined}
        statsPeriod={period}
        query={query}
        interval={TIME_WINDOW_TO_SESSION_INTERVAL[timeWindow]}
        field={SESSION_AGGREGATE_TO_FIELD[aggregate]}
        groupBy={['session.status']}
      >
        {({loading, reloading, response}) => {
          const {groups, intervals} = response || {};
          const sessionTimeSeries = [
            {
              seriesName:
                AlertWizardAlertNames[
                  getAlertTypeFromAggregateDataset({aggregate, dataset: Dataset.SESSIONS})
                ],
              data: getCrashFreeRateSeries(
                groups,
                intervals,
                SESSION_AGGREGATE_TO_FIELD[aggregate]
              ),
            },
          ];

          return this.renderChart(
            sessionTimeSeries,
            loading,
            reloading,
            undefined,
            undefined,
            MINUTES_THRESHOLD_TO_DISPLAY_SECONDS
          );
        }}
      </SessionsRequest>
    ) : (
      <Feature features={['metric-alert-builder-aggregate']} organization={organization}>
        {({hasFeature}) => {
          return (
            <EventsRequest
              api={api}
              organization={organization}
              query={query}
              environment={environment ? [environment] : undefined}
              project={projects.map(({id}) => Number(id))}
              interval={`${timeWindow}m`}
              comparisonDelta={comparisonDelta && comparisonDelta * 60}
              period={period}
              yAxis={aggregate}
              includePrevious={false}
              currentSeriesNames={[aggregate]}
              partial={false}
            >
              {({loading, reloading, timeseriesData, comparisonTimeseriesData}) => {
                let comparisonMarkLines: LineChartSeries[] = [];
                if (renderComparisonStats && comparisonTimeseriesData) {
                  comparisonMarkLines = getComparisonMarkLines(
                    timeseriesData,
                    comparisonTimeseriesData,
                    timeWindow,
                    triggers,
                    thresholdType
                  );
                }

                let timeseriesLength: number | undefined;
                if (timeseriesData?.[0]?.data !== undefined) {
                  timeseriesLength = timeseriesData[0].data.length;
                  if (hasFeature && timeseriesLength > 600) {
                    const avgData: SeriesDataUnit[] = [];
                    const minData: SeriesDataUnit[] = [];
                    const maxData: SeriesDataUnit[] = [];
                    const chunkSize = getBucketSize(
                      timeWindow,
                      timeseriesData[0].data.length
                    );
                    chunk(timeseriesData[0].data, chunkSize).forEach(seriesChunk => {
                      avgData.push({
                        name: seriesChunk[0].name,
                        value: AGGREGATE_FUNCTIONS.avg(seriesChunk),
                      });
                      minData.push({
                        name: seriesChunk[0].name,
                        value: AGGREGATE_FUNCTIONS.min(seriesChunk),
                      });
                      maxData.push({
                        name: seriesChunk[0].name,
                        value: AGGREGATE_FUNCTIONS.max(seriesChunk),
                      });
                    });
                    timeseriesData = [
                      timeseriesData[0],
                      {seriesName: t('Minimum'), data: minData},
                      {seriesName: t('Average'), data: avgData},
                      {seriesName: t('Maximum'), data: maxData},
                    ];
                  }
                }

                return this.renderChart(
                  timeseriesData,
                  loading,
                  reloading,
                  comparisonTimeseriesData,
                  comparisonMarkLines
                );
              }}
            </EventsRequest>
          );
        }}
      </Feature>
    );
  }
}

export default withApi(TriggersChart);

const TransparentLoadingMask = styled(LoadingMask)<{visible: boolean}>`
  ${p => !p.visible && 'display: none;'};
  opacity: 0.4;
  z-index: 1;
`;

const ChartPlaceholder = styled(Placeholder)`
  /* Height and margin should add up to graph size (200px) */
  margin: 0 0 ${space(2)};
  height: 184px;
`;<|MERGE_RESOLUTION|>--- conflicted
+++ resolved
@@ -217,86 +217,11 @@
     return period;
   };
 
-<<<<<<< HEAD
-  getComparisonMarkLines(
-    timeseriesData: Series[] = [],
-    comparisonTimeseriesData: Series[] = []
-  ): LineChartSeries[] {
-    const {timeWindow} = this.props;
-    const changeStatuses: {name: number | string; status: string}[] = [];
-
-    if (
-      timeseriesData?.[0]?.data !== undefined &&
-      timeseriesData[0].data.length > 1 &&
-      comparisonTimeseriesData?.[0]?.data !== undefined &&
-      comparisonTimeseriesData[0].data.length > 1
-    ) {
-      const changeData = comparisonTimeseriesData[0].data;
-      const baseData = timeseriesData[0].data;
-
-      if (
-        this.props.triggers.some(({alertThreshold}) => typeof alertThreshold === 'number')
-      ) {
-        const lastPointLimit =
-          (baseData[changeData.length - 1].name as number) - timeWindow * MINUTE;
-        changeData.forEach(({name, value: comparisonValue}, idx) => {
-          const baseValue = baseData[idx].value;
-          const comparisonPercentage =
-            comparisonValue === 0
-              ? baseValue === 0
-                ? 0
-                : Infinity
-              : ((baseValue - comparisonValue) / comparisonValue) * 100;
-          const status = this.checkChangeStatus(comparisonPercentage);
-          if (
-            idx === 0 ||
-            idx === changeData.length - 1 ||
-            status !== changeStatuses[changeStatuses.length - 1].status
-          ) {
-            changeStatuses.push({name, status});
-          }
-        });
-
-        return changeStatuses.slice(0, -1).map(({name, status}, idx) => ({
-          seriesName: t('status'),
-          type: 'line',
-          markLine: MarkLine({
-            silent: true,
-            lineStyle: {
-              color:
-                status === 'critical'
-                  ? theme.red300
-                  : status === 'warning'
-                  ? theme.yellow300
-                  : theme.green300,
-              type: 'solid',
-              width: 4,
-            },
-            data: [
-              [
-                {coord: [name, 0]},
-                {
-                  coord: [
-                    Math.min(changeStatuses[idx + 1].name as number, lastPointLimit),
-                    0,
-                  ],
-                },
-              ],
-            ],
-          }),
-          data: [],
-        }));
-      }
-    }
-
-    return [];
-=======
   get comparisonSeriesName() {
     return capitalize(
       COMPARISON_DELTA_OPTIONS.find(({value}) => value === this.props.comparisonDelta)
         ?.label || ''
     );
->>>>>>> c6b7c6e6
   }
 
   async fetchTotalCount() {
