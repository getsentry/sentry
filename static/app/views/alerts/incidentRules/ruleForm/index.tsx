import {ReactNode} from 'react';
import {PlainRoute, RouteComponentProps} from 'react-router';
import styled from '@emotion/styled';

import {
  addErrorMessage,
  addSuccessMessage,
  clearIndicators,
  Indicator,
} from 'sentry/actionCreators/indicator';
import {fetchOrganizationTags} from 'sentry/actionCreators/tags';
import Access from 'sentry/components/acl/access';
import AsyncComponent from 'sentry/components/asyncComponent';
import Button from 'sentry/components/button';
import CircleIndicator from 'sentry/components/circleIndicator';
import Confirm from 'sentry/components/confirm';
import Form from 'sentry/components/forms/form';
import FormModel from 'sentry/components/forms/model';
import List from 'sentry/components/list';
import ListItem from 'sentry/components/list/listItem';
import {t} from 'sentry/locale';
import IndicatorStore from 'sentry/stores/indicatorStore';
import space from 'sentry/styles/space';
import {Organization, Project} from 'sentry/types';
import {defined} from 'sentry/utils';
import {metric} from 'sentry/utils/analytics';
import trackAdvancedAnalyticsEvent from 'sentry/utils/analytics/trackAdvancedAnalyticsEvent';
import {isActiveSuperuser} from 'sentry/utils/isActiveSuperuser';
import RuleNameOwnerForm from 'sentry/views/alerts/incidentRules/ruleNameOwnerForm';
import ThresholdTypeForm from 'sentry/views/alerts/incidentRules/thresholdTypeForm';
import Triggers from 'sentry/views/alerts/incidentRules/triggers';
import TriggersChart from 'sentry/views/alerts/incidentRules/triggers/chart';
import {getEventTypeFilter} from 'sentry/views/alerts/incidentRules/utils/getEventTypeFilter';
import hasThresholdValue from 'sentry/views/alerts/incidentRules/utils/hasThresholdValue';
import {AlertWizardAlertNames} from 'sentry/views/alerts/wizard/options';
import {getAlertTypeFromAggregateDataset} from 'sentry/views/alerts/wizard/utils';

import {addOrUpdateRule} from '../actions';
import {
  createDefaultTrigger,
  DEFAULT_CHANGE_COMP_DELTA,
  DEFAULT_CHANGE_TIME_WINDOW,
  DEFAULT_COUNT_TIME_WINDOW,
} from '../constants';
import RuleConditionsForm from '../ruleConditionsForm';
import {
  AlertRuleComparisonType,
  AlertRuleThresholdType,
  AlertRuleTriggerType,
  Dataset,
  EventTypes,
  IncidentRule,
  MetricActionTemplate,
  Trigger,
  UnsavedIncidentRule,
} from '../types';
import {isCrashFreeAlert} from '../utils/isCrashFreeAlert';

const POLLING_MAX_TIME_LIMIT = 3 * 60000;

type RuleTaskResponse = {
  status: 'pending' | 'failed' | 'success';
  alertRule?: IncidentRule;
  error?: string;
};

type Props = {
  organization: Organization;
  project: Project;
  routes: PlainRoute[];
  rule: IncidentRule;
  userTeamIds: string[];
  isCustomMetric?: boolean;
  ruleId?: string;
  sessionId?: string;
} & RouteComponentProps<{orgId: string; projectId: string; ruleId?: string}, {}> & {
    onSubmitSuccess?: Form['props']['onSubmitSuccess'];
  } & AsyncComponent['props'];

type State = {
  aggregate: string;
  // `null` means loading
  availableActions: MetricActionTemplate[] | null;
  comparisonType: AlertRuleComparisonType;
  // Rule conditions form inputs
  // Needed for TriggersChart
  dataset: Dataset;
  environment: string | null;
  projects: Project[];
  query: string;
  resolveThreshold: UnsavedIncidentRule['resolveThreshold'];
  thresholdPeriod: UnsavedIncidentRule['thresholdPeriod'];
  thresholdType: UnsavedIncidentRule['thresholdType'];
  timeWindow: number;
  triggerErrors: Map<number, {[fieldName: string]: string}>;
  triggers: Trigger[];
  comparisonDelta?: number;
  eventTypes?: EventTypes[];
  uuid?: string;
} & AsyncComponent['state'];

const isEmpty = (str: unknown): boolean => str === '' || !defined(str);

class RuleFormContainer extends AsyncComponent<Props, State> {
  pollingTimeout: number | null = null;

  componentDidMount() {
    const {organization, project} = this.props;
    // SearchBar gets its tags from Reflux.
    fetchOrganizationTags(this.api, organization.slug, [project.id]);
  }

  getDefaultState(): State {
    const {rule} = this.props;
    const triggersClone = [...rule.triggers];

    // Warning trigger is removed if it is blank when saving
    if (triggersClone.length !== 2) {
      triggersClone.push(createDefaultTrigger(AlertRuleTriggerType.WARNING));
    }

    return {
      ...super.getDefaultState(),

      dataset: rule.dataset,
      eventTypes: rule.eventTypes,
      aggregate: rule.aggregate,
      query: rule.query || '',
      timeWindow: rule.timeWindow,
      environment: rule.environment || null,
      triggerErrors: new Map(),
      availableActions: null,
      triggers: triggersClone,
      resolveThreshold: rule.resolveThreshold,
      thresholdType: rule.thresholdType,
      thresholdPeriod: rule.thresholdPeriod ?? 1,
      comparisonDelta: rule.comparisonDelta ?? undefined,
      comparisonType: !rule.comparisonDelta
        ? AlertRuleComparisonType.COUNT
        : AlertRuleComparisonType.CHANGE,
      projects: [this.props.project],
      owner: rule.owner,
    };
  }

  getEndpoints(): ReturnType<AsyncComponent['getEndpoints']> {
    const {orgId} = this.props.params;

    // TODO(incidents): This is temporary until new API endpoints
    // We should be able to just fetch the rule if rule.id exists

    return [
      ['availableActions', `/organizations/${orgId}/alert-rules/available-actions/`],
    ];
  }

  goBack() {
    const {router} = this.props;
    const {orgId} = this.props.params;

    router.push(`/organizations/${orgId}/alerts/rules/`);
  }

  resetPollingState = (loadingSlackIndicator: Indicator) => {
    IndicatorStore.remove(loadingSlackIndicator);
    this.setState({loading: false, uuid: undefined});
  };

  fetchStatus(model: FormModel) {
    const loadingSlackIndicator = IndicatorStore.addMessage(
      t('Looking for your slack channel (this can take a while)'),
      'loading'
    );
    // pollHandler calls itself until it gets either a success
    // or failed status but we don't want to poll forever so we pass
    // in a hard stop time of 3 minutes before we bail.
    const quitTime = Date.now() + POLLING_MAX_TIME_LIMIT;
<<<<<<< HEAD
    if (this.pollingTimeout) {
      window.clearTimeout(this.pollingTimeout);
    }
    this.pollingTimeout = window.setTimeout(() => {
=======
    window.setTimeout(() => {
>>>>>>> 72207cff
      this.pollHandler(model, quitTime, loadingSlackIndicator);
    }, 1000);
  }

  pollHandler = async (
    model: FormModel,
    quitTime: number,
    loadingSlackIndicator: Indicator
  ) => {
    if (Date.now() > quitTime) {
      addErrorMessage(t('Looking for that channel took too long :('));
      this.resetPollingState(loadingSlackIndicator);
      return;
    }

    const {
      organization,
      project,
      onSubmitSuccess,
      params: {ruleId},
    } = this.props;
    const {uuid} = this.state;

    try {
      const response: RuleTaskResponse = await this.api.requestPromise(
        `/projects/${organization.slug}/${project.slug}/alert-rule-task/${uuid}/`
      );

      const {status, alertRule, error} = response;

      if (status === 'pending') {
<<<<<<< HEAD
        if (this.pollingTimeout) {
          window.clearTimeout(this.pollingTimeout);
        }

        this.pollingTimeout = window.setTimeout(() => {
=======
        window.setTimeout(() => {
>>>>>>> 72207cff
          this.pollHandler(model, quitTime, loadingSlackIndicator);
        }, 1000);
        return;
      }

      this.resetPollingState(loadingSlackIndicator);

      if (status === 'failed') {
        this.handleRuleSaveFailure(error);
      }
      if (alertRule) {
        addSuccessMessage(ruleId ? t('Updated alert rule') : t('Created alert rule'));
        if (onSubmitSuccess) {
          onSubmitSuccess(alertRule, model);
        }
      }
    } catch {
      this.handleRuleSaveFailure(t('An error occurred'));
      this.resetPollingState(loadingSlackIndicator);
    }
  };

  /**
   * Checks to see if threshold is valid given target value, and state of
   * inverted threshold as well as the *other* threshold
   *
   * @param type The threshold type to be updated
   * @param value The new threshold value
   */
  isValidTrigger = (
    triggerIndex: number,
    trigger: Trigger,
    errors,
    resolveThreshold: number | '' | null
  ): boolean => {
    const {alertThreshold} = trigger;
    const {thresholdType} = this.state;

    // If value and/or other value is empty
    // then there are no checks to perform against
    if (!hasThresholdValue(alertThreshold) || !hasThresholdValue(resolveThreshold)) {
      return true;
    }

    // If this is alert threshold and not inverted, it can't be below resolve
    // If this is alert threshold and inverted, it can't be above resolve
    // If this is resolve threshold and not inverted, it can't be above resolve
    // If this is resolve threshold and inverted, it can't be below resolve
    // Since we're comparing non-inclusive thresholds here (>, <), we need
    // to modify the values when we compare. An example of why:
    // Alert > 0, resolve < 1. This means that we want to alert on values
    // of 1 or more, and resolve on values of 0 or less. This is valid, but
    // without modifying the values, this boundary case will fail.
    const isValid =
      thresholdType === AlertRuleThresholdType.BELOW
        ? alertThreshold - 1 < resolveThreshold + 1
        : alertThreshold + 1 > resolveThreshold - 1;

    const otherErrors = errors.get(triggerIndex) || {};

    if (isValid) {
      return true;
    }

    // Not valid... let's figure out an error message
    const isBelow = thresholdType === AlertRuleThresholdType.BELOW;
    let errorMessage = '';

    if (typeof resolveThreshold !== 'number') {
      errorMessage = isBelow
        ? t('Resolution threshold must be greater than alert')
        : t('Resolution threshold must be less than alert');
    } else {
      errorMessage = isBelow
        ? t('Alert threshold must be less than resolution')
        : t('Alert threshold must be greater than resolution');
    }

    errors.set(triggerIndex, {
      ...otherErrors,
      alertThreshold: errorMessage,
    });

    return false;
  };

  validateFieldInTrigger({errors, triggerIndex, field, message, isValid}) {
    // If valid, reset error for fieldName
    if (isValid()) {
      const {[field]: _validatedField, ...otherErrors} = errors.get(triggerIndex) || {};

      if (Object.keys(otherErrors).length > 0) {
        errors.set(triggerIndex, otherErrors);
      } else {
        errors.delete(triggerIndex);
      }

      return errors;
    }

    if (!errors.has(triggerIndex)) {
      errors.set(triggerIndex, {});
    }
    const currentErrors = errors.get(triggerIndex);

    errors.set(triggerIndex, {
      ...currentErrors,
      [field]: message,
    });

    return errors;
  }

  /**
   * Validate triggers
   *
   * @return Returns true if triggers are valid
   */
  validateTriggers(
    triggers = this.state.triggers,
    thresholdType = this.state.thresholdType,
    resolveThreshold = this.state.resolveThreshold,
    changedTriggerIndex?: number
  ) {
    const triggerErrors = new Map();

    const requiredFields = ['label', 'alertThreshold'];
    triggers.forEach((trigger, triggerIndex) => {
      requiredFields.forEach(field => {
        // check required fields
        this.validateFieldInTrigger({
          errors: triggerErrors,
          triggerIndex,
          isValid: (): boolean => {
            if (trigger.label === AlertRuleTriggerType.CRITICAL) {
              return !isEmpty(trigger[field]);
            }

            // If warning trigger has actions, it must have a value
            return trigger.actions.length === 0 || !isEmpty(trigger[field]);
          },
          field,
          message: t('Field is required'),
        });
      });

      // Check thresholds
      this.isValidTrigger(
        changedTriggerIndex ?? triggerIndex,
        trigger,
        triggerErrors,
        resolveThreshold
      );
    });

    // If we have 2 triggers, we need to make sure that the critical and warning
    // alert thresholds are valid (e.g. if critical is above x, warning must be less than x)
    const criticalTriggerIndex = triggers.findIndex(
      ({label}) => label === AlertRuleTriggerType.CRITICAL
    );
    const warningTriggerIndex = criticalTriggerIndex ^ 1;
    const criticalTrigger = triggers[criticalTriggerIndex];
    const warningTrigger = triggers[warningTriggerIndex];

    const isEmptyWarningThreshold = isEmpty(warningTrigger.alertThreshold);
    const warningThreshold = warningTrigger.alertThreshold ?? 0;
    const criticalThreshold = criticalTrigger.alertThreshold ?? 0;

    const hasError =
      thresholdType === AlertRuleThresholdType.ABOVE
        ? warningThreshold > criticalThreshold
        : warningThreshold < criticalThreshold;

    if (hasError && !isEmptyWarningThreshold) {
      [criticalTriggerIndex, warningTriggerIndex].forEach(index => {
        const otherErrors = triggerErrors.get(index) ?? {};
        triggerErrors.set(index, {
          ...otherErrors,
          alertThreshold:
            thresholdType === AlertRuleThresholdType.BELOW
              ? t('Warning threshold must be greater than critical alert')
              : t('Warning threshold must be less than critical alert'),
        });
      });
    }

    return triggerErrors;
  }

  handleFieldChange = (name: string, value: unknown) => {
    const {aggregate: _aggregate} = this.state;
    if (
      [
        'dataset',
        'eventTypes',
        'timeWindow',
        'environment',
        'aggregate',
        'comparisonDelta',
      ].includes(name)
    ) {
      const aggregate = name === 'aggregate' ? value : _aggregate;
      this.setState({aggregate, [name]: value});
    }
  };

  // We handle the filter update outside of the fieldChange handler since we
  // don't want to update the filter on every input change, just on blurs and
  // searches.
  handleFilterUpdate = (query: string) => {
    const {organization, sessionId} = this.props;

    trackAdvancedAnalyticsEvent('alert_builder.filter', {
      organization,
      session_id: sessionId,
      query,
    });

    this.setState({query});
  };

  handleSubmit = async (
    _data: Partial<IncidentRule>,
    _onSubmitSuccess,
    _onSubmitError,
    _e,
    model: FormModel
  ) => {
    // This validates all fields *except* for Triggers
    const validRule = model.validateForm();

    // Validate Triggers
    const triggerErrors = this.validateTriggers();
    const validTriggers = Array.from(triggerErrors).length === 0;

    if (!validTriggers) {
      this.setState(state => ({
        triggerErrors: new Map([...triggerErrors, ...state.triggerErrors]),
      }));
    }

    if (!validRule || !validTriggers) {
      addErrorMessage(t('Alert not valid'));
      return;
    }

    const {organization, params, rule, onSubmitSuccess, location, sessionId} = this.props;
    const {ruleId} = this.props.params;
    const {
      aggregate,
      resolveThreshold,
      triggers,
      thresholdType,
      thresholdPeriod,
      comparisonDelta,
      uuid,
      timeWindow,
    } = this.state;
    // Remove empty warning trigger
    const sanitizedTriggers = triggers.filter(
      trigger =>
        trigger.label !== AlertRuleTriggerType.WARNING || !isEmpty(trigger.alertThreshold)
    );

    // form model has all form state data, however we use local state to keep
    // track of the list of triggers (and actions within triggers)
    const loadingIndicator = IndicatorStore.addMessage(
      t('Saving your alert rule, hold on...'),
      'loading'
    );
    try {
      const transaction = metric.startTransaction({name: 'saveAlertRule'});
      transaction.setTag('type', 'metric');
      transaction.setTag('operation', !rule.id ? 'create' : 'edit');
      for (const trigger of sanitizedTriggers) {
        for (const action of trigger.actions) {
          if (action.type === 'slack') {
            transaction.setTag(action.type, true);
          }
        }
      }
      transaction.setData('actions', sanitizedTriggers);

      this.setState({loading: true});
      const [data, , resp] = await addOrUpdateRule(
        this.api,
        organization.slug,
        params.projectId,
        {
          ...rule,
          ...model.getTransformedData(),
          triggers: sanitizedTriggers,
          resolveThreshold: isEmpty(resolveThreshold) ? null : resolveThreshold,
          thresholdType,
          thresholdPeriod,
          comparisonDelta: comparisonDelta ?? null,
          timeWindow,
          aggregate,
        },
        {
          referrer: location?.query?.referrer,
          sessionId,
        }
      );
      // if we get a 202 back it means that we have an async task
      // running to lookup and verify the channel id for Slack.
      if (resp?.status === 202) {
        // if we have a uuid in state, no need to start a new polling cycle
        if (!uuid) {
          this.setState({loading: true, uuid: data.uuid});
          this.fetchStatus(model);
        }
      } else {
        IndicatorStore.remove(loadingIndicator);
        this.setState({loading: false});
        addSuccessMessage(ruleId ? t('Updated alert rule') : t('Created alert rule'));
        if (onSubmitSuccess) {
          onSubmitSuccess(data, model);
        }
      }
    } catch (err) {
      IndicatorStore.remove(loadingIndicator);
      this.setState({loading: false});
      const errors = err?.responseJSON
        ? Array.isArray(err?.responseJSON)
          ? err?.responseJSON
          : Object.values(err?.responseJSON)
        : [];
      const apiErrors = errors.length > 0 ? `: ${errors.join(', ')}` : '';
      this.handleRuleSaveFailure(t('Unable to save alert%s', apiErrors));
    }
  };

  /**
   * Callback for when triggers change
   *
   * Re-validate triggers on every change and reset indicators when no errors
   */
  handleChangeTriggers = (triggers: Trigger[], triggerIndex?: number) => {
    this.setState(state => {
      let triggerErrors = state.triggerErrors;

      const newTriggerErrors = this.validateTriggers(
        triggers,
        state.thresholdType,
        state.resolveThreshold,
        triggerIndex
      );
      triggerErrors = newTriggerErrors;

      if (Array.from(newTriggerErrors).length === 0) {
        clearIndicators();
      }

      return {triggers, triggerErrors};
    });
  };

  handleThresholdTypeChange = (thresholdType: AlertRuleThresholdType) => {
    const {triggers} = this.state;

    const triggerErrors = this.validateTriggers(triggers, thresholdType);
    this.setState(state => ({
      thresholdType,
      triggerErrors: new Map([...triggerErrors, ...state.triggerErrors]),
    }));
  };

  handleThresholdPeriodChange = (value: number) => {
    this.setState({thresholdPeriod: value});
  };

  handleResolveThresholdChange = (
    resolveThreshold: UnsavedIncidentRule['resolveThreshold']
  ) => {
    this.setState(state => {
      const triggerErrors = this.validateTriggers(
        state.triggers,
        state.thresholdType,
        resolveThreshold
      );
      if (Array.from(triggerErrors).length === 0) {
        clearIndicators();
      }

      return {resolveThreshold, triggerErrors};
    });
  };

  handleComparisonTypeChange = (value: AlertRuleComparisonType) => {
    const comparisonDelta =
      value === AlertRuleComparisonType.COUNT
        ? undefined
        : this.state.comparisonDelta ?? DEFAULT_CHANGE_COMP_DELTA;
    const timeWindow = this.state.comparisonDelta
      ? DEFAULT_COUNT_TIME_WINDOW
      : DEFAULT_CHANGE_TIME_WINDOW;
    this.setState({comparisonType: value, comparisonDelta, timeWindow});
  };

  handleDeleteRule = async () => {
    const {params} = this.props;
    const {orgId, projectId, ruleId} = params;

    try {
      await this.api.requestPromise(
        `/projects/${orgId}/${projectId}/alert-rules/${ruleId}/`,
        {
          method: 'DELETE',
        }
      );
      this.goBack();
    } catch (_err) {
      addErrorMessage(t('Error deleting rule'));
    }
  };

  handleRuleSaveFailure = (msg: ReactNode) => {
    addErrorMessage(msg);
    metric.endTransaction({name: 'saveAlertRule'});
  };

  handleCancel = () => {
    this.goBack();
  };

  renderLoading() {
    return this.renderBody();
  }

  renderBody() {
    const {
      organization,
      ruleId,
      rule,
      params,
      onSubmitSuccess,
      project,
      userTeamIds,
      isCustomMetric,
    } = this.props;
    const {
      query,
      timeWindow,
      triggers,
      aggregate,
      environment,
      thresholdType,
      thresholdPeriod,
      comparisonDelta,
      comparisonType,
      resolveThreshold,
      loading,
      eventTypes,
      dataset,
    } = this.state;

    const eventTypeFilter = getEventTypeFilter(this.state.dataset, eventTypes);
    const queryWithTypeFilter = `${query} ${eventTypeFilter}`.trim();

    const chartProps = {
      organization,
      projects: this.state.projects,
      triggers,
      query: isCrashFreeAlert(dataset) ? query : queryWithTypeFilter,
      aggregate,
      timeWindow,
      environment,
      resolveThreshold,
      thresholdType,
      comparisonDelta,
      comparisonType,
    };
    const alertType = getAlertTypeFromAggregateDataset({aggregate, dataset});

    const wizardBuilderChart = (
      <TriggersChart
        {...chartProps}
        header={
          <ChartHeader>
            <AlertName>{AlertWizardAlertNames[alertType]}</AlertName>
            {!isCrashFreeAlert(dataset) && (
              <AlertInfo>
                <StyledCircleIndicator size={8} />
                <Aggregate>{aggregate}</Aggregate>
                event.type:{eventTypes?.join(',')}
              </AlertInfo>
            )}
          </ChartHeader>
        }
      />
    );

    const ownerId = rule.owner?.split(':')[1];
    const canEdit =
      isActiveSuperuser() || (ownerId ? userTeamIds.includes(ownerId) : true);

    const hasAlertWizardV3 =
      Boolean(isCustomMetric) && organization.features.includes('alert-wizard-v3');

    const triggerForm = (hasAccess: boolean) => (
      <Triggers
        disabled={!hasAccess || !canEdit}
        projects={this.state.projects}
        errors={this.state.triggerErrors}
        triggers={triggers}
        aggregate={aggregate}
        resolveThreshold={resolveThreshold}
        thresholdPeriod={thresholdPeriod}
        thresholdType={thresholdType}
        comparisonType={comparisonType}
        currentProject={params.projectId}
        organization={organization}
        ruleId={ruleId}
        availableActions={this.state.availableActions}
        hasAlertWizardV3={hasAlertWizardV3}
        onChange={this.handleChangeTriggers}
        onThresholdTypeChange={this.handleThresholdTypeChange}
        onThresholdPeriodChange={this.handleThresholdPeriodChange}
        onResolveThresholdChange={this.handleResolveThresholdChange}
      />
    );

    const ruleNameOwnerForm = (hasAccess: boolean) => (
      <RuleNameOwnerForm
        disabled={!hasAccess || !canEdit}
        project={project}
        hasAlertWizardV3={hasAlertWizardV3}
      />
    );

    const thresholdTypeForm = (hasAccess: boolean) => (
      <ThresholdTypeForm
        comparisonType={comparisonType}
        dataset={dataset}
        disabled={!hasAccess || !canEdit}
        onComparisonDeltaChange={value =>
          this.handleFieldChange('comparisonDelta', value)
        }
        onComparisonTypeChange={this.handleComparisonTypeChange}
        organization={organization}
        hasAlertWizardV3={hasAlertWizardV3}
        comparisonDelta={comparisonDelta}
      />
    );

    return (
      <Access access={['alerts:write']}>
        {({hasAccess}) => (
          <Form
            apiMethod={ruleId ? 'PUT' : 'POST'}
            apiEndpoint={`/organizations/${organization.slug}/alert-rules/${
              ruleId ? `${ruleId}/` : ''
            }`}
            submitDisabled={!hasAccess || loading || !canEdit}
            initialData={{
              name: rule.name || '',
              dataset: rule.dataset,
              eventTypes: rule.eventTypes,
              aggregate: rule.aggregate,
              query: rule.query || '',
              timeWindow: rule.timeWindow,
              environment: rule.environment || null,
              owner: rule.owner,
            }}
            saveOnBlur={false}
            onSubmit={this.handleSubmit}
            onSubmitSuccess={onSubmitSuccess}
            onCancel={this.handleCancel}
            onFieldChange={this.handleFieldChange}
            extraButton={
              !!rule.id ? (
                <Confirm
                  disabled={!hasAccess || !canEdit}
                  message={t('Are you sure you want to delete this alert rule?')}
                  header={t('Delete Alert Rule?')}
                  priority="danger"
                  confirmText={t('Delete Rule')}
                  onConfirm={this.handleDeleteRule}
                >
                  <Button type="button" priority="danger">
                    {t('Delete Rule')}
                  </Button>
                </Confirm>
              ) : null
            }
            submitLabel={t('Save Rule')}
          >
            <List symbol="colored-numeric">
              <RuleConditionsForm
                api={this.api}
                projectSlug={params.projectId}
                organization={organization}
                disabled={!hasAccess || !canEdit}
                thresholdChart={wizardBuilderChart}
                onFilterSearch={this.handleFilterUpdate}
                allowChangeEventTypes={isCustomMetric || dataset === Dataset.ERRORS}
                alertType={isCustomMetric ? 'custom' : alertType}
                hasAlertWizardV3={hasAlertWizardV3}
                dataset={dataset}
                timeWindow={timeWindow}
                comparisonType={comparisonType}
                comparisonDelta={comparisonDelta}
                onComparisonDeltaChange={value =>
                  this.handleFieldChange('comparisonDelta', value)
                }
                onTimeWindowChange={value => this.handleFieldChange('timeWindow', value)}
              />
              {!hasAlertWizardV3 && thresholdTypeForm(hasAccess)}
              <AlertListItem>
                {hasAlertWizardV3
                  ? t('Set thresholds')
                  : t('Set thresholds to trigger alert')}
              </AlertListItem>
              {hasAlertWizardV3 && thresholdTypeForm(hasAccess)}
              {triggerForm(hasAccess)}
              {ruleNameOwnerForm(hasAccess)}
            </List>
          </Form>
        )}
      </Access>
    );
  }
}

const StyledListItem = styled(ListItem)`
  margin: ${space(2)} 0 ${space(1)} 0;
  font-size: ${p => p.theme.fontSizeExtraLarge};
`;

const AlertListItem = styled(StyledListItem)`
  margin-top: 0;
`;

const ChartHeader = styled('div')`
  padding: ${space(3)} ${space(3)} 0 ${space(3)};
  margin-bottom: -${space(1.5)};
`;

const AlertName = styled('div')`
  font-size: ${p => p.theme.fontSizeExtraLarge};
  font-weight: normal;
  color: ${p => p.theme.textColor};
`;

const AlertInfo = styled('div')`
  font-size: ${p => p.theme.fontSizeSmall};
  font-family: ${p => p.theme.text.family};
  font-weight: normal;
  color: ${p => p.theme.textColor};
`;

const StyledCircleIndicator = styled(CircleIndicator)`
  background: ${p => p.theme.formText};
  height: ${space(1)};
  margin-right: ${space(0.5)};
`;

const Aggregate = styled('span')`
  margin-right: ${space(1)};
`;

export default RuleFormContainer;<|MERGE_RESOLUTION|>--- conflicted
+++ resolved
@@ -175,14 +175,10 @@
     // or failed status but we don't want to poll forever so we pass
     // in a hard stop time of 3 minutes before we bail.
     const quitTime = Date.now() + POLLING_MAX_TIME_LIMIT;
-<<<<<<< HEAD
     if (this.pollingTimeout) {
       window.clearTimeout(this.pollingTimeout);
     }
     this.pollingTimeout = window.setTimeout(() => {
-=======
-    window.setTimeout(() => {
->>>>>>> 72207cff
       this.pollHandler(model, quitTime, loadingSlackIndicator);
     }, 1000);
   }
@@ -214,15 +210,11 @@
       const {status, alertRule, error} = response;
 
       if (status === 'pending') {
-<<<<<<< HEAD
         if (this.pollingTimeout) {
           window.clearTimeout(this.pollingTimeout);
         }
 
         this.pollingTimeout = window.setTimeout(() => {
-=======
-        window.setTimeout(() => {
->>>>>>> 72207cff
           this.pollHandler(model, quitTime, loadingSlackIndicator);
         }, 1000);
         return;
