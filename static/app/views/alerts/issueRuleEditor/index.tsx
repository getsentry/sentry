--- conflicted
+++ resolved
@@ -675,7 +675,6 @@
     );
   }
 
-<<<<<<< HEAD
   renderIdBadge(project: Project) {
     return (
       <IdBadge
@@ -688,7 +687,7 @@
     );
   }
 
-  renderProjectSelect(hasAccess: boolean, canEdit: boolean) {
+  renderProjectSelect(disabled: boolean) {
     const {project: _selectedProject, projects, organization} = this.props;
     const hasOpenMembership = organization.features.includes('open-membership');
     const myProjects = projects.filter(project => project.hasAccess && project.isMember);
@@ -721,10 +720,6 @@
       hasOpenMembership || isActiveSuperuser()
         ? openMembershipProjects
         : myProjectOptions;
-=======
-  renderProjectSelect(disabled: boolean) {
-    const {project: _selectedProject, projects} = this.props;
->>>>>>> e6a1bfef
 
     return (
       <FormField
