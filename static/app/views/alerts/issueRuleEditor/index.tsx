--- conflicted
+++ resolved
@@ -211,15 +211,11 @@
       const {status, rule, error} = response;
 
       if (status === 'pending') {
-<<<<<<< HEAD
         if (this.pollingTimeout) {
           window.clearTimeout(this.pollingTimeout);
         }
 
         this.pollingTimeout = window.setTimeout(() => {
-=======
-        window.setTimeout(() => {
->>>>>>> 72207cff
           this.pollHandler(quitTime);
         }, 1000);
         return;
@@ -248,15 +244,11 @@
     // or failed status but we don't want to poll forever so we pass
     // in a hard stop time of 3 minutes before we bail.
     const quitTime = Date.now() + POLLING_MAX_TIME_LIMIT;
-<<<<<<< HEAD
     if (this.pollingTimeout) {
       window.clearTimeout(this.pollingTimeout);
     }
 
     this.pollingTimeout = window.setTimeout(() => {
-=======
-    window.setTimeout(() => {
->>>>>>> 72207cff
       this.pollHandler(quitTime);
     }, 1000);
   }
