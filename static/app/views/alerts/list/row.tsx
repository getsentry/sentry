import {Component, Fragment} from 'react';
import styled from '@emotion/styled';
import memoize from 'lodash/memoize';
import moment from 'moment';

import ActorAvatar from 'app/components/avatar/actorAvatar';
import Duration from 'app/components/duration';
import ErrorBoundary from 'app/components/errorBoundary';
import IdBadge from 'app/components/idBadge';
import Link from 'app/components/links/link';
import Tag from 'app/components/tag';
import TimeSince from 'app/components/timeSince';
import {t} from 'app/locale';
import TeamStore from 'app/stores/teamStore';
import overflowEllipsis from 'app/styles/overflowEllipsis';
import space from 'app/styles/space';
import {Actor, Organization, Project} from 'app/types';
import {getUtcDateString} from 'app/utils/dates';
import getDynamicText from 'app/utils/getDynamicText';
import {alertDetailsLink} from 'app/views/alerts/details';

import {
  API_INTERVAL_POINTS_LIMIT,
  API_INTERVAL_POINTS_MIN,
} from '../rules/details/constants';
import {Incident, IncidentStatus} from '../types';
import {getIncidentMetricPreset, isIssueAlert} from '../utils';

/**
 * Retrieve the start/end for showing the graph of the metric
 * Will show at least 150 and no more than 10,000 data points
 */
export const makeRuleDetailsQuery = (
  incident: Incident
): {start: string; end: string} => {
  const {timeWindow} = incident.alertRule;
  const timeWindowMillis = timeWindow * 60 * 1000;
  const minRange = timeWindowMillis * API_INTERVAL_POINTS_MIN;
  const maxRange = timeWindowMillis * API_INTERVAL_POINTS_LIMIT;
  const now = moment.utc();
  const startDate = moment.utc(incident.dateStarted);
  // make a copy of now since we will modify endDate and use now for comparing
  const endDate = incident.dateClosed ? moment.utc(incident.dateClosed) : moment(now);
  const incidentRange = Math.max(endDate.diff(startDate), 3 * timeWindowMillis);
  const range = Math.min(maxRange, Math.max(minRange, incidentRange));
  const halfRange = moment.duration(range / 2);

  return {
    start: getUtcDateString(startDate.subtract(halfRange)),
    end: getUtcDateString(moment.min(endDate.add(halfRange), now)),
  };
};

type Props = {
  incident: Incident;
  projects: Project[];
  projectsLoaded: boolean;
  orgId: string;
  organization: Organization;
};

class AlertListRow extends Component<Props> {
  get metricPreset() {
    const {incident} = this.props;
    return incident ? getIncidentMetricPreset(incident) : undefined;
  }

  /**
   * Memoized function to find a project from a list of projects
   */
  getProject = memoize((slug: string, projects: Project[]) =>
    projects.find(project => project.slug === slug)
  );

  render() {
    const {incident, orgId, projectsLoaded, projects, organization} = this.props;
    const slug = incident.projects[0];
    const started = moment(incident.dateStarted);
    const duration = moment
      .duration(moment(incident.dateClosed || new Date()).diff(started))
      .as('seconds');

    const hasRedesign =
      !isIssueAlert(incident.alertRule) &&
      organization.features.includes('alert-details-redesign');

    const alertLink = hasRedesign
      ? {
          pathname: alertDetailsLink(organization, incident),
          query: {alert: incident.identifier},
        }
      : {
          pathname: `/organizations/${orgId}/alerts/${incident.identifier}/`,
        };
    const ownerId = incident.alertRule.owner?.split(':')[1];
    let teamName = '';
    if (ownerId) {
      teamName = TeamStore.getById(ownerId)?.name ?? '';
    }
    const teamActor = ownerId
      ? {type: 'team' as Actor['type'], id: ownerId, name: teamName}
      : null;

    return (
      <ErrorBoundary>
<<<<<<< HEAD
        <Title>
          <Link to={alertLink}>{incident.title}</Link>
        </Title>

        <NoWrap>
          {getDynamicText({
            value: <TimeSince date={incident.dateStarted} extraShort />,
            fixed: '1w ago',
          })}
        </NoWrap>
        <NoWrap>
          {incident.status === IncidentStatus.CLOSED ? (
            <Duration seconds={getDynamicText({value: duration, fixed: 1200})} />
          ) : (
            <Tag type="warning">{t('Still Active')}</Tag>
          )}
        </NoWrap>

        <ProjectBadge
          avatarSize={18}
          project={!projectsLoaded ? {slug} : this.getProject(slug, projects)}
        />
        <div>#{incident.id}</div>

        <FlexCenter>
          {hasAlertOwnership &&
            (teamActor ? (
              <Fragment>
                <StyledActorAvatar actor={teamActor} size={24} hasTooltip={false} />{' '}
                <TeamWrapper>{teamActor.name}</TeamWrapper>
              </Fragment>
            ) : (
              '-'
            ))}
        </FlexCenter>
=======
        <IncidentPanelItem>
          <TableLayout>
            <Title>
              <Link to={alertLink}>Alert #{incident.id}</Link>
              <div>
                {t('Triggered ')}{' '}
                {getDynamicText({
                  value: <TimeSince date={incident.dateStarted} extraShort />,
                  fixed: '1w ago',
                })}
                <StyledTimeSeparator> | </StyledTimeSeparator>
                {incident.status === IncidentStatus.CLOSED
                  ? tct('Active for [duration]', {
                      duration: (
                        <Duration
                          seconds={getDynamicText({value: duration, fixed: 1200})}
                        />
                      ),
                    })
                  : t('Still Active')}
              </div>
            </Title>

            <div>{incident.title}</div>

            <ProjectBadge
              avatarSize={18}
              project={!projectsLoaded ? {slug} : this.getProject(slug, projects)}
            />

            <FlexCenter>
              {teamActor ? <ActorAvatar actor={teamActor} size={24} /> : '-'}
            </FlexCenter>
          </TableLayout>
        </IncidentPanelItem>
>>>>>>> cfefcf44
      </ErrorBoundary>
    );
  }
}

const Title = styled('div')`
  ${overflowEllipsis}
  min-width: 130px;
`;

const NoWrap = styled('div')`
  white-space: nowrap;
`;

const ProjectBadge = styled(IdBadge)`
  flex-shrink: 0;
`;

const FlexCenter = styled('div')`
  ${overflowEllipsis}
  display: flex;
  align-items: center;
`;

const TeamWrapper = styled('span')`
  ${overflowEllipsis}
`;

const StyledActorAvatar = styled(ActorAvatar)`
  margin-right: ${space(1)};
`;

export default AlertListRow;<|MERGE_RESOLUTION|>--- conflicted
+++ resolved
@@ -103,7 +103,6 @@
 
     return (
       <ErrorBoundary>
-<<<<<<< HEAD
         <Title>
           <Link to={alertLink}>{incident.title}</Link>
         </Title>
@@ -129,53 +128,15 @@
         <div>#{incident.id}</div>
 
         <FlexCenter>
-          {hasAlertOwnership &&
-            (teamActor ? (
-              <Fragment>
-                <StyledActorAvatar actor={teamActor} size={24} hasTooltip={false} />{' '}
-                <TeamWrapper>{teamActor.name}</TeamWrapper>
-              </Fragment>
-            ) : (
-              '-'
-            ))}
+          {teamActor ? (
+            <Fragment>
+              <StyledActorAvatar actor={teamActor} size={24} hasTooltip={false} />{' '}
+              <TeamWrapper>{teamActor.name}</TeamWrapper>
+            </Fragment>
+          ) : (
+            '-'
+          )}
         </FlexCenter>
-=======
-        <IncidentPanelItem>
-          <TableLayout>
-            <Title>
-              <Link to={alertLink}>Alert #{incident.id}</Link>
-              <div>
-                {t('Triggered ')}{' '}
-                {getDynamicText({
-                  value: <TimeSince date={incident.dateStarted} extraShort />,
-                  fixed: '1w ago',
-                })}
-                <StyledTimeSeparator> | </StyledTimeSeparator>
-                {incident.status === IncidentStatus.CLOSED
-                  ? tct('Active for [duration]', {
-                      duration: (
-                        <Duration
-                          seconds={getDynamicText({value: duration, fixed: 1200})}
-                        />
-                      ),
-                    })
-                  : t('Still Active')}
-              </div>
-            </Title>
-
-            <div>{incident.title}</div>
-
-            <ProjectBadge
-              avatarSize={18}
-              project={!projectsLoaded ? {slug} : this.getProject(slug, projects)}
-            />
-
-            <FlexCenter>
-              {teamActor ? <ActorAvatar actor={teamActor} size={24} /> : '-'}
-            </FlexCenter>
-          </TableLayout>
-        </IncidentPanelItem>
->>>>>>> cfefcf44
       </ErrorBoundary>
     );
   }
