--- conflicted
+++ resolved
@@ -273,7 +273,6 @@
     return (
       <Fragment>
         {this.tryRenderOnboarding() ?? (
-<<<<<<< HEAD
           <PanelTable
             isLoading={loading}
             headers={[
@@ -285,19 +284,6 @@
               t('Team'),
             ]}
           >
-=======
-          <Panel>
-            {!loading && (
-              <PanelHeader>
-                <TableLayout>
-                  <div>{t('Alert')}</div>
-                  <div>{t('Alert Rule')}</div>
-                  <div>{t('Project')}</div>
-                  <div>{t('Team')}</div>
-                </TableLayout>
-              </PanelHeader>
-            )}
->>>>>>> cfefcf44
             {showLoadingIndicator ? (
               <LoadingIndicator />
             ) : (
