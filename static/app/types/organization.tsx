--- conflicted
+++ resolved
@@ -63,11 +63,6 @@
   defaultRole: string;
   enhancedPrivacy: boolean;
   eventsMemberAdmin: boolean;
-<<<<<<< HEAD
-  genAIConsent: boolean;
-=======
-  experiments: Partial<OrgExperiments>;
->>>>>>> d697851b
   isDefault: boolean;
   isDynamicallySampled: boolean;
   onboardingTasks: OnboardingTaskStatus[];
