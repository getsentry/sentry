import {Project} from './project';

export enum SamplingRuleType {
  /**
   * The rule applies to traces (transaction events considered in the context of a trace)
   */
  TRACE = 'trace',
}

export enum SamplingConditionOperator {
  /**
   * Combine multiple sub-conditions with the operator 'and'
   */
  AND = 'and',
}

export enum SamplingRuleOperator {
  /**
   * The first rule on the list
   */
  IF = 'if',
  /**
   * All other rules, except rules without a condition
   */
  ELSE_IF = 'else_if',
  /**
   * Rules without a condition. In this case the rule cannot be reordered and is “pinned” at the bottom of the list
   */
  ELSE = 'else',
}

export enum SamplingInnerOperator {
  /**
   * It uses glob matches for checking (e.g. releases use glob matching "1.1.*" will match release 1.1.1 and 1.1.2)
   */
  GLOB_MATCH = 'glob',
  /**
   * It uses simple equality for checking
   */
  EQUAL = 'eq',
}

/**
 * String of the sampling category that's used on the backend.
 * Default naming strategy should be based on the path in the event, prefixed with `event.`.
 * To see the path in the event, click on the JSON button on the issue details page.
 */
export enum SamplingInnerName {
  TRACE_RELEASE = 'trace.release',
  TRACE_ENVIRONMENT = 'trace.environment',
}

type SamplingConditionLogicalInnerGlob = {
  name: SamplingInnerName.TRACE_RELEASE;
  op: SamplingInnerOperator.GLOB_MATCH;
  value: Array<string>;
};

type SamplingConditionLogicalInnerEq = {
  name: SamplingInnerName.TRACE_ENVIRONMENT;

  op: SamplingInnerOperator.EQUAL;
  options: {
    ignoreCase: boolean;
  };
  value: Array<string>;
};

export type SamplingConditionLogicalInner =
  | SamplingConditionLogicalInnerGlob
  | SamplingConditionLogicalInnerEq;

export type SamplingCondition = {
  inner: Array<SamplingConditionLogicalInner>;
  op: SamplingConditionOperator.AND;
};

export type SamplingRule = {
  /**
   * It is a possibly empty list of conditions to which the rule applies.
   * The conditions are combined using the and operator (so all the conditions must be satisfied for the rule to apply).
   * If the conditions field is an empty list the rule applies for all events that satisfy the projectIds and the ty fields.
   */
  condition: SamplingCondition;
  /**
   * This is a unique number within a project
   */
  id: number;
  /**
   * It is the sampling rate that will be applied if the rule is selected
   */
  sampleRate: number;
  /**
   * Describes the type of rule
   */
  type: SamplingRuleType;
  /**
   * Indicates if the rule is enabled for server-side sampling
   */
  active?: boolean;
};

export type SamplingDistribution = {
  endTimestamp: string | null;
<<<<<<< HEAD
  null_sample_rate_percentage: null | number;
  parentProjectBreakdown:
    | null
    | {
        percentage: number;
        project: string;
        project_id: number;
      }[];
  project_breakdown:
=======
  projectBreakdown:
>>>>>>> 08a2fda5
    | null
    | {
        'count()': number;
        project: string;
        project_id: number;
      }[];
  sampleSize: number;
  startTimestamp: string | null;
};

export type SamplingSdkVersion = {
  isSendingSampleRate: boolean;
  isSendingSource: boolean;
  isSupportedPlatform: boolean;
  latestSDKName: string;
  latestSDKVersion: string;
  project: string;
};

export type RecommendedSdkUpgrade = {
  latestSDKName: SamplingSdkVersion['latestSDKName'];
  latestSDKVersion: SamplingSdkVersion['latestSDKVersion'];
  project: Project;
};

export type UniformModalsSubmit = (props: {
  sampleRate: number;
  uniformRateModalOrigin: boolean;
  onError?: () => void;
  onSuccess?: (newRules: SamplingRule[]) => void;
  recommendedSampleRate?: boolean;
  rule?: SamplingRule;
}) => void;<|MERGE_RESOLUTION|>--- conflicted
+++ resolved
@@ -102,8 +102,6 @@
 
 export type SamplingDistribution = {
   endTimestamp: string | null;
-<<<<<<< HEAD
-  null_sample_rate_percentage: null | number;
   parentProjectBreakdown:
     | null
     | {
@@ -111,10 +109,7 @@
         project: string;
         project_id: number;
       }[];
-  project_breakdown:
-=======
   projectBreakdown:
->>>>>>> 08a2fda5
     | null
     | {
         'count()': number;
