--- conflicted
+++ resolved
@@ -161,12 +161,9 @@
 export type StacktraceLinkResult = {
   integrations: Integration[];
   attemptedUrl?: string;
-<<<<<<< HEAD
   commitSha?: string;
-=======
   codecovStatusCode?: CodecovStatusCode;
   codecovUrl?: string;
->>>>>>> ef05910f
   config?: RepositoryProjectPathConfigWithIntegration;
   error?: StacktraceErrorMessage;
   lineCoverage?: LineCoverage[];
