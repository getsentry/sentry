--- conflicted
+++ resolved
@@ -82,12 +82,6 @@
   authenticateRequests: u2f.SignRequest;
   registerRequests: u2f.RegisterRequest;
   registeredKeys: u2f.RegisteredKey[];
-<<<<<<< HEAD
-  // for WebAuthn register
-  webAuthnRegisterData: string;
-  webAuthnAuthenticationData: string;
-=======
->>>>>>> 481a9419
 };
 
 export type EnrolledAuthenticator = {
