--- conflicted
+++ resolved
@@ -1,33 +1,4 @@
 import type {Action} from './actions';
-
-interface SnubaQuery {
-  aggregate: string;
-  dataset: string;
-  id: string;
-  query: string;
-  /**
-   * Time window in seconds
-   */
-  timeWindow: number;
-  environment?: string;
-}
-
-interface QueryObject {
-  id: string;
-  snubaQuery: SnubaQuery;
-  status: number;
-  subscription: string;
-}
-
-export interface SnubaQueryDataSource {
-  id: string;
-  organizationId: string;
-  queryObj: QueryObject;
-  sourceId: string;
-  type: 'snuba_query_subscription';
-}
-
-export type DataSource = SnubaQueryDataSource;
 
 export enum DataConditionType {
   // operators
@@ -81,26 +52,19 @@
   NONE = 'none',
 }
 
-<<<<<<< HEAD
 export const enum DetectorPriorityLevel {
   HIGH = 75,
   MEDIUM = 50,
   LOW = 25,
 }
 
-export interface NewDataCondition {
-  comparison: any;
-  comparison_type: DataConditionType;
-  condition_group?: DataConditionGroup;
-  condition_result?: DetectorPriorityLevel;
-=======
 export interface DataCondition {
   comparison: any;
   comparison_type: DataConditionType;
   id: string;
   condition_result?: any;
->>>>>>> 621a0d5a
 }
+
 export interface DataConditionGroup {
   conditions: DataCondition[];
   id: string;
