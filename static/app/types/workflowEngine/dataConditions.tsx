--- conflicted
+++ resolved
@@ -58,12 +58,8 @@
 export interface DataCondition {
   comparison: any;
   id: string;
-<<<<<<< HEAD
+  type: DataConditionType;
   conditionResult?: any;
-=======
-  type: DataConditionType;
-  condition_result?: any;
->>>>>>> a34128d8
 }
 
 export interface DataConditionGroup {
