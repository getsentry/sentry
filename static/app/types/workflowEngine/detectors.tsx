import type {Actor} from 'sentry/types/core';
import type {SimpleGroup} from 'sentry/types/group';
import type {
  DataConditionGroupLogicType,
  DataConditionType,
} from 'sentry/types/workflowEngine/dataConditions';
import type {
  AlertRuleSensitivity,
  AlertRuleThresholdType,
  Dataset,
  EventTypes,
} from 'sentry/views/alerts/rules/metric/types';
import type {UptimeMonitorMode} from 'sentry/views/alerts/rules/uptime/types';
import type {Monitor, MonitorConfig} from 'sentry/views/insights/crons/types';

/**
 * See SnubaQuerySerializer
 */
export interface SnubaQuery {
  aggregate: string;
  dataset: Dataset;
  eventTypes: EventTypes[];
  id: string;
  query: string;
  /**
   * Time window in seconds
   */
  timeWindow: number;
  environment?: string;
}

/**
 * See DataSourceSerializer
 */
interface BaseDataSource {
  id: string;
  organizationId: string;
  sourceId: string;
  type: 'snuba_query_subscription' | 'uptime_subscription' | 'cron_monitor';
}

export interface SnubaQueryDataSource extends BaseDataSource {
  /**
   * See QuerySubscriptionSerializer
   */
  queryObj: {
    id: string;
    snubaQuery: SnubaQuery;
    status: number;
    subscription: string;
  };
  type: 'snuba_query_subscription';
}

export interface UptimeSubscriptionDataSource extends BaseDataSource {
  /**
   * See UptimeSubscriptionSerializer
   */
  queryObj: {
    body: string | null;
    headers: Array<[string, string]>;
    intervalSeconds: number;
    method: string;
    timeoutMs: number;
    traceSampling: boolean;
    url: string;
  };
  type: 'uptime_subscription';
}

export interface CronMonitorDataSource extends BaseDataSource {
  queryObj: Omit<Monitor, 'alertRule'>;
  type: 'cron_monitor';
}

export type DetectorType =
  | 'error'
  | 'metric_issue'
  | 'monitor_check_in_failure'
  | 'uptime_domain_failure'
  | 'issue_stream'
  | 'performance_slow_db_query';

/**
 * Configuration for static/threshold-based detection
 */
interface MetricDetectorConfigStatic {
  detectionType: 'static';
}

/**
 * Configuration for percentage-based change detection
 */
interface MetricDetectorConfigPercent {
  comparisonDelta: number;
  detectionType: 'percent';
}

/**
 * Configuration for dynamic/anomaly detection
 */
interface MetricDetectorConfigDynamic {
  detectionType: 'dynamic';
}

export type MetricDetectorConfig =
  | MetricDetectorConfigStatic
  | MetricDetectorConfigPercent
  | MetricDetectorConfigDynamic;

interface UptimeDetectorConfig {
  downtimeThreshold: number;
  environment: string | null;
  mode: UptimeMonitorMode;
  recoveryThreshold: number;
}

type BaseDetector = Readonly<{
  createdBy: string | null;
  dateCreated: string;
  dateUpdated: string;
  description: string | null;
  enabled: boolean;
  id: string;
  lastTriggered: string;
  latestGroup: SimpleGroup | null;
  name: string;
  owner: Actor | null;
  projectId: string;
  type: DetectorType;
  workflowIds: string[];
}>;

export interface MetricDetector extends BaseDetector {
  readonly alertRuleId: number | null;
  readonly conditionGroup: MetricConditionGroup | null;
  readonly config: MetricDetectorConfig;
  readonly dataSources: [SnubaQueryDataSource];
  readonly type: 'metric_issue';
}

export interface UptimeDetector extends BaseDetector {
  readonly config: UptimeDetectorConfig;
  readonly dataSources: [UptimeSubscriptionDataSource];
  readonly type: 'uptime_domain_failure';
}

export interface CronDetector extends BaseDetector {
  readonly dataSources: [CronMonitorDataSource];
  readonly type: 'monitor_check_in_failure';
}

export interface ErrorDetector extends BaseDetector {
  // TODO: Add error detector type fields
  readonly type: 'error';
}

<<<<<<< HEAD
export interface PerformanceSlowDBQueryConfig {
  allowedSpanOps: string[];
  durationThreshold: number;
}

export interface PerformanceSlowDBQueryDetector extends BaseDetector {
  readonly alertRuleId: number | null;
  readonly config: PerformanceSlowDBQueryConfig;
  readonly dataSources: never[];
  readonly type: 'performance_slow_db_query';
=======
interface IssueStreamDetector extends BaseDetector {
  // TODO: Add issue stream detector type fields
  readonly type: 'issue_stream';
>>>>>>> 235a1791
}

export type Detector =
  | MetricDetector
  | UptimeDetector
  | CronDetector
  | ErrorDetector
<<<<<<< HEAD
  | PerformanceSlowDBQueryDetector;
=======
  | IssueStreamDetector;
>>>>>>> 235a1791

interface UpdateConditionGroupPayload {
  conditions: Array<Omit<MetricCondition, 'id'>>;
  logicType: MetricConditionGroup['logicType'];
}

interface UpdateSnubaDataSourcePayload {
  aggregate: string;
  dataset: string;
  environment: string | null;
  eventTypes: string[];
  query: string;
  queryType: number;
  timeWindow: number;
}

interface UpdateUptimeDataSourcePayload {
  intervalSeconds: number;
  method: string;
  timeoutMs: number;
  traceSampling: boolean;
  url: string;
}

export interface BaseDetectorUpdatePayload {
  name: string;
  owner: string | null;
  projectId: Detector['projectId'];
  type: Detector['type'];
  workflowIds: string[];
  description?: string | null;
  enabled?: boolean;
}

export interface UptimeDetectorUpdatePayload extends BaseDetectorUpdatePayload {
  config: UptimeDetectorConfig;
  dataSources: UpdateUptimeDataSourcePayload[];
  type: 'uptime_domain_failure';
}

export interface MetricDetectorUpdatePayload extends BaseDetectorUpdatePayload {
  conditionGroup: UpdateConditionGroupPayload;
  config: MetricDetectorConfig;
  dataSources: UpdateSnubaDataSourcePayload[];
  type: 'metric_issue';
}

export interface CronDetectorUpdatePayload extends BaseDetectorUpdatePayload {
  dataSources: Array<{
    config: MonitorConfig;
    name: string;
  }>;
  type: 'monitor_check_in_failure';
}

export interface MetricConditionGroup {
  conditions: MetricCondition[];
  id: string;
  logicType: DataConditionGroupLogicType;
}

export interface MetricCondition {
  comparison: MetricDataCondition;
  id: string;
  type: DataConditionType;
  conditionResult?: any;
}

/**
 * See AnomalyDetectionHandler
 */
export interface AnomalyDetectionComparison {
  seasonality:
    | 'auto'
    | 'hourly'
    | 'daily'
    | 'weekly'
    | 'hourly_daily'
    | 'hourly_weekly'
    | 'hourly_daily_weekly'
    | 'daily_weekly';
  sensitivity: AlertRuleSensitivity;
  thresholdType: AlertRuleThresholdType;
}

type MetricDataCondition = AnomalyDetectionComparison | number;<|MERGE_RESOLUTION|>--- conflicted
+++ resolved
@@ -155,7 +155,6 @@
   readonly type: 'error';
 }
 
-<<<<<<< HEAD
 export interface PerformanceSlowDBQueryConfig {
   allowedSpanOps: string[];
   durationThreshold: number;
@@ -166,11 +165,11 @@
   readonly config: PerformanceSlowDBQueryConfig;
   readonly dataSources: never[];
   readonly type: 'performance_slow_db_query';
-=======
+}
+
 interface IssueStreamDetector extends BaseDetector {
   // TODO: Add issue stream detector type fields
   readonly type: 'issue_stream';
->>>>>>> 235a1791
 }
 
 export type Detector =
@@ -178,11 +177,8 @@
   | UptimeDetector
   | CronDetector
   | ErrorDetector
-<<<<<<< HEAD
-  | PerformanceSlowDBQueryDetector;
-=======
+  | PerformanceSlowDBQueryDetector
   | IssueStreamDetector;
->>>>>>> 235a1791
 
 interface UpdateConditionGroupPayload {
   conditions: Array<Omit<MetricCondition, 'id'>>;
