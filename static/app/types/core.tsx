/**
 * Basic types that are required to build types in other type modules.
 *
 * Before a type is put here it should be required in multiple other types.
 * or used in multiple views.
 */
import type {getInterval} from 'sentry/components/charts/utils';
import type {MenuListItemProps} from 'sentry/components/menuListItem';
import type {ALLOWED_SCOPES} from 'sentry/constants';

/**
 * Visual representation of a project/team/organization/user
 */
export type Avatar = {
  avatarType: 'letter_avatar' | 'upload' | 'gravatar' | 'background' | 'default';
  avatarUuid: string | null;
  avatarUrl?: string | null;
  color?: boolean;
};

export type ObjectStatus =
  | 'active'
  | 'disabled'
  | 'pending_deletion'
  | 'deletion_in_progress';

export type Actor = {
  id: string;
  name: string;
  type: 'user' | 'team';
  email?: string;
};

export type Scope = (typeof ALLOWED_SCOPES)[number];

export type DateString = Date | string | null;

/**
 * Simple timeseries data used in groups, projects and release health.
 */
export type TimeseriesValue = [timestamp: number, value: number];

// taken from https://stackoverflow.com/questions/46634876/how-can-i-change-a-readonly-property-in-typescript
export type Writable<T> = {-readonly [K in keyof T]: T[K]};

/**
 * The option format used by react-select based components
 */
export interface SelectValue<T> extends MenuListItemProps {
  value: T;
  /**
   * In scenarios where you're using a react element as the label react-select
   * will be unable to filter to that label. Use this to specify the plain text of
   * the label.
   */
  textValue?: string;
}

/**
 * The 'other' option format used by checkboxes, radios and more.
 */
export type Choice = [
  value: string | number,
  label: string | number | React.ReactElement,
];

export type Choices = Choice[];

/**
 * This legacy type used plurals which will cause compatibility issues when categories
 * become more complex, e.g. processed transactions, session replays. Instead, access these values
 * with `DATA_CATEGORY_INFO[category].plural`, where category is the `DataCategoryExact` enum value.
 */
export enum DataCategory {
  DEFAULT = 'default',
  ERRORS = 'errors',
  TRANSACTIONS = 'transactions',
  ATTACHMENTS = 'attachments',
  PROFILES = 'profiles',
  REPLAYS = 'replays',
  MONITOR_SEATS = 'monitorSeats',
<<<<<<< HEAD
  METRIC_HOUR = 'metricHour',
  PROFILE_DURATION = 'profileDuration',
  SPAN = 'span',
=======
  METRIC_SECOND = 'metricSecond',
>>>>>>> 82eeb04d
}

/**
 * https://github.com/getsentry/relay/blob/master/relay-base-schema/src/data_category.rs
 * Matches the backend singular backend enum directly.
 * For display variations, refer to `DATA_CATEGORY_INFO` rather than manipulating these strings
 */
export enum DataCategoryExact {
  ERROR = 'error',
  TRANSACTION = 'transaction',
  ATTACHMENT = 'attachment',
  PROFILE = 'profile',
  REPLAY = 'replay',
  TRANSACTION_PROCESSED = 'transaction_processed',
  TRANSACTION_INDEXED = 'transaction_indexed',
  MONITOR = 'monitor',
  MONITOR_SEAT = 'monitorSeat',
<<<<<<< HEAD
  METRIC_HOUR = 'metricHour',
  PROFILE_DURATION = 'profileDuration',
  SPAN = 'span',
=======
  METRIC_SECOND = 'metricSecond',
>>>>>>> 82eeb04d
}

export interface DataCategoryInfo {
  apiName: string;
  displayName: string;
  name: DataCategoryExact;
  plural: string;
  titleName: string;
  uid: number;
}

export type EventType = 'error' | 'transaction' | 'attachment';

export enum Outcome {
  ACCEPTED = 'accepted',
  FILTERED = 'filtered',
  INVALID = 'invalid',
  DROPPED = 'dropped', // this is not a real outcome coming from the server
  RATE_LIMITED = 'rate_limited',
  CLIENT_DISCARD = 'client_discard',
  CARDINALITY_LIMITED = 'cardinality_limited',
}

export type IntervalPeriod = ReturnType<typeof getInterval>;

/**
 * Represents a pinned page filter sentinel value
 */
export type PinnedPageFilter = 'projects' | 'environments' | 'datetime';

export type PageFilters = {
  /**
   * Currently selected time filter
   */
  datetime: {
    end: DateString | null;
    period: string | null;
    start: DateString | null;
    utc: boolean | null;
  };
  /**
   * Currently selected environment names
   */
  environments: string[];
  /**
   * Currently selected Project IDs
   */
  projects: number[];
};

type InitialState = {type: 'initial'};

type LoadingState = {type: 'loading'};

type ResolvedState<T> = {
  data: T;
  type: 'resolved';
};

type ErroredState = {
  error: string;
  type: 'errored';
};

export type RequestState<T> =
  | InitialState
  | LoadingState
  | ResolvedState<T>
  | ErroredState;<|MERGE_RESOLUTION|>--- conflicted
+++ resolved
@@ -79,13 +79,9 @@
   PROFILES = 'profiles',
   REPLAYS = 'replays',
   MONITOR_SEATS = 'monitorSeats',
-<<<<<<< HEAD
-  METRIC_HOUR = 'metricHour',
   PROFILE_DURATION = 'profileDuration',
   SPAN = 'span',
-=======
   METRIC_SECOND = 'metricSecond',
->>>>>>> 82eeb04d
 }
 
 /**
@@ -103,13 +99,9 @@
   TRANSACTION_INDEXED = 'transaction_indexed',
   MONITOR = 'monitor',
   MONITOR_SEAT = 'monitorSeat',
-<<<<<<< HEAD
-  METRIC_HOUR = 'metricHour',
   PROFILE_DURATION = 'profileDuration',
   SPAN = 'span',
-=======
   METRIC_SECOND = 'metricSecond',
->>>>>>> 82eeb04d
 }
 
 export interface DataCategoryInfo {
