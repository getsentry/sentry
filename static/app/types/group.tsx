import type {PlatformKey} from 'sentry/data/platformCategories';
import {FieldKind} from 'sentry/utils/fields';

import type {Actor, TimeseriesValue} from './core';
import type {Event, EventMetadata, EventOrGroupType, Level} from './event';
import type {Commit, PullRequest} from './integrations';
import type {Team} from './organization';
import type {Project} from './project';
import type {Release} from './release';
import type {AvatarUser, User} from './user';

export type EntryData = Record<string, any | Array<any>>;

/**
 * Saved issues searches
 */
export type RecentSearch = {
  dateCreated: string;
  id: string;
  lastSeen: string;
  organizationId: string;
  query: string;
  type: SavedSearchType;
};

// XXX: Deprecated Sentry 9 attributes are not included here.
export type SavedSearch = {
  dateCreated: string;
  id: string;
  isGlobal: boolean;
  isOrgCustom: boolean;
  isPinned: boolean;
  name: string;
  query: string;
  sort: string;
  type: SavedSearchType;
};

export enum SavedSearchType {
  ISSUE = 0,
  EVENT = 1,
  SESSION = 2,
}

export enum IssueCategory {
  PERFORMANCE = 'performance',
  ERROR = 'error',
}

export enum IssueType {
  ERROR = 'error',
  PERFORMANCE_N_PLUS_ONE = 'performance_n_plus_one',
}

type CapabilityInfo =
  | {
      enabled: true;
    }
  | {
      disabledReason: string;
      enabled: false;
    };

/**
 * Defines what capabilities a category of issue has. Not all categories of
 * issues work the same.
 */
export type IssueCategoryCapabilities = {
  /**
   * Can the issue be deleted
   */
  delete: CapabilityInfo;
  /**
   * Can the issue be deleted and discarded
   */
  deleteAndDiscard: CapabilityInfo;
  /**
   * Can the issue be ignored (and the dropdown options)
   */
<<<<<<< HEAD
  ignore: boolean;
  ignoreFor: boolean;
  ignoreUntilAffect: boolean;
  ignoreUntilReoccur: boolean;
=======
  ignore: CapabilityInfo;
>>>>>>> 21bf2ff9
  /**
   * Can the issue be merged
   */
  merge: CapabilityInfo;
};

// endpoint: /api/0/issues/:issueId/attachments/?limit=50
export type IssueAttachment = {
  dateCreated: string;
  event_id: string;
  headers: Object;
  id: string;
  mimetype: string;
  name: string;
  sha1: string;
  size: number;
  type: string;
};

// endpoint: /api/0/projects/:orgSlug/:projSlug/events/:eventId/attachments/
export type EventAttachment = Omit<IssueAttachment, 'event_id'>;

/**
 * Issue Tags
 */
export type Tag = {
  key: string;
  name: string;

  isInput?: boolean;

  kind?: FieldKind;
  /**
   * How many values should be suggested in autocomplete.
   * Overrides SmartSearchBar's `maxSearchItems` prop.
   */
  maxSuggestedValues?: number;
  predefined?: boolean;
  totalValues?: number;
  values?: string[];
};

export type TagCollection = Record<string, Tag>;

export type TagValue = {
  count: number;
  firstSeen: string;
  lastSeen: string;
  name: string;
  value: string;
  email?: string;
  identifier?: string;
  ipAddress?: string;
  key?: string;
  query?: string;
  username?: string;
} & AvatarUser;

type Topvalue = {
  count: number;
  firstSeen: string;
  key: string;
  lastSeen: string;
  name: string;
  value: string;
  // Might not actually exist.
  query?: string;
};

export type TagWithTopValues = {
  key: string;
  name: string;
  topValues: Array<Topvalue>;
  totalValues: number;
  uniqueValues: number;
  canDelete?: boolean;
};

/**
 * Inbox, issue owners and Activity
 */
export type InboxReasonDetails = {
  count?: number | null;
  until?: string | null;
  user_count?: number | null;
  user_window?: number | null;
  window?: number | null;
};

export type InboxDetails = {
  reason_details: InboxReasonDetails;
  date_added?: string;
  reason?: number;
};

export type SuggestedOwnerReason = 'suspectCommit' | 'ownershipRule' | 'releaseCommit';

// Received from the backend to denote suggested owners of an issue
export type SuggestedOwner = {
  date_added: string;
  owner: string;
  type: SuggestedOwnerReason;
};

export type IssueOwnership = {
  autoAssignment: boolean;
  codeownersAutoSync: boolean;
  dateCreated: string;
  fallthrough: boolean;
  isActive: boolean;
  lastUpdated: string;
  raw: string;
};

export enum GroupActivityType {
  NOTE = 'note',
  SET_RESOLVED = 'set_resolved',
  SET_RESOLVED_BY_AGE = 'set_resolved_by_age',
  SET_RESOLVED_IN_RELEASE = 'set_resolved_in_release',
  SET_RESOLVED_IN_COMMIT = 'set_resolved_in_commit',
  SET_RESOLVED_IN_PULL_REQUEST = 'set_resolved_in_pull_request',
  SET_UNRESOLVED = 'set_unresolved',
  SET_IGNORED = 'set_ignored',
  SET_PUBLIC = 'set_public',
  SET_PRIVATE = 'set_private',
  SET_REGRESSION = 'set_regression',
  CREATE_ISSUE = 'create_issue',
  UNMERGE_SOURCE = 'unmerge_source',
  UNMERGE_DESTINATION = 'unmerge_destination',
  FIRST_SEEN = 'first_seen',
  ASSIGNED = 'assigned',
  UNASSIGNED = 'unassigned',
  MERGE = 'merge',
  REPROCESS = 'reprocess',
  MARK_REVIEWED = 'mark_reviewed',
}

interface GroupActivityBase {
  dateCreated: string;
  id: string;
  project: Project;
  assignee?: string;
  issue?: Group;
  user?: null | User;
}

interface GroupActivityNote extends GroupActivityBase {
  data: {
    text: string;
  };
  type: GroupActivityType.NOTE;
}

interface GroupActivitySetResolved extends GroupActivityBase {
  data: Record<string, any>;
  type: GroupActivityType.SET_RESOLVED;
}

interface GroupActivitySetUnresolved extends GroupActivityBase {
  data: Record<string, any>;
  type: GroupActivityType.SET_UNRESOLVED;
}

interface GroupActivitySetPublic extends GroupActivityBase {
  data: Record<string, any>;
  type: GroupActivityType.SET_PUBLIC;
}

interface GroupActivitySetPrivate extends GroupActivityBase {
  data: Record<string, any>;
  type: GroupActivityType.SET_PRIVATE;
}

interface GroupActivitySetByAge extends GroupActivityBase {
  data: Record<string, any>;
  type: GroupActivityType.SET_RESOLVED_BY_AGE;
}

interface GroupActivityUnassigned extends GroupActivityBase {
  data: Record<string, any>;
  type: GroupActivityType.UNASSIGNED;
}

interface GroupActivityFirstSeen extends GroupActivityBase {
  data: Record<string, any>;
  type: GroupActivityType.FIRST_SEEN;
}

interface GroupActivityMarkReviewed extends GroupActivityBase {
  data: Record<string, any>;
  type: GroupActivityType.MARK_REVIEWED;
}

interface GroupActivityRegression extends GroupActivityBase {
  data: {
    version?: string;
  };
  type: GroupActivityType.SET_REGRESSION;
}

export interface GroupActivitySetByResolvedInRelease extends GroupActivityBase {
  data: {
    current_release_version?: string;
    version?: string;
  };
  type: GroupActivityType.SET_RESOLVED_IN_RELEASE;
}

interface GroupActivitySetByResolvedInCommit extends GroupActivityBase {
  data: {
    commit: Commit;
  };
  type: GroupActivityType.SET_RESOLVED_IN_COMMIT;
}

interface GroupActivitySetByResolvedInPullRequest extends GroupActivityBase {
  data: {
    pullRequest: PullRequest;
  };
  type: GroupActivityType.SET_RESOLVED_IN_PULL_REQUEST;
}

export interface GroupActivitySetIgnored extends GroupActivityBase {
  data: {
    ignoreCount?: number;
    ignoreDuration?: number;
    ignoreUntil?: string;
    ignoreUserCount?: number;
    ignoreUserWindow?: number;
    ignoreWindow?: number;
  };
  type: GroupActivityType.SET_IGNORED;
}

export interface GroupActivityReprocess extends GroupActivityBase {
  data: {
    eventCount: number;
    newGroupId: number;
    oldGroupId: number;
  };
  type: GroupActivityType.REPROCESS;
}

interface GroupActivityUnmergeDestination extends GroupActivityBase {
  data: {
    fingerprints: Array<string>;
    source?: {
      id: string;
      shortId: string;
    };
  };
  type: GroupActivityType.UNMERGE_DESTINATION;
}

interface GroupActivityUnmergeSource extends GroupActivityBase {
  data: {
    fingerprints: Array<string>;
    destination?: {
      id: string;
      shortId: string;
    };
  };
  type: GroupActivityType.UNMERGE_SOURCE;
}

interface GroupActivityMerge extends GroupActivityBase {
  data: {
    issues: Array<any>;
  };
  type: GroupActivityType.MERGE;
}

export interface GroupActivityAssigned extends GroupActivityBase {
  data: {
    assignee: string;
    assigneeType: string;
    user: Team | User;
    assigneeEmail?: string;
  };
  type: GroupActivityType.ASSIGNED;
}

export interface GroupActivityCreateIssue extends GroupActivityBase {
  data: {
    location: string;
    provider: string;
    title: string;
  };
  type: GroupActivityType.CREATE_ISSUE;
}

export type GroupActivity =
  | GroupActivityNote
  | GroupActivitySetResolved
  | GroupActivitySetUnresolved
  | GroupActivitySetIgnored
  | GroupActivitySetByAge
  | GroupActivitySetByResolvedInRelease
  | GroupActivitySetByResolvedInCommit
  | GroupActivitySetByResolvedInPullRequest
  | GroupActivityFirstSeen
  | GroupActivityMerge
  | GroupActivityReprocess
  | GroupActivityUnassigned
  | GroupActivityMarkReviewed
  | GroupActivityUnmergeDestination
  | GroupActivitySetPublic
  | GroupActivitySetPrivate
  | GroupActivityRegression
  | GroupActivityUnmergeSource
  | GroupActivityAssigned
  | GroupActivityCreateIssue;

export type Activity = GroupActivity;

interface GroupFiltered {
  count: string;
  firstSeen: string;
  lastSeen: string;
  stats: Record<string, TimeseriesValue[]>;
  userCount: number;
}

export interface GroupStats extends GroupFiltered {
  filtered: GroupFiltered | null;
  id: string;
  lifetime?: GroupFiltered;
  sessionCount?: string | null;
}

export interface BaseGroupStatusReprocessing {
  status: 'reprocessing';
  statusDetails: {
    info: {
      dateCreated: string;
      totalEvents: number;
    } | null;
    pendingEvents: number;
  };
}

/**
 * Issue Resolution
 */
export enum ResolutionStatus {
  RESOLVED = 'resolved',
  UNRESOLVED = 'unresolved',
  IGNORED = 'ignored',
}
export type ResolutionStatusDetails = {
  actor?: AvatarUser;
  autoResolved?: boolean;
  ignoreCount?: number;
  // Sent in requests. ignoreUntil is used in responses.
  ignoreDuration?: number;
  ignoreUntil?: string;
  ignoreUserCount?: number;
  ignoreUserWindow?: number;
  ignoreWindow?: number;
  inCommit?: Commit;
  inNextRelease?: boolean;
  inRelease?: string;
};

export type GroupStatusResolution = {
  status: ResolutionStatus;
  statusDetails: ResolutionStatusDetails;
};

export type GroupRelease = {
  firstRelease: Release;
  lastRelease: Release;
};

// TODO(ts): incomplete
export interface BaseGroup extends GroupRelease {
  activity: GroupActivity[];
  annotations: string[];
  assignedTo: Actor;
  culprit: string;
  firstSeen: string;
  hasSeen: boolean;
  id: string;
  isBookmarked: boolean;
  isPublic: boolean;
  isSubscribed: boolean;
  isUnhandled: boolean;
  issueCategory: IssueCategory;
  issueType: IssueType;
  lastSeen: string;
  latestEvent: Event;
  level: Level;
  logger: string;
  metadata: EventMetadata;
  numComments: number;
  participants: User[];
  permalink: string;
  platform: PlatformKey;
  pluginActions: any[]; // TODO(ts)
  pluginContexts: any[]; // TODO(ts)
  pluginIssues: any[]; // TODO(ts)
  project: Project;
  seenBy: User[];
  shareId: string;
  shortId: string;
  status: string;
  subscriptionDetails: {disabled?: boolean; reason?: string} | null;
  tags: Pick<Tag, 'key' | 'name' | 'totalValues'>[];
  title: string;
  type: EventOrGroupType;
  userReportCount: number;
  inbox?: InboxDetails | null | false;
  owners?: SuggestedOwner[] | null;
}

export interface GroupReprocessing
  // BaseGroupStatusReprocessing status field (enum) incorrectly extends the BaseGroup status field (string) so we omit it.
  // A proper fix for this would be to make the status field an enum or string and correctly extend it.
  extends Omit<BaseGroup, 'status'>,
    GroupStats,
    BaseGroupStatusReprocessing {}

export interface GroupResolution
  // GroupStatusResolution status field (enum) incorrectly extends the BaseGroup status field (string) so we omit it.
  // A proper fix for this would be to make the status field an enum or string and correctly extend it.
  extends Omit<BaseGroup, 'status'>,
    GroupStats,
    GroupStatusResolution {}

export type Group = GroupResolution | GroupReprocessing;
export interface GroupCollapseRelease
  extends Omit<Group, keyof GroupRelease>,
    Partial<GroupRelease> {}

export type GroupTombstone = {
  actor: AvatarUser;
  culprit: string;
  id: string;
  level: Level;
  metadata: EventMetadata;
  title: string;
};

export type ProcessingIssueItem = {
  checksum: string;
  data: {
    // TODO(ts) This type is likely incomplete, but this is what
    // project processing issues settings uses.
    _scope: string;
    image_arch: string;
    image_path: string;
    image_uuid: string;
  };
  id: string;
  lastSeen: string;
  numEvents: number;
  type: string;
};

export type ProcessingIssue = {
  hasIssues: boolean;
  hasMoreResolveableIssues: boolean;
  issuesProcessing: number;
  lastSeen: string;
  numIssues: number;
  project: string;
  resolveableIssues: number;
  signedLink: string;
  issues?: ProcessingIssueItem[];
};

/**
 * Datascrubbing
 */
export type Meta = {
  chunks: Array<ChunkType>;
  err: Array<MetaError>;
  len: number;
  rem: Array<MetaRemark>;
};

export type MetaError = string | [string, any];
export type MetaRemark = Array<string | number>;

export type ChunkType = {
  rule_id: string | number;
  text: string;
  type: string;
  remark?: string | number;
};

/**
 * User Feedback
 */
export type UserReport = {
  comments: string;
  dateCreated: string;
  email: string;
  event: {eventID: string; id: string};
  eventID: string;
  id: string;
  issue: Group;
  name: string;
  user: User;
};

export type KeyValueListData = {
  key: string;
  subject: string;
  actionButton?: React.ReactNode;
  meta?: Meta;
  subjectDataTestId?: string;
  subjectIcon?: React.ReactNode;
  value?: React.ReactNode;
}[];

// Response from ShortIdLookupEndpoint
// /organizations/${orgId}/shortids/${query}/
export type ShortIdResponse = {
  group: Group;
  groupId: string;
  organizationSlug: string;
  projectSlug: string;
  shortId: string;
};

/**
 * Note used in Group Activity and Alerts for users to comment
 */
export type Note = {
  /**
   * Array of [id, display string] tuples used for @-mentions
   */
  mentions: [string, string][];

  /**
   * Note contents (markdown allowed)
   */
  text: string;
};<|MERGE_RESOLUTION|>--- conflicted
+++ resolved
@@ -77,14 +77,7 @@
   /**
    * Can the issue be ignored (and the dropdown options)
    */
-<<<<<<< HEAD
-  ignore: boolean;
-  ignoreFor: boolean;
-  ignoreUntilAffect: boolean;
-  ignoreUntilReoccur: boolean;
-=======
   ignore: CapabilityInfo;
->>>>>>> 21bf2ff9
   /**
    * Can the issue be merged
    */
