--- conflicted
+++ resolved
@@ -52,21 +52,10 @@
   PERFORMANCE_N_PLUS_ONE = 'performance_n_plus_one',
 }
 
-<<<<<<< HEAD
-export type CapabilityInfo =
-  | {
-      enabled: true;
-    }
-  | {
-      disabledReason: string;
-      enabled: false;
-    };
-=======
 type CapabilityInfo = {
   enabled: boolean;
   disabledReason?: string;
 };
->>>>>>> a429bced
 
 /**
  * Defines what capabilities a category of issue has. Not all categories of
