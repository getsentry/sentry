--- conflicted
+++ resolved
@@ -24,6 +24,7 @@
 export * from './release';
 export * from './stacktrace';
 export * from './user';
+export * from './metrics';
 
 export enum SentryInitRenderReactComponent {
   INDICATORS = 'Indicators',
@@ -422,132 +423,4 @@
   ABNORMAL = 'abnormal',
   ERRORED = 'errored',
   CRASHED = 'crashed',
-<<<<<<< HEAD
-}
-
-export enum ReleaseComparisonChartType {
-  CRASH_FREE_USERS = 'crashFreeUsers',
-  HEALTHY_USERS = 'healthyUsers',
-  ABNORMAL_USERS = 'abnormalUsers',
-  ERRORED_USERS = 'erroredUsers',
-  CRASHED_USERS = 'crashedUsers',
-  CRASH_FREE_SESSIONS = 'crashFreeSessions',
-  HEALTHY_SESSIONS = 'healthySessions',
-  ABNORMAL_SESSIONS = 'abnormalSessions',
-  ERRORED_SESSIONS = 'erroredSessions',
-  CRASHED_SESSIONS = 'crashedSessions',
-  SESSION_COUNT = 'sessionCount',
-  USER_COUNT = 'userCount',
-  ERROR_COUNT = 'errorCount',
-  TRANSACTION_COUNT = 'transactionCount',
-  FAILURE_RATE = 'failureRate',
-  SESSION_DURATION = 'sessionDuration',
-}
-
-export enum HealthStatsPeriodOption {
-  AUTO = 'auto',
-  TWENTY_FOUR_HOURS = '24h',
-}
-
-export type IssueOwnership = {
-  raw: string;
-  fallthrough: boolean;
-  dateCreated: string;
-  lastUpdated: string;
-  isActive: boolean;
-  autoAssignment: boolean;
-};
-
-export type CodeOwner = {
-  id: string;
-  raw: string;
-  dateCreated: string;
-  dateUpdated: string;
-  provider: 'github' | 'gitlab';
-  codeMapping?: RepositoryProjectPathConfig;
-  codeMappingId: string;
-  ownershipSyntax?: string;
-  errors: {
-    missing_external_teams: string[];
-    missing_external_users: string[];
-    missing_user_emails: string[];
-    teams_without_access: string[];
-    users_without_access: string[];
-  };
-};
-
-export type KeyValueListData = {
-  key: string;
-  subject: string;
-  value?: React.ReactNode;
-  meta?: Meta;
-  subjectDataTestId?: string;
-  subjectIcon?: React.ReactNode;
-}[];
-
-export type ExternalActorMapping = {
-  id: string;
-  externalName: string;
-  userId?: string;
-  teamId?: string;
-  sentryName: string;
-};
-
-export type ExternalUser = {
-  id: string;
-  memberId: string;
-  externalName: string;
-  provider: string;
-  integrationId: string;
-};
-
-export type ExternalTeam = {
-  id: string;
-  teamId: string;
-  externalName: string;
-  provider: string;
-  integrationId: string;
-};
-
-export type CodeownersFile = {
-  raw: string;
-  filepath: string;
-  html_url: string;
-};
-
-// Response from ShortIdLookupEndpoint
-// /organizations/${orgId}/shortids/${query}/
-export type ShortIdResponse = {
-  organizationSlug: string;
-  projectSlug: string;
-  groupId: string;
-  group: Group;
-  shortId: string;
-};
-
-// Response from EventIdLookupEndpoint
-// /organizations/${orgSlug}/eventids/${eventId}/
-export type EventIdResponse = {
-  organizationSlug: string;
-  projectSlug: string;
-  groupId: string;
-  eventId: string;
-  event: Event;
-};
-
-export type AuditLog = {
-  id: string;
-  actor: User;
-  event: string;
-  ipAddress: string;
-  note: string;
-  targetObject: number;
-  targetUser: Actor | null;
-  data: any;
-  dateCreated: string;
-};
-
-export * from './metrics';
-=======
-}
->>>>>>> 9445d2ce
+}