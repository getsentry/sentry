--- conflicted
+++ resolved
@@ -493,7 +493,6 @@
   [OtelContextKey.RESOURCE]?: Record<string, unknown>;
 }
 
-<<<<<<< HEAD
 export enum MemoryInfoContextKey {
   ALLOCATED_BYTES = 'allocated_bytes',
   FRAGMENTED_BYTES = 'fragmented_bytes',
@@ -533,9 +532,6 @@
   [MemoryInfoContextKey.HIGH_MEMORY_LOAD_THRESHOLD_BYTES]?: number;
 }
 
-type EventContexts = {
-  'Memory Info'?: MemoryInfoContext;
-=======
 export enum ThreadPoolInfoContextKey {
   MIN_WORKER_THREADS = 'min_worker_threads',
   MIN_COMPLETION_PORT_THREADS = 'min_completion_port_threads',
@@ -558,8 +554,8 @@
 }
 
 type EventContexts = {
+  'Memory Info'?: MemoryInfoContext;
   'ThreadPool Info'?: ThreadPoolInfoContext;
->>>>>>> 65868452
   client_os?: OSContext;
   device?: DeviceContext;
   feedback?: Record<string, any>;
