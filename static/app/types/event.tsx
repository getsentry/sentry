import type {TraceContextType} from 'sentry/components/events/interfaces/spans/types';
import type {SymbolicatorStatus} from 'sentry/components/events/interfaces/types';
import type {PlatformKey} from 'sentry/data/platformCategories';
import {IssueType} from 'sentry/types';

import type {RawCrumb} from './breadcrumbs';
import type {Image} from './debugImage';
import type {IssueAttachment, IssueCategory} from './group';
import type {Release} from './release';
import type {RawStacktrace, StackTraceMechanism, StacktraceType} from './stacktrace';
// TODO(epurkhiser): objc and cocoa should almost definitely be moved into PlatformKey
export type PlatformType = PlatformKey | 'objc' | 'cocoa';

export type Level = 'error' | 'fatal' | 'info' | 'warning' | 'sample' | 'unknown';

/**
 * Grouping Configuration.
 */
export type EventGroupComponent = {
  contributes: boolean;
  hint: string | null;
  id: string;
  name: string | null;
  values: EventGroupComponent[] | string[];
};
export type EventGroupingConfig = {
  base: string | null;
  changelog: string;
  delegates: string[];
  hidden: boolean;
  id: string;
  latest: boolean;
  risk: number;
  strategies: string[];
};

export type VariantEvidence = {
  desc: string;
  fingerprint: string;
  cause_span_hashes?: string[];
  offender_span_hashes?: string[];
  op?: string;
  parent_span_hashes?: string[];
};

type EventGroupVariantKey = 'custom-fingerprint' | 'app' | 'default' | 'system';

export enum EventGroupVariantType {
  CHECKSUM = 'checksum',
  FALLBACK = 'fallback',
  CUSTOM_FINGERPRINT = 'custom-fingerprint',
  COMPONENT = 'component',
  SALTED_COMPONENT = 'salted-component',
  PERFORMANCE_PROBLEM = 'performance-problem',
}

interface BaseVariant {
  description: string | null;
  hash: string | null;
  hashMismatch: boolean;
  key: string;
  type: string;
}

interface FallbackVariant extends BaseVariant {
  type: EventGroupVariantType.FALLBACK;
}

interface ChecksumVariant extends BaseVariant {
  type: EventGroupVariantType.CHECKSUM;
}

interface HasComponentGrouping {
  client_values?: Array<string>;
  component?: EventGroupComponent;
  config?: EventGroupingConfig;
  matched_rule?: string;
  values?: Array<string>;
}

interface ComponentVariant extends BaseVariant, HasComponentGrouping {
  type: EventGroupVariantType.COMPONENT;
}

interface CustomFingerprintVariant extends BaseVariant, HasComponentGrouping {
  type: EventGroupVariantType.CUSTOM_FINGERPRINT;
}

interface SaltedComponentVariant extends BaseVariant, HasComponentGrouping {
  type: EventGroupVariantType.SALTED_COMPONENT;
}

interface PerformanceProblemVariant extends BaseVariant {
  evidence: VariantEvidence;
  type: EventGroupVariantType.PERFORMANCE_PROBLEM;
}

export type EventGroupVariant =
  | FallbackVariant
  | ChecksumVariant
  | ComponentVariant
  | SaltedComponentVariant
  | CustomFingerprintVariant
  | PerformanceProblemVariant;

export type EventGroupInfo = Record<EventGroupVariantKey, EventGroupVariant>;

/**
 * SDK Update metadata
 */
type EnableIntegrationSuggestion = {
  enables: Array<SDKUpdatesSuggestion>;
  integrationName: string;
  type: 'enableIntegration';
  integrationUrl?: string | null;
};

export type UpdateSdkSuggestion = {
  enables: Array<SDKUpdatesSuggestion>;
  newSdkVersion: string;
  sdkName: string;
  type: 'updateSdk';
  sdkUrl?: string | null;
};

type ChangeSdkSuggestion = {
  enables: Array<SDKUpdatesSuggestion>;
  newSdkName: string;
  type: 'changeSdk';
  sdkUrl?: string | null;
};

export type SDKUpdatesSuggestion =
  | EnableIntegrationSuggestion
  | UpdateSdkSuggestion
  | ChangeSdkSuggestion;

/**
 * Frames, Threads and Event interfaces.
 */
export interface Thread {
  crashed: boolean;
  current: boolean;
  id: number;
  rawStacktrace: RawStacktrace;
  stacktrace: StacktraceType | null;
  name?: string | null;
}

export type Frame = {
  absPath: string | null;
  colNo: number | null;
  context: Array<[number, string]>;
  errors: Array<any> | null;
  filename: string | null;
  function: string | null;
  inApp: boolean;
  instructionAddr: string | null;
  lineNo: number | null;
  module: string | null;
  package: string | null;
  platform: PlatformType | null;
  rawFunction: string | null;
  symbol: string | null;
  symbolAddr: string | null;
  trust: any | null;
  vars: Record<string, any> | null;
  addrMode?: string;
  isPrefix?: boolean;
  isSentinel?: boolean;
  map?: string | null;
  mapUrl?: string | null;
  minGroupingLevel?: number;
  origAbsPath?: string | null;
  symbolicatorStatus?: SymbolicatorStatus;
};

export enum FrameBadge {
  SENTINEL = 'sentinel',
  PREFIX = 'prefix',
  GROUPING = 'grouping',
}

export type ExceptionValue = {
  mechanism: StackTraceMechanism | null;
  module: string | null;
  rawStacktrace: RawStacktrace;
  stacktrace: StacktraceType | null;
  threadId: number | null;
  type: string;
  value: string;
  frames?: Frame[] | null;
};

export type ExceptionType = {
  excOmitted: any | null;
  hasSystemFrames: boolean;
  values?: Array<ExceptionValue>;
};

export type TreeLabelPart =
  | string
  | {
      classbase?: string;
      datapath?: (string | number)[];
      filebase?: string;
      function?: string;
      is_prefix?: boolean;
      // is_sentinel is no longer being used,
      // but we will still assess whether we will use this property in the near future.
      is_sentinel?: boolean;
      package?: string;
      type?: string;
    };

// This type is incomplete
export type EventMetadata = {
  current_level?: number;
  current_tree_label?: TreeLabelPart[];
  directive?: string;
  display_title_with_tree_label?: boolean;
  filename?: string;
  finest_tree_label?: TreeLabelPart[];
  function?: string;
  message?: string;
  origin?: string;
  stripped_crash?: boolean;
  title?: string;
  type?: string;
  uri?: string;
  value?: string;
};

export enum EventOrGroupType {
  ERROR = 'error',
  CSP = 'csp',
  HPKP = 'hpkp',
  EXPECTCT = 'expectct',
  EXPECTSTAPLE = 'expectstaple',
  DEFAULT = 'default',
  TRANSACTION = 'transaction',
}

/**
 * Event interface types.
 */
export enum EntryType {
  EXCEPTION = 'exception',
  MESSAGE = 'message',
  REQUEST = 'request',
  STACKTRACE = 'stacktrace',
  TEMPLATE = 'template',
  CSP = 'csp',
  EXPECTCT = 'expectct',
  EXPECTSTAPLE = 'expectstaple',
  HPKP = 'hpkp',
  BREADCRUMBS = 'breadcrumbs',
  THREADS = 'threads',
  DEBUGMETA = 'debugmeta',
  SPANS = 'spans',
  RESOURCES = 'resources',
}

type EntryDebugMeta = {
  data: {
    images: Array<Image | null>;
  };
  type: EntryType.DEBUGMETA;
};

type EntryBreadcrumbs = {
  data: {
    values: Array<RawCrumb>;
  };
  type: EntryType.BREADCRUMBS;
};

export type EntryThreads = {
  data: {
    values?: Array<Thread>;
  };
  type: EntryType.THREADS;
};

export type EntryException = {
  data: ExceptionType;
  type: EntryType.EXCEPTION;
};

type EntryStacktrace = {
  data: StacktraceType;
  type: EntryType.STACKTRACE;
};

type EntrySpans = {
  data: any;
  type: EntryType.SPANS;
};

type EntryMessage = {
  data: {
    formatted: string;
    params?: Record<string, any> | any[];
  };
  type: EntryType.MESSAGE;
};

export type EntryRequest = {
  data: {
    method: string;
    url: string;
    cookies?: [key: string, value: string][];
    data?: string | null | Record<string, any> | [key: string, value: any][];
    env?: Record<string, string>;
    fragment?: string | null;
    headers?: [key: string, value: string][];
    inferredContentType?:
      | null
      | 'application/json'
      | 'application/x-www-form-urlencoded'
      | 'multipart/form-data';
    query?: [key: string, value: string][] | string;
  };
  type: EntryType.REQUEST;
};

type EntryTemplate = {
  data: Frame;
  type: EntryType.TEMPLATE;
};

type EntryCsp = {
  data: Record<string, any>;
  type: EntryType.CSP;
};

type EntryGeneric = {
  data: Record<string, any>;
  type: EntryType.EXPECTCT | EntryType.EXPECTSTAPLE | EntryType.HPKP;
};

type EntryResources = {
  data: any; // Data is unused here
  type: EntryType.RESOURCES;
};

export type Entry =
  | EntryDebugMeta
  | EntryBreadcrumbs
  | EntryThreads
  | EntryException
  | EntryStacktrace
  | EntrySpans
  | EntryMessage
  | EntryRequest
  | EntryTemplate
  | EntryCsp
  | EntryGeneric
  | EntryResources;

// Contexts: https://develop.sentry.dev/sdk/event-payloads/contexts/

export interface BaseContext {
  type: string;
}

export enum DeviceContextKey {
  ARCH = 'arch',
  BATTERY_LEVEL = 'battery_level',
  BATTERY_STATUS = 'battery_status',
  BOOT_TIME = 'boot_time',
  BRAND = 'brand',
  CHARGING = 'charging',
  CPU_DESCRIPTION = 'cpu_description',
  DEVICE_TYPE = 'device_type',
  DEVICE_UNIQUE_IDENTIFIER = 'device_unique_identifier',
  EXTERNAL_FREE_STORAGE = 'external_free_storage',
  EXTERNAL_STORAGE_SIZE = 'external_storage_size',
  EXTERNAL_TOTAL_STORAGE = 'external_total_storage',
  FAMILY = 'family',
  FREE_MEMORY = 'free_memory',
  FREE_STORAGE = 'free_storage',
  LOW_MEMORY = 'low_memory',
  MANUFACTURER = 'manufacturer',
  MEMORY_SIZE = 'memory_size',
  MODEL = 'model',
  MODEL_ID = 'model_id',
  NAME = 'name',
  ONLINE = 'online',
  ORIENTATION = 'orientation',
  PROCESSOR_COUNT = 'processor_count',
  PROCESSOR_FREQUENCY = 'processor_frequency',
  SCREEN_DENSITY = 'screen_density',
  SCREEN_DPI = 'screen_dpi',
  SCREEN_HEIGHT_PIXELS = 'screen_height_pixels',
  SCREEN_RESOLUTION = 'screen_resolution',
  SCREEN_WIDTH_PIXELS = 'screen_width_pixels',
  SIMULATOR = 'simulator',
  STORAGE_SIZE = 'storage_size',
  SUPPORTS_ACCELEROMETER = 'supports_accelerometer',
  SUPPORTS_AUDIO = 'supports_audio',
  SUPPORTS_GYROSCOPE = 'supports_gyroscope',
  SUPPORTS_LOCATION_SERVICE = 'supports_location_service',
  SUPPORTS_VIBRATION = 'supports_vibration',
  USABLE_MEMORY = 'usable_memory',
}

// https://develop.sentry.dev/sdk/event-payloads/contexts/#device-context
export interface DeviceContext
  extends Partial<Record<DeviceContextKey, unknown>>,
    BaseContext {
  type: 'device';
  [DeviceContextKey.NAME]: string;
  [DeviceContextKey.ARCH]?: string;
  [DeviceContextKey.BATTERY_LEVEL]?: number;
  [DeviceContextKey.BATTERY_STATUS]?: string;
  [DeviceContextKey.BOOT_TIME]?: string;
  [DeviceContextKey.BRAND]?: string;
  [DeviceContextKey.CHARGING]?: boolean;
  [DeviceContextKey.CPU_DESCRIPTION]?: string;
  [DeviceContextKey.DEVICE_TYPE]?: string;
  [DeviceContextKey.DEVICE_UNIQUE_IDENTIFIER]?: string;
  [DeviceContextKey.EXTERNAL_FREE_STORAGE]?: number;
  [DeviceContextKey.EXTERNAL_STORAGE_SIZE]?: number;
  [DeviceContextKey.EXTERNAL_TOTAL_STORAGE]?: number;
  [DeviceContextKey.FAMILY]?: string;
  [DeviceContextKey.FREE_MEMORY]?: number;
  [DeviceContextKey.FREE_STORAGE]?: number;
  [DeviceContextKey.LOW_MEMORY]?: boolean;
  [DeviceContextKey.MANUFACTURER]?: string;
  [DeviceContextKey.MEMORY_SIZE]?: number;
  [DeviceContextKey.MODEL]?: string;
  [DeviceContextKey.MODEL_ID]?: string;
  [DeviceContextKey.ONLINE]?: boolean;
  [DeviceContextKey.ORIENTATION]?: 'portrait' | 'landscape';
  [DeviceContextKey.PROCESSOR_COUNT]?: number;
  [DeviceContextKey.PROCESSOR_FREQUENCY]?: number;
  [DeviceContextKey.SCREEN_DENSITY]?: number;
  [DeviceContextKey.SCREEN_DPI]?: number;
  [DeviceContextKey.SCREEN_HEIGHT_PIXELS]?: number;
  [DeviceContextKey.SCREEN_RESOLUTION]?: string;
  [DeviceContextKey.SCREEN_WIDTH_PIXELS]?: number;
  [DeviceContextKey.SIMULATOR]?: boolean;
  [DeviceContextKey.STORAGE_SIZE]?: number;
  [DeviceContextKey.SUPPORTS_ACCELEROMETER]?: boolean;
  [DeviceContextKey.SUPPORTS_AUDIO]?: boolean;
  [DeviceContextKey.SUPPORTS_GYROSCOPE]?: boolean;
  [DeviceContextKey.SUPPORTS_LOCATION_SERVICE]?: boolean;
  [DeviceContextKey.SUPPORTS_VIBRATION]?: boolean;
  [DeviceContextKey.USABLE_MEMORY]?: number;
  // This field is deprecated in favour of locale field in culture context
  language?: string;
  // This field is deprecated in favour of timezone field in culture context
  timezone?: string;
}

enum RuntimeContextKey {
  BUILD = 'build',
  NAME = 'name',
  RAW_DESCRIPTION = 'raw_description',
  VERSION = 'version',
}

// https://develop.sentry.dev/sdk/event-payloads/contexts/#runtime-context
interface RuntimeContext
  extends Partial<Record<RuntimeContextKey, unknown>>,
    BaseContext {
  type: 'runtime';
  [RuntimeContextKey.BUILD]?: string;
  [RuntimeContextKey.NAME]?: string;
  [RuntimeContextKey.RAW_DESCRIPTION]?: string;
  [RuntimeContextKey.VERSION]?: number;
}

type OSContext = {
  build: string;
  kernel_version: string;
  name: string;
  type: string;
  version: string;
};

export enum OtelContextKey {
  ATTRIBUTES = 'attributes',
  RESOURCE = 'resource',
}

// OpenTelemetry Context
// https://develop.sentry.dev/sdk/performance/opentelemetry/#opentelemetry-context
interface OtelContext extends Partial<Record<OtelContextKey, unknown>>, BaseContext {
  type: 'otel';
  [OtelContextKey.ATTRIBUTES]?: Record<string, unknown>;
  [OtelContextKey.RESOURCE]?: Record<string, unknown>;
}

<<<<<<< HEAD
export enum UnityContextKey {
  COPY_TEXTURE_SUPPORT = 'copy_texture_support',
  EDITOR_VERSION = 'editor_version',
  INSTALL_MODE = 'install_mode',
  RENDERING_THREADING_MODE = 'rendering_threading_mode',
  TARGET_FRAME_RATE = 'target_frame_rate',
}

export interface UnityContext {
  [UnityContextKey.COPY_TEXTURE_SUPPORT]: string;
  [UnityContextKey.EDITOR_VERSION]: string;
  [UnityContextKey.INSTALL_MODE]: string;
  [UnityContextKey.RENDERING_THREADING_MODE]: string;
  [UnityContextKey.TARGET_FRAME_RATE]: string;
  type: 'unity';
=======
export enum MemoryInfoContextKey {
  ALLOCATED_BYTES = 'allocated_bytes',
  FRAGMENTED_BYTES = 'fragmented_bytes',
  HEAP_SIZE_BYTES = 'heap_size_bytes',
  HIGH_MEMORY_LOAD_THRESHOLD_BYTES = 'high_memory_load_threshold_bytes',
  TOTAL_AVAILABLE_MEMORY_BYTES = 'total_available_memory_bytes',
  MEMORY_LOAD_BYTES = 'memory_load_bytes',
  TOTAL_COMMITTED_BYTES = 'total_committed_bytes',
  PROMOTED_BYTES = 'promoted_bytes',
  PINNED_OBJECTS_COUNT = 'pinned_objects_count',
  PAUSE_TIME_PERCENTAGE = 'pause_time_percentage',
  INDEX = 'index',
  FINALIZATION_PENDING_COUNT = 'finalization_pending_count',
  COMPACTED = 'compacted',
  CONCURRENT = 'concurrent',
  PAUSE_DURATIONS = 'pause_durations',
}

// MemoryInfo Context
// TODO(Priscila): Add this context to the docs
export interface MemoryInfoContext {
  type: 'Memory Info' | 'memory_info';
  [MemoryInfoContextKey.FINALIZATION_PENDING_COUNT]: number;
  [MemoryInfoContextKey.COMPACTED]: boolean;
  [MemoryInfoContextKey.CONCURRENT]: boolean;
  [MemoryInfoContextKey.PAUSE_DURATIONS]: number[];
  [MemoryInfoContextKey.TOTAL_AVAILABLE_MEMORY_BYTES]?: number;
  [MemoryInfoContextKey.MEMORY_LOAD_BYTES]?: number;
  [MemoryInfoContextKey.TOTAL_COMMITTED_BYTES]?: number;
  [MemoryInfoContextKey.PROMOTED_BYTES]?: number;
  [MemoryInfoContextKey.PINNED_OBJECTS_COUNT]?: number;
  [MemoryInfoContextKey.PAUSE_TIME_PERCENTAGE]?: number;
  [MemoryInfoContextKey.INDEX]?: number;
  [MemoryInfoContextKey.ALLOCATED_BYTES]?: number;
  [MemoryInfoContextKey.FRAGMENTED_BYTES]?: number;
  [MemoryInfoContextKey.HEAP_SIZE_BYTES]?: number;
  [MemoryInfoContextKey.HIGH_MEMORY_LOAD_THRESHOLD_BYTES]?: number;
}

export enum ThreadPoolInfoContextKey {
  MIN_WORKER_THREADS = 'min_worker_threads',
  MIN_COMPLETION_PORT_THREADS = 'min_completion_port_threads',
  MAX_WORKER_THREADS = 'max_worker_threads',
  MAX_COMPLETION_PORT_THREADS = 'max_completion_port_threads',
  AVAILABLE_WORKER_THREADS = 'available_worker_threads',
  AVAILABLE_COMPLETION_PORT_THREADS = 'available_completion_port_threads',
}

// ThreadPoolInfo Context
// TODO(Priscila): Add this context to the docs
export interface ThreadPoolInfoContext {
  type: 'ThreadPool Info' | 'threadpool_info';
  [ThreadPoolInfoContextKey.MIN_WORKER_THREADS]: number;
  [ThreadPoolInfoContextKey.MIN_COMPLETION_PORT_THREADS]: number;
  [ThreadPoolInfoContextKey.MAX_WORKER_THREADS]: number;
  [ThreadPoolInfoContextKey.MAX_COMPLETION_PORT_THREADS]: number;
  [ThreadPoolInfoContextKey.AVAILABLE_WORKER_THREADS]: number;
  [ThreadPoolInfoContextKey.AVAILABLE_COMPLETION_PORT_THREADS]: number;
>>>>>>> a06ba42d
}

type EventContexts = {
  'Memory Info'?: MemoryInfoContext;
  'ThreadPool Info'?: ThreadPoolInfoContext;
  client_os?: OSContext;
  device?: DeviceContext;
  feedback?: Record<string, any>;
  memory_info?: MemoryInfoContext;
  os?: OSContext;
  otel?: OtelContext;
  // TODO (udameli): add better types here
  // once perf issue data shape is more clear
  performance_issue?: any;
  runtime?: RuntimeContext;
  threadpool_info?: ThreadPoolInfoContext;
  trace?: TraceContextType;
  unity?: UnityContext;
};

export type Measurement = {value: number; unit?: string};

export type EventTag = {key: string; value: string};

export type EventUser = {
  data?: string | null;
  email?: string;
  id?: string;
  ip_address?: string;
  name?: string | null;
  username?: string | null;
};

export type PerformanceDetectorData = {
  causeSpanIds: string[];
  offenderSpanIds: string[];
  parentSpanIds: string[];
  issueType?: IssueType;
};

interface EventBase {
  contexts: EventContexts;
  crashFile: IssueAttachment | null;
  culprit: string;
  dateReceived: string;
  dist: string | null;
  entries: Entry[];
  errors: any[];
  eventID: string;
  fingerprints: string[];
  id: string;
  location: string | null;
  message: string;
  metadata: EventMetadata;
  projectID: string;
  size: number;
  tags: EventTag[];
  title: string;
  type:
    | EventOrGroupType.CSP
    | EventOrGroupType.DEFAULT
    | EventOrGroupType.EXPECTCT
    | EventOrGroupType.EXPECTSTAPLE
    | EventOrGroupType.HPKP;
  user: EventUser | null;
  _meta?: Record<string, any>;
  context?: Record<string, any>;
  dateCreated?: string;
  device?: Record<string, any>;
  endTimestamp?: number;
  groupID?: string;
  groupingConfig?: {
    enhancements: string;
    id: string;
  };
  issueCategory?: IssueCategory;
  latestEventID?: string | null;
  measurements?: Record<string, Measurement>;
  nextEventID?: string | null;
  oldestEventID?: string | null;
  packages?: Record<string, string>;
  platform?: PlatformType;
  previousEventID?: string | null;
  projectSlug?: string;
  release?: Release | null;
  sdk?: {
    name: string;
    version: string;
  } | null;
  sdkUpdates?: Array<SDKUpdatesSuggestion>;
  userReport?: any;
}

interface TraceEventContexts extends EventContexts {
  trace?: TraceContextType;
}
export interface EventTransaction
  extends Omit<EventBase, 'entries' | 'type' | 'contexts'> {
  contexts: TraceEventContexts;
  endTimestamp: number;
  entries: (EntrySpans | EntryRequest)[];
  startTimestamp: number;
  type: EventOrGroupType.TRANSACTION;
  perfProblem?: PerformanceDetectorData;
}

export interface EventError extends Omit<EventBase, 'entries' | 'type'> {
  entries: (
    | EntryException
    | EntryStacktrace
    | EntryRequest
    | EntryThreads
    | EntryDebugMeta
  )[];
  type: EventOrGroupType.ERROR;
}

export type Event = EventError | EventTransaction | EventBase;

// Response from EventIdLookupEndpoint
// /organizations/${orgSlug}/eventids/${eventId}/
export type EventIdResponse = {
  event: Event;
  eventId: string;
  groupId: string;
  organizationSlug: string;
  projectSlug: string;
};<|MERGE_RESOLUTION|>--- conflicted
+++ resolved
@@ -493,7 +493,6 @@
   [OtelContextKey.RESOURCE]?: Record<string, unknown>;
 }
 
-<<<<<<< HEAD
 export enum UnityContextKey {
   COPY_TEXTURE_SUPPORT = 'copy_texture_support',
   EDITOR_VERSION = 'editor_version',
@@ -502,6 +501,8 @@
   TARGET_FRAME_RATE = 'target_frame_rate',
 }
 
+// Unity Context
+// TODO(Priscila): Add this context to the docs
 export interface UnityContext {
   [UnityContextKey.COPY_TEXTURE_SUPPORT]: string;
   [UnityContextKey.EDITOR_VERSION]: string;
@@ -509,7 +510,8 @@
   [UnityContextKey.RENDERING_THREADING_MODE]: string;
   [UnityContextKey.TARGET_FRAME_RATE]: string;
   type: 'unity';
-=======
+}
+
 export enum MemoryInfoContextKey {
   ALLOCATED_BYTES = 'allocated_bytes',
   FRAGMENTED_BYTES = 'fragmented_bytes',
@@ -568,7 +570,6 @@
   [ThreadPoolInfoContextKey.MAX_COMPLETION_PORT_THREADS]: number;
   [ThreadPoolInfoContextKey.AVAILABLE_WORKER_THREADS]: number;
   [ThreadPoolInfoContextKey.AVAILABLE_COMPLETION_PORT_THREADS]: number;
->>>>>>> a06ba42d
 }
 
 type EventContexts = {
