import {Organization, Project} from 'sentry/types';
import {OnboardingState} from 'sentry/views/onboarding/targetedOnboarding/types';

import type {AvatarUser} from './user';

export enum OnboardingTaskKey {
  FIRST_PROJECT = 'create_project',
  FIRST_EVENT = 'send_first_event',
  INVITE_MEMBER = 'invite_member',
  SECOND_PLATFORM = 'setup_second_platform',
  USER_CONTEXT = 'setup_user_context',
  RELEASE_TRACKING = 'setup_release_tracking',
  SOURCEMAPS = 'setup_sourcemaps',
  USER_REPORTS = 'setup_user_reports',
  ISSUE_TRACKER = 'setup_issue_tracker',
  ALERT_RULE = 'setup_alert_rules',
  FIRST_TRANSACTION = 'setup_transactions',
<<<<<<< HEAD
  USER_SELECTED_PROJECTS = 'setup_userselected_projects',
=======
  METRIC_ALERT = 'setup_metric_alert_rules',
>>>>>>> 72fcd0ec
}

export type OnboardingSupplementComponentProps = {
  onCompleteTask: () => void;
  task: OnboardingTask;
};

export type OnboardingCustomComponentProps = {
  onboardingState: OnboardingState | null;
  organization: Organization;
  projects: Project[];
  setOnboardingState: (state: OnboardingState | null) => void;
  task: OnboardingTask;
};

export type OnboardingTaskDescriptor = {
  description: string;
  /**
   * Should the onboarding task currently be displayed
   */
  display: boolean;
  /**
   * A list of require task keys that must have been completed before these
   * tasks may be completed.
   */
  requisites: OnboardingTaskKey[];
  /**
   * Can this task be skipped?
   */
  skippable: boolean;
  task: OnboardingTaskKey;
  title: string;
  /**
   * An extra component that may be rendered within the onboarding task item.
   */
  SupplementComponent?: React.ComponentType<OnboardingSupplementComponentProps>;
  /**
   * If a render function was provided, it will be used to render the entire card,
   * and the card will be rendered before any other cards regardless of completion status.
   * the render function is therefore responsible for determining the completion status
   * of the card by returning null when it's completed.
   *
   * Note that this should not be given a react component.
   */
  renderCard?: (props: OnboardingCustomComponentProps) => JSX.Element | null;
} & (
  | {
      actionType: 'app' | 'external';
      location: string;
    }
  | {
      action: () => void;
      actionType: 'action';
    }
);

export type OnboardingTaskStatus = {
  status: 'skipped' | 'pending' | 'complete';
  task: OnboardingTaskKey;
  completionSeen?: string;
  data?: {[key: string]: string};
  dateCompleted?: string;
  user?: AvatarUser | null;
};

export type OnboardingTask = OnboardingTaskStatus &
  OnboardingTaskDescriptor & {
    /**
     * Onboarding tasks that are currently incomplete and must be completed
     * before this task should be completed.
     */
    requisiteTasks: OnboardingTask[];
  };<|MERGE_RESOLUTION|>--- conflicted
+++ resolved
@@ -15,11 +15,8 @@
   ISSUE_TRACKER = 'setup_issue_tracker',
   ALERT_RULE = 'setup_alert_rules',
   FIRST_TRANSACTION = 'setup_transactions',
-<<<<<<< HEAD
+  METRIC_ALERT = 'setup_metric_alert_rules',
   USER_SELECTED_PROJECTS = 'setup_userselected_projects',
-=======
-  METRIC_ALERT = 'setup_metric_alert_rules',
->>>>>>> 72fcd0ec
 }
 
 export type OnboardingSupplementComponentProps = {
