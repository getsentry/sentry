--- conflicted
+++ resolved
@@ -60,17 +60,10 @@
   remove(indicator: Indicator): void;
 }
 
-<<<<<<< HEAD
-const storeConfig: StoreDefinition &
-  Internals &
-  IndicatorStoreInterface &
-  SafeStoreDefinition = {
-  unsubscribeListeners: [],
-=======
 const storeConfig: IndicatorStoreDefinition = {
->>>>>>> 3273a08b
   items: [],
   lastId: 0,
+  unsubscribeListeners: [],
 
   init() {
     this.items = [];
