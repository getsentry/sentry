--- conflicted
+++ resolved
@@ -36,7 +36,6 @@
   return true;
 }
 
-<<<<<<< HEAD
 function arrayIsEqual(
   a: string[] | number[] | null,
   b: string[] | number[] | null
@@ -61,9 +60,6 @@
 }
 
 interface PageFiltersState {
-=======
-interface CommonState {
->>>>>>> 9a0fd1c8
   /**
    * The set of page filters which have been pinned but do not match the current
    * URL state.
@@ -164,11 +160,7 @@
   },
 
   updateProjects(projects = [], environments = null) {
-<<<<<<< HEAD
-    if (arrayIsEqual(this.state.selection.projects, projects)) {
-=======
-    if (valueIsEqual(this.selection.projects, projects)) {
->>>>>>> 9a0fd1c8
+    if (valueIsEqual(this.state.selection.projects, projects)) {
       return;
     }
 
@@ -209,11 +201,7 @@
   },
 
   updateEnvironments(environments) {
-<<<<<<< HEAD
-    if (arrayIsEqual(this.state.selection.environments, environments)) {
-=======
-    if (valueIsEqual(this.selection.environments, environments)) {
->>>>>>> 9a0fd1c8
+    if (valueIsEqual(this.state.selection.environments, environments)) {
       return;
     }
 
