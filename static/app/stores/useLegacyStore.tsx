import {useEffect, useState} from 'react';
<<<<<<< HEAD
import isEqual from 'lodash/isEqual';
import Reflux from 'reflux';
=======
import {Store} from 'reflux';
>>>>>>> 71d2d9d3

import {SafeRefluxStore} from '../utils/makeSafeRefluxStore';

import {CommonStoreInterface} from './types';

type LegacyStoreShape =
  | (Store & CommonStoreInterface<any>)
  | (SafeRefluxStore & CommonStoreInterface<any>);

/**
 * This wrapper exists because we have many old-style enzyme tests that trigger
 * updates to stores without being wrapped in act.
 *
 * Wrting tests with React Testing Library typically circumvents the need for
 * this. See [0].
 *
 * [0]: https://javascript.plainenglish.io/you-probably-dont-need-act-in-your-react-tests-2a0bcd2ad65c
 */
window._legacyStoreHookUpdate = (update, hookState, storeState) =>
  !isEqual(hookState, storeState) ? update() : null;

/**
 * Returns the state of a reflux store. Automatically unsubscribes when destroyed
 *
 * ```
 * const teams = useLegacyStore(TeamStore);
 * ```
 */
export function useLegacyStore<T extends LegacyStoreShape>(
  store: T
): ReturnType<T['getState']> {
  const [state, setState] = useState(store.getState());

  // Not all stores emit the new state, call get on change
  const callback = () =>
    window._legacyStoreHookUpdate(
      () => setState(store.getState()),
      state,
      store.getState()
    );

  useEffect(() => {
    const listener = store.listen(callback, undefined);

    return () => {
      listener();
    };
  }, []);

  return state;
}<|MERGE_RESOLUTION|>--- conflicted
+++ resolved
@@ -1,10 +1,6 @@
 import {useEffect, useState} from 'react';
-<<<<<<< HEAD
 import isEqual from 'lodash/isEqual';
-import Reflux from 'reflux';
-=======
 import {Store} from 'reflux';
->>>>>>> 71d2d9d3
 
 import {SafeRefluxStore} from '../utils/makeSafeRefluxStore';
 
