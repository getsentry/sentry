--- conflicted
+++ resolved
@@ -27,19 +27,11 @@
     <AppQueryClientProvider>
       <FrontendVersionProvider releaseVersion={SENTRY_RELEASE_VERSION ?? null}>
         <ThemeAndStyleProvider>
-<<<<<<< HEAD
           <SentryTrackingProvider>
-            <RouterProvider router={router} />
+            <NuqsAdapter defaultOptions={{shallow: false}}>
+              <RouterProvider router={router} />
+            </NuqsAdapter>
           </SentryTrackingProvider>
-=======
-          <OnboardingContextProvider>
-            <SentryTrackingProvider>
-              <NuqsAdapter defaultOptions={{shallow: false}}>
-                <RouterProvider router={router} />
-              </NuqsAdapter>
-            </SentryTrackingProvider>
-          </OnboardingContextProvider>
->>>>>>> 8580194d
           {USE_REACT_QUERY_DEVTOOL && (
             <ReactQueryDevtools initialIsOpen={false} buttonPosition="bottom-left" />
           )}
