--- conflicted
+++ resolved
@@ -26,25 +26,13 @@
 
   return (
     <AppQueryClientProvider>
-<<<<<<< HEAD
-      <ThemeAndStyleProvider>
-        <OnboardingContextProvider>
-          <SentryTrackingProvider>
-            <NuqsAdapter defaultOptions={{shallow: false}}>
-              <RouterProvider router={router} />
-            </NuqsAdapter>
-          </SentryTrackingProvider>
-        </OnboardingContextProvider>
-        {USE_REACT_QUERY_DEVTOOL && (
-          <ReactQueryDevtools initialIsOpen={false} buttonPosition="bottom-left" />
-        )}
-      </ThemeAndStyleProvider>
-=======
       <FrontendVersionProvider releaseVersion={SENTRY_RELEASE_VERSION ?? null}>
         <ThemeAndStyleProvider>
           <OnboardingContextProvider>
             <SentryTrackingProvider>
-              <RouterProvider router={router} />
+              <NuqsAdapter defaultOptions={{shallow: false}}>
+                <RouterProvider router={router} />
+              </NuqsAdapter>
             </SentryTrackingProvider>
           </OnboardingContextProvider>
           {USE_REACT_QUERY_DEVTOOL && (
@@ -52,7 +40,6 @@
           )}
         </ThemeAndStyleProvider>
       </FrontendVersionProvider>
->>>>>>> b9dc9712
     </AppQueryClientProvider>
   );
 }
