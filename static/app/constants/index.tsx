--- conflicted
+++ resolved
@@ -373,14 +373,9 @@
     name: DataCategoryExact.PROFILE_DURATION,
     apiName: 'profile_duration',
     plural: 'profileDuration',
-<<<<<<< HEAD
     snakeCasePlural: 'profile_duration',
-    displayName: 'profile hour',
-    titleName: t('Profile Hours'),
-=======
     displayName: 'continuous profile hour',
     titleName: t('Continuous Profile Hours'),
->>>>>>> 9a20b9e7
     productName: t('Continuous Profiling'),
     uid: 17,
     isBilledCategory: true,
