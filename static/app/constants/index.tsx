--- conflicted
+++ resolved
@@ -326,7 +326,6 @@
     titleName: t('Cron Monitors'),
     uid: 13,
   },
-<<<<<<< HEAD
   [DataCategoryExact.PROFILE_DURATION]: {
     name: DataCategoryExact.PROFILE_DURATION,
     apiName: 'profileDuration',
@@ -335,14 +334,9 @@
     titleName: t('Profile Durations'),
     uid: 17,
   },
-  [DataCategoryExact.METRIC_HOUR]: {
-    name: DataCategoryExact.METRIC_HOUR,
-    apiName: 'metrics',
-=======
   [DataCategoryExact.METRIC_SECOND]: {
     name: DataCategoryExact.METRIC_SECOND,
     apiName: 'metricSecond',
->>>>>>> 82eeb04d
     plural: 'metrics',
     displayName: 'metrics',
     titleName: t('Metrics'),
