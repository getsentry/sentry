import styled from '@emotion/styled';

import devkitCrashesStep1 from 'sentry-images/tempest/devkit-crashes-step1.png';
import devkitCrashesStep2 from 'sentry-images/tempest/devkit-crashes-step2.png';
import devkitCrashesStep3 from 'sentry-images/tempest/devkit-crashes-step3.png';
import windowToolImg from 'sentry-images/tempest/windows-tool-devkit.png';

import {Flex} from 'sentry/components/core/layout/flex';
import {ExternalLink} from 'sentry/components/core/link';
import List from 'sentry/components/list';
import ListItem from 'sentry/components/list/listItem';
import {
  type BasePlatformOptions,
  type Docs,
  type DocsParams,
  type OnboardingConfig,
} from 'sentry/components/onboarding/gettingStartedDoc/types';
import {t, tct} from 'sentry/locale';
import {AddCredentialsButton} from 'sentry/views/settings/project/tempest/addCredentialsButton';
import {
  ALLOWLIST_IP_ADDRESSES_DESCRIPTION,
  AllowListIPAddresses,
} from 'sentry/views/settings/project/tempest/allowListIPAddresses';
import {ConfigForm} from 'sentry/views/settings/project/tempest/configForm';
import {RequestSdkAccessButton} from 'sentry/views/settings/project/tempest/RequestSdkAccessButton';

type Params = DocsParams;

enum InstallationMode {
  RETAIL = 'retail',
  DEVKIT = 'devkit',
}

const isRetailMode = (params: Params) =>
  params.platformOptions?.installationMode === InstallationMode.RETAIL;

const platformOptions = {
  installationMode: {
    label: t('Installation Mode'),
    items: [
      {
        label: t('Retail'),
        value: InstallationMode.RETAIL,
      },
      {
        label: t('Devkit'),
        value: InstallationMode.DEVKIT,
      },
    ],
    defaultValue: InstallationMode.DEVKIT,
  },
} satisfies BasePlatformOptions;

const onboardingRetail: OnboardingConfig = {
  install: (params: Params) => [
    {
      title: t('Retrieve Back Office Server Credential from Sony'),
      content: [
        {
          type: 'text',
          text: t(
            'Retrieve the Back Office Server Credentials (Client ID and Secret) for the title of interest.'
          ),
        },
        {
          type: 'alert',
          alertType: 'warning',
          showIcon: true,
          text: t(
            'To avoid problems with rate limiting it is preferred to have a separate set of credentials that are only used by Sentry.'
          ),
        },
        {
          type: 'text',
          text: t(
            'Once you have the credentials, save them to your project. You can achieve that by clicking on the button below.'
          ),
        },
        {
          type: 'custom',
          content: <AddCredentialsButton projectSlug={params.project.slug} />,
        },
        {
          type: 'text',
          text: tct(
            'After adding credentials, check their status in [projectSettingsLink:Project Settings > PlayStation] to ensure they are valid before proceeding with the instructions below.',
            {
              projectSettingsLink: (
                <ExternalLink
                  href={`/settings/projects/${params.project.slug}/playstation/`}
                  openInNewTab
                />
              ),
            }
          ),
        },
      ],
    },
  ],
  configure: (params: Params) => [
    {
      title: t('Allow list our IP Addresses'),
      content: [
        {
          type: 'text',
          text: ALLOWLIST_IP_ADDRESSES_DESCRIPTION,
        },
        {
          type: 'custom',
          content: <AllowListIPAddresses />,
        },
      ],
    },
    {
      title: t('Configure data collection'),
      collapsible: true,
      content: [
        {
          type: 'text',
          text: tct(
            'Enable [strong:Attach Dumps] to automaticallyinclude Prospero crash dumps for debugging and [strong:Attach Screenshots] to include crash screenshots when available.',
            {
              strong: <strong />,
            }
          ),
        },
        {
          type: 'alert',
          alertType: 'warning',
          showIcon: true,
<<<<<<< HEAD
          text: t(
            'Both screenshots and crash dump files consume from your attachments quota.'
=======
          trailingItems: (
            <Button
              size="sm"
              priority="primary"
              onClick={() => {
                openPrivateGamingSdkAccessModal({
                  organization: params.organization,
                  projectSlug: params.project.slug,
                  projectId: params.project.id,
                  sdkName: 'PlayStation',
                  gamingPlatform: 'playstation',
                });
              }}
            >
              {t('Request Access')}
            </Button>
>>>>>>> 4ed9b42a
          ),
        },
        {
          type: 'custom',
          content: (
            <ConfigForm organization={params.organization} project={params.project} />
          ),
        },
      ],
    },
  ],
  verify: () => [
    {
      title: t('Look for events'),
      content: [
        {
          type: 'text',
          text: t(
            'Once you provided credentials, Sentry will make an initial request to verify the credentials are correct and the IPs are allowlisted, if either of these are not the case an error will be displayed in the UI. After that new crashes are pulled once every minute. Events generated from crashes can be filtered using:'
          ),
        },
        {
          type: 'code',
          language: 'c',
          code: `os.name: PlayStation`,
        },
      ],
    },
  ],
};

const onboardingDevkit: OnboardingConfig = {
  install: (params: Params) => [
    {
      title: t('Copy PlayStation Ingestion URL'),
      content: [
        {
          type: 'text',
          text: t('This is the URL where your crash reports will be sent:'),
        },
        {
          type: 'code',
          language: 'bash',
          code: params.dsn.playstation,
        },
      ],
    },
  ],
  configure: () => [
    {
      title: t('Using Windows tool to set up Upload URL'),
      content: [
        {
          type: 'text',
          text: t(
            'Using Windows tool enter that link into the DevKit as the URL to the Recap Server.'
          ),
        },
        {
          type: 'custom',
          content: (
            <Flex justify="center">
              <CardIllustration src={windowToolImg} alt={t('Windows tool screenshot')} />
            </Flex>
          ),
        },
      ],
    },
    {
      title: t('Using DevKit Directly to set up Upload URL'),
      content: [
        {
          type: 'text',
          text: t(
            "If you haven't done it via Windows tool, you can set up the Upload URL directly in the DevKit. It is under 'Debug Settings' > 'Core Dump' > 'Upload' > 'Upload URL'."
          ),
        },
        {
          type: 'custom',
          content: (
            <Flex direction="column" gap="lg" align="center">
              <CardIllustration
                src={devkitCrashesStep1}
                alt={t('DevKit set up screenshot step 1')}
              />
              <CardIllustration
                src={devkitCrashesStep2}
                alt={t('DevKit set up screenshot step 2')}
              />
              <CardIllustration
                src={devkitCrashesStep3}
                alt={t('DevKit set up screenshot step 3')}
              />
            </Flex>
          ),
        },
      ],
    },
  ],
  verify: () => [
    {
      title: t('Important Notes'),
      content: [
        {
          type: 'custom',
          content: (
            <List symbol="bullet">
              <ListItem>
                {t(
                  'If you are trying to re-attempt the upload of a failed crash that occurred before entering the URL it might be that the DevKit still tries to send the crash to the previously specified URL.'
                )}
              </ListItem>
              <ListItem>
                {t(
                  'There is currently a limit on the size of files we support, as such, uploading large dumps or long videos may fail. During the first setup it is recommended to not send any videos, and once you made sure everything works, you can start sending larger attachments.'
                )}
              </ListItem>
            </List>
          ),
        },
      ],
    },
  ],
};

const onboarding: OnboardingConfig = {
  install: (params: Params) => {
    return isRetailMode(params)
      ? onboardingRetail.install(params)
      : onboardingDevkit.install(params);
  },
  configure: (params: Params) => {
    return isRetailMode(params)
      ? onboardingRetail.configure(params)
      : onboardingDevkit.configure(params);
  },
  verify: (params: Params) => [
    ...(isRetailMode(params)
      ? onboardingRetail.verify(params)
      : onboardingDevkit.verify(params)),
    {
      title: t('PlayStation SDK (Optional)'),
      collapsible: true,
      content: [
        {
          type: 'text',
          text: tct(
            'We offer a PlayStation SDK built on top of [sentryNativeRepoLink:sentry-native], featuring NDA-protected, PlayStation-specific implementations. Use it as a standalone SDK for proprietary engines, or extend your Native, Unreal, or Unity setup. Request access below.',
            {
              sentryNativeRepoLink: (
                <ExternalLink href="https://github.com/getsentry/sentry-native" />
              ),
            }
          ),
        },
        {
          type: 'custom',
          content: (
            <RequestSdkAccessButton
              organization={params.organization}
              project={params.project}
            />
          ),
        },
      ],
    },
  ],
};

const docs: Docs = {
  onboarding,
  platformOptions,
};

export default docs;

const CardIllustration = styled('img')`
  width: 100%;
  max-width: 600px;
  height: auto;
  object-fit: contain;
  border: 1px solid ${p => p.theme.border};
  border-radius: ${p => p.theme.borderRadius};
  box-shadow: ${p => p.theme.dropShadowLight};
`;<|MERGE_RESOLUTION|>--- conflicted
+++ resolved
@@ -78,7 +78,7 @@
         },
         {
           type: 'custom',
-          content: <AddCredentialsButton projectSlug={params.project.slug} />,
+          content: <AddCredentialsButton project={params.project} />,
         },
         {
           type: 'text',
@@ -128,27 +128,8 @@
           type: 'alert',
           alertType: 'warning',
           showIcon: true,
-<<<<<<< HEAD
           text: t(
             'Both screenshots and crash dump files consume from your attachments quota.'
-=======
-          trailingItems: (
-            <Button
-              size="sm"
-              priority="primary"
-              onClick={() => {
-                openPrivateGamingSdkAccessModal({
-                  organization: params.organization,
-                  projectSlug: params.project.slug,
-                  projectId: params.project.id,
-                  sdkName: 'PlayStation',
-                  gamingPlatform: 'playstation',
-                });
-              }}
-            >
-              {t('Request Access')}
-            </Button>
->>>>>>> 4ed9b42a
           ),
         },
         {
