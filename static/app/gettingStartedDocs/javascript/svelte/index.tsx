--- conflicted
+++ resolved
@@ -1,11 +1,8 @@
 import type {Docs} from 'sentry/components/onboarding/gettingStartedDoc/types';
 import {featureFlag} from 'sentry/gettingStartedDocs/javascript/javascript/featureFlag';
-<<<<<<< HEAD
 import {logs} from 'sentry/gettingStartedDocs/javascript/javascript/logs';
+import {metrics} from 'sentry/gettingStartedDocs/javascript/javascript/metrics';
 import {profiling} from 'sentry/gettingStartedDocs/javascript/javascript/profiling';
-=======
-import {metrics} from 'sentry/gettingStartedDocs/javascript/javascript/metrics';
->>>>>>> 43d9ed07
 
 import {crashReport} from './crashReport';
 import {feedback} from './feedback';
@@ -24,12 +21,12 @@
       'https://docs.sentry.io/platforms/javascript/guides/svelte/profiling/browser-profiling/',
   }),
   featureFlagOnboarding: featureFlag,
-<<<<<<< HEAD
   logsOnboarding: logs({
-=======
-  logsOnboarding: logs,
+    installSnippetBlock,
+    docsPlatform: 'svelte',
+    packageName: '@sentry/svelte',
+  }),
   metricsOnboarding: metrics({
->>>>>>> 43d9ed07
     installSnippetBlock,
     docsPlatform: 'svelte',
     packageName: '@sentry/svelte',
