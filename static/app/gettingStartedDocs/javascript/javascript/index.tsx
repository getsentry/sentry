--- conflicted
+++ resolved
@@ -29,12 +29,12 @@
     docsLink: 'https://docs.sentry.io/platforms/javascript/profiling/browser-profiling/',
   }),
   featureFlagOnboarding: featureFlag,
-<<<<<<< HEAD
   logsOnboarding: logs({
-=======
-  logsOnboarding: logs,
+    installSnippetBlock,
+    docsPlatform: 'javascript',
+    packageName: '@sentry/browser',
+  }),
   metricsOnboarding: metrics({
->>>>>>> 43d9ed07
     installSnippetBlock,
     docsPlatform: 'javascript',
     packageName: '@sentry/browser',
