--- conflicted
+++ resolved
@@ -249,7 +249,6 @@
         }
       },
     },
-<<<<<<< HEAD
   ],
   verify: getVerifyConfig,
   nextSteps: () => [
@@ -330,11 +329,6 @@
   introduction: () =>
     tct('In this quick guide you’ll use [strong:npm] or [strong:yarn] to set up:', {
       strong: <strong />,
-=======
-    getUploadSourceMapsStep({
-      guideLink: 'https://docs.sentry.io/platforms/javascript/sourcemaps/',
-      ...params,
->>>>>>> e9498aa4
     }),
   install: () => [
     {
@@ -369,6 +363,7 @@
     },
     getUploadSourceMapsStep({
       guideLink: 'https://docs.sentry.io/platforms/javascript/sourcemaps/',
+      ...params,
     }),
   ],
   verify: getVerifyConfig,
