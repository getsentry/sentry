--- conflicted
+++ resolved
@@ -1,12 +1,9 @@
 import type {Docs} from 'sentry/components/onboarding/gettingStartedDoc/types';
 import {featureFlag} from 'sentry/gettingStartedDocs/javascript/javascript/featureFlag';
-<<<<<<< HEAD
 import {logsFullStack} from 'sentry/gettingStartedDocs/javascript/javascript/logs';
+import {metricsFullStack} from 'sentry/gettingStartedDocs/javascript/javascript/metrics';
 import {profilingFullStack} from 'sentry/gettingStartedDocs/javascript/javascript/profiling';
 import {tct} from 'sentry/locale';
-=======
-import {metricsFullStack} from 'sentry/gettingStartedDocs/javascript/javascript/metrics';
->>>>>>> 43d9ed07
 
 import {agentMonitoring} from './agentMonitoring';
 import {crashReport} from './crashReport';
@@ -22,7 +19,6 @@
   performanceOnboarding: performance,
   crashReportOnboarding: crashReport,
   featureFlagOnboarding: featureFlag,
-<<<<<<< HEAD
   profilingOnboarding: profilingFullStack({
     packageName: '@sentry/nextjs',
     browserProfilingLink:
@@ -83,11 +79,10 @@
     ],
   }),
   logsOnboarding: logsFullStack({
-=======
-  profilingOnboarding: profiling,
-  logsOnboarding: logs,
+    docsPlatform: 'nextjs',
+    packageName: '@sentry/nextjs',
+  }),
   metricsOnboarding: metricsFullStack({
->>>>>>> 43d9ed07
     docsPlatform: 'nextjs',
     packageName: '@sentry/nextjs',
   }),
