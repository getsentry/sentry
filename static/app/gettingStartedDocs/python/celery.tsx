--- conflicted
+++ resolved
@@ -53,11 +53,7 @@
   {
     type: StepType.CONFIGURE,
     description: (
-<<<<<<< HEAD
-      <span>
-=======
       <div>
->>>>>>> e4a69319
         <p>
           {tct(
             'If you have the [code:celery] package in your dependencies, the Celery integration will be enabled automatically when you initialize the Sentry SDK.',
@@ -74,11 +70,7 @@
             }
           )}
         </p>
-<<<<<<< HEAD
-      </span>
-=======
       </div>
->>>>>>> e4a69319
     ),
     configurations: [
       {
@@ -118,11 +110,7 @@
               }
             )}
             <CodeSnippet dark language="python">
-<<<<<<< HEAD
-              {t(`import sentry_sdk
-=======
               {`import sentry_sdk
->>>>>>> e4a69319
 from celery import Celery, signals
 
 app = Celery("myapp")
@@ -131,11 +119,7 @@
 @signals.celeryd_init.connect
 def init_sentry(**_kwargs):
     sentry_sdk.init(...)  # same as above
-<<<<<<< HEAD
-              `)}
-=======
               `}
->>>>>>> e4a69319
             </CodeSnippet>
           </li>
         </ul>
@@ -159,11 +143,7 @@
   {
     type: StepType.VERIFY,
     description: (
-<<<<<<< HEAD
-      <span>
-=======
       <div>
->>>>>>> e4a69319
         <p>
           {t(
             "To verify if your SDK is initialized on worker start, you can pass `debug=True` to `sentry_sdk.init()` to see extra output when the SDK is initialized. If the output appears during worker startup and not only after a task has started, then it's working properly."
@@ -185,11 +165,7 @@
             }
           )}
         </AlertWithMarginBottom>
-<<<<<<< HEAD
-      </span>
-=======
       </div>
->>>>>>> e4a69319
     ),
   },
 ];
