import ExternalLink from 'sentry/components/links/externalLink';
import {Layout, LayoutProps} from 'sentry/components/onboarding/gettingStartedDoc/layout';
import {ModuleProps} from 'sentry/components/onboarding/gettingStartedDoc/sdkDocumentation';
import {StepType} from 'sentry/components/onboarding/gettingStartedDoc/step';
import {ProductSolution} from 'sentry/components/onboarding/productSelection';
import {t, tct} from 'sentry/locale';

// Configuration Start
const performanceConfiguration = `    # Set traces_sample_rate to 1.0 to capture 100%
    # of transactions for performance monitoring.
    traces_sample_rate=1.0,`;

const profilingConfiguration = `    # Set profiles_sample_rate to 1.0 to profile 100%
    # of sampled transactions.
    # We recommend adjusting this value in production.
    profiles_sample_rate=1.0,`;

const introduction = (
  <p>
    {tct('The Falcon integration adds support for the [link:Falcon Web Framework].', {
      link: <ExternalLink href="https://falconframework.org/" />,
    })}
  </p>
);

export const steps = ({
  sentryInitContent,
}: {
  sentryInitContent: string;
}): LayoutProps['steps'] => [
  {
    type: StepType.INSTALL,
    description: (
      <p>
        {tct(
          'Install [sentrySdkCode:sentry-sdk] from PyPI with the [sentryFalconCode:falcon] extra:',
          {
            sentrySdkCode: <code />,
            sentryFalconCode: <code />,
          }
        )}
      </p>
    ),
    configurations: [
      {
        language: 'bash',
        code: "$ pip install --upgrade 'sentry-sdk[falcon]'",
      },
    ],
  },
  {
    type: StepType.CONFIGURE,
    description: (
      <p>
        {tct(
          'If you have the [codeFalcon:falcon] package in your dependencies, the Falcon integration will be enabled automatically when you initialize the Sentry SDK. Initialize the Sentry SDK before your app has been initialized:',
          {
            codeFalcon: <code />,
          }
        )}
      </p>
    ),
    configurations: [
      {
        language: 'python',
        code: `
import falcon
import sentry_sdk

sentry_sdk.init(
${sentryInitContent}
)

api = falcon.API()
      `,
      },
    ],
  },
  {
    type: StepType.VERIFY,
<<<<<<< HEAD
    description: (
      <p>{t('To verify that everything is working trigger an error on purpose:')}</p>
    ),
=======
    description: t('To verify that everything is working trigger an error on purpose:'),
>>>>>>> e4a69319
    configurations: [
      {
        language: 'python',
        code: `import falcon
imoprt sentry_sdk

sentry_sdk.init(
${sentryInitContent}
)

class HelloWorldResource:
    def on_get(self, req, resp):
        message = {
            'hello': "world",
        }
        1 / 0  # raises an error
        resp.media = message

app = falcon.App()
app.add_route('/', HelloWorldResource())
      `,
      },
    ],
    additionalInfo: (
<<<<<<< HEAD
      <span>
=======
      <div>
>>>>>>> e4a69319
        <p>
          {tct(
            'When you point your browser to [link:http://localhost:8000/] a transaction in the Performance section of Sentry will be created.',
            {
              link: <ExternalLink href="http://localhost:8000/" />,
            }
          )}
        </p>
        <p>
          {t(
            'Additionally, an error event will be sent to Sentry and will be connected to the transaction.'
          )}
        </p>
        <p>{t('It takes a couple of moments for the data to appear in Sentry.')}</p>
<<<<<<< HEAD
      </span>
=======
      </div>
>>>>>>> e4a69319
    ),
  },
];
// Configuration End

export function GettingStartedWithFalcon({
  dsn,
  activeProductSelection = [],
  ...props
}: ModuleProps) {
  const otherConfigs: string[] = [];

  let sentryInitContent: string[] = [`    dsn="${dsn}",`];

  if (activeProductSelection.includes(ProductSolution.PERFORMANCE_MONITORING)) {
    otherConfigs.push(performanceConfiguration);
  }

  if (activeProductSelection.includes(ProductSolution.PROFILING)) {
    otherConfigs.push(profilingConfiguration);
  }

  sentryInitContent = sentryInitContent.concat(otherConfigs);

  return (
    <Layout
      introduction={introduction}
      steps={steps({
        sentryInitContent: sentryInitContent.join('\n'),
      })}
      {...props}
    />
  );
}

export default GettingStartedWithFalcon;<|MERGE_RESOLUTION|>--- conflicted
+++ resolved
@@ -78,13 +78,7 @@
   },
   {
     type: StepType.VERIFY,
-<<<<<<< HEAD
-    description: (
-      <p>{t('To verify that everything is working trigger an error on purpose:')}</p>
-    ),
-=======
     description: t('To verify that everything is working trigger an error on purpose:'),
->>>>>>> e4a69319
     configurations: [
       {
         language: 'python',
@@ -109,11 +103,7 @@
       },
     ],
     additionalInfo: (
-<<<<<<< HEAD
-      <span>
-=======
       <div>
->>>>>>> e4a69319
         <p>
           {tct(
             'When you point your browser to [link:http://localhost:8000/] a transaction in the Performance section of Sentry will be created.',
@@ -128,11 +118,7 @@
           )}
         </p>
         <p>{t('It takes a couple of moments for the data to appear in Sentry.')}</p>
-<<<<<<< HEAD
-      </span>
-=======
       </div>
->>>>>>> e4a69319
     ),
   },
 ];
