--- conflicted
+++ resolved
@@ -177,10 +177,6 @@
 const docs: Docs = {
   onboarding,
   feedbackOnboardingCrashApi: feedbackOnboardingNode,
-<<<<<<< HEAD
-  profilingOnboarding: onboarding,
-=======
->>>>>>> 54b7cc33
   crashReportOnboarding,
   profilingOnboarding: getNodeProfilingOnboarding(),
 };
