import {StepType} from 'sentry/components/onboarding/gettingStartedDoc/step';
import type {
  Docs,
  DocsParams,
  OnboardingConfig,
} from 'sentry/components/onboarding/gettingStartedDoc/types';
import {getUploadSourceMapsStep} from 'sentry/components/onboarding/gettingStartedDoc/utils';
import {
  getCrashReportJavaScriptInstallStep,
  getCrashReportModalConfigDescription,
  getCrashReportModalIntroduction,
} from 'sentry/components/onboarding/gettingStartedDoc/utils/feedbackOnboarding';
import {t, tct} from 'sentry/locale';
import {trackAnalytics} from 'sentry/utils/analytics';
import {
  getInstallConfig,
  getNodeProfilingOnboarding,
  getSdkInitSnippet,
} from 'sentry/utils/gettingStartedDocs/node';
import {
  InstallationMode,
  platformOptions,
} from 'sentry/views/onboarding/integrationSetup';

type PlatformOptions = typeof platformOptions;
type Params = DocsParams<PlatformOptions>;

const getSdkSetupSnippet = (params: Params) => `
// IMPORTANT: Make sure to import and initialize Sentry at the top of your file.
${getSdkInitSnippet(params, 'aws')}
// Place any other require/import statements here

exports.handler = Sentry.wrapHandler(async (event, context) => {
  // Your handler code
});`;

const getVerifySnippet = () => `
exports.handler = Sentry.wrapHandler(async (event, context) => {
  throw new Error("This should show up in Sentry!")
});`;

const onboarding: OnboardingConfig<PlatformOptions> = {
  introduction: () =>
    tct('In this quick guide you’ll use [strong:npm] or [strong:yarn] to set up:', {
      strong: <strong />,
    }),
  install: params => [
    {
      type: StepType.INSTALL,
      description: t('Add the Sentry AWS Serverless SDK as a dependency:'),
      configurations: getInstallConfig(params, {
        basePackage: '@sentry/aws-serverless',
      }),
    },
  ],
  configure: params => [
    {
      type: StepType.CONFIGURE,
      description: tct(
        "Ensure that Sentry is imported and initialized at the beginning of your file, prior to any other [code:require] or [code:import] statements. Then, wrap your lambda handler with Sentry's [code:wraphandler] function:",
        {
          code: <code />,
        }
      ),
      configurations: [
        {
          language: 'javascript',
          code: getSdkSetupSnippet(params),
        },
      ],
    },
    getUploadSourceMapsStep({
      guideLink:
        'https://docs.sentry.io/platforms/javascript/guides/aws-lambda/sourcemaps/',
      ...params,
    }),
  ],
  verify: () => [
    {
      type: StepType.VERIFY,
      description: t(
        "This snippet contains an intentional error and can be used as a test to make sure that everything's working as expected."
      ),
      configurations: [
        {
          language: 'javascript',
          code: getVerifySnippet(),
        },
      ],
    },
  ],
  onPlatformOptionsChange(params) {
    return option => {
      if (option.installationMode === InstallationMode.MANUAL) {
        trackAnalytics('integrations.switch_manual_sdk_setup', {
          integration_type: 'first_party',
          integration: 'aws_lambda',
          view: 'onboarding',
          organization: params.organization,
        });
      }
    };
  },
};

const crashReportOnboarding: OnboardingConfig<PlatformOptions> = {
  introduction: () => getCrashReportModalIntroduction(),
  install: (params: Params) => getCrashReportJavaScriptInstallStep(params),
  configure: () => [
    {
      type: StepType.CONFIGURE,
      description: getCrashReportModalConfigDescription({
        link: 'https://docs.sentry.io/platforms/javascript/guides/aws-lambda/user-feedback/configuration/#crash-report-modal',
      }),
    },
  ],
  verify: () => [],
  nextSteps: () => [],
};

const docs: Docs<PlatformOptions> = {
  onboarding,
  crashReportOnboarding,
<<<<<<< HEAD
  profilingOnboarding: onboarding,
=======
  profilingOnboarding: getNodeProfilingOnboarding({
    basePackage: '@sentry/aws-serverless',
  }),
>>>>>>> 54b7cc33
  platformOptions,
};

export default docs;<|MERGE_RESOLUTION|>--- conflicted
+++ resolved
@@ -121,13 +121,9 @@
 const docs: Docs<PlatformOptions> = {
   onboarding,
   crashReportOnboarding,
-<<<<<<< HEAD
-  profilingOnboarding: onboarding,
-=======
   profilingOnboarding: getNodeProfilingOnboarding({
     basePackage: '@sentry/aws-serverless',
   }),
->>>>>>> 54b7cc33
   platformOptions,
 };
 
