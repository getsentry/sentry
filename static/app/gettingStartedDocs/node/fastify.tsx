import ExternalLink from 'sentry/components/links/externalLink';
import {StepType} from 'sentry/components/onboarding/gettingStartedDoc/step';
import type {
  Docs,
  DocsParams,
  OnboardingConfig,
} from 'sentry/components/onboarding/gettingStartedDoc/types';
import {getUploadSourceMapsStep} from 'sentry/components/onboarding/gettingStartedDoc/utils';
import {
  getCrashReportJavaScriptInstallStep,
  getCrashReportModalConfigDescription,
  getCrashReportModalIntroduction,
} from 'sentry/components/onboarding/gettingStartedDoc/utils/feedbackOnboarding';
import {
  feedbackOnboardingJsLoader,
  replayOnboardingJsLoader,
} from 'sentry/gettingStartedDocs/javascript/jsLoader/jsLoader';
import {t, tct} from 'sentry/locale';
import {
  getImportInstrumentSnippet,
  getInstallConfig,
  getNodeProfilingOnboarding,
  getSdkInitSnippet,
  getSentryImportSnippet,
} from 'sentry/utils/gettingStartedDocs/node';

type Params = DocsParams;

const getSdkSetupSnippet = () => `
${getImportInstrumentSnippet()}

// All other imports below
${getSentryImportSnippet('node')}
const Fastify = require('fastify')

const app = Fastify();

Sentry.setupFastifyErrorHandler(app);

app.get("/", function rootHandler(req, res) {
  res.send("Hello world!");
});

app.listen(3000);
`;

const onboarding: OnboardingConfig = {
  introduction: () =>
    tct('In this quick guide you’ll use [strong:npm] or [strong:yarn] to set up:', {
      strong: <strong />,
    }),
  install: (params: Params) => [
    {
      type: StepType.INSTALL,
      description: t('Add the Sentry Node SDK as a dependency:'),
      configurations: getInstallConfig(params),
    },
  ],
  configure: (params: Params) => [
    {
      type: StepType.CONFIGURE,
      description: t(
        "Initialize Sentry as early as possible in your application's lifecycle."
      ),
      configurations: [
        {
          description: tct(
            'To initialize the SDK before everything else, create an external file called [code:instrument.js/mjs].',
            {code: <code />}
          ),
          code: [
            {
              label: 'JavaScript',
              value: 'javascript',
              language: 'javascript',
              filename: 'instrument.(js|mjs)',
              code: getSdkInitSnippet(params, 'node'),
            },
          ],
        },
        {
          description: tct(
            "Make sure to import [code:instrument.js/mjs] at the top of your file. Set up the error handler. This setup is typically done in your application's entry point file, which is usually [code:index.(js|ts)]. If you're running your application in ESM mode, or looking for alternative ways to set up Sentry, read about [docs:installation methods in our docs].",
            {
              code: <code />,
              docs: (
                <ExternalLink href="https://docs.sentry.io/platforms/javascript/guides/fastify/install/" />
              ),
            }
          ),
          code: [
            {
              label: 'JavaScript',
              value: 'javascript',
              language: 'javascript',
              filename: 'index.(js|mjs)',
              code: getSdkSetupSnippet(),
            },
          ],
        },
      ],
    },
    getUploadSourceMapsStep({
      guideLink: 'https://docs.sentry.io/platforms/javascript/guides/fastify/sourcemaps/',
      ...params,
    }),
  ],
  verify: () => [
    {
      type: StepType.VERIFY,
      description: t(
        "This snippet contains an intentional error and can be used as a test to make sure that everything's working as expected."
      ),
      configurations: [
        {
          language: 'javascript',
          code: `
          app.get("/debug-sentry", function mainHandler(req, res) {
            throw new Error("My first Sentry error!");
          });
          `,
        },
      ],
    },
  ],
};

const crashReportOnboarding: OnboardingConfig = {
  introduction: () => getCrashReportModalIntroduction(),
  install: (params: Params) => getCrashReportJavaScriptInstallStep(params),
  configure: () => [
    {
      type: StepType.CONFIGURE,
      description: getCrashReportModalConfigDescription({
        link: 'https://docs.sentry.io/platforms/javascript/guides/express/user-feedback/configuration/#crash-report-modal',
      }),
    },
  ],
  verify: () => [],
  nextSteps: () => [],
};

const docs: Docs = {
  onboarding,
  replayOnboardingJsLoader,
  crashReportOnboarding,
  feedbackOnboardingJsLoader,
<<<<<<< HEAD
  profilingOnboarding: onboarding,
=======
  profilingOnboarding: getNodeProfilingOnboarding(),
>>>>>>> 54b7cc33
};

export default docs;<|MERGE_RESOLUTION|>--- conflicted
+++ resolved
@@ -145,11 +145,7 @@
   replayOnboardingJsLoader,
   crashReportOnboarding,
   feedbackOnboardingJsLoader,
-<<<<<<< HEAD
-  profilingOnboarding: onboarding,
-=======
   profilingOnboarding: getNodeProfilingOnboarding(),
->>>>>>> 54b7cc33
 };
 
 export default docs;