import ExternalLink from 'sentry/components/links/externalLink';
import {StepType} from 'sentry/components/onboarding/gettingStartedDoc/step';
import type {
  Docs,
  DocsParams,
  OnboardingConfig,
} from 'sentry/components/onboarding/gettingStartedDoc/types';
import {getUploadSourceMapsStep} from 'sentry/components/onboarding/gettingStartedDoc/utils';
import {
  getCrashReportJavaScriptInstallStep,
  getCrashReportModalConfigDescription,
  getCrashReportModalIntroduction,
} from 'sentry/components/onboarding/gettingStartedDoc/utils/feedbackOnboarding';
import {t, tct} from 'sentry/locale';
import {
  getImportInstrumentSnippet,
  getInstallConfig,
  getNodeProfilingOnboarding,
  getSdkInitSnippet,
  getSentryImportSnippet,
} from 'sentry/utils/gettingStartedDocs/node';

type Params = DocsParams;

const getSdkSetupSnippet = () => `
${getImportInstrumentSnippet()}

// All other imports below
${getSentryImportSnippet('node')}
const connect = require("connect");

const app = connect();

Sentry.setupConnectErrorHandler(app);

// All your controllers should live here

app.listen(3000);
`;

const onboarding: OnboardingConfig = {
  introduction: () =>
    tct('In this quick guide you’ll use [strong:npm] or [strong:yarn] to set up:', {
      strong: <strong />,
    }),
  install: params => [
    {
      type: StepType.INSTALL,
      description: t('Add the Sentry Node SDK as a dependency:'),
      configurations: getInstallConfig(params),
    },
  ],
  configure: params => [
    {
      type: StepType.CONFIGURE,
      description: t(
        "Initialize Sentry as early as possible in your application's lifecycle."
      ),
      configurations: [
        {
          description: tct(
            'To initialize the SDK before everything else, create an external file called [code:instrument.js/mjs].',
            {code: <code />}
          ),
          code: [
            {
              label: 'JavaScript',
              value: 'javascript',
              language: 'javascript',
              filename: 'instrument.(js|mjs)',
              code: getSdkInitSnippet(params, 'node'),
            },
          ],
        },
        {
          description: tct(
            "Make sure to import [code:instrument.js/mjs] at the top of your file. Set up the error handler after all controllers and before any other error middleware. This setup is typically done in your application's entry point file, which is usually [code:index.(js|ts)]. If you're running your application in ESM mode, or looking for alternative ways to set up Sentry, read about [docs:installation methods in our docs].",
            {
              code: <code />,
              docs: (
                <ExternalLink href="https://docs.sentry.io/platforms/javascript/guides/connect/install/" />
              ),
            }
          ),
          code: [
            {
              label: 'JavaScript',
              value: 'javascript',
              language: 'javascript',
              filename: 'index.(js|mjs)',
              code: getSdkSetupSnippet(),
            },
          ],
        },
      ],
    },
    getUploadSourceMapsStep({
      guideLink: 'https://docs.sentry.io/platforms/javascript/guides/connect/sourcemaps/',
      ...params,
    }),
  ],
  verify: () => [
    {
      type: StepType.VERIFY,
      description: t(
        "This snippet contains an intentional error and can be used as a test to make sure that everything's working as expected."
      ),
      configurations: [
        {
          language: 'javascript',
          code: getVerifySnippet(),
        },
      ],
    },
  ],
};

const getVerifySnippet = () => `
app.use(async function () {
  throw new Error("My first Sentry error!");
});
`;

const crashReportOnboarding: OnboardingConfig = {
  introduction: () => getCrashReportModalIntroduction(),
  install: (params: Params) => getCrashReportJavaScriptInstallStep(params),
  configure: () => [
    {
      type: StepType.CONFIGURE,
      description: getCrashReportModalConfigDescription({
        link: 'https://docs.sentry.io/platforms/javascript/guides/connect/user-feedback/configuration/#crash-report-modal',
      }),
    },
  ],
  verify: () => [],
  nextSteps: () => [],
};

const docs: Docs = {
  onboarding,
<<<<<<< HEAD
  profilingOnboarding: onboarding,
=======
>>>>>>> 54b7cc33
  crashReportOnboarding,
  profilingOnboarding: getNodeProfilingOnboarding(),
};

export default docs;<|MERGE_RESOLUTION|>--- conflicted
+++ resolved
@@ -138,10 +138,6 @@
 
 const docs: Docs = {
   onboarding,
-<<<<<<< HEAD
-  profilingOnboarding: onboarding,
-=======
->>>>>>> 54b7cc33
   crashReportOnboarding,
   profilingOnboarding: getNodeProfilingOnboarding(),
 };
