import {Fragment} from 'react';
import styled from '@emotion/styled';

import {Alert} from 'sentry/components/alert';
import ExternalLink from 'sentry/components/links/externalLink';
import List from 'sentry/components/list';
import ListItem from 'sentry/components/list/listItem';
import {StepType} from 'sentry/components/onboarding/gettingStartedDoc/step';
import type {
  Docs,
  DocsParams,
  OnboardingConfig,
} from 'sentry/components/onboarding/gettingStartedDoc/types';
import {
  getCrashReportModalConfigDescription,
  getCrashReportModalIntroduction,
  getCrashReportSDKInstallFirstStep,
} from 'sentry/components/onboarding/gettingStartedDoc/utils/feedbackOnboarding';
import replayOnboardingJsLoader from 'sentry/gettingStartedDocs/javascript/jsLoader/jsLoader';
import {t, tct} from 'sentry/locale';
import {getPackageVersion} from 'sentry/utils/gettingStartedDocs/getPackageVersion';

type Params = DocsParams;

const getInstallSnippetPackageManager = (params: Params) => `
Install-Package Sentry.AspNet -Version ${getPackageVersion(
  params,
  'sentry.dotnet.aspnet',
  '3.34.0'
)}`;

const getInstallSnippetEntityFramework = (params: Params) => `
Install-Package Sentry.EntityFramework -Version ${getPackageVersion(
  params,
  'sentry.dotnet.aspnet',
  '3.34.0'
)}`;

const getConfigureSnippet = (params: Params) => `
using System;
using System.Configuration;
using System.Web.Mvc;
using System.Web.Routing;
using Sentry;
using Sentry.AspNet;
using Sentry.EntityFramework; // if you installed Sentry.EntityFramework

public class MvcApplication : HttpApplication
{
    private IDisposable _sentry;

    protected void Application_Start()
    {
        // Initialize Sentry to capture AppDomain unhandled exceptions and more.
        _sentry = SentrySdk.Init(o =>
        {
            o.AddAspNet();
            o.Dsn = "${params.dsn}";
            // When configuring for the first time, to see what the SDK is doing:
            o.Debug = true;
            // Set TracesSampleRate to 1.0 to capture 100%
            // of transactions for performance monitoring.
            // We recommend adjusting this value in production
            o.TracesSampleRate = 1.0;
            // If you are using EF (and installed the NuGet package):
            o.AddEntityFramework();
        });
    }

    // Global error catcher
    protected void Application_Error() => Server.CaptureLastError();

    protected void Application_BeginRequest()
    {
        Context.StartSentryTransaction();
    }

    protected void Application_EndRequest()
    {
        Context.FinishSentryTransaction();
    }

    protected void Application_End()
    {
        // Flushes out events before shutting down.
        _sentry?.Dispose();
    }
}
        `;

const onboarding: OnboardingConfig = {
  install: params => [
    {
      type: StepType.INSTALL,
      description: tct('Install the [strong:NuGet] package:', {
        strong: <strong />,
      }),
      configurations: [
        {
          language: 'shell',
          partialLoading: params.sourcePackageRegistries.isLoading,
          description: t('Package Manager:'),
          code: getInstallSnippetPackageManager(params),
        },
        {
          language: 'shell',
          partialLoading: params.sourcePackageRegistries.isLoading,
          description: t('Using Entity Framework 6?'),
          code: getInstallSnippetEntityFramework(params),
        },
      ],
      additionalInfo: (
        <AlertWithoutMarginBottom type="info">
          {tct(
            '[strong:Using .NET Framework prior to 4.6.1?] Our legacy SDK supports .NET Framework as early as 3.5.',
            {strong: <strong />}
          )}
        </AlertWithoutMarginBottom>
      ),
    },
  ],
  configure: params => [
    {
      type: StepType.CONFIGURE,
      description: tct(
        'You should [initCode:init] the Sentry SDK as soon as possible during your application load by adding Sentry to [globalCode:Global.asax.cs]:',
        {
          initCode: <code />,
          globalCode: <code />,
        }
      ),
      configurations: [
        {
          language: 'csharp',
          code: getConfigureSnippet(params),
        },
      ],
    },
  ],
  // TODO: Add proper verify step
  verify: () => [
    {
      title: t('Documentation'),
      description: tct(
        "Once you've verified the package is initialized properly and sent a test event, consider visiting our [link:complete ASP.NET docs].",
        {
          link: (
            <ExternalLink href="https://docs.sentry.io/platforms/dotnet/guides/aspnet/" />
          ),
        }
      ),
    },
    {
      title: t('Samples'),
      description: (
        <Fragment>
          {t(
            'See the following examples that demonstrate how to integrate Sentry with various frameworks.'
          )}
          <List symbol="bullet">
            <ListItem>
              {tct(
                '[link:Multiple samples in the [code:dotnet] SDK repository] [strong:(C#)]',
                {
                  link: (
                    <ExternalLink href="https://github.com/getsentry/sentry-dotnet/tree/main/samples" />
                  ),
                  code: <code />,
                  strong: <strong />,
                }
              )}
            </ListItem>
            <ListItem>
              {tct('[link:Basic F# sample] [strong:(F#)]', {
                link: <ExternalLink href="https://github.com/sentry-demos/fsharp" />,
                strong: <strong />,
              })}
            </ListItem>
          </List>
        </Fragment>
      ),
    },
  ],
};

const crashReportOnboarding: OnboardingConfig = {
  introduction: () => getCrashReportModalIntroduction(),
  install: (params: Params) => [
    {
      type: StepType.INSTALL,
      configurations: [
        getCrashReportSDKInstallFirstStep(params),
        {
          description: tct(
            'If you are rendering the page from the server, for example on ASP.NET MVC, the [code:Error.cshtml] razor page can be:',
            {code: <code />}
          ),
          code: [
            {
<<<<<<< HEAD
              label: 'Cshtml',
=======
              label: 'cshtml',
>>>>>>> 3bfd4660
              value: 'html',
              language: 'html',
              code: `@if (SentrySdk.LastEventId != SentryId.Empty) {
  <script>
    Sentry.init({ dsn: "${params.dsn}" });
    Sentry.showReportDialog({ eventId: "@SentrySdk.LastEventId" });
  </script>
}`,
            },
          ],
        },
      ],
    },
  ],
  configure: () => [
    {
      type: StepType.CONFIGURE,
      description: getCrashReportModalConfigDescription({
        link: 'https://docs.sentry.io/platforms/dotnet/guides/aspnet/user-feedback/configuration/#crash-report-modal',
      }),
    },
  ],
  verify: () => [],
  nextSteps: () => [],
};

const docs: Docs = {
  onboarding,
  replayOnboardingJsLoader,
  crashReportOnboarding,
};

export default docs;

const AlertWithoutMarginBottom = styled(Alert)`
  margin-bottom: 0;
`;<|MERGE_RESOLUTION|>--- conflicted
+++ resolved
@@ -197,11 +197,7 @@
           ),
           code: [
             {
-<<<<<<< HEAD
-              label: 'Cshtml',
-=======
               label: 'cshtml',
->>>>>>> 3bfd4660
               value: 'html',
               language: 'html',
               code: `@if (SentrySdk.LastEventId != SentryId.Empty) {
