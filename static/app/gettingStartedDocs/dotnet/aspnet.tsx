--- conflicted
+++ resolved
@@ -197,11 +197,7 @@
           ),
           code: [
             {
-<<<<<<< HEAD
-              label: 'Cshtml',
-=======
               label: 'cshtml',
->>>>>>> 413f4a10
               value: 'html',
               language: 'html',
               code: `@if (SentrySdk.LastEventId != SentryId.Empty) {
