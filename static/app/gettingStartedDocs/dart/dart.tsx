--- conflicted
+++ resolved
@@ -26,13 +26,8 @@
 
 Future<void> main() async {
   await Sentry.init((options) {
-<<<<<<< HEAD
-    options.dsn = '${params.dsn}';
+    options.dsn = '${params.dsn.public}';
     // Set tracesSampleRate to 1.0 to capture 100% of transactions for tracing.
-=======
-    options.dsn = '${params.dsn.public}';
-    // Set tracesSampleRate to 1.0 to capture 100% of transactions for performance monitoring.
->>>>>>> 2d4c51ac
     // We recommend adjusting this value in production.
     options.tracesSampleRate = 1.0;
   });
