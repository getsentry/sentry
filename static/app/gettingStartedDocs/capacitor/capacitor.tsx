<<<<<<< HEAD
import {Layout, LayoutProps} from 'sentry/components/onboarding/gettingStartedDoc/layout';
import {ModuleProps} from 'sentry/components/onboarding/gettingStartedDoc/sdkDocumentation';
import {StepType} from 'sentry/components/onboarding/gettingStartedDoc/step';
import {PlatformOption} from 'sentry/components/onboarding/gettingStartedDoc/types';
import {getUploadSourceMapsStep} from 'sentry/components/onboarding/gettingStartedDoc/utils';
import {useUrlPlatformOptions} from 'sentry/components/onboarding/platformOptionsControl';
import {ProductSolution} from 'sentry/components/onboarding/productSelection';
=======
import {StepType} from 'sentry/components/onboarding/gettingStartedDoc/step';
import type {
  Docs,
  DocsParams,
  OnboardingConfig,
} from 'sentry/components/onboarding/gettingStartedDoc/types';
>>>>>>> 6fe5f60e
import {t, tct} from 'sentry/locale';
import type {Organization, PlatformKey} from 'sentry/types';

export enum SiblingOption {
  ANGULARV10 = 'angularV10',
  ANGULARV12 = 'angularV12',
  REACT = 'react',
  VUE3 = 'vue3',
  VUE2 = 'vue2',
}

type PlaformOptionKey = 'siblinOption';

type StepProps = {
  errorHandlerProviders: string;
  sentryInitContent: string;
  siblingOption: SiblingOption;
  newOrg?: boolean;
  organization?: Organization;
  platformKey?: PlatformKey;
  projectId?: string;
};

const IsAngular = (siblingOption: SiblingOption): boolean =>
  siblingOption === SiblingOption.ANGULARV10 ||
  siblingOption === SiblingOption.ANGULARV12;

const IsVue = (siblingOption: SiblingOption): boolean =>
  siblingOption === SiblingOption.VUE2 || siblingOption === SiblingOption.VUE3;

<<<<<<< HEAD
// Configuration Start
const platformOptions: Record<PlaformOptionKey, PlatformOption> = {
  siblinOption: {
    label: t('Sibling Package'),
    items: [
      {
        label: t('Angular 12+'),
        value: SiblingOption.ANGULARV12,
      },
      {
        label: t('Angular 10 and 11'),
        value: SiblingOption.ANGULARV10,
      },
      {
        label: t('React'),
        value: SiblingOption.REACT,
      },
      {
        label: t('Vue 3'),
        value: SiblingOption.VUE3,
      },
      {
        label: t('Vue 2'),
        value: SiblingOption.VUE2,
      },
    ],
  },
};

const replayIntegration = `
new SiblingSdk.Replay(),
`;

const replayOtherConfig = `
// Session Replay
replaysSessionSampleRate: 0.1, // This sets the sample rate at 10%. You may want to change it to 100% while in development and then sample at a lower rate in production.
replaysOnErrorSampleRate: 1.0, // If you're not already sampling the entire session, change the sample rate to 100% when sampling sessions where errors occur.
`;

const routingInstrumentationConfig = (siblingOption: SiblingOption): string =>
  IsVue(siblingOption)
    ? 'routingInstrumentation: SiblingSdk.VUERouterInstrumentation(router),\n'
    : IsAngular(siblingOption)
    ? 'routingInstrumentation: SiblingSdk.routingInstrumentation,\n'
    : '';

function performanceIntegration(siblingOption: SiblingOption): string {
  let integration = `
new SiblingSdk.BrowserTracing({
  // Set 'tracePropagationTargets' to control for which URLs distributed tracing should be enabled
  tracePropagationTargets: ["localhost", /^https:\\/\\/yourserver\\.io\\/api/],`;
  integration += routingInstrumentationConfig(siblingOption);
  integration += `});`;
  return integration;
}

const performanceOtherConfig = `
// Performance Monitoring
tracesSampleRate: 1.0, // Capture 100% of the transactions`;

const performanceErrorHandler = `
{
  provide: SiblingSdk.TraceService,
  deps: [Router],
},
{
  provide: APP_INITIALIZER,
  useFactory: () => () => {},
  deps: [SiblingSdk.TraceService],
  multi: true,
},
`;

export const steps = ({
  sentryInitContent,
  siblingOption,
  errorHandlerProviders,
  ...props
}: StepProps): LayoutProps['steps'] => [
  {
    type: StepType.INSTALL,
    description: (
      <p>
        {tct(
          `Install the Sentry Capacitor SDK as a dependency using [codeNpm:npm] or [codeYarn:yarn], alongside the Sentry [siblingName:] SDK:`,
          {
            codeYarn: <code />,
            codeNpm: <code />,
            siblingName: getSiblingName(siblingOption),
          }
        )}
      </p>
    ),
    configurations: [
      {
        language: 'bash',
        code: [
          {
            label: 'npm',
            value: 'npm',
            language: 'bash',
            code: `npm install --save @sentry/capacitor ${getNpmPackage(siblingOption)}`,
          },
          {
            label: 'yarn',
            value: 'yarn',
            language: 'bash',
            code: `yarn add @sentry/capacitor ${getNpmPackage(siblingOption)} --exact`,
          },
        ],
      },
      {
        additionalInfo: (
          <p>
            {tct(
              `The version of the Sentry [siblingName:] SDK must match with the version referred by Sentry Capacitor. To check which version of the Sentry [siblingName:] SDK is installed, use the following command: [code:npm info @sentry/capacitor peerDependencies]`,
              {
                code: <code />,
                siblingName: getSiblingName(siblingOption),
              }
            )}
          </p>
        ),
      },
    ],
  },
  {
    type: StepType.CONFIGURE,
    configurations: getSetupConfiguration(
      siblingOption,
      sentryInitContent,
      errorHandlerProviders
    ),
  },
  getUploadSourceMapsStep({
    guideLink: 'https://docs.sentry.io/platforms/javascript/guides/capacitor/sourcemaps/',
    ...props,
  }),
  {
    type: StepType.VERIFY,
    description: t(
      "This snippet contains an intentional error and can be used as a test to make sure that everything's working as expected."
    ),
    configurations: [
      {
        language: 'javascript',
        code: `myUndefinedFunction();`,
      },
    ],
  },
];

function getSiblingImportsSetupConfiguration(siblingOption: SiblingOption): string {
  switch (siblingOption) {
    case SiblingOption.VUE3:
      return `import {createApp} from "vue";
          import {createRouter} from "vue-router";`;
    case SiblingOption.VUE2:
      return `import Vue from "vue";
          import Router from "vue-router";`;
    default:
      return '';
  }
}

function getVueConstSetup(siblingOption: SiblingOption): string {
  switch (siblingOption) {
    case SiblingOption.VUE3:
      return `
          const app = createApp({
            // ...
          });
          const router = createRouter({
            // ...
          });
          `;
    case SiblingOption.VUE2:
      return `
          Vue.use(Router);

          const router = new Router({
            // ...
          });
          `;
    default:
      return '';
  }
}

function getSetupConfiguration(
  siblingOption: SiblingOption,
  sentryInitContent: string,
  errorHandlerProviders: string
) {
  const configuration = [
    {
      description: tct(
        `You should init the Sentry capacitor SDK in your main.ts file as soon as possible during application load up, before initializing Sentry [siblingName:]:`,
        {
          siblingName: getSiblingName(siblingOption),
        }
      ),
      language: 'javascript',
      code: `${getSiblingImportsSetupConfiguration(siblingOption)}
          import * as Sentry from '@sentry/capacitor';
          import * as SiblingSdk from '${getNpmPackage(siblingOption)}';
          ${getVueConstSetup(siblingOption)}
          Sentry.init({
            ${sentryInitContent}
});`,
    },
  ];
  if (IsAngular(siblingOption)) {
    configuration.push({
      description: tct(
        "The Sentry Angular SDK exports a function to instantiate ErrorHandler provider that will automatically send JavaScript errors captured by the Angular's error handler.",
        {}
      ),
      language: 'javascript',
      code: `
import { APP_INITIALIZER, ErrorHandler, NgModule } from "@angular/core";
import { Router } from "@angular/router";
import * as SiblingSdk from "${getNpmPackage(siblingOption)}";

@NgModule({
// ...
providers: [
{
  provide: ErrorHandler,
  useValue: SiblingSdk.createErrorHandler(),
},
${errorHandlerProviders}
],
// ...
})
export class AppModule {}`,
    });
  }
  return configuration;
}

function getNpmPackage(siblinOption: SiblingOption): string {
  const packages: Record<SiblingOption, string> = {
    [SiblingOption.ANGULARV10]: '@sentry/angular',
    [SiblingOption.ANGULARV12]: '@sentry/angular-ivy',
    [SiblingOption.REACT]: '@sentry/react',
    [SiblingOption.VUE3]: '@sentry/vue',
    [SiblingOption.VUE2]: '@sentry/vue',
  };
  return packages[siblinOption];
}

function getSiblingName(siblinOption: SiblingOption): string {
  switch (siblinOption) {
    case SiblingOption.ANGULARV10:
    case SiblingOption.ANGULARV12:
      return 'Angular';
    case SiblingOption.REACT:
      return 'React';
    case SiblingOption.VUE2:
    case SiblingOption.VUE3:
      return 'Vue';
    default:
      return '';
  }
}

export const nextSteps = [
  {
    id: 'capacitor-android-setup',
    name: t('Capacitor 2 Setup'),
    description: t(
      'If you are using Capacitor 2 or older, follow this step to add required changes in order to initialize the Capacitor SDK on Android.'
    ),
    link: 'https://docs.sentry.io/platforms/javascript/guides/capacitor/?#capacitor-2---android-specifics',
  },
  {
    id: 'performance-monitoring',
    name: t('Performance Monitoring'),
    description: t(
      'Track down transactions to connect the dots between 10-second page loads and poor-performing API calls or slow database queries.'
    ),
    link: 'https://docs.sentry.io/platforms/javascript/guides/capacitor/performance/',
  },
  {
    id: 'session-replay',
    name: t('Session Replay'),
    description: t(
      'Get to the root cause of an error or latency issue faster by seeing all the technical details related to that issue in one visual replay on your web application.'
    ),
    link: 'https://docs.sentry.io/platforms/javascript/guides/capacitor/session-replay/',
  },
];
// Configuration End

export function GettingStartedWithCapacitor({
  dsn,
  activeProductSelection = [],
  organization,
  newOrg,
  platformKey,
  projectId,
  ...props
}: ModuleProps) {
  const optionValues = useUrlPlatformOptions(platformOptions);
  const siblingOption = optionValues.siblinOption as SiblingOption;

  const integrations: string[] = [];
  const otherConfigs: string[] = [];

  let nextStepDocs = [...nextSteps];
  const errorHandlerProviders: string[] = [];

  if (activeProductSelection.includes(ProductSolution.PERFORMANCE_MONITORING)) {
    integrations.push(performanceIntegration(siblingOption).trim());
    otherConfigs.push(performanceOtherConfig.trim());
    errorHandlerProviders.push(performanceErrorHandler.trim());
    nextStepDocs = nextStepDocs.filter(
      step => step.id !== ProductSolution.PERFORMANCE_MONITORING
    );
  }

  if (activeProductSelection.includes(ProductSolution.SESSION_REPLAY)) {
    integrations.push(replayIntegration.trim());
    otherConfigs.push(replayOtherConfig.trim());
    nextStepDocs = nextStepDocs.filter(
      step => step.id !== ProductSolution.SESSION_REPLAY
    );
  }

  let sentryInitContent: string[] = [];
  if (siblingOption === SiblingOption.VUE3) {
    sentryInitContent.push(`app,`);
  } else if (siblingOption === SiblingOption.VUE2) {
    sentryInitContent.push(`Vue,`);
  }

  sentryInitContent.push(`dsn: "${dsn}",`);
  if (integrations.length > 0) {
    sentryInitContent = sentryInitContent.concat('integrations: [', integrations, '],');
  }

  if (otherConfigs.length > 0) {
    sentryInitContent = sentryInitContent.concat(otherConfigs);
  }

  sentryInitContent.push(
    `// Forward the init method from ${getNpmPackage(siblingOption)}`
  );
  sentryInitContent.push(`SiblingSdk.init`);

  return (
    <Layout
      steps={steps({
        sentryInitContent: sentryInitContent.join('\n'),
        errorHandlerProviders: errorHandlerProviders.join('\n'),
        siblingOption,
        organization,
        newOrg,
        platformKey,
        projectId,
      })}
      nextSteps={nextStepDocs}
      platformOptions={platformOptions}
      newOrg={newOrg}
      platformKey={platformKey}
      {...props}
    />
  );
}
=======
export enum CapacitorVersion {
  V2 = 'v2',
  V3 = 'v3',
}

const platformOptions = {
  capacitorVersion: {
    label: t('Capacitor Version'),
    items: [
      {
        label: t('Capacitor 3'),
        value: CapacitorVersion.V3,
      },
      {
        label: t('Capacitor 2'),
        value: CapacitorVersion.V2,
      },
    ],
  },
};

type PlatformOptions = typeof platformOptions;
type Params = DocsParams<PlatformOptions>;

const getInstallCapacitor2SnippetJava = () => `
import android.os.Bundle;
import com.getcapacitor.BridgeActivity;
import com.getcapacitor.Plugin;
import io.sentry.capacitor.SentryCapacitor;
import java.util.ArrayList;

public class MainActivity extends BridgeActivity {
  @Override
  public void onCreate(Bundle savedInstanceState) {
    super.onCreate(savedInstanceState);
    // Initializes the Bridge
    this.init(savedInstanceState, new ArrayList<Class<? extends Plugin>>() {{
      add(SentryCapacitor.class);
    }});
  }
}`;

const getInstallCapacitor2SnippetKotlin = () => `
import android.os.Bundle
import com.getcapacitor.BridgeActivity
import com.getcapacitor.Plugin
import io.sentry.capacitor.SentryCapacitor

class MainActivity : BridgeActivity() {
  override fun onCreate(savedInstanceState: Bundle?) {
    super.onCreate(savedInstanceState)
    // Initializes the Bridge
    this.init(
      savedInstanceState,
      listOf<Class<out Plugin>>(SentryCapacitor::class.java)
    )
  }
}`;

const getConfigureSnippetAngular = (params: Params) => `
// app.module.ts
import * as Sentry from '@sentry/capacitor';
// Use "@sentry/angular-ivy" for Angular 12+ or "@sentry/angular" for Angular 10 or 11
import * as SentryAngular from '@sentry/angular-ivy';


Sentry.init(
  {
    dsn: '${params.dsn}',
    // To set your release and dist versions
    release: 'my-project-name@' + process.env.npm_package_version,
    dist: '1',
    // Set tracesSampleRate to 1.0 to capture 100% of transactions for performance monitoring.
    // We recommend adjusting this value in production.
    tracesSampleRate: 1.0,
    integrations: [
      new SentryAngular.BrowserTracing({
        // Set "tracePropagationTargets" to control for which URLs distributed tracing should be enabled
        tracePropagationTargets: ["localhost", /^https:\/\/yourserver\.io\/api/],
        routingInstrumentation: SentryAngular.routingInstrumentation,
      }),
    ]
  },
  // Forward the init method from @sentry/angular
  SentryAngular.init
);

@NgModule({
  providers: [
    {
      provide: ErrorHandler,
      // Attach the Sentry ErrorHandler
      useValue: SentryAngular.createErrorHandler(),
    },
    {
      provide: SentryAngular.TraceService,
      deps: [Router],
    },
    {
      provide: APP_INITIALIZER,
      useFactory: () => () => {},
      deps: [SentryAngular.TraceService],
      multi: true,
    },
  ],
})`;

const getConfigureSnippetStandalone = (params: Params) => `
// App.js
import * as Sentry from "@sentry/capacitor";

Sentry.init({
  dsn: "${params.dsn}",

  // Set your release version, such as 'getsentry@1.0.0'
  release: "my-project-name@<release-name>",
  // Set your dist version, such as "1"
  dist: "<dist>",
});`;

const onboarding: OnboardingConfig<PlatformOptions> = {
  install: params => [
    {
      type: StepType.INSTALL,
      description: t(
        'Install the Sentry Capacitor SDK alongside the sibling Sentry Angular SDK:'
      ),
      configurations: [
        {
          language: 'bash',
          code: [
            {
              label: 'npm',
              value: 'npm',
              language: 'bash',
              code: 'npm install --save @sentry/capacitor @sentry/angular-ivy',
            },
            {
              label: 'yarn',
              value: 'yarn',
              language: 'bash',
              code: 'yarn add @sentry/capacitor @sentry/angular @sentry/tracing --exact',
            },
          ],
        },
        {
          language: 'bash',
          description: t(
            "Or install the standalone Sentry Capacitor SDK if you don't use Ionic/Angular:"
          ),
          code: [
            {
              label: 'npm',
              value: 'npm',
              language: 'bash',
              code: 'npm install --save @sentry/capacitor @sentry/tracing',
            },
            {
              label: 'yarn',
              value: 'yarn',
              language: 'bash',
              code: 'yarn add @sentry/capacitor',
            },
          ],
        },
      ],
      additionalInfo: tct(
        'The version of the sibling SDK must match with the version referred by Sentry Capacitor. To check which version of the sibling SDK is installed, use the following command: [code:npm info @sentry/capacitor peerDependencies]',
        {code: <code />}
      ),
    },
    ...(params.platformOptions.capacitorVersion === CapacitorVersion.V2
      ? [
          {
            title: t('Capacitor 2 - Android'),
            description: tct(
              'Add the [sentryCapacitorCode:SentryCapacitor] plugin class inside the [onCreateCode:onCreate] method of your [mainActivityCode:MainActivity] file.',
              {
                sentryCapacitorCode: <code />,
                onCreateCode: <code />,
                mainActivityCode: <code />,
              }
            ),
            configurations: [
              {
                language: 'java',
                code: [
                  {
                    label: 'Java',
                    value: 'java',
                    language: 'java',
                    code: getInstallCapacitor2SnippetJava(),
                  },
                  {
                    label: 'Kotlin',
                    value: 'kotlin',
                    language: 'kotlin',
                    code: getInstallCapacitor2SnippetKotlin(),
                  },
                ],
              },
            ],
          },
        ]
      : []),
  ],
  configure: params => [
    {
      type: StepType.CONFIGURE,
      description: t('You must initialize the Sentry SDK as early as you can:'),
      configurations: [
        {
          description: t('With Ionic/Angular:'),
          language: 'typescript',
          code: getConfigureSnippetAngular(params),
        },
        {
          description: t('Standalone:'),
          language: 'javascript',
          code: getConfigureSnippetStandalone(params),
        },
      ],
    },
  ],
  verify: () => [
    {
      type: StepType.VERIFY,
      description: t(
        'This snippet includes an intentional error, so you can test that everything is working as soon as you set it up:'
      ),
      configurations: [
        {
          language: 'javascript',
          code: `
  import * as Sentry from "@sentry/capacitor";

  Sentry.captureException("Test Captured Exception");
          `,
        },
        {
          language: 'javascript',
          description: t('You can also throw an error anywhere in your application:'),
          code: `
  // Must be thrown after Sentry.init is called to be captured.
  throw new Error("Test Thrown Error");
          `,
        },
        {
          language: 'javascript',
          description: t('Or trigger a native crash:'),
          code: `
  import * as Sentry from "@sentry/capacitor";

  Sentry.nativeCrash();
          `,
        },
      ],
    },
  ],
};

const docs: Docs<PlatformOptions> = {
  onboarding,
  platformOptions,
};
>>>>>>> 6fe5f60e

export default docs;<|MERGE_RESOLUTION|>--- conflicted
+++ resolved
@@ -1,19 +1,15 @@
-<<<<<<< HEAD
 import {Layout, LayoutProps} from 'sentry/components/onboarding/gettingStartedDoc/layout';
 import {ModuleProps} from 'sentry/components/onboarding/gettingStartedDoc/sdkDocumentation';
-import {StepType} from 'sentry/components/onboarding/gettingStartedDoc/step';
-import {PlatformOption} from 'sentry/components/onboarding/gettingStartedDoc/types';
-import {getUploadSourceMapsStep} from 'sentry/components/onboarding/gettingStartedDoc/utils';
-import {useUrlPlatformOptions} from 'sentry/components/onboarding/platformOptionsControl';
-import {ProductSolution} from 'sentry/components/onboarding/productSelection';
-=======
 import {StepType} from 'sentry/components/onboarding/gettingStartedDoc/step';
 import type {
   Docs,
   DocsParams,
   OnboardingConfig,
+  PlatformOption,
 } from 'sentry/components/onboarding/gettingStartedDoc/types';
->>>>>>> 6fe5f60e
+import {getUploadSourceMapsStep} from 'sentry/components/onboarding/gettingStartedDoc/utils';
+import {useUrlPlatformOptions} from 'sentry/components/onboarding/platformOptionsControl';
+import {ProductSolution} from 'sentry/components/onboarding/productSelection';
 import {t, tct} from 'sentry/locale';
 import type {Organization, PlatformKey} from 'sentry/types';
 
@@ -44,7 +40,6 @@
 const IsVue = (siblingOption: SiblingOption): boolean =>
   siblingOption === SiblingOption.VUE2 || siblingOption === SiblingOption.VUE3;
 
-<<<<<<< HEAD
 // Configuration Start
 const platformOptions: Record<PlaformOptionKey, PlatformOption> = {
   siblinOption: {
@@ -415,272 +410,5 @@
     />
   );
 }
-=======
-export enum CapacitorVersion {
-  V2 = 'v2',
-  V3 = 'v3',
-}
-
-const platformOptions = {
-  capacitorVersion: {
-    label: t('Capacitor Version'),
-    items: [
-      {
-        label: t('Capacitor 3'),
-        value: CapacitorVersion.V3,
-      },
-      {
-        label: t('Capacitor 2'),
-        value: CapacitorVersion.V2,
-      },
-    ],
-  },
-};
-
-type PlatformOptions = typeof platformOptions;
-type Params = DocsParams<PlatformOptions>;
-
-const getInstallCapacitor2SnippetJava = () => `
-import android.os.Bundle;
-import com.getcapacitor.BridgeActivity;
-import com.getcapacitor.Plugin;
-import io.sentry.capacitor.SentryCapacitor;
-import java.util.ArrayList;
-
-public class MainActivity extends BridgeActivity {
-  @Override
-  public void onCreate(Bundle savedInstanceState) {
-    super.onCreate(savedInstanceState);
-    // Initializes the Bridge
-    this.init(savedInstanceState, new ArrayList<Class<? extends Plugin>>() {{
-      add(SentryCapacitor.class);
-    }});
-  }
-}`;
-
-const getInstallCapacitor2SnippetKotlin = () => `
-import android.os.Bundle
-import com.getcapacitor.BridgeActivity
-import com.getcapacitor.Plugin
-import io.sentry.capacitor.SentryCapacitor
-
-class MainActivity : BridgeActivity() {
-  override fun onCreate(savedInstanceState: Bundle?) {
-    super.onCreate(savedInstanceState)
-    // Initializes the Bridge
-    this.init(
-      savedInstanceState,
-      listOf<Class<out Plugin>>(SentryCapacitor::class.java)
-    )
-  }
-}`;
-
-const getConfigureSnippetAngular = (params: Params) => `
-// app.module.ts
-import * as Sentry from '@sentry/capacitor';
-// Use "@sentry/angular-ivy" for Angular 12+ or "@sentry/angular" for Angular 10 or 11
-import * as SentryAngular from '@sentry/angular-ivy';
-
-
-Sentry.init(
-  {
-    dsn: '${params.dsn}',
-    // To set your release and dist versions
-    release: 'my-project-name@' + process.env.npm_package_version,
-    dist: '1',
-    // Set tracesSampleRate to 1.0 to capture 100% of transactions for performance monitoring.
-    // We recommend adjusting this value in production.
-    tracesSampleRate: 1.0,
-    integrations: [
-      new SentryAngular.BrowserTracing({
-        // Set "tracePropagationTargets" to control for which URLs distributed tracing should be enabled
-        tracePropagationTargets: ["localhost", /^https:\/\/yourserver\.io\/api/],
-        routingInstrumentation: SentryAngular.routingInstrumentation,
-      }),
-    ]
-  },
-  // Forward the init method from @sentry/angular
-  SentryAngular.init
-);
-
-@NgModule({
-  providers: [
-    {
-      provide: ErrorHandler,
-      // Attach the Sentry ErrorHandler
-      useValue: SentryAngular.createErrorHandler(),
-    },
-    {
-      provide: SentryAngular.TraceService,
-      deps: [Router],
-    },
-    {
-      provide: APP_INITIALIZER,
-      useFactory: () => () => {},
-      deps: [SentryAngular.TraceService],
-      multi: true,
-    },
-  ],
-})`;
-
-const getConfigureSnippetStandalone = (params: Params) => `
-// App.js
-import * as Sentry from "@sentry/capacitor";
-
-Sentry.init({
-  dsn: "${params.dsn}",
-
-  // Set your release version, such as 'getsentry@1.0.0'
-  release: "my-project-name@<release-name>",
-  // Set your dist version, such as "1"
-  dist: "<dist>",
-});`;
-
-const onboarding: OnboardingConfig<PlatformOptions> = {
-  install: params => [
-    {
-      type: StepType.INSTALL,
-      description: t(
-        'Install the Sentry Capacitor SDK alongside the sibling Sentry Angular SDK:'
-      ),
-      configurations: [
-        {
-          language: 'bash',
-          code: [
-            {
-              label: 'npm',
-              value: 'npm',
-              language: 'bash',
-              code: 'npm install --save @sentry/capacitor @sentry/angular-ivy',
-            },
-            {
-              label: 'yarn',
-              value: 'yarn',
-              language: 'bash',
-              code: 'yarn add @sentry/capacitor @sentry/angular @sentry/tracing --exact',
-            },
-          ],
-        },
-        {
-          language: 'bash',
-          description: t(
-            "Or install the standalone Sentry Capacitor SDK if you don't use Ionic/Angular:"
-          ),
-          code: [
-            {
-              label: 'npm',
-              value: 'npm',
-              language: 'bash',
-              code: 'npm install --save @sentry/capacitor @sentry/tracing',
-            },
-            {
-              label: 'yarn',
-              value: 'yarn',
-              language: 'bash',
-              code: 'yarn add @sentry/capacitor',
-            },
-          ],
-        },
-      ],
-      additionalInfo: tct(
-        'The version of the sibling SDK must match with the version referred by Sentry Capacitor. To check which version of the sibling SDK is installed, use the following command: [code:npm info @sentry/capacitor peerDependencies]',
-        {code: <code />}
-      ),
-    },
-    ...(params.platformOptions.capacitorVersion === CapacitorVersion.V2
-      ? [
-          {
-            title: t('Capacitor 2 - Android'),
-            description: tct(
-              'Add the [sentryCapacitorCode:SentryCapacitor] plugin class inside the [onCreateCode:onCreate] method of your [mainActivityCode:MainActivity] file.',
-              {
-                sentryCapacitorCode: <code />,
-                onCreateCode: <code />,
-                mainActivityCode: <code />,
-              }
-            ),
-            configurations: [
-              {
-                language: 'java',
-                code: [
-                  {
-                    label: 'Java',
-                    value: 'java',
-                    language: 'java',
-                    code: getInstallCapacitor2SnippetJava(),
-                  },
-                  {
-                    label: 'Kotlin',
-                    value: 'kotlin',
-                    language: 'kotlin',
-                    code: getInstallCapacitor2SnippetKotlin(),
-                  },
-                ],
-              },
-            ],
-          },
-        ]
-      : []),
-  ],
-  configure: params => [
-    {
-      type: StepType.CONFIGURE,
-      description: t('You must initialize the Sentry SDK as early as you can:'),
-      configurations: [
-        {
-          description: t('With Ionic/Angular:'),
-          language: 'typescript',
-          code: getConfigureSnippetAngular(params),
-        },
-        {
-          description: t('Standalone:'),
-          language: 'javascript',
-          code: getConfigureSnippetStandalone(params),
-        },
-      ],
-    },
-  ],
-  verify: () => [
-    {
-      type: StepType.VERIFY,
-      description: t(
-        'This snippet includes an intentional error, so you can test that everything is working as soon as you set it up:'
-      ),
-      configurations: [
-        {
-          language: 'javascript',
-          code: `
-  import * as Sentry from "@sentry/capacitor";
-
-  Sentry.captureException("Test Captured Exception");
-          `,
-        },
-        {
-          language: 'javascript',
-          description: t('You can also throw an error anywhere in your application:'),
-          code: `
-  // Must be thrown after Sentry.init is called to be captured.
-  throw new Error("Test Thrown Error");
-          `,
-        },
-        {
-          language: 'javascript',
-          description: t('Or trigger a native crash:'),
-          code: `
-  import * as Sentry from "@sentry/capacitor";
-
-  Sentry.nativeCrash();
-          `,
-        },
-      ],
-    },
-  ],
-};
-
-const docs: Docs<PlatformOptions> = {
-  onboarding,
-  platformOptions,
-};
->>>>>>> 6fe5f60e
 
 export default docs;