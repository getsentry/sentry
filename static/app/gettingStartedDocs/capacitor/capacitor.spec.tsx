import {renderWithOnboardingLayout} from 'sentry-test/onboarding/renderWithOnboardingLayout';
import {screen} from 'sentry-test/reactTestingLibrary';

import docs, {CapacitorVersion} from './capacitor';

<<<<<<< HEAD
import {GettingStartedWithCapacitor, SiblingOption, steps} from './capacitor';
=======
describe('capacitor onboarding docs', function () {
  it('renders docs correctly', function () {
    renderWithOnboardingLayout(docs);
>>>>>>> 6fe5f60e

    // Renders main headings
    expect(screen.getByRole('heading', {name: 'Install'})).toBeInTheDocument();
    expect(screen.getByRole('heading', {name: 'Configure SDK'})).toBeInTheDocument();
    expect(screen.getByRole('heading', {name: 'Verify'})).toBeInTheDocument();
  });

  it('renders capacitor 2 docs correctly', function () {
    renderWithOnboardingLayout(docs, {
      selectedOptions: {
        capacitorVersion: CapacitorVersion.V2,
      },
    });

<<<<<<< HEAD
    // Steps
    for (const step of steps({
      siblingOption: SiblingOption.ANGULARV12,
      errorHandlerProviders: 'test-error-handler-providers',
      sentryInitContent: 'test-init-content',
    })) {
      expect(
        screen.getByRole('heading', {name: step.title ?? StepTitle[step.type]})
      ).toBeInTheDocument();
    }
=======
    // Renders main headings
    expect(screen.getByRole('heading', {name: 'Install'})).toBeInTheDocument();
    expect(screen.getByRole('heading', {name: 'Configure SDK'})).toBeInTheDocument();
    expect(
      screen.getByRole('heading', {name: 'Capacitor 2 - Android'})
    ).toBeInTheDocument();
    expect(screen.getByRole('heading', {name: 'Verify'})).toBeInTheDocument();
>>>>>>> 6fe5f60e
  });
});<|MERGE_RESOLUTION|>--- conflicted
+++ resolved
@@ -3,13 +3,10 @@
 
 import docs, {CapacitorVersion} from './capacitor';
 
-<<<<<<< HEAD
 import {GettingStartedWithCapacitor, SiblingOption, steps} from './capacitor';
-=======
 describe('capacitor onboarding docs', function () {
   it('renders docs correctly', function () {
     renderWithOnboardingLayout(docs);
->>>>>>> 6fe5f60e
 
     // Renders main headings
     expect(screen.getByRole('heading', {name: 'Install'})).toBeInTheDocument();
@@ -24,18 +21,6 @@
       },
     });
 
-<<<<<<< HEAD
-    // Steps
-    for (const step of steps({
-      siblingOption: SiblingOption.ANGULARV12,
-      errorHandlerProviders: 'test-error-handler-providers',
-      sentryInitContent: 'test-init-content',
-    })) {
-      expect(
-        screen.getByRole('heading', {name: step.title ?? StepTitle[step.type]})
-      ).toBeInTheDocument();
-    }
-=======
     // Renders main headings
     expect(screen.getByRole('heading', {name: 'Install'})).toBeInTheDocument();
     expect(screen.getByRole('heading', {name: 'Configure SDK'})).toBeInTheDocument();
@@ -43,6 +28,5 @@
       screen.getByRole('heading', {name: 'Capacitor 2 - Android'})
     ).toBeInTheDocument();
     expect(screen.getByRole('heading', {name: 'Verify'})).toBeInTheDocument();
->>>>>>> 6fe5f60e
   });
 });