import {Fragment} from 'react';

import ExternalLink from 'sentry/components/links/externalLink';
import Link from 'sentry/components/links/link';
import {Layout, LayoutProps} from 'sentry/components/onboarding/gettingStartedDoc/layout';
import {ModuleProps} from 'sentry/components/onboarding/gettingStartedDoc/sdkDocumentation';
import {StepType} from 'sentry/components/onboarding/gettingStartedDoc/step';
import {
  PlatformOption,
  useUrlPlatformOptions,
} from 'sentry/components/onboarding/platformOptionsControl';
import {ProductSolution} from 'sentry/components/onboarding/productSelection';
import {t, tct} from 'sentry/locale';

export enum SpringBootVersion {
  V2 = 'v2',
  V3 = 'v3',
}

export enum PackageManager {
  GRADLE = 'gradle',
  MAVEN = 'maven',
}

type PlaformOptionKey = 'springBootVersion' | 'packageManager';

interface StepsParams {
  dsn: string;
  hasPerformance: boolean;
  organizationSlug?: string;
  packageManager?: PackageManager;
  projectSlug?: string;
  sourcePackageRegistries?: ModuleProps['sourcePackageRegistries'];
  springBootVersion?: SpringBootVersion;
}

// Configuration Start
const platformOptions: Record<PlaformOptionKey, PlatformOption> = {
  springBootVersion: {
    label: t('Spring Boot Version'),
    items: [
      {
        label: t('Spring Boot 3'),
        value: SpringBootVersion.V3,
      },
      {
        label: t('Spring Boot 2'),
        value: SpringBootVersion.V2,
      },
    ],
  },
  packageManager: {
    label: t('Package Manager'),
    items: [
      {
        label: t('Gradle'),
        value: PackageManager.GRADLE,
      },
      {
        label: t('Maven'),
        value: PackageManager.MAVEN,
      },
    ],
  },
};

const introduction = (
  <p>
    {tct(
      "Sentry's integration with [springBootLink:Spring Boot] supports Spring Boot 2.1.0 and above. If you're on an older version, use [legacyIntegrationLink:our legacy integration].",
      {
        springBootLink: <ExternalLink href="https://spring.io/projects/spring-boot" />,
        legacyIntegrationLink: (
          <ExternalLink href="https://docs.sentry.io/platforms/java/legacy/spring/" />
        ),
      }
    )}
  </p>
);

export const steps = ({
  dsn,
  sourcePackageRegistries,
  projectSlug,
  organizationSlug,
  springBootVersion,
  packageManager,
  hasPerformance,
}: StepsParams): LayoutProps['steps'] => [
  {
    type: StepType.INSTALL,
    configurations: [
      {
        description: (
          <p>
            {tct(
              'To see source context in Sentry, you have to generate an auth token by visiting the [link:Organization Auth Tokens] settings. You can then set the token as an environment variable that is used by the build plugins.',
              {
                link: <Link to="/settings/auth-tokens/" />,
              }
            )}
          </p>
        ),
        language: 'bash',
        code: `
SENTRY_AUTH_TOKEN=___ORG_AUTH_TOKEN___
            `,
      },
      packageManager === PackageManager.GRADLE
        ? {
            description: (
              <p>
                {tct(
                  'The [link:Sentry Gradle Plugin] automatically installs the Sentry SDK as well as available integrations for your dependencies. Add the following to your [code:build.gradle] file:',
                  {
                    code: <code />,
                    link: (
                      <ExternalLink href="https://github.com/getsentry/sentry-android-gradle-plugin" />
                    ),
                  }
                )}
              </p>
            ),
            language: 'groovy',
            code: `
buildscript {
  repositories {
    mavenCentral()
  }
}

plugins {
  id "io.sentry.jvm.gradle" version "${
    sourcePackageRegistries?.isLoading
      ? t('\u2026loading')
      : sourcePackageRegistries?.data?.['sentry.java.android.gradle-plugin']?.version ??
        '3.12.0'
  }"
}

sentry {
  // Generates a JVM (Java, Kotlin, etc.) source bundle and uploads your source code to Sentry.
  // This enables source context, allowing you to see your source
  // code as part of your stack traces in Sentry.
  includeSourceContext = true

  org = "${organizationSlug}"
  projectName = "${projectSlug}"
  authToken = System.getenv("SENTRY_AUTH_TOKEN")
}
            `,
          }
        : {
            description: t('Install using Maven:'),
            configurations: [
              {
                language: 'xml',
                partialLoading: sourcePackageRegistries?.isLoading,
                code:
                  springBootVersion === SpringBootVersion.V3
                    ? `
<dependency>
    <groupId>io.sentry</groupId>
    <artifactId>sentry-spring-boot-starter-jakarta</artifactId>
    <version>${
      sourcePackageRegistries?.isLoading
        ? t('\u2026loading')
        : sourcePackageRegistries?.data?.['sentry.java.spring-boot.jakarta']?.version ??
          '6.28.0'
    }</version>
</dependency>`
                    : `
<dependency>
    <groupId>io.sentry</groupId>
    <artifactId>sentry-spring-boot-starter</artifactId>
    <version>${
      sourcePackageRegistries?.isLoading
        ? t('\u2026loading')
        : sourcePackageRegistries?.data?.['sentry.java.spring-boot']?.version ?? '6.28.0'
    }</version>
</dependency>`,
                additionalInfo: (
                  <p>
                    {tct(
                      'If you use Logback for logging you may also want to send error logs to Sentry. Add a dependency to the [sentryLogbackCode:sentry-logback] module. Sentry Spring Boot Starter will auto-configure [sentryAppenderCode:SentryAppender].',
                      {sentryAppenderCode: <code />, sentryLogbackCode: <code />}
                    )}
                  </p>
                ),
              },
              {
                language: 'xml',
                code: `
<dependency>
    <groupId>io.sentry</groupId>
    <artifactId>sentry-logback</artifactId>
    <version>${
      sourcePackageRegistries?.isLoading
        ? t('\u2026loading')
        : sourcePackageRegistries?.data?.['sentry.java.logback']?.version ?? '6.28.0'
    }</version>
</dependency>
          `,
              },
              {
                language: 'xml',
                description: t(
                  'To upload your source code to Sentry so it can be shown in stack traces, use our Maven plugin.'
                ),
                code: `
<build>
  <plugins>
    <plugin>
      <groupId>io.sentry</groupId>
      <artifactId>sentry-maven-plugin</artifactId>
      <version>${
        sourcePackageRegistries?.isLoading
          ? t('\u2026loading')
          : sourcePackageRegistries?.data?.['sentry.java.mavenplugin']?.version ?? '0.0.4'
      }</version>
      <configuration>
        <!-- for showing output of sentry-cli -->
        <debugSentryCli>true</debugSentryCli>

        <org>${organizationSlug}</org>

        <project>${projectSlug}</project>

        <!-- in case you're self hosting, provide the URL here -->
        <!--<url>http://localhost:8000/</url>-->

        <!-- provide your auth token via SENTRY_AUTH_TOKEN environment variable -->
        <authToken>\${env.SENTRY_AUTH_TOKEN}</authToken>
      </configuration>
      <executions>
        <execution>
          <phase>generate-resources</phase>
          <goals>
            <goal>uploadSourceBundle</goal>
          </goals>
        </execution>
      </executions>
    </plugin>
  </plugins>
...
</build>
        `,
              },
            ],
          },
    ],
  },
  {
    type: StepType.CONFIGURE,
    description: (
      <p>
        {tct(
          'Open up [applicationPropertiesCode:src/main/application.properties] (or [applicationYmlCode:src/main/application.yml]) and configure the DSN, and any other settings you need:',
          {
            applicationPropertiesCode: <code />,
            applicationYmlCode: <code />,
          }
        )}
      </p>
    ),
    configurations: [
      {
        code: [
          {
            label: 'Properties',
            value: 'properties',
            language: 'properties',
            code: `
sentry.dsn=${dsn}${
              hasPerformance
                ? `
# Set traces-sample-rate to 1.0 to capture 100% of transactions for performance monitoring.
# We recommend adjusting this value in production.
sentry.traces-sample-rate=1.0`
                : ''
            }`,
          },
          {
            label: 'YAML',
            value: 'yaml',
            language: 'properties',
            code: `
sentry:
<<<<<<< HEAD
  dsn: ${dsn}${
              hasPerformance
                ? `
  # Set traces-sample-rate to 1.0 to capture 100% of transactions for performance monitoring.
  # We recommend adjusting this value in production.
  sentry.traces-sample-rate: 1.0`
                : ''
            }`,
          },
        ],
=======
  dsn:${dsn}${
    hasPerformance
      ? `
  # Set traces-sample-rate to 1.0 to capture 100% of transactions for performance monitoring.
  # We recommend adjusting this value in production.
  sentry.traces-sample-rate=1.0`
      : ''
  }`,
>>>>>>> d17189ca
      },
    ],
  },
  {
    type: StepType.VERIFY,
    description: t(
      'Then create an intentional error, so you can test that everything is working using either Java or Kotlin:'
    ),
    configurations: [
      {
        code: [
          {
            label: 'Java',
            value: 'java',
            language: 'javascript', // TODO: This shouldn't be javascript but because of better formatting we use it for now
            code: `
import java.lang.Exception;
import io.sentry.Sentry;

try {
  throw new Exception("This is a test.");
} catch (Exception e) {
  Sentry.captureException(e);
}`,
          },
          {
            label: 'Kotlin',
            value: 'kotlin',
            language: 'javascript', // TODO: This shouldn't be javascript but because of better formatting we use it for now
            code: `
import java.lang.Exception
import io.sentry.Sentry

try {
  throw Exception("This is a test.")
} catch (e: Exception) {
  Sentry.captureException(e)
}`,
          },
        ],
      },
    ],
    additionalInfo: (
      <Fragment>
        <p>
          {t(
            "If you're new to Sentry, use the email alert to access your account and complete a product tour."
          )}
        </p>
        <p>
          {t(
            "If you're an existing user and have disabled alerts, you won't receive this email."
          )}
        </p>
      </Fragment>
    ),
  },
];

export const nextSteps = [
  {
    id: 'examples',
    name: t('Examples'),
    description: t('Check out our sample applications.'),
    link: 'https://github.com/getsentry/sentry-java/tree/main/sentry-samples',
  },
  {
    id: 'performance-monitoring',
    name: t('Performance Monitoring'),
    description: t(
      'Stay ahead of latency issues and trace every slow transaction to a poor-performing API call or database query.'
    ),
    link: 'https://docs.sentry.io/platforms/java/guides/spring-boot/performance/',
  },
];
// Configuration End

export function GettingStartedWithSpringBoot({
  dsn,
  sourcePackageRegistries,
  projectSlug,
  organization,
  activeProductSelection = [],
  ...props
}: ModuleProps) {
  const optionValues = useUrlPlatformOptions(platformOptions);

  const hasPerformance = activeProductSelection.includes(
    ProductSolution.PERFORMANCE_MONITORING
  );

  const nextStepDocs = [...nextSteps];

  return (
    <Layout
      steps={steps({
        dsn,
        sourcePackageRegistries,
        projectSlug: projectSlug ?? '___PROJECT_SLUG___',
        organizationSlug: organization?.slug ?? '___ORG_SLUG___',
        hasPerformance,
        springBootVersion: optionValues.springBootVersion as SpringBootVersion,
        packageManager: optionValues.packageManager as PackageManager,
      })}
      nextSteps={nextStepDocs}
      introduction={introduction}
      platformOptions={platformOptions}
      {...props}
    />
  );
}

export default GettingStartedWithSpringBoot;<|MERGE_RESOLUTION|>--- conflicted
+++ resolved
@@ -286,18 +286,6 @@
             language: 'properties',
             code: `
 sentry:
-<<<<<<< HEAD
-  dsn: ${dsn}${
-              hasPerformance
-                ? `
-  # Set traces-sample-rate to 1.0 to capture 100% of transactions for performance monitoring.
-  # We recommend adjusting this value in production.
-  sentry.traces-sample-rate: 1.0`
-                : ''
-            }`,
-          },
-        ],
-=======
   dsn:${dsn}${
     hasPerformance
       ? `
@@ -306,7 +294,8 @@
   sentry.traces-sample-rate=1.0`
       : ''
   }`,
->>>>>>> d17189ca
+          },
+        ],
       },
     ],
   },
