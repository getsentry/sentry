import {Fragment} from 'react';

import ExternalLink from 'sentry/components/links/externalLink';
import {Layout, LayoutProps} from 'sentry/components/onboarding/gettingStartedDoc/layout';
import {ModuleProps} from 'sentry/components/onboarding/gettingStartedDoc/sdkDocumentation';
import {StepType} from 'sentry/components/onboarding/gettingStartedDoc/step';
import {t, tct} from 'sentry/locale';

interface StepProps {
  dsn: string;
  organizationSlug?: string;
  projectSlug?: string;
  sourcePackageRegistries?: ModuleProps['sourcePackageRegistries'];
}

// Configuration Start
const introduction = (
  <p>
    {tct(
      'The [code:sentry-log4j2] library provides [log4jLink:Log4j 2.x] support for Sentry via an [appenderLink:Appender] that sends logged exceptions to Sentry.',
      {
        log4jLink: <ExternalLink href="https://logging.apache.org/log4j/2.x//" />,
        appenderLink: (
          <ExternalLink href="https://logging.apache.org/log4j/2.x/manual/appenders.html" />
        ),
        code: <code />,
      }
    )}
  </p>
);

export const steps = ({
  dsn,
  sourcePackageRegistries,
  projectSlug,
  organizationSlug,
}: StepProps): LayoutProps['steps'] => [
  {
    type: StepType.INSTALL,
    description: t(
      "Install Sentry's integration with Log4j 2.x using either Maven or Gradle:"
    ),
    configurations: [
      {
        description: <h5>{t('Gradle')}</h5>,
        configurations: [
          {
            description: (
              <p>
                {tct('For Gradle, add to your [code:build.gradle] file:', {
                  code: <code />,
                })}
              </p>
            ),
            language: 'groovy',
            code: `
buildscript {
  repositories {
    mavenCentral()
  }
}

plugins {
  id "io.sentry.jvm.gradle" version "3.12.0"
}

sentry {
  // Generates a JVM (Java, Kotlin, etc.) source bundle and uploads your source code to Sentry.
  // This enables source context, allowing you to see your source
  // code as part of your stack traces in Sentry.
  includeSourceContext = true

  org = "___ORG_SLUG___"
  projectName = "___PROJECT_SLUG___"
  authToken = "your-sentry-auth-token"
}
            `,
          },
        ],
      },
      {
        description: <h5>{t('Maven')}</h5>,
        configurations: [
          {
            language: 'xml',
            partialLoading: sourcePackageRegistries?.isLoading,
            code: `
<dependency>
  <groupId>io.sentry</groupId>
  <artifactId>sentry-log4j2</artifactId>
<<<<<<< HEAD
  <version>6.28.0</version>
=======
  <version>${
    sourcePackageRegistries?.isLoading
      ? t('\u2026loading')
      : sourcePackageRegistries?.data?.['sentry.java.log4j2']?.version ?? '6.27.0'
  }</version>
>>>>>>> 4b6e6a37
</dependency>
          `,
          },
          {
            language: 'xml',
            partialLoading: sourcePackageRegistries?.isLoading,
            description: t(
              'To upload your source code to Sentry so it can be shown in stack traces, use our Maven plugin.'
            ),
            code: `
<build>
  <plugins>
    <plugin>
      <groupId>io.sentry</groupId>
      <artifactId>sentry-maven-plugin</artifactId>
      <version>${
        sourcePackageRegistries?.isLoading
          ? t('\u2026loading')
          : sourcePackageRegistries?.data?.['sentry.java.mavenplugin']?.version ?? '0.0.3'
      }</version>
      <configuration>
      <!-- for showing output of sentry-cli -->
      <debugSentryCli>true</debugSentryCli>

      <!-- download the latest sentry-cli and provide path to it here -->
      <!-- download it here: https://github.com/getsentry/sentry-cli/releases -->
      <!-- minimum required version is 2.17.3 -->
      <sentryCliExecutablePath>/path/to/sentry-cli</sentryCliExecutablePath>

      <org>${organizationSlug}</org>

      <project>${projectSlug}</project>

      <!-- in case you're self hosting, provide the URL here -->
      <!--<url>http://localhost:8000/</url>-->

      <!-- provide your auth token via SENTRY_AUTH_TOKEN environment variable -->
      <!-- you can find it in Sentry UI: Settings > Account > API > Auth Tokens -->
      <authToken>env.SENTRY_AUTH_TOKEN</authToken>
      </configuration>
      <executions>
        <execution>
          <phase>generate-resources</phase>
          <goals>
          <goal>uploadSourceBundle</goal>
          </goals>
        </execution>
      </executions>
    </plugin>
  </plugins>
  ...
</build>
        `,
          },
        ],
      },
<<<<<<< HEAD
=======
      {
        description: <h5>{t('Graddle')}</h5>,
        configurations: [
          {
            language: 'groovy',
            partialLoading: sourcePackageRegistries?.isLoading,
            code: `implementation 'io.sentry:sentry-log4j2:${
              sourcePackageRegistries?.isLoading
                ? t('\u2026loading')
                : sourcePackageRegistries?.data?.['sentry.java.log4j2']?.version ??
                  '6.27.0'
            }'`,
          },
          {
            description: t(
              'To upload your source code to Sentry so it can be shown in stack traces, use our Gradle plugin.'
            ),
            language: 'groovy',
            code: `
buildscript {
  repositories {
    mavenCentral()
  }
}

plugins {
  id "io.sentry.jvm.gradle" version "${
    sourcePackageRegistries?.isLoading
      ? t('\u2026loading')
      : sourcePackageRegistries?.data?.['sentry.java.android.gradle-plugin']?.version ??
        '3.11.1'
  }"
}

sentry {
  // Generates a JVM (Java, Kotlin, etc.) source bundle and uploads your source code to Sentry.
  // This enables source context, allowing you to see your source
  // code as part of your stack traces in Sentry.
  includeSourceContext = true

  org = "${organizationSlug}"
  projectName = "${projectSlug}"
  authToken = "your-sentry-auth-token"
}
            `,
          },
        ],
      },
>>>>>>> 4b6e6a37
    ],
  },
  {
    type: StepType.CONFIGURE,
    description: t(
      "Configure Sentry as soon as possible in your application's lifecycle:"
    ),
    configurations: [
      {
        language: 'xml',
        description: (
          <p>
            {tct(
              'The following example using the [log4j2Code:log4j2.xml] format to configure a [sentryConsoleAppenderCode:ConsoleAppender] that logs to standard out at the INFO level, and a [sentryAppenderCode:SentryAppender] that logs to the Sentry server at the ERROR level.',
              {
                log4j2Code: <code />,
                sentryConsoleAppenderCode: <code />,
                sentryAppenderCode: <code />,
              }
            )}
          </p>
        ),
        code: `
<?xml version="1.0" encoding="UTF-8"?>
<Configuration status="warn" packages="org.apache.logging.log4j.core,io.sentry.log4j2">
    <Appenders>
        <Console name="Console" target="SYSTEM_OUT">
            <PatternLayout pattern="%d{HH:mm:ss.SSS} [%t] %-5level %logger{36} - %msg%n"/>
        </Console>
        <Sentry name="Sentry"
                dsn=${dsn}>
    </Appenders>
    <Loggers>
        <Root level="info">
            <AppenderRef ref="Sentry"/>
            <AppenderRef ref="Console"/>
        </Root>
    </Loggers>
</Configuration>
        `,
        additionalInfo: (
          <p>
            {tct(
              "You'll also need to configure your DSN (client key) if it's not already in the [code:log4j2.xml] configuration. Learn more in [link:our documentation for DSN configuration].",
              {
                code: <code />,
                link: (
                  <ExternalLink href="https://docs.sentry.io/platforms/java/guides/log4j2/#dsn-configuration" />
                ),
              }
            )}
          </p>
        ),
      },
      {
        description: (
          <p>
            {tct(
              "Next, you'll need to set your log levels, as illustrated here. You can learn more about [link:configuring log levels] in our documentation.",
              {
                link: (
                  <ExternalLink href="https://docs.sentry.io/platforms/java/guides/log4j2/#configure" />
                ),
              }
            )}
          </p>
        ),
        configurations: [
          {
            language: 'xml',
            code: `
<!-- Setting minimumBreadcrumbLevel modifies the default minimum level to add breadcrumbs from INFO to DEBUG  -->
<!-- Setting minimumEventLevel the default minimum level to capture an event from ERROR to WARN  -->
<Sentry name="Sentry"
        dsn="${dsn}"
        minimumBreadcrumbLevel="DEBUG"
        minimumEventLevel="WARN"
/>
          `,
          },
        ],
      },
    ],
  },
  {
    type: StepType.VERIFY,
    description: t(
      'Last, create an intentional error, so you can test that everything is working:'
    ),
    configurations: [
      {
        description: <h5>Java</h5>,
        language: 'java',
        code: `
import java.lang.Exception;
import io.sentry.Sentry;

try {
  throw new Exception("This is a test.");
} catch (Exception e) {
  Sentry.captureException(e);
}
        `,
      },
      {
        description: <h5>Kotlin</h5>,
        language: 'java',
        code: `
import java.lang.Exception
import io.sentry.Sentry

try {
  throw Exception("This is a test.")
} catch (e: Exception) {
  Sentry.captureException(e)
}
        `,
      },
    ],
    additionalInfo: (
      <Fragment>
        <p>
          {t(
            "If you're new to Sentry, use the email alert to access your account and complete a product tour."
          )}
        </p>
        <p>
          {t(
            "If you're an existing user and have disabled alerts, you won't receive this email."
          )}
        </p>
      </Fragment>
    ),
  },
];
// Configuration End

export function GettingStartedWithLog4j2({
  dsn,
  sourcePackageRegistries,
  projectSlug,
  organization,
  ...props
}: ModuleProps) {
  return (
    <Layout
      steps={steps({
        dsn,
        sourcePackageRegistries,
        projectSlug: projectSlug ?? '___PROJECT_SLUG___',
        organizationSlug: organization?.slug ?? '___ORG_SLUG___',
      })}
      introduction={introduction}
      {...props}
    />
  );
}

export default GettingStartedWithLog4j2;<|MERGE_RESOLUTION|>--- conflicted
+++ resolved
@@ -61,7 +61,12 @@
 }
 
 plugins {
-  id "io.sentry.jvm.gradle" version "3.12.0"
+  id "io.sentry.jvm.gradle" version "${
+    sourcePackageRegistries?.isLoading
+      ? t('\u2026loading')
+      : sourcePackageRegistries?.data?.['sentry.java.android.gradle-plugin']?.version ??
+        '3.11.1'
+  }"
 }
 
 sentry {
@@ -88,15 +93,11 @@
 <dependency>
   <groupId>io.sentry</groupId>
   <artifactId>sentry-log4j2</artifactId>
-<<<<<<< HEAD
-  <version>6.28.0</version>
-=======
   <version>${
     sourcePackageRegistries?.isLoading
       ? t('\u2026loading')
       : sourcePackageRegistries?.data?.['sentry.java.log4j2']?.version ?? '6.27.0'
   }</version>
->>>>>>> 4b6e6a37
 </dependency>
           `,
           },
@@ -153,57 +154,6 @@
           },
         ],
       },
-<<<<<<< HEAD
-=======
-      {
-        description: <h5>{t('Graddle')}</h5>,
-        configurations: [
-          {
-            language: 'groovy',
-            partialLoading: sourcePackageRegistries?.isLoading,
-            code: `implementation 'io.sentry:sentry-log4j2:${
-              sourcePackageRegistries?.isLoading
-                ? t('\u2026loading')
-                : sourcePackageRegistries?.data?.['sentry.java.log4j2']?.version ??
-                  '6.27.0'
-            }'`,
-          },
-          {
-            description: t(
-              'To upload your source code to Sentry so it can be shown in stack traces, use our Gradle plugin.'
-            ),
-            language: 'groovy',
-            code: `
-buildscript {
-  repositories {
-    mavenCentral()
-  }
-}
-
-plugins {
-  id "io.sentry.jvm.gradle" version "${
-    sourcePackageRegistries?.isLoading
-      ? t('\u2026loading')
-      : sourcePackageRegistries?.data?.['sentry.java.android.gradle-plugin']?.version ??
-        '3.11.1'
-  }"
-}
-
-sentry {
-  // Generates a JVM (Java, Kotlin, etc.) source bundle and uploads your source code to Sentry.
-  // This enables source context, allowing you to see your source
-  // code as part of your stack traces in Sentry.
-  includeSourceContext = true
-
-  org = "${organizationSlug}"
-  projectName = "${projectSlug}"
-  authToken = "your-sentry-auth-token"
-}
-            `,
-          },
-        ],
-      },
->>>>>>> 4b6e6a37
     ],
   },
   {
