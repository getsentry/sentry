--- conflicted
+++ resolved
@@ -1,11 +1,4 @@
-<<<<<<< HEAD
-import {Fragment} from 'react';
-
 import {ExternalLink, Link} from 'sentry/components/core/link';
-=======
-import {Link} from 'sentry/components/core/link';
-import ExternalLink from 'sentry/components/links/externalLink';
->>>>>>> b1bbac14
 import type {
   BasePlatformOptions,
   Docs,
