--- conflicted
+++ resolved
@@ -14,20 +14,6 @@
       },
     });
 
-<<<<<<< HEAD
-    expect(
-      screen.getByRole('heading', {name: /automatic configuration/i})
-    ).toBeInTheDocument();
-
-=======
->>>>>>> f35d89c4
-    expect(
-      screen.getByRole('heading', {name: /manual configuration/i})
-    ).toBeInTheDocument();
-<<<<<<< HEAD
-
-    expect(screen.getByRole('heading', {name: 'Verify'})).toBeInTheDocument();
-
     expect(
       await screen.findByText(
         textWithMarkupMatcher(
@@ -35,7 +21,6 @@
         )
       )
     ).toBeInTheDocument();
-=======
 
     expect(
       screen.getByRole('heading', {name: /automatic configuration/i})
@@ -46,7 +31,6 @@
     ).toBeInTheDocument();
 
     expect(screen.getByRole('heading', {name: 'Verify'})).toBeInTheDocument();
->>>>>>> f35d89c4
 
     expect(screen.getByRole('link', {name: 'Structured Logs'})).toBeInTheDocument();
   });
