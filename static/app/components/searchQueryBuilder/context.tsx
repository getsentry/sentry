import {createContext, type Dispatch, useContext, useMemo, useRef} from 'react';

import type {SearchQueryBuilderProps} from 'sentry/components/searchQueryBuilder';
import {useHandleSearch} from 'sentry/components/searchQueryBuilder/hooks/useHandleSearch';
import {
  type QueryBuilderActions,
  useQueryBuilderState,
} from 'sentry/components/searchQueryBuilder/hooks/useQueryBuilderState';
import type {
  FilterKeySection,
  FocusOverride,
} from 'sentry/components/searchQueryBuilder/types';
import {parseQueryBuilderValue} from 'sentry/components/searchQueryBuilder/utils';
import type {ParseResult} from 'sentry/components/searchSyntax/parser';
import type {SavedSearchType, Tag, TagCollection} from 'sentry/types/group';
import type {FieldDefinition, FieldKind} from 'sentry/utils/fields';
import {getFieldDefinition} from 'sentry/utils/fields';
import {useDimensions} from 'sentry/utils/useDimensions';

export interface SearchQueryBuilderContextData {
  actionBarRef: React.RefObject<HTMLDivElement | null>;
  disabled: boolean;
  disallowFreeText: boolean;
  disallowWildcard: boolean;
  dispatch: Dispatch<QueryBuilderActions>;
  filterKeyMenuWidth: number;
  filterKeySections: FilterKeySection[];
  filterKeys: TagCollection;
  focusOverride: FocusOverride | null;
  getFieldDefinition: (key: string, kind?: FieldKind) => FieldDefinition | null;
  getTagValues: (tag: Tag, query: string) => Promise<string[]>;
  handleSearch: (query: string) => void;
  parsedQuery: ParseResult | null;
  query: string;
  searchSource: string;
  size: 'small' | 'normal';
  wrapperRef: React.RefObject<HTMLDivElement | null>;
  placeholder?: string;
  /**
   * The element to render the combobox popovers into.
   */
  portalTarget?: HTMLElement | null;
  recentSearches?: SavedSearchType;
}

export function useSearchQueryBuilder() {
  const context = useContext(SearchQueryBuilderContext);
  if (!context) {
    throw new Error(
      'useSearchQueryBuilder must be used within a SearchQueryBuilderProvider'
    );
  }
  return context;
}

<<<<<<< HEAD
export const SearchQueryBuilderContext = createContext<SearchQueryBuilderContextData>({
  query: '',
  focusOverride: null,
  filterKeys: {},
  filterKeyMenuWidth: 360,
  filterKeySections: [],
  getFieldDefinition: () => null,
  getTagValues: () => Promise.resolve([]),
  dispatch: () => {},
  parsedQuery: null,
  wrapperRef: {current: null},
  handleSearch: () => {},
  searchSource: '',
  size: 'normal',
  disabled: false,
  disallowFreeText: false,
  disallowWildcard: false,
  portalTarget: null,
  actionBarRef: {current: null},
});
=======
export const SearchQueryBuilderContext =
  createContext<SearchQueryBuilderContextData | null>(null);
>>>>>>> f8177803

export function SearchQueryBuilderProvider({
  children,
  disabled = false,
  disallowLogicalOperators,
  disallowFreeText,
  disallowUnsupportedFilters,
  disallowWildcard,
  invalidMessages,
  initialQuery,
  fieldDefinitionGetter = getFieldDefinition,
  filterKeys,
  filterKeyMenuWidth = 360,
  filterKeySections,
  getTagValues,
  onSearch,
  placeholder,
  recentSearches,
  searchSource,
  getFilterTokenWarning,
  portalTarget,
}: SearchQueryBuilderProps & {children: React.ReactNode}) {
  const wrapperRef = useRef<HTMLDivElement>(null);
  const actionBarRef = useRef<HTMLDivElement>(null);
  const {state, dispatch} = useQueryBuilderState({
    initialQuery,
    getFieldDefinition: fieldDefinitionGetter,
    disabled,
  });

  const parsedQuery = useMemo(
    () =>
      parseQueryBuilderValue(state.query, fieldDefinitionGetter, {
        getFilterTokenWarning,
        disallowFreeText,
        disallowLogicalOperators,
        disallowUnsupportedFilters,
        disallowWildcard,
        filterKeys,
        invalidMessages,
      }),
    [
      state.query,
      fieldDefinitionGetter,
      disallowFreeText,
      disallowLogicalOperators,
      disallowUnsupportedFilters,
      disallowWildcard,
      filterKeys,
      invalidMessages,
      getFilterTokenWarning,
    ]
  );

  const handleSearch = useHandleSearch({
    parsedQuery,
    recentSearches,
    searchSource,
    onSearch,
  });
  const {width: searchBarWidth} = useDimensions({elementRef: wrapperRef});
<<<<<<< HEAD
  const size = searchBarWidth < 600 ? ('small' as const) : ('normal' as const);
=======
  const size =
    searchBarWidth && searchBarWidth < 600 ? ('small' as const) : ('normal' as const);
>>>>>>> f8177803

  const contextValue = useMemo((): SearchQueryBuilderContextData => {
    return {
      ...state,
      disabled,
      disallowFreeText: Boolean(disallowFreeText),
      disallowWildcard: Boolean(disallowWildcard),
      parsedQuery,
      filterKeySections: filterKeySections ?? [],
      filterKeyMenuWidth,
      filterKeys,
      getTagValues,
      getFieldDefinition: fieldDefinitionGetter,
      dispatch,
      wrapperRef,
      actionBarRef,
      handleSearch,
      placeholder,
      recentSearches,
      searchSource,
      size,
      portalTarget,
    };
  }, [
    state,
    disabled,
    disallowFreeText,
    disallowWildcard,
    parsedQuery,
    filterKeySections,
    filterKeyMenuWidth,
    filterKeys,
    getTagValues,
    fieldDefinitionGetter,
    dispatch,
    handleSearch,
    placeholder,
    recentSearches,
    searchSource,
    size,
    portalTarget,
  ]);

  return (
    <SearchQueryBuilderContext.Provider value={contextValue}>
      {children}
    </SearchQueryBuilderContext.Provider>
  );
}<|MERGE_RESOLUTION|>--- conflicted
+++ resolved
@@ -53,31 +53,8 @@
   return context;
 }
 
-<<<<<<< HEAD
-export const SearchQueryBuilderContext = createContext<SearchQueryBuilderContextData>({
-  query: '',
-  focusOverride: null,
-  filterKeys: {},
-  filterKeyMenuWidth: 360,
-  filterKeySections: [],
-  getFieldDefinition: () => null,
-  getTagValues: () => Promise.resolve([]),
-  dispatch: () => {},
-  parsedQuery: null,
-  wrapperRef: {current: null},
-  handleSearch: () => {},
-  searchSource: '',
-  size: 'normal',
-  disabled: false,
-  disallowFreeText: false,
-  disallowWildcard: false,
-  portalTarget: null,
-  actionBarRef: {current: null},
-});
-=======
 export const SearchQueryBuilderContext =
   createContext<SearchQueryBuilderContextData | null>(null);
->>>>>>> f8177803
 
 export function SearchQueryBuilderProvider({
   children,
@@ -139,12 +116,8 @@
     onSearch,
   });
   const {width: searchBarWidth} = useDimensions({elementRef: wrapperRef});
-<<<<<<< HEAD
-  const size = searchBarWidth < 600 ? ('small' as const) : ('normal' as const);
-=======
   const size =
     searchBarWidth && searchBarWidth < 600 ? ('small' as const) : ('normal' as const);
->>>>>>> f8177803
 
   const contextValue = useMemo((): SearchQueryBuilderContextData => {
     return {
