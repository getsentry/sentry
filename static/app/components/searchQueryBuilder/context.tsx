--- conflicted
+++ resolved
@@ -18,11 +18,8 @@
   parsedQuery: ParseResult | null;
   query: string;
   searchSource: string;
-<<<<<<< HEAD
   size: 'small' | 'normal';
-=======
   wrapperRef: React.RefObject<HTMLDivElement>;
->>>>>>> f06e8d8d
 }
 
 export function useSearchQueryBuilder() {
