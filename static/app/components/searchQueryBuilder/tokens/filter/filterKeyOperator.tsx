--- conflicted
+++ resolved
@@ -196,12 +196,8 @@
   onOpenChange,
 }: FilterOperatorProps) {
   const organization = useOrganization();
-<<<<<<< HEAD
-  const {dispatch, searchSource, query, recentSearches} = useSearchQueryBuilder();
-=======
-  const {dispatch, searchSource, query, savedSearchType, disabled} =
+  const {dispatch, searchSource, query, recentSearches, disabled} =
     useSearchQueryBuilder();
->>>>>>> 2d46de8a
   const filterButtonProps = useFilterButtonProps({state, item});
 
   const {operator, label, options} = useMemo(() => getOperatorInfo(token), [token]);
