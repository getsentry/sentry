--- conflicted
+++ resolved
@@ -35,11 +35,6 @@
   type TokenResult,
 } from 'sentry/components/searchSyntax/parser';
 import {t} from 'sentry/locale';
-<<<<<<< HEAD
-import type {Tag, TagCollection} from 'sentry/types/group';
-=======
-import {space} from 'sentry/styles/space';
->>>>>>> 4e1db534
 import {defined} from 'sentry/utils';
 import {trackAnalytics} from 'sentry/utils/analytics';
 import {type FieldDefinition, FieldKind, FieldValueType} from 'sentry/utils/fields';
@@ -620,47 +615,6 @@
   }
 `;
 
-<<<<<<< HEAD
-const DescriptionWrapper = styled('div')`
-  padding: ${p => p.theme.space(0.75)} ${p => p.theme.space(1)};
-  max-width: 220px;
-  font-size: ${p => p.theme.fontSizeSmall};
-
-  p {
-    margin: 0;
-  }
-
-  p + p {
-    margin-top: ${p => p.theme.space(0.5)};
-  }
-`;
-
-const DescriptionKeyLabel = styled('p')`
-  font-weight: ${p => p.theme.fontWeightBold};
-  word-break: break-all;
-`;
-
-const Separator = styled('hr')`
-  border-top: 1px solid ${p => p.theme.border};
-  margin: ${p => p.theme.space(1)} 0;
-`;
-
-const DescriptionList = styled('dl')`
-  display: grid;
-  grid-template-columns: max-content 1fr;
-  gap: ${p => p.theme.space(0.5)};
-  margin: 0;
-`;
-
-const Term = styled('dt')`
-  color: ${p => p.theme.subText};
-  font-weight: ${p => p.theme.fontWeightNormal};
-`;
-
-const Details = styled('dd')``;
-
-=======
->>>>>>> 4e1db534
 const PositionedTooltip = styled(InvalidTokenTooltip)`
   position: absolute;
   top: 0;
