import {Fragment, type ReactNode, useEffect, useMemo, useRef} from 'react';
import {createPortal} from 'react-dom';
import {css} from '@emotion/react';
import styled from '@emotion/styled';
import {useOption} from '@react-aria/listbox';
import type {ComboBoxState} from '@react-stately/combobox';
import type {Key} from '@react-types/shared';

import Feature from 'sentry/components/acl/feature';
import {SeerIcon} from 'sentry/components/ai/SeerIcon';
import {Button} from 'sentry/components/core/button';
import {ListBox} from 'sentry/components/core/compactSelect/listBox';
import type {
  SelectKey,
  SelectOptionOrSectionWithKey,
} from 'sentry/components/core/compactSelect/types';
import InteractionStateLayer from 'sentry/components/interactionStateLayer';
import {Overlay} from 'sentry/components/overlay';
import {useSearchQueryBuilder} from 'sentry/components/searchQueryBuilder/context';
import type {CustomComboboxMenuProps} from 'sentry/components/searchQueryBuilder/tokens/combobox';
import {KeyDescription} from 'sentry/components/searchQueryBuilder/tokens/filterKeyListBox/keyDescription';
import type {Section} from 'sentry/components/searchQueryBuilder/tokens/filterKeyListBox/types';
import {
  createRecentFilterOptionKey,
  RECENT_SEARCH_CATEGORY_VALUE,
} from 'sentry/components/searchQueryBuilder/tokens/filterKeyListBox/utils';
import type {Token, TokenResult} from 'sentry/components/searchSyntax/parser';
import {getKeyLabel, getKeyName} from 'sentry/components/searchSyntax/utils';
import {IconMegaphone} from 'sentry/icons';
import {t} from 'sentry/locale';
import {space} from 'sentry/styles/space';
import {trackAnalytics} from 'sentry/utils/analytics';
import {useFeedbackForm} from 'sentry/utils/useFeedbackForm';
import useOrganization from 'sentry/utils/useOrganization';
import usePrevious from 'sentry/utils/usePrevious';
import {useTraceExploreAiQueryContext} from 'sentry/views/explore/contexts/traceExploreAiQueryContext';

interface FilterKeyListBoxProps<T> extends CustomComboboxMenuProps<T> {
  recentFilters: Array<TokenResult<Token.FILTER>>;
  sections: Section[];
  selectedSection: string;
  setSelectedSection: (section: string) => void;
}

interface FilterKeyMenuContentProps<T>
  extends Pick<
    FilterKeyListBoxProps<T>,
    | 'hiddenOptions'
    | 'listBoxProps'
    | 'listBoxRef'
    | 'recentFilters'
    | 'state'
    | 'selectedSection'
    | 'setSelectedSection'
    | 'sections'
  > {
  fullWidth: boolean;
}

function ListBoxSectionButton({
  onClick,
  selected,
  children,
}: {
  children: ReactNode;
  onClick: () => void;
  selected: boolean;
}) {
  return (
    <SectionButton
      size="zero"
      borderless
      aria-selected={selected}
      onClick={onClick}
      tabIndex={-1}
    >
      {children}
    </SectionButton>
  );
}

function FeedbackFooter() {
  const {searchSource} = useSearchQueryBuilder();
  const openForm = useFeedbackForm();

  if (!openForm) {
    return null;
  }

  return (
    <SectionedOverlayFooter>
      <Button
        size="xs"
        icon={<IconMegaphone />}
        onClick={() =>
          openForm({
            messagePlaceholder: t('How can we make search better for you?'),
            tags: {
              search_source: searchSource,
              ['feedback.source']: 'search_query_builder',
              ['feedback.owner']: 'issues',
            },
          })
        }
      >
        {t('Give Feedback')}
      </Button>
    </SectionedOverlayFooter>
  );
}

function RecentSearchFilterOption<T>({
  state,
  filter,
}: {
  filter: TokenResult<Token.FILTER>;
  state: ComboBoxState<T>;
}) {
  const ref = useRef<HTMLLIElement>(null);
  const key = getKeyName(filter.key);
  const {optionProps, labelProps, isFocused, isPressed} = useOption(
    {
      key: createRecentFilterOptionKey(key),
      'aria-label': key,
      shouldFocusOnHover: true,
      shouldSelectOnPressUp: true,
    },
    state,
    ref
  );

  return (
    <RecentFilterPill key={key} data-test-id="recent-filter-key" {...optionProps}>
      <InteractionStateLayer isHovered={isFocused} isPressed={isPressed} />
      <RecentFilterPillLabel {...labelProps}>
        {getKeyLabel(filter.key)}
      </RecentFilterPillLabel>
    </RecentFilterPill>
  );
}

function useHighlightFirstOptionOnSectionChange({
  state,
  selectedSection,
  sections,
  hiddenOptions,
  isOpen,
}: {
  hiddenOptions: Set<SelectKey>;
  isOpen: boolean;
  sections: Section[];
  selectedSection: Key | null;
  state: ComboBoxState<SelectOptionOrSectionWithKey<string>>;
}) {
  const displayedListItems = useMemo(() => {
    if (selectedSection === RECENT_SEARCH_CATEGORY_VALUE) {
      return [...state.collection].filter(item => !hiddenOptions.has(item.key));
    }
    const options = state.collection.getChildren?.(selectedSection ?? sections[0]!.value);
    return [...(options ?? [])].filter(option => !hiddenOptions.has(option.key));
  }, [state.collection, selectedSection, sections, hiddenOptions]);

  const previousSection = usePrevious(selectedSection);

  useEffect(() => {
    if (!isOpen) {
      return;
    }

    if (selectedSection === previousSection) {
      return;
    }
    const firstItem = displayedListItems[0];
    if (firstItem) {
      state.selectionManager.setFocusedKey(firstItem.key);
    }
  }, [
    displayedListItems,
    isOpen,
    previousSection,
    selectedSection,
    state.selectionManager,
  ]);
}

// If the selected section no longer exists, switch to the first valid section
function useSwitchToValidSection({
  sections,
  selectedSection,
  setSelectedSection,
}: {
  sections: Section[];
  selectedSection: Key | null;
  setSelectedSection: (section: string) => void;
}) {
  useEffect(() => {
    if (!selectedSection || !sections.length) {
      return;
    }

    const section = sections.find(s => s.value === selectedSection);
    if (!section) {
      setSelectedSection(sections[0]!.value);
    }
  }, [sections, selectedSection, setSelectedSection]);
}

function FilterKeyMenuContent<T extends SelectOptionOrSectionWithKey<string>>({
  recentFilters,
  selectedSection,
  setSelectedSection,
  state,
  listBoxProps,
  hiddenOptions,
  listBoxRef,
  fullWidth,
  sections,
}: FilterKeyMenuContentProps<T>) {
<<<<<<< HEAD
  const {filterKeys} = useSearchQueryBuilder();
  const focusedItem: string | undefined = state.selectionManager.focusedKey
    ? state.collection.getItem(state.selectionManager.focusedKey)?.props?.value
    : undefined;
=======
  const {filterKeys, setDisplaySeerResults} = useSearchQueryBuilder();
  const focusedItem = state.collection.getItem(state.selectionManager.focusedKey)?.props
    ?.value as string | undefined;
>>>>>>> 7d027c59
  const focusedKey = focusedItem ? filterKeys[focusedItem] : null;
  const showRecentFilters = recentFilters.length > 0;
  const showDetailsPane = fullWidth && selectedSection !== RECENT_SEARCH_CATEGORY_VALUE;

  const traceExploreAiQueryContext = useTraceExploreAiQueryContext();
  const organization = useOrganization();

  const areAiFeaturesAllowed =
    !organization?.hideAiFeatures && organization.features.includes('gen-ai-features');

  return (
    <Fragment>
      <Feature features="organizations:gen-ai-explore-traces">
        {traceExploreAiQueryContext && areAiFeaturesAllowed ? (
          <SeerButtonWrapper>
            <SeerFullWidthButton
              size="md"
              icon={<SeerIcon />}
              onClick={() => {
                trackAnalytics('trace.explorer.ai_query_interface', {
                  organization,
                  action: 'opened',
                });
                setDisplaySeerResults(true);
              }}
              borderless
            >
              {t('Ask Seer')}
            </SeerFullWidthButton>
          </SeerButtonWrapper>
        ) : null}
      </Feature>
      {showRecentFilters ? (
        <RecentFiltersPane>
          {recentFilters.map(filter => (
            <RecentSearchFilterOption
              key={getKeyName(filter.key)}
              filter={filter}
              state={state}
            />
          ))}
        </RecentFiltersPane>
      ) : null}
      <SectionedListBoxTabPane>
        {sections.map(section => (
          <ListBoxSectionButton
            key={section.value}
            selected={selectedSection === section.value}
            onClick={() => {
              setSelectedSection(section.value);
            }}
          >
            {section.label}
          </ListBoxSectionButton>
        ))}
      </SectionedListBoxTabPane>
      <SectionedListBoxPane>
        <ListBox
          {...listBoxProps}
          ref={listBoxRef}
          listState={state}
          hasSearch={selectedSection === RECENT_SEARCH_CATEGORY_VALUE}
          hiddenOptions={hiddenOptions}
          keyDownHandler={() => true}
          overlayIsOpen
          showSectionHeaders={!selectedSection}
          size="sm"
          showDetails={!fullWidth}
        />
      </SectionedListBoxPane>
      {showDetailsPane ? (
        <DetailsPane>
          {focusedKey ? (
            <KeyDescription size="md" tag={focusedKey} />
          ) : (
            <EmptyState>
              <div>
                <p>{t('No filter selected.')}</p>
                <p>
                  {t(
                    'Hover over a filter from the list on the left to see more details.'
                  )}
                </p>
              </div>
            </EmptyState>
          )}
        </DetailsPane>
      ) : null}
      <FeedbackFooter />
    </Fragment>
  );
}

export function FilterKeyListBox<T extends SelectOptionOrSectionWithKey<string>>({
  hiddenOptions,
  isOpen,
  listBoxProps,
  listBoxRef,
  popoverRef,
  recentFilters,
  state,
  sections,
  selectedSection,
  setSelectedSection,
  overlayProps,
}: FilterKeyListBoxProps<T>) {
  const {filterKeyMenuWidth, wrapperRef, query, portalTarget} = useSearchQueryBuilder();

  const traceExploreAiQueryContext = useTraceExploreAiQueryContext();
  const organization = useOrganization();

  const areAiFeaturesAllowed =
    !organization?.hideAiFeatures && organization.features.includes('gen-ai-features');

  // Add recent filters to hiddenOptions so they don't show up the ListBox component.
  // We render recent filters manually in the RecentFiltersPane component.
  const hiddenOptionsWithRecentsAdded = useMemo<Set<SelectKey>>(() => {
    return new Set([
      ...hiddenOptions,
      ...recentFilters.map(filter => createRecentFilterOptionKey(getKeyName(filter.key))),
    ]);
  }, [hiddenOptions, recentFilters]);

  useHighlightFirstOptionOnSectionChange({
    state,
    selectedSection,
    hiddenOptions: hiddenOptionsWithRecentsAdded,
    sections,
    isOpen,
  });

  useSwitchToValidSection({sections, selectedSection, setSelectedSection});

  const fullWidth = !query;
  const showDetailsPane = fullWidth && selectedSection !== RECENT_SEARCH_CATEGORY_VALUE;

  // Remove bottom border radius of top-level component while the full-width menu is open
  useEffect(() => {
    const wrapper = wrapperRef.current;
    if (!wrapper || !fullWidth || !isOpen) {
      return () => {};
    }

    wrapper.style.borderBottomLeftRadius = '0';
    wrapper.style.borderBottomRightRadius = '0';

    return () => {
      wrapper.style.borderBottomLeftRadius = '';
      wrapper.style.borderBottomRightRadius = '';
    };
  }, [fullWidth, isOpen, wrapperRef]);

  if (fullWidth) {
    if (!wrapperRef.current) {
      return null;
    }
    return createPortal(
      <StyledPositionWrapper
        {...overlayProps}
        visible={isOpen}
        style={{position: 'absolute', width: '100%', left: 0, top: 38, right: 0}}
      >
        <SectionedOverlay
          ref={popoverRef}
          fullWidth
          showDetailsPane={showDetailsPane}
          hasAiFeatures={traceExploreAiQueryContext && areAiFeaturesAllowed}
        >
          {isOpen ? (
            <FilterKeyMenuContent
              fullWidth={fullWidth}
              hiddenOptions={hiddenOptionsWithRecentsAdded}
              listBoxProps={listBoxProps}
              listBoxRef={listBoxRef}
              recentFilters={recentFilters}
              selectedSection={selectedSection}
              setSelectedSection={setSelectedSection}
              state={state}
              sections={sections}
            />
          ) : null}
        </SectionedOverlay>
      </StyledPositionWrapper>,
      wrapperRef.current
    );
  }

  const filterKeyListBoxContent = (
    <StyledPositionWrapper {...overlayProps} visible={isOpen}>
      <SectionedOverlay
        ref={popoverRef}
        width={filterKeyMenuWidth}
        hasAiFeatures={traceExploreAiQueryContext && areAiFeaturesAllowed}
      >
        {isOpen ? (
          <FilterKeyMenuContent
            fullWidth={fullWidth}
            hiddenOptions={hiddenOptionsWithRecentsAdded}
            listBoxProps={listBoxProps}
            listBoxRef={listBoxRef}
            recentFilters={recentFilters}
            selectedSection={selectedSection}
            setSelectedSection={setSelectedSection}
            state={state}
            sections={sections}
          />
        ) : null}
      </SectionedOverlay>
    </StyledPositionWrapper>
  );

  if (portalTarget) {
    return createPortal(filterKeyListBoxContent, portalTarget);
  }

  return filterKeyListBoxContent;
}

const SectionedOverlay = styled(Overlay, {
  shouldForwardProp: prop =>
    !['fullWidth', 'showDetailsPane', 'width', 'hasAiFeatures'].includes(prop),
})<{
  fullWidth?: boolean;
  hasAiFeatures?: boolean;
  showDetailsPane?: boolean;
  width?: number;
}>`
  display: grid;
  ${p =>
    p.hasAiFeatures
      ? css`
          grid-template-rows: auto auto auto 1fr auto;
          grid-template-columns: ${p.fullWidth ? '50% 50%' : '1fr'};
          grid-template-areas:
            'seer seer'
            'recentFilters recentFilters'
            'tabs tabs'
            'list list'
            'footer footer';
          ${p.fullWidth &&
          css`
            grid-template-areas:
              'seer seer'
              'recentFilters recentFilters'
              'tabs tabs'
              ${p.showDetailsPane ? "'list details'" : "'list list'"}
              'footer footer';
          `}
        `
      : css`
          grid-template-rows: auto auto 1fr auto;
          grid-template-columns: ${p.fullWidth ? '50% 50%' : '1fr'};
          grid-template-areas:
            'recentFilters recentFilters'
            'tabs tabs'
            'list list'
            'footer footer';
          ${p.fullWidth &&
          css`
            grid-template-areas:
              'recentFilters recentFilters'
              'tabs tabs'
              ${p.showDetailsPane ? "'list details'" : "'list list'"}
              'footer footer';
          `}
        `}
  overflow: hidden;
  height: 400px;
  width: ${p => (p.fullWidth ? '100%' : `${p.width}px`)};
  ${p =>
    p.fullWidth && `border-radius: 0 0 ${p.theme.borderRadius} ${p.theme.borderRadius}`};
`;

const SectionedOverlayFooter = styled('div')`
  grid-area: footer;
  display: flex;
  align-items: center;
  justify-content: flex-end;
  padding: ${space(1)};
  border-top: 1px solid ${p => p.theme.innerBorder};
`;

const RecentFiltersPane = styled('ul')`
  grid-area: recentFilters;
  display: flex;
  flex-wrap: wrap;
  background: ${p => p.theme.backgroundSecondary};
  padding: ${space(1)} 10px;
  gap: ${space(0.25)};
  border-bottom: 1px solid ${p => p.theme.innerBorder};
  margin: 0;
`;

const SectionedListBoxPane = styled('div')`
  grid-area: list;
  overflow-y: auto;
`;

const DetailsPane = styled('div')`
  grid-area: details;
  overflow-y: auto;
  border-left: 1px solid ${p => p.theme.innerBorder};
`;

const SectionedListBoxTabPane = styled('div')`
  grid-area: tabs;
  padding: ${space(0.5)};
  display: flex;
  flex-wrap: wrap;
  gap: ${space(0.25)};
  border-bottom: 1px solid ${p => p.theme.innerBorder};
`;

const RecentFilterPill = styled('li')`
  position: relative;
  display: flex;
  align-items: center;
  height: 22px;
  font-weight: ${p => p.theme.fontWeightNormal};
  font-size: ${p => p.theme.fontSizeMedium};
  padding: 0 ${space(1.5)} 0 ${space(0.75)};
  background: ${p => p.theme.background};
  box-shadow: inset 0 0 0 1px ${p => p.theme.innerBorder};
  border-radius: ${p => p.theme.borderRadius} 0 0 ${p => p.theme.borderRadius};
  cursor: pointer;

  /* Fade out on right side to represent that this is a filter key only */
  &::before {
    content: '';
    position: absolute;
    top: 0;
    left: 0;
    width: 100%;
    height: 100%;
    background: linear-gradient(
      to left,
      ${p => p.theme.backgroundSecondary} 0 2px,
      transparent ${space(2)} 100%
    );
  }
`;

const RecentFilterPillLabel = styled('div')`
  ${p => p.theme.overflowEllipsis};
  max-width: 200px;
`;

const SectionButton = styled(Button)`
  height: 20px;
  text-align: left;
  font-weight: ${p => p.theme.fontWeightNormal};
  font-size: ${p => p.theme.fontSizeSmall};
  padding: 0 ${space(1.5)};
  color: ${p => p.theme.subText};
  border: 0;

  &[aria-selected='true'] {
    background-color: ${p => p.theme.purple100};
    box-shadow: inset 0 0 0 1px ${p => p.theme.purple100};
    color: ${p => p.theme.purple300};
    font-weight: ${p => p.theme.fontWeightBold};
  }
`;

const StyledPositionWrapper = styled('div')<{visible?: boolean}>`
  display: ${p => (p.visible ? 'block' : 'none')};
  z-index: ${p => p.theme.zIndex.tooltip};
`;

const EmptyState = styled('div')`
  display: flex;
  flex-direction: column;
  align-items: center;
  justify-content: center;
  height: 100%;
  padding: ${space(4)};
  text-align: center;
  color: ${p => p.theme.subText};

  div {
    max-width: 280px;
  }
`;

const SeerButtonWrapper = styled('div')`
  grid-area: seer;
  display: flex;
  align-items: center;
  justify-content: flex-start;
  padding: 0;
  border-bottom: 1px solid ${p => p.theme.innerBorder};
  background: ${p => p.theme.backgroundSecondary};
  width: 100%;
`;

const SeerFullWidthButton = styled(Button)`
  width: 100%;
  border-radius: 0;
  background: none;
  box-shadow: none;
  color: ${p => p.theme.purple400};
  font-size: ${p => p.theme.fontSizeMedium};
  font-weight: ${p => p.theme.fontWeightBold};
  text-align: left;
  justify-content: flex-start;
  padding: ${space(1)} ${space(2)};
  display: flex;
  align-items: center;
  gap: ${space(1)};
  &:hover,
  &:focus {
    background: ${p => p.theme.purple100};
    color: ${p => p.theme.purple400};
    box-shadow: none;
  }
`;<|MERGE_RESOLUTION|>--- conflicted
+++ resolved
@@ -216,16 +216,9 @@
   fullWidth,
   sections,
 }: FilterKeyMenuContentProps<T>) {
-<<<<<<< HEAD
-  const {filterKeys} = useSearchQueryBuilder();
-  const focusedItem: string | undefined = state.selectionManager.focusedKey
-    ? state.collection.getItem(state.selectionManager.focusedKey)?.props?.value
-    : undefined;
-=======
   const {filterKeys, setDisplaySeerResults} = useSearchQueryBuilder();
   const focusedItem = state.collection.getItem(state.selectionManager.focusedKey)?.props
     ?.value as string | undefined;
->>>>>>> 7d027c59
   const focusedKey = focusedItem ? filterKeys[focusedItem] : null;
   const showRecentFilters = recentFilters.length > 0;
   const showDetailsPane = fullWidth && selectedSection !== RECENT_SEARCH_CATEGORY_VALUE;
