import {Fragment, type ReactNode, useEffect, useMemo, useRef} from 'react';
import styled from '@emotion/styled';
import {type AriaListBoxOptions, useOption} from '@react-aria/listbox';
import type {ComboBoxState} from '@react-stately/combobox';
import type {Key} from '@react-types/shared';

import {Button} from 'sentry/components/button';
import {ListBox} from 'sentry/components/compactSelect/listBox';
import type {
  SelectKey,
  SelectOptionOrSectionWithKey,
} from 'sentry/components/compactSelect/types';
import InteractionStateLayer from 'sentry/components/interactionStateLayer';
import {Overlay} from 'sentry/components/overlay';
import {useSearchQueryBuilder} from 'sentry/components/searchQueryBuilder/context';
import {createRecentFilterOptionKey} from 'sentry/components/searchQueryBuilder/tokens/filterKeyListBox/utils';
import {IconMegaphone} from 'sentry/icons';
import {t} from 'sentry/locale';
import {space} from 'sentry/styles/space';
import {useFeedbackForm} from 'sentry/utils/useFeedbackForm';
import usePrevious from 'sentry/utils/usePrevious';

type FilterKeyListBoxProps<T> = {
  hiddenOptions: Set<SelectKey>;
  isOpen: boolean;
  listBoxProps: AriaListBoxOptions<T>;
  listBoxRef: React.RefObject<HTMLUListElement>;
  popoverRef: React.RefObject<HTMLDivElement>;
  recentFilters: string[];
  sections: Array<T>;
  selectedSection: Key | null;
  setSelectedSection: (section: Key | null) => void;
  state: ComboBoxState<T>;
};

function ListBoxSectionButton({
  onClick,
  selected,
  children,
}: {
  children: ReactNode;
  onClick: () => void;
  selected: boolean;
}) {
  return (
    <SectionButton
      size="zero"
      borderless
      aria-selected={selected}
      onClick={onClick}
      tabIndex={-1}
    >
      {children}
    </SectionButton>
  );
}

function FeedbackFooter() {
  const {searchSource} = useSearchQueryBuilder();
  const openForm = useFeedbackForm();

  if (!openForm) {
    return null;
  }

  return (
    <SectionedOverlayFooter>
      <Button
        size="xs"
        icon={<IconMegaphone />}
        onClick={() =>
          openForm({
            messagePlaceholder: t('How can we make search better for you?'),
            tags: {
              search_source: searchSource,
              ['feedback.source']: 'search_query_builder',
              ['feedback.owner']: 'issues',
            },
          })
        }
      >
        {t('Give Feedback')}
      </Button>
    </SectionedOverlayFooter>
  );
}

function RecentSearchFilterOption<T>({
  state,
  filter,
}: {
  filter: string;
  state: ComboBoxState<T>;
}) {
  const ref = useRef<HTMLLIElement>(null);
  const {optionProps, labelProps, isFocused, isPressed} = useOption(
    {
      key: createRecentFilterOptionKey(filter),
      'aria-label': filter,
      shouldFocusOnHover: true,
      shouldSelectOnPressUp: true,
    },
    state,
    ref
  );

  return (
    <RecentFilterPill
      ref={ref}
      key={filter}
      data-test-id="recent-filter-key"
      {...optionProps}
    >
      <InteractionStateLayer isHovered={isFocused} isPressed={isPressed} />
      <RecentFilterPillLabel {...labelProps}>{filter}</RecentFilterPillLabel>
    </RecentFilterPill>
  );
}

function useHighlightFirstOptionOnSectionChange({
  state,
  selectedSection,
  sections,
  hiddenOptions,
}: {
  hiddenOptions: Set<SelectKey>;
  sections: Array<SelectOptionOrSectionWithKey<string>>;
  selectedSection: Key | null;
  state: ComboBoxState<SelectOptionOrSectionWithKey<string>>;
}) {
  const displayedListItems = useMemo(() => {
    const options = state.collection.getChildren?.(selectedSection ?? sections[0].key);
    return [...(options ?? [])].filter(option => !hiddenOptions.has(option.key));
  }, [state.collection, selectedSection, sections, hiddenOptions]);

  const previousSection = usePrevious(selectedSection);

  useEffect(() => {
    if (selectedSection === previousSection) {
      return;
    }
    const firstItem = displayedListItems[0];
    if (firstItem) {
      state.selectionManager.setFocusedKey(firstItem.key);
    }
  }, [displayedListItems, previousSection, selectedSection, state.selectionManager]);
}

export function FilterKeyListBox<T extends SelectOptionOrSectionWithKey<string>>({
  hiddenOptions,
  isOpen,
  listBoxProps,
  listBoxRef,
  popoverRef,
  recentFilters,
  state,
  sections,
  selectedSection,
  setSelectedSection,
}: FilterKeyListBoxProps<T>) {
<<<<<<< HEAD
  // Add recent filters to hiddenOptions so they don't show up the ListBox component.
  // We render recent filters manually in the RecentFiltersPane component.
  const hiddenOptionsWithRecentsAdded = useMemo<Set<SelectKey>>(() => {
    return new Set([
      ...hiddenOptions,
      ...recentFilters.map(filter => createRecentFilterOptionKey(filter)),
    ]);
  }, [hiddenOptions, recentFilters]);

  useHighlightFirstOptionOnSectionChange({
    state,
    selectedSection,
    hiddenOptions: hiddenOptionsWithRecentsAdded,
    sections,
  });
=======
  const {filterKeyMenuWidth} = useSearchQueryBuilder();
>>>>>>> 9fa41ffa

  return (
    <SectionedOverlay ref={popoverRef} width={filterKeyMenuWidth}>
      {isOpen ? (
        <Fragment>
          <RecentFiltersPane visible={recentFilters.length > 0}>
            {recentFilters.map(filter => (
              <RecentSearchFilterOption key={filter} filter={filter} state={state} />
            ))}
          </RecentFiltersPane>
          <SectionedListBoxTabPane>
            <ListBoxSectionButton
              selected={selectedSection === null}
              onClick={() => {
                setSelectedSection(null);
                state.selectionManager.setFocusedKey(null);
              }}
            >
              {t('All')}
            </ListBoxSectionButton>
            {sections.map(section => (
              <ListBoxSectionButton
                key={section.key}
                selected={selectedSection === section.key}
                onClick={() => {
                  setSelectedSection(section.key);
                  state.selectionManager.setFocusedKey(null);
                }}
              >
                {section.label}
              </ListBoxSectionButton>
            ))}
          </SectionedListBoxTabPane>
          <SectionedListBoxPane>
            <ListBox
              {...listBoxProps}
              ref={listBoxRef}
              listState={state}
              hasSearch={false}
              hiddenOptions={hiddenOptionsWithRecentsAdded}
              keyDownHandler={() => true}
              overlayIsOpen={isOpen}
              showSectionHeaders={!selectedSection}
              size="sm"
            />
          </SectionedListBoxPane>
          <FeedbackFooter />
        </Fragment>
      ) : null}
    </SectionedOverlay>
  );
}

const SectionedOverlay = styled(Overlay)<{width: number}>`
  display: grid;
  grid-template-rows: auto auto 1fr auto;
  overflow: hidden;
  height: 400px;
  width: ${p => p.width}px;
`;

const SectionedOverlayFooter = styled('div')`
  display: flex;
  align-items: center;
  justify-content: flex-end;
  padding: ${space(1)};
  border-top: 1px solid ${p => p.theme.innerBorder};
`;

const RecentFiltersPane = styled('ul')<{visible: boolean}>`
  display: ${p => (p.visible ? 'flex' : 'none')};
  flex-wrap: wrap;
  background: ${p => p.theme.backgroundSecondary};
  padding: ${space(1)};
  gap: ${space(0.25)};
  border-bottom: 1px solid ${p => p.theme.innerBorder};
  margin: 0;
`;

const SectionedListBoxPane = styled('div')`
  overflow-y: auto;
  border-top: 1px solid ${p => p.theme.innerBorder};
`;

const SectionedListBoxTabPane = styled('div')`
  padding: ${space(0.5)};
  display: flex;
  flex-wrap: wrap;
  gap: ${space(0.25)};
`;

const RecentFilterPill = styled('li')`
  position: relative;
  display: flex;
  align-items: center;
  height: 22px;
  font-weight: ${p => p.theme.fontWeightNormal};
  font-size: ${p => p.theme.fontSizeMedium};
  padding: 0 ${space(1.5)} 0 ${space(0.75)};
  background: ${p => p.theme.background};
  box-shadow: inset 0 0 0 1px ${p => p.theme.innerBorder};
  border-radius: ${p => p.theme.borderRadius} 0 0 ${p => p.theme.borderRadius};
  cursor: pointer;

  /* Fade out on right side to represent that this is a filter key only */
  &::before {
    content: '';
    position: absolute;
    top: 0;
    left: 0;
    width: 100%;
    height: 100%;
    background: linear-gradient(
      to left,
      ${p => p.theme.backgroundSecondary} 0 2px,
      transparent ${space(2)} 100%
    );
  }
`;

const RecentFilterPillLabel = styled('div')`
  ${p => p.theme.overflowEllipsis};
  max-width: 200px;
`;

const SectionButton = styled(Button)`
  height: 20px;
  text-align: left;
  font-weight: ${p => p.theme.fontWeightNormal};
  font-size: ${p => p.theme.fontSizeSmall};
  padding: 0 ${space(1.5)};
  color: ${p => p.theme.subText};
  border: 0;

  &[aria-selected='true'] {
    background-color: ${p => p.theme.purple100};
    box-shadow: inset 0 0 0 1px ${p => p.theme.purple100};
    color: ${p => p.theme.purple300};
    font-weight: ${p => p.theme.fontWeightBold};
  }
`;<|MERGE_RESOLUTION|>--- conflicted
+++ resolved
@@ -158,7 +158,8 @@
   selectedSection,
   setSelectedSection,
 }: FilterKeyListBoxProps<T>) {
-<<<<<<< HEAD
+  const {filterKeyMenuWidth} = useSearchQueryBuilder();
+
   // Add recent filters to hiddenOptions so they don't show up the ListBox component.
   // We render recent filters manually in the RecentFiltersPane component.
   const hiddenOptionsWithRecentsAdded = useMemo<Set<SelectKey>>(() => {
@@ -174,9 +175,6 @@
     hiddenOptions: hiddenOptionsWithRecentsAdded,
     sections,
   });
-=======
-  const {filterKeyMenuWidth} = useSearchQueryBuilder();
->>>>>>> 9fa41ffa
 
   return (
     <SectionedOverlay ref={popoverRef} width={filterKeyMenuWidth}>
