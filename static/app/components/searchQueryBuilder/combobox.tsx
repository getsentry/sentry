import {
  forwardRef,
  type Key,
  type MouseEventHandler,
  useCallback,
  useMemo,
  useRef,
} from 'react';
import isPropValid from '@emotion/is-prop-valid';
import {useTheme} from '@emotion/react';
import styled from '@emotion/styled';
import {useComboBox} from '@react-aria/combobox';
import {useComboBoxState} from '@react-stately/combobox';
import type {CollectionChildren} from '@react-types/shared';

import {ListBox} from 'sentry/components/compactSelect/listBox';
import type {SelectOptionWithKey} from 'sentry/components/compactSelect/types';
import {
  getDisabledOptions,
  getEscapedKey,
  getHiddenOptions,
} from 'sentry/components/compactSelect/utils';
import {GrowingInput} from 'sentry/components/growingInput';
import {Overlay, PositionWrapper} from 'sentry/components/overlay';
import type {Token, TokenResult} from 'sentry/components/searchSyntax/parser';
import mergeRefs from 'sentry/utils/mergeRefs';
import useOverlay from 'sentry/utils/useOverlay';

type SearchQueryBuilderComboboxProps = {
  children: CollectionChildren<SelectOptionWithKey<string>>;
  inputLabel: string;
  inputValue: string;
  items: SelectOptionWithKey<string>[];
  onCustomValueBlurred: (value: string) => void;
  onCustomValueCommitted: (value: string) => void;
  onOptionSelected: (value: string) => void;
  token: TokenResult<Token>;
  autoFocus?: boolean;
  filterValue?: string;
  maxOptions?: number;
  onExit?: () => void;
  onInputChange?: React.ChangeEventHandler<HTMLInputElement>;
  onKeyDown?: (e: React.KeyboardEvent<HTMLInputElement>) => void;
  placeholder?: string;
  tabIndex?: number;
};

<<<<<<< HEAD
export function SearchQueryBuilderCombobox({
  children,
  items,
  inputValue,
  filterValue = inputValue,
  placeholder,
  onCustomValueBlurred,
  onCustomValueCommitted,
  onOptionSelected,
  inputLabel,
  onExit,
  onKeyDown,
  onInputChange,
  autoFocus,
  tabIndex = -1,
  maxOptions,
}: SearchQueryBuilderComboboxProps) {
  const theme = useTheme();
  const listBoxRef = useRef<HTMLUListElement>(null);
  const inputRef = useRef<HTMLInputElement>(null);
  const popoverRef = useRef<HTMLDivElement>(null);

  const hiddenOptions = useMemo(() => {
    return getHiddenOptions(items, filterValue, maxOptions);
  }, [items, filterValue, maxOptions]);

  const disabledKeys = useMemo(
    () => [...getDisabledOptions(items), ...hiddenOptions].map(getEscapedKey),
    [hiddenOptions, items]
  );

  const onSelectionChange = useCallback(
    (key: Key) => {
      const selectedOption = items.find(item => item.key === key);
      if (selectedOption) {
        onOptionSelected(selectedOption.textValue ?? '');
      } else if (key) {
        onOptionSelected(key.toString());
      }
    },
    [items, onOptionSelected]
  );

  const state = useComboBoxState<SelectOptionWithKey<string>>({
    children,
    items,
    autoFocus,
    inputValue: filterValue,
    onSelectionChange,
    disabledKeys,
  });
  const {inputProps, listBoxProps} = useComboBox<SelectOptionWithKey<string>>(
=======
export const SearchQueryBuilderCombobox = forwardRef(
  (
>>>>>>> 02da4469
    {
      children,
      items,
      inputValue,
      filterValue = inputValue,
      placeholder,
      onCustomValueSelected,
      onOptionSelected,
      inputLabel,
      onExit,
      onKeyDown,
      onInputChange,
      autoFocus,
      tabIndex = -1,
      maxOptions,
    }: SearchQueryBuilderComboboxProps,
    ref
  ) => {
    const theme = useTheme();
    const listBoxRef = useRef<HTMLUListElement>(null);
    const inputRef = useRef<HTMLInputElement>(null);
    const popoverRef = useRef<HTMLDivElement>(null);

    const hiddenOptions = useMemo(() => {
      return getHiddenOptions(items, filterValue, maxOptions);
    }, [items, filterValue, maxOptions]);

    const disabledKeys = useMemo(
      () => [...getDisabledOptions(items), ...hiddenOptions].map(getEscapedKey),
      [hiddenOptions, items]
    );

    const onSelectionChange = useCallback(
      (key: Key) => {
        const selectedOption = items.find(item => item.key === key);
        if (selectedOption) {
          onOptionSelected(selectedOption.textValue ?? '');
        } else if (key) {
          onOptionSelected(key.toString());
        }
      },
      [items, onOptionSelected]
    );

    const state = useComboBoxState<SelectOptionWithKey<string>>({
      children,
      items,
      autoFocus,
      inputValue: filterValue,
      onSelectionChange,
<<<<<<< HEAD
      autoFocus,
      onBlur: () => {
        onCustomValueBlurred(inputValue);
        state.close();
      },
      onKeyDown: e => {
        onKeyDown?.(e);
        switch (e.key) {
          case 'Escape':
            state.close();
            onExit?.();
            return;
          case 'Enter':
            if (state.selectionManager.focusedKey) {
              return;
            }
            state.close();
            onCustomValueCommitted(inputValue);
            return;
          default:
            return;
        }
      },
    },
    state
  );

  const isOpen = state.isOpen && hiddenOptions.size < items.length;

  const {overlayProps, triggerProps} = useOverlay({
    type: 'listbox',
    isOpen,
    position: 'bottom-start',
    offset: [0, 8],
    isKeyboardDismissDisabled: true,
    shouldCloseOnBlur: true,
    onInteractOutside: () => {
      if (state.inputValue) {
        onCustomValueBlurred(inputValue);
      } else {
        onExit?.();
      }
      state.close();
    },
  });

  const handleInputClick: MouseEventHandler<HTMLInputElement> = useCallback(
    e => {
      e.stopPropagation();
      inputProps.onClick?.(e);
      state.open();
    },
    [inputProps, state]
  );

  return (
    <Wrapper>
      <UnstyledInput
        {...inputProps}
        size="md"
        ref={mergeRefs([inputRef, triggerProps.ref])}
        type="text"
        placeholder={placeholder}
        onClick={handleInputClick}
        value={inputValue}
        onChange={onInputChange}
        tabIndex={tabIndex}
      />
      <StyledPositionWrapper
        {...overlayProps}
        zIndex={theme.zIndex?.tooltip}
        visible={isOpen}
      >
        <StyledOverlay ref={popoverRef}>
          <ListBox
            {...listBoxProps}
            ref={listBoxRef}
            listState={state}
            hasSearch={!!filterValue}
            hiddenOptions={hiddenOptions}
            keyDownHandler={() => true}
            overlayIsOpen={isOpen}
            size="md"
          />
        </StyledOverlay>
      </StyledPositionWrapper>
    </Wrapper>
  );
}
=======
      disabledKeys,
    });
    const {inputProps, listBoxProps} = useComboBox<SelectOptionWithKey<string>>(
      {
        'aria-label': inputLabel,
        listBoxRef,
        inputRef,
        popoverRef,
        items,
        inputValue: filterValue,
        onSelectionChange,
        autoFocus,
        onBlur: () => {
          if (inputValue) {
            onCustomValueSelected(inputValue);
          } else {
            onExit?.();
          }
          state.close();
        },
        onKeyDown: e => {
          onKeyDown?.(e);
          switch (e.key) {
            case 'Escape':
              state.close();
              onExit?.();
              return;
            case 'Enter':
              if (state.selectionManager.focusedKey) {
                return;
              }
              state.close();
              onCustomValueSelected(inputValue);
              return;
            default:
              return;
          }
        },
      },
      state
    );

    const isOpen = state.isOpen && hiddenOptions.size < items.length;

    const {overlayProps, triggerProps} = useOverlay({
      type: 'listbox',
      isOpen,
      position: 'bottom-start',
      offset: [0, 8],
      isKeyboardDismissDisabled: true,
      shouldCloseOnBlur: true,
      onInteractOutside: () => {
        if (state.inputValue) {
          onCustomValueSelected(inputValue);
        } else {
          onExit?.();
        }
        state.close();
      },
    });

    const handleInputClick: MouseEventHandler<HTMLInputElement> = useCallback(
      e => {
        e.stopPropagation();
        inputProps.onClick?.(e);
        state.open();
      },
      [inputProps, state]
    );

    return (
      <Wrapper>
        <UnstyledInput
          {...inputProps}
          size="md"
          ref={mergeRefs([ref, inputRef, triggerProps.ref])}
          type="text"
          placeholder={placeholder}
          onClick={handleInputClick}
          value={inputValue}
          onChange={onInputChange}
          tabIndex={tabIndex}
        />
        <StyledPositionWrapper
          {...overlayProps}
          zIndex={theme.zIndex?.tooltip}
          visible={isOpen}
        >
          <StyledOverlay ref={popoverRef}>
            <ListBox
              {...listBoxProps}
              ref={listBoxRef}
              listState={state}
              hasSearch={!!filterValue}
              hiddenOptions={hiddenOptions}
              keyDownHandler={() => true}
              overlayIsOpen={isOpen}
              size="md"
            />
          </StyledOverlay>
        </StyledPositionWrapper>
      </Wrapper>
    );
  }
);
>>>>>>> 02da4469

const Wrapper = styled('div')`
  position: relative;
  display: flex;
  align-items: stretch;
  height: 100%;
`;

const UnstyledInput = styled(GrowingInput)`
  background: transparent;
  border: none;
  box-shadow: none;
  flex-grow: 1;
  padding: 0;
  height: auto;
  min-height: auto;
  resize: none;
  min-width: 1px;
  border-radius: 0;

  &:focus {
    outline: none;
    border: none;
    box-shadow: none;
  }
`;

const StyledPositionWrapper = styled(PositionWrapper, {
  shouldForwardProp: prop => isPropValid(prop),
})<{visible?: boolean}>`
  min-width: 100%;
  display: ${p => (p.visible ? 'block' : 'none')};
`;

const StyledOverlay = styled(Overlay)`
  max-height: 400px;
  overflow-y: auto;
`;<|MERGE_RESOLUTION|>--- conflicted
+++ resolved
@@ -45,70 +45,16 @@
   tabIndex?: number;
 };
 
-<<<<<<< HEAD
-export function SearchQueryBuilderCombobox({
-  children,
-  items,
-  inputValue,
-  filterValue = inputValue,
-  placeholder,
-  onCustomValueBlurred,
-  onCustomValueCommitted,
-  onOptionSelected,
-  inputLabel,
-  onExit,
-  onKeyDown,
-  onInputChange,
-  autoFocus,
-  tabIndex = -1,
-  maxOptions,
-}: SearchQueryBuilderComboboxProps) {
-  const theme = useTheme();
-  const listBoxRef = useRef<HTMLUListElement>(null);
-  const inputRef = useRef<HTMLInputElement>(null);
-  const popoverRef = useRef<HTMLDivElement>(null);
-
-  const hiddenOptions = useMemo(() => {
-    return getHiddenOptions(items, filterValue, maxOptions);
-  }, [items, filterValue, maxOptions]);
-
-  const disabledKeys = useMemo(
-    () => [...getDisabledOptions(items), ...hiddenOptions].map(getEscapedKey),
-    [hiddenOptions, items]
-  );
-
-  const onSelectionChange = useCallback(
-    (key: Key) => {
-      const selectedOption = items.find(item => item.key === key);
-      if (selectedOption) {
-        onOptionSelected(selectedOption.textValue ?? '');
-      } else if (key) {
-        onOptionSelected(key.toString());
-      }
-    },
-    [items, onOptionSelected]
-  );
-
-  const state = useComboBoxState<SelectOptionWithKey<string>>({
-    children,
-    items,
-    autoFocus,
-    inputValue: filterValue,
-    onSelectionChange,
-    disabledKeys,
-  });
-  const {inputProps, listBoxProps} = useComboBox<SelectOptionWithKey<string>>(
-=======
 export const SearchQueryBuilderCombobox = forwardRef(
   (
->>>>>>> 02da4469
     {
       children,
       items,
       inputValue,
       filterValue = inputValue,
       placeholder,
-      onCustomValueSelected,
+      onCustomValueBlurred,
+      onCustomValueCommitted,
       onOptionSelected,
       inputLabel,
       onExit,
@@ -152,97 +98,6 @@
       autoFocus,
       inputValue: filterValue,
       onSelectionChange,
-<<<<<<< HEAD
-      autoFocus,
-      onBlur: () => {
-        onCustomValueBlurred(inputValue);
-        state.close();
-      },
-      onKeyDown: e => {
-        onKeyDown?.(e);
-        switch (e.key) {
-          case 'Escape':
-            state.close();
-            onExit?.();
-            return;
-          case 'Enter':
-            if (state.selectionManager.focusedKey) {
-              return;
-            }
-            state.close();
-            onCustomValueCommitted(inputValue);
-            return;
-          default:
-            return;
-        }
-      },
-    },
-    state
-  );
-
-  const isOpen = state.isOpen && hiddenOptions.size < items.length;
-
-  const {overlayProps, triggerProps} = useOverlay({
-    type: 'listbox',
-    isOpen,
-    position: 'bottom-start',
-    offset: [0, 8],
-    isKeyboardDismissDisabled: true,
-    shouldCloseOnBlur: true,
-    onInteractOutside: () => {
-      if (state.inputValue) {
-        onCustomValueBlurred(inputValue);
-      } else {
-        onExit?.();
-      }
-      state.close();
-    },
-  });
-
-  const handleInputClick: MouseEventHandler<HTMLInputElement> = useCallback(
-    e => {
-      e.stopPropagation();
-      inputProps.onClick?.(e);
-      state.open();
-    },
-    [inputProps, state]
-  );
-
-  return (
-    <Wrapper>
-      <UnstyledInput
-        {...inputProps}
-        size="md"
-        ref={mergeRefs([inputRef, triggerProps.ref])}
-        type="text"
-        placeholder={placeholder}
-        onClick={handleInputClick}
-        value={inputValue}
-        onChange={onInputChange}
-        tabIndex={tabIndex}
-      />
-      <StyledPositionWrapper
-        {...overlayProps}
-        zIndex={theme.zIndex?.tooltip}
-        visible={isOpen}
-      >
-        <StyledOverlay ref={popoverRef}>
-          <ListBox
-            {...listBoxProps}
-            ref={listBoxRef}
-            listState={state}
-            hasSearch={!!filterValue}
-            hiddenOptions={hiddenOptions}
-            keyDownHandler={() => true}
-            overlayIsOpen={isOpen}
-            size="md"
-          />
-        </StyledOverlay>
-      </StyledPositionWrapper>
-    </Wrapper>
-  );
-}
-=======
       disabledKeys,
     });
     const {inputProps, listBoxProps} = useComboBox<SelectOptionWithKey<string>>(
@@ -256,11 +111,7 @@
         onSelectionChange,
         autoFocus,
         onBlur: () => {
-          if (inputValue) {
-            onCustomValueSelected(inputValue);
-          } else {
-            onExit?.();
-          }
+          onCustomValueBlurred(inputValue);
           state.close();
         },
         onKeyDown: e => {
@@ -275,7 +126,7 @@
                 return;
               }
               state.close();
-              onCustomValueSelected(inputValue);
+              onCustomValueCommitted(inputValue);
               return;
             default:
               return;
@@ -296,7 +147,7 @@
       shouldCloseOnBlur: true,
       onInteractOutside: () => {
         if (state.inputValue) {
-          onCustomValueSelected(inputValue);
+          onCustomValueBlurred(inputValue);
         } else {
           onExit?.();
         }
@@ -348,7 +199,6 @@
     );
   }
 );
->>>>>>> 02da4469
 
 const Wrapper = styled('div')`
   position: relative;
