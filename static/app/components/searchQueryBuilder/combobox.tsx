--- conflicted
+++ resolved
@@ -41,11 +41,8 @@
   onExit?: () => void;
   onInputChange?: React.ChangeEventHandler<HTMLInputElement>;
   onKeyDown?: (e: React.KeyboardEvent<HTMLInputElement>) => void;
-<<<<<<< HEAD
+  onPaste?: (e: React.ClipboardEvent<HTMLInputElement>) => void;
   openOnFocus?: boolean;
-=======
-  onPaste?: (e: React.ClipboardEvent<HTMLInputElement>) => void;
->>>>>>> e331acb8
   placeholder?: string;
   shouldCloseOnInteractOutside?: (el: Element) => boolean;
   tabIndex?: number;
@@ -70,11 +67,8 @@
       openOnFocus,
       tabIndex = -1,
       maxOptions,
-<<<<<<< HEAD
       shouldCloseOnInteractOutside,
-=======
       onPaste,
->>>>>>> e331acb8
     }: SearchQueryBuilderComboboxProps,
     ref
   ) => {
