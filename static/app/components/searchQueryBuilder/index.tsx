<<<<<<< HEAD
import {useLayoutEffect} from 'react';
=======
import {useContext, useLayoutEffect} from 'react';
>>>>>>> f8177803
import styled from '@emotion/styled';

import {Button} from 'sentry/components/core/button';
import {Input} from 'sentry/components/core/input';
import {
<<<<<<< HEAD
=======
  SearchQueryBuilderContext,
>>>>>>> f8177803
  SearchQueryBuilderProvider,
  useSearchQueryBuilder,
} from 'sentry/components/searchQueryBuilder/context';
import {PlainTextQueryInput} from 'sentry/components/searchQueryBuilder/plainTextQueryInput';
import {TokenizedQueryGrid} from 'sentry/components/searchQueryBuilder/tokenizedQueryGrid';
import {
  type CallbackSearchState,
  type FieldDefinitionGetter,
  type FilterKeySection,
  QueryInterfaceType,
} from 'sentry/components/searchQueryBuilder/types';
import {queryIsValid} from 'sentry/components/searchQueryBuilder/utils';
import type {SearchConfig} from 'sentry/components/searchSyntax/parser';
import {Tooltip} from 'sentry/components/tooltip';
import {IconClose, IconSearch} from 'sentry/icons';
import {t} from 'sentry/locale';
import {space} from 'sentry/styles/space';
import type {SavedSearchType, Tag, TagCollection} from 'sentry/types/group';
import PanelProvider from 'sentry/utils/panelProvider';
import {useDimensions} from 'sentry/utils/useDimensions';
import {useEffectAfterFirstRender} from 'sentry/utils/useEffectAfterFirstRender';
import usePrevious from 'sentry/utils/usePrevious';

export interface SearchQueryBuilderProps {
  /**
   * A complete mapping of all possible filter keys.
   * Filter keys not included will not show up when typing and may be shown as invalid.
   * Should be a stable reference.
   */
  filterKeys: TagCollection;
  getTagValues: (key: Tag, query: string) => Promise<string[]>;
  initialQuery: string;
  /**
   * Indicates the usage of the search bar for analytics
   */
  searchSource: string;
  className?: string;
  disabled?: boolean;
  /**
   * When true, free text will be marked as invalid.
   */
  disallowFreeText?: boolean;
  /**
   * When true, parens and logical operators (AND, OR) will be marked as invalid.
   */
  disallowLogicalOperators?: boolean;
  /**
   * When true, unsupported filter keys will be highlighted as invalid.
   */
  disallowUnsupportedFilters?: boolean;
  /**
   * When true, the wildcard (*) in filter values or free text will be marked as invalid.
   */
  disallowWildcard?: boolean;
  /**
   * The lookup strategy for field definitions.
   * Each SearchQueryBuilder instance can support a different list of fields and
   * tags, their definitions may not overlap.
   */
  fieldDefinitionGetter?: FieldDefinitionGetter;
  /**
   * The width of the filter key menu.
   * Defaults to 360px. May be increased if there are a large number of categories
   * or long filter key names.
   */
  filterKeyMenuWidth?: number;
  /**
   * When provided, displays a tabbed interface for discovering filter keys.
   * Sections and filter keys are displayed in the order they are provided.
   */
  filterKeySections?: FilterKeySection[];
  /**
   * A function that returns a warning message for a given filter key
   * will only render a warning if the value is truthy
   */
  getFilterTokenWarning?: (key: string) => React.ReactNode;
  /**
   * Allows for customization of the invalid token messages.
   */
  invalidMessages?: SearchConfig['invalidMessages'];
  label?: string;
  onBlur?: (query: string, state: CallbackSearchState) => void;
  /**
   * Called when the query value changes
   */
  onChange?: (query: string, state: CallbackSearchState) => void;
  /**
   * Called when the user presses enter
   */
  onSearch?: (query: string, state: CallbackSearchState) => void;
  placeholder?: string;
  /**
   * If provided, will render the combobox popovers into the given element.
   * This is useful when the search query builder is rendered as a child of an
   * element that has CSS styling that prevents popovers from overflowing, e.g.
   * a scrollable container.
   */
  portalTarget?: HTMLElement | null;
  queryInterface?: QueryInterfaceType;
  /**
   * If provided, saves and displays recent searches of the given type.
   */
  recentSearches?: SavedSearchType;
  /**
   * When true, will display a visual indicator when there are unsaved changes.
   * This search is considered unsubmitted when query !== initialQuery.
   */
  showUnsubmittedIndicator?: boolean;
  /**
   * When true, will not use the SearchQueryBuilderProvider inside the component.
   * Only use this if you are using the provider from a parent component.
   */
  skipProvider?: boolean;
  /**
   * Render custom content in the trailing section of the search bar, located
   * to the left of the clear button.
   */
  trailingItems?: React.ReactNode;
}

function SearchIndicator({
  initialQuery,
  showUnsubmittedIndicator,
}: {
  initialQuery?: string;
  showUnsubmittedIndicator?: boolean;
}) {
  const {query} = useSearchQueryBuilder();

  const unSubmittedChanges = query !== initialQuery;
  const showIndicator = showUnsubmittedIndicator && unSubmittedChanges;

  return (
    <PositionedSearchIconContainer>
      <Tooltip
        title={t('The current search query is not active. Press Enter to submit.')}
        disabled={!showIndicator}
      >
        <SearchIcon size="sm" />
        {showIndicator ? <UnSubmittedDot /> : null}
      </Tooltip>
    </PositionedSearchIconContainer>
  );
}

function ActionButtons({
  ref,
  trailingItems = null,
}: {trailingItems?: React.ReactNode} & {
  ref?: React.Ref<HTMLDivElement>;
}) {
  const {dispatch, handleSearch, disabled, query} = useSearchQueryBuilder();

  if (disabled) {
    return null;
  }

  return (
    <ButtonsWrapper ref={ref}>
      {trailingItems}
      {query === '' ? null : (
        <ActionButton
          aria-label={t('Clear search query')}
          size="zero"
          icon={<IconClose />}
          borderless
          onClick={() => {
            dispatch({type: 'CLEAR'});
            handleSearch('');
          }}
        />
      )}
    </ButtonsWrapper>
  );
}

export function SearchQueryBuilderUI({
  className,
  disabled = false,
  label,
  initialQuery,
  onChange,
  onBlur,
  queryInterface = QueryInterfaceType.TOKENIZED,
  showUnsubmittedIndicator,
  trailingItems,
}: SearchQueryBuilderProps) {
  const {parsedQuery, query, dispatch, wrapperRef, actionBarRef, size} =
    useSearchQueryBuilder();

  useLayoutEffect(() => {
    dispatch({type: 'UPDATE_QUERY', query: initialQuery});
  }, [dispatch, initialQuery]);

  const previousQuery = usePrevious(query);
  useEffectAfterFirstRender(() => {
    if (previousQuery !== query) {
      onChange?.(query, {parsedQuery, queryIsValid: queryIsValid(parsedQuery)});
    }
  }, [onChange, query, previousQuery, parsedQuery]);

  const {width: actionBarWidth} = useDimensions({elementRef: actionBarRef});

  return (
    <Wrapper
      className={className}
      onBlur={() =>
        onBlur?.(query, {parsedQuery, queryIsValid: queryIsValid(parsedQuery)})
      }
      ref={wrapperRef as React.RefObject<HTMLInputElement>}
      aria-disabled={disabled}
      data-test-id="search-query-builder"
    >
      <PanelProvider>
        <SearchIndicator
          initialQuery={initialQuery}
          showUnsubmittedIndicator={showUnsubmittedIndicator}
        />
        {!parsedQuery || queryInterface === QueryInterfaceType.TEXT ? (
          <PlainTextQueryInput label={label} />
        ) : (
          <TokenizedQueryGrid label={label} actionBarWidth={actionBarWidth} />
        )}
        {size !== 'small' && (
          <ActionButtons ref={actionBarRef} trailingItems={trailingItems} />
        )}
      </PanelProvider>
    </Wrapper>
  );
}
<<<<<<< HEAD

export function SearchQueryBuilder({...props}: SearchQueryBuilderProps) {
  if (props.skipProvider) {
=======

export function SearchQueryBuilder({...props}: SearchQueryBuilderProps) {
  const contextValue = useContext(SearchQueryBuilderContext);

  if (contextValue) {
>>>>>>> f8177803
    return <SearchQueryBuilderUI {...props} />;
  }
  return (
    <SearchQueryBuilderProvider {...props}>
      <SearchQueryBuilderUI {...props} />
    </SearchQueryBuilderProvider>
  );
}

const Wrapper = styled(Input.withComponent('div'))`
  min-height: 38px;
  padding: 0;
  height: auto;
  width: 100%;
  position: relative;
  font-size: ${p => p.theme.fontSizeMedium};
  cursor: text;
`;

const ButtonsWrapper = styled('div')`
  position: absolute;
  right: 9px;
  top: 9px;
  display: flex;
  align-items: center;
  gap: ${space(0.5)};
`;

const ActionButton = styled(Button)`
  color: ${p => p.theme.subText};
`;

const PositionedSearchIconContainer = styled('div')`
  position: absolute;
  left: ${space(1.5)};
  top: ${space(1)};
`;

const SearchIcon = styled(IconSearch)`
  color: ${p => p.theme.subText};
  height: 22px;
`;

const UnSubmittedDot = styled('div')`
  position: absolute;
  top: 0;
  right: 0;
  width: 9px;
  height: 9px;
  border-radius: 50%;
  background: ${p => p.theme.active};
  border: solid 2px ${p => p.theme.background};
`;<|MERGE_RESOLUTION|>--- conflicted
+++ resolved
@@ -1,17 +1,10 @@
-<<<<<<< HEAD
-import {useLayoutEffect} from 'react';
-=======
 import {useContext, useLayoutEffect} from 'react';
->>>>>>> f8177803
 import styled from '@emotion/styled';
 
 import {Button} from 'sentry/components/core/button';
 import {Input} from 'sentry/components/core/input';
 import {
-<<<<<<< HEAD
-=======
   SearchQueryBuilderContext,
->>>>>>> f8177803
   SearchQueryBuilderProvider,
   useSearchQueryBuilder,
 } from 'sentry/components/searchQueryBuilder/context';
@@ -242,17 +235,11 @@
     </Wrapper>
   );
 }
-<<<<<<< HEAD
-
-export function SearchQueryBuilder({...props}: SearchQueryBuilderProps) {
-  if (props.skipProvider) {
-=======
 
 export function SearchQueryBuilder({...props}: SearchQueryBuilderProps) {
   const contextValue = useContext(SearchQueryBuilderContext);
 
   if (contextValue) {
->>>>>>> f8177803
     return <SearchQueryBuilderUI {...props} />;
   }
   return (
