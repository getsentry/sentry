--- conflicted
+++ resolved
@@ -126,8 +126,6 @@
    */
   recentSearches?: SavedSearchType;
   /**
-<<<<<<< HEAD
-=======
    * When set, provided keys will override default raw search capabilities, while
    * replacing it with options that include the provided keys, and the user's input
    * as value.
@@ -138,16 +136,6 @@
    */
   replaceRawSearchKeys?: string[];
   /**
-   * When true, will trigger the `onSearch` callback when the query changes.
-   */
-  searchOnChange?: boolean;
-  /**
-   * When true, will display a visual indicator when there are unsaved changes.
-   * This search is considered unsubmitted when query !== initialQuery.
-   */
-  showUnsubmittedIndicator?: boolean;
-  /**
->>>>>>> a591c94b
    * Render custom content in the trailing section of the search bar, located
    * to the left of the clear button.
    */
