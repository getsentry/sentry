--- conflicted
+++ resolved
@@ -139,30 +139,18 @@
     onSearch,
     handleSearch,
     searchSource,
-<<<<<<< HEAD
     size,
-    filterKeys,
-=======
->>>>>>> f06e8d8d
   ]);
 
   return (
     <SearchQueryBuilerContext.Provider value={contextValue}>
       <PanelProvider>
         <Wrapper
-<<<<<<< HEAD
           className={className}
           onBlur={() => onBlur?.(state.query)}
           ref={wrapperRef}
         >
           {size !== 'small' && <PositionedSearchIcon size="sm" />}
-=======
-          ref={wrapperRef}
-          className={className}
-          onBlur={() => onBlur?.(state.query)}
-        >
-          <PositionedSearchIcon size="sm" />
->>>>>>> f06e8d8d
           {!parsedQuery || queryInterface === QueryInterfaceType.TEXT ? (
             <PlainTextQueryInput label={label} />
           ) : (
