import * as React from 'react';
import {withRouter, WithRouterProps} from 'react-router';
import {ClassNames} from '@emotion/react';
import styled from '@emotion/styled';
import uniq from 'lodash/uniq';

import {Client} from 'sentry/api';
import DropdownAutoComplete from 'sentry/components/dropdownAutoComplete';
import {MenuFooterChildProps} from 'sentry/components/dropdownAutoComplete/menu';
import {Item} from 'sentry/components/dropdownAutoComplete/types';
import {GetActorPropsFn} from 'sentry/components/dropdownMenu';
import Highlight from 'sentry/components/highlight';
import HeaderItem from 'sentry/components/organizations/headerItem';
import MultipleSelectorSubmitRow from 'sentry/components/organizations/multipleSelectorSubmitRow';
import PageFilterRow from 'sentry/components/organizations/pageFilterRow';
import PageFilterPinButton from 'sentry/components/organizations/pageFilters/pageFilterPinButton';
import {ALL_ACCESS_PROJECTS} from 'sentry/constants/pageFilters';
import {IconWindow} from 'sentry/icons';
import {t} from 'sentry/locale';
import ConfigStore from 'sentry/stores/configStore';
import space from 'sentry/styles/space';
import {Organization, Project} from 'sentry/types';
import {analytics} from 'sentry/utils/analytics';
import getRouteStringFromRoutes from 'sentry/utils/getRouteStringFromRoutes';
import theme from 'sentry/utils/theme';
import withApi from 'sentry/utils/withApi';

type DefaultProps = {
  /**
   * This component must be controlled using a value array
   */
  value: string[];
};

type Props = WithRouterProps & {
  api: Client;
  loadingProjects: boolean;
  /**
   * Handler whenever selector values are changed
   */
  onChange: (environments: string[]) => void;
  /**
   * When menu is closed
   */
  onUpdate: (selectedEnvs?: string[]) => void;
  organization: Organization;
  projects: Project[];
  selectedProjects: number[];
  customDropdownButton?: (config: {
    getActorProps: GetActorPropsFn;
    isOpen: boolean;
    summary: string;
  }) => React.ReactElement;
  customLoadingIndicator?: React.ReactNode;
<<<<<<< HEAD
  forceEnvironment?: string;
  pinned?: boolean;
=======
  detached?: boolean;
>>>>>>> a58bf70b
} & DefaultProps;

type State = {
  hasChanges: boolean;
  selectedEnvs: Set<string>;
};

/**
 * Environment Selector
 *
 * Note we only fetch environments when this component is mounted
 */
class MultipleEnvironmentSelector extends React.PureComponent<Props, State> {
  static defaultProps: DefaultProps = {
    value: [],
  };

  state: State = {
    selectedEnvs: new Set(this.props.value),
    hasChanges: false,
  };

  componentDidUpdate(prevProps: Props) {
    // Need to sync state
    if (this.props.value !== prevProps.value) {
      this.syncSelectedStateFromProps();
    }
  }

  syncSelectedStateFromProps = () =>
    this.setState({selectedEnvs: new Set(this.props.value)});

  /**
   * If value in state is different than value from props, propagate changes
   */
  doChange = (environments: string[]) => {
    this.props.onChange(environments);
  };

  /**
   * Checks if "onUpdate" is callable. Only calls if there are changes
   * @param selectedEnvs optional parameter passed to onUpdate representing
   * an array containing a directly selected environment (not multi-selected)
   */
  doUpdate = (selectedEnvs?: string[]) => {
    this.setState({hasChanges: false}, () => this.props.onUpdate(selectedEnvs));
  };

  /**
   * Toggle selected state of an environment
   */
  toggleSelected = (environment: string) => {
    this.setState(state => {
      const selectedEnvs = new Set(state.selectedEnvs);

      if (selectedEnvs.has(environment)) {
        selectedEnvs.delete(environment);
      } else {
        selectedEnvs.add(environment);
      }

      analytics('environmentselector.toggle', {
        action: selectedEnvs.has(environment) ? 'added' : 'removed',
        path: getRouteStringFromRoutes(this.props.router.routes),
        org_id: parseInt(this.props.organization.id, 10),
      });

      this.doChange(Array.from(selectedEnvs.values()));

      return {
        selectedEnvs,
        hasChanges: true,
      };
    });
  };

  /**
   * Calls "onUpdate" callback and closes the dropdown menu
   */
  handleUpdate = (actions: MenuFooterChildProps['actions']) => {
    actions.close();
    this.doUpdate();
  };

  handleClose = () => {
    // Only update if there are changes
    if (!this.state.hasChanges) {
      return;
    }

    analytics('environmentselector.update', {
      count: this.state.selectedEnvs.size,
      path: getRouteStringFromRoutes(this.props.router.routes),
      org_id: parseInt(this.props.organization.id, 10),
    });

    this.doUpdate();
  };

  /**
   * Clears all selected environments and updates
   */
  handleClear = () => {
    analytics('environmentselector.clear', {
      path: getRouteStringFromRoutes(this.props.router.routes),
      org_id: parseInt(this.props.organization.id, 10),
    });

    this.setState(
      {
        hasChanges: false,
        selectedEnvs: new Set(),
      },
      () => {
        this.doChange([]);
        this.doUpdate();
      }
    );
  };

  /**
   * Selects an environment, should close menu and initiate an update
   */
  handleSelect = (item: Item) => {
    const {value: environment} = item;
    analytics('environmentselector.direct_selection', {
      path: getRouteStringFromRoutes(this.props.router.routes),
      org_id: parseInt(this.props.organization.id, 10),
    });

    const envSelection = [environment];

    this.setState(
      () => {
        this.doChange(envSelection);

        return {
          selectedEnvs: new Set(envSelection),
        };
      },
      () => this.doUpdate(envSelection)
    );
  };

  /**
   * Handler for when an environment is selected by the multiple select component
   * Does not initiate an "update"
   */
  handleMultiSelect = (environment: string) => {
    this.toggleSelected(environment);
  };

  getEnvironments() {
    const {projects, selectedProjects} = this.props;
    const config = ConfigStore.getConfig();
    let environments: Project['environments'] = [];
    projects.forEach(function (project) {
      const projectId = parseInt(project.id, 10);
      // Include environments from:
      // - all projects if the user is a superuser
      // - the requested projects
      // - all member projects if 'my projects' (empty list) is selected.
      // - all projects if -1 is the only selected project.
      if (
        (selectedProjects.length === 1 &&
          selectedProjects[0] === ALL_ACCESS_PROJECTS &&
          project.hasAccess) ||
        (selectedProjects.length === 0 &&
          (project.isMember || config.user.isSuperuser)) ||
        selectedProjects.includes(projectId)
      ) {
        environments = environments.concat(project.environments);
      }
    });

    return uniq(environments);
  }

  render() {
    const {
      value,
      loadingProjects,
      customDropdownButton,
      customLoadingIndicator,
<<<<<<< HEAD
      pinned,
      forceEnvironment,
=======
      detached,
>>>>>>> a58bf70b
    } = this.props;
    const environments = this.getEnvironments();

    const hasNewPageFilters =
      this.props.organization.features.includes('selection-filters-v2');

    const validatedValue = value.filter(env => environments.includes(env));
    const summary = validatedValue.length
      ? `${validatedValue.join(', ')}`
      : t('All Environments');

    return forceEnvironment !== undefined ? (
      <StyledHeaderItem
        data-test-id="global-header-environment-selector"
        icon={<IconWindow />}
        isOpen={false}
        locked
      >
        {forceEnvironment ? forceEnvironment : t('All Environments')}
      </StyledHeaderItem>
    ) : loadingProjects ? (
      customLoadingIndicator ?? (
        <StyledHeaderItem
          data-test-id="global-header-environment-selector"
          icon={<IconWindow />}
          loading={loadingProjects}
          hasChanges={false}
          hasSelected={false}
          isOpen={false}
          locked={false}
        >
          {t('Loading\u2026')}
        </StyledHeaderItem>
      )
    ) : (
      <ClassNames>
        {({css}) => (
          <StyledDropdownAutoComplete
            alignMenu="left"
            allowActorToggle
            closeOnSelect
            blendCorner={false}
            detached={detached}
            searchPlaceholder={t('Filter environments')}
            onSelect={this.handleSelect}
            onClose={this.handleClose}
            maxHeight={500}
            rootClassName={css`
              position: relative;
              display: flex;
              left: -1px;
            `}
            inputProps={{style: {padding: 8, paddingLeft: 14}}}
            emptyMessage={t('You have no environments')}
            noResultsMessage={t('No environments found')}
            virtualizedHeight={theme.headerSelectorRowHeight}
            emptyHidesInput
            inputActions={
              hasNewPageFilters ? (
                <StyledPinButton size="xsmall" filter="environments" />
              ) : undefined
            }
            menuFooter={({actions}) =>
              this.state.hasChanges ? (
                <MultipleSelectorSubmitRow onSubmit={() => this.handleUpdate(actions)} />
              ) : null
            }
            items={environments.map(env => ({
              value: env,
              searchKey: env,
              label: ({inputValue}) => (
                <EnvironmentSelectorItem
                  environment={env}
                  inputValue={inputValue}
                  isChecked={this.state.selectedEnvs.has(env)}
                  onMultiSelect={this.handleMultiSelect}
                />
              ),
            }))}
          >
            {({isOpen, getActorProps}) =>
              customDropdownButton ? (
                customDropdownButton({isOpen, getActorProps, summary})
              ) : (
                <StyledHeaderItem
                  data-test-id="global-header-environment-selector"
                  icon={<IconWindow />}
                  isOpen={isOpen}
                  hasSelected={value && !!value.length}
                  onClear={this.handleClear}
                  hasChanges={false}
                  locked={false}
                  loading={false}
                  {...getActorProps()}
                >
                  {summary}
                </StyledHeaderItem>
              )
            }
          </StyledDropdownAutoComplete>
        )}
      </ClassNames>
    );
  }
}

export default withApi(withRouter(MultipleEnvironmentSelector));

const StyledHeaderItem = styled(HeaderItem)`
  height: 100%;
  width: 100%;
`;

const StyledDropdownAutoComplete = styled(DropdownAutoComplete)`
  background: ${p => p.theme.background};
  border: 1px solid ${p => p.theme.border};
  position: absolute;
  top: 100%;

  ${p =>
    !p.detached &&
    `
    margin-top: 0;
    border-radius: ${p.theme.borderRadiusBottom};
  `};
`;

const StyledPinButton = styled(PageFilterPinButton)`
  margin: 0 ${space(1)};
`;

type EnvironmentSelectorItemProps = {
  environment: string;
  inputValue: string;
  isChecked: boolean;
  onMultiSelect: (environment: string) => void;
};

class EnvironmentSelectorItem extends React.PureComponent<EnvironmentSelectorItemProps> {
  handleMultiSelect = () => {
    const {environment, onMultiSelect} = this.props;
    onMultiSelect(environment);
  };

  handleClick = (e: React.MouseEvent<Element, MouseEvent>) => {
    e.stopPropagation();
    this.handleMultiSelect();
  };

  render() {
    const {environment, inputValue, isChecked} = this.props;
    return (
      <PageFilterRow
        data-test-id={`environment-${environment}`}
        checked={isChecked}
        onCheckClick={this.handleClick}
      >
        <Highlight text={inputValue}>{environment}</Highlight>
      </PageFilterRow>
    );
  }
}<|MERGE_RESOLUTION|>--- conflicted
+++ resolved
@@ -52,12 +52,8 @@
     summary: string;
   }) => React.ReactElement;
   customLoadingIndicator?: React.ReactNode;
-<<<<<<< HEAD
+  detached?: boolean;
   forceEnvironment?: string;
-  pinned?: boolean;
-=======
-  detached?: boolean;
->>>>>>> a58bf70b
 } & DefaultProps;
 
 type State = {
@@ -242,12 +238,8 @@
       loadingProjects,
       customDropdownButton,
       customLoadingIndicator,
-<<<<<<< HEAD
-      pinned,
       forceEnvironment,
-=======
       detached,
->>>>>>> a58bf70b
     } = this.props;
     const environments = this.getEnvironments();
 
