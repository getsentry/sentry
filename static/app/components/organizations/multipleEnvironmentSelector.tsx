import * as React from 'react';
import {withRouter, WithRouterProps} from 'react-router';
import {ClassNames} from '@emotion/react';
import styled from '@emotion/styled';
import uniq from 'lodash/uniq';

import {Client} from 'sentry/api';
import DropdownAutoComplete from 'sentry/components/dropdownAutoComplete';
import {MenuFooterChildProps} from 'sentry/components/dropdownAutoComplete/menu';
import {Item} from 'sentry/components/dropdownAutoComplete/types';
import {GetActorPropsFn} from 'sentry/components/dropdownMenu';
import Highlight from 'sentry/components/highlight';
import HeaderItem from 'sentry/components/organizations/headerItem';
import MultipleSelectorSubmitRow from 'sentry/components/organizations/multipleSelectorSubmitRow';
import PageFilterRow from 'sentry/components/organizations/pageFilterRow';
import PageFilterPinButton from 'sentry/components/organizations/pageFilters/pageFilterPinButton';
import {ALL_ACCESS_PROJECTS} from 'sentry/constants/pageFilters';
import {IconWindow} from 'sentry/icons';
import {t} from 'sentry/locale';
import ConfigStore from 'sentry/stores/configStore';
import space from 'sentry/styles/space';
import {Organization, Project} from 'sentry/types';
import {analytics} from 'sentry/utils/analytics';
import getRouteStringFromRoutes from 'sentry/utils/getRouteStringFromRoutes';
import theme from 'sentry/utils/theme';
import withApi from 'sentry/utils/withApi';

type DefaultProps = {
  /**
   * This component must be controlled using a value array
   */
  value: string[];
};

type Props = WithRouterProps & {
  api: Client;
  loadingProjects: boolean;
  /**
   * Handler whenever selector values are changed
   */
  onChange: (environments: string[]) => void;
  /**
   * When menu is closed
   */
  onUpdate: (selectedEnvs?: string[]) => void;
  organization: Organization;
  projects: Project[];
  selectedProjects: number[];
  customDropdownButton?: (config: {
    getActorProps: GetActorPropsFn;
    isOpen: boolean;
    summary: string;
  }) => React.ReactElement;
  customLoadingIndicator?: React.ReactNode;
<<<<<<< HEAD
  detached?: boolean;
  pinned?: boolean;
=======
>>>>>>> 6f1ddbb3
} & DefaultProps;

type State = {
  hasChanges: boolean;
  selectedEnvs: Set<string>;
};

/**
 * Environment Selector
 *
 * Note we only fetch environments when this component is mounted
 */
class MultipleEnvironmentSelector extends React.PureComponent<Props, State> {
  static defaultProps: DefaultProps = {
    value: [],
  };

  state: State = {
    selectedEnvs: new Set(this.props.value),
    hasChanges: false,
  };

  componentDidUpdate(prevProps: Props) {
    // Need to sync state
    if (this.props.value !== prevProps.value) {
      this.syncSelectedStateFromProps();
    }
  }

  syncSelectedStateFromProps = () =>
    this.setState({selectedEnvs: new Set(this.props.value)});

  /**
   * If value in state is different than value from props, propagate changes
   */
  doChange = (environments: string[]) => {
    this.props.onChange(environments);
  };

  /**
   * Checks if "onUpdate" is callable. Only calls if there are changes
   * @param selectedEnvs optional parameter passed to onUpdate representing
   * an array containing a directly selected environment (not multi-selected)
   */
  doUpdate = (selectedEnvs?: string[]) => {
    this.setState({hasChanges: false}, () => this.props.onUpdate(selectedEnvs));
  };

  /**
   * Toggle selected state of an environment
   */
  toggleSelected = (environment: string) => {
    this.setState(state => {
      const selectedEnvs = new Set(state.selectedEnvs);

      if (selectedEnvs.has(environment)) {
        selectedEnvs.delete(environment);
      } else {
        selectedEnvs.add(environment);
      }

      analytics('environmentselector.toggle', {
        action: selectedEnvs.has(environment) ? 'added' : 'removed',
        path: getRouteStringFromRoutes(this.props.router.routes),
        org_id: parseInt(this.props.organization.id, 10),
      });

      this.doChange(Array.from(selectedEnvs.values()));

      return {
        selectedEnvs,
        hasChanges: true,
      };
    });
  };

  /**
   * Calls "onUpdate" callback and closes the dropdown menu
   */
  handleUpdate = (actions: MenuFooterChildProps['actions']) => {
    actions.close();
    this.doUpdate();
  };

  handleClose = () => {
    // Only update if there are changes
    if (!this.state.hasChanges) {
      return;
    }

    analytics('environmentselector.update', {
      count: this.state.selectedEnvs.size,
      path: getRouteStringFromRoutes(this.props.router.routes),
      org_id: parseInt(this.props.organization.id, 10),
    });

    this.doUpdate();
  };

  /**
   * Clears all selected environments and updates
   */
  handleClear = () => {
    analytics('environmentselector.clear', {
      path: getRouteStringFromRoutes(this.props.router.routes),
      org_id: parseInt(this.props.organization.id, 10),
    });

    this.setState(
      {
        hasChanges: false,
        selectedEnvs: new Set(),
      },
      () => {
        this.doChange([]);
        this.doUpdate();
      }
    );
  };

  /**
   * Selects an environment, should close menu and initiate an update
   */
  handleSelect = (item: Item) => {
    const {value: environment} = item;
    analytics('environmentselector.direct_selection', {
      path: getRouteStringFromRoutes(this.props.router.routes),
      org_id: parseInt(this.props.organization.id, 10),
    });

    const envSelection = [environment];

    this.setState(
      () => {
        this.doChange(envSelection);

        return {
          selectedEnvs: new Set(envSelection),
        };
      },
      () => this.doUpdate(envSelection)
    );
  };

  /**
   * Handler for when an environment is selected by the multiple select component
   * Does not initiate an "update"
   */
  handleMultiSelect = (environment: string) => {
    this.toggleSelected(environment);
  };

  getEnvironments() {
    const {projects, selectedProjects} = this.props;
    const config = ConfigStore.getConfig();
    let environments: Project['environments'] = [];
    projects.forEach(function (project) {
      const projectId = parseInt(project.id, 10);
      // Include environments from:
      // - all projects if the user is a superuser
      // - the requested projects
      // - all member projects if 'my projects' (empty list) is selected.
      // - all projects if -1 is the only selected project.
      if (
        (selectedProjects.length === 1 &&
          selectedProjects[0] === ALL_ACCESS_PROJECTS &&
          project.hasAccess) ||
        (selectedProjects.length === 0 &&
          (project.isMember || config.user.isSuperuser)) ||
        selectedProjects.includes(projectId)
      ) {
        environments = environments.concat(project.environments);
      }
    });

    return uniq(environments);
  }

  render() {
<<<<<<< HEAD
    const {
      value,
      loadingProjects,
      customDropdownButton,
      customLoadingIndicator,
      pinned,
      detached,
    } = this.props;
=======
    const {value, loadingProjects, customDropdownButton, customLoadingIndicator} =
      this.props;
>>>>>>> 6f1ddbb3
    const environments = this.getEnvironments();

    const hasNewPageFilters =
      this.props.organization.features.includes('selection-filters-v2');

    const validatedValue = value.filter(env => environments.includes(env));
    const summary = validatedValue.length
      ? `${validatedValue.join(', ')}`
      : t('All Environments');

    return loadingProjects ? (
      customLoadingIndicator ?? (
        <StyledHeaderItem
          data-test-id="global-header-environment-selector"
          icon={<IconWindow />}
          loading={loadingProjects}
          hasChanges={false}
          hasSelected={false}
          isOpen={false}
          locked={false}
        >
          {t('Loading\u2026')}
        </StyledHeaderItem>
      )
    ) : (
      <ClassNames>
        {({css}) => (
          <StyledDropdownAutoComplete
            alignMenu="left"
            allowActorToggle
            closeOnSelect
            blendCorner={false}
            detached={detached}
            searchPlaceholder={t('Filter environments')}
            onSelect={this.handleSelect}
            onClose={this.handleClose}
            maxHeight={500}
            rootClassName={css`
              position: relative;
              display: flex;
              left: -1px;
            `}
            inputProps={{style: {padding: 8, paddingLeft: 14}}}
            emptyMessage={t('You have no environments')}
            noResultsMessage={t('No environments found')}
            virtualizedHeight={theme.headerSelectorRowHeight}
            emptyHidesInput
            inputActions={
              hasNewPageFilters ? (
                <StyledPinButton size="xsmall" filter="environments" />
              ) : undefined
            }
            menuFooter={({actions}) =>
              this.state.hasChanges ? (
                <MultipleSelectorSubmitRow onSubmit={() => this.handleUpdate(actions)} />
              ) : null
            }
            items={environments.map(env => ({
              value: env,
              searchKey: env,
              label: ({inputValue}) => (
                <EnvironmentSelectorItem
                  environment={env}
                  inputValue={inputValue}
                  isChecked={this.state.selectedEnvs.has(env)}
                  onMultiSelect={this.handleMultiSelect}
                />
              ),
            }))}
          >
            {({isOpen, getActorProps}) =>
              customDropdownButton ? (
                customDropdownButton({isOpen, getActorProps, summary})
              ) : (
                <StyledHeaderItem
                  data-test-id="global-header-environment-selector"
                  icon={<IconWindow />}
                  isOpen={isOpen}
                  hasSelected={value && !!value.length}
                  onClear={this.handleClear}
                  hasChanges={false}
                  locked={false}
                  loading={false}
                  {...getActorProps()}
                >
                  {summary}
                </StyledHeaderItem>
              )
            }
          </StyledDropdownAutoComplete>
        )}
      </ClassNames>
    );
  }
}

export default withApi(withRouter(MultipleEnvironmentSelector));

const StyledHeaderItem = styled(HeaderItem)`
  height: 100%;
`;

const StyledDropdownAutoComplete = styled(DropdownAutoComplete)`
  background: ${p => p.theme.background};
  border: 1px solid ${p => p.theme.border};
  position: absolute;
  top: 100%;

  ${p =>
    !p.detached &&
    `
    margin-top: 0;
    border-radius: ${p.theme.borderRadiusBottom};
  `};
`;

const StyledPinButton = styled(PageFilterPinButton)`
  margin: 0 ${space(1)};
`;

type EnvironmentSelectorItemProps = {
  environment: string;
  inputValue: string;
  isChecked: boolean;
  onMultiSelect: (environment: string) => void;
};

class EnvironmentSelectorItem extends React.PureComponent<EnvironmentSelectorItemProps> {
  handleMultiSelect = () => {
    const {environment, onMultiSelect} = this.props;
    onMultiSelect(environment);
  };

  handleClick = (e: React.MouseEvent<Element, MouseEvent>) => {
    e.stopPropagation();
    this.handleMultiSelect();
  };

  render() {
    const {environment, inputValue, isChecked} = this.props;
    return (
      <PageFilterRow
        data-test-id={`environment-${environment}`}
        checked={isChecked}
        onCheckClick={this.handleClick}
      >
        <Highlight text={inputValue}>{environment}</Highlight>
      </PageFilterRow>
    );
  }
}<|MERGE_RESOLUTION|>--- conflicted
+++ resolved
@@ -52,11 +52,7 @@
     summary: string;
   }) => React.ReactElement;
   customLoadingIndicator?: React.ReactNode;
-<<<<<<< HEAD
   detached?: boolean;
-  pinned?: boolean;
-=======
->>>>>>> 6f1ddbb3
 } & DefaultProps;
 
 type State = {
@@ -236,19 +232,13 @@
   }
 
   render() {
-<<<<<<< HEAD
     const {
       value,
       loadingProjects,
       customDropdownButton,
       customLoadingIndicator,
-      pinned,
       detached,
     } = this.props;
-=======
-    const {value, loadingProjects, customDropdownButton, customLoadingIndicator} =
-      this.props;
->>>>>>> 6f1ddbb3
     const environments = this.getEnvironments();
 
     const hasNewPageFilters =
