import * as React from 'react';
import {withRouter, WithRouterProps} from 'react-router';
import {ClassNames} from '@emotion/react';
import styled from '@emotion/styled';
import uniq from 'lodash/uniq';

import {Client} from 'sentry/api';
import DropdownAutoComplete from 'sentry/components/dropdownAutoComplete';
import {MenuFooterChildProps} from 'sentry/components/dropdownAutoComplete/menu';
import {Item} from 'sentry/components/dropdownAutoComplete/types';
import {GetActorPropsFn} from 'sentry/components/dropdownMenu';
import Highlight from 'sentry/components/highlight';
import HeaderItem from 'sentry/components/organizations/headerItem';
import MultipleSelectorSubmitRow from 'sentry/components/organizations/multipleSelectorSubmitRow';
import PageFilterRow from 'sentry/components/organizations/pageFilterRow';
import PageFilterPinButton from 'sentry/components/organizations/pageFilters/pageFilterPinButton';
import {ALL_ACCESS_PROJECTS} from 'sentry/constants/pageFilters';
import {IconWindow} from 'sentry/icons';
import {t} from 'sentry/locale';
import ConfigStore from 'sentry/stores/configStore';
import space from 'sentry/styles/space';
import {Organization, Project} from 'sentry/types';
import {analytics} from 'sentry/utils/analytics';
import getRouteStringFromRoutes from 'sentry/utils/getRouteStringFromRoutes';
import theme from 'sentry/utils/theme';
import withApi from 'sentry/utils/withApi';

type DefaultProps = {
  /**
   * This component must be controlled using a value array
   */
  value: string[];
};

type Props = WithRouterProps & {
  api: Client;
  loadingProjects: boolean;
  /**
   * Handler whenever selector values are changed
   */
  onChange: (environments: string[]) => void;
  /**
   * When menu is closed
   */
  onUpdate: (selectedEnvs?: string[]) => void;
  organization: Organization;
  projects: Project[];
  selectedProjects: number[];
  customDropdownButton?: (config: {
    getActorProps: GetActorPropsFn;
    isOpen: boolean;
    summary: string;
  }) => React.ReactElement;
  customLoadingIndicator?: React.ReactNode;
<<<<<<< HEAD
  forceEnvironment?: string;
  pinned?: boolean;
=======
  detached?: boolean;
  forceEnvironment?: string;
>>>>>>> adfaf098
} & DefaultProps;

type State = {
  hasChanges: boolean;
  selectedEnvs: Set<string>;
};

/**
 * Environment Selector
 *
 * Note we only fetch environments when this component is mounted
 */
class MultipleEnvironmentSelector extends React.PureComponent<Props, State> {
  static defaultProps: DefaultProps = {
    value: [],
  };

  state: State = {
    selectedEnvs: new Set(this.props.value),
    hasChanges: false,
  };

  componentDidUpdate(prevProps: Props) {
    // Need to sync state
    if (this.props.value !== prevProps.value) {
      this.syncSelectedStateFromProps();
    }
  }

  syncSelectedStateFromProps = () =>
    this.setState({selectedEnvs: new Set(this.props.value)});

  /**
   * If value in state is different than value from props, propagate changes
   */
  doChange = (environments: string[]) => {
    this.props.onChange(environments);
  };

  /**
   * Checks if "onUpdate" is callable. Only calls if there are changes
   * @param selectedEnvs optional parameter passed to onUpdate representing
   * an array containing a directly selected environment (not multi-selected)
   */
  doUpdate = (selectedEnvs?: string[]) => {
    this.setState({hasChanges: false}, () => this.props.onUpdate(selectedEnvs));
  };

  /**
   * Toggle selected state of an environment
   */
  toggleSelected = (environment: string) => {
    this.setState(state => {
      const selectedEnvs = new Set(state.selectedEnvs);

      if (selectedEnvs.has(environment)) {
        selectedEnvs.delete(environment);
      } else {
        selectedEnvs.add(environment);
      }

      analytics('environmentselector.toggle', {
        action: selectedEnvs.has(environment) ? 'added' : 'removed',
        path: getRouteStringFromRoutes(this.props.router.routes),
        org_id: parseInt(this.props.organization.id, 10),
      });

      this.doChange(Array.from(selectedEnvs.values()));

      return {
        selectedEnvs,
        hasChanges: true,
      };
    });
  };

  /**
   * Calls "onUpdate" callback and closes the dropdown menu
   */
  handleUpdate = (actions: MenuFooterChildProps['actions']) => {
    actions.close();
    this.doUpdate();
  };

  handleClose = () => {
    // Only update if there are changes
    if (!this.state.hasChanges) {
      return;
    }

    analytics('environmentselector.update', {
      count: this.state.selectedEnvs.size,
      path: getRouteStringFromRoutes(this.props.router.routes),
      org_id: parseInt(this.props.organization.id, 10),
    });

    this.doUpdate();
  };

  /**
   * Clears all selected environments and updates
   */
  handleClear = () => {
    analytics('environmentselector.clear', {
      path: getRouteStringFromRoutes(this.props.router.routes),
      org_id: parseInt(this.props.organization.id, 10),
    });

    this.setState(
      {
        hasChanges: false,
        selectedEnvs: new Set(),
      },
      () => {
        this.doChange([]);
        this.doUpdate();
      }
    );
  };

  /**
   * Selects an environment, should close menu and initiate an update
   */
  handleSelect = (item: Item) => {
    const {value: environment} = item;
    analytics('environmentselector.direct_selection', {
      path: getRouteStringFromRoutes(this.props.router.routes),
      org_id: parseInt(this.props.organization.id, 10),
    });

    const envSelection = [environment];

    this.setState(
      () => {
        this.doChange(envSelection);

        return {
          selectedEnvs: new Set(envSelection),
        };
      },
      () => this.doUpdate(envSelection)
    );
  };

  /**
   * Handler for when an environment is selected by the multiple select component
   * Does not initiate an "update"
   */
  handleMultiSelect = (environment: string) => {
    this.toggleSelected(environment);
  };

  getEnvironments() {
    const {projects, selectedProjects} = this.props;
    const config = ConfigStore.getConfig();
    let environments: Project['environments'] = [];
    projects.forEach(function (project) {
      const projectId = parseInt(project.id, 10);
      // Include environments from:
      // - all projects if the user is a superuser
      // - the requested projects
      // - all member projects if 'my projects' (empty list) is selected.
      // - all projects if -1 is the only selected project.
      if (
        (selectedProjects.length === 1 &&
          selectedProjects[0] === ALL_ACCESS_PROJECTS &&
          project.hasAccess) ||
        (selectedProjects.length === 0 &&
          (project.isMember || config.user.isSuperuser)) ||
        selectedProjects.includes(projectId)
      ) {
        environments = environments.concat(project.environments);
      }
    });

    return uniq(environments);
  }

  render() {
    const {
      value,
      loadingProjects,
      customDropdownButton,
      customLoadingIndicator,
<<<<<<< HEAD
      pinned,
      forceEnvironment,
=======
      forceEnvironment,
      detached,
>>>>>>> adfaf098
    } = this.props;
    const environments = this.getEnvironments();

    const hasNewPageFilters =
      this.props.organization.features.includes('selection-filters-v2');

    const validatedValue = value.filter(env => environments.includes(env));
    const summary = validatedValue.length
      ? `${validatedValue.join(', ')}`
      : t('All Environments');

    return forceEnvironment !== undefined ? (
      <StyledHeaderItem
        data-test-id="global-header-environment-selector"
        icon={<IconWindow />}
        isOpen={false}
        locked
      >
        {forceEnvironment ? forceEnvironment : t('All Environments')}
      </StyledHeaderItem>
    ) : loadingProjects ? (
      customLoadingIndicator ?? (
        <StyledHeaderItem
          data-test-id="global-header-environment-selector"
          icon={<IconWindow />}
          loading={loadingProjects}
          hasChanges={false}
          hasSelected={false}
          isOpen={false}
          locked={false}
        >
          {t('Loading\u2026')}
        </StyledHeaderItem>
      )
    ) : (
      <ClassNames>
        {({css}) => (
          <StyledDropdownAutoComplete
            alignMenu="left"
            allowActorToggle
            closeOnSelect
            blendCorner={false}
            detached={detached}
            searchPlaceholder={t('Filter environments')}
            onSelect={this.handleSelect}
            onClose={this.handleClose}
            maxHeight={500}
            rootClassName={css`
              position: relative;
              display: flex;
              left: -1px;
            `}
            inputProps={{style: {padding: 8, paddingLeft: 14}}}
            emptyMessage={t('You have no environments')}
            noResultsMessage={t('No environments found')}
            virtualizedHeight={theme.headerSelectorRowHeight}
            emptyHidesInput
            inputActions={
              hasNewPageFilters ? (
                <StyledPinButton size="xsmall" filter="environments" />
              ) : undefined
            }
            menuFooter={({actions}) =>
              this.state.hasChanges ? (
                <MultipleSelectorSubmitRow onSubmit={() => this.handleUpdate(actions)} />
              ) : null
            }
            items={environments.map(env => ({
              value: env,
              searchKey: env,
              label: ({inputValue}) => (
                <EnvironmentSelectorItem
                  environment={env}
                  inputValue={inputValue}
                  isChecked={this.state.selectedEnvs.has(env)}
                  onMultiSelect={this.handleMultiSelect}
                />
              ),
            }))}
          >
            {({isOpen, getActorProps}) =>
              customDropdownButton ? (
                customDropdownButton({isOpen, getActorProps, summary})
              ) : (
                <StyledHeaderItem
                  data-test-id="global-header-environment-selector"
                  icon={<IconWindow />}
                  isOpen={isOpen}
                  hasSelected={value && !!value.length}
                  onClear={this.handleClear}
                  hasChanges={false}
                  locked={false}
                  loading={false}
                  {...getActorProps()}
                >
                  {summary}
                </StyledHeaderItem>
              )
            }
          </StyledDropdownAutoComplete>
        )}
      </ClassNames>
    );
  }
}

export default withApi(withRouter(MultipleEnvironmentSelector));

const StyledHeaderItem = styled(HeaderItem)`
  height: 100%;
  width: 100%;
`;

const StyledDropdownAutoComplete = styled(DropdownAutoComplete)`
  background: ${p => p.theme.background};
  border: 1px solid ${p => p.theme.border};
  position: absolute;
  top: 100%;

  ${p =>
    !p.detached &&
    `
    margin-top: 0;
    border-radius: ${p.theme.borderRadiusBottom};
  `};
`;

const StyledPinButton = styled(PageFilterPinButton)`
  margin: 0 ${space(1)};
`;

type EnvironmentSelectorItemProps = {
  environment: string;
  inputValue: string;
  isChecked: boolean;
  onMultiSelect: (environment: string) => void;
};

class EnvironmentSelectorItem extends React.PureComponent<EnvironmentSelectorItemProps> {
  handleMultiSelect = () => {
    const {environment, onMultiSelect} = this.props;
    onMultiSelect(environment);
  };

  handleClick = (e: React.MouseEvent<Element, MouseEvent>) => {
    e.stopPropagation();
    this.handleMultiSelect();
  };

  render() {
    const {environment, inputValue, isChecked} = this.props;
    return (
      <PageFilterRow
        data-test-id={`environment-${environment}`}
        checked={isChecked}
        onCheckClick={this.handleClick}
      >
        <Highlight text={inputValue}>{environment}</Highlight>
      </PageFilterRow>
    );
  }
}<|MERGE_RESOLUTION|>--- conflicted
+++ resolved
@@ -52,13 +52,8 @@
     summary: string;
   }) => React.ReactElement;
   customLoadingIndicator?: React.ReactNode;
-<<<<<<< HEAD
-  forceEnvironment?: string;
-  pinned?: boolean;
-=======
   detached?: boolean;
   forceEnvironment?: string;
->>>>>>> adfaf098
 } & DefaultProps;
 
 type State = {
@@ -243,13 +238,8 @@
       loadingProjects,
       customDropdownButton,
       customLoadingIndicator,
-<<<<<<< HEAD
-      pinned,
-      forceEnvironment,
-=======
       forceEnvironment,
       detached,
->>>>>>> adfaf098
     } = this.props;
     const environments = this.getEnvironments();
 
