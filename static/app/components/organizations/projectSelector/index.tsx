import {Fragment, useMemo, useRef, useState} from 'react';
import {withRouter, WithRouterProps} from 'react-router';
import {ClassNames} from '@emotion/react';
import styled from '@emotion/styled';
import sortBy from 'lodash/sortBy';

import GuideAnchor from 'sentry/components/assistant/guideAnchor';
import DropdownAutoComplete from 'sentry/components/dropdownAutoComplete';
import {MenuActions} from 'sentry/components/dropdownMenu';
import Link from 'sentry/components/links/link';
import HeaderItem from 'sentry/components/organizations/headerItem';
import PageFilterPinButton from 'sentry/components/organizations/pageFilters/pageFilterPinButton';
import PlatformList from 'sentry/components/platformList';
import Tooltip from 'sentry/components/tooltip';
import {ALL_ACCESS_PROJECTS} from 'sentry/constants/pageFilters';
import {IconProject} from 'sentry/icons';
import {t, tct} from 'sentry/locale';
import space from 'sentry/styles/space';
import {MinimalProject, Organization, Project} from 'sentry/types';
import trackAdvancedAnalyticsEvent from 'sentry/utils/analytics/trackAdvancedAnalyticsEvent';
import getRouteStringFromRoutes from 'sentry/utils/getRouteStringFromRoutes';
import theme from 'sentry/utils/theme';

import ProjectSelectorFooter from './footer';
import SelectorItem from './selectorItem';

type Props = WithRouterProps & {
  /**
   * Projects the member is a part of
   */
  memberProjects: Project[];
  /**
   * Projects the member is _not_ part of
   */
  nonMemberProjects: Project[];
  /**
   * Triggered when the selection changes are applied
   */
  onApplyChange: (newProjects: number[]) => void;
  /**
   * Triggers any time a selection is changed, but the menu has not yet been closed or "applied"
   */
  onChange: (selected: number[]) => void;
  organization: Organization;
  /**
   * The selected projects
   */
  value: number[];
  /**
   * Used to render a custom dropdown button for the DropdownAutoComplete
   */
  customDropdownButton?: (config: {
    actions: MenuActions;
    isOpen: boolean;
    selectedProjects: Project[];
  }) => React.ReactElement;
  /**
   * The loading indicator to render when global selection is not yet ready.
   */
  customLoadingIndicator?: React.ReactNode;
  detached?: boolean;
  /**
   * Only allow a single project to be selected at once
   */
  disableMultipleProjectSelection?: boolean;
  /**
   * Message to show in the footer
   */
  footerMessage?: React.ReactNode;
  /**
   * Forces a specific project to be selected and does _not_ allow editing of the project selection.
   *
   * @deprecated This was used in the old Global Selection Header
   */
  forceProject?: MinimalProject | null;
  isGlobalSelectionReady?: boolean;
  /**
   * Used when `forceProject` is set. Indicates what is "locked"
   *
   * @deprecated
   */
  lockedMessageSubject?: React.ReactNode;
  /**
   * When we expect forceProject to be set, but the project is still loading, we
   * can use this to hint that the forceProject will be set.
   *
   * @deprecated
   */
  shouldForceProject?: boolean;
  /**
   * Link back to the issues strean
   *
   * @deprecated
   */
  showIssueStreamLink?: boolean;
  /**
   * Show the pinning icon in the projects dropdown
   */
  showPin?: boolean;
  /**
   * Show a link to the project settings in th header
   *
   * @deprecated
   */
  showProjectSettingsLink?: boolean;
};

function ProjectSelector({
  customDropdownButton,
  customLoadingIndicator,
  disableMultipleProjectSelection,
  footerMessage,
  forceProject,
  isGlobalSelectionReady,
  location,
  lockedMessageSubject = t('page'),
  memberProjects,
  nonMemberProjects = [],
  onApplyChange,
  onChange,
  organization,
  router,
  shouldForceProject,
  showIssueStreamLink,
  showPin,
  showProjectSettingsLink,
  value,
  ...extraProps
}: Props) {
  // Used to determine if we should show the 'apply' changes button
  const [hasChanges, setHasChanges] = useState(false);

  // Used to keep selected proects sorted in the same order when opening /
  // closing the project selector
  const lastSelected = useRef(value);

  const isMulti =
    !disableMultipleProjectSelection && organization.features.includes('global-views');

  /**
   * Reset "hasChanges" state and call `onApplyChange` callback
   *
   * @param value optional parameter that will be passed to onApplyChange callback
   */
  const doApplyChange = (newValue: number[]) => {
    setHasChanges(false);
    onApplyChange(newValue);
  };

  /**
   * Handler for when an explicit update call should be made.
   * e.g. an "Update" button
   *
   * Should perform an "update" callback
   */
  const handleUpdate = (actions: {close: () => void}) => {
    actions.close();
    doApplyChange(value);
  };

  /**
   * Handler for when a dropdown item was selected directly (and not via multi select)
   *
   * Should perform an "update" callback
   */
  const handleQuickSelect = (selected: Pick<Project, 'id'>) => {
    trackAdvancedAnalyticsEvent('projectselector.direct_selection', {
      path: getRouteStringFromRoutes(router.routes),
      organization,
    });

    const newValue = selected.id === null ? [] : [parseInt(selected.id, 10)];
    onChange(newValue);
    doApplyChange(newValue);
  };

  /**
   * Handler for when dropdown menu closes
   *
   * Should perform an "update" callback
   */
  const handleClose = () => {
    // Only update if there are changes
    if (!hasChanges) {
      return;
    }

    trackAdvancedAnalyticsEvent('projectselector.update', {
      count: value.length,
      path: getRouteStringFromRoutes(router.routes),
      organization,
      multi: isMulti,
    });

    doApplyChange(value);
    lastSelected.current = value;
  };

  /**
   * Handler for clearing the current value
   *
   * Should perform an "update" callback
   */
  const handleClear = () => {
    trackAdvancedAnalyticsEvent('projectselector.clear', {
      path: getRouteStringFromRoutes(router.routes),
      organization,
    });

    onChange([]);
    doApplyChange([]);
  };

  const allProjects = [...memberProjects, ...nonMemberProjects];
  const selectedProjectIds = useMemo(() => new Set(value), [value]);

  const selected = allProjects.filter(project =>
    selectedProjectIds.has(parseInt(project.id, 10))
  );

  // `forceProject` can be undefined if it is loading the project
  // We are intentionally using an empty string as its "loading" state
  if (shouldForceProject) {
    const projectName =
      forceProject && showIssueStreamLink && isMulti ? (
        <Tooltip title={t('Issues Stream')} position="bottom">
          <StyledLink
            to={{
              pathname: `/organizations/${organization.slug}/issues/`,
              query: {...location.query, project: forceProject.id},
            }}
          >
            {forceProject.slug}
          </StyledLink>
        </Tooltip>
      ) : forceProject ? (
        forceProject.slug
      ) : (
        ''
      );

    const lockedMessage = forceProject
      ? tct('This [subject] is unique to the [projectSlug] project', {
          subject: lockedMessageSubject,
          projectSlug: forceProject.slug,
        })
      : tct('This [subject] is unique to a project', {subject: lockedMessageSubject});

    return (
      <StyledHeaderItem
        data-test-id="global-header-project-selector"
        icon={
          forceProject && (
            <PlatformList
              platforms={forceProject.platform ? [forceProject.platform] : []}
              max={1}
            />
          )
        }
        locked
        lockedMessage={lockedMessage}
        settingsLink={
          (forceProject &&
            showProjectSettingsLink &&
            `/settings/${organization.slug}/projects/${forceProject.slug}/`) ||
          undefined
        }
      >
        {projectName}
      </StyledHeaderItem>
    );
  }

  if (!isGlobalSelectionReady) {
    return (
      <Fragment>{customLoadingIndicator}</Fragment> ?? (
        <StyledHeaderItem
          data-test-id="global-header-project-selector-loading"
          icon={<IconProject />}
          loading
        >
          {t('Loading\u2026')}
        </StyledHeaderItem>
      )
    );
  }

  const listSort = (project: Project) => [
    !lastSelected.current.includes(parseInt(project.id, 10)),
    !project.isBookmarked,
    project.slug,
  ];

  const projects = sortBy(memberProjects, listSort);
  const otherProjects = sortBy(nonMemberProjects, listSort);

  const handleMultiSelect = (project: Project) => {
    const selectedProjectsMap = new Map(selected.map(p => [p.slug, p]));

    if (selectedProjectsMap.has(project.slug)) {
      // unselected a project
      selectedProjectsMap.delete(project.slug);
    } else {
      selectedProjectsMap.set(project.slug, project);
    }

    trackAdvancedAnalyticsEvent('projectselector.toggle', {
      action: selected.length > value.length ? 'added' : 'removed',
      path: getRouteStringFromRoutes(router.routes),
      organization,
    });

<<<<<<< HEAD
    const hasProjects = !!projects?.length || !!otherProjects?.length;

    const items = !hasProjects
      ? []
      : [
          {
            hideGroupLabel: true,
            items: projects.map(getProjectItem),
          },
          {
            hideGroupLabel: otherProjects.length === 0,
            itemSize: 'small',
            id: 'no-membership-header', // needed for tests for non-virtualized lists
            label: <Label>{t("Projects I don't belong to")}</Label>,
            items: otherProjects.map(getProjectItem),
          },
        ];

    return (
      <ClassNames>
        {({css}) => (
          <StyledDropdownAutocomplete
            {...extraProps}
            blendCorner={false}
            searchPlaceholder={t('Filter projects')}
            onSelect={i => this.handleQuickSelect(i.item)}
            onClose={this.handleClose}
            maxHeight={500}
            minWidth={350}
            inputProps={{style: {padding: 8, paddingLeft: 10}}}
            rootClassName={css`
              display: flex;
            `}
            emptyMessage={t('You have no projects')}
            noResultsMessage={t('No projects found')}
            virtualizedHeight={theme.headerSelectorRowHeight}
            virtualizedLabelHeight={theme.headerSelectorLabelHeight}
            inputActions={
              showPin ? (
                <InputActions>
                  <GuideAnchor target="new_page_filter_pin" position="bottom">
                    <PageFilterPinButton size="xsmall" filter="projects" />
                  </GuideAnchor>
                </InputActions>
              ) : undefined
=======
    const selectedList = [...selectedProjectsMap.values()]
      .map(({id}) => parseInt(id, 10))
      .filter(i => i);

    onChange(selectedList);
    setHasChanges(true);
  };

  const getProjectItem = (project: Project) => ({
    item: project,
    searchKey: project.slug,
    label: ({inputValue}: {inputValue: typeof project.slug}) => (
      <SelectorItem
        project={project}
        organization={organization}
        multi={isMulti}
        inputValue={inputValue}
        isChecked={!!selected.find(({slug}) => slug === project.slug)}
        onMultiSelect={handleMultiSelect}
      />
    ),
  });

  const hasProjects = !!projects?.length || !!otherProjects?.length;
  const newProjectUrl = `/organizations/${organization.slug}/projects/new/`;
  const hasProjectWrite = organization.access.includes('project:write');

  const items = !hasProjects
    ? []
    : [
        {
          hideGroupLabel: true,
          items: projects.map(getProjectItem),
        },
        {
          hideGroupLabel: otherProjects.length === 0,
          itemSize: 'small',
          id: 'no-membership-header', // needed for tests for non-virtualized lists
          label: <Label>{t("Projects I don't belong to")}</Label>,
          items: otherProjects.map(getProjectItem),
        },
      ];

  return (
    <ClassNames>
      {({css}) => (
        <StyledDropdownAutocomplete
          {...extraProps}
          blendCorner={false}
          searchPlaceholder={t('Filter projects')}
          onSelect={i => handleQuickSelect(i.item)}
          onClose={handleClose}
          maxHeight={500}
          minWidth={350}
          inputProps={{style: {padding: 8, paddingLeft: 10}}}
          rootClassName={css`
            display: flex;
          `}
          emptyMessage={t('You have no projects')}
          noResultsMessage={t('No projects found')}
          virtualizedHeight={theme.headerSelectorRowHeight}
          virtualizedLabelHeight={theme.headerSelectorLabelHeight}
          inputActions={
            <InputActions>
              <AddButton
                aria-label={t('Add Project')}
                disabled={!hasProjectWrite}
                to={newProjectUrl}
                size="xsmall"
                icon={<IconAdd size="xs" isCircled />}
                title={
                  !hasProjectWrite
                    ? t("You don't have permission to add a project")
                    : undefined
                }
              >
                {showPin ? '' : t('Project')}
              </AddButton>
              {showPin && (
                <GuideAnchor target="new_page_filter_pin" position="bottom">
                  <PageFilterPinButton size="xsmall" filter="projects" />
                </GuideAnchor>
              )}
            </InputActions>
          }
          menuFooter={({actions}) => (
            <ProjectSelectorFooter
              selected={selectedProjectIds}
              disableMultipleProjectSelection={disableMultipleProjectSelection}
              organization={organization}
              hasChanges={hasChanges}
              onApply={() => handleUpdate(actions)}
              onShowAllProjects={() => {
                handleQuickSelect({id: ALL_ACCESS_PROJECTS.toString()});
                actions.close();
                trackAdvancedAnalyticsEvent('projectselector.multi_button_clicked', {
                  button_type: 'all',
                  path: getRouteStringFromRoutes(router.routes),
                  organization,
                });
              }}
              onShowMyProjects={() => {
                handleClear();
                actions.close();
                trackAdvancedAnalyticsEvent('projectselector.multi_button_clicked', {
                  button_type: 'my',
                  path: getRouteStringFromRoutes(router.routes),
                  organization,
                });
              }}
              message={footerMessage}
            />
          )}
          items={items}
          allowActorToggle
          closeOnSelect
        >
          {({actions, isOpen}) => {
            if (customDropdownButton) {
              return customDropdownButton({
                actions,
                selectedProjects: selected,
                isOpen,
              });
>>>>>>> e0fe30d9
            }
            const hasSelected = !!selected.length;
            const title = hasSelected
              ? selected.map(({slug}) => slug).join(', ')
              : selectedProjectIds.has(ALL_ACCESS_PROJECTS)
              ? t('All Projects')
              : t('My Projects');
            const icon = hasSelected ? (
              <PlatformList
                platforms={selected.map(p => p.platform ?? 'other').reverse()}
                max={5}
              />
            ) : (
              <IconProject />
            );

            return (
              <StyledHeaderItem
                data-test-id="global-header-project-selector"
                icon={icon}
                hasSelected={hasSelected}
                hasChanges={hasChanges}
                isOpen={isOpen}
                onClear={handleClear}
                allowClear={isMulti}
                settingsLink={
                  selected.length === 1
                    ? `/settings/${organization.slug}/projects/${selected[0]?.slug}/`
                    : ''
                }
              >
                {title}
              </StyledHeaderItem>
            );
          }}
        </StyledDropdownAutocomplete>
      )}
    </ClassNames>
  );
}

export default withRouter(ProjectSelector);

const StyledDropdownAutocomplete = styled(DropdownAutoComplete)`
  background-color: ${p => p.theme.background};
  color: ${p => p.theme.textColor};

  ${p =>
    !p.detached &&
    `
    width: 100%;
    margin: 1px 0 0 -1px;
    border-radius: ${p.theme.borderRadiusBottom};
  `}
`;

const StyledHeaderItem = styled(HeaderItem)`
  height: 100%;
  width: 100%;
  ${p => p.locked && 'cursor: default'};
`;

const StyledLink = styled(Link)`
  color: ${p => p.theme.subText};

  &:hover {
    color: ${p => p.theme.subText};
  }
`;

const Label = styled('div')`
  font-size: ${p => p.theme.fontSizeSmall};
  color: ${p => p.theme.gray300};
`;

const InputActions = styled('div')`
  display: grid;
  margin: 0 ${space(1)};
  gap: ${space(1)};
  grid-auto-flow: column;
  grid-auto-columns: auto;
`;<|MERGE_RESOLUTION|>--- conflicted
+++ resolved
@@ -5,6 +5,7 @@
 import sortBy from 'lodash/sortBy';
 
 import GuideAnchor from 'sentry/components/assistant/guideAnchor';
+import Button from 'sentry/components/button';
 import DropdownAutoComplete from 'sentry/components/dropdownAutoComplete';
 import {MenuActions} from 'sentry/components/dropdownMenu';
 import Link from 'sentry/components/links/link';
@@ -13,7 +14,7 @@
 import PlatformList from 'sentry/components/platformList';
 import Tooltip from 'sentry/components/tooltip';
 import {ALL_ACCESS_PROJECTS} from 'sentry/constants/pageFilters';
-import {IconProject} from 'sentry/icons';
+import {IconAdd, IconProject} from 'sentry/icons';
 import {t, tct} from 'sentry/locale';
 import space from 'sentry/styles/space';
 import {MinimalProject, Organization, Project} from 'sentry/types';
@@ -310,53 +311,6 @@
       organization,
     });
 
-<<<<<<< HEAD
-    const hasProjects = !!projects?.length || !!otherProjects?.length;
-
-    const items = !hasProjects
-      ? []
-      : [
-          {
-            hideGroupLabel: true,
-            items: projects.map(getProjectItem),
-          },
-          {
-            hideGroupLabel: otherProjects.length === 0,
-            itemSize: 'small',
-            id: 'no-membership-header', // needed for tests for non-virtualized lists
-            label: <Label>{t("Projects I don't belong to")}</Label>,
-            items: otherProjects.map(getProjectItem),
-          },
-        ];
-
-    return (
-      <ClassNames>
-        {({css}) => (
-          <StyledDropdownAutocomplete
-            {...extraProps}
-            blendCorner={false}
-            searchPlaceholder={t('Filter projects')}
-            onSelect={i => this.handleQuickSelect(i.item)}
-            onClose={this.handleClose}
-            maxHeight={500}
-            minWidth={350}
-            inputProps={{style: {padding: 8, paddingLeft: 10}}}
-            rootClassName={css`
-              display: flex;
-            `}
-            emptyMessage={t('You have no projects')}
-            noResultsMessage={t('No projects found')}
-            virtualizedHeight={theme.headerSelectorRowHeight}
-            virtualizedLabelHeight={theme.headerSelectorLabelHeight}
-            inputActions={
-              showPin ? (
-                <InputActions>
-                  <GuideAnchor target="new_page_filter_pin" position="bottom">
-                    <PageFilterPinButton size="xsmall" filter="projects" />
-                  </GuideAnchor>
-                </InputActions>
-              ) : undefined
-=======
     const selectedList = [...selectedProjectsMap.values()]
       .map(({id}) => parseInt(id, 10))
       .filter(i => i);
@@ -481,7 +435,6 @@
                 selectedProjects: selected,
                 isOpen,
               });
->>>>>>> e0fe30d9
             }
             const hasSelected = !!selected.length;
             const title = hasSelected
@@ -557,6 +510,14 @@
   color: ${p => p.theme.gray300};
 `;
 
+const AddButton = styled(Button)`
+  display: block;
+  color: ${p => p.theme.gray300};
+  :hover {
+    color: ${p => p.theme.subText};
+  }
+`;
+
 const InputActions = styled('div')`
   display: grid;
   margin: 0 ${space(1)};
