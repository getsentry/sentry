import moment from 'moment';

import autoCompleteFilter from 'sentry/components/dropdownAutoComplete/autoCompleteFilter';
import {ItemsBeforeFilter} from 'sentry/components/dropdownAutoComplete/types';
import {DEFAULT_RELATIVE_PERIODS} from 'sentry/constants';
import {t, tn} from 'sentry/locale';

import TimeRangeItemLabel from './timeRangeItemLabel';

type RelativePeriodUnit = 's' | 'm' | 'h' | 'd' | 'w';

type RelativeUnitsMapping = {
  [unit in RelativePeriodUnit]: {
    convertToDaysMultiplier: number;
    label: (num: number) => string;
    momentUnit: moment.unitOfTime.DurationConstructor;
    searchKey: string;
  };
};

const DATE_TIME_FORMAT = 'YYYY-MM-DDTHH:mm:ss';

const STATS_PERIOD_REGEX = /^(\d+)([smhdw]{1})$/;

const SUPPORTED_RELATIVE_PERIOD_UNITS: RelativeUnitsMapping = {
  s: {
    label: (num: number) => tn('Last second', 'Last %s seconds', num),
    searchKey: t('seconds'),
    momentUnit: 'seconds',
    convertToDaysMultiplier: 1 / (60 * 60 * 24),
  },
  m: {
    label: (num: number) => tn('Last minute', 'Last %s minutes', num),
    searchKey: t('minutes'),
    momentUnit: 'minutes',
    convertToDaysMultiplier: 1 / (60 * 24),
  },
  h: {
    label: (num: number) => tn('Last hour', 'Last %s hours', num),
    searchKey: t('hours'),
    momentUnit: 'hours',
    convertToDaysMultiplier: 1 / 24,
  },
  d: {
    label: (num: number) => tn('Last day', 'Last %s days', num),
    searchKey: t('days'),
    momentUnit: 'days',
    convertToDaysMultiplier: 1,
  },
  w: {
    label: (num: number) => tn('Last week', 'Last %s weeks', num),
    searchKey: t('weeks'),
    momentUnit: 'weeks',
    convertToDaysMultiplier: 7,
  },
};

const SUPPORTED_RELATIVE_UNITS_LIST = Object.keys(
  SUPPORTED_RELATIVE_PERIOD_UNITS
) as RelativePeriodUnit[];

const parseStatsPeriodString = (statsPeriodString: string) => {
  const result = STATS_PERIOD_REGEX.exec(statsPeriodString);

  if (result === null) {
    throw new Error('Invalid stats period');
  }

  const value = parseInt(result[1], 10);
  const unit = result[2] as RelativePeriodUnit;

  return {
    value,
    unit,
  };
};

/**
 * Converts a relative stats period, e.g. `1h` to an object containing a start
 * and end date, with the end date as the current time and the start date as the
 * time that is the current time less the statsPeriod.
 *
 * @param statsPeriod Relative stats period
 * @param outputFormat Format of outputted start/end date
 * @return Object containing start and end date as YYYY-MM-DDTHH:mm:ss
 *
 */
export function parseStatsPeriod(
  statsPeriod: string,
  outputFormat: string | null = DATE_TIME_FORMAT
): {end: string; start: string} {
  const {value, unit} = parseStatsPeriodString(statsPeriod);

  const momentUnit = SUPPORTED_RELATIVE_PERIOD_UNITS[unit].momentUnit;

  const format = outputFormat === null ? undefined : outputFormat;

  return {
    start: moment().subtract(value, momentUnit).format(format),
    end: moment().format(format),
  };
}

/**
 * Given a relative stats period, e.g. `1h`, return a pretty string if it
 * is a default stats period. Otherwise if it's a valid period (can be any number
 * followed by a single character s|m|h|d) display "Other" or "Invalid period" if invalid
 *
 * @param relative Relative stats period
 * @return either one of the default "Last x days" string, "Other" if period is valid on the backend, or "Invalid period" otherwise
 */
export function getRelativeSummary(
  relative: string,
  relativeOptions?: Record<string, React.ReactNode>
): string {
  try {
    const defaultRelativePeriodString =
      relativeOptions?.[relative] ?? DEFAULT_RELATIVE_PERIODS[relative];

    if (defaultRelativePeriodString) {
      return defaultRelativePeriodString;
    }

    const {value, unit} = parseStatsPeriodString(relative);

    return SUPPORTED_RELATIVE_PERIOD_UNITS[unit].label(value);
  } catch {
    return 'Invalid period';
  }
}

export function makeItem(
  amount: number,
  unit: keyof typeof SUPPORTED_RELATIVE_PERIOD_UNITS,
  label: (num: number) => string,
  index: number
) {
  return {
    value: `${amount}${unit}`,
    ['data-test-id']: `${amount}${unit}`,
    label: <TimeRangeItemLabel>{label(amount)}</TimeRangeItemLabel>,
    searchKey: `${amount}${unit}`,
    index,
  };
}

function timePeriodIsWithinLimit({
  amount,
  unit,
  maxDays,
}: {
  amount: number;
  unit: RelativePeriodUnit;
  maxDays?: number;
}) {
  if (!maxDays) {
    return true;
  }

  const daysMultiplier = SUPPORTED_RELATIVE_PERIOD_UNITS[unit].convertToDaysMultiplier;

  return daysMultiplier * amount <= maxDays;
}

/**
 * A custom autocomplete implementation for <TimeRangeSelector />
 * This function generates relative time ranges based on the user's input (not limited to those present in the initial set).
 *
 * When the user begins their input with a number, we provide all unit options for them to choose from:
 * "5" => ["Last 5 seconds", "Last 5 minutes", "Last 5 hours", "Last 5 days", "Last 5 weeks"]
 *
 * When the user adds text after the number, we filter those options to the matching unit:
 * "5d" => ["Last 5 days"]
 * "5 days" => ["Last 5 days"]
 *
 * If the input does not begin with a number, we do a simple filter of the preset options.
 */
<<<<<<< HEAD
export function timeRangeAutoCompleteFilter(
  items: ItemsBeforeFilter | null,
  filterValue: string,
  options: {
    maxDays?: number;
  }
=======
export const _timeRangeAutoCompleteFilter = function (
  items,
  filterValue,
  supportedPeriods,
  supportedUnits
>>>>>>> f59d03dd
) {
  if (!items) {
    return [];
  }

  const match = filterValue.match(/(?<digits>\d+)\s*(?<string>\w*)/);

  const userSuppliedAmount = Number(match?.groups?.digits);
  const userSuppliedUnits = (match?.groups?.string ?? '').trim().toLowerCase();

  const userSuppliedAmountIsValid = !isNaN(userSuppliedAmount) && userSuppliedAmount > 0;

  // If there is a number w/o units, show all unit options within limit
  if (userSuppliedAmountIsValid && !userSuppliedUnits) {
<<<<<<< HEAD
    return SUPPORTED_RELATIVE_UNITS_LIST.filter(unit =>
      timePeriodIsWithinLimit({
        amount: userSuppliedAmount,
        unit,
        maxDays: options.maxDays,
      })
    ).map((unit, index) => makeItem(userSuppliedAmount, unit, index));
=======
    return supportedUnits.map((unit, index) =>
      makeItem(userSuppliedAmount, unit, supportedPeriods[unit].label, index)
    );
>>>>>>> f59d03dd
  }

  // If there is a number followed by units, show the matching number/unit option
  if (userSuppliedAmountIsValid && userSuppliedUnits) {
    const matchingUnit = supportedUnits.find(unit => {
      if (userSuppliedUnits.length === 1) {
        return unit === userSuppliedUnits;
      }

      return supportedPeriods[unit].searchKey.startsWith(userSuppliedUnits);
    });

<<<<<<< HEAD
    if (
      matchingUnit &&
      timePeriodIsWithinLimit({
        amount: userSuppliedAmount,
        unit: matchingUnit,
        maxDays: options.maxDays,
      })
    ) {
      return [makeItem(userSuppliedAmount, matchingUnit, 0)];
=======
    if (matchingUnit) {
      return [
        makeItem(
          userSuppliedAmount,
          matchingUnit,
          supportedPeriods[matchingUnit].label,
          0
        ),
      ];
>>>>>>> f59d03dd
    }
  }

  // Otherwise, do a normal filter search
  return autoCompleteFilter(items, filterValue);
<<<<<<< HEAD
}
=======
};
export const timeRangeAutoCompleteFilter: typeof autoCompleteFilter = function (
  items,
  filterValue
) {
  return _timeRangeAutoCompleteFilter(
    items,
    filterValue,
    SUPPORTED_RELATIVE_PERIOD_UNITS,
    SUPPORTED_RELATIVE_UNITS_LIST
  );
};
>>>>>>> f59d03dd
<|MERGE_RESOLUTION|>--- conflicted
+++ resolved
@@ -9,8 +9,8 @@
 
 type RelativePeriodUnit = 's' | 'm' | 'h' | 'd' | 'w';
 
-type RelativeUnitsMapping = {
-  [unit in RelativePeriodUnit]: {
+export type RelativeUnitsMapping = {
+  [Unit: string]: {
     convertToDaysMultiplier: number;
     label: (num: number) => string;
     momentUnit: moment.unitOfTime.DurationConstructor;
@@ -131,7 +131,7 @@
 
 export function makeItem(
   amount: number,
-  unit: keyof typeof SUPPORTED_RELATIVE_PERIOD_UNITS,
+  unit: string,
   label: (num: number) => string,
   index: number
 ) {
@@ -144,20 +144,22 @@
   };
 }
 
-function timePeriodIsWithinLimit({
+function timePeriodIsWithinLimit<T extends RelativeUnitsMapping>({
   amount,
   unit,
   maxDays,
+  supportedPeriods,
 }: {
   amount: number;
-  unit: RelativePeriodUnit;
+  supportedPeriods: T;
+  unit: keyof T & string;
   maxDays?: number;
 }) {
   if (!maxDays) {
     return true;
   }
 
-  const daysMultiplier = SUPPORTED_RELATIVE_PERIOD_UNITS[unit].convertToDaysMultiplier;
+  const daysMultiplier = supportedPeriods[unit].convertToDaysMultiplier;
 
   return daysMultiplier * amount <= maxDays;
 }
@@ -175,21 +177,19 @@
  *
  * If the input does not begin with a number, we do a simple filter of the preset options.
  */
-<<<<<<< HEAD
-export function timeRangeAutoCompleteFilter(
+export const _timeRangeAutoCompleteFilter = function <T extends RelativeUnitsMapping>(
   items: ItemsBeforeFilter | null,
   filterValue: string,
-  options: {
+  {
+    supportedPeriods,
+    supportedUnits,
+    maxDays,
+  }: {
+    supportedPeriods: T;
+    supportedUnits: Array<keyof T & string>;
     maxDays?: number;
   }
-=======
-export const _timeRangeAutoCompleteFilter = function (
-  items,
-  filterValue,
-  supportedPeriods,
-  supportedUnits
->>>>>>> f59d03dd
-) {
+): ReturnType<typeof autoCompleteFilter> {
   if (!items) {
     return [];
   }
@@ -203,19 +203,18 @@
 
   // If there is a number w/o units, show all unit options within limit
   if (userSuppliedAmountIsValid && !userSuppliedUnits) {
-<<<<<<< HEAD
-    return SUPPORTED_RELATIVE_UNITS_LIST.filter(unit =>
-      timePeriodIsWithinLimit({
-        amount: userSuppliedAmount,
-        unit,
-        maxDays: options.maxDays,
-      })
-    ).map((unit, index) => makeItem(userSuppliedAmount, unit, index));
-=======
-    return supportedUnits.map((unit, index) =>
-      makeItem(userSuppliedAmount, unit, supportedPeriods[unit].label, index)
-    );
->>>>>>> f59d03dd
+    return supportedUnits
+      .filter(unit =>
+        timePeriodIsWithinLimit({
+          amount: userSuppliedAmount,
+          unit,
+          maxDays,
+          supportedPeriods,
+        })
+      )
+      .map((unit, index) =>
+        makeItem(userSuppliedAmount, unit, supportedPeriods[unit].label, index)
+      );
   }
 
   // If there is a number followed by units, show the matching number/unit option
@@ -228,18 +227,15 @@
       return supportedPeriods[unit].searchKey.startsWith(userSuppliedUnits);
     });
 
-<<<<<<< HEAD
     if (
       matchingUnit &&
       timePeriodIsWithinLimit({
         amount: userSuppliedAmount,
         unit: matchingUnit,
-        maxDays: options.maxDays,
+        maxDays,
+        supportedPeriods,
       })
     ) {
-      return [makeItem(userSuppliedAmount, matchingUnit, 0)];
-=======
-    if (matchingUnit) {
       return [
         makeItem(
           userSuppliedAmount,
@@ -248,25 +244,25 @@
           0
         ),
       ];
->>>>>>> f59d03dd
     }
   }
 
   // Otherwise, do a normal filter search
   return autoCompleteFilter(items, filterValue);
-<<<<<<< HEAD
-}
-=======
-};
-export const timeRangeAutoCompleteFilter: typeof autoCompleteFilter = function (
-  items,
-  filterValue
-) {
-  return _timeRangeAutoCompleteFilter(
-    items,
-    filterValue,
-    SUPPORTED_RELATIVE_PERIOD_UNITS,
-    SUPPORTED_RELATIVE_UNITS_LIST
-  );
-};
->>>>>>> f59d03dd
+};
+
+export const timeRangeAutoCompleteFilter = function (
+  items: ItemsBeforeFilter | null,
+  filterValue: string,
+  options: {
+    maxDays?: number;
+    supportedPeriods?: RelativeUnitsMapping;
+    supportedUnits?: RelativePeriodUnit[];
+  }
+): ReturnType<typeof autoCompleteFilter> {
+  return _timeRangeAutoCompleteFilter(items, filterValue, {
+    supportedPeriods: SUPPORTED_RELATIVE_PERIOD_UNITS,
+    supportedUnits: SUPPORTED_RELATIVE_UNITS_LIST,
+    ...options,
+  });
+};