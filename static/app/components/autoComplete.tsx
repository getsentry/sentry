/**
 * Inspired by [Downshift](https://github.com/paypal/downshift)
 *
 * Implemented with a stripped-down, compatible API for our use case.
 * May be worthwhile to switch if we find we need more features
 *
 * Basic idea is that we call `children` with props necessary to render with any sort of component structure.
 * This component handles logic like when the dropdown menu should be displayed, as well as handling keyboard input, how
 * it is rendered should be left to the child.
 */
import * as React from 'react';

import DropdownMenu, {GetActorArgs, GetMenuArgs} from 'sentry/components/dropdownMenu';

const defaultProps = {
  itemToString: () => '',
  /**
   * If input should be considered an "actor". If there is another parent actor, then this should be `false`.
   * e.g. You have a button that opens this <AutoComplete> in a dropdown.
   */
  inputIsActor: true,
  disabled: false,
  closeOnSelect: true,
  /**
   * Can select autocomplete item with "Enter" key
   */
  shouldSelectWithEnter: true,
  /**
   * Can select autocomplete item with "Tab" key
   */
  shouldSelectWithTab: false,
};

type Item = {
  'data-test-id'?: string;
  disabled?: boolean;
};

type GetInputArgs<E extends HTMLInputElement> = {
  onBlur?: (event: React.FocusEvent<E>) => void;
  onChange?: (event: React.ChangeEvent<E>) => void;
  onFocus?: (event: React.FocusEvent<E>) => void;
  onKeyDown?: (event: React.KeyboardEvent<E>) => void;
  placeholder?: string;
  style?: React.CSSProperties;
  type?: string;
};

type GetInputOutput<E extends HTMLInputElement> = GetInputArgs<E> &
  GetActorArgs<E> & {
    value?: string;
  };

export type GetItemArgs<T> = {
  index: number;
  item: T;
  onClick?: (item: T) => (e: React.MouseEvent) => void;
  style?: React.CSSProperties;
};

type ChildrenProps<T> = Parameters<DropdownMenu['props']['children']>[0] & {
  getInputProps: <E extends HTMLInputElement = HTMLInputElement>(
    args: GetInputArgs<E>
  ) => GetInputOutput<E>;
  getItemProps: (args: GetItemArgs<T>) => Pick<GetItemArgs<T>, 'style'> & {
    onClick: (e: React.MouseEvent) => void;
  };
  highlightedIndex: number;
  inputValue: string;
  selectedItem?: T;
};

type State<T> = {
  highlightedIndex: number;
  inputValue: string;
  isOpen: boolean;
  selectedItem?: T;
};

type Props<T> = typeof defaultProps & {
  /**
   * Must be a function that returns a component
   */
  children: (props: ChildrenProps<T>) => React.ReactElement | null;
  disabled: boolean;
  defaultHighlightedIndex?: number;
  defaultInputValue?: string;
  /**
   * Currently, this does not act as a "controlled" prop, only for initial state of dropdown
   */
  isOpen?: boolean;
  itemToString?: (item?: T) => string;
  onClose?: (...args: Array<any>) => void;
  onMenuOpen?: () => void;
  onOpen?: (...args: Array<any>) => void;
  onSelect?: (
    item: T,
    state?: State<T>,
    e?: React.MouseEvent | React.KeyboardEvent
  ) => void;
  /**
   * Resets autocomplete input when menu closes
   */
  resetInputOnClose?: boolean;
};

class AutoComplete<T extends Item> extends React.Component<Props<T>, State<T>> {
  static defaultProps = defaultProps;

  state: State<T> = this.getInitialState();

  getInitialState() {
    const {defaultHighlightedIndex, isOpen, defaultInputValue} = this.props;
    return {
      isOpen: !!isOpen,
      highlightedIndex: defaultHighlightedIndex || 0,
      inputValue: defaultInputValue || '',
      selectedItem: undefined,
    };
  }

  UNSAFE_componentWillReceiveProps(nextProps, nextState) {
    // If we do NOT want to close on select, then we should not reset highlight state
    // when we select an item (when we select an item, `this.state.selectedItem` changes)
    if (!nextProps.closeOnSelect && this.state.selectedItem !== nextState.selectedItem) {
      return;
    }

    this.resetHighlightState();
  }

  UNSAFE_componentWillUpdate() {
    this.items.clear();
  }

  componentWillUnmount() {
    if (this.blurTimeout) {
      window.clearTimeout(this.blurTimeout);
    }
  }

  items = new Map();
  blurTimeout: number | null = null;
  itemCount?: number;

  isControlled() {
    return typeof this.props.isOpen !== 'undefined';
  }

  getOpenState() {
    return this.isControlled() ? this.props.isOpen : this.state.isOpen;
  }

  /**
   * Resets `this.items` and `this.state.highlightedIndex`.
   * Should be called whenever `inputValue` changes.
   */
  resetHighlightState() {
    // reset items and expect `getInputProps` in child to give us a list of new items
    this.setState({
      highlightedIndex: this.props.defaultHighlightedIndex || 0,
    });
  }

  handleInputChange =
    <E extends HTMLInputElement>({onChange}: Pick<GetInputArgs<E>, 'onChange'>) =>
    (e: React.ChangeEvent<E>) => {
      const value = e.target.value;

      // We force `isOpen: true` here because:
      // 1) it's possible to have menu closed but input with focus (i.e. hitting "Esc")
      // 2) you select an item, input still has focus, and then change input
      this.openMenu();
      this.setState({
        inputValue: value,
      });

      onChange?.(e);
    };

  handleInputFocus =
    <E extends HTMLInputElement>({onFocus}: Pick<GetInputArgs<E>, 'onFocus'>) =>
    (e: React.FocusEvent<E>) => {
      this.openMenu();
      onFocus?.(e);
    };

  /**
   *
   * We need this delay because we want to close the menu when input
   * is blurred (i.e. clicking or via keyboard). However we have to handle the
   * case when we want to click on the dropdown and causes focus.
   *
   * Clicks outside should close the dropdown immediately via <DropdownMenu />,
   * however blur via keyboard will have a 200ms delay
   */
<<<<<<< HEAD
  handleInputBlur<E extends HTMLInputElement>({onBlur}: Pick<GetInputArgs<E>, 'onBlur'>) {
    return (e: React.FocusEvent<E>) => {
      if (this.blurTimeout) {
        window.clearTimeout(this.blurTimeout);
      }
      this.blurTimeout = window.setTimeout(() => {
=======
  handleInputBlur =
    <E extends HTMLInputElement>({onBlur}: Pick<GetInputArgs<E>, 'onBlur'>) =>
    (e: React.FocusEvent<E>) => {
      this.blurTimer = window.setTimeout(() => {
>>>>>>> 72207cff
        this.closeMenu();
        onBlur?.(e);
      }, 200);
    };
  }

  // Dropdown detected click outside, we should close
  async handleClickOutside() {
    // Otherwise, it's possible that this gets fired multiple times
    // e.g. click outside triggers closeMenu and at the same time input gets blurred, so
    // a timer is set to close the menu
    if (this.blurTimeout) {
      window.clearTimeout(this.blurTimeout);
    }

    // Wait until the current macrotask completes, in the case that the click
    // happened on a hovercard or some other element rendered outside of the
    // autocomplete, but controlled by the existence of the autocomplete, we
    // need to ensure any click handlers are run.
    await new Promise(resolve => window.setTimeout(resolve));

    this.closeMenu();
  }

  handleInputKeyDown =
    <E extends HTMLInputElement>({onKeyDown}: Pick<GetInputArgs<E>, 'onKeyDown'>) =>
    (e: React.KeyboardEvent<E>) => {
      const hasHighlightedItem =
        this.items.size && this.items.has(this.state.highlightedIndex);
      const canSelectWithEnter = this.props.shouldSelectWithEnter && e.key === 'Enter';
      const canSelectWithTab = this.props.shouldSelectWithTab && e.key === 'Tab';

      if (hasHighlightedItem && (canSelectWithEnter || canSelectWithTab)) {
        const item = this.items.get(this.state.highlightedIndex);

        if (!item.disabled) {
          this.handleSelect(item, e);
        }

        e.preventDefault();
      }

      if (e.key === 'ArrowUp') {
        this.moveHighlightedIndex(-1);
        e.preventDefault();
      }

      if (e.key === 'ArrowDown') {
        this.moveHighlightedIndex(1);
        e.preventDefault();
      }

      if (e.key === 'Escape') {
        this.closeMenu();
      }

      onKeyDown?.(e);
    };

  handleItemClick({item, index}: GetItemArgs<T>) {
    return (e: React.MouseEvent) => {
      if (item.disabled) {
        return;
      }

      if (this.blurTimeout) {
        window.clearTimeout(this.blurTimeout);
      }

      this.setState({highlightedIndex: index});
      this.handleSelect(item, e);
    };
  }

  handleItemMouseEnter =
    ({item, index}: GetItemArgs<T>) =>
    (_e: React.MouseEvent) => {
      if (item.disabled) {
        return;
      }
      this.setState({highlightedIndex: index});
    };

  handleMenuMouseDown() {
    if (this.blurTimeout) {
      window.clearTimeout(this.blurTimeout);
    }
    // Cancel close menu from input blur (mouseDown event can occur before input blur :()
<<<<<<< HEAD
    this.blurTimeout = window.setTimeout(() => {
      if (this.blurTimeout) {
        clearTimeout(this.blurTimeout);
=======
    window.setTimeout(() => {
      if (this.blurTimer) {
        clearTimeout(this.blurTimer);
>>>>>>> 72207cff
      }
    });
  }

  /**
   * When an item is selected via clicking or using the keyboard (e.g. pressing "Enter")
   */
  handleSelect(item: T, e: React.MouseEvent | React.KeyboardEvent) {
    const {onSelect, itemToString, closeOnSelect} = this.props;

    onSelect?.(item, this.state, e);

    if (closeOnSelect) {
      this.closeMenu();

      this.setState({
        inputValue: itemToString(item),
        selectedItem: item,
      });
      return;
    }

    this.setState({selectedItem: item});
  }

  moveHighlightedIndex(step: number) {
    let newIndex = this.state.highlightedIndex + step;

    // when this component is in virtualized mode, only a subset of items will be passed
    // down, making the array length inaccurate. instead we manually pass the length as itemCount
    const listSize = this.itemCount || this.items.size;

    // Make sure new index is within bounds
    newIndex = Math.max(0, Math.min(newIndex, listSize - 1));

    this.setState({highlightedIndex: newIndex});
  }

  /**
   * Open dropdown menu
   *
   * This is exposed to render function
   */
  openMenu = (...args: Array<any>) => {
    const {onOpen, disabled} = this.props;

    onOpen?.(...args);

    if (disabled || this.isControlled()) {
      return;
    }

    this.resetHighlightState();
    this.setState({
      isOpen: true,
    });
  };

  /**
   * Close dropdown menu
   *
   * This is exposed to render function
   */
  closeMenu(...args: Array<any>) {
    const {onClose, resetInputOnClose} = this.props;

    onClose?.(...args);

    if (this.isControlled()) {
      return;
    }

    this.setState(state => ({
      isOpen: false,
      inputValue: resetInputOnClose ? '' : state.inputValue,
    }));
  }

  getInputProps<E extends HTMLInputElement>(
    inputProps?: GetInputArgs<E>
  ): GetInputOutput<E> {
    const {onChange, onKeyDown, onFocus, onBlur, ...rest} = inputProps ?? {};
    return {
      ...rest,
      value: this.state.inputValue,
      onChange: this.handleInputChange<E>({onChange}),
      onKeyDown: this.handleInputKeyDown<E>({onKeyDown}),
      onFocus: this.handleInputFocus<E>({onFocus}),
      onBlur: this.handleInputBlur<E>({onBlur}),
    };
  }

  getItemProps = (itemProps: GetItemArgs<T>) => {
    const {item, index, ...props} = itemProps ?? {};

    if (!item) {
      // eslint-disable-next-line no-console
      console.warn('getItemProps requires an object with an `item` key');
    }

    const newIndex = index ?? this.items.size;
    this.items.set(newIndex, item);

    return {
      ...props,
      'data-test-id': item['data-test-id'],
      onClick: this.handleItemClick({item, index: newIndex, ...props}),
      onMouseEnter: this.handleItemMouseEnter({item, index: newIndex, ...props}),
    };
  };

  getMenuProps<E extends Element>(props?: GetMenuArgs<E>): GetMenuArgs<E> {
    this.itemCount = props?.itemCount;

    return {
      ...(props ?? {}),
      onMouseDown: this.handleMenuMouseDown.bind(this),
    };
  }

  render() {
    const {children, onMenuOpen, inputIsActor} = this.props;
    const {selectedItem, inputValue, highlightedIndex} = this.state;
    const isOpen = this.getOpenState();

    return (
      <DropdownMenu
        isOpen={isOpen}
        onClickOutside={this.handleClickOutside}
        onOpen={onMenuOpen}
      >
        {dropdownMenuProps =>
          children({
            ...dropdownMenuProps,
            getMenuProps: <E extends Element = Element>(props?: GetMenuArgs<E>) =>
              dropdownMenuProps.getMenuProps(this.getMenuProps(props)),
            getInputProps: <E extends HTMLInputElement = HTMLInputElement>(
              props?: GetInputArgs<E>
            ): GetInputOutput<E> => {
              const inputProps = this.getInputProps<E>(props);

              if (!inputIsActor) {
                return inputProps;
              }

              return dropdownMenuProps.getActorProps<E>(inputProps as GetActorArgs<E>);
            },
            getItemProps: this.getItemProps,
            inputValue,
            selectedItem,
            highlightedIndex,
            actions: {
              open: this.openMenu,
              close: this.closeMenu,
            },
          })
        }
      </DropdownMenu>
    );
  }
}

export default AutoComplete;<|MERGE_RESOLUTION|>--- conflicted
+++ resolved
@@ -194,19 +194,12 @@
    * Clicks outside should close the dropdown immediately via <DropdownMenu />,
    * however blur via keyboard will have a 200ms delay
    */
-<<<<<<< HEAD
   handleInputBlur<E extends HTMLInputElement>({onBlur}: Pick<GetInputArgs<E>, 'onBlur'>) {
     return (e: React.FocusEvent<E>) => {
       if (this.blurTimeout) {
         window.clearTimeout(this.blurTimeout);
       }
       this.blurTimeout = window.setTimeout(() => {
-=======
-  handleInputBlur =
-    <E extends HTMLInputElement>({onBlur}: Pick<GetInputArgs<E>, 'onBlur'>) =>
-    (e: React.FocusEvent<E>) => {
-      this.blurTimer = window.setTimeout(() => {
->>>>>>> 72207cff
         this.closeMenu();
         onBlur?.(e);
       }, 200);
@@ -295,15 +288,9 @@
       window.clearTimeout(this.blurTimeout);
     }
     // Cancel close menu from input blur (mouseDown event can occur before input blur :()
-<<<<<<< HEAD
     this.blurTimeout = window.setTimeout(() => {
       if (this.blurTimeout) {
-        clearTimeout(this.blurTimeout);
-=======
-    window.setTimeout(() => {
-      if (this.blurTimer) {
-        clearTimeout(this.blurTimer);
->>>>>>> 72207cff
+        window.clearTimeout(this.blurTimeout);
       }
     });
   }
