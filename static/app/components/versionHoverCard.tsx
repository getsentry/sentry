import {useMemo} from 'react';
import styled from '@emotion/styled';

import {CopyToClipboardButton} from 'sentry/components/copyToClipboardButton';
import AvatarList from 'sentry/components/core/avatar/avatarList';
import {Tag} from 'sentry/components/core/badge/tag';
import {LinkButton} from 'sentry/components/core/button/linkButton';
import {Flex} from 'sentry/components/core/layout';
import {DateTime} from 'sentry/components/dateTime';
import {Hovercard} from 'sentry/components/hovercard';
import LastCommit from 'sentry/components/lastCommit';
import LoadingError from 'sentry/components/loadingError';
import LoadingIndicator from 'sentry/components/loadingIndicator';
import TimeSince from 'sentry/components/timeSince';
import Version from 'sentry/components/version';
import {t} from 'sentry/locale';
import {space} from 'sentry/styles/space';
import type {Actor} from 'sentry/types/core';
import type {Organization} from 'sentry/types/organization';
import type {User} from 'sentry/types/user';
import {defined} from 'sentry/utils';
import {uniqueId} from 'sentry/utils/guid';
import {useDeploys} from 'sentry/utils/useDeploys';
import {useRelease} from 'sentry/utils/useRelease';
import {useRepositories} from 'sentry/utils/useRepositories';
import {parseVersion} from 'sentry/utils/versions/parseVersion';

interface BodyProps {
  organization: Organization;
  projectSlug: string;
  releaseVersion: string;
}

function VersionHoverCardBody({organization, releaseVersion, projectSlug}: BodyProps) {
  const {
    data: repositories,
    isPending: isRepositoriesLoading,
    isError: isRepositoriesError,
  } = useRepositories({orgSlug: organization.slug});
  const {
    data: release,
    isPending: isReleaseLoading,
    isError: isReleaseError,
  } = useRelease({
    orgSlug: organization.slug,
    projectSlug,
    releaseVersion,
  });
  const {
    data: deploys,
    isPending: isDeploysLoading,
    isError: isDeploysError,
  } = useDeploys({
    orgSlug: organization.slug,
    releaseVersion,
  });

  function getRepoLink() {
    const orgSlug = organization.slug;
    return (
      <ConnectRepo>
        <h5>{t('Releases are better with commit data!')}</h5>
        <p>
          {t(
            'Connect a repository to see commit info, files changed, and authors involved in future releases.'
          )}
        </p>
        <LinkButton to={`/settings/${orgSlug}/repos/`} priority="primary">
          {t('Connect a repository')}
        </LinkButton>
      </ConnectRepo>
    );
  }

  const authors = useMemo(
    () =>
      release?.authors.map<Actor | User>(author =>
        // Add a unique id if missing
        ({
          ...author,
          type: 'user',
          id: 'id' in author ? author.id : uniqueId(),
        })
      ),
    [release?.authors]
  );

  function getBody() {
    if (release === undefined || !defined(deploys)) {
      return null;
    }

    const parsedVersion = parseVersion(releaseVersion);
    const recentDeploysByEnvironment = deploys
      .toSorted(
        // Sorted by most recent deploy first
        (a, b) => new Date(b.dateFinished).getTime() - new Date(a.dateFinished).getTime()
      )
      .slice(0, 3);

<<<<<<< HEAD
    return {
      header: <VersionHoverHeader releaseVersion={releaseVersion} />,
      body: (
        <Flex direction="column" gap="xl">
          <Flex gap="xl" justify="space-between">
            <div>
              <h6>{t('New Issues')}</h6>
              <CountSince>{release.newGroups}</CountSince>
            </div>
            <div>
              <h6 style={{textAlign: 'right'}}>{t('Date Created')}</h6>
              <DateTime date={release.dateCreated} seconds={false} />
            </div>
          </Flex>
          {parsedVersion?.package && (
            <Flex direction="column" gap="xl" justify="space-between">
              {parsedVersion.package && (
                <div>
                  <h6>{t('Package')}</h6>
                  <div>{parsedVersion.package}</div>
                </div>
              )}
              {release.commitCount > 0 ? (
                <div>
                  <h6>
                    {release.commitCount}{' '}
                    {release.commitCount === 1 ? t('commit ') : t('commits ')} {t('by ')}{' '}
                    {release.authors.length}{' '}
                    {release.authors.length === 1 ? t('author') : t('authors')}{' '}
                  </h6>
                  <AvatarListContainer>
                    <AvatarList
                      users={authors}
                      avatarSize={25}
                      tooltipOptions={{container: 'body'} as any}
                      typeAvatars="authors"
                    />
                  </AvatarListContainer>
                </div>
              ) : null}
            </Flex>
          )}
          {release.lastCommit && <LastCommit commit={release.lastCommit} />}
          {deploys.length > 0 && (
            <Flex direction="column" gap="xs">
              <h6>{t('Deploys')}</h6>
              {recentDeploysByEnvironment.map(deploy => {
                return (
                  <Flex key={deploy.id} align="center" gap="md" justify="space-between">
                    <Tag type="highlight">{deploy.environment}</Tag>
                    {deploy.dateFinished && (
                      <StyledTimeSince date={deploy.dateFinished} />
                    )}
                  </Flex>
                );
              })}
            </Flex>
          )}
=======
    return (
      <Flex direction="column" gap={space(2)}>
        <Flex gap={space(2)} justify="space-between">
          <div>
            <h6>{t('New Issues')}</h6>
            <CountSince>{release.newGroups}</CountSince>
          </div>
          <div>
            <h6 style={{textAlign: 'right'}}>{t('Date Created')}</h6>
            <DateTime date={release.dateCreated} seconds={false} />
          </div>
>>>>>>> e6e282f8
        </Flex>
        {parsedVersion?.package && (
          <Flex direction="column" gap={space(2)} justify="space-between">
            {parsedVersion.package && (
              <div>
                <h6>{t('Package')}</h6>
                <div>{parsedVersion.package}</div>
              </div>
            )}
            {release.commitCount > 0 ? (
              <div>
                <h6>
                  {release.commitCount}{' '}
                  {release.commitCount === 1 ? t('commit ') : t('commits ')} {t('by ')}{' '}
                  {release.authors.length}{' '}
                  {release.authors.length === 1 ? t('author') : t('authors')}{' '}
                </h6>
                <AvatarListContainer>
                  <AvatarList
                    users={authors}
                    avatarSize={25}
                    tooltipOptions={{container: 'body'} as any}
                    typeAvatars="authors"
                  />
                </AvatarListContainer>
              </div>
            ) : null}
          </Flex>
        )}
        {release.lastCommit && <LastCommit commit={release.lastCommit} />}
        {deploys.length > 0 && (
          <Flex direction="column" gap={space(0.5)}>
            <h6>{t('Deploys')}</h6>
            {recentDeploysByEnvironment.map(deploy => {
              return (
                <Flex
                  key={deploy.id}
                  align="center"
                  gap={space(1)}
                  justify="space-between"
                >
                  <Tag type="highlight">{deploy.environment}</Tag>
                  {deploy.dateFinished && <StyledTimeSince date={deploy.dateFinished} />}
                </Flex>
              );
            })}
          </Flex>
        )}
      </Flex>
    );
  }

  const loading = isDeploysLoading || isReleaseLoading || isRepositoriesLoading;
  const error = isDeploysError ?? isReleaseError ?? isRepositoriesError;
  const hasRepos = repositories && repositories.length > 0;

  if (loading) {
    return (
      <Flex justify="center">
        <LoadingIndicator mini />
      </Flex>
    );
  }
  if (error) {
    return <LoadingError />;
  }

  return hasRepos && release ? getBody() : getRepoLink();
}

interface Props extends React.ComponentProps<typeof Hovercard>, BodyProps {}

function VersionHoverCard({
  organization,
  projectSlug,
  releaseVersion,
  ...hovercardProps
}: Props) {
  return (
    <Hovercard
      {...hovercardProps}
      header={<VersionHoverHeader releaseVersion={releaseVersion} />}
      body={
        <VersionHoverCardBody
          organization={organization}
          projectSlug={projectSlug}
          releaseVersion={releaseVersion}
        />
      }
    />
  );
}

interface VersionHoverHeaderProps {
  releaseVersion: string;
}

function VersionHoverHeader({releaseVersion}: VersionHoverHeaderProps) {
  return (
    <Flex align="center" gap="xs">
      {t('Release:')}
      <VersionWrapper>
        <StyledVersion version={releaseVersion} truncate anchor={false} />
        <CopyToClipboardButton
          borderless
          iconSize="xs"
          size="zero"
          text={releaseVersion}
        />
      </VersionWrapper>
    </Flex>
  );
}

export default VersionHoverCard;

const ConnectRepo = styled('div')`
  padding: ${space(2)};
  text-align: center;
`;

const StyledTimeSince = styled(TimeSince)`
  color: ${p => p.theme.subText};
  font-size: ${p => p.theme.fontSize.sm};
`;

const VersionWrapper = styled('div')`
  display: flex;
  align-items: center;
  gap: ${space(0.5)};
  justify-content: flex-end;
`;

const StyledVersion = styled(Version)`
  max-width: 190px;
  font-weight: ${p => p.theme.fontWeight.normal};
`;

const CountSince = styled('div')`
  color: ${p => p.theme.headingColor};
  font-size: ${p => p.theme.headerFontSize};
`;

const AvatarListContainer = styled('div')`
  display: flex;
  padding-left: ${space(0.5)};
`;<|MERGE_RESOLUTION|>--- conflicted
+++ resolved
@@ -98,69 +98,9 @@
       )
       .slice(0, 3);
 
-<<<<<<< HEAD
-    return {
-      header: <VersionHoverHeader releaseVersion={releaseVersion} />,
-      body: (
-        <Flex direction="column" gap="xl">
-          <Flex gap="xl" justify="space-between">
-            <div>
-              <h6>{t('New Issues')}</h6>
-              <CountSince>{release.newGroups}</CountSince>
-            </div>
-            <div>
-              <h6 style={{textAlign: 'right'}}>{t('Date Created')}</h6>
-              <DateTime date={release.dateCreated} seconds={false} />
-            </div>
-          </Flex>
-          {parsedVersion?.package && (
-            <Flex direction="column" gap="xl" justify="space-between">
-              {parsedVersion.package && (
-                <div>
-                  <h6>{t('Package')}</h6>
-                  <div>{parsedVersion.package}</div>
-                </div>
-              )}
-              {release.commitCount > 0 ? (
-                <div>
-                  <h6>
-                    {release.commitCount}{' '}
-                    {release.commitCount === 1 ? t('commit ') : t('commits ')} {t('by ')}{' '}
-                    {release.authors.length}{' '}
-                    {release.authors.length === 1 ? t('author') : t('authors')}{' '}
-                  </h6>
-                  <AvatarListContainer>
-                    <AvatarList
-                      users={authors}
-                      avatarSize={25}
-                      tooltipOptions={{container: 'body'} as any}
-                      typeAvatars="authors"
-                    />
-                  </AvatarListContainer>
-                </div>
-              ) : null}
-            </Flex>
-          )}
-          {release.lastCommit && <LastCommit commit={release.lastCommit} />}
-          {deploys.length > 0 && (
-            <Flex direction="column" gap="xs">
-              <h6>{t('Deploys')}</h6>
-              {recentDeploysByEnvironment.map(deploy => {
-                return (
-                  <Flex key={deploy.id} align="center" gap="md" justify="space-between">
-                    <Tag type="highlight">{deploy.environment}</Tag>
-                    {deploy.dateFinished && (
-                      <StyledTimeSince date={deploy.dateFinished} />
-                    )}
-                  </Flex>
-                );
-              })}
-            </Flex>
-          )}
-=======
     return (
-      <Flex direction="column" gap={space(2)}>
-        <Flex gap={space(2)} justify="space-between">
+      <Flex direction="column" gap="xl">
+        <Flex gap="xl" justify="space-between">
           <div>
             <h6>{t('New Issues')}</h6>
             <CountSince>{release.newGroups}</CountSince>
@@ -169,10 +109,9 @@
             <h6 style={{textAlign: 'right'}}>{t('Date Created')}</h6>
             <DateTime date={release.dateCreated} seconds={false} />
           </div>
->>>>>>> e6e282f8
         </Flex>
         {parsedVersion?.package && (
-          <Flex direction="column" gap={space(2)} justify="space-between">
+          <Flex direction="column" gap="xl" justify="space-between">
             {parsedVersion.package && (
               <div>
                 <h6>{t('Package')}</h6>
