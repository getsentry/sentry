--- conflicted
+++ resolved
@@ -17,10 +17,7 @@
 
 type Props = WithRouterProps<{orgId: string}> & {
   data: Event | Group;
-<<<<<<< HEAD
-=======
   organization: Organization;
->>>>>>> a44d499f
   showAssignee?: boolean;
   hasGuideAnchor?: boolean;
   showInboxTime?: boolean;
