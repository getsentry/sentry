--- conflicted
+++ resolved
@@ -57,7 +57,6 @@
     organization.features.includes('session-replay-ui') && projectSupportsReplay(project);
 
   return (
-<<<<<<< HEAD
     <ReplayCountContextProvider
       groupIds={id}
       organization={organization}
@@ -72,36 +71,6 @@
               project && (
                 <ShadowlessProjectBadge project={project} avatarSize={12} hideName />
               )
-=======
-    <GroupExtra>
-      {inbox && <InboxReason inbox={inbox} showDateAdded={showInboxTime} />}
-      {shortId && (
-        <InboxShortId
-          shortId={shortId}
-          avatar={
-            project && (
-              <ShadowlessProjectBadge project={project} avatarSize={12} hideName />
-            )
-          }
-        />
-      )}
-      {isUnhandled && <UnhandledTag />}
-      {!lifetime && !firstSeen && !lastSeen ? (
-        <Placeholder height="14px" width="100px" />
-      ) : (
-        <TimesTag
-          lastSeen={lifetime?.lastSeen || lastSeen}
-          firstSeen={lifetime?.firstSeen || firstSeen}
-        />
-      )}
-      {/* Always display comment count on inbox */}
-      {numComments > 0 && (
-        <CommentsLink to={`${issuesPath}${id}/activity/`} className="comments">
-          <IconChat
-            size="xs"
-            color={
-              subscriptionDetails?.reason === 'mentioned' ? 'successText' : undefined
->>>>>>> a61fe976
             }
           />
         )}
@@ -119,9 +88,10 @@
           <CommentsLink to={`${issuesPath}${id}/activity/`} className="comments">
             <IconChat
               size="xs"
-              color={subscriptionDetails?.reason === 'mentioned' ? 'green300' : undefined}
+              color={
+                subscriptionDetails?.reason === 'mentioned' ? 'successText' : undefined
+              }
             />
-            <span>{numComments}</span>
           </CommentsLink>
         )}
         {showReplayCount && <ReplayCount groupId={id} />}
