--- conflicted
+++ resolved
@@ -256,10 +256,9 @@
           onChange={fields => {
             const {aggregates, columns} = getColumnsAndAggregatesAsStrings(fields);
             const fieldStrings = fields.map(field => generateFieldAsString(field));
-<<<<<<< HEAD
-            const aggregateAliasFieldStrings = aggregates.map(field =>
-              getAggregateAlias(field)
-            );
+            const aggregateAliasFieldStrings = isMetrics
+              ? fieldStrings
+              : fieldStrings.map(field => getAggregateAlias(field));
             queries.forEach((widgetQuery, queryIndex) => {
               const descending = widgetQuery.orderby.startsWith('-');
               const orderbyAggregateAliasField = widgetQuery.orderby.replace('-', '');
@@ -267,17 +266,7 @@
                 ? widgetQuery.fields
                 : [...widgetQuery.columns, ...widgetQuery.aggregates];
               const prevAggregateAliasFieldStrings = prevAggregateAliasFields.map(field =>
-                getAggregateAlias(field)
-=======
-            const aggregateAliasFieldStrings = isMetrics
-              ? fieldStrings
-              : fieldStrings.map(field => getAggregateAlias(field));
-            queries.forEach((widgetQuery, queryIndex) => {
-              const descending = widgetQuery.orderby.startsWith('-');
-              const orderbyAggregateAliasField = widgetQuery.orderby.replace('-', '');
-              const prevAggregateAliasFieldStrings = widgetQuery.fields.map(field =>
                 isMetrics ? field : getAggregateAlias(field)
->>>>>>> cdf32e4f
               );
               const newQuery = cloneDeep(widgetQuery);
               newQuery.fields = fieldStrings;
