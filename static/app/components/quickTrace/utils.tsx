--- conflicted
+++ resolved
@@ -144,16 +144,13 @@
   return traceEventView.getResultsViewUrlTarget(organization.slug);
 }
 
-<<<<<<< HEAD
 const timestampsFieldCandidates = [
   'dateCreated',
   'startTimestamp',
   'timestamp',
   'endTimestamp',
 ];
-=======
-const timestampsFieldCandidates = ['startTimestamp', 'timestamp', 'endTimestamp'];
->>>>>>> be87b8ce
+
 export function getEventTimestamp(event: Event): string | number | undefined {
   for (const key of timestampsFieldCandidates) {
     if (
