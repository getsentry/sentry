import {useCallback, useRef} from 'react';
import {css} from '@emotion/react';
import styled from '@emotion/styled';
import Color from 'color';

import {Button} from 'sentry/components/button';
import {IconChevron} from 'sentry/icons';
import {t} from 'sentry/locale';
import {space, type ValidSize} from 'sentry/styles/space';
import {useRefChildrenVisibility} from 'sentry/utils/useRefChildrenVisibility';

interface ScrollCarouselProps {
  children: React.ReactNode;
  className?: string;
  'data-test-id'?: string;
  gap?: ValidSize;
  transparentMask?: boolean;
}

/**
 * This number determines what percentage of an element must be within the
 * visible scroll region for it to be considered 'visible'. If it is visible
 * but slightly off screen it will be skipped when scrolling
 *
 * For example, if set to 0.85, and 15% of the element is out of the scroll
 * area to the right, pressing the right arrow will skip over scrolling to
 * this element, and will scroll to the next invisible one.
 */
const DEFAULT_VISIBLE_RATIO = 0.85;

/**
 * This number determines how many items to jump when scrolling left or right
 * when the arrow buttons are clicked
 */
const DEFAULT_JUMP_ITEM_COUNT = 2;

<<<<<<< HEAD
export function ScrollCarousel({
  children,
  className,
  gap = 1,
  transparentMask = false,
}: ScrollCarouselProps) {
=======
/**
 * Calculates the offset rectangle of an element relative to another element.
 */
const getOffsetRect = (el: HTMLElement, relativeTo: HTMLElement) => {
  const rect = el.getBoundingClientRect();
  if (!relativeTo) {
    return rect;
  }
  const relativeRect = relativeTo.getBoundingClientRect();
  return {
    left: rect.left - relativeRect.left,
    top: rect.top - relativeRect.top,
    right: rect.right - relativeRect.left,
    bottom: rect.bottom - relativeRect.top,
    width: rect.width,
    height: rect.height,
  };
};

export function ScrollCarousel({children, gap = 1, ...props}: ScrollCarouselProps) {
>>>>>>> 3a79696e
  const scrollContainerRef = useRef<HTMLDivElement | null>(null);
  const {visibility, childrenEls} = useRefChildrenVisibility({
    children,
    scrollContainerRef,
    visibleRatio: DEFAULT_VISIBLE_RATIO,
  });

  const isAtStart = visibility.at(0) ?? true;
  const isAtEnd = visibility.at(-1) ?? true;

  const scrollLeft = useCallback(() => {
    const scrollIndex = visibility.findIndex(Boolean);
    // Clamp the scroll index to the first visible item
    const clampedIndex = Math.max(scrollIndex - DEFAULT_JUMP_ITEM_COUNT, 0);
    // scrollIntoView scrolls the entire page on some browsers
    scrollContainerRef.current?.scrollTo({
      behavior: 'smooth',
      // We don't need to do any fancy math for the left edge
      left: getOffsetRect(childrenEls[clampedIndex], childrenEls[0]).left,
    });
  }, [visibility, childrenEls]);

  const scrollRight = useCallback(() => {
    const scrollIndex = visibility.findLastIndex(Boolean);
    // Clamp the scroll index to the last visible item
    const clampedIndex = Math.min(
      scrollIndex + DEFAULT_JUMP_ITEM_COUNT,
      visibility.length - 1
    );

    const targetElement = childrenEls[clampedIndex];
    const targetElementRight = getOffsetRect(targetElement, childrenEls[0]).right;
    const containerRight = scrollContainerRef.current?.clientWidth ?? 0;
    // scrollIntoView scrolls the entire page on some browsers
    scrollContainerRef.current?.scrollTo({
      behavior: 'smooth',
      left: Math.max(targetElementRight - containerRight, 0),
    });
  }, [visibility, childrenEls]);

  return (
    <ScrollCarouselWrapper>
      <ScrollContainer ref={scrollContainerRef} style={{gap: space(gap)}} {...props}>
        {children}
      </ScrollContainer>
      {!isAtStart && <LeftMask transparentMask={transparentMask} />}
      {!isAtEnd && <RightMask transparentMask={transparentMask} />}
      {!isAtStart && (
        <StyledArrowButton
          onClick={scrollLeft}
          style={{left: 0}}
          aria-label={t('Scroll left')}
          icon={<StyledIconChevron direction="left" />}
          borderless
        />
      )}
      {!isAtEnd && (
        <StyledArrowButton
          onClick={scrollRight}
          style={{right: 0}}
          aria-label={t('Scroll right')}
          icon={<StyledIconChevron direction="right" />}
          borderless
        />
      )}
    </ScrollCarouselWrapper>
  );
}

const ScrollCarouselWrapper = styled('div')`
  position: relative;
  overflow: hidden;
`;

const ScrollContainer = styled('div')`
  display: flex;
  overflow-x: auto;
  overflow-y: hidden;
  white-space: nowrap;

  -ms-overflow-style: none; /* IE and Edge */
  scrollbar-width: none; /* Firefox */
  &::-webkit-scrollbar {
    display: none;
  }
`;

const StyledArrowButton = styled(Button)`
  display: flex;
  align-items: center;
  justify-content: center;
  position: absolute;
  top: 50%;
  transform: translateY(-50%);
  min-height: 14px;
  height: 14px;
  width: 14px;
  padding: 10px;
  border-radius: 100%;
  z-index: 1;
  color: ${p => p.theme.subText};
  opacity: 0.6;
  background-color: ${p => p.theme.background};

  &:hover {
    opacity: 1;
    background-color: ${p => p.theme.backgroundSecondary};
  }
`;

const Mask = css`
  position: absolute;
  top: 0;
  bottom: 0;
  width: 40px;
  pointer-events: none;
  z-index: 1;
`;

const LeftMask = styled('div')<{transparentMask: boolean}>`
  ${Mask}
  left: 0;
  background: ${p =>
    p.transparentMask
      ? `linear-gradient(to left, ${Color(p.theme.background).alpha(0).rgb().string()}, ${p.theme.background})`
      : `linear-gradient(
    90deg,
    ${p.theme.background} 50%,
    ${Color(p.theme.background).alpha(0.09).rgb().string()} 100%
  )`};
`;

const RightMask = styled('div')<{transparentMask: boolean}>`
  ${Mask}
  right: 0;
  background: ${p =>
    p.transparentMask
      ? 'linear-gradient(to right, rgba(255, 255, 255, 0), rgba(255, 255, 255, 1))'
      : `linear-gradient(
    270deg,
    ${p.theme.background} 50%,
    ${Color(p.theme.background).alpha(0.09).rgb().string()} 100%
  )`};
`;

const StyledIconChevron = styled(IconChevron)`
  margin-left: 1px;
`;<|MERGE_RESOLUTION|>--- conflicted
+++ resolved
@@ -34,14 +34,6 @@
  */
 const DEFAULT_JUMP_ITEM_COUNT = 2;
 
-<<<<<<< HEAD
-export function ScrollCarousel({
-  children,
-  className,
-  gap = 1,
-  transparentMask = false,
-}: ScrollCarouselProps) {
-=======
 /**
  * Calculates the offset rectangle of an element relative to another element.
  */
@@ -61,8 +53,12 @@
   };
 };
 
-export function ScrollCarousel({children, gap = 1, ...props}: ScrollCarouselProps) {
->>>>>>> 3a79696e
+export function ScrollCarousel({
+  children,
+  gap = 1,
+  transparentMask = false,
+  ...props
+}: ScrollCarouselProps) {
   const scrollContainerRef = useRef<HTMLDivElement | null>(null);
   const {visibility, childrenEls} = useRefChildrenVisibility({
     children,
