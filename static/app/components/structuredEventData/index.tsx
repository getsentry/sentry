import {Fragment, isValidElement} from 'react';
import styled from '@emotion/styled';

import {AnnotatedText} from 'sentry/components/events/meta/annotatedText';
import ExternalLink from 'sentry/components/links/externalLink';
import {CollapsibleValue} from 'sentry/components/structuredEventData/collapsibleValue';
import {IconOpen} from 'sentry/icons';
import {t} from 'sentry/locale';
import {isUrl} from 'sentry/utils';

import {
  looksLikeMultiLineString,
  looksLikeStrippedValue,
  naturalCaseInsensitiveSort,
} from './utils';

export type StructedEventDataConfig = {
  isBoolean?: (value: unknown) => boolean;
  isNull?: (value: unknown) => boolean;
  isNumber?: (value: unknown) => boolean;
  isString?: (value: unknown) => boolean;
  renderBoolean?: (value: unknown) => React.ReactNode;
  renderNull?: (value: unknown) => React.ReactNode;
  renderObjectKeys?: (value: string) => string;
  renderString?: (value: string) => string;
};

export type StructuredEventDataProps = {
  children?: React.ReactNode;
  className?: string;
  /**
   * Allows customization of how values are rendered
   */
  config?: StructedEventDataConfig;
  // TODO(TS): What possible types can `data` be?
  data?: any;
  'data-test-id'?: string;
  maxDefaultDepth?: number;
  meta?: Record<any, any>;
  withAnnotatedText?: boolean;
};

function AnnotatedValue({
  value,
  withAnnotatedText,
  meta,
}: {
  meta: Record<any, any> | undefined;
  withAnnotatedText: boolean;
  value?: React.ReactNode;
}) {
  if (!withAnnotatedText || !meta) {
    return <Fragment>{value}</Fragment>;
  }

  return <AnnotatedText value={value} meta={meta?.[''] ?? meta} />;
}

function LinkHint({value}: {value: string}) {
  if (!isUrl(value)) {
    return null;
  }

  return (
    <ExternalLink href={value} className="external-icon">
      <StyledIconOpen size="xs" aria-label={t('Open link')} />
    </ExternalLink>
  );
}

function StructuredData({
  config,
  depth,
  value = null,
  maxDefaultDepth,
  withAnnotatedText,
  meta,
  objectKey,
}: {
  config: StructedEventDataConfig | undefined;
  depth: number;
  maxDefaultDepth: number;
  meta: Record<any, any> | undefined;
  withAnnotatedText: boolean;
<<<<<<< HEAD
  objectKey?: string;
  value?: React.ReactNode;
=======
  // TODO(TS): What possible types can `value` be?
  value?: any;
>>>>>>> c6f37f57
}) {
  let i = 0;

  const formattedObjectKey = objectKey ? (
    <Fragment>
      <ValueObjectKey>
        {config?.renderObjectKeys?.(objectKey) ?? objectKey}
      </ValueObjectKey>
      <span>{': '}</span>
    </Fragment>
  ) : null;

  function Wrapper({children}: {children: React.ReactNode}) {
    return (
      <Fragment>
        {formattedObjectKey}
        {children}
      </Fragment>
    );
  }

  if (config?.isNull?.(value) || value === null) {
    const nullValue = config?.renderNull?.(value) ?? String(value);

    return (
      <Wrapper>
        <ValueNull data-test-id="value-null">
          <AnnotatedValue
            value={nullValue}
            meta={meta}
            withAnnotatedText={withAnnotatedText}
          />
        </ValueNull>
      </Wrapper>
    );
  }

  if (config?.isBoolean?.(value) || value === true || value === false) {
    const booleanValue = config?.renderBoolean?.(value) ?? String(value);

    return (
      <Wrapper>
        <ValueBoolean data-test-id="value-boolean">
          <AnnotatedValue
            value={booleanValue}
            meta={meta}
            withAnnotatedText={withAnnotatedText}
          />
        </ValueBoolean>
      </Wrapper>
    );
  }

  if (typeof value === 'number' || config?.isNumber?.(value)) {
    return (
      <Wrapper>
        <ValueNumber data-test-id="value-number">
          <AnnotatedValue
            value={value}
            meta={meta}
            withAnnotatedText={withAnnotatedText}
          />
        </ValueNumber>
      </Wrapper>
    );
  }

  if (typeof value === 'string') {
    if (config?.isString?.(value)) {
      const stringValue = config.renderString?.(value) ?? value;

      return (
        <Wrapper>
          <ValueString data-test-id="value-string">
            {'"'}
            <AnnotatedValue
              value={stringValue}
              meta={meta}
              withAnnotatedText={withAnnotatedText}
            />
            {'"'}
            <LinkHint value={stringValue} />
          </ValueString>
        </Wrapper>
      );
    }

    if (looksLikeStrippedValue(value)) {
      return (
        <Wrapper>
          <ValueStrippedString>
            <AnnotatedValue
              value={value}
              meta={meta}
              withAnnotatedText={withAnnotatedText}
            />
          </ValueStrippedString>
        </Wrapper>
      );
    }

    if (looksLikeMultiLineString(value)) {
      <Wrapper>
        <ValueMultiLineString>
          <AnnotatedValue
            value={value}
            meta={meta}
            withAnnotatedText={withAnnotatedText}
          />
        </ValueMultiLineString>
      </Wrapper>;
    }

    return (
      <Wrapper>
        <span data-test-id="value-unformatted">
          <AnnotatedValue
            value={value}
            meta={meta}
            withAnnotatedText={withAnnotatedText}
          />
          <LinkHint value={value} />
        </span>
      </Wrapper>
    );
  }

  const children: React.ReactNode[] = [];

  if (Array.isArray(value)) {
    for (i = 0; i < value.length; i++) {
      children.push(
        <div key={i}>
          <StructuredData
            config={config}
            value={value[i]}
            depth={depth + 1}
            withAnnotatedText={withAnnotatedText}
            meta={meta?.[i]}
            maxDefaultDepth={maxDefaultDepth}
          />
          {i < value.length - 1 ? <span>{','}</span> : null}
        </div>
      );
    }
    return (
      <CollapsibleValue
        openTag="["
        closeTag="]"
        prefix={formattedObjectKey}
        maxDefaultDepth={maxDefaultDepth}
        depth={depth}
      >
        {children}
      </CollapsibleValue>
    );
  }

  if (isValidElement(value)) {
    return value;
  }

  const keys = Object.keys(value);
  keys.sort(naturalCaseInsensitiveSort);
  for (i = 0; i < keys.length; i++) {
    const key = keys[i];

    children.push(
      <div key={key}>
        <StructuredData
          config={config}
          value={value[key]}
          depth={depth + 1}
          withAnnotatedText={withAnnotatedText}
          meta={meta?.[key]}
          maxDefaultDepth={maxDefaultDepth}
          objectKey={key}
        />
        {i < keys.length - 1 ? <span>{','}</span> : null}
      </div>
    );
  }

  return (
    <CollapsibleValue
      openTag="{"
      closeTag="}"
      prefix={formattedObjectKey}
      maxDefaultDepth={maxDefaultDepth}
      depth={depth}
    >
      {children}
    </CollapsibleValue>
  );
}

function StructuredEventData({
  config,
  children,
  meta,
  maxDefaultDepth = 2,
  data = null,
  withAnnotatedText = false,
  ...props
}: StructuredEventDataProps) {
  return (
    <pre {...props}>
      <StructuredData
        config={config}
        value={data}
        depth={0}
        maxDefaultDepth={maxDefaultDepth}
        meta={meta}
        withAnnotatedText={withAnnotatedText}
      />
      {children}
    </pre>
  );
}

export default StructuredEventData;

const StyledIconOpen = styled(IconOpen)`
  position: relative;
  top: 1px;
`;

const ValueNull = styled('span')`
  font-weight: bold;
  color: var(--prism-property);
`;

const ValueBoolean = styled('span')`
  font-weight: bold;
  color: var(--prism-property);
`;

const ValueString = styled('span')`
  color: var(--prism-selector);
`;

const ValueMultiLineString = styled('span')`
  display: block;
  overflow: auto;
  border-radius: 4px;
  padding: 2px 4px;
`;

const ValueStrippedString = styled('span')`
  font-weight: bold;
  color: var(--prism-keyword);
`;

const ValueNumber = styled('span')`
  color: var(--prism-property);
`;

const ValueObjectKey = styled('span')`
  color: var(--prism-keyword);
`;<|MERGE_RESOLUTION|>--- conflicted
+++ resolved
@@ -82,13 +82,9 @@
   maxDefaultDepth: number;
   meta: Record<any, any> | undefined;
   withAnnotatedText: boolean;
-<<<<<<< HEAD
   objectKey?: string;
-  value?: React.ReactNode;
-=======
   // TODO(TS): What possible types can `value` be?
   value?: any;
->>>>>>> c6f37f57
 }) {
   let i = 0;
 
