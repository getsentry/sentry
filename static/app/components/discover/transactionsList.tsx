import {Component, Fragment, useContext, useEffect} from 'react';
import {browserHistory} from 'react-router';
import styled from '@emotion/styled';
import {Location, LocationDescriptor, Query} from 'history';

import GuideAnchor from 'sentry/components/assistant/guideAnchor';
import {Button} from 'sentry/components/button';
import {CompactSelect} from 'sentry/components/compactSelect';
import DiscoverButton from 'sentry/components/discoverButton';
import {InvestigationRuleCreation} from 'sentry/components/dynamicSampling/investigationRule';
import Pagination, {CursorHandler} from 'sentry/components/pagination';
import {t} from 'sentry/locale';
import {space} from 'sentry/styles/space';
import {Organization} from 'sentry/types';
import {parseCursor} from 'sentry/utils/cursor';
import DiscoverQuery, {TableDataRow} from 'sentry/utils/discover/discoverQuery';
import EventView from 'sentry/utils/discover/eventView';
import {Sort} from 'sentry/utils/discover/fields';
import {TrendsEventsDiscoverQuery} from 'sentry/utils/performance/trends/trendsDiscoverQuery';
import {decodeScalar} from 'sentry/utils/queryString';
import {MutableSearch} from 'sentry/utils/tokenizeSearch';
import {Actions} from 'sentry/views/discover/table/cellAction';
import {TableColumn} from 'sentry/views/discover/table/types';
import {decodeColumnOrder} from 'sentry/views/discover/utils';
import {SpanOperationBreakdownFilter} from 'sentry/views/performance/transactionSummary/filter';
import {mapShowTransactionToPercentile} from 'sentry/views/performance/transactionSummary/transactionEvents/utils';
import {PerformanceAtScaleContext} from 'sentry/views/performance/transactionSummary/transactionOverview/performanceAtScaleContext';
import {
  DisplayModes,
  TransactionFilterOptions,
} from 'sentry/views/performance/transactionSummary/utils';
import {TrendChangeType, TrendView} from 'sentry/views/performance/trends/types';

import TransactionsTable from './transactionsTable';

const DEFAULT_TRANSACTION_LIMIT = 5;

export type DropdownOption = {
  /**
   * The label to display in the dropdown
   */
  label: string;
  /**
   * The sort to apply to the eventView when this is selected.
   */
  sort: Sort;
  /**
   * The unique name to use for this option.
   */
  value: string;
  /**
   * override the eventView query
   */
  query?: [string, string][];
  /**
   * Included if the option is for a trend
   */
  trendType?: TrendChangeType;
};

type Props = {
  /**
   * The name of the url parameter that contains the cursor info.
   */
  cursorName: string;
  eventView: EventView;
  /**
   * The callback for when the dropdown option changes.
   */
  handleDropdownChange: (k: string) => void;
  /**
   * The limit to the number of results to fetch.
   */
  limit: number;
  location: Location;
  /**
   * The available options for the dropdown.
   */
  options: DropdownOption[];
  organization: Organization;
  /**
   * The currently selected option on the dropdown.
   */
  selected: DropdownOption;
  breakdown?: SpanOperationBreakdownFilter;
  /**
   * Show a loading indicator instead of the table, used for transaction summary p95.
   */
  forceLoading?: boolean;
  /**
   * Optional callback function to generate an alternative EventView object to be used
   * for generating the Discover query.
   */
  generateDiscoverEventView?: () => EventView;
  /**
   * A map of callbacks to generate a link for a column based on the title.
   */
  generateLink?: Record<
    string,
    (
      organization: Organization,
      tableRow: TableDataRow,
      query: Query
    ) => LocationDescriptor
  >;
  generatePerformanceTransactionEventsView?: () => EventView;
  /**
   * The callback to generate a cell action handler for a column
   */
  handleCellAction?: (
    c: TableColumn<React.ReactText>
  ) => (a: Actions, v: React.ReactText) => void;
  /**
   * The callback for when View All Events is clicked.
   */
  handleOpenAllEventsClick?: (e: React.MouseEvent<Element>) => void;
  /**
   * The callback for when Open in Discover is clicked.
   */
  handleOpenInDiscoverClick?: (e: React.MouseEvent<Element>) => void;
  referrer?: string;
  showTransactions?: TransactionFilterOptions;
  /**
   * A list of preferred table headers to use over the field names.
   */
  titles?: string[];
  trendView?: TrendView;
};

type TableRenderProps = Omit<React.ComponentProps<typeof Pagination>, 'size'> &
  React.ComponentProps<typeof TransactionsTable> & {
    header: React.ReactNode;
    paginationCursorSize: React.ComponentProps<typeof Pagination>['size'];
    target?: string;
  };

function TableRender({
  pageLinks,
  onCursor,
  header,
  eventView,
  organization,
  isLoading,
  location,
  columnOrder,
  tableData,
  titles,
  generateLink,
  handleCellAction,
  referrer,
  useAggregateAlias,
  target,
  paginationCursorSize,
}: TableRenderProps) {
  const query = decodeScalar(location.query.query, '');
  const display = decodeScalar(location.query.display, DisplayModes.DURATION);
  const performanceAtScaleContext = useContext(PerformanceAtScaleContext);
  const hasResults =
    tableData && tableData.data && tableData.meta && tableData.data.length > 0;

  useEffect(() => {
    if (!performanceAtScaleContext) {
      return;
    }

    // we are now only collecting analytics data from the transaction summary page
    // when the display mode is set to duration
    if (display !== DisplayModes.DURATION) {
      return;
    }

    if (isLoading || hasResults === null) {
      performanceAtScaleContext.setTransactionListTableData(undefined);
      return;
    }

    if (
      !hasResults === performanceAtScaleContext.transactionListTableData?.empty &&
      query === performanceAtScaleContext.transactionListTableData?.query
    ) {
      return;
    }

    performanceAtScaleContext.setTransactionListTableData({
      empty: !hasResults,
      query,
    });
  }, [display, isLoading, hasResults, performanceAtScaleContext, query]);

  const content = (
    <TransactionsTable
      eventView={eventView}
      organization={organization}
      location={location}
      isLoading={isLoading}
      tableData={tableData}
      columnOrder={columnOrder}
      titles={titles}
      generateLink={generateLink}
      handleCellAction={handleCellAction}
      useAggregateAlias={useAggregateAlias}
      referrer={referrer}
    />
  );

  return (
    <Fragment>
      <Header>
        {header}
        <StyledPagination
          pageLinks={pageLinks}
          onCursor={onCursor}
          size={paginationCursorSize}
        />
      </Header>
      {target ? (
        <GuideAnchor target={target} position="top-start">
          {content}
        </GuideAnchor>
      ) : (
        content
      )}
    </Fragment>
  );
}

class _TransactionsList extends Component<Props> {
  static defaultProps = {
    cursorName: 'transactionCursor',
    limit: DEFAULT_TRANSACTION_LIMIT,
  };

  handleCursor: CursorHandler = (cursor, pathname, query) => {
    const {cursorName} = this.props;
    browserHistory.push({
      pathname,
      query: {...query, [cursorName]: cursor},
    });
  };

  getEventView() {
    const {eventView, selected} = this.props;

    const sortedEventView = eventView.withSorts([selected.sort]);
    if (selected.query) {
      const query = new MutableSearch(sortedEventView.query);
      selected.query.forEach(item => query.setFilterValues(item[0], [item[1]]));
      sortedEventView.query = query.formatString();
    }

    return sortedEventView;
  }

  generateDiscoverEventView(): EventView {
    const {generateDiscoverEventView} = this.props;
    if (typeof generateDiscoverEventView === 'function') {
      return generateDiscoverEventView();
    }
    return this.getEventView();
  }

  generatePerformanceTransactionEventsView(): EventView {
    const {generatePerformanceTransactionEventsView} = this.props;
    return generatePerformanceTransactionEventsView?.() ?? this.getEventView();
  }

  renderHeader({
    cursor,
    numSamples,
  }: {
    numSamples: number | null | undefined;
    cursor?: string | undefined;
  }): React.ReactNode {
    const {
      organization,
      selected,
      options,
      handleDropdownChange,
      handleOpenAllEventsClick,
      handleOpenInDiscoverClick,
      showTransactions,
      breakdown,
      eventView,
    } = this.props;
    const cursorOffset = parseCursor(cursor)?.offset ?? 0;
    const totalNumSamples = numSamples ? numSamples + cursorOffset : null;
    return (
      <Fragment>
        <div>
          <CompactSelect
            triggerProps={{prefix: t('Filter'), size: 'xs'}}
            value={selected.value}
            options={options}
            onChange={opt => handleDropdownChange(opt.value)}
          />
        </div>
        <div>
          <InvestigationRuleCreation
            buttonProps={{size: 'xs'}}
            eventView={eventView}
<<<<<<< HEAD
            organization={organization}
            numSamples={totalNumSamples}
=======
            numSamples={numSamples}
>>>>>>> 8279d091
          />
        </div>
        {!this.isTrend() &&
          (handleOpenAllEventsClick ? (
            <GuideAnchor target="release_transactions_open_in_transaction_events">
              <Button
                onClick={handleOpenAllEventsClick}
                to={this.generatePerformanceTransactionEventsView().getPerformanceTransactionEventsViewUrlTarget(
                  organization.slug,
                  {
                    showTransactions: mapShowTransactionToPercentile(showTransactions),
                    breakdown,
                  }
                )}
                size="xs"
                data-test-id="transaction-events-open"
              >
                {t('View Sampled Events')}
              </Button>
            </GuideAnchor>
          ) : (
            <GuideAnchor target="release_transactions_open_in_discover">
              <DiscoverButton
                onClick={handleOpenInDiscoverClick}
                to={this.generateDiscoverEventView().getResultsViewUrlTarget(
                  organization.slug
                )}
                size="xs"
                data-test-id="discover-open"
              >
                {t('Open in Discover')}
              </DiscoverButton>
            </GuideAnchor>
          ))}
      </Fragment>
    );
  }

  renderTransactionTable(): React.ReactNode {
    const {
      location,
      organization,
      handleCellAction,
      cursorName,
      limit,
      titles,
      generateLink,
      forceLoading,
      referrer,
    } = this.props;

    const eventView = this.getEventView();
    const columnOrder = eventView.getColumns();
    const cursor = decodeScalar(location.query?.[cursorName]);
    const tableCommonProps: Omit<
      TableRenderProps,
      'isLoading' | 'pageLinks' | 'tableData' | 'header'
    > = {
      handleCellAction,
      referrer,
      eventView,
      organization,
      location,
      columnOrder,
      titles,
      generateLink,
      useAggregateAlias: false,
      target: 'transactions_table',
      paginationCursorSize: 'xs',
      onCursor: this.handleCursor,
    };

    if (forceLoading) {
      return (
        <TableRender
          {...tableCommonProps}
          isLoading
          pageLinks={null}
          tableData={null}
          header={this.renderHeader({numSamples: null})}
        />
      );
    }

    return (
      <DiscoverQuery
        location={location}
        eventView={eventView}
        orgSlug={organization.slug}
        limit={limit}
        cursor={cursor}
        referrer="api.discover.transactions-list"
      >
        {({isLoading, pageLinks, tableData}) => (
          <TableRender
            {...tableCommonProps}
            isLoading={isLoading}
            pageLinks={pageLinks}
            tableData={tableData}
            header={this.renderHeader({
              numSamples: tableData?.data?.length ?? null,
              cursor,
            })}
          />
        )}
      </DiscoverQuery>
    );
  }

  renderTrendsTable(): React.ReactNode {
    const {trendView, location, selected, organization, cursorName, generateLink} =
      this.props;

    const sortedEventView: TrendView = trendView!.clone();
    sortedEventView.sorts = [selected.sort];
    sortedEventView.trendType = selected.trendType;
    if (selected.query) {
      const query = new MutableSearch(sortedEventView.query);
      selected.query.forEach(item => query.setFilterValues(item[0], [item[1]]));
      sortedEventView.query = query.formatString();
    }
    const cursor = decodeScalar(location.query?.[cursorName]);

    return (
      <TrendsEventsDiscoverQuery
        eventView={sortedEventView}
        orgSlug={organization.slug}
        location={location}
        cursor={cursor}
        limit={5}
      >
        {({isLoading, trendsData, pageLinks}) => (
          <TableRender
            organization={organization}
            eventView={sortedEventView}
            location={location}
            isLoading={isLoading}
            tableData={trendsData}
            pageLinks={pageLinks}
            onCursor={this.handleCursor}
            paginationCursorSize="sm"
            header={this.renderHeader({numSamples: null})}
            titles={['transaction', 'percentage', 'difference']}
            columnOrder={decodeColumnOrder([
              {field: 'transaction'},
              {field: 'trend_percentage()'},
              {field: 'trend_difference()'},
            ])}
            generateLink={generateLink}
            useAggregateAlias
          />
        )}
      </TrendsEventsDiscoverQuery>
    );
  }

  isTrend(): boolean {
    const {selected} = this.props;
    return selected.trendType !== undefined;
  }

  render() {
    return (
      <Fragment>
        {this.isTrend() ? this.renderTrendsTable() : this.renderTransactionTable()}
      </Fragment>
    );
  }
}

const Header = styled('div')`
  display: grid;
  grid-template-columns: 1fr auto auto auto;
  margin-bottom: ${space(1)};
  align-items: center;
`;

const StyledPagination = styled(Pagination)`
  margin: 0 0 0 ${space(1)};
`;

function TransactionsList(
  props: Omit<Props, 'cursorName' | 'limit'> & {
    cursorName?: Props['cursorName'];
    limit?: Props['limit'];
  }
) {
  return <_TransactionsList {...props} />;
}

export default TransactionsList;<|MERGE_RESOLUTION|>--- conflicted
+++ resolved
@@ -298,12 +298,7 @@
           <InvestigationRuleCreation
             buttonProps={{size: 'xs'}}
             eventView={eventView}
-<<<<<<< HEAD
-            organization={organization}
-            numSamples={totalNumSamples}
-=======
             numSamples={numSamples}
->>>>>>> 8279d091
           />
         </div>
         {!this.isTrend() &&
