import {Fragment, isValidElement} from 'react';
import styled from '@emotion/styled';
import isNumber from 'lodash/isNumber';

import {AnnotatedText} from 'sentry/components/events/meta/annotatedText';
import ExternalLink from 'sentry/components/links/externalLink';
import {IconOpen} from 'sentry/icons';
import {t} from 'sentry/locale';
import {isUrl} from 'sentry/utils';

import Toggle from './toggle';
import {analyzeStringForRepr, naturalCaseInsensitiveSort} from './utils';

type Props = React.HTMLAttributes<HTMLPreElement> & {
  data?: React.ReactNode;
  jsonConsts?: boolean;
  maxDefaultDepth?: number;
  meta?: Record<any, any>;
  preserveQuotes?: boolean;
  withAnnotatedText?: boolean;
};

<<<<<<< HEAD
function ContextValue({
  value,
  withAnnotatedText,
  meta,
}: {
  meta: Record<any, any> | undefined;
  withAnnotatedText: boolean;
  value?: React.ReactNode;
}) {
  if (!withAnnotatedText || !meta) {
    return <Fragment>{value}</Fragment>;
  }

  return <AnnotatedText value={value} meta={meta?.[''] ?? meta} />;
=======
function LinkHint({value}: {value: string}) {
  if (!isUrl(value)) {
    return null;
  }

  return (
    <ExternalLink href={value} className="external-icon">
      <StyledIconOpen size="xs" aria-label={t('Open link')} />
    </ExternalLink>
  );
>>>>>>> 0d4eb214
}

function walk({
  depth,
  value = null,
  maxDefaultDepth: maxDepth = 2,
  preserveQuotes,
  withAnnotatedText,
  jsonConsts,
  meta,
}: {
  depth: number;
  jsonConsts: boolean;
  maxDefaultDepth: number;
  meta: Record<any, any> | undefined;
  preserveQuotes: boolean;
  withAnnotatedText: boolean;
  value?: React.ReactNode;
}) {
  let i = 0;

  const children: React.ReactNode[] = [];

  if (value === null) {
    return (
<<<<<<< HEAD
      <span className="val-null">
        <ContextValue
          value={jsonConsts ? 'null' : 'None'}
          meta={meta}
          withAnnotatedText={withAnnotatedText}
        />
      </span>
=======
      <ValueNull>
        <AnnotatedText value={jsonConsts ? 'null' : 'None'} meta={meta?.[''] ?? meta} />
      </ValueNull>
>>>>>>> 0d4eb214
    );
  }

  if (value === true || value === false) {
    return (
<<<<<<< HEAD
      <span className="val-bool">
        <ContextValue
=======
      <ValueBoolean>
        <AnnotatedText
>>>>>>> 0d4eb214
          value={jsonConsts ? (value ? 'true' : 'false') : value ? 'True' : 'False'}
          meta={meta}
          withAnnotatedText={withAnnotatedText}
        />
      </ValueBoolean>
    );
  }

  if (typeof value === 'string') {
    const valueInfo = analyzeStringForRepr(value);

<<<<<<< HEAD
    const valueToBeReturned = withAnnotatedText ? (
      <ContextValue
        value={valueInfo.repr}
        meta={meta}
        withAnnotatedText={withAnnotatedText}
      />
=======
    const annotatedValue = withAnnotatedText ? (
      <AnnotatedText value={valueInfo.repr} meta={meta?.[''] ?? meta} />
>>>>>>> 0d4eb214
    ) : (
      valueInfo.repr
    );

    const printedValue = preserveQuotes ? `"${annotatedValue}"` : annotatedValue;

    if (valueInfo.isStripped) {
      return <ValueStrippedString>{printedValue}</ValueStrippedString>;
    }

    if (valueInfo.isMultiLine) {
      return (
        <ValueMultiLineString>
          {printedValue}
          <LinkHint value={value} />
        </ValueMultiLineString>
      );
    }

    return (
      <span>
        {printedValue}
        <LinkHint value={value} />
      </span>
    );
  }

  if (isNumber(value)) {
    const valueToBeReturned =
      withAnnotatedText && meta ? (
        <ContextValue value={value} meta={meta} withAnnotatedText={withAnnotatedText} />
      ) : (
        value
      );
    return <span>{valueToBeReturned}</span>;
  }
  if (Array.isArray(value)) {
    for (i = 0; i < value.length; i++) {
      children.push(
        <div key={i}>
          {walk({
            value: value[i],
            depth: depth + 1,
            preserveQuotes,
            withAnnotatedText,
            jsonConsts,
            meta: meta?.[i],
            maxDefaultDepth: maxDepth,
          })}
          {i < value.length - 1 ? <span>{', '}</span> : null}
        </div>
      );
    }
    return (
      <span>
        <span>{'['}</span>
        <Toggle highUp={depth <= maxDepth}>{children}</Toggle>
        <span>{']'}</span>
      </span>
    );
  }
  if (isValidElement(value)) {
    return value;
  }
  const keys = Object.keys(value);
  keys.sort(naturalCaseInsensitiveSort);
  for (i = 0; i < keys.length; i++) {
    const key = keys[i];

    children.push(
      <div key={key}>
        <ValueObjectKey>{preserveQuotes ? `"${key}"` : key}</ValueObjectKey>
        <span>{': '}</span>
        <span>
          {walk({
            value: value[key],
            depth: depth + 1,
            preserveQuotes,
            withAnnotatedText,
            jsonConsts,
            meta: meta?.[key],
            maxDefaultDepth: maxDepth,
          })}
          {i < keys.length - 1 ? <span>{', '}</span> : null}
        </span>
      </div>
    );
  }

  return (
    <span>
      <span>{'{'}</span>
      <Toggle highUp={depth <= maxDepth - 1}>{children}</Toggle>
      <span>{'}'}</span>
    </span>
  );
}

function ContextData({
  children,
  meta,
  jsonConsts = false,
  maxDefaultDepth = 2,
  data = null,
  preserveQuotes = false,
  withAnnotatedText = false,
  ...props
}: Props) {
  return (
    <pre {...props}>
      {walk({
        value: data,
        depth: 0,
        maxDefaultDepth,
        meta,
        jsonConsts,
        withAnnotatedText,
        preserveQuotes,
      })}
      {children}
    </pre>
  );
}

export default ContextData;

const StyledIconOpen = styled(IconOpen)`
  position: relative;
  top: 1px;
`;

const ValueNull = styled('span')`
  font-weight: bold;
  color: var(--prism-property);
`;

const ValueBoolean = styled('span')`
  font-weight: bold;
  color: var(--prism-property);
`;

const ValueMultiLineString = styled('span')`
  color: var(--prism-selector);
  display: block;
  overflow: auto;
  border-radius: 4px;
  padding: 2px 4px;
`;

const ValueStrippedString = styled('span')`
  font-weight: bold;
  color: var(--prism-keyword);
`;

const ValueObjectKey = styled('span')`
  color: var(--prism-keyword);
`;<|MERGE_RESOLUTION|>--- conflicted
+++ resolved
@@ -20,7 +20,6 @@
   withAnnotatedText?: boolean;
 };
 
-<<<<<<< HEAD
 function ContextValue({
   value,
   withAnnotatedText,
@@ -35,7 +34,8 @@
   }
 
   return <AnnotatedText value={value} meta={meta?.[''] ?? meta} />;
-=======
+}
+
 function LinkHint({value}: {value: string}) {
   if (!isUrl(value)) {
     return null;
@@ -46,7 +46,6 @@
       <StyledIconOpen size="xs" aria-label={t('Open link')} />
     </ExternalLink>
   );
->>>>>>> 0d4eb214
 }
 
 function walk({
@@ -72,31 +71,20 @@
 
   if (value === null) {
     return (
-<<<<<<< HEAD
-      <span className="val-null">
+      <ValueNull>
         <ContextValue
           value={jsonConsts ? 'null' : 'None'}
           meta={meta}
           withAnnotatedText={withAnnotatedText}
         />
-      </span>
-=======
-      <ValueNull>
-        <AnnotatedText value={jsonConsts ? 'null' : 'None'} meta={meta?.[''] ?? meta} />
       </ValueNull>
->>>>>>> 0d4eb214
     );
   }
 
   if (value === true || value === false) {
     return (
-<<<<<<< HEAD
-      <span className="val-bool">
+      <ValueBoolean>
         <ContextValue
-=======
-      <ValueBoolean>
-        <AnnotatedText
->>>>>>> 0d4eb214
           value={jsonConsts ? (value ? 'true' : 'false') : value ? 'True' : 'False'}
           meta={meta}
           withAnnotatedText={withAnnotatedText}
@@ -108,17 +96,12 @@
   if (typeof value === 'string') {
     const valueInfo = analyzeStringForRepr(value);
 
-<<<<<<< HEAD
-    const valueToBeReturned = withAnnotatedText ? (
+    const annotatedValue = withAnnotatedText ? (
       <ContextValue
         value={valueInfo.repr}
         meta={meta}
         withAnnotatedText={withAnnotatedText}
       />
-=======
-    const annotatedValue = withAnnotatedText ? (
-      <AnnotatedText value={valueInfo.repr} meta={meta?.[''] ?? meta} />
->>>>>>> 0d4eb214
     ) : (
       valueInfo.repr
     );
