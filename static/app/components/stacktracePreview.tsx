import * as React from 'react';
import {useTheme} from '@emotion/react';
import styled from '@emotion/styled';

import StackTraceContent from 'sentry/components/events/interfaces/crashContent/stackTrace/content';
import StackTraceContentV2 from 'sentry/components/events/interfaces/crashContent/stackTrace/contentV2';
import StackTraceContentV3 from 'sentry/components/events/interfaces/crashContent/stackTrace/contentV3';
import {isStacktraceNewestFirst} from 'sentry/components/events/interfaces/utils';
import Hovercard, {Body} from 'sentry/components/hovercard';
import LoadingIndicator from 'sentry/components/loadingIndicator';
import {t} from 'sentry/locale';
import space from 'sentry/styles/space';
import {Organization} from 'sentry/types';
import {EntryType, Event} from 'sentry/types/event';
import {StacktraceType} from 'sentry/types/stacktrace';
import {defined} from 'sentry/utils';
<<<<<<< HEAD
import {isNativePlatform} from 'sentry/utils/platform';
import {Theme} from 'sentry/utils/theme';
import withApi from 'sentry/utils/withApi';
=======
import useApi from 'sentry/utils/useApi';
>>>>>>> 0fdea3b4

import findBestThread from './events/interfaces/threads/threadSelector/findBestThread';
import getThreadStacktrace from './events/interfaces/threads/threadSelector/getThreadStacktrace';

const REQUEST_DELAY = 100;
const HOVERCARD_DELAY = 400;

export const STACKTRACE_PREVIEW_TOOLTIP_DELAY = 1000;

function getStacktrace(event: Event): StacktraceType | null {
  const exceptionsWithStacktrace =
    event.entries
      .find(e => e.type === EntryType.EXCEPTION)
      ?.data?.values.filter(({stacktrace}) => defined(stacktrace)) ?? [];

  const exceptionStacktrace: StacktraceType | undefined = isStacktraceNewestFirst()
    ? exceptionsWithStacktrace[exceptionsWithStacktrace.length - 1]?.stacktrace
    : exceptionsWithStacktrace[0]?.stacktrace;

  if (exceptionStacktrace) {
    return exceptionStacktrace;
  }

  const threads =
    event.entries.find(e => e.type === EntryType.THREADS)?.data?.values ?? [];
  const bestThread = findBestThread(threads);

  if (!bestThread) {
    return null;
  }

  const bestThreadStacktrace = getThreadStacktrace(false, bestThread);

  if (bestThreadStacktrace) {
    return bestThreadStacktrace;
  }

  return null;
}

type StackTracePreviewProps = {
  issueId: string;
  organization: Organization;
  groupingCurrentLevel?: number;
  eventId?: string;
  projectSlug?: string;
  className?: string;
  children: React.ReactNode;
};

function StackTracePreview(props: StackTracePreviewProps): React.ReactElement {
  const theme = useTheme();
  const api = useApi();

  const [loadingVisible, setLoadingVisible] = React.useState<boolean>(false);
  const [status, setStatus] = React.useState<'loading' | 'loaded' | 'error'>('loading');
  const [event, setEvent] = React.useState<Event | null>(null);

  const delayTimeout = React.useRef<number | null>(null);
  const loaderTimeout = React.useRef<number | null>(null);

  React.useEffect(() => {
    return () => {
      if (loaderTimeout.current !== null) {
        window.clearTimeout(loaderTimeout.current);
      }
      if (delayTimeout.current !== null) {
        window.clearTimeout(delayTimeout.current);
      }
    };
  }, []);

  const fetchData = React.useCallback(async () => {
    // Data is already loaded
    if (event) {
      return;
    }

    // These are required props to load data
    if (!props.issueId && !props.eventId && !props.projectSlug) {
      return;
    }

    loaderTimeout.current = window.setTimeout(() => {
      setLoadingVisible(true);
    }, HOVERCARD_DELAY);

    try {
      const evt = await api.requestPromise(
        props.eventId && props.projectSlug
          ? `/projects/${props.organization.slug}/${props.projectSlug}/events/${props.eventId}/`
          : `/issues/${props.issueId}/events/latest/?collapse=stacktraceOnly`
      );
      clearTimeout(loaderTimeout.current);
      setEvent(evt);
      setStatus('loaded');
      setLoadingVisible(false);
    } catch {
      clearTimeout(loaderTimeout.current);
      setEvent(null);
      setStatus('error');
      setLoadingVisible(false);
    }
  }, [
    event,
    api,
    props.organization.slug,
    props.projectSlug,
    props.eventId,
    props.issueId,
  ]);

  const handleMouseEnter = React.useCallback(() => {
    delayTimeout.current = window.setTimeout(fetchData, REQUEST_DELAY);
  }, [fetchData]);

  const handleMouseLeave = React.useCallback(() => {
    if (delayTimeout.current) {
      window.clearTimeout(delayTimeout.current);
      delayTimeout.current = null;
    }
  }, []);

  // Not sure why we need to stop propagation, maybe to to prevent the hovercard from closing?
  // If we are doing this often, maybe it should be part of the hovercard component.
  const handleStacktracePreviewClick = React.useCallback((e: React.MouseEvent) => {
    e.stopPropagation();
  }, []);

  const stacktrace = React.useMemo(() => {
    if (event) {
<<<<<<< HEAD
      const framePlatform = stacktrace?.frames?.find(frame => !!frame.platform)?.platform;
      const platform = (framePlatform ?? event.platform ?? 'other') as PlatformType;

      if (
        !!organization?.features?.includes('native-stack-trace-v2') &&
        isNativePlatform(platform)
      ) {
        return (
          <div onClick={this.handleStacktracePreviewClick}>
            <StackTraceContentV3
              data={stacktrace}
              expandFirstFrame={false}
              includeSystemFrames={(stacktrace.frames ?? []).every(frame => !frame.inApp)}
              platform={platform}
              newestFirst={isStacktraceNewestFirst()}
              event={event}
              groupingCurrentLevel={groupingCurrentLevel}
              isHoverPreviewed
            />
          </div>
        );
      }

      if (!!organization.features?.includes('grouping-stacktrace-ui')) {
        return (
          <div onClick={this.handleStacktracePreviewClick}>
            <StackTraceContentV2
              data={stacktrace}
              expandFirstFrame={false}
              includeSystemFrames={(stacktrace.frames ?? []).every(frame => !frame.inApp)}
              platform={platform}
              newestFirst={isStacktraceNewestFirst()}
              event={event}
              groupingCurrentLevel={groupingCurrentLevel}
              isHoverPreviewed
            />
          </div>
        );
      }

      return (
        <div onClick={this.handleStacktracePreviewClick}>
          <StackTraceContent
            data={stacktrace}
            expandFirstFrame={false}
            includeSystemFrames={(stacktrace.frames ?? []).every(frame => !frame.inApp)}
            platform={platform}
            newestFirst={isStacktraceNewestFirst()}
            event={event}
            isHoverPreviewed
          />
        </div>
      );
=======
      return getStacktrace(event);
>>>>>>> 0fdea3b4
    }
    return null;
  }, [event]);

  const includeSystemFrames = React.useMemo(() => {
    return stacktrace?.frames?.every(frame => !frame.inApp) ?? false;
  }, [stacktrace]);

  return (
    <span
      className={props.className}
      onMouseEnter={handleMouseEnter}
      onMouseLeave={handleMouseLeave}
    >
      <StyledHovercard
        body={
          status === 'loading' && !loadingVisible ? null : status === 'loading' ? (
            <NoStackTraceWrapper onClick={handleStacktracePreviewClick}>
              <LoadingIndicator hideMessage size={32} />
            </NoStackTraceWrapper>
          ) : status === 'error' ? (
            <NoStackTraceWrapper onClick={handleStacktracePreviewClick}>
              {t('Failed to load stack trace.')}
            </NoStackTraceWrapper>
          ) : !stacktrace ? (
            <NoStackTraceWrapper onClick={handleStacktracePreviewClick}>
              {t('There is no stack trace available for this issue.')}
            </NoStackTraceWrapper>
          ) : !event ? null : (
            <div onClick={handleStacktracePreviewClick}>
              {!!props.organization.features?.includes('grouping-stacktrace-ui') ? (
                <StackTraceContentV2
                  data={stacktrace}
                  expandFirstFrame={false}
                  includeSystemFrames={includeSystemFrames}
                  platform={event.platform ?? 'other'}
                  newestFirst={isStacktraceNewestFirst()}
                  event={event}
                  groupingCurrentLevel={props.groupingCurrentLevel}
                  isHoverPreviewed
                />
              ) : (
                <StackTraceContent
                  data={stacktrace}
                  expandFirstFrame={false}
                  includeSystemFrames={includeSystemFrames}
                  platform={event.platform ?? 'other'}
                  newestFirst={isStacktraceNewestFirst()}
                  event={event}
                  isHoverPreviewed
                />
              )}
            </div>
          )
        }
        position="right"
        modifiers={{
          flip: {
            enabled: false,
          },
          preventOverflow: {
            padding: 20,
            enabled: true,
            boundariesElement: 'viewport',
          },
        }}
        state={
          status === 'loading' && loadingVisible
            ? 'loading'
            : !stacktrace
            ? 'empty'
            : 'done'
        }
        tipBorderColor={theme.border}
        tipColor={theme.background}
      >
        {props.children}
      </StyledHovercard>
    </span>
  );
}

export {StackTracePreview};

const StyledHovercard = styled(Hovercard)<{state: 'loading' | 'empty' | 'done'}>`
  /* Lower z-index to match the modals (10000 vs 10002) to allow stackTraceLinkModal be on top of stack trace preview. */
  z-index: ${p => p.theme.zIndex.modal};
  width: ${p => {
    if (p.state === 'loading') {
      return 'auto';
    }
    if (p.state === 'empty') {
      return '340px';
    }
    return '700px';
  }};

  ${Body} {
    padding: 0;
    max-height: 300px;
    overflow-y: auto;
    border-bottom-left-radius: ${p => p.theme.borderRadius};
    border-bottom-right-radius: ${p => p.theme.borderRadius};
  }

  .traceback {
    margin-bottom: 0;
    border: 0;
    box-shadow: none;
  }

  .loading {
    margin: 0 auto;
    .loading-indicator {
      /**
      * Overriding the .less file - for default 64px loader we have the width of border set to 6px
      * For 32px we therefore need 3px to keep the same thickness ratio
      */
      border-width: 3px;
    }
  }

  @media (max-width: ${p => p.theme.breakpoints[2]}) {
    display: none;
  }
`;

const NoStackTraceWrapper = styled('div')`
  color: ${p => p.theme.subText};
  padding: ${space(1.5)};
  font-size: ${p => p.theme.fontSizeMedium};
  display: flex;
  align-items: center;
  justify-content: center;
  min-height: 56px;
`;<|MERGE_RESOLUTION|>--- conflicted
+++ resolved
@@ -10,17 +10,12 @@
 import LoadingIndicator from 'sentry/components/loadingIndicator';
 import {t} from 'sentry/locale';
 import space from 'sentry/styles/space';
-import {Organization} from 'sentry/types';
+import {Organization, PlatformType} from 'sentry/types';
 import {EntryType, Event} from 'sentry/types/event';
 import {StacktraceType} from 'sentry/types/stacktrace';
 import {defined} from 'sentry/utils';
-<<<<<<< HEAD
 import {isNativePlatform} from 'sentry/utils/platform';
-import {Theme} from 'sentry/utils/theme';
-import withApi from 'sentry/utils/withApi';
-=======
 import useApi from 'sentry/utils/useApi';
->>>>>>> 0fdea3b4
 
 import findBestThread from './events/interfaces/threads/threadSelector/findBestThread';
 import getThreadStacktrace from './events/interfaces/threads/threadSelector/getThreadStacktrace';
@@ -61,14 +56,76 @@
   return null;
 }
 
+function StackTracePreviewContent({
+  event,
+  stacktrace,
+  orgFeatures = [],
+  groupingCurrentLevel,
+}: {
+  event: Event;
+  stacktrace: StacktraceType;
+  orgFeatures?: string[];
+  groupingCurrentLevel?: number;
+}) {
+  const includeSystemFrames = React.useMemo(() => {
+    return stacktrace?.frames?.every(frame => !frame.inApp) ?? false;
+  }, [stacktrace]);
+
+  const framePlatform = stacktrace?.frames?.find(frame => !!frame.platform)?.platform;
+  const platform = (framePlatform ?? event.platform ?? 'other') as PlatformType;
+  const newestFirst = isStacktraceNewestFirst();
+
+  if (orgFeatures.includes('native-stack-trace-v2') && isNativePlatform(platform)) {
+    return (
+      <StackTraceContentV3
+        data={stacktrace}
+        expandFirstFrame={false}
+        includeSystemFrames={includeSystemFrames}
+        platform={platform}
+        newestFirst={newestFirst}
+        event={event}
+        groupingCurrentLevel={groupingCurrentLevel}
+        isHoverPreviewed
+      />
+    );
+  }
+
+  if (orgFeatures.includes('grouping-stacktrace-ui')) {
+    return (
+      <StackTraceContentV2
+        data={stacktrace}
+        expandFirstFrame={false}
+        includeSystemFrames={includeSystemFrames}
+        platform={platform}
+        newestFirst={newestFirst}
+        event={event}
+        groupingCurrentLevel={groupingCurrentLevel}
+        isHoverPreviewed
+      />
+    );
+  }
+
+  return (
+    <StackTraceContent
+      data={stacktrace}
+      expandFirstFrame={false}
+      includeSystemFrames={includeSystemFrames}
+      platform={platform}
+      newestFirst={newestFirst}
+      event={event}
+      isHoverPreviewed
+    />
+  );
+}
+
 type StackTracePreviewProps = {
   issueId: string;
   organization: Organization;
+  children: React.ReactNode;
   groupingCurrentLevel?: number;
   eventId?: string;
   projectSlug?: string;
   className?: string;
-  children: React.ReactNode;
 };
 
 function StackTracePreview(props: StackTracePreviewProps): React.ReactElement {
@@ -152,70 +209,10 @@
 
   const stacktrace = React.useMemo(() => {
     if (event) {
-<<<<<<< HEAD
-      const framePlatform = stacktrace?.frames?.find(frame => !!frame.platform)?.platform;
-      const platform = (framePlatform ?? event.platform ?? 'other') as PlatformType;
-
-      if (
-        !!organization?.features?.includes('native-stack-trace-v2') &&
-        isNativePlatform(platform)
-      ) {
-        return (
-          <div onClick={this.handleStacktracePreviewClick}>
-            <StackTraceContentV3
-              data={stacktrace}
-              expandFirstFrame={false}
-              includeSystemFrames={(stacktrace.frames ?? []).every(frame => !frame.inApp)}
-              platform={platform}
-              newestFirst={isStacktraceNewestFirst()}
-              event={event}
-              groupingCurrentLevel={groupingCurrentLevel}
-              isHoverPreviewed
-            />
-          </div>
-        );
-      }
-
-      if (!!organization.features?.includes('grouping-stacktrace-ui')) {
-        return (
-          <div onClick={this.handleStacktracePreviewClick}>
-            <StackTraceContentV2
-              data={stacktrace}
-              expandFirstFrame={false}
-              includeSystemFrames={(stacktrace.frames ?? []).every(frame => !frame.inApp)}
-              platform={platform}
-              newestFirst={isStacktraceNewestFirst()}
-              event={event}
-              groupingCurrentLevel={groupingCurrentLevel}
-              isHoverPreviewed
-            />
-          </div>
-        );
-      }
-
-      return (
-        <div onClick={this.handleStacktracePreviewClick}>
-          <StackTraceContent
-            data={stacktrace}
-            expandFirstFrame={false}
-            includeSystemFrames={(stacktrace.frames ?? []).every(frame => !frame.inApp)}
-            platform={platform}
-            newestFirst={isStacktraceNewestFirst()}
-            event={event}
-            isHoverPreviewed
-          />
-        </div>
-      );
-=======
       return getStacktrace(event);
->>>>>>> 0fdea3b4
     }
     return null;
   }, [event]);
-
-  const includeSystemFrames = React.useMemo(() => {
-    return stacktrace?.frames?.every(frame => !frame.inApp) ?? false;
-  }, [stacktrace]);
 
   return (
     <span
@@ -239,28 +236,12 @@
             </NoStackTraceWrapper>
           ) : !event ? null : (
             <div onClick={handleStacktracePreviewClick}>
-              {!!props.organization.features?.includes('grouping-stacktrace-ui') ? (
-                <StackTraceContentV2
-                  data={stacktrace}
-                  expandFirstFrame={false}
-                  includeSystemFrames={includeSystemFrames}
-                  platform={event.platform ?? 'other'}
-                  newestFirst={isStacktraceNewestFirst()}
-                  event={event}
-                  groupingCurrentLevel={props.groupingCurrentLevel}
-                  isHoverPreviewed
-                />
-              ) : (
-                <StackTraceContent
-                  data={stacktrace}
-                  expandFirstFrame={false}
-                  includeSystemFrames={includeSystemFrames}
-                  platform={event.platform ?? 'other'}
-                  newestFirst={isStacktraceNewestFirst()}
-                  event={event}
-                  isHoverPreviewed
-                />
-              )}
+              <StackTracePreviewContent
+                event={event}
+                stacktrace={stacktrace}
+                groupingCurrentLevel={props.groupingCurrentLevel}
+                orgFeatures={props.organization.features}
+              />
             </div>
           )
         }
