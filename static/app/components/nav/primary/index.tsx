import {Fragment} from 'react';
import {css} from '@emotion/react';
import styled from '@emotion/styled';

import {openHelpSearchModal} from 'sentry/actionCreators/modal';
import Feature from 'sentry/components/acl/feature';
import {NAV_GROUP_LABELS} from 'sentry/components/nav/constants';
import {useNavContext} from 'sentry/components/nav/context';
import {
  SeparatorItem,
  SidebarLink,
  SidebarMenu,
} from 'sentry/components/nav/primary/components';
import {PrimaryNavigationOnboarding} from 'sentry/components/nav/primary/onboarding';
import {WhatsNew} from 'sentry/components/nav/primary/whatsNew';
import {NavLayout, PrimaryNavGroup} from 'sentry/components/nav/types';
import {
  IconDashboard,
  IconGraph,
  IconIssues,
  IconQuestion,
  IconSearch,
  IconSettings,
} from 'sentry/icons';
import {t} from 'sentry/locale';
import ConfigStore from 'sentry/stores/configStore';
import {space} from 'sentry/styles/space';
import useOrganization from 'sentry/utils/useOrganization';

function SidebarBody({children}: {children: React.ReactNode}) {
  const {layout} = useNavContext();
  return (
    <SidebarItemList isMobile={layout === NavLayout.MOBILE}>{children}</SidebarItemList>
  );
}

function SidebarFooter({children}: {children: React.ReactNode}) {
  const {layout} = useNavContext();
  return (
    <SidebarFooterWrapper>
      <SidebarItemList
        isMobile={layout === NavLayout.MOBILE}
        compact={layout === NavLayout.SIDEBAR}
      >
        {children}
      </SidebarItemList>
    </SidebarFooterWrapper>
  );
}

export function PrimaryNavigationItems() {
  const organization = useOrganization();
  const prefix = `organizations/${organization.slug}`;

  return (
    <Fragment>
      <SidebarBody>
        <SidebarLink
          to={`/${prefix}/issues/`}
          analyticsKey="issues"
          label={NAV_GROUP_LABELS[PrimaryNavGroup.ISSUES]}
        >
          <IconIssues />
        </SidebarLink>

        <SidebarLink
          to={`/${prefix}/explore/traces/`}
          analyticsKey="explore"
          label={NAV_GROUP_LABELS[PrimaryNavGroup.EXPLORE]}
        >
          <IconSearch />
        </SidebarLink>

        <Feature
          features={['discover', 'discover-query', 'dashboards-basic', 'dashboards-edit']}
          hookName="feature-disabled:dashboards-sidebar-item"
          requireAll={false}
        >
          <SidebarLink
            to={`/${prefix}/dashboards/`}
            activeTo={`/${prefix}/dashboard`}
            analyticsKey="customizable-dashboards"
            label={NAV_GROUP_LABELS[PrimaryNavGroup.DASHBOARDS]}
          >
            <IconDashboard />
          </SidebarLink>
        </Feature>

        <Feature features={['performance-view']}>
          <SidebarLink
            to={`/${prefix}/insights/frontend/`}
            analyticsKey="insights-domains"
            label={NAV_GROUP_LABELS[PrimaryNavGroup.INSIGHTS]}
          >
            <IconGraph />
          </SidebarLink>
        </Feature>

        <SeparatorItem />

        <SidebarLink
          to={`/${prefix}/settings/${organization.slug}/`}
          activeTo={`/${prefix}/settings/`}
          analyticsKey="settings"
          label={NAV_GROUP_LABELS[PrimaryNavGroup.SETTINGS]}
        >
          <IconSettings />
        </SidebarLink>
      </SidebarBody>

      <SidebarFooter>
        <SidebarMenu
          items={[
            {
              key: 'search',
              label: t('Search Support, Docs and More'),
              onAction() {
                openHelpSearchModal({organization});
              },
            },
            {
              key: 'resources',
              label: t('Resources'),
              children: [
                {
                  key: 'help-center',
                  label: t('Help Center'),
                  to: 'https://sentry.zendesk.com/hc/en-us',
                },
                {
                  key: 'docs',
                  label: t('Documentation'),
                  to: 'https://docs.sentry.io',
                },
              ],
            },
            {
              key: 'help',
              label: t('Get Help'),
              children: [
                {
                  key: 'support',
                  label: t('Contact Support'),
                  to: `mailto:${ConfigStore.get('supportEmail')}`,
                },
                {
                  key: 'github',
                  label: t('Sentry on GitHub'),
                  to: 'https://github.com/getsentry/sentry/issues',
                },
                {
                  key: 'discord',
                  label: t('Join our Discord'),
                  to: 'https://discord.com/invite/sentry',
                },
              ],
            },
          ]}
          analyticsKey="help"
          label={t('Help')}
        >
          <IconQuestion />
        </SidebarMenu>

        <SeparatorItem />

        <WhatsNew />
<<<<<<< HEAD
        <PrimaryNavigationOnboarding />
        <CollapseButton />
=======
>>>>>>> 0abcf885
      </SidebarFooter>
    </Fragment>
  );
}

const SidebarItemList = styled('ul')<{isMobile: boolean; compact?: boolean}>`
  position: relative;
  list-style: none;
  margin: 0;
  padding: 0;
  padding-top: ${space(1)};
  display: flex;
  flex-direction: column;
  align-items: stretch;
  gap: ${space(0.5)};
  width: 100%;
  color: rgba(255, 255, 255, 0.85);

  ${p =>
    !p.isMobile &&
    css`
      align-items: center;
      gap: ${space(0.5)};
    `}

  ${p =>
    p.compact &&
    css`
      gap: ${space(0.5)};
    `}
`;

const SidebarFooterWrapper = styled('div')`
  position: relative;
  display: flex;
  flex-direction: row;
  align-items: stretch;
  margin-top: auto;
`;<|MERGE_RESOLUTION|>--- conflicted
+++ resolved
@@ -165,11 +165,7 @@
         <SeparatorItem />
 
         <WhatsNew />
-<<<<<<< HEAD
         <PrimaryNavigationOnboarding />
-        <CollapseButton />
-=======
->>>>>>> 0abcf885
       </SidebarFooter>
     </Fragment>
   );
