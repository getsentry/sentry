--- conflicted
+++ resolved
@@ -89,20 +89,11 @@
             to: `/${prefix}/traces/`,
             feature: {features: 'performance-trace-explorer'},
           },
-<<<<<<< HEAD
-
-=======
           {
             label: t('Logs'),
             to: `/${prefix}/explore/logs/`,
             feature: {features: 'ourlogs-enabled'},
           },
-          {
-            label: t('Metrics'),
-            to: `/${prefix}/metrics/`,
-            feature: {features: 'custom-metrics'},
-          },
->>>>>>> e881b51f
           {
             label: t('Profiles'),
             to: `/${prefix}/profiling/`,
