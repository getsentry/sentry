--- conflicted
+++ resolved
@@ -82,19 +82,6 @@
 // Since the ProductSelection component is rendered in the onboarding/project creation flow only, it is ok to have this list here
 // NOTE: Please keep the prefix in alphabetical order
 export const platformProductAvailability = {
-<<<<<<< HEAD
-  'apple-ios': [
-    ProductSolution.PERFORMANCE_MONITORING,
-    ProductSolution.PROFILING,
-    ProductSolution.SESSION_REPLAY,
-=======
-  android: [
-    ProductSolution.PERFORMANCE_MONITORING,
-    ProductSolution.PROFILING,
-    ProductSolution.SESSION_REPLAY,
-    ProductSolution.LOGS,
->>>>>>> eb09a354
-  ],
   'apple-macos': [ProductSolution.PERFORMANCE_MONITORING, ProductSolution.PROFILING],
   bun: [ProductSolution.PERFORMANCE_MONITORING, ProductSolution.LOGS],
   capacitor: [ProductSolution.PERFORMANCE_MONITORING, ProductSolution.SESSION_REPLAY],
