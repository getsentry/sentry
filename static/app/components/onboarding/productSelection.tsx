import {Fragment, useCallback, useEffect} from 'react';
import styled from '@emotion/styled';

import {Alert} from 'sentry/components/alert';
import {Button} from 'sentry/components/button';
import Checkbox from 'sentry/components/checkbox';
import ExternalLink from 'sentry/components/links/externalLink';
import {Tooltip} from 'sentry/components/tooltip';
import {t, tct} from 'sentry/locale';
import {space} from 'sentry/styles/space';
import {decodeList} from 'sentry/utils/queryString';
import useRouter from 'sentry/utils/useRouter';
import TextBlock from 'sentry/views/settings/components/text/textBlock';

export enum PRODUCT {
  ERROR_MONITORING = 'error-monitoring',
  PERFORMANCE_MONITORING = 'performance-monitoring',
  SESSION_REPLAY = 'session-replay',
}

export type DisabledProduct = {
  product: PRODUCT;
  reason: string;
};

<<<<<<< HEAD
type Props = {
=======
type ProductProps = {
  checked: boolean;
  disabled: boolean;
  label: string;
  onClick?: () => void;
  permanentDisabled?: boolean;
};

function Product({disabled, permanentDisabled, checked, label, onClick}: ProductProps) {
  return (
    <ProductWrapper
      permanentDisabled={permanentDisabled}
      onClick={disabled ? undefined : onClick}
      disabled={disabled}
    >
      <Checkbox
        checked={checked}
        disabled={permanentDisabled ? false : disabled}
        aria-label={label}
        size="xs"
        readOnly
      />
      <span>{label}</span>
    </ProductWrapper>
  );
}

type ProductSelectionProps = {
>>>>>>> 4ecb2c58
  defaultSelectedProducts?: PRODUCT[];
  disabledProducts?: DisabledProduct[];
  lazyLoader?: boolean;
  skipLazyLoader?: () => void;
};

export function ProductSelection({
  defaultSelectedProducts,
  disabledProducts,
  lazyLoader,
  skipLazyLoader,
}: ProductSelectionProps) {
  const router = useRouter();
  const products = decodeList(router.location.query.product);

  useEffect(() => {
    if (!defaultSelectedProducts) {
      return;
    }
    router.replace({
      pathname: router.location.pathname,
      query: {
        ...router.location.query,
        product: defaultSelectedProducts,
      },
    });
    // Adding defaultSelectedProducts to the dependency array causes an max-depth error
    // eslint-disable-next-line react-hooks/exhaustive-deps
  }, [router]);

  const handleClickProduct = useCallback(
    (product: PRODUCT) => {
      router.replace({
        pathname: router.location.pathname,
        query: {
          ...router.location.query,
          product: products.includes(product)
            ? products.filter(p => p !== product)
            : [...products, product],
        },
      });
    },
    [router, products]
  );

  const performanceProductDisabled = disabledProducts?.find(
    disabledProduct => disabledProduct.product === PRODUCT.PERFORMANCE_MONITORING
  );

  const sessionReplayProductDisabled = disabledProducts?.find(
    disabledProduct => disabledProduct.product === PRODUCT.SESSION_REPLAY
  );

  return (
    <Fragment>
      <TextBlock>
        {lazyLoader
          ? tct('In this quick guide you’ll use our [loaderScript] to set up:', {
              loaderScript: <strong>Loader Script</strong>,
            })
          : tct('In this quick guide you’ll use [npm] or [yarn] to set up:', {
              npm: <strong>npm</strong>,
              yarn: <strong>yarn</strong>,
            })}
      </TextBlock>
      <Products>
        <Tooltip title={t("Let's admit it, we all have errors.")}>
<<<<<<< HEAD
          <Product disabled permanentDisabled>
            <Checkbox checked readOnly size="xs" aria-label={t('Error Monitoring')} />
            <div>{t('Error Monitoring')}</div>
          </Product>
=======
          <Product disabled checked permanentDisabled label={t('Error Monitoring')} />
>>>>>>> 4ecb2c58
        </Tooltip>
        <Tooltip
          title={
            performanceProductDisabled?.reason ?? (
              <TooltipDescription>
                {t(
                  'Automatic performance issue detection with context like who it impacts and the release, line of code, or function causing the slowdown.'
                )}
                <ExternalLink href="https://docs.sentry.io/platforms/javascript/guides/react/performance/">
                  {t('Read the Docs')}
                </ExternalLink>
              </TooltipDescription>
            )
          }
          isHoverable
        >
          <Product
<<<<<<< HEAD
            onClick={
              performanceProductDisabled
                ? undefined
                : () => handleClickProduct(PRODUCT.PERFORMANCE_MONITORING)
            }
            disabled={!!performanceProductDisabled}
          >
            <Checkbox
              checked={products.includes(PRODUCT.PERFORMANCE_MONITORING)}
              disabled={!!performanceProductDisabled}
              aria-label={t('Performance Monitoring')}
              size="xs"
              readOnly
            />
            {t('Performance Monitoring')}
          </Product>
=======
            onClick={() => handleClickProduct(PRODUCT.PERFORMANCE_MONITORING)}
            disabled={!!performanceProductDisabled}
            checked={products.includes(PRODUCT.PERFORMANCE_MONITORING)}
            label={t('Performance Monitoring')}
          />
>>>>>>> 4ecb2c58
        </Tooltip>
        <Tooltip
          title={
            sessionReplayProductDisabled?.reason ?? (
              <TooltipDescription>
                {t(
                  'Video-like reproductions of user sessions with debugging context to help you confirm issue impact and troubleshoot faster.'
                )}
                <ExternalLink href="https://docs.sentry.io/platforms/javascript/guides/react/session-replay/">
                  {t('Read the Docs')}
                </ExternalLink>
              </TooltipDescription>
            )
          }
          isHoverable
        >
          <Product
<<<<<<< HEAD
            onClick={
              sessionReplayProductDisabled
                ? undefined
                : () => handleClickProduct(PRODUCT.SESSION_REPLAY)
            }
            disabled={!!sessionReplayProductDisabled}
          >
            <Checkbox
              checked={products.includes(PRODUCT.SESSION_REPLAY)}
              disabled={!!sessionReplayProductDisabled}
              aria-label={t('Session Replay')}
              size="xs"
              readOnly
            />
            {t('Session Replay')}
          </Product>
=======
            onClick={() => handleClickProduct(PRODUCT.SESSION_REPLAY)}
            disabled={!!sessionReplayProductDisabled}
            checked={products.includes(PRODUCT.SESSION_REPLAY)}
            label={t('Session Replay')}
          />
>>>>>>> 4ecb2c58
        </Tooltip>
      </Products>
      {lazyLoader && (
        <AlternativeInstallationAlert type="info" showIcon>
          {tct('Prefer to set up Sentry using [npm:npm] or [yarn:yarn]? [goHere].', {
            npm: <strong />,
            yarn: <strong />,
            goHere: (
              <Button onClick={skipLazyLoader} priority="link">
                {t('Go here')}
              </Button>
            ),
          })}
        </AlternativeInstallationAlert>
      )}
      <Divider />
    </Fragment>
  );
}

const Products = styled('div')`
  display: flex;
  flex-wrap: wrap;
  gap: ${space(1)};
`;

<<<<<<< HEAD
const Product = styled('div')<{disabled?: boolean; permanentDisabled?: boolean}>`
=======
const ProductWrapper = styled('div')<{disabled?: boolean; permanentDisabled?: boolean}>`
>>>>>>> 4ecb2c58
  display: grid;
  grid-template-columns: repeat(3, max-content);
  gap: ${space(1)};
  align-items: center;
  ${p => p.theme.buttonPadding.xs};
  background: ${p =>
    p.disabled && !p.permanentDisabled ? p.theme.background : p.theme.purple100};
  border: 1px solid
    ${p =>
      p.disabled && !p.permanentDisabled ? p.theme.disabledBorder : p.theme.purple300};
  border-radius: 6px;
  cursor: ${p => (p.disabled ? 'not-allowed' : 'pointer')};
  font-weight: 500;
<<<<<<< HEAD
  opacity: ${p => (p.disabled ? 0.5 : 1)};
=======
>>>>>>> 4ecb2c58
  color: ${p =>
    p.disabled && !p.permanentDisabled ? p.theme.textColor : p.theme.purple300};
  input {
    cursor: ${p => (p.disabled ? 'not-allowed' : 'pointer')};
  }
<<<<<<< HEAD
=======

  > *:first-child {
    opacity: ${p => (p.permanentDisabled ? 0.5 : 1)};
  }

  > *:last-child {
    opacity: ${p => (p.disabled ? 0.5 : 1)};
  }
>>>>>>> 4ecb2c58
`;

const Divider = styled('hr')`
  border-top-color: ${p => p.theme.border};
`;

const TooltipDescription = styled('div')`
  display: flex;
  flex-direction: column;
  gap: ${space(0.5)};
  justify-content: flex-start;
`;

const AlternativeInstallationAlert = styled(Alert)`
  margin-top: ${space(3)};
`;<|MERGE_RESOLUTION|>--- conflicted
+++ resolved
@@ -23,9 +23,6 @@
   reason: string;
 };
 
-<<<<<<< HEAD
-type Props = {
-=======
 type ProductProps = {
   checked: boolean;
   disabled: boolean;
@@ -54,7 +51,6 @@
 }
 
 type ProductSelectionProps = {
->>>>>>> 4ecb2c58
   defaultSelectedProducts?: PRODUCT[];
   disabledProducts?: DisabledProduct[];
   lazyLoader?: boolean;
@@ -122,14 +118,7 @@
       </TextBlock>
       <Products>
         <Tooltip title={t("Let's admit it, we all have errors.")}>
-<<<<<<< HEAD
-          <Product disabled permanentDisabled>
-            <Checkbox checked readOnly size="xs" aria-label={t('Error Monitoring')} />
-            <div>{t('Error Monitoring')}</div>
-          </Product>
-=======
           <Product disabled checked permanentDisabled label={t('Error Monitoring')} />
->>>>>>> 4ecb2c58
         </Tooltip>
         <Tooltip
           title={
@@ -147,30 +136,11 @@
           isHoverable
         >
           <Product
-<<<<<<< HEAD
-            onClick={
-              performanceProductDisabled
-                ? undefined
-                : () => handleClickProduct(PRODUCT.PERFORMANCE_MONITORING)
-            }
-            disabled={!!performanceProductDisabled}
-          >
-            <Checkbox
-              checked={products.includes(PRODUCT.PERFORMANCE_MONITORING)}
-              disabled={!!performanceProductDisabled}
-              aria-label={t('Performance Monitoring')}
-              size="xs"
-              readOnly
-            />
-            {t('Performance Monitoring')}
-          </Product>
-=======
             onClick={() => handleClickProduct(PRODUCT.PERFORMANCE_MONITORING)}
             disabled={!!performanceProductDisabled}
             checked={products.includes(PRODUCT.PERFORMANCE_MONITORING)}
             label={t('Performance Monitoring')}
           />
->>>>>>> 4ecb2c58
         </Tooltip>
         <Tooltip
           title={
@@ -188,30 +158,11 @@
           isHoverable
         >
           <Product
-<<<<<<< HEAD
-            onClick={
-              sessionReplayProductDisabled
-                ? undefined
-                : () => handleClickProduct(PRODUCT.SESSION_REPLAY)
-            }
-            disabled={!!sessionReplayProductDisabled}
-          >
-            <Checkbox
-              checked={products.includes(PRODUCT.SESSION_REPLAY)}
-              disabled={!!sessionReplayProductDisabled}
-              aria-label={t('Session Replay')}
-              size="xs"
-              readOnly
-            />
-            {t('Session Replay')}
-          </Product>
-=======
             onClick={() => handleClickProduct(PRODUCT.SESSION_REPLAY)}
             disabled={!!sessionReplayProductDisabled}
             checked={products.includes(PRODUCT.SESSION_REPLAY)}
             label={t('Session Replay')}
           />
->>>>>>> 4ecb2c58
         </Tooltip>
       </Products>
       {lazyLoader && (
@@ -238,11 +189,7 @@
   gap: ${space(1)};
 `;
 
-<<<<<<< HEAD
-const Product = styled('div')<{disabled?: boolean; permanentDisabled?: boolean}>`
-=======
 const ProductWrapper = styled('div')<{disabled?: boolean; permanentDisabled?: boolean}>`
->>>>>>> 4ecb2c58
   display: grid;
   grid-template-columns: repeat(3, max-content);
   gap: ${space(1)};
@@ -256,17 +203,11 @@
   border-radius: 6px;
   cursor: ${p => (p.disabled ? 'not-allowed' : 'pointer')};
   font-weight: 500;
-<<<<<<< HEAD
-  opacity: ${p => (p.disabled ? 0.5 : 1)};
-=======
->>>>>>> 4ecb2c58
   color: ${p =>
     p.disabled && !p.permanentDisabled ? p.theme.textColor : p.theme.purple300};
   input {
     cursor: ${p => (p.disabled ? 'not-allowed' : 'pointer')};
   }
-<<<<<<< HEAD
-=======
 
   > *:first-child {
     opacity: ${p => (p.permanentDisabled ? 0.5 : 1)};
@@ -275,7 +216,6 @@
   > *:last-child {
     opacity: ${p => (p.disabled ? 0.5 : 1)};
   }
->>>>>>> 4ecb2c58
 `;
 
 const Divider = styled('hr')`
