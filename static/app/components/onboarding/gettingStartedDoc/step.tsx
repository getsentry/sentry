import {Fragment, useState} from 'react';
import styled from '@emotion/styled';
import beautify from 'js-beautify';

import {CodeSnippet} from 'sentry/components/codeSnippet';
import {AuthTokenGenerator} from 'sentry/components/onboarding/gettingStartedDoc/authTokenGenerator';
import {t} from 'sentry/locale';
import {space} from 'sentry/styles/space';

export enum StepType {
  INSTALL = 'install',
  CONFIGURE = 'configure',
  VERIFY = 'verify',
}

export const StepTitle = {
  [StepType.INSTALL]: t('Install'),
  [StepType.CONFIGURE]: t('Configure SDK'),
  [StepType.VERIFY]: t('Verify'),
};

interface CodeSnippetTab {
  code: string;
  label: string;
  language: string;
  value: string;
}

interface TabbedCodeSnippetProps {
  /**
   * An array of tabs to be displayed
   */
  tabs: CodeSnippetTab[];
  /**
   * A callback to be invoked when the configuration is copied to the clipboard
   */
  onCopy?: () => void;
  /**
   * A callback to be invoked when the configuration is selected and copied to the clipboard
   */
  onSelectAndCopy?: () => void;
  /**
   * Whether or not the configuration or parts of it are currently being loaded
   */
  partialLoading?: boolean;
}

function TabbedCodeSnippet({
  tabs,
  onCopy,
  onSelectAndCopy,
  partialLoading,
}: TabbedCodeSnippetProps) {
  const [selectedTabValue, setSelectedTabValue] = useState(tabs[0].value);
  const selectedTab = tabs.find(tab => tab.value === selectedTabValue) ?? tabs[0];
  const {code, language} = selectedTab;

  return (
    <CodeSnippet
      dark
      language={language}
      onCopy={onCopy}
      onSelectAndCopy={onSelectAndCopy}
      hideCopyButton={partialLoading}
      disableUserSelection={partialLoading}
      tabs={tabs}
      selectedTab={selectedTabValue}
      onTabClick={value => setSelectedTabValue(value)}
    >
      {language === 'javascript'
        ? beautify.js(code, {
            indent_size: 2,
            e4x: true,
            brace_style: 'preserve-inline',
          })
        : code.trim()}
    </CodeSnippet>
  );
}

type ConfigurationType = {
  /**
   * Additional information to be displayed below the code snippet
   */
  additionalInfo?: React.ReactNode;
  /**
   * The code snippet to display
   */
  code?: string | CodeSnippetTab[];
  /**
   * Nested configurations provide a convenient way to accommodate diverse layout styles, like the Spring Boot configuration.
   */
  configurations?: ConfigurationType[];
  /**
   * A brief description of the configuration
   */
  description?: React.ReactNode;
  /**
   * The language of the code to be rendered (python, javascript, etc)
   */
  language?: string;
  /**
   * A callback to be invoked when the configuration is copied to the clipboard
   */
  onCopy?: () => void;
  /**
   * A callback to be invoked when the configuration is selected and copied to the clipboard
   */
  onSelectAndCopy?: () => void;
  /**
   * Whether or not the configuration or parts of it are currently being loaded
   */
  partialLoading?: boolean;
};

interface BaseStepProps {
  /**
   * Additional information to be displayed below the configurations
   */
  additionalInfo?: React.ReactNode;
  configurations?: ConfigurationType[];
  /**
   * A brief description of the step
   */
  description?: React.ReactNode;
}
interface StepPropsWithTitle extends BaseStepProps {
  title: string;
  type?: undefined;
}

interface StepPropsWithoutTitle extends BaseStepProps {
  type: StepType;
  title?: undefined;
}

export type StepProps = StepPropsWithTitle | StepPropsWithoutTitle;

const tokenReplacers = {
  ___ORG_AUTH_TOKEN___: AuthTokenGenerator,
};

function getConfiguration({
  description,
  code,
  language,
  additionalInfo,
  onCopy,
  onSelectAndCopy,
  partialLoading,
}: ConfigurationType) {
  return (
    <Configuration>
      {description && <Description>{description}</Description>}
      {Array.isArray(code) ? (
        <TabbedCodeSnippet
          tabs={code}
          onCopy={onCopy}
          onSelectAndCopy={onSelectAndCopy}
<<<<<<< HEAD
          hideCopyButton={partialLoading}
          disableUserSelection={partialLoading}
          tokenReplacers={tokenReplacers}
        >
          {language === 'javascript'
            ? beautify.js(code, {
                indent_size: 2,
                e4x: true,
                brace_style: 'preserve-inline',
              })
            : code.trim()}
        </CodeSnippet>
=======
          partialLoading={partialLoading}
        />
      ) : (
        language &&
        code && (
          <CodeSnippet
            dark
            language={language}
            onCopy={onCopy}
            onSelectAndCopy={onSelectAndCopy}
            hideCopyButton={partialLoading}
            disableUserSelection={partialLoading}
          >
            {language === 'javascript'
              ? beautify.js(code, {
                  indent_size: 2,
                  e4x: true,
                  brace_style: 'preserve-inline',
                })
              : code.trim()}
          </CodeSnippet>
        )
>>>>>>> 1c4e19fb
      )}
      {additionalInfo && <AdditionalInfo>{additionalInfo}</AdditionalInfo>}
    </Configuration>
  );
}

export function Step({
  title,
  type,
  configurations,
  additionalInfo,
  description,
}: StepProps) {
  return (
    <div>
      <h4>{title ?? StepTitle[type]}</h4>
      {description && <Description>{description}</Description>}
      {!!configurations?.length && (
        <Configurations>
          {configurations.map((configuration, index) => {
            if (configuration.configurations) {
              return (
                <Fragment key={index}>
                  {getConfiguration(configuration)}
                  {configuration.configurations.map(
                    (nestedConfiguration, nestedConfigurationIndex) => (
                      <Fragment key={nestedConfigurationIndex}>
                        {getConfiguration(nestedConfiguration)}
                      </Fragment>
                    )
                  )}
                </Fragment>
              );
            }
            return <Fragment key={index}>{getConfiguration(configuration)}</Fragment>;
          })}
        </Configurations>
      )}
      {additionalInfo && <GeneralAdditionalInfo>{additionalInfo}</GeneralAdditionalInfo>}
    </div>
  );
}

const Configuration = styled('div')`
  display: flex;
  flex-direction: column;
  gap: 1rem;
`;

const Configurations = styled(Configuration)`
  margin-top: ${space(2)};
`;

const Description = styled(Configuration)`
  code {
    color: ${p => p.theme.pink400};
  }
`;

const AdditionalInfo = styled(Description)``;

const GeneralAdditionalInfo = styled(Description)`
  margin-top: ${space(2)};
`;<|MERGE_RESOLUTION|>--- conflicted
+++ resolved
@@ -3,7 +3,6 @@
 import beautify from 'js-beautify';
 
 import {CodeSnippet} from 'sentry/components/codeSnippet';
-import {AuthTokenGenerator} from 'sentry/components/onboarding/gettingStartedDoc/authTokenGenerator';
 import {t} from 'sentry/locale';
 import {space} from 'sentry/styles/space';
 
@@ -136,10 +135,6 @@
 
 export type StepProps = StepPropsWithTitle | StepPropsWithoutTitle;
 
-const tokenReplacers = {
-  ___ORG_AUTH_TOKEN___: AuthTokenGenerator,
-};
-
 function getConfiguration({
   description,
   code,
@@ -157,20 +152,6 @@
           tabs={code}
           onCopy={onCopy}
           onSelectAndCopy={onSelectAndCopy}
-<<<<<<< HEAD
-          hideCopyButton={partialLoading}
-          disableUserSelection={partialLoading}
-          tokenReplacers={tokenReplacers}
-        >
-          {language === 'javascript'
-            ? beautify.js(code, {
-                indent_size: 2,
-                e4x: true,
-                brace_style: 'preserve-inline',
-              })
-            : code.trim()}
-        </CodeSnippet>
-=======
           partialLoading={partialLoading}
         />
       ) : (
@@ -193,7 +174,6 @@
               : code.trim()}
           </CodeSnippet>
         )
->>>>>>> 1c4e19fb
       )}
       {additionalInfo && <AdditionalInfo>{additionalInfo}</AdditionalInfo>}
     </Configuration>
