import ExternalLink from 'sentry/components/links/externalLink';
import {t, tct} from 'sentry/locale';
import type {Organization, PlatformKey} from 'sentry/types';
import {trackAnalytics} from 'sentry/utils/analytics';

export function getUploadSourceMapsStep({
  guideLink,
  organization,
  platformKey,
  projectId,
  newOrg,
}: {
  guideLink: string;
  newOrg?: boolean;
  organization?: Organization;
  platformKey?: PlatformKey;
  projectId?: string;
}) {
  return {
    title: t('Upload Source Maps'),
    description: (
      <p>
        {tct(
          'Automatically upload your source maps to enable readable stack traces for Errors. If you prefer to manually set up source maps, please follow [guideLink:this guide].',
          {
            guideLink: <ExternalLink href={guideLink} />,
          }
        )}
      </p>
    ),
    configurations: [
      {
        language: 'bash',
        code: `npx @sentry/wizard@latest -i sourcemaps`,
        onCopy: () => {
          if (!organization || !projectId || !platformKey) {
            return;
          }

          trackAnalytics(
            newOrg
              ? 'onboarding.source_maps_wizard_button_copy_clicked'
              : 'project_creation.source_maps_wizard_button_copy_clicked',
            {
              project_id: projectId,
              platform: platformKey,
              organization,
            }
          );
        },
        onSelectAndCopy: () => {
          if (!organization || !projectId || !platformKey) {
            return;
          }

          trackAnalytics(
            newOrg
              ? 'onboarding.source_maps_wizard_selected_and_copied'
              : 'project_creation.source_maps_wizard_selected_and_copied',
            {
              project_id: projectId,
              platform: platformKey,
              organization,
            }
          );
        },
      },
    ],
  };
}

export const getReplayConfigureDescription = ({link}: {link: string}) =>
  tct(
    'Add the following to your SDK config. There are several privacy and sampling options available, all of which can be set using the [code:integrations] constructor. Learn more about configuring Session Replay by reading the [link:configuration docs].',
    {
      code: <code />,
      link: <ExternalLink href={link} />,
    }
  );

<<<<<<< HEAD
export const getReplayJsLoaderSdkSetupSnippet = () => `
<script>
  Sentry.onLoad(function() {
    Sentry.init({
      // Session Replay
      replaysSessionSampleRate: 0.1, // This sets the sample rate at 10%. You may want to change it to 100% while in development and then sample at a lower rate in production.
      replaysOnErrorSampleRate: 1.0, // If you're not already sampling the entire session, change the sample rate to 100% when sampling sessions where errors occur.
    });
  });
</script>`;
=======
export const getReplaySDKSetupSnippet = ({
  importStatement,
  dsn,
}: {
  dsn: string;
  importStatement: string;
}) =>
  `${importStatement}

  Sentry.init({
    dsn: "${dsn}",

    // This sets the sample rate at 10%. You may want this to be 100% while
    // in development, then sample at a lower rate in production.
    replaysSessionSampleRate: 0.1,
    // If the entire session is not sampled, use the below sample rate to sample
    // sessions when an error occurs.
    replaysOnErrorSampleRate: 1.0,

    integrations: [new Sentry.Replay()],
  });`;
>>>>>>> 474ff3cd
<|MERGE_RESOLUTION|>--- conflicted
+++ resolved
@@ -78,7 +78,6 @@
     }
   );
 
-<<<<<<< HEAD
 export const getReplayJsLoaderSdkSetupSnippet = () => `
 <script>
   Sentry.onLoad(function() {
@@ -89,7 +88,7 @@
     });
   });
 </script>`;
-=======
+
 export const getReplaySDKSetupSnippet = ({
   importStatement,
   dsn,
@@ -110,5 +109,4 @@
     replaysOnErrorSampleRate: 1.0,
 
     integrations: [new Sentry.Replay()],
-  });`;
->>>>>>> 474ff3cd
+  });`;