--- conflicted
+++ resolved
@@ -22,12 +22,9 @@
   'react-native',
   'java-spring-boot',
   'php-laravel',
-<<<<<<< HEAD
   'native',
-=======
   'go',
   'rust',
->>>>>>> a4ff3495
 ];
 
 type SdkDocumentationProps = {
