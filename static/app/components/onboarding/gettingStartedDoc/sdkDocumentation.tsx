--- conflicted
+++ resolved
@@ -67,11 +67,8 @@
   'ruby-rack',
   'kotlin',
   'node',
-<<<<<<< HEAD
+  'node-azurefunctions',
   'node-connect',
-=======
-  'node-azurefunctions',
->>>>>>> 653745ad
   'node-gcpfunctions',
   'node-express',
   'electron',
