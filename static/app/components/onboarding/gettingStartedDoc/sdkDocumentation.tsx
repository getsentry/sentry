import {useEffect, useState} from 'react';

import LoadingIndicator from 'sentry/components/loadingIndicator';
import {ProductSolution} from 'sentry/components/onboarding/productSelection';
import {PlatformKey} from 'sentry/data/platformCategories';
import type {Organization, PlatformIntegration, Project, ProjectKey} from 'sentry/types';
import {useApiQuery} from 'sentry/utils/queryClient';

// Documents already migrated from sentry-docs to main sentry repository
export const migratedDocs = [
  'javascript-react',
  'javascript-remix',
  'javascript-angular',
  'javascript-vue',
  'javascript-gatsby',
  'javascript-ember',
  'javascript-svelte',
  'javascript-sveltekit',
  'javascript-nextjs',
  'javascript',
  'python-django',
  'python',
  'python-flask',
  'python-wsgi',
  'python-tryton',
  'python-tornado',
  'python-starlette',
  'python-serverless',
  'python-sanic',
  'python-quart',
  'python-pyramid',
  'python-pylons',
  'python-gcpfunctions',
  'python-falcon',
  'python-chalice',
  'python-bottle',
  'python-fastapi',
  'python-asgi',
  'python-aiohttp',
  'python-awslambda',
  'dotnet',
  'dotnet-aspnetcore',
  'dotnet-awslambda',
  'dotnet-gcpfunctions',
  'dotnet-maui',
  'dotnet-uwp',
  'dotnet-winforms',
  'dotnet-wpf',
  'dotnet-xamarin',
  'dotnet-aspnet',
  'react-native',
  'java',
  'java-spring-boot',
  'java-logback',
  'java-log4j2',
  'java-spring',
  'php',
  'php-laravel',
  'php-symfony',
  'go',
  'rust',
  'minidump',
  'native',
  'native-qt',
  'ruby',
  'ruby-rails',
  'ruby-rack',
  'kotlin',
  'node',
  'node-awslambda',
  'node-azurefunctions',
  'node-connect',
  'node-express',
  'node-gcpfunctions',
  'node-koa',
  'node-serverlesscloud',
  'electron',
  'elixir',
  'android',
  'ionic',
  'unity',
  'capacitor',
  'cordova',
  'unreal',
  'apple',
  'apple-ios',
  'apple-macos',
<<<<<<< HEAD
  'flutter',
  'dart',
=======
>>>>>>> 2e6b8c1c
];

type SdkDocumentationProps = {
  activeProductSelection: ProductSolution[];
  organization: Organization;
  platform: PlatformIntegration | null;
  projectSlug: Project['slug'];
  newOrg?: boolean;
  projectId?: Project['id'];
};

export type ModuleProps = {
  dsn: string;
  activeProductSelection?: ProductSolution[];
  newOrg?: boolean;
  organization?: Organization;
  platformKey?: PlatformKey;
  projectId?: Project['id'];
};

// Loads the component containing the documentation for the specified platform
export function SdkDocumentation({
  platform,
  projectSlug,
  activeProductSelection,
  newOrg,
  organization,
  projectId,
}: SdkDocumentationProps) {
  const [module, setModule] = useState<null | {
    default: React.ComponentType<ModuleProps>;
  }>(null);

  const platformPath =
    platform?.type === 'framework'
      ? platform.language === 'minidump'
        ? `minidump/minidump`
        : platform?.id === 'native-qt'
        ? `native/native-qt`
        : platform?.id === 'android'
        ? `android/android`
        : platform?.id === 'ionic'
        ? `ionic/ionic`
        : platform?.id === 'unity'
        ? `unity/unity`
        : platform?.id === 'unreal'
        ? `unreal/unreal`
        : platform?.id === 'capacitor'
        ? `capacitor/capacitor`
        : platform?.id === 'flutter'
        ? `flutter/flutter`
        : platform?.id === 'dart'
        ? `dart/dart`
        : platform?.id.replace(`${platform.language}-`, `${platform.language}/`)
      : `${platform?.language}/${platform?.id}`;

  const {
    data: projectKeys = [],
    isError: projectKeysIsError,
    isLoading: projectKeysIsLoading,
  } = useApiQuery<ProjectKey[]>([`/projects/${organization.slug}/${projectSlug}/keys/`], {
    staleTime: Infinity,
  });

  useEffect(() => {
    if (projectKeysIsError || projectKeysIsLoading) {
      return;
    }

    async function getGettingStartedDoc() {
      const mod = await import(
        /* webpackExclude: /.spec/ */
        `sentry/gettingStartedDocs/${platformPath}`
      );
      setModule(mod);
    }
    getGettingStartedDoc();
  }, [platformPath, projectKeysIsError, projectKeysIsLoading, projectKeys]);

  if (!module) {
    return <LoadingIndicator />;
  }

  const {default: GettingStartedDoc} = module;
  return (
    <GettingStartedDoc
      dsn={projectKeys[0].dsn.public}
      activeProductSelection={activeProductSelection}
      newOrg={newOrg}
      platformKey={platform?.id}
      organization={organization}
      projectId={projectId}
    />
  );
}<|MERGE_RESOLUTION|>--- conflicted
+++ resolved
@@ -85,11 +85,11 @@
   'apple',
   'apple-ios',
   'apple-macos',
-<<<<<<< HEAD
+  'apple',
+  'apple-ios',
+  'apple-macos',
   'flutter',
   'dart',
-=======
->>>>>>> 2e6b8c1c
 ];
 
 type SdkDocumentationProps = {
