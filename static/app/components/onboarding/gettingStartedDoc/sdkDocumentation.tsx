--- conflicted
+++ resolved
@@ -6,15 +6,12 @@
 import {useApiQuery} from 'sentry/utils/queryClient';
 
 // Documents already migrated from sentry-docs to main sentry repository
-<<<<<<< HEAD
-export const migratedDocs = ['javascript-react', 'javascript-remix', 'javascript-vue'];
-=======
 export const migratedDocs = [
   'javascript-react',
   'javascript-remix',
   'javascript-angular',
+  'javascript-vue',
 ];
->>>>>>> c6a25309
 
 type SdkDocumentationProps = {
   activeProductSelection: ProductSolution[];
