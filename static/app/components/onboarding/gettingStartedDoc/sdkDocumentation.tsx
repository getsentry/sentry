--- conflicted
+++ resolved
@@ -29,11 +29,8 @@
   'minidump',
   'native',
   'native-qt',
-<<<<<<< HEAD
   'kotlin',
-=======
   'node',
->>>>>>> 8ac1a44c
 ];
 
 type SdkDocumentationProps = {
