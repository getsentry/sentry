import {useEffect, useState} from 'react';

import LoadingIndicator from 'sentry/components/loadingIndicator';
import {ProductSolution} from 'sentry/components/onboarding/productSelection';
import {Organization, PlatformIntegration, Project, ProjectKey} from 'sentry/types';
import {useApiQuery} from 'sentry/utils/queryClient';

// Documents already migrated from sentry-docs to main sentry repository
export const migratedDocs = [
  'javascript-react',
  'javascript-remix',
  'javascript-angular',
  'javascript-vue',
<<<<<<< HEAD
  'javascript-ember',
=======
  'javascript-gatsby',
>>>>>>> 66b7ed25
];

type SdkDocumentationProps = {
  activeProductSelection: ProductSolution[];
  orgSlug: Organization['slug'];
  platform: PlatformIntegration | null;
  projectSlug: Project['slug'];
  newOrg?: boolean;
};

type ModuleProps = {
  activeProductSelection: ProductSolution[];
  dsn: string;
  newOrg?: boolean;
};

// Loads the component containing the documentation for the specified platform
export function SdkDocumentation({
  platform,
  orgSlug,
  projectSlug,
  activeProductSelection,
  newOrg,
}: SdkDocumentationProps) {
  const [module, setModule] = useState<null | {
    default: React.ComponentType<ModuleProps>;
  }>(null);

  const platformPath =
    platform?.type === 'framework'
      ? platform?.id.replace(`${platform.language}-`, `${platform.language}/`)
      : platform?.id;

  const {
    data: projectKeys = [],
    isError: projectKeysIsError,
    isLoading: projectKeysIsLoading,
  } = useApiQuery<ProjectKey[]>([`/projects/${orgSlug}/${projectSlug}/keys/`], {
    staleTime: Infinity,
  });

  useEffect(() => {
    if (projectKeysIsError || projectKeysIsLoading) {
      return;
    }

    async function getGettingStartedDoc() {
      const mod = await import(
        /* webpackExclude: /.spec/ */
        `sentry/gettingStartedDocs/${platformPath}`
      );
      setModule(mod);
    }
    getGettingStartedDoc();
  }, [platformPath, projectKeysIsError, projectKeysIsLoading, projectKeys]);

  if (!module) {
    return <LoadingIndicator />;
  }

  const {default: GettingStartedDoc} = module;
  return (
    <GettingStartedDoc
      dsn={projectKeys[0].dsn.public}
      activeProductSelection={activeProductSelection}
      newOrg={newOrg}
    />
  );
}<|MERGE_RESOLUTION|>--- conflicted
+++ resolved
@@ -11,11 +11,8 @@
   'javascript-remix',
   'javascript-angular',
   'javascript-vue',
-<<<<<<< HEAD
+  'javascript-gatsby',
   'javascript-ember',
-=======
-  'javascript-gatsby',
->>>>>>> 66b7ed25
 ];
 
 type SdkDocumentationProps = {
