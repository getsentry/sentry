import {useEffect, useState} from 'react';

import LoadingIndicator from 'sentry/components/loadingIndicator';
import {ProductSolution} from 'sentry/components/onboarding/productSelection';
import {PlatformKey} from 'sentry/data/platformCategories';
import type {Organization, PlatformIntegration, Project, ProjectKey} from 'sentry/types';
import {useApiQuery} from 'sentry/utils/queryClient';

// Documents already migrated from sentry-docs to main sentry repository
export const migratedDocs = [
  'javascript-react',
  'javascript-remix',
  'javascript-angular',
  'javascript-vue',
  'javascript-gatsby',
  'javascript-ember',
  'javascript-svelte',
  'javascript-sveltekit',
  'javascript-nextjs',
  'javascript',
  'python-django',
  'python',
  'python-flask',
  'python-wsgi',
  'python-tryton',
  'python-tornado',
  'python-starlette',
  'python-serverless',
  'python-sanic',
  'python-quart',
  'python-pyramid',
  'python-pylons',
  'python-gcpfunctions',
  'python-falcon',
  'python-chalice',
  'python-bottle',
  'python-fastapi',
  'python-asgi',
  'python-aiohttp',
  'python-awslambda',
  'dotnet',
  'dotnet-aspnetcore',
  'dotnet-awslambda',
  'dotnet-gcpfunctions',
  'dotnet-maui',
  'dotnet-uwp',
  'dotnet-winforms',
  'dotnet-wpf',
  'dotnet-xamarin',
  'dotnet-aspnet',
  'react-native',
  'java',
  'java-spring-boot',
  'java-logback',
  'java-log4j2',
  'java-spring',
  'php',
  'php-laravel',
  'php-symfony',
  'go',
  'rust',
  'minidump',
  'native',
  'native-qt',
  'ruby',
  'ruby-rails',
  'ruby-rack',
  'kotlin',
  'node',
  'node-awslambda',
  'node-azurefunctions',
  'node-connect',
  'node-express',
  'node-gcpfunctions',
  'node-koa',
  'node-serverlesscloud',
  'electron',
  'elixir',
  'android',
  'ionic',
  'unity',
<<<<<<< HEAD
  'capacitor',
=======
  'cordova',
>>>>>>> bdb32360
];

type SdkDocumentationProps = {
  activeProductSelection: ProductSolution[];
  organization: Organization;
  platform: PlatformIntegration | null;
  projectSlug: Project['slug'];
  newOrg?: boolean;
  projectId?: Project['id'];
};

export type ModuleProps = {
  dsn: string;
  activeProductSelection?: ProductSolution[];
  newOrg?: boolean;
  organization?: Organization;
  platformKey?: PlatformKey;
  projectId?: Project['id'];
};

// Loads the component containing the documentation for the specified platform
export function SdkDocumentation({
  platform,
  projectSlug,
  activeProductSelection,
  newOrg,
  organization,
  projectId,
}: SdkDocumentationProps) {
  const [module, setModule] = useState<null | {
    default: React.ComponentType<ModuleProps>;
  }>(null);

  const platformPath =
    platform?.type === 'framework'
      ? platform.language === 'minidump'
        ? `minidump/minidump`
        : platform?.id === 'native-qt'
        ? `native/native-qt`
        : platform?.id === 'android'
        ? `android/android`
        : platform?.id === 'ionic'
        ? `ionic/ionic`
        : platform?.id === 'unity'
        ? `unity/unity`
        : platform?.id === 'capacitor'
        ? `capacitor/capacitor`
        : platform?.id.replace(`${platform.language}-`, `${platform.language}/`)
      : `${platform?.language}/${platform?.id}`;

  const {
    data: projectKeys = [],
    isError: projectKeysIsError,
    isLoading: projectKeysIsLoading,
  } = useApiQuery<ProjectKey[]>([`/projects/${organization.slug}/${projectSlug}/keys/`], {
    staleTime: Infinity,
  });

  useEffect(() => {
    if (projectKeysIsError || projectKeysIsLoading) {
      return;
    }

    async function getGettingStartedDoc() {
      const mod = await import(
        /* webpackExclude: /.spec/ */
        `sentry/gettingStartedDocs/${platformPath}`
      );
      setModule(mod);
    }
    getGettingStartedDoc();
  }, [platformPath, projectKeysIsError, projectKeysIsLoading, projectKeys]);

  if (!module) {
    return <LoadingIndicator />;
  }

  const {default: GettingStartedDoc} = module;
  return (
    <GettingStartedDoc
      dsn={projectKeys[0].dsn.public}
      activeProductSelection={activeProductSelection}
      newOrg={newOrg}
      platformKey={platform?.id}
      organization={organization}
      projectId={projectId}
    />
  );
}<|MERGE_RESOLUTION|>--- conflicted
+++ resolved
@@ -79,11 +79,8 @@
   'android',
   'ionic',
   'unity',
-<<<<<<< HEAD
   'capacitor',
-=======
   'cordova',
->>>>>>> bdb32360
 ];
 
 type SdkDocumentationProps = {
