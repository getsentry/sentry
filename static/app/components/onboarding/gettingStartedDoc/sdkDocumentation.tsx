--- conflicted
+++ resolved
@@ -25,12 +25,9 @@
   'php-laravel',
   'go',
   'rust',
-<<<<<<< HEAD
   'minidump',
-=======
   'native',
   'native-qt',
->>>>>>> a73465dd
 ];
 
 type SdkDocumentationProps = {
