--- conflicted
+++ resolved
@@ -24,7 +24,6 @@
   'python-tryton',
   'python-tornado',
   'python-starlette',
-<<<<<<< HEAD
   'python-serverless',
   'python-sanic',
   'python-quart',
@@ -38,8 +37,6 @@
   'python-asgi',
   'python-aiohttp',
   'python-awslambda',
-=======
->>>>>>> 183d904c
   'react-native',
   'java-spring-boot',
   'php',
