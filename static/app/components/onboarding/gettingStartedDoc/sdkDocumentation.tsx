import {useEffect, useState} from 'react';

import LoadingIndicator from 'sentry/components/loadingIndicator';
import {ProductSolution} from 'sentry/components/onboarding/productSelection';
import {Organization, PlatformIntegration, Project, ProjectKey} from 'sentry/types';
import {useApiQuery} from 'sentry/utils/queryClient';

// Documents already migrated from sentry-docs to main sentry repository
export const migratedDocs = [
  'javascript-react',
  'javascript-remix',
  'javascript-angular',
  'javascript-vue',
  'javascript-gatsby',
  'javascript-ember',
<<<<<<< HEAD
  'javascript-sveltekit',
=======
  'javascript-svelte',
>>>>>>> d3defa4a
];

type SdkDocumentationProps = {
  activeProductSelection: ProductSolution[];
  orgSlug: Organization['slug'];
  platform: PlatformIntegration | null;
  projectSlug: Project['slug'];
  newOrg?: boolean;
};

type ModuleProps = {
  activeProductSelection: ProductSolution[];
  dsn: string;
  newOrg?: boolean;
};

// Loads the component containing the documentation for the specified platform
export function SdkDocumentation({
  platform,
  orgSlug,
  projectSlug,
  activeProductSelection,
  newOrg,
}: SdkDocumentationProps) {
  const [module, setModule] = useState<null | {
    default: React.ComponentType<ModuleProps>;
  }>(null);

  const platformPath =
    platform?.type === 'framework'
      ? platform?.id.replace(`${platform.language}-`, `${platform.language}/`)
      : platform?.id;

  const {
    data: projectKeys = [],
    isError: projectKeysIsError,
    isLoading: projectKeysIsLoading,
  } = useApiQuery<ProjectKey[]>([`/projects/${orgSlug}/${projectSlug}/keys/`], {
    staleTime: Infinity,
  });

  useEffect(() => {
    if (projectKeysIsError || projectKeysIsLoading) {
      return;
    }

    async function getGettingStartedDoc() {
      const mod = await import(
        /* webpackExclude: /.spec/ */
        `sentry/gettingStartedDocs/${platformPath}`
      );
      setModule(mod);
    }
    getGettingStartedDoc();
  }, [platformPath, projectKeysIsError, projectKeysIsLoading, projectKeys]);

  if (!module) {
    return <LoadingIndicator />;
  }

  const {default: GettingStartedDoc} = module;
  return (
    <GettingStartedDoc
      dsn={projectKeys[0].dsn.public}
      activeProductSelection={activeProductSelection}
      newOrg={newOrg}
    />
  );
}<|MERGE_RESOLUTION|>--- conflicted
+++ resolved
@@ -13,11 +13,8 @@
   'javascript-vue',
   'javascript-gatsby',
   'javascript-ember',
-<<<<<<< HEAD
+  'javascript-svelte',
   'javascript-sveltekit',
-=======
-  'javascript-svelte',
->>>>>>> d3defa4a
 ];
 
 type SdkDocumentationProps = {
