import {useEffect, useState} from 'react';

import LoadingIndicator from 'sentry/components/loadingIndicator';
import {ProductSolution} from 'sentry/components/onboarding/productSelection';
import {PlatformKey} from 'sentry/data/platformCategories';
import type {Organization, PlatformIntegration, Project, ProjectKey} from 'sentry/types';
import {useApiQuery} from 'sentry/utils/queryClient';

// Documents already migrated from sentry-docs to main sentry repository
export const migratedDocs = [
  'javascript-react',
  'javascript-remix',
  'javascript-angular',
  'javascript-vue',
  'javascript-gatsby',
  'javascript-ember',
  'javascript-svelte',
  'javascript-sveltekit',
  'javascript-nextjs',
  'javascript',
  'python-django',
  'python',
  'python-flask',
  'python-wsgi',
  'python-tryton',
  'python-tornado',
  'python-starlette',
  'python-serverless',
  'python-sanic',
  'python-quart',
  'python-pyramid',
  'python-pylons',
  'python-gcpfunctions',
  'python-falcon',
  'python-chalice',
  'python-bottle',
  'python-fastapi',
  'python-asgi',
  'python-aiohttp',
  'python-awslambda',
  'dotnet',
  'dotnet-aspnetcore',
  'dotnet-awslambda',
  'dotnet-gcpfunctions',
  'dotnet-maui',
  'dotnet-uwp',
  'dotnet-winforms',
  'dotnet-wpf',
  'dotnet-xamarin',
  'dotnet-aspnet',
  'react-native',
  'java',
  'java-spring-boot',
  'java-logback',
  'java-log4j2',
  'java-spring',
  'php',
  'php-laravel',
  'php-symfony',
  'go',
  'rust',
  'minidump',
  'native',
  'native-qt',
  'ruby',
  'ruby-rails',
  'ruby-rack',
  'kotlin',
  'node',
  'node-awslambda',
  'node-azurefunctions',
  'node-connect',
  'node-express',
  'node-gcpfunctions',
  'node-koa',
  'node-serverlesscloud',
  'electron',
  'elixir',
  'android',
  'ionic',
  'unity',
  'capacitor',
  'cordova',
  'unreal',
];

type SdkDocumentationProps = {
  activeProductSelection: ProductSolution[];
  organization: Organization;
  platform: PlatformIntegration | null;
  projectSlug: Project['slug'];
  newOrg?: boolean;
  projectId?: Project['id'];
};

export type ModuleProps = {
  dsn: string;
  activeProductSelection?: ProductSolution[];
  newOrg?: boolean;
  organization?: Organization;
  platformKey?: PlatformKey;
  projectId?: Project['id'];
};

// Loads the component containing the documentation for the specified platform
export function SdkDocumentation({
  platform,
  projectSlug,
  activeProductSelection,
  newOrg,
  organization,
  projectId,
}: SdkDocumentationProps) {
  const [module, setModule] = useState<null | {
    default: React.ComponentType<ModuleProps>;
  }>(null);

  const platformPath =
    platform?.type === 'framework'
      ? platform.language === 'minidump'
        ? `minidump/minidump`
        : platform?.id === 'native-qt'
        ? `native/native-qt`
        : platform?.id === 'android'
        ? `android/android`
        : platform?.id === 'ionic'
        ? `ionic/ionic`
        : platform?.id === 'unity'
        ? `unity/unity`
<<<<<<< HEAD
        : platform?.id === 'unreal'
        ? `unreal/unreal`
=======
        : platform?.id === 'capacitor'
        ? `capacitor/capacitor`
>>>>>>> 86ac4e35
        : platform?.id.replace(`${platform.language}-`, `${platform.language}/`)
      : `${platform?.language}/${platform?.id}`;

  const {
    data: projectKeys = [],
    isError: projectKeysIsError,
    isLoading: projectKeysIsLoading,
  } = useApiQuery<ProjectKey[]>([`/projects/${organization.slug}/${projectSlug}/keys/`], {
    staleTime: Infinity,
  });

  useEffect(() => {
    if (projectKeysIsError || projectKeysIsLoading) {
      return;
    }

    async function getGettingStartedDoc() {
      const mod = await import(
        /* webpackExclude: /.spec/ */
        `sentry/gettingStartedDocs/${platformPath}`
      );
      setModule(mod);
    }
    getGettingStartedDoc();
  }, [platformPath, projectKeysIsError, projectKeysIsLoading, projectKeys]);

  if (!module) {
    return <LoadingIndicator />;
  }

  const {default: GettingStartedDoc} = module;
  return (
    <GettingStartedDoc
      dsn={projectKeys[0].dsn.public}
      activeProductSelection={activeProductSelection}
      newOrg={newOrg}
      platformKey={platform?.id}
      organization={organization}
      projectId={projectId}
    />
  );
}<|MERGE_RESOLUTION|>--- conflicted
+++ resolved
@@ -127,13 +127,10 @@
         ? `ionic/ionic`
         : platform?.id === 'unity'
         ? `unity/unity`
-<<<<<<< HEAD
         : platform?.id === 'unreal'
         ? `unreal/unreal`
-=======
         : platform?.id === 'capacitor'
         ? `capacitor/capacitor`
->>>>>>> 86ac4e35
         : platform?.id.replace(`${platform.language}-`, `${platform.language}/`)
       : `${platform?.language}/${platform?.id}`;
 
