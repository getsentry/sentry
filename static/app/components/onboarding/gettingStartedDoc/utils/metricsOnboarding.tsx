--- conflicted
+++ resolved
@@ -668,17 +668,6 @@
   ],
 });
 
-<<<<<<< HEAD
-const getUnityConfigureSnippet = () => `
-public override void Configure(SentryUnityOptions options)
-{
-    options.ExperimentalMetrics = new ExperimentalMetricsOptions
-    {
-      EnableCodeLocations = true
-    };
-}`;
-export const getUnityMetricsOnboarding = (): OnboardingConfig => ({
-=======
 const getRubyConfigureSnippet = () => `
 Sentry.init do |config|
   # ...
@@ -690,18 +679,10 @@
 Sentry::Metrics.increment("drank-drinks", 1, tags: { kind: "coffee" })`;
 
 export const getRubyMetricsOnboarding = (): OnboardingConfig => ({
->>>>>>> d84a4ea1
   install: () => [
     {
       type: StepType.INSTALL,
       description: tct(
-<<<<<<< HEAD
-        'You need a minimum version [codeVersion:2.0.0] of the Unity SDK installed.',
-        {
-          codeVersion: <code />,
-        }
-      ),
-=======
         'You need a minimum version [codeVersion:5.17.0] of the [codePackage:sentry-ruby] gem and add that as your dependency in your [codeGemfile:Gemfile].',
         {
           codeVersion: <code />,
@@ -715,21 +696,12 @@
           code: 'gem "sentry-ruby"',
         },
       ],
->>>>>>> d84a4ea1
     },
   ],
   configure: () => [
     {
       type: StepType.CONFIGURE,
       description: t(
-<<<<<<< HEAD
-        'Once the SDK is installed or updated, you can enable the experimental metrics feature and code locations being emitted in your RuntimeConfiguration.'
-      ),
-      configurations: [
-        {
-          language: 'csharp',
-          code: getUnityConfigureSnippet(),
-=======
         'Once the SDK is installed or updated you have to enable metrics in your SDK initializer:'
       ),
       configurations: [
@@ -742,7 +714,6 @@
               code: getRubyConfigureSnippet(),
             },
           ],
->>>>>>> d84a4ea1
         },
       ],
     },
@@ -751,29 +722,17 @@
     {
       type: StepType.VERIFY,
       description: tct(
-<<<<<<< HEAD
-        "Then you'll be able to add metrics as [codeCounters:counters], [codeSets:sets], [codeDistribution:distributions], [codeGauge:gauges], and [codeTimings:timings]. Try out this example:",
-=======
         "Then you'll be able to add metrics as [codeCounters:counters], [codeSets:sets], [codeDistribution:distributions], and [codeGauge:gauges]. Try out this example:",
->>>>>>> d84a4ea1
         {
           codeCounters: <code />,
           codeSets: <code />,
           codeDistribution: <code />,
           codeGauge: <code />,
-<<<<<<< HEAD
-          codeTimings: <code />,
-=======
           codeNamespace: <code />,
->>>>>>> d84a4ea1
-        }
-      ),
-      configurations: [
-        {
-<<<<<<< HEAD
-          language: 'csharp',
-          code: getDotnetVerifySnippet(),
-=======
+        }
+      ),
+      configurations: [
+        {
           code: [
             {
               label: 'Ruby',
@@ -782,7 +741,6 @@
               code: getRubyVerifySnippet(),
             },
           ],
->>>>>>> d84a4ea1
         },
         {
           description: t(
@@ -794,11 +752,7 @@
             'Learn more about metrics and how to configure them, by reading the [docsLink:docs].',
             {
               docsLink: (
-<<<<<<< HEAD
-                <ExternalLink href="https://docs.sentry.io/platforms/unity/metrics/" />
-=======
                 <ExternalLink href="https://docs.sentry.io/platforms/ruby/metrics/" />
->>>>>>> d84a4ea1
               ),
             }
           ),
