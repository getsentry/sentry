import {Fragment} from 'react';
import styled from '@emotion/styled';

import HookOrDefault from 'sentry/components/hookOrDefault';
import ExternalLink from 'sentry/components/links/externalLink';
import List from 'sentry/components/list';
import ListItem from 'sentry/components/list/listItem';
import {Step, StepProps} from 'sentry/components/onboarding/gettingStartedDoc/step';
import {ProductSelection} from 'sentry/components/onboarding/productSelection';
import {PlatformKey} from 'sentry/data/platformCategories';
import {t} from 'sentry/locale';
import ConfigStore from 'sentry/stores/configStore';
import {useLegacyStore} from 'sentry/stores/useLegacyStore';
import {space} from 'sentry/styles/space';
import useOrganization from 'sentry/utils/useOrganization';

const ProductSelectionAvailabilityHook = HookOrDefault({
  hookName: 'component:product-selection-availability',
});

type NextStep = {
  description: string;
  link: string;
  name: string;
};

export type LayoutProps = {
  steps: StepProps[];
  /**
   * Whether to hide the session replay product in the product selection
   */
  hideSessionReplay?: boolean;
  /**
   * Whether to include the profiling product in the product selection
   */
  includeProfiling?: boolean;
  /**
   * An introduction displayed before the steps
   */
  introduction?: React.ReactNode;
  newOrg?: boolean;
  nextSteps?: NextStep[];
  platformKey?: PlatformKey;
};

function getDefaultSelectedProducts({
  includeProfiling,
  hideSessionReplay,
}: {
  hideSessionReplay?: boolean;
  includeProfiling?: boolean;
}) {
  const defaultSelectedProducts = [ProductSolution.PERFORMANCE_MONITORING];

  if (includeProfiling) {
    defaultSelectedProducts.push(ProductSolution.PROFILING);
  }

  if (!hideSessionReplay) {
    defaultSelectedProducts.push(ProductSolution.SESSION_REPLAY);
  }

  return defaultSelectedProducts;
}

export function Layout({
  steps,
  platformKey,
  nextSteps = [],
  newOrg,
  introduction,
  includeProfiling,
  hideSessionReplay,
}: LayoutProps) {
  const organization = useOrganization();
  const {isSelfHosted} = useLegacyStore(ConfigStore);

<<<<<<< HEAD
  const isJavaScriptPlatform =
    platformKey === 'javascript' || !!platformKey?.match('^javascript-([A-Za-z]+)$');

  const displayProductSelection =
    !isSelfHosted && (isJavaScriptPlatform || includeProfiling);

=======
>>>>>>> e0022293
  return (
    <Wrapper>
      {introduction && (
        <Fragment>
          <Introduction>{introduction}</Introduction>
          <Divider />
        </Fragment>
      )}
<<<<<<< HEAD
      {displayProductSelection && newOrg && (
        <ProductSelection
          defaultSelectedProducts={getDefaultSelectedProducts({
            includeProfiling,
            hideSessionReplay,
          })}
          includeProfiling={includeProfiling}
          hideSessionReplay={hideSessionReplay}
        />
      )}
      {displayProductSelection && !newOrg && (
        <ProductSelectionAvailabilityHook
          organization={organization}
          includeProfiling={includeProfiling}
          hideSessionReplay={hideSessionReplay}
=======
      {!isSelfHosted && newOrg && (
        <ProductSelection platform={platformKey} withBottomMargin />
      )}
      {!isSelfHosted && !newOrg && (
        <ProductSelectionAvailabilityHook
          organization={organization}
          platform={platformKey}
>>>>>>> e0022293
        />
      )}
      <Steps>
        {steps.map(step => (
          <Step key={step.title ?? step.type} {...step} />
        ))}
      </Steps>
      {nextSteps.length > 0 && (
        <Fragment>
          <Divider />
          <h4>{t('Next Steps')}</h4>
          <List symbol="bullet">
            {nextSteps.map(step => (
              <ListItem key={step.name}>
                <ExternalLink href={step.link}>{step.name}</ExternalLink>
                {': '}
                {step.description}
              </ListItem>
            ))}
          </List>
        </Fragment>
      )}
    </Wrapper>
  );
}

const Divider = styled('hr')`
  height: 1px;
  width: 100%;
  background: ${p => p.theme.border};
  border: none;
`;

const Steps = styled('div')`
  display: flex;
  flex-direction: column;
  gap: 1.5rem;
`;

const Introduction = styled('div')`
  display: flex;
  flex-direction: column;
  gap: ${space(1)};
`;

const Wrapper = styled('div')`
  h4 {
    margin-bottom: 0.5em;
  }
  && {
    p {
      margin-bottom: 0;
    }
    h5 {
      margin-bottom: 0;
    }
  }
`;<|MERGE_RESOLUTION|>--- conflicted
+++ resolved
@@ -27,14 +27,6 @@
 export type LayoutProps = {
   steps: StepProps[];
   /**
-   * Whether to hide the session replay product in the product selection
-   */
-  hideSessionReplay?: boolean;
-  /**
-   * Whether to include the profiling product in the product selection
-   */
-  includeProfiling?: boolean;
-  /**
    * An introduction displayed before the steps
    */
   introduction?: React.ReactNode;
@@ -43,47 +35,16 @@
   platformKey?: PlatformKey;
 };
 
-function getDefaultSelectedProducts({
-  includeProfiling,
-  hideSessionReplay,
-}: {
-  hideSessionReplay?: boolean;
-  includeProfiling?: boolean;
-}) {
-  const defaultSelectedProducts = [ProductSolution.PERFORMANCE_MONITORING];
-
-  if (includeProfiling) {
-    defaultSelectedProducts.push(ProductSolution.PROFILING);
-  }
-
-  if (!hideSessionReplay) {
-    defaultSelectedProducts.push(ProductSolution.SESSION_REPLAY);
-  }
-
-  return defaultSelectedProducts;
-}
-
 export function Layout({
   steps,
   platformKey,
   nextSteps = [],
   newOrg,
   introduction,
-  includeProfiling,
-  hideSessionReplay,
 }: LayoutProps) {
   const organization = useOrganization();
   const {isSelfHosted} = useLegacyStore(ConfigStore);
 
-<<<<<<< HEAD
-  const isJavaScriptPlatform =
-    platformKey === 'javascript' || !!platformKey?.match('^javascript-([A-Za-z]+)$');
-
-  const displayProductSelection =
-    !isSelfHosted && (isJavaScriptPlatform || includeProfiling);
-
-=======
->>>>>>> e0022293
   return (
     <Wrapper>
       {introduction && (
@@ -92,23 +53,6 @@
           <Divider />
         </Fragment>
       )}
-<<<<<<< HEAD
-      {displayProductSelection && newOrg && (
-        <ProductSelection
-          defaultSelectedProducts={getDefaultSelectedProducts({
-            includeProfiling,
-            hideSessionReplay,
-          })}
-          includeProfiling={includeProfiling}
-          hideSessionReplay={hideSessionReplay}
-        />
-      )}
-      {displayProductSelection && !newOrg && (
-        <ProductSelectionAvailabilityHook
-          organization={organization}
-          includeProfiling={includeProfiling}
-          hideSessionReplay={hideSessionReplay}
-=======
       {!isSelfHosted && newOrg && (
         <ProductSelection platform={platformKey} withBottomMargin />
       )}
@@ -116,7 +60,6 @@
         <ProductSelectionAvailabilityHook
           organization={organization}
           platform={platformKey}
->>>>>>> e0022293
         />
       )}
       <Steps>
