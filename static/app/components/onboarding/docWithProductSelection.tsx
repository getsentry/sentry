--- conflicted
+++ resolved
@@ -9,15 +9,7 @@
 import LoadingIndicator from 'sentry/components/loadingIndicator';
 import {DocumentationWrapper} from 'sentry/components/onboarding/documentationWrapper';
 import {MissingExampleWarning} from 'sentry/components/onboarding/missingExampleWarning';
-<<<<<<< HEAD
-import {
-  DisabledProduct,
-  PRODUCT,
-  ProductSelection,
-} from 'sentry/components/onboarding/productSelection';
-=======
 import {PRODUCT} from 'sentry/components/onboarding/productSelection';
->>>>>>> 4ecb2c58
 import {PlatformKey} from 'sentry/data/platformCategories';
 import platforms from 'sentry/data/platforms';
 import {t} from 'sentry/locale';
@@ -30,71 +22,9 @@
 import SetupIntroduction from 'sentry/views/onboarding/components/setupIntroduction';
 import {SetupDocsLoader} from 'sentry/views/onboarding/setupDocsLoader';
 
-<<<<<<< HEAD
-function getDefaultSelectedProducts({
-  hasSessionReplay,
-  hasPerformance,
-}: {
-  hasPerformance: boolean;
-  hasSessionReplay: boolean;
-}) {
-  const defaultSelectedProducts: PRODUCT[] = [];
-
-  if (hasSessionReplay) {
-    defaultSelectedProducts.push(PRODUCT.SESSION_REPLAY);
-  }
-
-  if (hasPerformance) {
-    defaultSelectedProducts.push(PRODUCT.PERFORMANCE_MONITORING);
-  }
-
-  return defaultSelectedProducts;
-}
-
-function getDisabledProducts({
-  hasSessionReplay,
-  hasPerformance,
-  hasRightsToUgradePlan,
-}: {
-  hasPerformance: boolean;
-  hasRightsToUgradePlan: boolean;
-  hasSessionReplay: boolean;
-}) {
-  const disabledProducts: DisabledProduct[] = [];
-
-  if (!hasSessionReplay) {
-    const reason = hasRightsToUgradePlan
-      ? t('To use Session Replay, update your organizations plan to its latest version.')
-      : t(
-          'To use Session Replay, request an owner in your organization to update its plan to the latest version.'
-        );
-
-    disabledProducts.push({
-      product: PRODUCT.SESSION_REPLAY,
-      reason,
-    });
-  }
-
-  if (!hasPerformance) {
-    const reason = hasRightsToUgradePlan
-      ? t('To use Performance, update your organizations plan to its latest version.')
-      : t(
-          'To use Performance, request an owner in your organization to update its plan to the latest version.'
-        );
-
-    disabledProducts.push({
-      product: PRODUCT.PERFORMANCE_MONITORING,
-      reason,
-    });
-  }
-
-  return disabledProducts;
-}
-=======
 const ProductSelectionAvailabilityHook = HookOrDefault({
   hookName: 'component:product-selection-availability',
 });
->>>>>>> 4ecb2c58
 
 export function DocWithProductSelection({
   location,
@@ -158,24 +88,6 @@
     );
   }
 
-  const hasSessionReplay = organization.features.includes('session-replay');
-  const hasPerformance = organization.features.includes('performance-view');
-  const hasRightsToUgradePlan =
-    organization.orgRole === 'owner' ||
-    organization.orgRole === 'manager' ||
-    organization.orgRole === 'admin';
-
-  const defaultSelectedProducts: PRODUCT[] = getDefaultSelectedProducts({
-    hasSessionReplay,
-    hasPerformance,
-  });
-
-  const disabledProducts: DisabledProduct[] = getDisabledProducts({
-    hasSessionReplay,
-    hasPerformance,
-    hasRightsToUgradePlan,
-  });
-
   return (
     <Fragment>
       {newOrg && (
@@ -184,14 +96,7 @@
           platform={currentPlatform}
         />
       )}
-<<<<<<< HEAD
-      <ProductSelection
-        defaultSelectedProducts={defaultSelectedProducts}
-        disabledProducts={disabledProducts}
-      />
-=======
       <ProductSelectionAvailabilityHook organization={organization} />
->>>>>>> 4ecb2c58
       {isLoading ? (
         <LoadingIndicator />
       ) : isError ? (
