import {useContext, useEffect, useMemo, useRef, useState} from 'react';
import {css} from '@emotion/react';
import styled from '@emotion/styled';
import type {AriaTabListOptions} from '@react-aria/tabs';
import {useTabList} from '@react-aria/tabs';
import {useCollection} from '@react-stately/collections';
import {ListCollection} from '@react-stately/list';
import type {TabListStateOptions} from '@react-stately/tabs';
import {useTabListState} from '@react-stately/tabs';
import type {Node, Orientation} from '@react-types/shared';

import type {SelectOption} from 'sentry/components/core/compactSelect';
import {CompactSelect} from 'sentry/components/core/compactSelect';
import DropdownButton from 'sentry/components/dropdownButton';
import {IconEllipsis} from 'sentry/icons';
import {t} from 'sentry/locale';
import {space} from 'sentry/styles/space';
import {useNavigate} from 'sentry/utils/useNavigate';

import {TabsContext} from './index';
import type {TabListItemProps} from './item';
import {Item} from './item';
import {type BaseTabProps, Tab} from './tab';
import {tabsShouldForwardProp} from './utils';

/**
 * Uses IntersectionObserver API to detect overflowing tabs. Returns an array
 * containing of keys of overflowing tabs.
 */
function useOverflowTabs({
  tabListRef,
  tabItemsRef,
  tabItems,
  disabled,
}: {
  /**
   * Prevent tabs from being put in the overflow menu.
   */
  disabled: boolean | undefined;
  tabItems: TabListItemProps[];
  tabItemsRef: React.RefObject<Record<string | number, HTMLLIElement | null>>;
  tabListRef: React.RefObject<HTMLUListElement | null>;
}) {
  const [overflowTabs, setOverflowTabs] = useState<Array<string | number>>([]);

  useEffect(() => {
    if (disabled) {
      return () => {};
    }

    const options = {
      root: tabListRef.current,
      // Nagative right margin to account for overflow menu's trigger button
      rootMargin: `0px -42px 1px ${space(1)}`,
      // Use 0.95 rather than 1 because of a bug in Edge (Windows) where the intersection
      // ratio may unexpectedly drop to slightly below 1 (0.999…) on page scroll.
      threshold: 0.95,
    };

    const callback: IntersectionObserverCallback = entries => {
      entries.forEach(entry => {
        const {target} = entry;
        const {key} = (target as HTMLElement).dataset;
        if (!key) {
          return;
        }

        if (!entry.isIntersecting) {
          setOverflowTabs(prev => prev.concat([key]));
          return;
        }

        setOverflowTabs(prev => prev.filter(k => k !== key));
      });
    };

    const observer = new IntersectionObserver(callback, options);
    Object.values(tabItemsRef.current ?? {}).forEach(
      element => element && observer.observe(element)
    );

    return () => observer.disconnect();
  }, [tabListRef, tabItemsRef, disabled]);

  const tabItemKeyToHiddenMap = tabItems.reduce(
    (acc, next) => ({
      ...acc,
      [next.key]: next.hidden,
    }),
    {}
  );

  // Tabs that are hidden will be rendered with display: none so won't intersect,
  // but we don't want to show them in the overflow menu
  // @ts-expect-error TS(7053): Element implicitly has an 'any' type because expre... Remove this comment to see the full error message
  return overflowTabs.filter(tabKey => !tabItemKeyToHiddenMap[tabKey]);
}

function OverflowMenu({state, overflowMenuItems, disabled}: any) {
  return (
    <TabListOverflowWrap>
      <CompactSelect
        options={overflowMenuItems}
        value={[...state.selectionManager.selectedKeys][0]}
        onChange={opt => state.setSelectedKey(opt.value)}
        disabled={disabled}
        position="bottom-end"
        size="sm"
        offset={4}
        trigger={triggerProps => (
          <OverflowMenuTrigger
            {...triggerProps}
            size="sm"
            borderless
            showChevron={false}
            icon={<IconEllipsis />}
            aria-label={t('More tabs')}
          />
        )}
      />
    </TabListOverflowWrap>
  );
}

export interface TabListProps
  extends AriaTabListOptions<TabListItemProps>,
    TabListStateOptions<TabListItemProps> {
  className?: string;
  hideBorder?: boolean;
  outerWrapStyles?: React.CSSProperties;
  variant?: BaseTabProps['variant'];
}

interface BaseTabListProps extends TabListProps {
  items: TabListItemProps[];
  variant?: BaseTabProps['variant'];
}

function BaseTabList({
  hideBorder = false,
  className,
  outerWrapStyles,
  variant = 'flat',
  ...props
}: BaseTabListProps) {
  const navigate = useNavigate();
  const tabListRef = useRef<HTMLUListElement>(null);
  const {rootProps, setTabListState} = useContext(TabsContext);
  const {
    value,
    defaultValue,
    onChange,
    disabled,
    orientation = 'horizontal',
    keyboardActivation = 'manual',
    disableOverflow,
    ...otherRootProps
  } = rootProps;

  // Load up list state
  const ariaProps = {
    selectedKey: value,
    defaultSelectedKey: defaultValue,
    onSelectionChange: (key: any) => {
      onChange?.(key);

      // If the newly selected tab is a tab link, then navigate to the specified link
      const linkTo = [...(props.items ?? [])].find(item => item.key === key)?.to;
      if (!linkTo) {
        return;
      }
      navigate(linkTo);
    },
    isDisabled: disabled,
    keyboardActivation,
    ...otherRootProps,
    ...props,
  };

  const state = useTabListState(ariaProps);
  const {tabListProps} = useTabList({orientation, ...ariaProps}, state, tabListRef);
  useEffect(() => {
    setTabListState(state);
    // eslint-disable-next-line react-hooks/exhaustive-deps
  }, [state.disabledKeys, state.selectedItem, state.selectedKey, props.children]);

  // Detect tabs that overflow from the wrapper and put them in an overflow menu
  const tabItemsRef = useRef<Record<string | number, HTMLLIElement | null>>({});
  const overflowTabs = useOverflowTabs({
    tabListRef,
    tabItemsRef,
    tabItems: props.items,
    disabled: disableOverflow,
  });

  const overflowMenuItems = useMemo(() => {
    // Sort overflow items in the order that they appear in TabList
    const sortedKeys = [...state.collection].map(item => item.key);
    const sortedOverflowTabs = overflowTabs.sort(
      (a, b) => sortedKeys.indexOf(a) - sortedKeys.indexOf(b)
    );

    return sortedOverflowTabs.flatMap<SelectOption<string | number>>(key => {
      const item = state.collection.getItem(key);

      if (!item) {
        return [];
      }

      return {
        value: key,
        label: item.props.children,
        disabled: item.props.disabled,
        textValue: item.textValue,
      };
    });
  }, [state.collection, overflowTabs]);

  return (
    <TabListOuterWrap style={outerWrapStyles}>
      <TabListWrap
        {...tabListProps}
        orientation={orientation}
        hideBorder={hideBorder}
        className={className}
        ref={tabListRef}
        variant={variant}
      >
        {[...state.collection].map(item => (
          <Tab
            key={item.key}
            item={item}
            state={state}
            orientation={orientation}
            overflowing={orientation === 'horizontal' && overflowTabs.includes(item.key)}
            ref={element => {
              tabItemsRef.current[item.key] = element;
            }}
            variant={variant}
          />
        ))}
      </TabListWrap>

      {orientation === 'horizontal' && overflowMenuItems.length > 0 && (
        <OverflowMenu
          state={state}
          overflowMenuItems={overflowMenuItems}
          disabled={disabled}
        />
      )}
    </TabListOuterWrap>
  );
}

const collectionFactory = (nodes: Iterable<Node<any>>) => new ListCollection(nodes);

/**
 * To be used as a direct child of the `<Tabs />` component. See example usage
 * in tabs.stories.js
 */
export function TabList({items, variant, ...props}: TabListProps) {
  /**
   * Initial, unfiltered list of tab items.
   */
  const collection = useCollection({items, ...props}, collectionFactory);

  const parsedItems = useMemo(
    () => [...collection].map(({key, props: itemProps}) => ({key, ...itemProps})),
    [collection]
  );

  /**
   * List of keys of disabled items (those with a `disbled` prop) to be passed
   * into `BaseTabList`.
   */
  const disabledKeys = useMemo(
    () => parsedItems.filter(item => item.disabled).map(item => item.key),
    [parsedItems]
  );

  return (
    <BaseTabList
      items={parsedItems}
      disabledKeys={disabledKeys}
      variant={variant}
      {...props}
    >
      {item => <Item {...item} key={item.key} />}
    </BaseTabList>
  );
}

TabList.Item = Item;

const TabListOuterWrap = styled('div')`
  position: relative;
`;

const TabListWrap = styled('ul', {shouldForwardProp: tabsShouldForwardProp})<{
  hideBorder: boolean;
  orientation: Orientation;
  variant: BaseTabProps['variant'];
}>`
  position: relative;
  display: grid;
  padding: 0;
  margin: 0;
  list-style-type: none;
  flex-shrink: 0;

  ${p =>
    p.orientation === 'horizontal'
<<<<<<< HEAD
      ? `
        grid-auto-flow: column;
        justify-content: start;
        gap: ${p.variant === 'floating' ? 0 : space(2)};
        ${!p.hideBorder && `border-bottom: solid 1px ${p.theme.border};`}
      `
      : `
        height: 100%;
        grid-auto-flow: row;
        align-content: start;
        gap: 1px;
        padding-right: ${space(2)};
        ${!p.hideBorder && `border-right: solid 1px ${p.theme.border};`}
      `};
=======
      ? css`
          grid-auto-flow: column;
          justify-content: start;
          gap: ${p.variant === 'filled' || p.variant === 'floating' ? 0 : space(2)};
          ${!p.hideBorder && `border-bottom: solid 1px ${p.theme.border};`}
        `
      : css`
          height: 100%;
          grid-auto-flow: row;
          align-content: start;
          gap: 1px;
          padding-right: ${space(2)};
          ${!p.hideBorder && `border-right: solid 1px ${p.theme.border};`}
        `};
>>>>>>> 6f0d6b1f
`;

const TabListOverflowWrap = styled('div')`
  position: absolute;
  right: 0;
  bottom: ${space(0.75)};
`;
const OverflowMenuTrigger = styled(DropdownButton)`
  padding-left: ${space(1)};
  padding-right: ${space(1)};
`;<|MERGE_RESOLUTION|>--- conflicted
+++ resolved
@@ -310,26 +310,10 @@
 
   ${p =>
     p.orientation === 'horizontal'
-<<<<<<< HEAD
-      ? `
-        grid-auto-flow: column;
-        justify-content: start;
-        gap: ${p.variant === 'floating' ? 0 : space(2)};
-        ${!p.hideBorder && `border-bottom: solid 1px ${p.theme.border};`}
-      `
-      : `
-        height: 100%;
-        grid-auto-flow: row;
-        align-content: start;
-        gap: 1px;
-        padding-right: ${space(2)};
-        ${!p.hideBorder && `border-right: solid 1px ${p.theme.border};`}
-      `};
-=======
       ? css`
           grid-auto-flow: column;
           justify-content: start;
-          gap: ${p.variant === 'filled' || p.variant === 'floating' ? 0 : space(2)};
+          gap: ${p.variant === 'floating' ? 0 : space(2)};
           ${!p.hideBorder && `border-bottom: solid 1px ${p.theme.border};`}
         `
       : css`
@@ -340,7 +324,6 @@
           padding-right: ${space(2)};
           ${!p.hideBorder && `border-right: solid 1px ${p.theme.border};`}
         `};
->>>>>>> 6f0d6b1f
 `;
 
 const TabListOverflowWrap = styled('div')`
