--- conflicted
+++ resolved
@@ -85,20 +85,16 @@
   outerWrapStyles?: React.CSSProperties;
 }
 
-<<<<<<< HEAD
 interface BaseTabListProps extends TabListProps {
   items: TabListItemProps[];
 }
 
-function BaseTabList({hideBorder = false, className, ...props}: BaseTabListProps) {
-=======
 function BaseTabList({
   hideBorder = false,
   className,
   outerWrapStyles,
   ...props
-}: TabListProps) {
->>>>>>> 466b30ec
+}: BaseTabListProps) {
   const tabListRef = useRef<HTMLUListElement>(null);
   const {rootProps, setTabListState} = useContext(TabsContext);
   const {
