<<<<<<< HEAD
import {ComponentType, useEffect, useRef, useState} from 'react';
import {createPortal} from 'react-dom';
=======
import {Fragment, useEffect, useRef, useState} from 'react';
>>>>>>> 120b6316
import styled from '@emotion/styled';
import Prism from 'prismjs';

import {Button} from 'sentry/components/button';
import {NODE_ENV} from 'sentry/constants';
import {IconCopy} from 'sentry/icons';
import {t} from 'sentry/locale';
import {prismStyles} from 'sentry/styles/prism';
import {space} from 'sentry/styles/space';
import {loadPrismLanguage} from 'sentry/utils/loadPrismLanguage';

/**
 * Replaces tokens in a DOM element with a span element.
 * @param element DOM element in which the tokens will be replaced
 * @param tokens array of tokens to be replaced
 * @returns object with keys as tokens and values as array of HTMLSpanElement
 */
export function replaceTokensWithSpan(element: HTMLElement, tokens: string[]) {
  const replaceRegex = new RegExp(`(${tokens.join('|')})`, 'g');
  element.innerHTML = element.innerHTML.replace(
    replaceRegex,
    '<span data-token="$1"></span>'
  );

  const nodes = tokens.reduce(
    (acc, token) => {
      const tokenNodes = Array.from<HTMLSpanElement>(
        element.querySelectorAll(`[data-token="${token}"]`)
      );
      return tokenNodes.length > 0
        ? {
            ...acc,
            [token]: tokenNodes,
          }
        : acc;
    },
    {} as Record<string, HTMLSpanElement[]>
  );
  return nodes;
}

interface CodeSnippetProps {
  children: string;
  language: string;
  className?: string;
  dark?: boolean;
  /**
   * Makes the text of the element and its sub-elements not selectable.
   * Userful when loading parts of a code snippet, and
   * we wish to avoid users copying them manually.
   */
  disableUserSelection?: boolean;
  filename?: string;
  hideCopyButton?: boolean;
  onCopy?: (copiedCode: string) => void;
  /**
   * Fired when the user selects and copies code snippet manually
   */
  onSelectAndCopy?: () => void;
<<<<<<< HEAD
  tokenReplacers?: TokenReplacer;
}

interface TokenReplacer {
  [token: string]: ComponentType;
=======
  onTabClick?: (tab: string) => void;
  selectedTab?: string;
  tabs?: {
    label: string;
    value: string;
  }[];
>>>>>>> 120b6316
}

export function CodeSnippet({
  children,
  language,
  dark,
  filename,
  hideCopyButton,
  onCopy,
  className,
  onSelectAndCopy,
  disableUserSelection,
<<<<<<< HEAD
  tokenReplacers,
=======
  selectedTab,
  onTabClick,
  tabs,
>>>>>>> 120b6316
}: CodeSnippetProps) {
  const ref = useRef<HTMLModElement | null>(null);
  const [tokenNodes, setTokenNodes] = useState<Record<string, HTMLSpanElement[]>>({});

  useEffect(() => {
    const element = ref.current;
    if (!element) {
      return () => {};
    }

    const applyTokenReplacers = () => {
      if (!tokenReplacers) {
        return;
      }
      const nodes = replaceTokensWithSpan(element, Object.keys(tokenReplacers));
      if (Object.keys(nodes).length > 0) {
        setTokenNodes(nodes);
      }
    };

    // Don't load languages in test environment as it takes long enough to trigger
    // console error about updating state without act() when setState is called afterwords
    if (language in Prism.languages || NODE_ENV === 'test') {
      Prism.highlightElement(element, false, applyTokenReplacers);
      return () => {};
    }

    loadPrismLanguage(language, {
      onLoad: () => Prism.highlightElement(element, false, applyTokenReplacers),
    });

    return () => {
      setTokenNodes({});
    };
  }, [children, language, tokenReplacers]);

  const [tooltipState, setTooltipState] = useState<'copy' | 'copied' | 'error'>('copy');

  const handleCopy = () => {
    navigator.clipboard
      .writeText(ref.current?.textContent ?? '')
      .then(() => {
        setTooltipState('copied');
      })
      .catch(() => {
        setTooltipState('error');
      });
    onCopy?.(children);
  };

  const hasTabs = tabs && tabs.length > 0;
  const hasSolidHeader = !!(filename || hasTabs);

  const tooltipTitle =
    tooltipState === 'copy'
      ? t('Copy')
      : tooltipState === 'copied'
      ? t('Copied')
      : t('Unable to copy');

  return (
    <Wrapper className={`${dark ? 'prism-dark ' : ''}${className ?? ''}`}>
      <Header isSolid={hasSolidHeader}>
        {hasTabs && (
          <Fragment>
            <TabsWrapper>
              {tabs.map(({label, value}) => (
                <Tab
                  type="button"
                  isSelected={selectedTab === value}
                  onClick={() => onTabClick?.(value)}
                  key={value}
                >
                  {label}
                </Tab>
              ))}
            </TabsWrapper>
            <FlexSpacer />
          </Fragment>
        )}
        {filename && <FileName>{filename}</FileName>}
        {!hasTabs && <FlexSpacer />}
        {!hideCopyButton && (
          <CopyButton
            type="button"
            size="xs"
            translucentBorder
            borderless
            onClick={handleCopy}
            title={tooltipTitle}
            tooltipProps={{delay: 0, isHoverable: false, position: 'left'}}
            onMouseLeave={() => setTooltipState('copy')}
            isAlwaysVisible={hasSolidHeader}
          >
            <IconCopy size="xs" />
          </CopyButton>
        )}
      </Header>

      <pre className={`language-${String(language)}`}>
        <Code
          ref={ref}
          className={`language-${String(language)}`}
          onCopy={onSelectAndCopy}
          disableUserSelection={disableUserSelection}
        >
          {children}
        </Code>
      </pre>
      {tokenReplacers &&
        Object.entries(tokenNodes).map(([token, nodes]) => {
          const TokenReplacer = tokenReplacers[token];
          return nodes.map((node, index) =>
            createPortal(<TokenReplacer />, node, `${token}_${index}`)
          );
        })}
    </Wrapper>
  );
}

const Wrapper = styled('div')`
  position: relative;
  background: var(--prism-block-background);
  border-radius: ${p => p.theme.borderRadius};

  ${p => prismStyles(p.theme)}
  pre {
    margin: 0;
  }
`;

const Header = styled('div')<{isSolid: boolean}>`
  display: flex;
  align-items: center;

  font-family: ${p => p.theme.text.familyMono};
  font-size: ${p => p.theme.codeFontSize};
  color: var(--prism-base);
  font-weight: 600;
  z-index: 2;

  ${p =>
    p.isSolid
      ? `
      margin: 0 ${space(0.5)};
      border-bottom: solid 1px var(--prism-highlight-accent);
    `
      : `
      justify-content: flex-end;
      position: absolute;
      top: 0;
      right: 0;
      width: max-content;
      height: max-content;
      max-height: 100%;
      padding: ${space(0.5)};
    `}
`;

const FileName = styled('p')`
  ${p => p.theme.overflowEllipsis}
  padding: ${space(0.5)} ${space(0.5)};
  margin: 0;
  width: auto;
`;

const TabsWrapper = styled('div')`
  padding: 0;
  display: flex;
`;

const Tab = styled('button')<{isSelected: boolean}>`
  box-sizing: border-box;
  display: block;
  margin: 0;
  border: none;
  background: none;
  padding: ${space(1)} ${space(1)};
  color: var(--prism-comment);
  ${p =>
    p.isSelected
      ? `border-bottom: 3px solid ${p.theme.purple300};
      padding-bottom: 5px;
      color: var(--prism-base);`
      : ''}
`;

const FlexSpacer = styled('div')`
  flex-grow: 1;
`;

const CopyButton = styled(Button)<{isAlwaysVisible: boolean}>`
  color: var(--prism-comment);
  transition: opacity 0.1s ease-out;
  opacity: 0;

  div:hover > div > &, /* if Wrapper is hovered */
  &.focus-visible {
    opacity: 1;
  }
  &:hover {
    color: var(--prism-base);
  }
  ${p => (p.isAlwaysVisible ? 'opacity: 1;' : '')}
`;

const Code = styled('code')<{disableUserSelection?: boolean}>`
  user-select: ${p => (p.disableUserSelection ? 'none' : 'auto')};
`;<|MERGE_RESOLUTION|>--- conflicted
+++ resolved
@@ -1,9 +1,5 @@
-<<<<<<< HEAD
-import {ComponentType, useEffect, useRef, useState} from 'react';
+import {ComponentType, Fragment, useEffect, useRef, useState} from 'react';
 import {createPortal} from 'react-dom';
-=======
-import {Fragment, useEffect, useRef, useState} from 'react';
->>>>>>> 120b6316
 import styled from '@emotion/styled';
 import Prism from 'prismjs';
 
@@ -63,20 +59,17 @@
    * Fired when the user selects and copies code snippet manually
    */
   onSelectAndCopy?: () => void;
-<<<<<<< HEAD
-  tokenReplacers?: TokenReplacer;
-}
-
-interface TokenReplacer {
-  [token: string]: ComponentType;
-=======
   onTabClick?: (tab: string) => void;
   selectedTab?: string;
   tabs?: {
     label: string;
     value: string;
   }[];
->>>>>>> 120b6316
+  tokenReplacers?: TokenReplacer;
+}
+
+interface TokenReplacer {
+  [token: string]: ComponentType;
 }
 
 export function CodeSnippet({
@@ -89,13 +82,10 @@
   className,
   onSelectAndCopy,
   disableUserSelection,
-<<<<<<< HEAD
   tokenReplacers,
-=======
   selectedTab,
   onTabClick,
   tabs,
->>>>>>> 120b6316
 }: CodeSnippetProps) {
   const ref = useRef<HTMLModElement | null>(null);
   const [tokenNodes, setTokenNodes] = useState<Record<string, HTMLSpanElement[]>>({});
