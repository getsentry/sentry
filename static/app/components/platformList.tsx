--- conflicted
+++ resolved
@@ -67,13 +67,8 @@
 
 const StyledPlatformIcon = styled(PlatformIcon)`
   cursor: default;
-<<<<<<< HEAD
-  border-radius: ${p => p.theme.borderRadius};
+  border-radius: ${p => p.theme.radius.md};
   box-shadow: 0 0 0 1px ${p => p.theme.tokens.background.primary};
-=======
-  border-radius: ${p => p.theme.radius.md};
-  box-shadow: 0 0 0 1px ${p => p.theme.background};
->>>>>>> 24b7a1e4
   :hover {
     z-index: 1;
   }
