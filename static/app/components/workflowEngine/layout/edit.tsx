--- conflicted
+++ resolved
@@ -117,13 +117,8 @@
 
 function Body({children, maxWidth}: RequiredChildren & {maxWidth?: string}) {
   return (
-<<<<<<< HEAD
-    <StyledBody>
+    <StyledBody maxWidth={maxWidth}>
       <Layout.Main width="full">{children}</Layout.Main>
-=======
-    <StyledBody maxWidth={maxWidth}>
-      <Layout.Main fullWidth>{children}</Layout.Main>
->>>>>>> 51aa0d80
     </StyledBody>
   );
 }
