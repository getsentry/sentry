import {css} from '@emotion/react';
import styled from '@emotion/styled';

import Button from 'sentry/components/button';
import ButtonBar from 'sentry/components/buttonBar';
import {DataSection} from 'sentry/components/events/styles';
import {Anchor} from 'sentry/components/links/link';
import {IconAnchor} from 'sentry/icons/iconAnchor';
import {t} from 'sentry/locale';
import space from 'sentry/styles/space';
import {callIfFunction} from 'sentry/utils/callIfFunction';

type Props = {
  children: React.ReactNode;
  title: React.ReactNode;
  type: string;
  actions?: React.ReactNode;
  className?: string;
  isCentered?: boolean;
  raw?: boolean;
  showPermalink?: boolean;
  toggleRaw?: (enable: boolean) => void;
  wrapTitle?: boolean;
};

function scrollToSection(element: HTMLDivElement) {
  if (window.location.hash && element) {
    const [, hash] = window.location.hash.split('#');

    try {
      const anchorElement = hash && element.querySelector('div#' + hash);
      if (anchorElement) {
        anchorElement.scrollIntoView();
      }
    } catch {
      // Since we're blindly taking the hash from the url and shoving
      // it into a querySelector, it's possible that this may
      // raise an exception if the input is invalid. So let's just ignore
      // this instead of blowing up.
      // e.g. `document.querySelector('div#=')`
      // > Uncaught DOMException: Failed to execute 'querySelector' on 'Document': 'div#=' is not a valid selector.
    }
  }
}

function EventDataSection({
  children,
  className,
  type,
  title,
  toggleRaw,
  raw = false,
  wrapTitle = true,
  actions,
  isCentered = false,
  showPermalink = true,
  ...props
}: Props) {
  const titleNode = wrapTitle ? <h3>{title}</h3> : title;

  return (
    <DataSection ref={scrollToSection} className={className || ''} {...props}>
      {title && (
        <SectionHeader id={type} isCentered={isCentered}>
          <Title>
            {showPermalink ? (
              <Permalink className="permalink">
<<<<<<< HEAD
                <PermalinkAnchor href={`#${type}`}>
                  <StyledIconAnchor size="xs" color="subText" />
                </PermalinkAnchor>
=======
                <PermalinkAnchor href={`#${type}`} />
                <StyledIconAnchor size="xs" color="subText" />
>>>>>>> 49fec023
                {titleNode}
              </Permalink>
            ) : (
              titleNode
            )}
          </Title>
          {type === 'extra' && (
            <ButtonBar merged active={raw ? 'raw' : 'formatted'}>
              <Button
                barId="formatted"
                size="xsmall"
                onClick={() => callIfFunction(toggleRaw, false)}
              >
                {t('Formatted')}
              </Button>
              <Button
                barId="raw"
                size="xsmall"
                onClick={() => callIfFunction(toggleRaw, true)}
              >
                {t('Raw')}
              </Button>
            </ButtonBar>
          )}
          {actions && <ActionContainer>{actions}</ActionContainer>}
        </SectionHeader>
      )}
      <SectionContents>{children}</SectionContents>
    </DataSection>
  );
}

const Title = styled('div')`
  display: flex;
`;

const Permalink = styled('span')`
  width: 100%;
  position: relative;
`;

const StyledIconAnchor = styled(IconAnchor)`
  opacity: 0;
  transform: translateY(-1px);
  transition: opacity 100ms;
`;

<<<<<<< HEAD
const PermalinkAnchor = styled(Anchor)`
  display: flex;
  align-items: center;
  position: absolute;
  top: 0;
  left: 0;
  width: calc(100% + ${space(3)});
  height: 100%;
  padding-left: ${space(0.5)};
  transform: translateX(-${space(3)});

  :hover ${StyledIconAnchor}, :focus ${StyledIconAnchor} {
=======
const Permalink = styled('span')`
  width: 100%;
  position: relative;

  /* Improved hitbox for the anchor icon */
  &:after {
    content: '';
    position: absolute;
    width: 20px;
    height: 16px;
    top: 6px;
    left: -20px;
  }

  :hover ${StyledIconAnchor} {
>>>>>>> 49fec023
    opacity: 1;
  }
`;

const PermalinkAnchor = styled(Anchor)`
  position: absolute;
  top: 0;
  left: 0;
  width: 100%;
  height: 100%;
`;

const SectionHeader = styled('div')<{isCentered?: boolean}>`
  display: flex;
  flex-wrap: wrap;
  align-items: center;
  margin-bottom: ${space(1)};

  > * {
    margin-bottom: ${space(0.5)};
  }

  & h3,
  & h3 a {
    font-size: 14px;
    font-weight: 600;
    line-height: 1.2;
    color: ${p => p.theme.gray300};
  }

  & h3 {
    font-size: 14px;
    font-weight: 600;
    line-height: 1.2;
    padding: ${space(0.75)} 0;
    margin-bottom: 0;
    text-transform: uppercase;
  }

  & small {
    color: ${p => p.theme.textColor};
    font-size: ${p => p.theme.fontSizeMedium};
    margin-right: ${space(0.5)};
    margin-left: ${space(0.5)};

    text-transform: none;
  }
  & small > span {
    color: ${p => p.theme.textColor};
    font-weight: normal;
  }

  @media (min-width: ${props => props.theme.breakpoints[2]}) {
    & > small {
      margin-left: ${space(1)};
      display: inline-block;
    }
  }

  ${p =>
    p.isCentered &&
    css`
      align-items: center;
      @media (max-width: ${p.theme.breakpoints[0]}) {
        display: block;
      }
    `}

  >*:first-child {
    position: relative;
    flex-grow: 1;
  }
`;

export const SectionContents = styled('div')`
  position: relative;
`;

const ActionContainer = styled('div')`
  flex-shrink: 0;
  max-width: 100%;
`;

export default EventDataSection;<|MERGE_RESOLUTION|>--- conflicted
+++ resolved
@@ -65,14 +65,9 @@
           <Title>
             {showPermalink ? (
               <Permalink className="permalink">
-<<<<<<< HEAD
                 <PermalinkAnchor href={`#${type}`}>
                   <StyledIconAnchor size="xs" color="subText" />
                 </PermalinkAnchor>
-=======
-                <PermalinkAnchor href={`#${type}`} />
-                <StyledIconAnchor size="xs" color="subText" />
->>>>>>> 49fec023
                 {titleNode}
               </Permalink>
             ) : (
@@ -120,7 +115,6 @@
   transition: opacity 100ms;
 `;
 
-<<<<<<< HEAD
 const PermalinkAnchor = styled(Anchor)`
   display: flex;
   align-items: center;
@@ -133,23 +127,6 @@
   transform: translateX(-${space(3)});
 
   :hover ${StyledIconAnchor}, :focus ${StyledIconAnchor} {
-=======
-const Permalink = styled('span')`
-  width: 100%;
-  position: relative;
-
-  /* Improved hitbox for the anchor icon */
-  &:after {
-    content: '';
-    position: absolute;
-    width: 20px;
-    height: 16px;
-    top: 6px;
-    left: -20px;
-  }
-
-  :hover ${StyledIconAnchor} {
->>>>>>> 49fec023
     opacity: 1;
   }
 `;
