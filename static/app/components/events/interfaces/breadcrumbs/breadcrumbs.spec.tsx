<<<<<<< HEAD
import {render, screen, userEvent, waitFor} from 'sentry-test/reactTestingLibrary';
=======
import selectEvent from 'react-select-event';

import {initializeOrg} from 'sentry-test/initializeOrg';
import {
  render,
  screen,
  userEvent,
  waitFor,
  within,
} from 'sentry-test/reactTestingLibrary';
>>>>>>> 1a8f1b62
import {textWithMarkupMatcher} from 'sentry-test/utils';

import Breadcrumbs from 'sentry/components/events/interfaces/breadcrumbs';
import {BreadcrumbLevelType, BreadcrumbType} from 'sentry/types/breadcrumbs';
import ReplayReader from 'sentry/utils/replays/replayReader';

const mockReplay = ReplayReader.factory(TestStubs.ReplayReaderParams());

jest.mock('screenfull', () => ({
  enabled: true,
  isFullscreen: false,
  request: jest.fn(),
  exit: jest.fn(),
  on: jest.fn(),
  off: jest.fn(),
}));

jest.mock('sentry/utils/replays/hooks/useReplayData', () => {
  return {
    __esModule: true,
    default: jest.fn(() => {
      return {
        replay: mockReplay,
        fetching: false,
      };
    }),
  };
});

describe('Breadcrumbs', () => {
  let props: React.ComponentProps<typeof Breadcrumbs>;

  beforeEach(() => {
    props = {
      organization: TestStubs.Organization(),
      projectSlug: 'project-slug',
      isShare: false,
      event: TestStubs.Event({entries: []}),
      data: {
        values: [
          {
            message: 'sup',
            category: 'default',
            level: BreadcrumbLevelType.WARNING,
            type: BreadcrumbType.INFO,
          },
          {
            message: 'hey',
            category: 'error',
            level: BreadcrumbLevelType.INFO,
            type: BreadcrumbType.INFO,
          },
          {
            message: 'hello',
            category: 'default',
            level: BreadcrumbLevelType.WARNING,
            type: BreadcrumbType.INFO,
          },
          {
            message: 'bye',
            category: 'default',
            level: BreadcrumbLevelType.WARNING,
            type: BreadcrumbType.INFO,
          },
          {
            message: 'ok',
            category: 'error',
            level: BreadcrumbLevelType.WARNING,
            type: BreadcrumbType.INFO,
          },
          {
            message: 'sup',
            category: 'default',
            level: BreadcrumbLevelType.WARNING,
            type: BreadcrumbType.INFO,
          },
          {
            message: 'sup',
            category: 'default',
            level: BreadcrumbLevelType.INFO,
            type: BreadcrumbType.INFO,
          },
        ],
      },
    };
  });

  describe('filterCrumbs', function () {
    it('should filter crumbs based on crumb message', async function () {
      render(<Breadcrumbs {...props} />);

      userEvent.type(screen.getByPlaceholderText('Search breadcrumbs'), 'hi');

      expect(
        await screen.findByText('Sorry, no breadcrumbs match your search query')
      ).toBeInTheDocument();

      userEvent.click(screen.getByLabelText('Clear'));

      userEvent.type(screen.getByPlaceholderText('Search breadcrumbs'), 'up');

      expect(
        screen.queryByText('Sorry, no breadcrumbs match your search query')
      ).not.toBeInTheDocument();

      expect(screen.getAllByText(textWithMarkupMatcher('sup'))).toHaveLength(3);
    });

    it('should filter crumbs based on crumb level', function () {
      render(<Breadcrumbs {...props} />);

      userEvent.type(screen.getByPlaceholderText('Search breadcrumbs'), 'war');

      // breadcrumbs + filter item
      // TODO(Priscila): Filter should not render in the dom if not open
      expect(screen.getAllByText(textWithMarkupMatcher('Warning'))).toHaveLength(5);
    });

    it('should filter crumbs based on crumb category', function () {
      render(<Breadcrumbs {...props} />);

      userEvent.type(screen.getByPlaceholderText('Search breadcrumbs'), 'error');

      expect(screen.getAllByText(textWithMarkupMatcher('error'))).toHaveLength(2);
    });
  });

  describe('render', function () {
    it('should display the correct number of crumbs with no filter', function () {
      props.data.values = props.data.values.slice(0, 4);

      render(<Breadcrumbs {...props} />);

      // data.values + virtual crumb
      expect(screen.getAllByTestId('crumb')).toHaveLength(4);

      expect(screen.getByTestId('last-crumb')).toBeInTheDocument();
    });

    it('should display the correct number of crumbs with a filter', function () {
      props.data.values = props.data.values.slice(0, 4);

      render(<Breadcrumbs {...props} />);

      const searchInput = screen.getByPlaceholderText('Search breadcrumbs');

      userEvent.type(searchInput, 'sup');

      expect(screen.queryByTestId('crumb')).not.toBeInTheDocument();

      expect(screen.getByTestId('last-crumb')).toBeInTheDocument();
    });

    it('should not crash if data contains a toString attribute', function () {
      // Regression test: A "toString" property in data should not falsely be
      // used to coerce breadcrumb data to string. This would cause a TypeError.
      const data = {nested: {toString: 'hello'}};

      props.data.values = [
        {
          message: 'sup',
          category: 'default',
          level: BreadcrumbLevelType.INFO,
          type: BreadcrumbType.INFO,
          data,
        },
      ];

      render(<Breadcrumbs {...props} />);

      // data.values + virtual crumb
      expect(screen.getByTestId('crumb')).toBeInTheDocument();

      expect(screen.getByTestId('last-crumb')).toBeInTheDocument();
    });

    it('should render a replay when there is a replayId', async function () {
      render(
        <Breadcrumbs
          {...props}
          event={TestStubs.Event({
            entries: [],
            tags: [{key: 'replayId', value: '761104e184c64d439ee1014b72b4d83b'}],
          })}
          organization={TestStubs.Organization({
            features: ['session-replay-ui'],
          })}
        />
      );

      await waitFor(() => {
        expect(screen.getByText('Replays')).toBeVisible();
        expect(screen.getByTestId('player-container')).toBeInTheDocument();
      });
    });

    it('can change the sort', async function () {
      render(
        <Breadcrumbs
          {...props}
          data={{
            values: [
              {
                message: 'sup',
                category: 'default',
                level: BreadcrumbLevelType.WARNING,
                type: BreadcrumbType.INFO,
              },
              {
                message: 'hey',
                category: 'error',
                level: BreadcrumbLevelType.INFO,
                type: BreadcrumbType.INFO,
              },
              {
                message: 'hello',
                category: 'default',
                level: BreadcrumbLevelType.WARNING,
                type: BreadcrumbType.INFO,
              },
            ],
          }}
        />
      );

      const breadcrumbsBefore = screen.getAllByTestId(/crumb/i);
      expect(breadcrumbsBefore).toHaveLength(4); // Virtual exception crumb added to 3 in props

      // Should be sorted newest -> oldest by default
      expect(within(breadcrumbsBefore[0]).getByText(/exception/i)).toBeInTheDocument();
      expect(within(breadcrumbsBefore[1]).getByText('hello')).toBeInTheDocument();
      expect(within(breadcrumbsBefore[2]).getByText('hey')).toBeInTheDocument();
      expect(within(breadcrumbsBefore[3]).getByText('sup')).toBeInTheDocument();

      await selectEvent.select(screen.getByText(/newest/i), /oldest/i);

      // Now should be sorted oldest -> newest
      const breadcrumbsAfter = screen.getAllByTestId(/crumb/i);
      expect(within(breadcrumbsAfter[0]).getByText('sup')).toBeInTheDocument();
      expect(within(breadcrumbsAfter[1]).getByText('hey')).toBeInTheDocument();
      expect(within(breadcrumbsAfter[2]).getByText('hello')).toBeInTheDocument();
      expect(within(breadcrumbsAfter[3]).getByText(/exception/i)).toBeInTheDocument();
    });
  });
});<|MERGE_RESOLUTION|>--- conflicted
+++ resolved
@@ -1,9 +1,5 @@
-<<<<<<< HEAD
-import {render, screen, userEvent, waitFor} from 'sentry-test/reactTestingLibrary';
-=======
 import selectEvent from 'react-select-event';
 
-import {initializeOrg} from 'sentry-test/initializeOrg';
 import {
   render,
   screen,
@@ -11,7 +7,6 @@
   waitFor,
   within,
 } from 'sentry-test/reactTestingLibrary';
->>>>>>> 1a8f1b62
 import {textWithMarkupMatcher} from 'sentry-test/utils';
 
 import Breadcrumbs from 'sentry/components/events/interfaces/breadcrumbs';
