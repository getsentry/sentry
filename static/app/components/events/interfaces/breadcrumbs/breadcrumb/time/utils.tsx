--- conflicted
+++ resolved
@@ -1,10 +1,6 @@
 import moment from 'moment';
 
 import {t} from 'sentry/locale';
-<<<<<<< HEAD
-import {shouldUse24Hours} from 'sentry/utils/dates';
-=======
->>>>>>> f9889c57
 import {getDuration} from 'sentry/utils/formatters';
 
 const timeFormat = 'HH:mm:ss';
@@ -34,16 +30,6 @@
   return `\xA0${shortRelativeTime}`;
 };
 
-<<<<<<< HEAD
-const getAbsoluteTimeFormat = (format: string) => {
-  if (shouldUse24Hours()) {
-    return format;
-  }
-  return `${format} A`;
-};
-
-=======
->>>>>>> f9889c57
 export function getFormattedTimestamp(
   timestamp: string,
   relativeTimestamp: string,
@@ -58,13 +44,7 @@
     displayRelativeTime
   );
 
-<<<<<<< HEAD
-  const timeWithMilliseconds = parsedTimestamp.format(
-    getAbsoluteTimeFormat(`${timeFormat}:SSS`)
-  );
-=======
   const timeWithMilliseconds = parsedTimestamp.format(`${timeFormat}:SSS`);
->>>>>>> f9889c57
 
   if (!displayRelativeTime) {
     return {
