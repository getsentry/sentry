--- conflicted
+++ resolved
@@ -232,32 +232,23 @@
 
     return (
       <ButtonGroup>
-<<<<<<< HEAD
-        <SpanSummaryButton event={event} organization={organization} span={span} />
-        <LinkButton
-=======
         <SpanSummaryButton
           event={event}
           organization={organization}
           span={props.node.value}
         />
         <StyledButton
->>>>>>> f2961c83
           size="xs"
           to={spanDetailsRouteWithQuery({
             orgSlug: organization.slug,
             transaction: transactionName,
             query: location.query,
-<<<<<<< HEAD
-            spanSlug: {op: span.op, group: span.sentry_tags?.group ?? ''},
-=======
-            spanSlug: {op: props.node.value.op, group: props.node.value.hash},
->>>>>>> f2961c83
+            spanSlug: {op: props.node.value.op, group: props.node.value.hash}, // spanSlug: {op: span.op, group: span.sentry_tags?.group ?? ''},
             projectID: event.projectID,
           })}
         >
           {t('View Similar Spans')}
-        </LinkButton>
+        </StyledButton>
       </ButtonGroup>
     );
   }
