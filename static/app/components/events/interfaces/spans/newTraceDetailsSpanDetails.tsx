import {Fragment, useEffect} from 'react';
import styled from '@emotion/styled';
import omit from 'lodash/omit';
import * as qs from 'query-string';

import {Alert} from 'sentry/components/alert';
import {Button} from 'sentry/components/button';
import {CopyToClipboardButton} from 'sentry/components/copyToClipboardButton';
import DateTime from 'sentry/components/dateTime';
import DiscoverButton from 'sentry/components/discoverButton';
import SpanSummaryButton from 'sentry/components/events/interfaces/spans/spanSummaryButton';
import FileSize from 'sentry/components/fileSize';
import ExternalLink from 'sentry/components/links/externalLink';
import LoadingIndicator from 'sentry/components/loadingIndicator';
import Pill from 'sentry/components/pill';
import Pills from 'sentry/components/pills';
import {TransactionToProfileButton} from 'sentry/components/profiling/transactionToProfileButton';
import {ALL_ACCESS_PROJECTS, PAGE_URL_PARAM} from 'sentry/constants/pageFilters';
import {t} from 'sentry/locale';
import {space} from 'sentry/styles/space';
import type {Organization} from 'sentry/types';
import type {EventTransaction} from 'sentry/types/event';
import {assert} from 'sentry/types/utils';
import {defined} from 'sentry/utils';
import {trackAnalytics} from 'sentry/utils/analytics';
import EventView from 'sentry/utils/discover/eventView';
import {generateEventSlug} from 'sentry/utils/discover/urls';
import getDynamicText from 'sentry/utils/getDynamicText';
import type {
  TraceError,
  TraceErrorOrIssue,
  TraceFullDetailed,
  TracePerformanceIssue,
} from 'sentry/utils/performance/quickTrace/types';
import {safeURL} from 'sentry/utils/url/safeURL';
import {useLocation} from 'sentry/utils/useLocation';
import useProjects from 'sentry/utils/useProjects';
import {CustomMetricsEventData} from 'sentry/views/ddm/customMetricsEventData';
import IssueList from 'sentry/views/performance/newTraceDetails/traceDrawer/details/issues/issueList';
import {spanDetailsRouteWithQuery} from 'sentry/views/performance/transactionSummary/transactionSpans/spanDetails/utils';
import {transactionSummaryRouteWithQuery} from 'sentry/views/performance/transactionSummary/utils';
import {getPerformanceDuration} from 'sentry/views/performance/utils';
import {SpanDescription} from 'sentry/views/starfish/components/spanDescription';
import {ModuleName} from 'sentry/views/starfish/types';
import {resolveSpanModule} from 'sentry/views/starfish/utils/resolveSpanModule';

import {OpsDot} from '../../opsBreakdown';

import * as SpanEntryContext from './context';
import {GapSpanDetails} from './gapSpanDetails';
import InlineDocs from './inlineDocs';
import {SpanProfileDetails} from './spanProfileDetails';
import type {ParsedTraceType, RawSpanType} from './types';
import {rawSpanKeys} from './types';
import type {SubTimingInfo} from './utils';
import {
  getFormattedTimeRangeWithLeadingAndTrailingZero,
  getSpanSubTimings,
  getTraceDateTimeRange,
  isGapSpan,
  isHiddenDataKey,
  isOrphanSpan,
  scrollToSpan,
} from './utils';

<<<<<<< HEAD
=======
const MAX_DEFAULT_ERRORS_VISIBLE = 5;

>>>>>>> 56f29e17
const SIZE_DATA_KEYS = [
  'Encoded Body Size',
  'Decoded Body Size',
  'Transfer Size',
  'http.request_content_length',
  'http.response_content_length',
  'http.decoded_response_content_length',
  'http.response_transfer_size',
];

type TransactionResult = {
  id: string;
  'project.name': string;
  'trace.span': string;
  transaction: string;
};

export type SpanDetailProps = {
  childTransactions: TraceFullDetailed[] | null;
  errors: TraceError[];
  event: Readonly<EventTransaction>;
  openPanel: string | undefined;
  organization: Organization;
  performanceIssues: TracePerformanceIssue[];
  span: RawSpanType;
  trace: Readonly<ParsedTraceType>;
};

function NewTraceDetailsSpanDetail(props: SpanDetailProps) {
  const location = useLocation();
  const profileId = props.event.contexts.profile?.profile_id || '';
  const {projects} = useProjects();
  const project = projects.find(p => p.id === props.event.projectID);
  const resolvedModule: ModuleName = resolveSpanModule(
    props.span.sentry_tags?.op,
    props.span.sentry_tags?.category
  );

  useEffect(() => {
    // Run on mount.

    const {span, organization, event} = props;
    if (!('op' in span)) {
      return;
    }

    trackAnalytics('performance_views.event_details.open_span_details', {
      organization,
      operation: span.op ?? 'undefined',
      origin: span.origin ?? 'undefined',
      project_platform: event.platform ?? 'undefined',
    });
    // eslint-disable-next-line react-hooks/exhaustive-deps
  }, []);

  function renderTraversalButton(): React.ReactNode {
    if (!props.childTransactions) {
      // TODO: Amend size to use theme when we eventually refactor LoadingIndicator
      // 12px is consistent with theme.iconSizes['xs'] but theme returns a string.
      return (
        <StyledDiscoverButton size="xs" disabled>
          <StyledLoadingIndicator size={12} />
        </StyledDiscoverButton>
      );
    }

    if (props.childTransactions.length <= 0) {
      return null;
    }

    const {span, trace, event, organization} = props;

    assert(!isGapSpan(span));

    if (props.childTransactions.length === 1) {
      // Note: This is rendered by renderSpanChild() as a dedicated row
      return null;
    }

    const {start, end} = getTraceDateTimeRange({
      start: trace.traceStartTimestamp,
      end: trace.traceEndTimestamp,
    });

    const childrenEventView = EventView.fromSavedQuery({
      id: undefined,
      name: `Children from Span ID ${span.span_id}`,
      fields: [
        'transaction',
        'project',
        'trace.span',
        'transaction.duration',
        'timestamp',
      ],
      orderby: '-timestamp',
      query: `event.type:transaction trace:${span.trace_id} trace.parent_span:${span.span_id}`,
      projects: organization.features.includes('global-views')
        ? [ALL_ACCESS_PROJECTS]
        : [Number(event.projectID)],
      version: 2,
      start,
      end,
    });

    return (
      <StyledDiscoverButton
        data-test-id="view-child-transactions"
        size="xs"
        to={childrenEventView.getResultsViewUrlTarget(organization.slug)}
      >
        {t('View Children')}
      </StyledDiscoverButton>
    );
  }

  function renderSpanChild(): React.ReactNode {
    const {childTransactions, organization} = props;

    if (!childTransactions || childTransactions.length !== 1) {
      return null;
    }

    const childTransaction = childTransactions[0];

    const transactionResult: TransactionResult = {
      'project.name': childTransaction.project_slug,
      transaction: childTransaction.transaction,
      'trace.span': childTransaction.span_id,
      id: childTransaction.event_id,
    };

    const eventSlug = generateSlug(transactionResult);

    const viewChildButton = (
      <SpanEntryContext.Consumer>
        {({getViewChildTransactionTarget}) => {
          const to = getViewChildTransactionTarget({
            ...transactionResult,
            eventSlug,
          });

          if (!to) {
            return null;
          }

          const target = transactionSummaryRouteWithQuery({
            orgSlug: organization.slug,
            transaction: transactionResult.transaction,
            query: omit(location.query, Object.values(PAGE_URL_PARAM)),
            projectID: String(childTransaction.project_id),
          });

          return (
            <ButtonGroup>
              <StyledButton data-test-id="view-child-transaction" size="xs" to={to}>
                {t('View Transaction')}
              </StyledButton>
              <StyledButton size="xs" to={target}>
                {t('View Summary')}
              </StyledButton>
            </ButtonGroup>
          );
        }}
      </SpanEntryContext.Consumer>
    );

    return (
      <Row title={t('Child Transaction')} extra={viewChildButton}>
        {`${transactionResult.transaction} (${transactionResult['project.name']})`}
      </Row>
    );
  }

  function renderSpanDetailActions() {
    const {span, organization, event} = props;

    if (isGapSpan(span) || !span.op || !span.hash) {
      return null;
    }

    const transactionName = event.title;

    return (
      <ButtonGroup>
        <SpanSummaryButton event={event} organization={organization} span={span} />
        <StyledButton
          size="xs"
          to={spanDetailsRouteWithQuery({
            orgSlug: organization.slug,
            transaction: transactionName,
            query: location.query,
            spanSlug: {op: span.op, group: span.hash},
            projectID: event.projectID,
          })}
        >
          {t('View Similar Spans')}
        </StyledButton>
      </ButtonGroup>
    );
  }

  function renderOrphanSpanMessage() {
    const {span} = props;

    if (!isOrphanSpan(span)) {
      return null;
    }

    return (
      <Alert type="info" showIcon system>
        {t(
          'This is a span that has no parent span within this transaction. It has been attached to the transaction root span by default.'
        )}
      </Alert>
    );
  }

  function renderSpanErrorMessage() {
    const {span, organization, errors, performanceIssues} = props;

    const hasErrors = errors.length > 0 || performanceIssues.length > 0;

    if (!hasErrors || isGapSpan(span)) {
      return null;
    }

<<<<<<< HEAD
    return <IssueList organization={organization} issues={relatedErrors} />;
=======
    const totalErrorsCount = errors.length + performanceIssues.length;
    const allErrors = errors.concat(
      ...(performanceIssues as any)
    ) as unknown as TraceErrorOrIssue[];

    const visibleErrors = errorsOpened
      ? allErrors
      : allErrors.slice(0, MAX_DEFAULT_ERRORS_VISIBLE);

    return (
      <Alert type={getCumulativeAlertLevelFromErrors(allErrors)} system>
        <ErrorMessageTitle>
          {tn(
            '%s error event or performance issue is associated with this span.',
            '%s error events or performance issues are associated with this span.',
            totalErrorsCount
          )}
        </ErrorMessageTitle>
        <Fragment>
          {visibleErrors.map(error => (
            <ErrorMessageContent
              key={error.event_id}
              excludeLevel={isErrorPerformanceError(error)}
            >
              {isErrorPerformanceError(error) ? (
                <ErrorDot level="error" />
              ) : (
                <Fragment>
                  <ErrorDot level={error.level} />
                  <ErrorLevel>{error.level}</ErrorLevel>
                </Fragment>
              )}

              <ErrorTitle>
                <Link to={generateIssueEventTarget(error, organization)}>
                  {error.title}
                </Link>
              </ErrorTitle>
            </ErrorMessageContent>
          ))}
        </Fragment>
        {totalErrorsCount > MAX_DEFAULT_ERRORS_VISIBLE && (
          <ErrorToggle size="xs" onClick={toggleErrors}>
            {errorsOpened ? t('Show less') : t('Show more')}
          </ErrorToggle>
        )}
      </Alert>
    );
>>>>>>> 56f29e17
  }

  function partitionSizes(data): {
    nonSizeKeys: {[key: string]: unknown};
    sizeKeys: {[key: string]: number};
  } {
    const sizeKeys = SIZE_DATA_KEYS.reduce((keys, key) => {
      if (data.hasOwnProperty(key) && defined(data[key])) {
        try {
          keys[key] = parseInt(data[key], 10);
        } catch (e) {
          keys[key] = data[key];
        }
      }
      return keys;
    }, {});

    const nonSizeKeys = {...data};
    SIZE_DATA_KEYS.forEach(key => delete nonSizeKeys[key]);

    return {
      sizeKeys,
      nonSizeKeys,
    };
  }

  function renderProfileMessage() {
    const {organization, span, event} = props;

    if (!organization.features.includes('profiling') || isGapSpan(span)) {
      return null;
    }

    return <SpanProfileDetails span={span} event={event} />;
  }

  function renderSpanDetails() {
    const {span, event, organization} = props;

    if (isGapSpan(span)) {
      return (
        <SpanDetails>
          {organization.features.includes('profiling') ? (
            <GapSpanDetails event={event} span={span} resetCellMeasureCache={() => {}} />
          ) : (
            <InlineDocs
              orgSlug={organization.slug}
              platform={event.sdk?.name || ''}
              projectSlug={event?.projectSlug ?? ''}
              resetCellMeasureCache={() => {}}
            />
          )}
        </SpanDetails>
      );
    }

    const startTimestamp: number = span.start_timestamp;
    const endTimestamp: number = span.timestamp;
    const {start: startTimeWithLeadingZero, end: endTimeWithLeadingZero} =
      getFormattedTimeRangeWithLeadingAndTrailingZero(startTimestamp, endTimestamp);

    const duration = (endTimestamp - startTimestamp) * 1000;
    const durationString = `${Number(duration.toFixed(3)).toLocaleString()}ms`;

    const unknownKeys = Object.keys(span).filter(key => {
      return !isHiddenDataKey(key) && !rawSpanKeys.has(key as any);
    });

    const {sizeKeys, nonSizeKeys} = partitionSizes(span?.data ?? {});

    const allZeroSizes = SIZE_DATA_KEYS.map(key => sizeKeys[key]).every(
      value => value === 0
    );

    const timingKeys = getSpanSubTimings(span) ?? [];

    return (
      <Fragment>
        {renderOrphanSpanMessage()}
        {renderSpanErrorMessage()}
        {renderProfileMessage()}
        <SpanDetails>
          <table className="table key-value">
            <tbody>
              <Row
                title={
                  isGapSpan(span) ? (
                    <SpanIdTitle>Span ID</SpanIdTitle>
                  ) : (
                    <SpanIdTitle
                      onClick={scrollToSpan(
                        span.span_id,
                        () => {},
                        location,
                        organization
                      )}
                    >
                      Span ID
                    </SpanIdTitle>
                  )
                }
                extra={renderTraversalButton()}
              >
                {span.span_id}
                <CopyToClipboardButton
                  borderless
                  size="zero"
                  iconSize="xs"
                  text={`${window.location.href.replace(window.location.hash, '')}#span-${
                    span.span_id
                  }`}
                />
              </Row>
              {profileId && project?.slug && (
                <Row
                  title="Profile ID"
                  extra={
                    <TransactionToProfileButton
                      size="xs"
                      projectSlug={project.slug}
                      event={event}
                      query={{
                        spanId: span.span_id,
                      }}
                    >
                      {t('View Profile')}
                    </TransactionToProfileButton>
                  }
                >
                  {profileId}
                </Row>
              )}
              <Row title={t('Status')}>{span.status || ''}</Row>
              <Row title={t('Duration')}>{durationString}</Row>
              <SpanHTTPInfo span={props.span} />
              <Row
                title={
                  resolvedModule === ModuleName.DB && span.op?.startsWith('db')
                    ? t('Database Query')
                    : t('Description')
                }
                extra={renderSpanDetailActions()}
              >
                {resolvedModule === ModuleName.DB ? (
                  <SpanDescription
                    groupId={span.sentry_tags?.group ?? ''}
                    op={span.op ?? ''}
                    preliminaryDescription={span.description}
                  />
                ) : (
                  span.description
                )}
              </Row>
              <Row title={t('Date Range')}>
                {getDynamicText({
                  fixed: 'Mar 16, 2020 9:10:12 AM UTC',
                  value: (
                    <Fragment>
                      <DateTime date={startTimestamp * 1000} year seconds timeZone />
                      {` (${startTimeWithLeadingZero})`}
                    </Fragment>
                  ),
                })}
                <br />
                {getDynamicText({
                  fixed: 'Mar 16, 2020 9:10:13 AM UTC',
                  value: (
                    <Fragment>
                      <DateTime date={endTimestamp * 1000} year seconds timeZone />
                      {` (${endTimeWithLeadingZero})`}
                    </Fragment>
                  ),
                })}
              </Row>
              <Row title={t('Origin')}>
                {span.origin !== undefined ? String(span.origin) : null}
              </Row>
              <Row title="Parent Span ID">{span.parent_span_id || ''}</Row>
              {renderSpanChild()}
              <Row title={t('Same Process as Parent')}>
                {span.same_process_as_parent !== undefined
                  ? String(span.same_process_as_parent)
                  : null}
              </Row>
              <Row title={t('Span Group')}>
                {defined(span.hash) ? String(span.hash) : null}
              </Row>
              <Row title={t('Span Self Time')}>
                {defined(span.exclusive_time)
                  ? `${Number(span.exclusive_time.toFixed(3)).toLocaleString()}ms`
                  : null}
              </Row>
              {timingKeys.map(timing => (
                <Row
                  title={timing.name}
                  key={timing.name}
                  prefix={<RowTimingPrefix timing={timing} />}
                >
                  {getPerformanceDuration(Number(timing.duration) * 1000)}
                </Row>
              ))}
              <Tags span={span} />
              {allZeroSizes && (
                <TextTr>
                  The following sizes were not collected for security reasons. Check if
                  the host serves the appropriate
                  <ExternalLink href="https://developer.mozilla.org/en-US/docs/Web/HTTP/Headers/Timing-Allow-Origin">
                    <span className="val-string">Timing-Allow-Origin</span>
                  </ExternalLink>
                  header. You may have to enable this collection manually.
                </TextTr>
              )}
              {Object.entries(sizeKeys).map(([key, value]) => (
                <Row title={key} key={key}>
                  <Fragment>
                    <FileSize bytes={value} />
                    {value >= 1024 && <span>{` (${maybeStringify(value)} B)`}</span>}
                  </Fragment>
                </Row>
              ))}
              {Object.entries(nonSizeKeys).map(([key, value]) =>
                !isHiddenDataKey(key) ? (
                  <Row title={key} key={key}>
                    {maybeStringify(value)}
                  </Row>
                ) : null
              )}
              {unknownKeys.map(key => (
                <Row title={key} key={key}>
                  {maybeStringify(span[key])}
                </Row>
              ))}
            </tbody>
          </table>
          {span._metrics_summary ? (
            <CustomMetricsEventData
              metricsSummary={span._metrics_summary}
              startTimestamp={span.start_timestamp}
            />
          ) : null}
        </SpanDetails>
      </Fragment>
    );
  }

  return (
    <SpanDetailContainer
      data-component="span-detail"
      onClick={event => {
        // prevent toggling the span detail
        event.stopPropagation();
      }}
    >
      {renderSpanDetails()}
    </SpanDetailContainer>
  );
}

function SpanHTTPInfo({span}: {span: RawSpanType}) {
  if (span.op === 'http.client' && span.description) {
    const [method, url] = span.description.split(' ');

    const parsedURL = safeURL(url);
    const queryString = qs.parse(parsedURL?.search ?? '');

    return parsedURL ? (
      <Fragment>
        <Row title={t('HTTP Method')}>{method}</Row>
        <Row title={t('URL')}>
          {parsedURL ? parsedURL?.origin + parsedURL?.pathname : 'failed to parse URL'}
        </Row>
        <Row title={t('Query')}>
          {parsedURL
            ? JSON.stringify(queryString, null, 2)
            : 'failed to parse query string'}
        </Row>
      </Fragment>
    ) : null;
  }

  return null;
}

function RowTimingPrefix({timing}: {timing: SubTimingInfo}) {
  return <OpsDot style={{backgroundColor: timing.color}} />;
}

function maybeStringify(value: unknown): string {
  if (typeof value === 'string') {
    return value;
  }
  return JSON.stringify(value, null, 4);
}

const StyledDiscoverButton = styled(DiscoverButton)`
  position: absolute;
  top: ${space(0.75)};
  right: ${space(0.5)};
`;

const StyledButton = styled(Button)``;

export const SpanDetailContainer = styled('div')`
  border-bottom: 1px solid ${p => p.theme.border};
  cursor: auto;
`;

export const SpanDetails = styled('div')`
  padding: ${space(2)};

  table.table.key-value td.key {
    max-width: 280px;
  }
`;

const ValueTd = styled('td')`
  position: relative;
`;

const StyledLoadingIndicator = styled(LoadingIndicator)`
  display: flex;
  align-items: center;
  height: ${space(2)};
  margin: 0;
`;

const StyledText = styled('p')`
  font-size: ${p => p.theme.fontSizeMedium};
  margin: ${space(2)} ${space(0)};
`;

function TextTr({children}) {
  return (
    <tr>
      <td className="key" />
      <ValueTd className="value">
        <StyledText>{children}</StyledText>
      </ValueTd>
    </tr>
  );
}

const SpanIdTitle = styled('a')`
  display: flex;
  color: ${p => p.theme.textColor};
  :hover {
    color: ${p => p.theme.textColor};
  }
`;

export function Row({
  title,
  keep,
  children,
  prefix,
  extra = null,
}: {
  children: React.ReactNode;
  title: JSX.Element | string | null;
  extra?: React.ReactNode;
  keep?: boolean;
  prefix?: JSX.Element;
}) {
  if (!keep && !children) {
    return null;
  }

  return (
    <tr>
      <td className="key">
        <Flex>
          {prefix}
          {title}
        </Flex>
      </td>
      <ValueTd className="value">
        <ValueRow>
          <StyledPre>
            <span className="val-string">{children}</span>
          </StyledPre>
          <ButtonContainer>{extra}</ButtonContainer>
        </ValueRow>
      </ValueTd>
    </tr>
  );
}

export function Tags({span}: {span: RawSpanType}) {
  const tags: {[tag_name: string]: string} | undefined = span?.tags;

  if (!tags) {
    return null;
  }

  const keys = Object.keys(tags);

  if (keys.length <= 0) {
    return null;
  }

  return (
    <tr>
      <td className="key">Tags</td>
      <td className="value">
        <Pills style={{padding: '8px'}}>
          {keys.map((key, index) => (
            <Pill key={index} name={key} value={String(tags[key]) || ''} />
          ))}
        </Pills>
      </td>
    </tr>
  );
}

function generateSlug(result: TransactionResult): string {
  return generateEventSlug({
    id: result.id,
    'project.name': result['project.name'],
  });
}

const Flex = styled('div')`
  display: flex;
  align-items: center;
`;
const ButtonGroup = styled('div')`
  display: flex;
  flex-direction: column;
  gap: ${space(0.5)};
`;

const ValueRow = styled('div')`
  display: grid;
  grid-template-columns: auto min-content;
  gap: ${space(1)};

  border-radius: 4px;
  background-color: ${p => p.theme.surface200};
  margin: 2px;
`;

const StyledPre = styled('pre')`
  margin: 0 !important;
  background-color: transparent !important;
`;

const ButtonContainer = styled('div')`
  padding: 8px 10px;
`;

export default NewTraceDetailsSpanDetail;<|MERGE_RESOLUTION|>--- conflicted
+++ resolved
@@ -1,4 +1,4 @@
-import {Fragment, useEffect} from 'react';
+import {Fragment, useEffect, useMemo} from 'react';
 import styled from '@emotion/styled';
 import omit from 'lodash/omit';
 import * as qs from 'query-string';
@@ -28,7 +28,6 @@
 import getDynamicText from 'sentry/utils/getDynamicText';
 import type {
   TraceError,
-  TraceErrorOrIssue,
   TraceFullDetailed,
   TracePerformanceIssue,
 } from 'sentry/utils/performance/quickTrace/types';
@@ -63,11 +62,6 @@
   scrollToSpan,
 } from './utils';
 
-<<<<<<< HEAD
-=======
-const MAX_DEFAULT_ERRORS_VISIBLE = 5;
-
->>>>>>> 56f29e17
 const SIZE_DATA_KEYS = [
   'Encoded Body Size',
   'Decoded Body Size',
@@ -105,6 +99,10 @@
     props.span.sentry_tags?.op,
     props.span.sentry_tags?.category
   );
+
+  const relatedIssues = useMemo(() => {
+    return [...props.errors, ...props.performanceIssues];
+  }, [props.errors, props.performanceIssues]);
 
   useEffect(() => {
     // Run on mount.
@@ -294,58 +292,7 @@
       return null;
     }
 
-<<<<<<< HEAD
-    return <IssueList organization={organization} issues={relatedErrors} />;
-=======
-    const totalErrorsCount = errors.length + performanceIssues.length;
-    const allErrors = errors.concat(
-      ...(performanceIssues as any)
-    ) as unknown as TraceErrorOrIssue[];
-
-    const visibleErrors = errorsOpened
-      ? allErrors
-      : allErrors.slice(0, MAX_DEFAULT_ERRORS_VISIBLE);
-
-    return (
-      <Alert type={getCumulativeAlertLevelFromErrors(allErrors)} system>
-        <ErrorMessageTitle>
-          {tn(
-            '%s error event or performance issue is associated with this span.',
-            '%s error events or performance issues are associated with this span.',
-            totalErrorsCount
-          )}
-        </ErrorMessageTitle>
-        <Fragment>
-          {visibleErrors.map(error => (
-            <ErrorMessageContent
-              key={error.event_id}
-              excludeLevel={isErrorPerformanceError(error)}
-            >
-              {isErrorPerformanceError(error) ? (
-                <ErrorDot level="error" />
-              ) : (
-                <Fragment>
-                  <ErrorDot level={error.level} />
-                  <ErrorLevel>{error.level}</ErrorLevel>
-                </Fragment>
-              )}
-
-              <ErrorTitle>
-                <Link to={generateIssueEventTarget(error, organization)}>
-                  {error.title}
-                </Link>
-              </ErrorTitle>
-            </ErrorMessageContent>
-          ))}
-        </Fragment>
-        {totalErrorsCount > MAX_DEFAULT_ERRORS_VISIBLE && (
-          <ErrorToggle size="xs" onClick={toggleErrors}>
-            {errorsOpened ? t('Show less') : t('Show more')}
-          </ErrorToggle>
-        )}
-      </Alert>
-    );
->>>>>>> 56f29e17
+    return <IssueList organization={organization} issues={relatedIssues} />;
   }
 
   function partitionSizes(data): {
