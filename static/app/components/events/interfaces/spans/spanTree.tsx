import React, {Component, useLayoutEffect, useRef} from 'react';
import {
  AutoSizer,
  CellMeasurer,
  CellMeasurerCache,
  List as ReactVirtualizedList,
  ListRowProps,
  OverscanIndicesGetterParams,
  WindowScroller,
} from 'react-virtualized';
import styled from '@emotion/styled';
<<<<<<< HEAD
import clone from 'lodash/clone';
=======
import {withProfiler} from '@sentry/react';
>>>>>>> 63a8ce04
import differenceWith from 'lodash/differenceWith';
import isEqual from 'lodash/isEqual';
import throttle from 'lodash/throttle';

import {ROW_HEIGHT, SpanBarType} from 'sentry/components/performance/waterfall/constants';
import {MessageRow} from 'sentry/components/performance/waterfall/messageRow';
import {pickBarColor} from 'sentry/components/performance/waterfall/utils';
import {t, tct} from 'sentry/locale';
import {Organization} from 'sentry/types';
import trackAdvancedAnalyticsEvent from 'sentry/utils/analytics/trackAdvancedAnalyticsEvent';

import {DragManagerChildrenProps} from './dragManager';
import {ScrollbarManagerChildrenProps, withScrollbarManager} from './scrollbarManager';
import {ProfiledSpanBar} from './spanBar';
import * as SpanContext from './spanContext';
import {SpanDescendantGroupBar} from './spanDescendantGroupBar';
import SpanSiblingGroupBar from './spanSiblingGroupBar';
import {
  EnhancedProcessedSpanType,
  EnhancedSpan,
  FilterSpans,
  GroupType,
  ParsedTraceType,
  SpanTreeNode,
  SpanTreeNodeType,
  SpanType,
} from './types';
import {
  getSpanID,
  getSpanOperation,
  isGapSpan,
  setSpansOnTransaction,
  spanTargetHash,
} from './utils';
import WaterfallModel from './waterfallModel';

type PropType = ScrollbarManagerChildrenProps & {
  dragProps: DragManagerChildrenProps;
  filterSpans: FilterSpans | undefined;
  organization: Organization;
  spanContextProps: SpanContext.SpanContextProps;
  spans: EnhancedProcessedSpanType[];
  traceViewHeaderRef: React.RefObject<HTMLDivElement>;
  traceViewRef: React.RefObject<HTMLDivElement>;
  waterfallModel: WaterfallModel;
  focusedSpanIds?: Set<string>;
};

type StateType = {
  headerPos: number;
  spanRows: Record<string, {spanRow: React.RefObject<HTMLDivElement>; treeDepth: number}>;
};

const listRef = React.createRef<ReactVirtualizedList>();

class SpanTree extends Component<PropType> {
  state: StateType = {
    headerPos: 0,
    // Stores each visible span row ref along with its its tree depth. This is used to calculate the
    // horizontal auto-scroll positioning
    spanRows: {},
  };

  componentDidMount() {
    setSpansOnTransaction(this.props.spans.length);

    if (location.hash) {
      const {spans} = this.props;

      // This reducer searches for the index of the anchored span.
      // It's possible that one of the spans within an autogroup is anchored, so we need to search
      // for the index within the autogroupings as well.
      const {finalIndex, isIndexFound} = spans.reduce(
        (
          acc: {
            finalIndex: number;
            isIndexFound: boolean;
          },
          span,
          currIndex
        ) => {
          if ('type' in span.span || acc.isIndexFound) {
            return acc;
          }

          if (spanTargetHash(span.span.span_id) === location.hash) {
            acc.finalIndex = currIndex;
            acc.isIndexFound = true;
          }

          if (span.type === 'span_group_siblings') {
            if (!span.spanSiblingGrouping) {
              return acc;
            }

            const indexWithinGroup = span.spanSiblingGrouping.findIndex(
              s => spanTargetHash(s.span.span_id) === location.hash
            );

            if (indexWithinGroup === -1) {
              return acc;
            }

            acc.finalIndex = currIndex + indexWithinGroup;
            acc.isIndexFound = true;
            return acc;
          }

          if (span.type === 'span_group_chain') {
            if (!span.spanNestedGrouping) {
              return acc;
            }

            const indexWithinGroup = span.spanNestedGrouping.findIndex(
              s => spanTargetHash(s.span.span_id) === location.hash
            );

            if (indexWithinGroup === -1) {
              return acc;
            }

            acc.finalIndex = currIndex + indexWithinGroup;
            acc.isIndexFound = true;
            return acc;
          }

          return acc;
        },
        {finalIndex: -1, isIndexFound: false}
      );

      if (!isIndexFound) {
        return;
      }

      // This is just an estimate of where the anchored span is located. We can't get its precise location here, since
      // we need it to mount and use its boundingbox to determine that, but since the list is virtualized, there's no guarantee that
      // this span is mounted initially. The actual scroll positioning will be determined within the SpanBar instance that is anchored,
      // since this scroll estimation will allow that span to mount
      window.scrollTo(0, window.scrollY + ROW_HEIGHT * finalIndex);
    }
  }

  shouldComponentUpdate(nextProps: PropType) {
    if (
      this.props.dragProps.isDragging !== nextProps.dragProps.isDragging ||
      this.props.dragProps.isWindowSelectionDragging !==
        nextProps.dragProps.isWindowSelectionDragging
    ) {
      return true;
    }

    if (
      nextProps.dragProps.isDragging ||
      nextProps.dragProps.isWindowSelectionDragging ||
      isEqual(this.props.spans, nextProps.spans)
    ) {
      return false;
    }

    return true;
  }

  componentDidUpdate(prevProps: PropType) {
    // If the filters or minimap drag props have changed, we can't pinpoint the exact
    // spans that we need to recalculate the heights for, so recompute them all
    if (
      !isEqual(prevProps.filterSpans, this.props.filterSpans) ||
      !isEqual(prevProps.dragProps, this.props.dragProps)
    ) {
      this.cache.clearAll();
      listRef.current?.recomputeRowHeights();
      return;
    }

    // When the spans change, we can be more efficient with recomputing heights.
    // Measuring cells is an expensive operation, so efficiency here is key.
    // We will look specifically at the cells that need to have their heights recalculated, and clear
    // their respective slots in the cache.
    if (prevProps.spans.length !== this.props.spans.length) {
      // When the structure of the span tree is changed in an update, this can be due to the following reasons:
      // - A subtree was collapsed or expanded
      // - An autogroup was collapsed or expanded
      // - An embedded transaction was collapsed or expanded

      // Notice how in each case, there are two subcases: collapsing and expanding
      // In the collapse case, spans are *removed* from the tree, whereas expansion *adds* spans to the tree
      // We will have to determine which of these cases occurred, and then use that info to determine which specific cells
      // need to be recomputed.

      const comparator = (
        span1: EnhancedProcessedSpanType,
        span2: EnhancedProcessedSpanType
      ) => {
        if (isGapSpan(span1.span) || isGapSpan(span2.span)) {
          return isEqual(span1.span, span2.span);
        }

        return span1.span.span_id === span2.span.span_id;
      };

      // Case 1: Spans were removed due to a subtree or group collapsing
      if (prevProps.spans.length > this.props.spans.length) {
        // diffLeft will tell us all spans that have been removed in this update.
        const diffLeft = new Set(
          differenceWith(prevProps.spans, this.props.spans, comparator)
        );

        prevProps.spans.forEach((span, index) => {
          // We only want to clear the cache for spans that are expanded.
          if (this.props.spanContextProps.isSpanExpanded(span.span)) {
            this.cache.clear(index, 0);
          }
        });

        // This loop will ensure that any expanded spans after the spans which were removed
        // will have their cache slots cleared, since the new spans which will occupy those slots will not be expanded.
        this.props.spans.forEach(({span}, index) => {
          if (this.props.spanContextProps.isSpanExpanded(span)) {
            // Since spans were removed, the index in the new state is offset by the num of spans removed
            this.cache.clear(index + diffLeft.size, 0);
          }
        });
      }
      // Case 2: Spans were added due to a subtree or group expanding
      else {
        // diffRight will tell us all spans that have been added in this update.
        const diffRight = new Set(
          differenceWith(this.props.spans, prevProps.spans, comparator)
        );

        prevProps.spans.forEach(({span}, index) => {
          // We only want to clear the cache for spans that are added.
          if (this.props.spanContextProps.isSpanExpanded(span)) {
            this.cache.clear(index, 0);
          }
        });

        this.props.spans.forEach(({span}, index) => {
          if (this.props.spanContextProps.isSpanExpanded(span)) {
            this.cache.clear(index, 0);
          }
        });

        // This loop will ensure that any expanded spans after the spans which were added
        // will have their cache slots cleared, since the new spans which will occupy those slots will not be expanded.
        prevProps.spans.forEach((span, index) => {
          if (
            !diffRight.has(span) &&
            this.props.spanContextProps.isSpanExpanded(span.span)
          ) {
            // Since spans were removed, the index in the new state is offset by the num of spans removed
            this.cache.clear(index + diffRight.size, 0);
          }
        });
      }

      listRef.current?.forceUpdateGrid();
    }
  }

  cache = new CellMeasurerCache({
    fixedWidth: true,

    defaultHeight: ROW_HEIGHT,
    minHeight: ROW_HEIGHT,
  });

  generateInfoMessage(input: {
    filteredSpansAbove: EnhancedProcessedSpanType[];
    isCurrentSpanFilteredOut: boolean;
    isCurrentSpanHidden: boolean;
    outOfViewSpansAbove: EnhancedProcessedSpanType[];
  }): JSX.Element | null {
    const {
      isCurrentSpanHidden,
      outOfViewSpansAbove,
      isCurrentSpanFilteredOut,
      filteredSpansAbove,
    } = input;

    const {focusedSpanIds, waterfallModel, organization} = this.props;

    const messages: React.ReactNode[] = [];
    let firstHiddenSpanId = '0';

    const numOfSpansOutOfViewAbove = outOfViewSpansAbove.length;
    const showHiddenSpansMessage = !isCurrentSpanHidden && numOfSpansOutOfViewAbove > 0;

    if (showHiddenSpansMessage) {
      firstHiddenSpanId = getSpanID(outOfViewSpansAbove[0].span);
      messages.push(
        <span key={`spans-out-of-view-${firstHiddenSpanId}`}>
          <strong>{numOfSpansOutOfViewAbove}</strong> {t('spans out of view')}
        </span>
      );
    }

    const numOfFilteredSpansAbove = filteredSpansAbove.length;
    const showFilteredSpansMessage =
      !isCurrentSpanFilteredOut && numOfFilteredSpansAbove > 0;

    if (showFilteredSpansMessage) {
      firstHiddenSpanId = getSpanID(filteredSpansAbove[0].span);
      if (!isCurrentSpanHidden) {
        if (numOfFilteredSpansAbove === 1) {
          messages.push(
            <span key={`spans-filtered-${firstHiddenSpanId}`}>
              {tct('[numOfSpans] hidden span', {
                numOfSpans: <strong>{numOfFilteredSpansAbove}</strong>,
              })}
            </span>
          );
        } else {
          messages.push(
            <span key={`spans-filtered-${firstHiddenSpanId}`}>
              {tct('[numOfSpans] hidden spans', {
                numOfSpans: <strong>{numOfFilteredSpansAbove}</strong>,
              })}
            </span>
          );
        }
      }
    }

    if (messages.length <= 0) {
      return null;
    }

    const isClickable = focusedSpanIds && showFilteredSpansMessage;

    return (
      <MessageRow
        key={`message-row-${firstHiddenSpanId}`}
        onClick={
          isClickable
            ? () => {
                trackAdvancedAnalyticsEvent(
                  'issue_details.performance.hidden_spans_expanded',
                  {organization}
                );
                waterfallModel.expandHiddenSpans(filteredSpansAbove.slice(0));

                // We must clear the cache at this point, since the code in componentDidUpdate is unable to effectively
                // determine the specific cache slots to clear when hidden spans are expanded
                this.cache.clearAll();
              }
            : undefined
        }
        cursor={isClickable ? 'pointer' : 'default'}
      >
        {messages}
      </MessageRow>
    );
  }

  generateLimitExceededMessage() {
    const {waterfallModel} = this.props;
    const {parsedTrace} = waterfallModel;

    if (hasAllSpans(parsedTrace)) {
      return null;
    }

    return (
      <MessageRow>
        {t(
          'The next spans are unavailable. You may have exceeded the span limit or need to address missing instrumentation.'
        )}
      </MessageRow>
    );
  }

  toggleSpanTree = (spanID: string) => () => {
    this.props.waterfallModel.toggleSpanSubTree(spanID);
  };

  generateSpanTree = () => {
    const {
      waterfallModel,
      spans,
      organization,
      dragProps,
      onWheel,
      addContentSpanBarRef,
      removeContentSpanBarRef,
      storeSpanBar,
    } = this.props;

    const generateBounds = waterfallModel.generateBounds({
      viewStart: dragProps.viewWindowStart,
      viewEnd: dragProps.viewWindowEnd,
    });

    type AccType = {
      filteredSpansAbove: EnhancedProcessedSpanType[];
      outOfViewSpansAbove: EnhancedProcessedSpanType[];
      spanNumber: number;
      spanTree: SpanTreeNode[];
    };

    const numOfSpans = spans.reduce((sum: number, payload: EnhancedProcessedSpanType) => {
      switch (payload.type) {
        case 'root_span':
        case 'span':
        case 'span_group_chain': {
          return sum + 1;
        }

        default: {
          return sum;
        }
      }
    }, 0);

    const isEmbeddedSpanTree = waterfallModel.isEmbeddedSpanTree;

    const {spanTree, outOfViewSpansAbove, filteredSpansAbove} = spans.reduce(
      (acc: AccType, payload: EnhancedProcessedSpanType) => {
        const {type} = payload;

        switch (payload.type) {
          case 'filtered_out': {
            acc.filteredSpansAbove.push(payload);
            return acc;
          }
          case 'out_of_view': {
            acc.outOfViewSpansAbove.push(payload);
            return acc;
          }
          default: {
            break;
          }
        }

        const previousSpanNotDisplayed =
          acc.filteredSpansAbove.length > 0 || acc.outOfViewSpansAbove.length > 0;

        if (previousSpanNotDisplayed) {
          const infoMessage = this.generateInfoMessage({
            isCurrentSpanHidden: false,
            filteredSpansAbove: acc.filteredSpansAbove,
            outOfViewSpansAbove: acc.outOfViewSpansAbove,
            isCurrentSpanFilteredOut: false,
          });
          if (infoMessage) {
            acc.spanTree.push({type: SpanTreeNodeType.MESSAGE, element: infoMessage});
          }
        }

        const spanNumber = acc.spanNumber;
        const {span, treeDepth, continuingTreeDepths} = payload;

        if (payload.type === 'span_group_chain') {
          acc.spanTree.push({
            type: SpanTreeNodeType.DESCENDANT_GROUP,
            props: {
              event: waterfallModel.event,
              span,
              generateBounds,
              getCurrentLeftPos: this.props.getCurrentLeftPos,
              treeDepth,
              continuingTreeDepths,
              spanNumber,
              spanGrouping: payload.spanNestedGrouping as EnhancedSpan[],
              toggleSpanGroup: payload.toggleNestedSpanGroup as () => void,
              onWheel,
              addContentSpanBarRef,
              removeContentSpanBarRef,
            },
          });
          acc.spanNumber = spanNumber + 1;

          acc.outOfViewSpansAbove = [];
          acc.filteredSpansAbove = [];

          return acc;
        }

        if (payload.type === 'span_group_siblings') {
          acc.spanTree.push({
            type: SpanTreeNodeType.SIBLING_GROUP,
            props: {
              event: waterfallModel.event,
              span,
              generateBounds,
              getCurrentLeftPos: this.props.getCurrentLeftPos,
              treeDepth,
              continuingTreeDepths,
              spanNumber,
              spanGrouping: payload.spanSiblingGrouping as EnhancedSpan[],
              toggleSiblingSpanGroup: payload.toggleSiblingSpanGroup,
              isLastSibling: payload.isLastSibling ?? false,
              occurrence: payload.occurrence,
              onWheel,
              addContentSpanBarRef,
              removeContentSpanBarRef,
              isEmbeddedSpanTree,
            },
          });

          acc.spanNumber = spanNumber + 1;

          acc.outOfViewSpansAbove = [];
          acc.filteredSpansAbove = [];

          return acc;
        }

        const isLast = payload.isLastSibling;
        const isRoot = type === 'root_span';
        const spanBarColor: string = pickBarColor(getSpanOperation(span));
        const numOfSpanChildren = payload.numOfSpanChildren;

        acc.outOfViewSpansAbove = [];
        acc.filteredSpansAbove = [];

        let toggleSpanGroup: (() => void) | undefined = undefined;
        if (payload.type === 'span') {
          toggleSpanGroup = payload.toggleNestedSpanGroup;
        }

        let toggleSiblingSpanGroup:
          | ((span: SpanType, occurrence: number) => void)
          | undefined = undefined;
        if (payload.type === 'span' && payload.isFirstSiblingOfGroup) {
          toggleSiblingSpanGroup = payload.toggleSiblingSpanGroup;
        }

        let groupType;
        if (toggleSpanGroup) {
          groupType = GroupType.DESCENDANTS;
        } else if (toggleSiblingSpanGroup) {
          groupType = GroupType.SIBLINGS;
        }

        const isAffectedSpan =
          !('type' in span) &&
          isEmbeddedSpanTree &&
          waterfallModel.affectedSpanIds?.includes(span.span_id);

        let spanBarType: SpanBarType | undefined = undefined;

        if (type === 'gap') {
          spanBarType = SpanBarType.GAP;
        }

        if (isAffectedSpan) {
          spanBarType = SpanBarType.AFFECTED;
        }

        acc.spanTree.push({
          type: SpanTreeNodeType.SPAN,
          props: {
            organization,
            event: waterfallModel.event,
            spanBarColor,
            spanBarType,
            span,
            showSpanTree: !waterfallModel.hiddenSpanSubTrees.has(getSpanID(span)),
            numOfSpanChildren,
            trace: waterfallModel.parsedTrace,
            generateBounds,
            toggleSpanTree: this.toggleSpanTree(getSpanID(span)),
            treeDepth,
            continuingTreeDepths,
            spanNumber,
            isLast,
            isRoot,
            showEmbeddedChildren: payload.showEmbeddedChildren,
            toggleEmbeddedChildren: payload.toggleEmbeddedChildren,
            toggleSiblingSpanGroup,
            fetchEmbeddedChildrenState: payload.fetchEmbeddedChildrenState,
            toggleSpanGroup,
            numOfSpans,
            groupType,
            groupOccurrence: payload.groupOccurrence,
            isEmbeddedTransactionTimeAdjusted: payload.isEmbeddedTransactionTimeAdjusted,
            onWheel,
            addContentSpanBarRef,
            removeContentSpanBarRef,
            storeSpanBar,
            getCurrentLeftPos: this.props.getCurrentLeftPos,
          },
        });

        acc.spanNumber = spanNumber + 1;
        return acc;
      },
      {
        filteredSpansAbove: [],
        outOfViewSpansAbove: [],
        spanTree: [],
        spanNumber: 1, // 1-based indexing
      }
    );

    const infoMessage = this.generateInfoMessage({
      isCurrentSpanHidden: false,
      outOfViewSpansAbove,
      isCurrentSpanFilteredOut: false,
      filteredSpansAbove,
    });

    if (infoMessage) {
      spanTree.push({type: SpanTreeNodeType.MESSAGE, element: infoMessage});
    }

    return spanTree;
  };

  renderSpanNode(
    node: SpanTreeNode,
    extraProps: {
      cellMeasurerCache: CellMeasurerCache;
      listRef: React.RefObject<ReactVirtualizedList>;
      measure: () => void;
    } & SpanContext.SpanContextProps
  ) {
    switch (node.type) {
      case SpanTreeNodeType.SPAN:
        return (
          <ProfiledSpanBar
            key={getSpanID(node.props.span, `span-${node.props.spanNumber}`)}
            {...node.props}
            {...extraProps}
          />
        );
      case SpanTreeNodeType.DESCENDANT_GROUP:
        return (
          <SpanDescendantGroupBar
            key={`${node.props.spanNumber}-span-group`}
            {...node.props}
            didAnchoredSpanMount={extraProps.didAnchoredSpanMount}
          />
        );
      case SpanTreeNodeType.SIBLING_GROUP:
        return (
          <SpanSiblingGroupBar
            key={`${node.props.spanNumber}-span-sibling`}
            {...node.props}
            didAnchoredSpanMount={extraProps.didAnchoredSpanMount}
          />
        );
      case SpanTreeNodeType.MESSAGE:
        return node.element;
      default:
        return null;
    }
  }

  renderRow(props: ListRowProps, spanTree: SpanTreeNode[]) {
    return (
      <SpanRow
        {...props}
        spanTree={spanTree}
        spanContextProps={this.props.spanContextProps}
        cache={this.cache}
        addSpanRowToState={this.addSpanRowToState}
        removeSpanRowFromState={this.removeSpanRowFromState}
      />
    );
  }

  // Overscan is necessary to ensure a smooth horizontal autoscrolling experience.
  // This function will allow the spanTree to mount spans which are not immediately visible
  // in the view. If they are mounted too late, the horizontal autoscroll will look super glitchy
  overscanIndicesGetter(params: OverscanIndicesGetterParams) {
    const {startIndex, stopIndex, overscanCellsCount, cellCount} = params;
    return {
      overscanStartIndex: Math.max(0, startIndex - overscanCellsCount),
      overscanStopIndex: Math.min(cellCount - 1, stopIndex + overscanCellsCount),
    };
  }

  addSpanRowToState = (
    spanId: string,
    spanRow: React.RefObject<HTMLDivElement>,
    treeDepth: number
  ) => {
    this.setState((prevState: StateType) => {
      const newSpanRows = clone(prevState.spanRows);
      newSpanRows[spanId] = {spanRow, treeDepth};

      return {spanRows: newSpanRows};
    });
  };

  removeSpanRowFromState = (spanId: string) => {
    this.setState((prevState: StateType) => {
      const newSpanRows = clone(prevState.spanRows);
      delete newSpanRows[spanId];

      return {spanRows: newSpanRows};
    });
  };

  isSpanRowVisible = (spanRow: React.RefObject<HTMLDivElement>) => {
    const {traceViewHeaderRef} = this.props;

    if (!spanRow.current || !traceViewHeaderRef.current) {
      return false;
    }

    const headerBottom = traceViewHeaderRef.current?.getBoundingClientRect().bottom;
    const viewportBottom = window.innerHeight || document.documentElement.clientHeight;
    const {bottom, top} = spanRow.current.getBoundingClientRect();

    // We determine if a span row is visible if it is above the viewport bottom boundary, below the header, and also below the top of the viewport
    return bottom < viewportBottom && bottom > headerBottom && top > 0;
  };

  throttledOnScroll = throttle(
    () => {
      const spanRowsArray = Object.values(this.state.spanRows);
      const {depthSum, visibleSpanCount, isRootSpanVisible} = spanRowsArray.reduce(
        (acc, {spanRow, treeDepth}) => {
          if (!spanRow.current || !this.isSpanRowVisible(spanRow)) {
            return acc;
          }

          if (treeDepth === 0) {
            acc.isRootSpanVisible = true;
          }

          acc.depthSum += treeDepth;
          acc.visibleSpanCount += 1;

          return acc;
        },
        {
          depthSum: 0,
          visibleSpanCount: 0,
          isRootSpanVisible: false,
        }
      );

      // If the root is visible, we do not want to shift the view around so just pass 0 instead of the average
      const averageDepth =
        isRootSpanVisible || visibleSpanCount === 0
          ? 0
          : Math.round(depthSum / visibleSpanCount);

      this.props.updateHorizontalScrollState(averageDepth);
    },
    500,
    {trailing: true}
  );

  render() {
    const spanTree = this.generateSpanTree();
    const infoMessage = spanTree[spanTree.length - 1];
    if (!infoMessage) {
      spanTree.pop();
    }

    const limitExceededMessage = this.generateLimitExceededMessage();
    limitExceededMessage &&
      spanTree.push({type: SpanTreeNodeType.MESSAGE, element: limitExceededMessage});

    return (
      <TraceViewContainer ref={this.props.traceViewRef}>
        <WindowScroller onScroll={this.throttledOnScroll}>
          {({height, isScrolling, onChildScroll, scrollTop}) => (
            <AutoSizer disableHeight>
              {({width}) => (
                <ReactVirtualizedList
                  autoHeight
                  isScrolling={isScrolling}
                  onScroll={onChildScroll}
                  scrollTop={scrollTop}
                  deferredMeasurementCache={this.cache}
                  height={height}
                  width={width}
                  rowHeight={this.cache.rowHeight}
                  rowCount={spanTree.length}
                  rowRenderer={props => this.renderRow(props, spanTree)}
                  ref={listRef}
                />
              )}
            </AutoSizer>
          )}
        </WindowScroller>
      </TraceViewContainer>
    );
  }
}

type SpanRowProps = ListRowProps & {
  addSpanRowToState: (
    spanId: string,
    spanRow: React.RefObject<HTMLDivElement>,
    treeDepth: number
  ) => void;
  cache: CellMeasurerCache;
  removeSpanRowFromState: (spanId: string) => void;
  spanContextProps: SpanContext.SpanContextProps;
  spanTree: SpanTreeNode[];
};

function SpanRow(props: SpanRowProps) {
  const {
    index,
    parent,
    style,
    columnIndex,
    spanTree,
    cache,
    spanContextProps,
    addSpanRowToState,
    removeSpanRowFromState,
  } = props;

  const rowRef = useRef<HTMLDivElement>(null);
  const spanNode = spanTree[index];

  // Lifecycle management for row refs, we need to separately do this in useLayoutEffect since
  // we won't have access to the refs in useEffect
  useLayoutEffect(() => {
    // Gap spans do not have IDs, so we can't really store them. This should not be a big deal, since
    // we only need to keep track of spans to calculate an average depth, a few missing spans will not
    // throw off the calculation too hard
    if (spanNode.type !== SpanTreeNodeType.MESSAGE && !isGapSpan(spanNode.props.span)) {
      addSpanRowToState(spanNode.props.span.span_id, rowRef, spanNode.props.treeDepth);
    }

    return () => {
      if (spanNode.type !== SpanTreeNodeType.MESSAGE && !isGapSpan(spanNode.props.span)) {
        removeSpanRowFromState(spanNode.props.span.span_id);
      }
    };
  }, [rowRef, spanNode, addSpanRowToState, removeSpanRowFromState]);

  const renderSpanNode = (
    node: SpanTreeNode,
    extraProps: {
      cellMeasurerCache: CellMeasurerCache;
      listRef: React.RefObject<ReactVirtualizedList>;
      measure: () => void;
    } & SpanContext.SpanContextProps
  ) => {
    switch (node.type) {
      case SpanTreeNodeType.SPAN:
        return (
          <SpanBar
            key={getSpanID(node.props.span, `span-${node.props.spanNumber}`)}
            {...node.props}
            {...extraProps}
          />
        );
      case SpanTreeNodeType.DESCENDANT_GROUP:
        return (
          <SpanDescendantGroupBar
            key={`${node.props.spanNumber}-span-group`}
            {...node.props}
            didAnchoredSpanMount={extraProps.didAnchoredSpanMount}
          />
        );
      case SpanTreeNodeType.SIBLING_GROUP:
        return (
          <SpanSiblingGroupBar
            key={`${node.props.spanNumber}-span-sibling`}
            {...node.props}
            didAnchoredSpanMount={extraProps.didAnchoredSpanMount}
          />
        );
      case SpanTreeNodeType.MESSAGE:
        return node.element;
      default:
        return null;
    }
  };

  return (
    <CellMeasurer
      cache={cache}
      parent={parent}
      columnIndex={columnIndex}
      rowIndex={index}
    >
      {({measure}) => {
        return (
          <div style={style} ref={rowRef}>
            {renderSpanNode(spanNode, {
              measure,
              listRef,
              cellMeasurerCache: cache,
              ...spanContextProps,
            })}
          </div>
        );
      }}
    </CellMeasurer>
  );
}

const TraceViewContainer = styled('div')`
  overflow-x: hidden;
  border-bottom-left-radius: 3px;
  border-bottom-right-radius: 3px;
`;

/**
 * Checks if a trace contains all of its spans.
 *
 * The heuristic used here favors false negatives over false positives.
 * This is because showing a warning that the trace is not showing all
 * spans when it has them all is more misleading than not showing a
 * warning when it is missing some spans.
 *
 * A simple heuristic to determine when there are unrecorded spans
 *
 * 1. We assume if there are less than 999 spans, then we have all
 *    the spans for a transaction. 999 was chosen because most SDKs
 *    have a default limit of 1000 spans per transaction, but the
 *    python SDK is 999 for historic reasons.
 *
 * 2. We assume that if there are unrecorded spans, they should be
 *    at least 100ms in duration.
 *
 * While not perfect, this simple heuristic is unlikely to report
 * false positives.
 */
function hasAllSpans(trace: ParsedTraceType): boolean {
  const {traceEndTimestamp, spans} = trace;
  if (spans.length < 999) {
    return true;
  }

  const lastSpan = spans.reduce((latest, span) =>
    latest.timestamp > span.timestamp ? latest : span
  );
  const missingDuration = traceEndTimestamp - lastSpan.timestamp;

  return missingDuration < 0.1;
}

export default withProfiler(withScrollbarManager(SpanTree));<|MERGE_RESOLUTION|>--- conflicted
+++ resolved
@@ -9,11 +9,8 @@
   WindowScroller,
 } from 'react-virtualized';
 import styled from '@emotion/styled';
-<<<<<<< HEAD
 import clone from 'lodash/clone';
-=======
 import {withProfiler} from '@sentry/react';
->>>>>>> 63a8ce04
 import differenceWith from 'lodash/differenceWith';
 import isEqual from 'lodash/isEqual';
 import throttle from 'lodash/throttle';
@@ -858,7 +855,7 @@
     switch (node.type) {
       case SpanTreeNodeType.SPAN:
         return (
-          <SpanBar
+          <ProfiledSpanBar
             key={getSpanID(node.props.span, `span-${node.props.spanNumber}`)}
             {...node.props}
             {...extraProps}
