--- conflicted
+++ resolved
@@ -14,12 +14,7 @@
 import {setBodyUserSelect, UserSelectValues} from 'sentry/utils/userselect';
 
 import {DragManagerChildrenProps} from './dragManager';
-<<<<<<< HEAD
-import SpanBar from './spanBar';
-=======
 import {SpanBar} from './spanBar';
-import {SpansInViewMap, spanTargetHash} from './utils';
->>>>>>> 63a8ce04
 
 export type ScrollbarManagerChildrenProps = {
   addContentSpanBarRef: (instance: HTMLDivElement | null) => void;
