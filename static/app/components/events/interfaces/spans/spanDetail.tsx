import {Fragment, useEffect, useState} from 'react';
import styled from '@emotion/styled';
<<<<<<< HEAD
import map from 'lodash/map';
=======
import omit from 'lodash/omit';
>>>>>>> 5b097631

import {Alert} from 'sentry/components/alert';
import {Button} from 'sentry/components/button';
import {CopyToClipboardButton} from 'sentry/components/copyToClipboardButton';
import DateTime from 'sentry/components/dateTime';
import DiscoverButton from 'sentry/components/discoverButton';
import SpanSummaryButton from 'sentry/components/events/interfaces/spans/spanSummaryButton';
import FileSize from 'sentry/components/fileSize';
import ExternalLink from 'sentry/components/links/externalLink';
import Link from 'sentry/components/links/link';
import LoadingIndicator from 'sentry/components/loadingIndicator';
import {
  ErrorDot,
  ErrorLevel,
  ErrorMessageContent,
  ErrorMessageTitle,
  ErrorTitle,
} from 'sentry/components/performance/waterfall/rowDetails';
import Pill from 'sentry/components/pill';
import Pills from 'sentry/components/pills';
import {useTransactionProfileId} from 'sentry/components/profiling/transactionProfileIdProvider';
import {TransactionToProfileButton} from 'sentry/components/profiling/transactionToProfileButton';
import {
  generateIssueEventTarget,
  generateTraceTarget,
} from 'sentry/components/quickTrace/utils';
import {ALL_ACCESS_PROJECTS, PAGE_URL_PARAM} from 'sentry/constants/pageFilters';
import {t, tn} from 'sentry/locale';
import {space} from 'sentry/styles/space';
import {Organization} from 'sentry/types';
import {EventTransaction} from 'sentry/types/event';
import {assert} from 'sentry/types/utils';
import {defined, omit} from 'sentry/utils';
import {trackAnalytics} from 'sentry/utils/analytics';
import EventView from 'sentry/utils/discover/eventView';
import {generateEventSlug} from 'sentry/utils/discover/urls';
import getDynamicText from 'sentry/utils/getDynamicText';
import {
  QuickTraceEvent,
  TraceErrorOrIssue,
} from 'sentry/utils/performance/quickTrace/types';
import {useLocation} from 'sentry/utils/useLocation';
import useProjects from 'sentry/utils/useProjects';
import {spanDetailsRouteWithQuery} from 'sentry/views/performance/transactionSummary/transactionSpans/spanDetails/utils';
import {transactionSummaryRouteWithQuery} from 'sentry/views/performance/transactionSummary/utils';
import {getPerformanceDuration} from 'sentry/views/performance/utils';

import {OpsDot} from '../../opsBreakdown';

import * as SpanEntryContext from './context';
import {GapSpanDetails} from './gapSpanDetails';
import InlineDocs from './inlineDocs';
import {SpanProfileDetails} from './spanProfileDetails';
import {ParsedTraceType, ProcessedSpanType, rawSpanKeys, RawSpanType} from './types';
import {
  getCumulativeAlertLevelFromErrors,
  getFormattedTimeRangeWithLeadingAndTrailingZero,
  getSpanSubTimings,
  getTraceDateTimeRange,
  isErrorPerformanceError,
  isGapSpan,
  isHiddenDataKey,
  isOrphanSpan,
  scrollToSpan,
  SubTimingInfo,
} from './utils';

const DEFAULT_ERRORS_VISIBLE = 5;

const SIZE_DATA_KEYS = [
  'Encoded Body Size',
  'Decoded Body Size',
  'Transfer Size',
  'http.request_content_length',
  'http.response_content_length',
  'http.decoded_response_content_length',
  'http.response_transfer_size',
];

type TransactionResult = {
  id: string;
  'project.name': string;
  'trace.span': string;
  transaction: string;
};

type Props = {
  childTransactions: QuickTraceEvent[] | null;
  event: Readonly<EventTransaction>;
  isRoot: boolean;
  organization: Organization;
  relatedErrors: TraceErrorOrIssue[] | null;
  resetCellMeasureCache: () => void;
  scrollToHash: (hash: string) => void;
  span: ProcessedSpanType;
  trace: Readonly<ParsedTraceType>;
};

function SpanDetail(props: Props) {
  const [errorsOpened, setErrorsOpened] = useState(false);
  const location = useLocation();
  const profileId = useTransactionProfileId();
  const {projects} = useProjects();
  const project = projects.find(p => p.id === props.event.projectID);

  useEffect(() => {
    // Run on mount.

    const {span, organization, event} = props;
    if (!('op' in span)) {
      return;
    }

    trackAnalytics('performance_views.event_details.open_span_details', {
      organization,
      operation: span.op ?? 'undefined',
      origin: span.origin ?? 'undefined',
      project_platform: event.platform ?? 'undefined',
    });
    // eslint-disable-next-line react-hooks/exhaustive-deps
  }, []);

  function renderTraversalButton(): React.ReactNode {
    if (!props.childTransactions) {
      // TODO: Amend size to use theme when we eventually refactor LoadingIndicator
      // 12px is consistent with theme.iconSizes['xs'] but theme returns a string.
      return (
        <StyledDiscoverButton size="xs" disabled>
          <StyledLoadingIndicator size={12} />
        </StyledDiscoverButton>
      );
    }

    if (props.childTransactions.length <= 0) {
      return null;
    }

    const {span, trace, event, organization} = props;

    assert(!isGapSpan(span));

    if (props.childTransactions.length === 1) {
      // Note: This is rendered by renderSpanChild() as a dedicated row
      return null;
    }

    const {start, end} = getTraceDateTimeRange({
      start: trace.traceStartTimestamp,
      end: trace.traceEndTimestamp,
    });

    const childrenEventView = EventView.fromSavedQuery({
      id: undefined,
      name: `Children from Span ID ${span.span_id}`,
      fields: [
        'transaction',
        'project',
        'trace.span',
        'transaction.duration',
        'timestamp',
      ],
      orderby: '-timestamp',
      query: `event.type:transaction trace:${span.trace_id} trace.parent_span:${span.span_id}`,
      projects: organization.features.includes('global-views')
        ? [ALL_ACCESS_PROJECTS]
        : [Number(event.projectID)],
      version: 2,
      start,
      end,
    });

    return (
      <StyledDiscoverButton
        data-test-id="view-child-transactions"
        size="xs"
        to={childrenEventView.getResultsViewUrlTarget(organization.slug)}
      >
        {t('View Children')}
      </StyledDiscoverButton>
    );
  }

  function renderSpanChild(): React.ReactNode {
    const {childTransactions, organization} = props;

    if (!childTransactions || childTransactions.length !== 1) {
      return null;
    }

    const childTransaction = childTransactions[0];

    const transactionResult: TransactionResult = {
      'project.name': childTransaction.project_slug,
      transaction: childTransaction.transaction,
      'trace.span': childTransaction.span_id,
      id: childTransaction.event_id,
    };

    const eventSlug = generateSlug(transactionResult);

    const viewChildButton = (
      <SpanEntryContext.Consumer>
        {({getViewChildTransactionTarget}) => {
          const to = getViewChildTransactionTarget({
            ...transactionResult,
            eventSlug,
          });

          if (!to) {
            return null;
          }

          const target = transactionSummaryRouteWithQuery({
            orgSlug: organization.slug,
            transaction: transactionResult.transaction,
            query: omit(location.query, Object.values(PAGE_URL_PARAM)),
            projectID: String(childTransaction.project_id),
          });

          return (
            <ButtonGroup>
              <StyledButton data-test-id="view-child-transaction" size="xs" to={to}>
                {t('View Transaction')}
              </StyledButton>
              <StyledButton size="xs" to={target}>
                {t('View Summary')}
              </StyledButton>
            </ButtonGroup>
          );
        }}
      </SpanEntryContext.Consumer>
    );

    return (
      <Row title="Child Transaction" extra={viewChildButton}>
        {`${transactionResult.transaction} (${transactionResult['project.name']})`}
      </Row>
    );
  }

  function renderTraceButton() {
    const {span, organization, event} = props;

    if (isGapSpan(span)) {
      return null;
    }

    return (
      <StyledButton size="xs" to={generateTraceTarget(event, organization)}>
        {t('View Trace')}
      </StyledButton>
    );
  }

  function renderSpanDetailActions() {
    const {span, organization, event} = props;

    if (isGapSpan(span) || !span.op || !span.hash) {
      return null;
    }

    const transactionName = event.title;

    return (
      <ButtonGroup>
        <SpanSummaryButton event={event} organization={organization} span={span} />
        <StyledButton
          size="xs"
          to={spanDetailsRouteWithQuery({
            orgSlug: organization.slug,
            transaction: transactionName,
            query: location.query,
            spanSlug: {op: span.op, group: span.hash},
            projectID: event.projectID,
          })}
        >
          {t('View Similar Spans')}
        </StyledButton>
      </ButtonGroup>
    );
  }

  function renderOrphanSpanMessage() {
    const {span} = props;

    if (!isOrphanSpan(span)) {
      return null;
    }

    return (
      <Alert type="info" showIcon system>
        {t(
          'This is a span that has no parent span within this transaction. It has been attached to the transaction root span by default.'
        )}
      </Alert>
    );
  }

  function toggleErrors() {
    setErrorsOpened(prevErrorsOpened => !prevErrorsOpened);
  }

  function renderSpanErrorMessage() {
    const {span, organization, relatedErrors} = props;

    if (!relatedErrors || relatedErrors.length <= 0 || isGapSpan(span)) {
      return null;
    }

    const visibleErrors = errorsOpened
      ? relatedErrors
      : relatedErrors.slice(0, DEFAULT_ERRORS_VISIBLE);

    return (
      <Alert type={getCumulativeAlertLevelFromErrors(relatedErrors)} system>
        <ErrorMessageTitle>
          {tn(
            '%s error event or performance issue is associated with this span.',
            '%s error events or performance issues are associated with this span.',
            relatedErrors.length
          )}
        </ErrorMessageTitle>
        <Fragment>
          {visibleErrors.map(error => (
            <ErrorMessageContent
              key={error.event_id}
              excludeLevel={isErrorPerformanceError(error)}
            >
              {isErrorPerformanceError(error) ? (
                <ErrorDot level="error" />
              ) : (
                <Fragment>
                  <ErrorDot level={error.level} />
                  <ErrorLevel>{error.level}</ErrorLevel>
                </Fragment>
              )}

              <ErrorTitle>
                <Link to={generateIssueEventTarget(error, organization)}>
                  {error.title}
                </Link>
              </ErrorTitle>
            </ErrorMessageContent>
          ))}
        </Fragment>
        {relatedErrors.length > DEFAULT_ERRORS_VISIBLE && (
          <ErrorToggle size="xs" onClick={toggleErrors}>
            {errorsOpened ? t('Show less') : t('Show more')}
          </ErrorToggle>
        )}
      </Alert>
    );
  }

  function partitionSizes(data): {
    nonSizeKeys: {[key: string]: unknown};
    sizeKeys: {[key: string]: number};
  } {
    const sizeKeys = SIZE_DATA_KEYS.reduce((keys, key) => {
      if (data.hasOwnProperty(key) && defined(data[key])) {
        try {
          keys[key] = parseInt(data[key], 10);
        } catch (e) {
          keys[key] = data[key];
        }
      }
      return keys;
    }, {});

    const nonSizeKeys = {...data};
    SIZE_DATA_KEYS.forEach(key => delete nonSizeKeys[key]);

    return {
      sizeKeys,
      nonSizeKeys,
    };
  }

  function renderProfileMessage() {
    const {organization, span, event} = props;

    if (!organization.features.includes('profiling') || isGapSpan(span)) {
      return null;
    }

    return <SpanProfileDetails span={span} event={event} />;
  }

  function renderSpanDetails() {
    const {span, event, organization, resetCellMeasureCache, scrollToHash} = props;

    if (isGapSpan(span)) {
      return (
        <SpanDetails>
          {organization.features.includes('profiling') ? (
            <GapSpanDetails
              event={event}
              span={span}
              resetCellMeasureCache={resetCellMeasureCache}
            />
          ) : (
            <InlineDocs
              orgSlug={organization.slug}
              platform={event.sdk?.name || ''}
              projectSlug={event?.projectSlug ?? ''}
              resetCellMeasureCache={resetCellMeasureCache}
            />
          )}
        </SpanDetails>
      );
    }

    const startTimestamp: number = span.start_timestamp;
    const endTimestamp: number = span.timestamp;
    const {start: startTimeWithLeadingZero, end: endTimeWithLeadingZero} =
      getFormattedTimeRangeWithLeadingAndTrailingZero(startTimestamp, endTimestamp);

    const duration = (endTimestamp - startTimestamp) * 1000;
    const durationString = `${Number(duration.toFixed(3)).toLocaleString()}ms`;

    const unknownKeys = Object.keys(span).filter(key => {
      return !isHiddenDataKey(key) && !rawSpanKeys.has(key as any);
    });

    const {sizeKeys, nonSizeKeys} = partitionSizes(span?.data ?? {});

    const allZeroSizes = SIZE_DATA_KEYS.map(key => sizeKeys[key]).every(
      value => value === 0
    );

    const timingKeys = getSpanSubTimings(span) ?? [];

    return (
      <Fragment>
        {renderOrphanSpanMessage()}
        {renderSpanErrorMessage()}
        {renderProfileMessage()}
        <SpanDetails>
          <table className="table key-value">
            <tbody>
              <Row
                title={
                  isGapSpan(span) ? (
                    <SpanIdTitle>Span ID</SpanIdTitle>
                  ) : (
                    <SpanIdTitle
                      onClick={scrollToSpan(
                        span.span_id,
                        scrollToHash,
                        location,
                        organization
                      )}
                    >
                      Span ID
                    </SpanIdTitle>
                  )
                }
                extra={renderTraversalButton()}
              >
                {span.span_id}
                <CopyToClipboardButton
                  borderless
                  size="zero"
                  iconSize="xs"
                  text={`${window.location.href.replace(window.location.hash, '')}#span-${
                    span.span_id
                  }`}
                />
              </Row>
              <Row title="Parent Span ID">{span.parent_span_id || ''}</Row>
              {renderSpanChild()}
              <Row title="Trace ID" extra={renderTraceButton()}>
                {span.trace_id}
              </Row>
              {profileId && project?.slug && (
                <Row
                  title="Profile ID"
                  extra={
                    <TransactionToProfileButton
                      event={event}
                      size="xs"
                      projectSlug={project.slug}
                      query={{
                        spanId: span.span_id,
                      }}
                    >
                      {t('View Profile')}
                    </TransactionToProfileButton>
                  }
                >
                  {profileId}
                </Row>
              )}
              <Row title="Description" extra={renderSpanDetailActions()}>
                {span?.description ?? ''}
              </Row>
              <Row title="Status">{span.status || ''}</Row>
              <Row title="Start Date">
                {getDynamicText({
                  fixed: 'Mar 16, 2020 9:10:12 AM UTC',
                  value: (
                    <Fragment>
                      <DateTime date={startTimestamp * 1000} year seconds timeZone />
                      {` (${startTimeWithLeadingZero})`}
                    </Fragment>
                  ),
                })}
              </Row>
              <Row title="End Date">
                {getDynamicText({
                  fixed: 'Mar 16, 2020 9:10:13 AM UTC',
                  value: (
                    <Fragment>
                      <DateTime date={endTimestamp * 1000} year seconds timeZone />
                      {` (${endTimeWithLeadingZero})`}
                    </Fragment>
                  ),
                })}
              </Row>
              <Row title="Duration">{durationString}</Row>
              <Row title="Operation">{span.op || ''}</Row>
              <Row title="Origin">
                {span.origin !== undefined ? String(span.origin) : null}
              </Row>
              <Row title="Same Process as Parent">
                {span.same_process_as_parent !== undefined
                  ? String(span.same_process_as_parent)
                  : null}
              </Row>
              <Row title="Span Group">
                {defined(span.hash) ? String(span.hash) : null}
              </Row>
              <Row title="Span Self Time">
                {defined(span.exclusive_time)
                  ? `${Number(span.exclusive_time.toFixed(3)).toLocaleString()}ms`
                  : null}
              </Row>
              {timingKeys.map(timing => (
                <Row
                  title={timing.name}
                  key={timing.name}
                  prefix={<RowTimingPrefix timing={timing} />}
                >
                  {getPerformanceDuration(Number(timing.duration) * 1000)}
                </Row>
              ))}
              <Tags span={span} />
              {allZeroSizes && (
                <TextTr>
                  The following sizes were not collected for security reasons. Check if
                  the host serves the appropriate
                  <ExternalLink href="https://developer.mozilla.org/en-US/docs/Web/HTTP/Headers/Timing-Allow-Origin">
                    <span className="val-string">Timing-Allow-Origin</span>
                  </ExternalLink>
                  header. You may have to enable this collection manually.
                </TextTr>
              )}
              {Object.entries(sizeKeys).map(([key, value]) => (
                <Row title={key} key={key}>
                  <Fragment>
                    <FileSize bytes={value} />
                    {value >= 1024 && <span>{` (${maybeStringify(value)} B)`}</span>}
                  </Fragment>
                </Row>
              ))}
              {Object.entries(nonSizeKeys).map(([key, value]) =>
                !isHiddenDataKey(key) ? (
                  <Row title={key} key={key}>
                    {maybeStringify(value)}
                  </Row>
                ) : null
              )}
              {unknownKeys.map(key => (
                <Row title={key} key={key}>
                  {maybeStringify(span[key])}
                </Row>
              ))}
            </tbody>
          </table>
        </SpanDetails>
      </Fragment>
    );
  }

  return (
    <SpanDetailContainer
      data-component="span-detail"
      onClick={event => {
        // prevent toggling the span detail
        event.stopPropagation();
      }}
    >
      {renderSpanDetails()}
    </SpanDetailContainer>
  );
}

function RowTimingPrefix({timing}: {timing: SubTimingInfo}) {
  return <OpsDot style={{backgroundColor: timing.color}} />;
}

function maybeStringify(value: unknown): string {
  if (typeof value === 'string') {
    return value;
  }
  return JSON.stringify(value, null, 4);
}

const StyledDiscoverButton = styled(DiscoverButton)`
  position: absolute;
  top: ${space(0.75)};
  right: ${space(0.5)};
`;

const StyledButton = styled(Button)``;

export const SpanDetailContainer = styled('div')`
  border-bottom: 1px solid ${p => p.theme.border};
  cursor: auto;
`;

export const SpanDetails = styled('div')`
  padding: ${space(2)};

  table.table.key-value td.key {
    max-width: 280px;
  }
`;

const ValueTd = styled('td')`
  position: relative;
`;

const StyledLoadingIndicator = styled(LoadingIndicator)`
  display: flex;
  align-items: center;
  height: ${space(2)};
  margin: 0;
`;

const StyledText = styled('p')`
  font-size: ${p => p.theme.fontSizeMedium};
  margin: ${space(2)} ${space(0)};
`;

function TextTr({children}) {
  return (
    <tr>
      <td className="key" />
      <ValueTd className="value">
        <StyledText>{children}</StyledText>
      </ValueTd>
    </tr>
  );
}

const ErrorToggle = styled(Button)`
  margin-top: ${space(0.75)};
`;

const SpanIdTitle = styled('a')`
  display: flex;
  color: ${p => p.theme.textColor};
  :hover {
    color: ${p => p.theme.textColor};
  }
`;

export function Row({
  title,
  keep,
  children,
  prefix,
  extra = null,
}: {
  children: React.ReactNode;
  title: JSX.Element | string | null;
  extra?: React.ReactNode;
  keep?: boolean;
  prefix?: JSX.Element;
}) {
  if (!keep && !children) {
    return null;
  }

  return (
    <tr>
      <td className="key">
        <Flex>
          {prefix}
          {title}
        </Flex>
      </td>
      <ValueTd className="value">
        <ValueRow>
          <StyledPre>
            <span className="val-string">{children}</span>
          </StyledPre>
          <ButtonContainer>{extra}</ButtonContainer>
        </ValueRow>
      </ValueTd>
    </tr>
  );
}

export function Tags({span}: {span: RawSpanType}) {
  const tags: {[tag_name: string]: string} | undefined = span?.tags;

  if (!tags) {
    return null;
  }

  const keys = Object.keys(tags);

  if (keys.length <= 0) {
    return null;
  }

  return (
    <tr>
      <td className="key">Tags</td>
      <td className="value">
        <Pills style={{padding: '8px'}}>
          {keys.map((key, index) => (
            <Pill key={index} name={key} value={String(tags[key]) || ''} />
          ))}
        </Pills>
      </td>
    </tr>
  );
}

function generateSlug(result: TransactionResult): string {
  return generateEventSlug({
    id: result.id,
    'project.name': result['project.name'],
  });
}

const Flex = styled('div')`
  display: flex;
  align-items: center;
`;
const ButtonGroup = styled('div')`
  display: flex;
  flex-direction: column;
  gap: ${space(0.5)};
`;

const ValueRow = styled('div')`
  display: grid;
  grid-template-columns: auto min-content;
  gap: ${space(1)};

  border-radius: 4px;
  background-color: ${p => p.theme.surface200};
  margin: 2px;
`;

const StyledPre = styled('pre')`
  margin: 0 !important;
  background-color: transparent !important;
`;

const ButtonContainer = styled('div')`
  padding: 8px 10px;
`;

export default SpanDetail;<|MERGE_RESOLUTION|>--- conflicted
+++ resolved
@@ -1,10 +1,5 @@
 import {Fragment, useEffect, useState} from 'react';
 import styled from '@emotion/styled';
-<<<<<<< HEAD
-import map from 'lodash/map';
-=======
-import omit from 'lodash/omit';
->>>>>>> 5b097631
 
 import {Alert} from 'sentry/components/alert';
 import {Button} from 'sentry/components/button';
