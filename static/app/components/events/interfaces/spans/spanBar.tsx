import 'intersection-observer'; // this is a polyfill

import React from 'react';
import styled from '@emotion/styled';

import Count from 'app/components/count';
import Tooltip from 'app/components/tooltip';
import {ROW_HEIGHT} from 'app/components/waterfallTree/constants';
import {DurationPill, RowRectangle} from 'app/components/waterfallTree/rowBar';
import {
  DividerLine,
  DividerLineGhostContainer,
} from 'app/components/waterfallTree/rowDivider';
import {
  OperationName,
  RowTitle,
  RowTitleContainer,
} from 'app/components/waterfallTree/rowTitle';
import {
  DividerLine,
  DividerLineGhostContainer,
} from 'app/components/waterfallTree/rowDivider';
import {
  OperationName,
  RowTitle,
  RowTitleContainer,
} from 'app/components/waterfallTree/rowTitle';
import {
  ConnectorBar,
  StyledIconChevron,
  TreeConnector,
  TreeToggle,
  TreeToggleContainer,
} from 'app/components/waterfallTree/treeConnector';
import {getDurationDisplay} from 'app/components/waterfallTree/utils';
import {IconWarning} from 'app/icons';
import {t} from 'app/locale';
import space from 'app/styles/space';
import {Organization} from 'app/types';
import {EventTransaction} from 'app/types/event';
import {defined, OmitHtmlDivProps} from 'app/utils';
import {TableDataRow} from 'app/utils/discover/discoverQuery';
import * as QuickTraceContext from 'app/utils/performance/quickTrace/quickTraceContext';
import {QuickTraceContextChildrenProps} from 'app/utils/performance/quickTrace/quickTraceContext';

import * as CursorGuideHandler from './cursorGuideHandler';
import * as DividerHandlerManager from './dividerHandlerManager';
import {
  MINIMAP_CONTAINER_HEIGHT,
  MINIMAP_SPAN_BAR_HEIGHT,
  NUM_OF_SPANS_FIT_IN_MINI_MAP,
} from './header';
import * as ScrollbarManager from './scrollbarManager';
import SpanDetail from './spanDetail';
import {SpanRow, zIndex} from './styles';
import {ParsedTraceType, ProcessedSpanType, TreeDepthType} from './types';
import {
  durationlessBrowserOps,
  getHumanDuration,
  getMeasurementBounds,
  getMeasurements,
  getSpanID,
  getSpanOperation,
  isEventFromBrowserJavaScriptSDK,
  isOrphanSpan,
  isOrphanTreeDepth,
  SpanBoundsType,
  SpanGeneratedBoundsType,
  SpanViewBoundsType,
  toPercent,
  unwrapTreeDepth,
} from './utils';

// TODO: maybe use babel-plugin-preval
// for (let i = 0; i <= 1.0; i += 0.01) {
//   INTERSECTION_THRESHOLDS.push(i);
// }
const INTERSECTION_THRESHOLDS: Array<number> = [
  0,
  0.01,
  0.02,
  0.03,
  0.04,
  0.05,
  0.06,
  0.07,
  0.08,
  0.09,
  0.1,
  0.11,
  0.12,
  0.13,
  0.14,
  0.15,
  0.16,
  0.17,
  0.18,
  0.19,
  0.2,
  0.21,
  0.22,
  0.23,
  0.24,
  0.25,
  0.26,
  0.27,
  0.28,
  0.29,
  0.3,
  0.31,
  0.32,
  0.33,
  0.34,
  0.35,
  0.36,
  0.37,
  0.38,
  0.39,
  0.4,
  0.41,
  0.42,
  0.43,
  0.44,
  0.45,
  0.46,
  0.47,
  0.48,
  0.49,
  0.5,
  0.51,
  0.52,
  0.53,
  0.54,
  0.55,
  0.56,
  0.57,
  0.58,
  0.59,
  0.6,
  0.61,
  0.62,
  0.63,
  0.64,
  0.65,
  0.66,
  0.67,
  0.68,
  0.69,
  0.7,
  0.71,
  0.72,
  0.73,
  0.74,
  0.75,
  0.76,
  0.77,
  0.78,
  0.79,
  0.8,
  0.81,
  0.82,
  0.83,
  0.84,
  0.85,
  0.86,
  0.87,
  0.88,
  0.89,
  0.9,
  0.91,
  0.92,
  0.93,
  0.94,
  0.95,
  0.96,
  0.97,
  0.98,
  0.99,
  1.0,
];

const TOGGLE_BUTTON_MARGIN_RIGHT = 16;
const TOGGLE_BUTTON_MAX_WIDTH = 30;
export const TOGGLE_BORDER_BOX = TOGGLE_BUTTON_MAX_WIDTH + TOGGLE_BUTTON_MARGIN_RIGHT;
const MARGIN_LEFT = 0;

export const getBackgroundColor = ({
  showStriping,
  showDetail,
  theme,
}: {
  showStriping?: boolean;
  showDetail?: boolean;
  theme: any;
}) => {
  if (!theme) {
    return theme.background;
  }

  if (showDetail) {
    return theme.textColor;
  }
  return showStriping ? theme.backgroundSecondary : theme.background;
};

type SpanBarProps = {
  event: Readonly<EventTransaction>;
  orgId: string;
  organization: Organization;
  trace: Readonly<ParsedTraceType>;
  span: Readonly<ProcessedSpanType>;
  spanBarColour?: string;
  spanBarHatch?: boolean;
  generateBounds: (bounds: SpanBoundsType) => SpanGeneratedBoundsType;
  treeDepth: number;
  continuingTreeDepths: Array<TreeDepthType>;
  showSpanTree: boolean;
  numOfSpanChildren: number;
  spanNumber: number;
  isLast?: boolean;
  isRoot?: boolean;
  toggleSpanTree: () => void;
  isCurrentSpanFilteredOut: boolean;
  totalNumberOfErrors: number;
  spanErrors: TableDataRow[];
};

type SpanBarState = {
  showDetail: boolean;
};

class SpanBar extends React.Component<SpanBarProps, SpanBarState> {
  state: SpanBarState = {
    showDetail: false,
  };

  componentDidMount() {
    this._mounted = true;
    if (this.spanRowDOMRef.current) {
      this.connectObservers();
    }
  }

  componentWillUnmount() {
    this._mounted = false;
    this.disconnectObservers();
  }

  spanRowDOMRef = React.createRef<HTMLDivElement>();
  intersectionObserver?: IntersectionObserver = void 0;
  zoomLevel: number = 1; // assume initial zoomLevel is 100%
  _mounted: boolean = false;

  toggleDisplayDetail = () => {
    this.setState(state => ({
      showDetail: !state.showDetail,
    }));
  };

  renderDetail({
    isVisible,
    quickTrace,
  }: {
    isVisible: boolean;
    quickTrace?: QuickTraceContextChildrenProps;
  }) {
    if (!this.state.showDetail || !isVisible) {
      return null;
    }

    const {
      span,
      orgId,
      organization,
      isRoot,
      trace,
      totalNumberOfErrors,
      spanErrors,
      event,
    } = this.props;

    return (
      <SpanDetail
        span={span}
        orgId={orgId}
        organization={organization}
        event={event}
        isRoot={!!isRoot}
        trace={trace}
        totalNumberOfErrors={totalNumberOfErrors}
        spanErrors={spanErrors}
        quickTrace={quickTrace}
      />
    );
  }

  getBounds(): SpanViewBoundsType {
    const {event, span, generateBounds} = this.props;

    const bounds = generateBounds({
      startTimestamp: span.start_timestamp,
      endTimestamp: span.timestamp,
    });

    const shouldHideSpanWarnings = isEventFromBrowserJavaScriptSDK(event);

    switch (bounds.type) {
      case 'TRACE_TIMESTAMPS_EQUAL': {
        return {
          warning: t('Trace times are equal'),
          left: void 0,
          width: void 0,
          isSpanVisibleInView: bounds.isSpanVisibleInView,
        };
      }
      case 'INVALID_VIEW_WINDOW': {
        return {
          warning: t('Invalid view window'),
          left: void 0,
          width: void 0,
          isSpanVisibleInView: bounds.isSpanVisibleInView,
        };
      }
      case 'TIMESTAMPS_EQUAL': {
        const warning =
          shouldHideSpanWarnings &&
          'op' in span &&
          span.op &&
          durationlessBrowserOps.includes(span.op)
            ? void 0
            : t('Equal start and end times');
        return {
          warning,
          left: bounds.start,
          width: 0.00001,
          isSpanVisibleInView: bounds.isSpanVisibleInView,
        };
      }
      case 'TIMESTAMPS_REVERSED': {
        return {
          warning: t('Reversed start and end times'),
          left: bounds.start,
          width: bounds.end - bounds.start,
          isSpanVisibleInView: bounds.isSpanVisibleInView,
        };
      }
      case 'TIMESTAMPS_STABLE': {
        return {
          warning: void 0,
          left: bounds.start,
          width: bounds.end - bounds.start,
          isSpanVisibleInView: bounds.isSpanVisibleInView,
        };
      }
      default: {
        const _exhaustiveCheck: never = bounds;
        return _exhaustiveCheck;
      }
    }
  }

  renderMeasurements() {
    const {event, generateBounds} = this.props;

    if (this.state.showDetail) {
      return null;
    }

    const measurements = getMeasurements(event);

    return (
      <React.Fragment>
        {Array.from(measurements).map(([timestamp, verticalMark]) => {
          const bounds = getMeasurementBounds(timestamp, generateBounds);

          const shouldDisplay = defined(bounds.left) && defined(bounds.width);

          if (!shouldDisplay || !bounds.isSpanVisibleInView) {
            return null;
          }

          return (
            <MeasurementMarker
              key={String(timestamp)}
              style={{
                left: `clamp(0%, ${toPercent(bounds.left || 0)}, calc(100% - 1px))`,
              }}
              failedThreshold={verticalMark.failedThreshold}
            />
          );
        })}
      </React.Fragment>
    );
  }

  renderSpanTreeConnector({hasToggler}: {hasToggler: boolean}) {
    const {
      isLast,
      isRoot,
      treeDepth: spanTreeDepth,
      continuingTreeDepths,
      span,
      showSpanTree,
    } = this.props;

    const spanID = getSpanID(span);

    if (isRoot) {
      if (hasToggler) {
        return (
          <ConnectorBar
            style={{right: '16px', height: '10px', bottom: '-5px', top: 'auto'}}
            key={`${spanID}-last`}
            orphanBranch={false}
          />
        );
      }

      return null;
    }

    const connectorBars: Array<React.ReactNode> = continuingTreeDepths.map(treeDepth => {
      const depth: number = unwrapTreeDepth(treeDepth);

      if (depth === 0) {
        // do not render a connector bar at depth 0,
        // if we did render a connector bar, this bar would be placed at depth -1
        // which does not exist.
        return null;
      }
      const left = ((spanTreeDepth - depth) * (TOGGLE_BORDER_BOX / 2) + 1) * -1;

      return (
        <ConnectorBar
          style={{left}}
          key={`${spanID}-${depth}`}
          orphanBranch={isOrphanTreeDepth(treeDepth)}
        />
      );
    });

    if (hasToggler && showSpanTree) {
      // if there is a toggle button, we add a connector bar to create an attachment
      // between the toggle button and any connector bars below the toggle button
      connectorBars.push(
        <ConnectorBar
          style={{
            right: '16px',
            height: '10px',
            bottom: isLast ? `-${ROW_HEIGHT / 2}px` : '0',
            top: 'auto',
          }}
          key={`${spanID}-last`}
          orphanBranch={false}
        />
      );
    }

    return (
      <TreeConnector
        isLast={isLast}
        hasToggler={hasToggler}
        orphanBranch={isOrphanSpan(span)}
      >
        {connectorBars}
      </TreeConnector>
    );
  }

  renderSpanTreeToggler({left}: {left: number}) {
    const {numOfSpanChildren, isRoot, showSpanTree} = this.props;

    const chevron = <StyledIconChevron direction={showSpanTree ? 'up' : 'down'} />;

    if (numOfSpanChildren <= 0) {
      return (
        <TreeToggleContainer style={{left: `${left}px`}}>
          {this.renderSpanTreeConnector({hasToggler: false})}
        </TreeToggleContainer>
      );
    }

    const chevronElement = !isRoot ? <div>{chevron}</div> : null;

    return (
      <TreeToggleContainer style={{left: `${left}px`}} hasToggler>
        {this.renderSpanTreeConnector({hasToggler: true})}
        <TreeToggle
          disabled={!!isRoot}
          isExpanded={showSpanTree}
          onClick={event => {
            event.stopPropagation();

            if (isRoot) {
              return;
            }

            this.props.toggleSpanTree();
          }}
        >
          <Count value={numOfSpanChildren} />
          {chevronElement}
        </TreeToggle>
      </TreeToggleContainer>
    );
  }

  renderTitle(
    scrollbarManagerChildrenProps: ScrollbarManager.ScrollbarManagerChildrenProps
  ) {
    const {generateContentSpanBarRef} = scrollbarManagerChildrenProps;
    const {span, treeDepth, spanErrors} = this.props;

    const operationName = getSpanOperation(span) ? (
      <strong>
        <OperationName spanErrors={spanErrors}>{getSpanOperation(span)}</OperationName>
        {` \u2014 `}
      </strong>
    ) : (
      ''
    );
    const description = span?.description ?? getSpanID(span);

    const left = treeDepth * (TOGGLE_BORDER_BOX / 2) + MARGIN_LEFT;

    return (
      <RowTitleContainer
        data-debug-id="SpanBarTitleContainer"
        ref={generateContentSpanBarRef()}
      >
        {this.renderSpanTreeToggler({left})}
        <RowTitle
          style={{
            left: `${left}px`,
            width: '100%',
          }}
        >
          <span>
            {operationName}
            {description}
          </span>
        </RowTitle>
      </RowTitleContainer>
    );
  }

  connectObservers() {
    if (!this.spanRowDOMRef.current) {
      return;
    }

    this.disconnectObservers();

    /**

    We track intersections events between the span bar's DOM element
    and the viewport's (root) intersection area. the intersection area is sized to
    exclude the minimap. See below.

    By default, the intersection observer's root intersection is the viewport.
    We adjust the margins of this root intersection area to exclude the minimap's
    height. The minimap's height is always fixed.

      VIEWPORT (ancestor element used for the intersection events)
    +--+-------------------------+--+
    |  |                         |  |
    |  |       MINIMAP           |  |
    |  |                         |  |
    |  +-------------------------+  |  ^
    |  |                         |  |  |
    |  |       SPANS             |  |  | ROOT
    |  |                         |  |  | INTERSECTION
    |  |                         |  |  | OBSERVER
    |  |                         |  |  | HEIGHT
    |  |                         |  |  |
    |  |                         |  |  |
    |  |                         |  |  |
    |  +-------------------------+  |  |
    |                               |  |
    +-------------------------------+  v

     */

    this.intersectionObserver = new IntersectionObserver(
      entries => {
        entries.forEach(entry => {
          if (!this._mounted) {
            return;
          }

          const shouldMoveMinimap =
            this.props.trace.numOfSpans > NUM_OF_SPANS_FIT_IN_MINI_MAP;

          if (!shouldMoveMinimap) {
            return;
          }
          const spanNumber = this.props.spanNumber;

          const minimapSlider = document.getElementById('minimap-background-slider');

          if (!minimapSlider) {
            return;
          }

          // NOTE: THIS IS HACKY.
          //
          // IntersectionObserver.rootMargin is un-affected by the browser's zoom level.
          // The margins of the intersection area needs to be adjusted.
          // Thus, IntersectionObserverEntry.rootBounds may not be what we expect.
          //
          // We address this below.
          //
          // Note that this function was called whenever an intersection event occurred wrt
          // the thresholds.
          //
          if (entry.rootBounds) {
            // After we create the IntersectionObserver instance with rootMargin set as:
            // -${MINIMAP_CONTAINER_HEIGHT * this.zoomLevel}px 0px 0px 0px
            //
            // we can introspect the rootBounds to infer the zoomlevel.
            //
            // we always expect entry.rootBounds.top to equal MINIMAP_CONTAINER_HEIGHT

            const actualRootTop = Math.ceil(entry.rootBounds.top);

            if (actualRootTop !== MINIMAP_CONTAINER_HEIGHT && actualRootTop > 0) {
              // we revert the actualRootTop value by the current zoomLevel factor
              const normalizedActualTop = actualRootTop / this.zoomLevel;

              const zoomLevel = MINIMAP_CONTAINER_HEIGHT / normalizedActualTop;
              this.zoomLevel = zoomLevel;

              // we reconnect the observers; the callback functions may be invoked
              this.connectObservers();

              // NOTE: since we cannot guarantee that the callback function is invoked on
              //       the newly connected observers, we continue running this function.
            }
          }

          // root refers to the root intersection rectangle used for the IntersectionObserver
          const rectRelativeToRoot = entry.boundingClientRect as DOMRect;

          const bottomYCoord = rectRelativeToRoot.y + rectRelativeToRoot.height;

          // refers to if the rect is out of view from the viewport
          const isOutOfViewAbove = rectRelativeToRoot.y < 0 && bottomYCoord < 0;

          if (isOutOfViewAbove) {
            return;
          }

          const relativeToMinimap = {
            top: rectRelativeToRoot.y - MINIMAP_CONTAINER_HEIGHT,
            bottom: bottomYCoord - MINIMAP_CONTAINER_HEIGHT,
          };

          const rectBelowMinimap =
            relativeToMinimap.top > 0 && relativeToMinimap.bottom > 0;

          if (rectBelowMinimap) {
            // if the first span is below the minimap, we scroll the minimap
            // to the top. this addresses spurious scrolling to the top of the page
            if (spanNumber <= 1) {
              minimapSlider.style.top = '0px';
              return;
            }
            return;
          }

          const inAndAboveMinimap = relativeToMinimap.bottom <= 0;

          if (inAndAboveMinimap) {
            return;
          }

          // invariant: spanNumber >= 1

          const numberOfMovedSpans = spanNumber - 1;
          const totalHeightOfHiddenSpans = numberOfMovedSpans * MINIMAP_SPAN_BAR_HEIGHT;
          const currentSpanHiddenRatio = 1 - entry.intersectionRatio;

          const panYPixels =
            totalHeightOfHiddenSpans + currentSpanHiddenRatio * MINIMAP_SPAN_BAR_HEIGHT;

          // invariant: this.props.trace.numOfSpansend - spanNumberToStopMoving + 1 = NUM_OF_SPANS_FIT_IN_MINI_MAP

          const spanNumberToStopMoving =
            this.props.trace.numOfSpans + 1 - NUM_OF_SPANS_FIT_IN_MINI_MAP;

          if (spanNumber > spanNumberToStopMoving) {
            // if the last span bar appears on the minimap, we do not want the minimap
            // to keep panning upwards
            minimapSlider.style.top = `-${
              spanNumberToStopMoving * MINIMAP_SPAN_BAR_HEIGHT
            }px`;
            return;
          }

          minimapSlider.style.top = `-${panYPixels}px`;
        });
      },
      {
        threshold: INTERSECTION_THRESHOLDS,
        rootMargin: `-${MINIMAP_CONTAINER_HEIGHT * this.zoomLevel}px 0px 0px 0px`,
      }
    );

    this.intersectionObserver.observe(this.spanRowDOMRef.current);
  }

  disconnectObservers() {
    if (this.intersectionObserver) {
      this.intersectionObserver.disconnect();
    }
  }

  renderCursorGuide() {
    return (
      <CursorGuideHandler.Consumer>
        {({
          showCursorGuide,
          traceViewMouseLeft,
        }: {
          showCursorGuide: boolean;
          traceViewMouseLeft: number | undefined;
        }) => {
          if (!showCursorGuide || !traceViewMouseLeft) {
            return null;
          }

          return (
            <CursorGuide
              style={{
                left: toPercent(traceViewMouseLeft),
              }}
            />
          );
        }}
      </CursorGuideHandler.Consumer>
    );
  }

  renderDivider(
    dividerHandlerChildrenProps: DividerHandlerManager.DividerHandlerManagerChildrenProps
  ) {
    if (this.state.showDetail) {
      // Mock component to preserve layout spacing
      return (
        <DividerLine
          showDetail
          style={{
            position: 'relative',
          }}
        />
      );
    }

    const {addDividerLineRef} = dividerHandlerChildrenProps;

    return (
      <DividerLine
        ref={addDividerLineRef()}
        style={{
          position: 'relative',
        }}
        onMouseEnter={() => {
          dividerHandlerChildrenProps.setHover(true);
        }}
        onMouseLeave={() => {
          dividerHandlerChildrenProps.setHover(false);
        }}
        onMouseOver={() => {
          dividerHandlerChildrenProps.setHover(true);
        }}
        onMouseDown={dividerHandlerChildrenProps.onDragStart}
        onClick={event => {
          // we prevent the propagation of the clicks from this component to prevent
          // the span detail from being opened.
          event.stopPropagation();
        }}
      />
    );
  }

  renderWarningText({warningText}: {warningText?: string} = {}) {
    if (!warningText) {
      return null;
    }

    return (
      <Tooltip containerDisplayMode="flex" title={warningText}>
        <StyledIconWarning size="xs" />
      </Tooltip>
    );
  }

  renderHeader({
    scrollbarManagerChildrenProps,
    dividerHandlerChildrenProps,
  }: {
    dividerHandlerChildrenProps: DividerHandlerManager.DividerHandlerManagerChildrenProps;
    scrollbarManagerChildrenProps: ScrollbarManager.ScrollbarManagerChildrenProps;
  }) {
    const {span, spanBarColour, spanBarHatch, spanNumber} = this.props;
    const startTimestamp: number = span.start_timestamp;
    const endTimestamp: number = span.timestamp;
    const duration = Math.abs(endTimestamp - startTimestamp);
    const durationString = getHumanDuration(duration);
    const bounds = this.getBounds();
    const {dividerPosition, addGhostDividerLineRef} = dividerHandlerChildrenProps;
    const displaySpanBar = defined(bounds.left) && defined(bounds.width);
    const durationDisplay = getDurationDisplay(bounds);

    return (
      <SpanRowCellContainer showDetail={this.state.showDetail}>
        <SpanRowCell
          data-type="span-row-cell"
          showDetail={this.state.showDetail}
          style={{
            width: `calc(${toPercent(dividerPosition)} - 0.5px)`,
            paddingTop: 0,
          }}
          onClick={() => {
            this.toggleDisplayDetail();
          }}
        >
          {this.renderTitle(scrollbarManagerChildrenProps)}
        </SpanRowCell>
        {this.renderDivider(dividerHandlerChildrenProps)}
        <SpanRowCell
          data-type="span-row-cell"
          showDetail={this.state.showDetail}
          showStriping={spanNumber % 2 !== 0}
          style={{
            width: `calc(${toPercent(1 - dividerPosition)} - 0.5px)`,
          }}
          onClick={() => {
            this.toggleDisplayDetail();
          }}
        >
          {displaySpanBar && (
            <RowRectangle
              spanBarHatch={!!spanBarHatch}
              style={{
                backgroundColor: spanBarColour,
                left: `clamp(0%, ${toPercent(bounds.left || 0)}, calc(100% - 1px))`,
                width: toPercent(bounds.width || 0),
              }}
            >
              <DurationPill
                durationDisplay={durationDisplay}
                showDetail={this.state.showDetail}
                spanBarHatch={!!spanBarHatch}
              >
                {durationString}
                {this.renderWarningText({warningText: bounds.warning})}
              </DurationPill>
            </RowRectangle>
          )}
          {this.renderMeasurements()}
          {this.renderCursorGuide()}
        </SpanRowCell>
        {!this.state.showDetail && (
          <DividerLineGhostContainer
            style={{
              width: `calc(${toPercent(dividerPosition)} + 0.5px)`,
              display: 'none',
            }}
          >
            <DividerLine
              ref={addGhostDividerLineRef()}
              style={{
                right: 0,
              }}
              className="hovering"
              onClick={event => {
                // the ghost divider line should not be interactive.
                // we prevent the propagation of the clicks from this component to prevent
                // the span detail from being opened.
                event.stopPropagation();
              }}
            />
          </DividerLineGhostContainer>
        )}
      </SpanRowCellContainer>
    );
  }

  render() {
    const {isCurrentSpanFilteredOut} = this.props;
    const bounds = this.getBounds();

    const isSpanVisibleInView = bounds.isSpanVisibleInView;
    const isSpanVisible = isSpanVisibleInView && !isCurrentSpanFilteredOut;

    return (
      <SpanRow
        ref={this.spanRowDOMRef}
        visible={isSpanVisible}
        showBorder={this.state.showDetail}
        data-test-id="span-row"
      >
        <ScrollbarManager.Consumer>
          {scrollbarManagerChildrenProps => {
            return (
              <DividerHandlerManager.Consumer>
                {(
                  dividerHandlerChildrenProps: DividerHandlerManager.DividerHandlerManagerChildrenProps
                ) =>
                  this.renderHeader({
                    dividerHandlerChildrenProps,
                    scrollbarManagerChildrenProps,
                  })
                }
              </DividerHandlerManager.Consumer>
            );
          }}
        </ScrollbarManager.Consumer>
        <QuickTraceContext.Consumer>
          {quickTrace => this.renderDetail({isVisible: isSpanVisible, quickTrace})}
        </QuickTraceContext.Consumer>
      </SpanRow>
    );
  }
}

type SpanRowCellProps = OmitHtmlDivProps<{
  showStriping?: boolean;
  showDetail?: boolean;
}>;

export const SpanRowCell = styled('div')<SpanRowCellProps>`
  position: relative;
  height: 100%;
  overflow: hidden;
  background-color: ${p => getBackgroundColor(p)};
  transition: background-color 125ms ease-in-out;
  color: ${p => (p.showDetail ? p.theme.background : 'inherit')};
`;

export const SpanRowCellContainer = styled('div')<SpanRowCellProps>`
  display: flex;
  position: relative;
  height: ${ROW_HEIGHT}px;

  /* for virtual scrollbar */
  overflow: hidden;

  user-select: none;

  &:hover > div[data-type='span-row-cell'] {
    background-color: ${p =>
      p.showDetail ? p.theme.textColor : p.theme.backgroundSecondary};
  }
`;

const CursorGuide = styled('div')`
  position: absolute;
  top: 0;
  width: 1px;
  background-color: ${p => p.theme.red300};
  transform: translateX(-50%);
  height: 100%;
`;

<<<<<<< HEAD
=======
const getDurationPillAlignment = ({
  durationDisplay,
  theme,
  spanBarHatch,
}: {
  durationDisplay: DurationDisplay;
  theme: any;
  spanBarHatch: boolean;
}) => {
  switch (durationDisplay) {
    case 'left':
      return `right: calc(100% + ${space(0.5)});`;
    case 'right':
      return `left: calc(100% + ${space(0.75)});`;
    default:
      return `
        right: ${space(0.75)};
        color: ${spanBarHatch === true ? theme.gray300 : theme.white};
      `;
  }
};

export const DurationPill = styled('div')<{
  durationDisplay: DurationDisplay;
  showDetail: boolean;
  spanBarHatch: boolean;
}>`
  position: absolute;
  top: 50%;
  display: flex;
  align-items: center;
  transform: translateY(-50%);
  white-space: nowrap;
  font-size: ${p => p.theme.fontSizeExtraSmall};
  color: ${p => (p.showDetail === true ? p.theme.gray200 : p.theme.gray300)};

  ${getDurationPillAlignment}

  @media (max-width: ${p => p.theme.breakpoints[1]}) {
    font-size: 10px;
  }
`;

export const SpanBarRectangle = styled('div')<{spanBarHatch: boolean}>`
  position: absolute;
  height: ${ROW_HEIGHT - 2 * ROW_PADDING}px;
  top: ${ROW_PADDING}px;
  left: 0;
  min-width: 1px;
  user-select: none;
  transition: border-color 0.15s ease-in-out;
  ${p => getHatchPattern(p, '#dedae3', '#f4f2f7')}
`;

>>>>>>> f8e79b6a
const MeasurementMarker = styled('div')<{failedThreshold: boolean}>`
  position: absolute;
  top: 0;
  height: ${ROW_HEIGHT}px;
  user-select: none;
  width: 1px;
  background: repeating-linear-gradient(
      to bottom,
      transparent 0 4px,
      ${p => (p.failedThreshold ? p.theme.red300 : 'black')} 4px 8px
    )
    80%/2px 100% no-repeat;
  z-index: ${zIndex.dividerLine};
  color: ${p => p.theme.textColor};
`;

const StyledIconWarning = styled(IconWarning)`
  margin-left: ${space(0.25)};
  margin-bottom: ${space(0.25)};
`;

export default SpanBar;<|MERGE_RESOLUTION|>--- conflicted
+++ resolved
@@ -964,63 +964,6 @@
   height: 100%;
 `;
 
-<<<<<<< HEAD
-=======
-const getDurationPillAlignment = ({
-  durationDisplay,
-  theme,
-  spanBarHatch,
-}: {
-  durationDisplay: DurationDisplay;
-  theme: any;
-  spanBarHatch: boolean;
-}) => {
-  switch (durationDisplay) {
-    case 'left':
-      return `right: calc(100% + ${space(0.5)});`;
-    case 'right':
-      return `left: calc(100% + ${space(0.75)});`;
-    default:
-      return `
-        right: ${space(0.75)};
-        color: ${spanBarHatch === true ? theme.gray300 : theme.white};
-      `;
-  }
-};
-
-export const DurationPill = styled('div')<{
-  durationDisplay: DurationDisplay;
-  showDetail: boolean;
-  spanBarHatch: boolean;
-}>`
-  position: absolute;
-  top: 50%;
-  display: flex;
-  align-items: center;
-  transform: translateY(-50%);
-  white-space: nowrap;
-  font-size: ${p => p.theme.fontSizeExtraSmall};
-  color: ${p => (p.showDetail === true ? p.theme.gray200 : p.theme.gray300)};
-
-  ${getDurationPillAlignment}
-
-  @media (max-width: ${p => p.theme.breakpoints[1]}) {
-    font-size: 10px;
-  }
-`;
-
-export const SpanBarRectangle = styled('div')<{spanBarHatch: boolean}>`
-  position: absolute;
-  height: ${ROW_HEIGHT - 2 * ROW_PADDING}px;
-  top: ${ROW_PADDING}px;
-  left: 0;
-  min-width: 1px;
-  user-select: none;
-  transition: border-color 0.15s ease-in-out;
-  ${p => getHatchPattern(p, '#dedae3', '#f4f2f7')}
-`;
-
->>>>>>> f8e79b6a
 const MeasurementMarker = styled('div')<{failedThreshold: boolean}>`
   position: absolute;
   top: 0;
