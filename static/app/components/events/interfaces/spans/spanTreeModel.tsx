import {action, computed, makeObservable, observable} from 'mobx';

import {Client} from 'sentry/api';
import {t} from 'sentry/locale';
import {EventTransaction} from 'sentry/types/event';

import {ActiveOperationFilter} from './filter';
import {
  EnhancedProcessedSpanType,
  EnhancedSpan,
  FetchEmbeddedChildrenState,
  FilterSpans,
  OrphanTreeDepth,
  RawSpanType,
  SpanChildrenLookupType,
  SpanType,
  TraceBound,
  TreeDepthType,
} from './types';
import {
  generateRootSpan,
  getSiblingGroupKey,
  getSpanID,
  getSpanOperation,
  isEventFromBrowserJavaScriptSDK,
  isOrphanSpan,
  parseTrace,
  SpanBoundsType,
  SpanGeneratedBoundsType,
} from './utils';

const MIN_SIBLING_GROUP_SIZE = 5;

class SpanTreeModel {
  api: Client;

  // readonly state
  span: Readonly<SpanType>;
  children: Array<SpanTreeModel> = [];
  isRoot: boolean;

  // readable/writable state
  fetchEmbeddedChildrenState: FetchEmbeddedChildrenState = 'idle';
  showEmbeddedChildren: boolean = false;
  embeddedChildren: Array<SpanTreeModel> = [];
<<<<<<< HEAD
  showSpanGroup: boolean = false;
  // Entries in this set will follow the format 'op.description'.
  // An entry in this set indicates that all siblings with the op and description should be left ungrouped
  ungroupedSiblings: Set<string> = new Set();
=======
  // This controls if a chain of nested spans that are the only sibling to be visually grouped together or not.
  // On initial render, they're visually grouped together.
  isNestedSpanGroupExpanded: boolean = false;
>>>>>>> 5bb81606

  constructor(
    parentSpan: SpanType,
    childSpans: SpanChildrenLookupType,
    api: Client,
    isRoot: boolean = false
  ) {
    this.api = api;
    this.span = parentSpan;
    this.isRoot = isRoot;

    const spanID = getSpanID(parentSpan);
    const spanChildren: Array<RawSpanType> = childSpans?.[spanID] ?? [];

    // Mark descendents as being rendered. This is to address potential recursion issues due to malformed data.
    // For example if a span has a span_id that's identical to its parent_span_id.
    childSpans = {
      ...childSpans,
    };
    delete childSpans[spanID];

    this.children = spanChildren.map(span => {
      return new SpanTreeModel(span, childSpans, api);
    });

    makeObservable(this, {
      operationNameCounts: computed.struct,
      showEmbeddedChildren: observable,
      embeddedChildren: observable,
      fetchEmbeddedChildrenState: observable,
      toggleEmbeddedChildren: action,
      fetchEmbeddedTransactions: action,
<<<<<<< HEAD
      showSpanGroup: observable,
      toggleSpanGroup: action,
      ungroupedSiblings: observable,
      toggleSiblingSpanGroup: action,
=======
      isNestedSpanGroupExpanded: observable,
      toggleNestedSpanGroup: action,
>>>>>>> 5bb81606
    });
  }

  get operationNameCounts(): Map<string, number> {
    const result = new Map<string, number>();

    const operationName = this.span.op;

    if (typeof operationName === 'string' && operationName.length > 0) {
      result.set(operationName, 1);
    }

    for (const directChild of this.children) {
      const operationNameCounts = directChild.operationNameCounts;
      for (const [key, count] of operationNameCounts) {
        result.set(key, (result.get(key) ?? 0) + count);
      }
    }

    // sort alphabetically using case insensitive comparison
    return new Map(
      [...result].sort((a, b) =>
        String(a[0]).localeCompare(b[0], undefined, {sensitivity: 'base'})
      )
    );
  }

  isSpanFilteredOut = (
    props: {
      filterSpans: FilterSpans | undefined;
      operationNameFilters: ActiveOperationFilter;
    },
    spanModel: SpanTreeModel
  ): boolean => {
    const {operationNameFilters, filterSpans} = props;

    if (operationNameFilters.type === 'active_filter') {
      const operationName = getSpanOperation(spanModel.span);

      if (
        typeof operationName === 'string' &&
        !operationNameFilters.operationNames.has(operationName)
      ) {
        return true;
      }
    }

    if (!filterSpans) {
      return false;
    }

    return !filterSpans.spanIDs.has(getSpanID(spanModel.span));
  };

  generateSpanGap(
    event: Readonly<EventTransaction>,
    previousSiblingEndTimestamp: number | undefined,
    treeDepth: number,
    continuingTreeDepths: Array<TreeDepthType>
  ): EnhancedProcessedSpanType | undefined {
    // hide gap spans (i.e. "missing instrumentation" spans) for browser js transactions,
    // since they're not useful to indicate
    const shouldIncludeGap = !isEventFromBrowserJavaScriptSDK(event);

    const isValidGap =
      shouldIncludeGap &&
      typeof previousSiblingEndTimestamp === 'number' &&
      previousSiblingEndTimestamp < this.span.start_timestamp &&
      // gap is at least 100 ms
      this.span.start_timestamp - previousSiblingEndTimestamp >= 0.1;
    if (!isValidGap) {
      return undefined;
    }

    const gapSpan: EnhancedProcessedSpanType = {
      type: 'gap',
      span: {
        type: 'gap',
        start_timestamp: previousSiblingEndTimestamp || this.span.start_timestamp,
        timestamp: this.span.start_timestamp, // this is essentially end_timestamp
        description: t('Missing instrumentation'),
        isOrphan: isOrphanSpan(this.span),
      },
      numOfSpanChildren: 0,
      treeDepth,
      isLastSibling: false,
      continuingTreeDepths,
      fetchEmbeddedChildrenState: 'idle',
      showEmbeddedChildren: false,
      toggleEmbeddedChildren: undefined,
    };
    return gapSpan;
  }

  getSpansList = (props: {
    addTraceBounds: (bounds: TraceBound) => void;
    continuingTreeDepths: Array<TreeDepthType>;
    event: Readonly<EventTransaction>;
    filterSpans: FilterSpans | undefined;
    generateBounds: (bounds: SpanBoundsType) => SpanGeneratedBoundsType;
<<<<<<< HEAD
    hiddenSpanGroups: Set<String>;
    isAutogroupSiblingFeatureEnabled: boolean;
=======
    hiddenSpanSubTrees: Set<String>;
>>>>>>> 5bb81606
    isLastSibling: boolean;
    isNestedSpanGroupExpanded: boolean;
    isOnlySibling: boolean;
    operationNameFilters: ActiveOperationFilter;
    previousSiblingEndTimestamp: number | undefined;
    removeTraceBounds: (eventSlug: string) => void;
    spanAncestors: Set<String>;
    spanNestedGrouping: EnhancedSpan[] | undefined;
    toggleNestedSpanGroup: (() => void) | undefined;
    treeDepth: number;
  }): EnhancedProcessedSpanType[] => {
    const {
      operationNameFilters,
      generateBounds,
      isLastSibling,
      hiddenSpanSubTrees,
      // The set of ancestor span IDs whose sub-tree that the span belongs to
      spanAncestors,
      filterSpans,
      previousSiblingEndTimestamp,
      event,
      isOnlySibling,
      spanNestedGrouping,
      toggleNestedSpanGroup,
      isNestedSpanGroupExpanded,
      addTraceBounds,
      removeTraceBounds,
      isAutogroupSiblingFeatureEnabled,
    } = props;
    let {treeDepth, continuingTreeDepths} = props;

    const parentSpanID = getSpanID(this.span);
    const nextSpanAncestors = new Set(spanAncestors);
    nextSpanAncestors.add(parentSpanID);

    const descendantsSource = this.showEmbeddedChildren
      ? [...this.embeddedChildren, ...this.children]
      : this.children;

    const lastIndex = descendantsSource.length - 1;

    const isNotLastSpanOfGroup =
      isOnlySibling && !this.isRoot && descendantsSource.length === 1;
    const shouldGroup = isNotLastSpanOfGroup;
    const hideSpanTree = hiddenSpanSubTrees.has(parentSpanID);
    const isLastSpanOfGroup =
      isOnlySibling && !this.isRoot && (descendantsSource.length !== 1 || hideSpanTree);
    const isFirstSpanOfGroup =
      shouldGroup &&
      (spanNestedGrouping === undefined ||
        (Array.isArray(spanNestedGrouping) && spanNestedGrouping.length === 0));

    if (
      isLastSpanOfGroup &&
      Array.isArray(spanNestedGrouping) &&
      spanNestedGrouping.length >= 1 &&
      !isNestedSpanGroupExpanded
    ) {
      // We always want to indent the last span of the span group chain
      treeDepth = treeDepth + 1;

      // For a collapsed span group chain to be useful, we prefer span groupings
      // that are two or more spans.
      // Since there is no concept of "backtracking" when constructing the span tree,
      // we will need to reconstruct the tree depth information. This is only neccessary
      // when the span group chain is hidden/collapsed.
      if (spanNestedGrouping.length === 1) {
        const treeDepthEntry = isOrphanSpan(spanNestedGrouping[0].span)
          ? ({type: 'orphan', depth: spanNestedGrouping[0].treeDepth} as OrphanTreeDepth)
          : spanNestedGrouping[0].treeDepth;

        if (!spanNestedGrouping[0].isLastSibling) {
          continuingTreeDepths = [...continuingTreeDepths, treeDepthEntry];
        }
      }
    }

    // Criteria for propagating information about the span group to the last span of the span group chain
    const spanGroupingCriteria =
      isLastSpanOfGroup &&
      Array.isArray(spanNestedGrouping) &&
      spanNestedGrouping.length > 1;

    const wrappedSpan: EnhancedSpan = {
      type: this.isRoot ? 'root_span' : 'span',
      span: this.span,
      numOfSpanChildren: descendantsSource.length,
      treeDepth,
      isLastSibling,
      continuingTreeDepths,
      fetchEmbeddedChildrenState: this.fetchEmbeddedChildrenState,
      showEmbeddedChildren: this.showEmbeddedChildren,
      toggleEmbeddedChildren: this.toggleEmbeddedChildren({
        addTraceBounds,
        removeTraceBounds,
      }),
      toggleNestedSpanGroup:
        spanGroupingCriteria && toggleNestedSpanGroup && !isNestedSpanGroupExpanded
          ? toggleNestedSpanGroup
          : isFirstSpanOfGroup && this.isNestedSpanGroupExpanded && !hideSpanTree
          ? this.toggleNestedSpanGroup
          : undefined,
      toggleSiblingSpanGroup: undefined,
    };

    if (wrappedSpan.type === 'root_span') {
      // @ts-expect-error
      delete wrappedSpan.toggleNestedSpanGroup;
    }

    const treeDepthEntry = isOrphanSpan(this.span)
      ? ({type: 'orphan', depth: treeDepth} as OrphanTreeDepth)
      : treeDepth;

    const shouldHideSpanOfGroup =
      shouldGroup &&
      !isLastSpanOfGroup &&
      ((toggleNestedSpanGroup === undefined && !this.isNestedSpanGroupExpanded) ||
        (toggleNestedSpanGroup !== undefined && !isNestedSpanGroupExpanded));

    const descendantContinuingTreeDepths =
      isLastSibling || shouldHideSpanOfGroup
        ? continuingTreeDepths
        : [...continuingTreeDepths, treeDepthEntry];

    for (const hiddenSpanSubTree of hiddenSpanSubTrees) {
      if (spanAncestors.has(hiddenSpanSubTree)) {
        // If this span is hidden, then all the descendants are hidden as well
        return [];
      }
    }

<<<<<<< HEAD
    let descendants: EnhancedProcessedSpanType[];

    if (isAutogroupSiblingFeatureEnabled) {
      // Check if the descendants in this span have consecutive similar siblings, and group them
      const groupedDescendants: SpanTreeModel[][] = [];
      if (descendantsSource?.length >= MIN_SIBLING_GROUP_SIZE) {
        let prevSpanModel = descendantsSource[0];
        let currentGroup = [prevSpanModel];

        for (let i = 1; i < descendantsSource.length; i++) {
          const currSpanModel = descendantsSource[i];

          // We want to group siblings only if they share the same op and description, and if they have no children
          if (
            prevSpanModel.span.op === currSpanModel.span.op &&
            prevSpanModel.span.description === currSpanModel.span.description &&
            currSpanModel.children.length === 0
          ) {
            currentGroup.push(currSpanModel);
          } else {
            groupedDescendants.push(currentGroup);
            if (currSpanModel.children.length) {
              currentGroup = [currSpanModel];
              groupedDescendants.push(currentGroup);
              currentGroup = [];
            } else {
              currentGroup = [currSpanModel];
            }
          }

          prevSpanModel = currSpanModel;
        }

        groupedDescendants.push(currentGroup);
      } else if (descendantsSource.length >= 1) {
        groupedDescendants.push(descendantsSource);
=======
    const {descendants} = (hideSpanTree ? [] : descendantsSource).reduce(
      (
        acc: {
          descendants: EnhancedProcessedSpanType[];
          previousSiblingEndTimestamp: number | undefined;
        },
        span,
        index
      ) => {
        acc.descendants.push(
          ...span.getSpansList({
            operationNameFilters,
            generateBounds,
            treeDepth: shouldHideSpanOfGroup ? treeDepth : treeDepth + 1,
            isLastSibling: index === lastIndex,
            continuingTreeDepths: descendantContinuingTreeDepths,
            hiddenSpanSubTrees,
            spanAncestors: new Set(nextSpanAncestors),
            filterSpans,
            previousSiblingEndTimestamp: acc.previousSiblingEndTimestamp,
            event,
            isOnlySibling: descendantsSource.length === 1,
            spanNestedGrouping: shouldGroup
              ? [...(spanNestedGrouping ?? []), wrappedSpan]
              : undefined,
            toggleNestedSpanGroup: isNotLastSpanOfGroup
              ? toggleNestedSpanGroup === undefined
                ? this.toggleNestedSpanGroup
                : toggleNestedSpanGroup
              : undefined,
            isNestedSpanGroupExpanded: isNotLastSpanOfGroup
              ? toggleNestedSpanGroup === undefined
                ? this.isNestedSpanGroupExpanded
                : isNestedSpanGroupExpanded
              : false,
            addTraceBounds,
            removeTraceBounds,
          })
        );

        acc.previousSiblingEndTimestamp = span.span.timestamp;

        return acc;
      },
      {
        descendants: [],
        previousSiblingEndTimestamp: undefined,
>>>>>>> 5bb81606
      }

      descendants = (hideSpanTree ? [] : groupedDescendants).reduce(
        (
          acc: {
            descendants: EnhancedProcessedSpanType[];
            previousSiblingEndTimestamp: number | undefined;
          },
          group,
          groupIndex
        ) => {
          // Groups less than 5 indicate that the spans should be left ungrouped
          if (group.length < MIN_SIBLING_GROUP_SIZE) {
            group.forEach((spanModel, index) => {
              acc.descendants.push(
                ...spanModel.getSpansList({
                  operationNameFilters,
                  generateBounds,
                  treeDepth: shouldHideSpanOfGroup ? treeDepth : treeDepth + 1,
                  isLastSibling:
                    groupIndex === groupedDescendants.length - 1 &&
                    index === group.length - 1,
                  continuingTreeDepths: descendantContinuingTreeDepths,
                  hiddenSpanGroups,
                  spanGroups: new Set(childSpanGroup),
                  filterSpans,
                  previousSiblingEndTimestamp: acc.previousSiblingEndTimestamp,
                  event,
                  isOnlySibling: descendantsSource.length === 1,
                  spanGrouping: shouldGroup
                    ? [...(spanGrouping ?? []), wrappedSpan]
                    : undefined,
                  toggleSpanGroup: isNotLastSpanOfGroup
                    ? toggleSpanGroup === undefined
                      ? this.toggleSpanGroup
                      : toggleSpanGroup
                    : undefined,
                  showSpanGroup: isNotLastSpanOfGroup
                    ? toggleSpanGroup === undefined
                      ? this.showSpanGroup
                      : showSpanGroup
                    : false,
                  addTraceBounds,
                  removeTraceBounds,
                  isAutogroupSiblingFeatureEnabled,
                })
              );

              acc.previousSiblingEndTimestamp = spanModel.span.timestamp;
            });

            return acc;
          }

          // NOTE: I am making the assumption here that grouped sibling spans will not have children.
          // By making this assumption, I can immediately wrap the grouped spans here without having
          // to recursively traverse them.

          // This may not be the case, and needs to be looked into later

          const wrappedSiblings: EnhancedSpan[] = group.map((spanModel, index) => {
            const enhancedSibling: EnhancedSpan = {
              type: 'span',
              span: spanModel.span,
              numOfSpanChildren: 0,
              treeDepth: treeDepth + 1,
              isLastSibling:
                index === group.length - 1 &&
                groupIndex === groupedDescendants.length - 1,
              isFirstSiblingOfGroup: index === 0,
              continuingTreeDepths: descendantContinuingTreeDepths,
              fetchEmbeddedChildrenState: spanModel.fetchEmbeddedChildrenState,
              showEmbeddedChildren: spanModel.showEmbeddedChildren,
              toggleEmbeddedChildren: spanModel.toggleEmbeddedChildren({
                addTraceBounds,
                removeTraceBounds,
              }),
              toggleSpanGroup: undefined,
              toggleSiblingSpanGroup:
                index === 0 ? this.toggleSiblingSpanGroup : undefined,
            };

            return enhancedSibling;
          });

          if (this.isSpanFilteredOut(props, group[0])) {
            group.forEach(spanModel =>
              acc.descendants.push({
                type: 'filtered_out',
                span: spanModel.span,
              })
            );
            return acc;
          }

          const groupedSiblingsSpan: EnhancedProcessedSpanType = {
            type: 'span_group_sibling',
            span: this.span,
            treeDepth: treeDepth + 1,
            continuingTreeDepths,
            spanGrouping: wrappedSiblings,
            toggleSpanGroup: undefined,
            showSpanGroup,
            isLastSibling: groupIndex === groupedDescendants.length - 1,
            toggleSiblingSpanGroup: this.toggleSiblingSpanGroup,
          };

          acc.previousSiblingEndTimestamp =
            wrappedSiblings[wrappedSiblings.length - 1].span.timestamp;

          // Check if the group is currently expanded or not
          const key = `${group[0].span.op}.${group[0].span.description}`;
          if (this.ungroupedSiblings.has(key)) {
            acc.descendants.push(...wrappedSiblings);
            return acc;
          }

          acc.descendants.push(groupedSiblingsSpan);
          return acc;
        },
        {
          descendants: [],
          previousSiblingEndTimestamp: undefined,
        }
      ).descendants;
    } else {
      descendants = (hideSpanTree ? [] : descendantsSource).reduce(
        (
          acc: {
            descendants: EnhancedProcessedSpanType[];
            previousSiblingEndTimestamp: number | undefined;
          },
          span,
          index
        ) => {
          acc.descendants.push(
            ...span.getSpansList({
              operationNameFilters,
              generateBounds,
              treeDepth: shouldHideSpanOfGroup ? treeDepth : treeDepth + 1,
              isLastSibling: index === lastIndex,
              continuingTreeDepths: descendantContinuingTreeDepths,
              hiddenSpanGroups,
              spanGroups: new Set(childSpanGroup),
              filterSpans,
              previousSiblingEndTimestamp: acc.previousSiblingEndTimestamp,
              event,
              isOnlySibling: descendantsSource.length === 1,
              spanGrouping: shouldGroup
                ? [...(spanGrouping ?? []), wrappedSpan]
                : undefined,
              toggleSpanGroup: isNotLastSpanOfGroup
                ? toggleSpanGroup === undefined
                  ? this.toggleSpanGroup
                  : toggleSpanGroup
                : undefined,
              showSpanGroup: isNotLastSpanOfGroup
                ? toggleSpanGroup === undefined
                  ? this.showSpanGroup
                  : showSpanGroup
                : false,
              addTraceBounds,
              removeTraceBounds,
              isAutogroupSiblingFeatureEnabled,
            })
          );

          acc.previousSiblingEndTimestamp = span.span.timestamp;

          return acc;
        },
        {
          descendants: [],
          previousSiblingEndTimestamp: undefined,
        }
      ).descendants;
    }

    if (this.isSpanFilteredOut(props, this)) {
      return [
        {
          type: 'filtered_out',
          span: this.span,
        },
        ...descendants,
      ];
    }

    const bounds = generateBounds({
      startTimestamp: this.span.start_timestamp,
      endTimestamp: this.span.timestamp,
    });
    const isCurrentSpanOutOfView = !bounds.isSpanVisibleInView;

    if (isCurrentSpanOutOfView) {
      return [
        {
          type: 'out_of_view',
          span: this.span,
        },
        ...descendants,
      ];
    }

    if (shouldHideSpanOfGroup) {
      return [...descendants];
    }

    if (
      isLastSpanOfGroup &&
      Array.isArray(spanNestedGrouping) &&
      spanNestedGrouping.length > 1 &&
      !isNestedSpanGroupExpanded &&
      wrappedSpan.type === 'span'
    ) {
      const spanGroupChain: EnhancedProcessedSpanType = {
        type: 'span_group_chain',
        span: this.span,
        treeDepth: treeDepth - 1,
        continuingTreeDepths,
<<<<<<< HEAD
        spanGrouping,
        showSpanGroup,
        toggleSpanGroup: wrappedSpan.toggleSpanGroup,
        toggleSiblingSpanGroup: undefined,
=======
        spanNestedGrouping,
        isNestedSpanGroupExpanded,
        toggleNestedSpanGroup: wrappedSpan.toggleNestedSpanGroup,
>>>>>>> 5bb81606
      };

      return [
        spanGroupChain,
        {...wrappedSpan, toggleNestedSpanGroup: undefined},
        ...descendants,
      ];
    }

    if (
      isFirstSpanOfGroup &&
      this.isNestedSpanGroupExpanded &&
      !hideSpanTree &&
      descendants.length <= 1 &&
      wrappedSpan.type === 'span'
    ) {
      // If we know the descendants will be one span or less, we remove the "regroup" feature (therefore hide it)
      // by setting toggleNestedSpanGroup to be undefined for the first span of the group chain.
      wrappedSpan.toggleNestedSpanGroup = undefined;
    }

    // Do not autogroup groups that will only have two spans
    if (
      isLastSpanOfGroup &&
      Array.isArray(spanNestedGrouping) &&
      spanNestedGrouping.length === 1
    ) {
      if (!isNestedSpanGroupExpanded) {
        const parentSpan = spanNestedGrouping[0].span;
        const parentSpanBounds = generateBounds({
          startTimestamp: parentSpan.start_timestamp,
          endTimestamp: parentSpan.timestamp,
        });
        const isParentSpanOutOfView = !parentSpanBounds.isSpanVisibleInView;
        if (!isParentSpanOutOfView) {
          return [spanNestedGrouping[0], wrappedSpan, ...descendants];
        }
      }

      return [wrappedSpan, ...descendants];
    }

    const gapSpan = this.generateSpanGap(
      event,
      previousSiblingEndTimestamp,
      treeDepth,
      continuingTreeDepths
    );

    if (gapSpan) {
      return [gapSpan, wrappedSpan, ...descendants];
    }

    return [wrappedSpan, ...descendants];
  };

  toggleEmbeddedChildren =
    ({
      addTraceBounds,
      removeTraceBounds,
    }: {
      addTraceBounds: (bounds: TraceBound) => void;
      removeTraceBounds: (eventSlug: string) => void;
    }) =>
    (props: {eventSlug: string; orgSlug: string}) => {
      this.showEmbeddedChildren = !this.showEmbeddedChildren;
      this.fetchEmbeddedChildrenState = 'idle';

      if (!this.showEmbeddedChildren) {
        if (this.embeddedChildren.length > 0) {
          this.embeddedChildren.forEach(child => {
            removeTraceBounds(child.generateTraceBounds().spanId);
          });
        }
      }

      if (this.showEmbeddedChildren) {
        if (this.embeddedChildren.length === 0) {
          return this.fetchEmbeddedTransactions({...props, addTraceBounds});
        }
        this.embeddedChildren.forEach(child => {
          addTraceBounds(child.generateTraceBounds());
        });
      }

      return Promise.resolve(undefined);
    };

  fetchEmbeddedTransactions({
    orgSlug,
    eventSlug,
    addTraceBounds,
  }: {
    addTraceBounds: (bounds: TraceBound) => void;
    eventSlug: string;
    orgSlug: string;
  }) {
    const url = `/organizations/${orgSlug}/events/${eventSlug}/`;

    this.fetchEmbeddedChildrenState = 'loading_embedded_transactions';

    return this.api
      .requestPromise(url, {
        method: 'GET',
        query: {},
      })
      .then(
        action('fetchEmbeddedTransactionsSuccess', (event: EventTransaction) => {
          if (!event) {
            return;
          }

          const parsedTrace = parseTrace(event);
          const rootSpan = generateRootSpan(parsedTrace);
          const parsedRootSpan = new SpanTreeModel(
            rootSpan,
            parsedTrace.childSpans,
            this.api,
            false
          );

          this.embeddedChildren = [parsedRootSpan];
          this.fetchEmbeddedChildrenState = 'idle';
          addTraceBounds(parsedRootSpan.generateTraceBounds());
        })
      )
      .catch(
        action('fetchEmbeddedTransactionsError', () => {
          this.embeddedChildren = [];
          this.fetchEmbeddedChildrenState = 'error_fetching_embedded_transactions';
        })
      );
  }

  toggleNestedSpanGroup = () => {
    this.isNestedSpanGroupExpanded = !this.isNestedSpanGroupExpanded;
  };

  toggleSiblingSpanGroup = (span: SpanType) => {
    const key = getSiblingGroupKey(span);

    if (this.ungroupedSiblings.has(key)) {
      this.ungroupedSiblings.delete(key);
    } else {
      this.ungroupedSiblings.add(key);
    }
  };

  generateTraceBounds = (): TraceBound => {
    return {
      spanId: this.span.span_id,
      traceStartTimestamp: this.span.start_timestamp,
      traceEndTimestamp: this.span.timestamp,
    };
  };
}

export default SpanTreeModel;<|MERGE_RESOLUTION|>--- conflicted
+++ resolved
@@ -43,16 +43,12 @@
   fetchEmbeddedChildrenState: FetchEmbeddedChildrenState = 'idle';
   showEmbeddedChildren: boolean = false;
   embeddedChildren: Array<SpanTreeModel> = [];
-<<<<<<< HEAD
-  showSpanGroup: boolean = false;
+  // This controls if a chain of nested spans that are the only sibling to be visually grouped together or not.
+  // On initial render, they're visually grouped together.
+  isNestedSpanGroupExpanded: boolean = false;
   // Entries in this set will follow the format 'op.description'.
   // An entry in this set indicates that all siblings with the op and description should be left ungrouped
   ungroupedSiblings: Set<string> = new Set();
-=======
-  // This controls if a chain of nested spans that are the only sibling to be visually grouped together or not.
-  // On initial render, they're visually grouped together.
-  isNestedSpanGroupExpanded: boolean = false;
->>>>>>> 5bb81606
 
   constructor(
     parentSpan: SpanType,
@@ -85,15 +81,10 @@
       fetchEmbeddedChildrenState: observable,
       toggleEmbeddedChildren: action,
       fetchEmbeddedTransactions: action,
-<<<<<<< HEAD
-      showSpanGroup: observable,
-      toggleSpanGroup: action,
+      isNestedSpanGroupExpanded: observable,
+      toggleNestedSpanGroup: action,
       ungroupedSiblings: observable,
       toggleSiblingSpanGroup: action,
-=======
-      isNestedSpanGroupExpanded: observable,
-      toggleNestedSpanGroup: action,
->>>>>>> 5bb81606
     });
   }
 
@@ -194,12 +185,8 @@
     event: Readonly<EventTransaction>;
     filterSpans: FilterSpans | undefined;
     generateBounds: (bounds: SpanBoundsType) => SpanGeneratedBoundsType;
-<<<<<<< HEAD
-    hiddenSpanGroups: Set<String>;
+    hiddenSpanSubTrees: Set<String>;
     isAutogroupSiblingFeatureEnabled: boolean;
-=======
-    hiddenSpanSubTrees: Set<String>;
->>>>>>> 5bb81606
     isLastSibling: boolean;
     isNestedSpanGroupExpanded: boolean;
     isOnlySibling: boolean;
@@ -332,7 +319,6 @@
       }
     }
 
-<<<<<<< HEAD
     let descendants: EnhancedProcessedSpanType[];
 
     if (isAutogroupSiblingFeatureEnabled) {
@@ -369,55 +355,6 @@
         groupedDescendants.push(currentGroup);
       } else if (descendantsSource.length >= 1) {
         groupedDescendants.push(descendantsSource);
-=======
-    const {descendants} = (hideSpanTree ? [] : descendantsSource).reduce(
-      (
-        acc: {
-          descendants: EnhancedProcessedSpanType[];
-          previousSiblingEndTimestamp: number | undefined;
-        },
-        span,
-        index
-      ) => {
-        acc.descendants.push(
-          ...span.getSpansList({
-            operationNameFilters,
-            generateBounds,
-            treeDepth: shouldHideSpanOfGroup ? treeDepth : treeDepth + 1,
-            isLastSibling: index === lastIndex,
-            continuingTreeDepths: descendantContinuingTreeDepths,
-            hiddenSpanSubTrees,
-            spanAncestors: new Set(nextSpanAncestors),
-            filterSpans,
-            previousSiblingEndTimestamp: acc.previousSiblingEndTimestamp,
-            event,
-            isOnlySibling: descendantsSource.length === 1,
-            spanNestedGrouping: shouldGroup
-              ? [...(spanNestedGrouping ?? []), wrappedSpan]
-              : undefined,
-            toggleNestedSpanGroup: isNotLastSpanOfGroup
-              ? toggleNestedSpanGroup === undefined
-                ? this.toggleNestedSpanGroup
-                : toggleNestedSpanGroup
-              : undefined,
-            isNestedSpanGroupExpanded: isNotLastSpanOfGroup
-              ? toggleNestedSpanGroup === undefined
-                ? this.isNestedSpanGroupExpanded
-                : isNestedSpanGroupExpanded
-              : false,
-            addTraceBounds,
-            removeTraceBounds,
-          })
-        );
-
-        acc.previousSiblingEndTimestamp = span.span.timestamp;
-
-        return acc;
-      },
-      {
-        descendants: [],
-        previousSiblingEndTimestamp: undefined,
->>>>>>> 5bb81606
       }
 
       descendants = (hideSpanTree ? [] : groupedDescendants).reduce(
@@ -638,16 +575,10 @@
         span: this.span,
         treeDepth: treeDepth - 1,
         continuingTreeDepths,
-<<<<<<< HEAD
-        spanGrouping,
-        showSpanGroup,
-        toggleSpanGroup: wrappedSpan.toggleSpanGroup,
-        toggleSiblingSpanGroup: undefined,
-=======
         spanNestedGrouping,
         isNestedSpanGroupExpanded,
         toggleNestedSpanGroup: wrappedSpan.toggleNestedSpanGroup,
->>>>>>> 5bb81606
+        toggleSiblingSpanGroup: undefined,
       };
 
       return [
