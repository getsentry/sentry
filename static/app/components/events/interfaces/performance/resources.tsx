--- conflicted
+++ resolved
@@ -19,13 +19,6 @@
 };
 
 // This section provides users with resources on how to resolve an issue
-<<<<<<< HEAD
-export function Resources(props: Props) {
-  if (!props.description) {
-    return null;
-  }
-
-=======
 export function Resources({group, event}: Props) {
   const config = getConfigForIssueType(group);
 
@@ -38,7 +31,6 @@
     ...(config.resources.linksByPlatform[event.platform ?? ''] ?? []),
   ];
 
->>>>>>> 8566ff3e
   return (
     <EventDataSection type="resources-and-whatever" title={t('Resources and Whatever')}>
       {config.resources.description}
