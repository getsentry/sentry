--- conflicted
+++ resolved
@@ -12,10 +12,7 @@
 import {useLocation} from 'sentry/utils/useLocation';
 import {SectionKey} from 'sentry/views/issueDetails/streamline/context';
 import {InterimSection} from 'sentry/views/issueDetails/streamline/interimSection';
-<<<<<<< HEAD
-=======
 import {TraceDataSection} from 'sentry/views/issueDetails/traceDataSection';
->>>>>>> 78bc65cf
 import {TraceViewWaterfall} from 'sentry/views/performance/newTraceDetails';
 import {useTrace} from 'sentry/views/performance/newTraceDetails/traceApi/useTrace';
 import {useTraceMeta} from 'sentry/views/performance/newTraceDetails/traceApi/useTraceMeta';
@@ -58,18 +55,17 @@
   const traceId = event.contexts.trace!.trace_id!;
   const location = useLocation();
 
-  const traceResults = useTrace({
+  const trace = useTrace({
     traceSlug: traceId ? traceId : undefined,
     limit: 10000,
   });
-  const metaResults = useTraceMeta([{traceSlug: traceId, timestamp: undefined}]);
-  const tree = useTraceTree({traceResults, metaResults, replayRecord: null});
+  const meta = useTraceMeta([{traceSlug: traceId, timestamp: undefined}]);
+  const tree = useTraceTree({trace, meta, replayRecord: null});
 
-  const hasNoTransactions = metaResults.data?.transactions === 0;
-  const shouldLoadTraceRoot =
-    !traceResults.isPending && traceResults.data && !hasNoTransactions;
+  const hasNoTransactions = meta.data?.transactions === 0;
+  const shouldLoadTraceRoot = !trace.isPending && trace.data && !hasNoTransactions;
 
-  const rootEvent = useTraceRootEvent(shouldLoadTraceRoot ? traceResults.data! : null);
+  const rootEvent = useTraceRootEvent(shouldLoadTraceRoot ? trace.data! : null);
 
   const preferences = useMemo(
     () =>
@@ -94,12 +90,7 @@
     });
   }, [location.query.statsPeriod, traceId]);
 
-  if (
-    traceResults.isPending ||
-    rootEvent.isPending ||
-    !rootEvent.data ||
-    hasNoTransactions
-  ) {
+  if (trace.isPending || rootEvent.isPending || !rootEvent.data || hasNoTransactions) {
     return null;
   }
 
@@ -111,27 +102,20 @@
       >
         <TraceViewWaterfallWrapper>
           <TraceViewWaterfall
-            traceSlug={undefined}
-<<<<<<< HEAD
+            tree={tree}
             trace={trace}
             rootEvent={rootEvent}
+            traceSlug={undefined}
             organization={organization}
             traceEventView={traceEventView}
             meta={meta}
-=======
-            tree={tree}
-            rootEvent={rootEvent}
-            organization={organization}
-            traceEventView={traceEventView}
-            metaResults={metaResults}
->>>>>>> 78bc65cf
             source="issues"
             replayRecord={null}
             scrollToNode={
-              traceResults.data?.transactions[0]?.event_id
+              trace.data?.transactions[0]?.event_id
                 ? {
                     // Scroll/highlight the current transaction
-                    path: [`txn-${traceResults.data.transactions[0].event_id}`],
+                    path: [`txn-${trace.data.transactions[0].event_id}`],
                   }
                 : undefined
             }
