import kebabCase from 'lodash/kebabCase';
import mapValues from 'lodash/mapValues';

import {t} from 'sentry/locale';
import {IssueType, KeyValueListData, KeyValueListDataItem} from 'sentry/types';

import KeyValueList from '../keyValueList';
import {RawSpanType} from '../spans/types';

import {TraceContextSpanProxy} from './spanEvidence';

type Span = (RawSpanType | TraceContextSpanProxy) & {
  data?: any;
};

type SpanEvidenceKeyValueListProps = {
  causeSpans: Span[] | null;
  issueType: IssueType | undefined;
  offendingSpans: Span[];
  parentSpan: Span | null;
  transactionName: string;
};

const TEST_ID_NAMESPACE = 'span-evidence-key-value-list';

export function SpanEvidenceKeyValueList(props: SpanEvidenceKeyValueListProps) {
  if (!props.issueType) {
    return <DefaultSpanEvidence {...props} />;
  }

  const Component =
    {
      [IssueType.PERFORMANCE_N_PLUS_ONE_DB_QUERIES]: NPlusOneDBQueriesSpanEvidence,
      [IssueType.PERFORMANCE_N_PLUS_ONE_API_CALLS]: NPlusOneAPICallsSpanEvidence,
      [IssueType.PERFORMANCE_SLOW_SPAN]: SlowSpanSpanEvidence,
      [IssueType.PERFORMANCE_CONSECUTIVE_DB_QUERIES]: ConsecutiveDBQueriesSpanEvidence,
    }[props.issueType] ?? DefaultSpanEvidence;

  return <Component {...props} />;
}

const ConsecutiveDBQueriesSpanEvidence = ({
  transactionName,
  causeSpans,
  offendingSpans,
}: SpanEvidenceKeyValueListProps) => (
  <PresortedKeyValueList
    data={
      [
        makeTransactionNameRow(transactionName),
        causeSpans
          ? makeRow(t('Starting Span'), getSpanEvidenceValue(causeSpans[0]))
          : null,
        ...offendingSpans.map(span =>
          makeRow(t('Parallelizable Span'), getSpanEvidenceValue(span))
        ),
      ].filter(Boolean) as KeyValueListData
    }
  />
);

const NPlusOneDBQueriesSpanEvidence = ({
  transactionName,
  parentSpan,
  offendingSpans,
}: SpanEvidenceKeyValueListProps) => (
  <PresortedKeyValueList
    data={
      [
        makeTransactionNameRow(transactionName),
        parentSpan ? makeRow(t('Parent Span'), getSpanEvidenceValue(parentSpan)) : null,
        makeRow(
          t('Repeating Spans (%s)', offendingSpans.length),
          getSpanEvidenceValue(offendingSpans[0])
        ),
      ].filter(Boolean) as KeyValueListData
    }
  />
);

const NPlusOneAPICallsSpanEvidence = ({
  transactionName,
  offendingSpans,
<<<<<<< HEAD
}: Pick<SpanEvidenceKeyValueListProps, 'transactionName' | 'offendingSpans'>) => {
  const problemParameters = formatChangingQueryParameters(offendingSpans);
=======
}: SpanEvidenceKeyValueListProps) => {
  const problemParameters = getProblemParameters(offendingSpans);
>>>>>>> 71f070dd

  return (
    <PresortedKeyValueList
      data={
        [
          makeTransactionNameRow(transactionName),
<<<<<<< HEAD
          makeRow(t('Offending Span'), getSpanEvidenceValue(offendingSpans[0])),
          problemParameters.length > 0
            ? makeRow(t('Parameters'), problemParameters)
=======
          makeRow(
            t('Repeating Spans (%s)', offendingSpans.length),
            getSpanEvidenceValue(offendingSpans[0])
          ),
          getProblemParameters.length > 0
            ? makeRow(t('Problem Parameter'), problemParameters)
>>>>>>> 71f070dd
            : null,
        ].filter(Boolean) as KeyValueListData
      }
    />
  );
};

const SlowSpanSpanEvidence = ({
  transactionName,
  offendingSpans,
}: SpanEvidenceKeyValueListProps) => (
  <PresortedKeyValueList
    data={[
      makeTransactionNameRow(transactionName),
      makeRow(t('Slow Span'), getSpanEvidenceValue(offendingSpans[0])),
    ]}
  />
);

const DefaultSpanEvidence = ({
  transactionName,
  offendingSpans,
}: SpanEvidenceKeyValueListProps) => (
  <PresortedKeyValueList
    data={[
      makeTransactionNameRow(transactionName),
      makeRow(t('Offending Span'), getSpanEvidenceValue(offendingSpans[0])),
    ]}
  />
);

const PresortedKeyValueList = ({data}: {data: KeyValueListData}) => (
  <KeyValueList isSorted={false} data={data} />
);

const makeTransactionNameRow = (transactionName: string) =>
  makeRow(t('Transaction'), transactionName);

const makeRow = (
  subject: KeyValueListDataItem['subject'],
  value: KeyValueListDataItem['value']
): KeyValueListDataItem => {
  const itemKey = kebabCase(subject);

  return {
    key: itemKey,
    subject,
    value,
    subjectDataTestId: `${TEST_ID_NAMESPACE}.${itemKey}`,
  };
};

function getSpanEvidenceValue(span: Span | null) {
  if (!span || (!span.op && !span.description)) {
    return t('(no value)');
  }

  if (!span.op && span.description) {
    return span.description;
  }

  if (span.op && !span.description) {
    return span.op;
  }

  return `${span.op} - ${span.description}`;
}

type ParameterLookup = Record<string, string[]>;

/** Extracts changing URL query parameters from a list of `http.client` spans.
 * e.g.,
 *
 * https://service.io/r?id=1&filter=none
 * https://service.io/r?id=2&filter=none
 * https://service.io/r?id=3&filter=none

  * @returns A condensed string describing the query parameters changing
  * between the URLs of the given span. e.g., "id:{1,2,3}"
 */
function formatChangingQueryParameters(spans: Span[]): string {
  const URLs = spans
    .map(extractSpanURLString)
    .filter((url): url is URL => url instanceof URL);

  const allQueryParameters = extractQueryParameters(URLs);

  const pairs: string[] = [];
  for (const key in allQueryParameters) {
    const values = allQueryParameters[key];

    // By definition, if the parameter only has one value that means it's not
    // changing between calls, so omit it!
    if (values.length > 1) {
      pairs.push(`${key}:{${values.join(',')}}`);
    }
  }

  return pairs.join(' ');
}

const extractSpanURLString = (span: Span): URL | null => {
  try {
    let URLString = span?.data?.url;
    if (!URLString) {
      const [_method, _url] = (span?.description ?? '').split(' ', 2);
      URLString = _url;
    }

    return new URL(URLString);
  } catch (e) {
    return null;
  }
};

export function extractQueryParameters(URLs: URL[]): ParameterLookup {
  const parameterValuesByKey: ParameterLookup = {};

  URLs.forEach(url => {
    for (const [key, value] of url.searchParams) {
      parameterValuesByKey[key] ??= [];
      parameterValuesByKey[key].push(value);
    }
  });

  return mapValues(parameterValuesByKey, parameterList => {
    return Array.from(new Set(parameterList));
  });
}<|MERGE_RESOLUTION|>--- conflicted
+++ resolved
@@ -81,31 +81,20 @@
 const NPlusOneAPICallsSpanEvidence = ({
   transactionName,
   offendingSpans,
-<<<<<<< HEAD
-}: Pick<SpanEvidenceKeyValueListProps, 'transactionName' | 'offendingSpans'>) => {
+}: SpanEvidenceKeyValueListProps) => {
   const problemParameters = formatChangingQueryParameters(offendingSpans);
-=======
-}: SpanEvidenceKeyValueListProps) => {
-  const problemParameters = getProblemParameters(offendingSpans);
->>>>>>> 71f070dd
 
   return (
     <PresortedKeyValueList
       data={
         [
           makeTransactionNameRow(transactionName),
-<<<<<<< HEAD
-          makeRow(t('Offending Span'), getSpanEvidenceValue(offendingSpans[0])),
-          problemParameters.length > 0
-            ? makeRow(t('Parameters'), problemParameters)
-=======
           makeRow(
             t('Repeating Spans (%s)', offendingSpans.length),
             getSpanEvidenceValue(offendingSpans[0])
           ),
-          getProblemParameters.length > 0
+          problemParameters.length > 0
             ? makeRow(t('Problem Parameter'), problemParameters)
->>>>>>> 71f070dd
             : null,
         ].filter(Boolean) as KeyValueListData
       }
