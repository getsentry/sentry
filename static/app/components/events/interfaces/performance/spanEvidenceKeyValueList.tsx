import kebabCase from 'lodash/kebabCase';

import {t} from 'sentry/locale';
import {IssueType, KeyValueListData, KeyValueListDataItem} from 'sentry/types';

import KeyValueList from '../keyValueList';
import {RawSpanType} from '../spans/types';

import {TraceContextSpanProxy} from './spanEvidence';

type Span = RawSpanType | TraceContextSpanProxy;

type SpanEvidenceKeyValueListProps = {
  causeSpans: Array<RawSpanType | TraceContextSpanProxy>;
  issueType: IssueType | undefined;
  offendingSpans: Span[];
  parentSpan: Span | null;
  transactionName: string;
};

const TEST_ID_NAMESPACE = 'span-evidence-key-value-list';

<<<<<<< HEAD
export function SpanEvidenceKeyValueList({
  issueType,
  offendingSpans,
  causeSpans,
  parentSpan,
  transactionName,
}: SpanEvidenceKeyValueListProps) {
  const data: KeyValueListData = [
    {
      key: '0',
      subject: t('Transaction'),
      value: transactionName,
      subjectDataTestId: `${TEST_ID_NAMESPACE}.transaction-name`,
    },
  ];
  if (issueType === IssueType.PERFORMANCE_N_PLUS_ONE_DB_QUERIES) {
    data.push({
      key: '1',
      subject: t('Parent Span'),
      value: getSpanEvidenceValue(parentSpan),
      subjectDataTestId: `${TEST_ID_NAMESPACE}.parent-name`,
    });

    data.push({
      key: '2',
      subject: t('Repeating Span'),
      value: getSpanEvidenceValue(offendingSpans[0]),
      subjectDataTestId: `${TEST_ID_NAMESPACE}.offending-spans`,
    });
  } else if (issueType === IssueType.PERFORMANCE_CONSECUTIVE_DB_QUERIES) {
    data.push({
      key: '2',
      subject: t('Starting Span'),
      value: getSpanEvidenceValue(causeSpans[0]),
      subjectDataTestId: `${TEST_ID_NAMESPACE}.starting-span`,
    });
    offendingSpans.forEach((span, idx) => {
      // TODO(DominikB2014) - do not repeat `Parallelizable Span`, put under one section
      data.push({
        key: (idx + 3).toString(),
        subject: t('Parallelizable Span'),
        value: getSpanEvidenceValue(span),
        subjectDataTestId: `${TEST_ID_NAMESPACE}.offending-span-${idx}`,
      });
    });
  } else if (issueType === IssueType.PERFORMANCE_N_PLUS_ONE_API_CALLS) {
    data.push({
      key: '1',
      subject: t('Offending Span'),
      value: getSpanEvidenceValue(offendingSpans[0]),
      subjectDataTestId: `${TEST_ID_NAMESPACE}.offending-spans`,
    });

    let problemParameters;
    if (issueType === IssueType.PERFORMANCE_N_PLUS_ONE_API_CALLS) {
      problemParameters = getProblemParameters(offendingSpans);
    }
=======
export function SpanEvidenceKeyValueList(props: SpanEvidenceKeyValueListProps) {
  if (!props.issueType) {
    return <DefaultSpanEvidence {...props} />;
  }

  const Component =
    {
      [IssueType.PERFORMANCE_N_PLUS_ONE_DB_QUERIES]: NPlusOneDBQueriesSpanEvidence,
      [IssueType.PERFORMANCE_N_PLUS_ONE_API_CALLS]: NPlusOneAPICallsSpanEvidence,
      [IssueType.PERFORMANCE_SLOW_SPAN]: SlowSpanSpanEvidence,
    }[props.issueType] ?? DefaultSpanEvidence;

  return <Component {...props} />;
}
>>>>>>> dd5ac95f

const NPlusOneDBQueriesSpanEvidence = ({
  transactionName,
  parentSpan,
  offendingSpans,
}: Pick<
  SpanEvidenceKeyValueListProps,
  'transactionName' | 'parentSpan' | 'offendingSpans'
>) => (
  <PresortedKeyValueList
    data={
      [
        makeTransactionNameRow(transactionName),
        parentSpan ? makeRow(t('Parent Span'), getSpanEvidenceValue(parentSpan)) : null,
        makeRow(t('Repeating Span'), getSpanEvidenceValue(offendingSpans[0])),
      ].filter(Boolean) as KeyValueListData
    }
<<<<<<< HEAD
  } else if (issueType === IssueType.PERFORMANCE_SLOW_SPAN) {
    data.push({
      key: '2',
      subject: t('Slow Span'),
      value: getSpanEvidenceValue(offendingSpans[0]),
      subjectDataTestId: `${TEST_ID_NAMESPACE}.offending-spans`,
    });
  } else {
    data.push({
      key: '1',
      subject: t('Parent Span'),
      value: getSpanEvidenceValue(parentSpan),
      subjectDataTestId: `${TEST_ID_NAMESPACE}.parent-name`,
    });

    data.push({
      key: '2',
      subject: t('Offending Span'),
      value: getSpanEvidenceValue(offendingSpans[0]),
      subjectDataTestId: `${TEST_ID_NAMESPACE}.offending-spans`,
    });
  }
=======
  />
);
>>>>>>> dd5ac95f

const NPlusOneAPICallsSpanEvidence = ({
  transactionName,
  offendingSpans,
}: Pick<SpanEvidenceKeyValueListProps, 'transactionName' | 'offendingSpans'>) => {
  const problemParameters = getProblemParameters(offendingSpans);

  return (
    <PresortedKeyValueList
      data={
        [
          makeTransactionNameRow(transactionName),
          makeRow(t('Offending Span'), getSpanEvidenceValue(offendingSpans[0])),
          getProblemParameters.length > 0
            ? makeRow(t('Problem Parameter'), problemParameters)
            : null,
        ].filter(Boolean) as KeyValueListData
      }
    />
  );
};

const SlowSpanSpanEvidence = ({
  transactionName,
  offendingSpans,
}: Pick<SpanEvidenceKeyValueListProps, 'transactionName' | 'offendingSpans'>) => (
  <PresortedKeyValueList
    data={[
      makeTransactionNameRow(transactionName),
      makeRow(t('Slow Span'), getSpanEvidenceValue(offendingSpans[0])),
    ]}
  />
);

const DefaultSpanEvidence = ({
  transactionName,
  offendingSpans,
}: Pick<SpanEvidenceKeyValueListProps, 'transactionName' | 'offendingSpans'>) => (
  <PresortedKeyValueList
    data={[
      makeTransactionNameRow(transactionName),
      makeRow(t('Offending Span'), getSpanEvidenceValue(offendingSpans[0])),
    ]}
  />
);

const PresortedKeyValueList = ({data}: {data: KeyValueListData}) => (
  <KeyValueList isSorted={false} data={data} />
);

const makeTransactionNameRow = (transactionName: string) =>
  makeRow(t('Transaction'), transactionName);

const makeRow = (
  subject: KeyValueListDataItem['subject'],
  value: KeyValueListDataItem['value']
): KeyValueListDataItem => {
  const itemKey = kebabCase(subject);

  return {
    key: itemKey,
    subject,
    value,
    subjectDataTestId: `${TEST_ID_NAMESPACE}.${itemKey}`,
  };
};

function getSpanEvidenceValue(span: Span | null) {
  if (!span || (!span.op && !span.description)) {
    return t('(no value)');
  }

  if (!span.op && span.description) {
    return span.description;
  }

  if (span.op && !span.description) {
    return span.op;
  }

  return `${span.op} - ${span.description}`;
}

function getProblemParameters(
  offendingSpans: Array<RawSpanType | TraceContextSpanProxy>
): string[] {
  const uniqueParameterPairs = new Set<string>();

  offendingSpans.forEach(span => {
    // TODO: Look into the span data if possible, not just the description
    // TODO: Find the unique parameter names and values in a better format

    if (!span.description) {
      return;
    }

    const [_method, url] = span.description.split(' ', 2);
    try {
      const parsedURL = new URL(url);

      for (const [key, value] of parsedURL.searchParams) {
        uniqueParameterPairs.add(`${key}=${value}`);
      }
    } catch {
      // Ignore error
    }
  });

  return Array.from(uniqueParameterPairs);
}<|MERGE_RESOLUTION|>--- conflicted
+++ resolved
@@ -11,7 +11,7 @@
 type Span = RawSpanType | TraceContextSpanProxy;
 
 type SpanEvidenceKeyValueListProps = {
-  causeSpans: Array<RawSpanType | TraceContextSpanProxy>;
+  causeSpans: Array<RawSpanType | TraceContextSpanProxy> | null;
   issueType: IssueType | undefined;
   offendingSpans: Span[];
   parentSpan: Span | null;
@@ -20,89 +20,47 @@
 
 const TEST_ID_NAMESPACE = 'span-evidence-key-value-list';
 
-<<<<<<< HEAD
-export function SpanEvidenceKeyValueList({
-  issueType,
-  offendingSpans,
-  causeSpans,
-  parentSpan,
-  transactionName,
-}: SpanEvidenceKeyValueListProps) {
-  const data: KeyValueListData = [
-    {
-      key: '0',
-      subject: t('Transaction'),
-      value: transactionName,
-      subjectDataTestId: `${TEST_ID_NAMESPACE}.transaction-name`,
-    },
-  ];
-  if (issueType === IssueType.PERFORMANCE_N_PLUS_ONE_DB_QUERIES) {
-    data.push({
-      key: '1',
-      subject: t('Parent Span'),
-      value: getSpanEvidenceValue(parentSpan),
-      subjectDataTestId: `${TEST_ID_NAMESPACE}.parent-name`,
-    });
-
-    data.push({
-      key: '2',
-      subject: t('Repeating Span'),
-      value: getSpanEvidenceValue(offendingSpans[0]),
-      subjectDataTestId: `${TEST_ID_NAMESPACE}.offending-spans`,
-    });
-  } else if (issueType === IssueType.PERFORMANCE_CONSECUTIVE_DB_QUERIES) {
-    data.push({
-      key: '2',
-      subject: t('Starting Span'),
-      value: getSpanEvidenceValue(causeSpans[0]),
-      subjectDataTestId: `${TEST_ID_NAMESPACE}.starting-span`,
-    });
-    offendingSpans.forEach((span, idx) => {
-      // TODO(DominikB2014) - do not repeat `Parallelizable Span`, put under one section
-      data.push({
-        key: (idx + 3).toString(),
-        subject: t('Parallelizable Span'),
-        value: getSpanEvidenceValue(span),
-        subjectDataTestId: `${TEST_ID_NAMESPACE}.offending-span-${idx}`,
-      });
-    });
-  } else if (issueType === IssueType.PERFORMANCE_N_PLUS_ONE_API_CALLS) {
-    data.push({
-      key: '1',
-      subject: t('Offending Span'),
-      value: getSpanEvidenceValue(offendingSpans[0]),
-      subjectDataTestId: `${TEST_ID_NAMESPACE}.offending-spans`,
-    });
-
-    let problemParameters;
-    if (issueType === IssueType.PERFORMANCE_N_PLUS_ONE_API_CALLS) {
-      problemParameters = getProblemParameters(offendingSpans);
-    }
-=======
 export function SpanEvidenceKeyValueList(props: SpanEvidenceKeyValueListProps) {
   if (!props.issueType) {
     return <DefaultSpanEvidence {...props} />;
   }
+
+  console.log(props.issueType);
 
   const Component =
     {
       [IssueType.PERFORMANCE_N_PLUS_ONE_DB_QUERIES]: NPlusOneDBQueriesSpanEvidence,
       [IssueType.PERFORMANCE_N_PLUS_ONE_API_CALLS]: NPlusOneAPICallsSpanEvidence,
       [IssueType.PERFORMANCE_SLOW_SPAN]: SlowSpanSpanEvidence,
+      performance_consecutive_db_op: ConsecutiveDBQueriesSpanEvidence,
     }[props.issueType] ?? DefaultSpanEvidence;
 
   return <Component {...props} />;
 }
->>>>>>> dd5ac95f
+
+const ConsecutiveDBQueriesSpanEvidence = ({
+  transactionName,
+  causeSpans,
+  offendingSpans,
+}: SpanEvidenceKeyValueListProps) => (
+  <PresortedKeyValueList
+    data={
+      [
+        makeTransactionNameRow(transactionName),
+        causeSpans
+          ? makeRow(t('Starting Span'), getSpanEvidenceValue(causeSpans[0]))
+          : null,
+        makeRow(t('Repeating Span'), getSpanEvidenceValue(offendingSpans[0])),
+      ].filter(Boolean) as KeyValueListData
+    }
+  />
+);
 
 const NPlusOneDBQueriesSpanEvidence = ({
   transactionName,
   parentSpan,
   offendingSpans,
-}: Pick<
-  SpanEvidenceKeyValueListProps,
-  'transactionName' | 'parentSpan' | 'offendingSpans'
->) => (
+}: SpanEvidenceKeyValueListProps) => (
   <PresortedKeyValueList
     data={
       [
@@ -111,38 +69,13 @@
         makeRow(t('Repeating Span'), getSpanEvidenceValue(offendingSpans[0])),
       ].filter(Boolean) as KeyValueListData
     }
-<<<<<<< HEAD
-  } else if (issueType === IssueType.PERFORMANCE_SLOW_SPAN) {
-    data.push({
-      key: '2',
-      subject: t('Slow Span'),
-      value: getSpanEvidenceValue(offendingSpans[0]),
-      subjectDataTestId: `${TEST_ID_NAMESPACE}.offending-spans`,
-    });
-  } else {
-    data.push({
-      key: '1',
-      subject: t('Parent Span'),
-      value: getSpanEvidenceValue(parentSpan),
-      subjectDataTestId: `${TEST_ID_NAMESPACE}.parent-name`,
-    });
-
-    data.push({
-      key: '2',
-      subject: t('Offending Span'),
-      value: getSpanEvidenceValue(offendingSpans[0]),
-      subjectDataTestId: `${TEST_ID_NAMESPACE}.offending-spans`,
-    });
-  }
-=======
   />
 );
->>>>>>> dd5ac95f
 
 const NPlusOneAPICallsSpanEvidence = ({
   transactionName,
   offendingSpans,
-}: Pick<SpanEvidenceKeyValueListProps, 'transactionName' | 'offendingSpans'>) => {
+}: SpanEvidenceKeyValueListProps) => {
   const problemParameters = getProblemParameters(offendingSpans);
 
   return (
@@ -163,7 +96,7 @@
 const SlowSpanSpanEvidence = ({
   transactionName,
   offendingSpans,
-}: Pick<SpanEvidenceKeyValueListProps, 'transactionName' | 'offendingSpans'>) => (
+}: SpanEvidenceKeyValueListProps) => (
   <PresortedKeyValueList
     data={[
       makeTransactionNameRow(transactionName),
@@ -175,7 +108,7 @@
 const DefaultSpanEvidence = ({
   transactionName,
   offendingSpans,
-}: Pick<SpanEvidenceKeyValueListProps, 'transactionName' | 'offendingSpans'>) => (
+}: SpanEvidenceKeyValueListProps) => (
   <PresortedKeyValueList
     data={[
       makeTransactionNameRow(transactionName),
