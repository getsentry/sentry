--- conflicted
+++ resolved
@@ -97,11 +97,11 @@
     });
 
     parentSpan.addChild({
-      startTimestamp: 200,
-      endTimestamp: 400,
+      startTimestamp: 0.4,
+      endTimestamp: 0.6,
       op: 'db',
       description: 'SELECT COUNT(*) FROM ITEMS',
-      problemSpan: ProblemSpan.OFFENDER,
+      problemSpan: [ProblemSpan.CAUSE, ProblemSpan.OFFENDER],
     });
 
     builder.addSpan(parentSpan);
@@ -119,17 +119,6 @@
         screen.getByTestId('span-evidence-key-value-list.starting-span')
       ).toHaveTextContent('db - SELECT * FROM USERS LIMIT 100');
 
-<<<<<<< HEAD
-      expect(
-        screen.queryByRole('cell', {name: 'Parallelizable Span'})
-      ).toBeInTheDocument();
-      expect(
-        screen.getByTestId('span-evidence-key-value-list.parallelizable-span')
-      ).toHaveTextContent('db - SELECT COUNT(*) FROM USERS');
-      expect(
-        screen.getByTestId('span-evidence-key-value-list.duration-impact')
-      ).toHaveTextContent('15.385% (100ms/650ms)');
-=======
       expect(screen.queryAllByRole('cell', {name: 'Parallelizable Spans'}).length).toBe(
         1
       );
@@ -143,7 +132,10 @@
       expect(parallelizableSpanKeyValue).toHaveTextContent(
         'db - SELECT COUNT(*) FROM ITEMS'
       );
->>>>>>> ef05910f
+
+      expect(
+        screen.getByTestId('span-evidence-key-value-list.duration-impact')
+      ).toHaveTextContent('46.154% (300ms/650ms)');
     });
   });
 
