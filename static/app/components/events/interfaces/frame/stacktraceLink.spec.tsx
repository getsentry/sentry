import {CommitFixture} from 'sentry-fixture/commit';
import {EventFixture} from 'sentry-fixture/event';
import {GitHubIntegrationFixture} from 'sentry-fixture/githubIntegration';
import {OrganizationFixture} from 'sentry-fixture/organization';
import {ProjectFixture} from 'sentry-fixture/project';
import {ReleaseFixture} from 'sentry-fixture/release';
import {RepositoryFixture} from 'sentry-fixture/repository';
import {RepositoryProjectPathConfigFixture} from 'sentry-fixture/repositoryProjectPathConfig';
import {RouterContextFixture} from 'sentry-fixture/routerContextFixture';
import {UserFixture} from 'sentry-fixture/user';

import {render, screen, userEvent, waitFor} from 'sentry-test/reactTestingLibrary';

import ConfigStore from 'sentry/stores/configStore';
import HookStore from 'sentry/stores/hookStore';
import ProjectsStore from 'sentry/stores/projectsStore';
import {CodecovStatusCode, Frame} from 'sentry/types';
import * as analytics from 'sentry/utils/analytics';

import {StacktraceLink} from './stacktraceLink';

describe('StacktraceLink', function () {
  const org = OrganizationFixture();
  const platform = 'python';
  const project = ProjectFixture({});
  const event = EventFixture({
    projectID: project.id,
    release: ReleaseFixture({lastCommit: CommitFixture()}),
    platform,
  });
  const integration = GitHubIntegrationFixture();
  const repo = RepositoryFixture({integrationId: integration.id});

  const frame = {filename: '/sentry/app.py', lineNo: 233, inApp: true} as Frame;
  const config = RepositoryProjectPathConfigFixture({project, repo, integration});
  let promptActivity: jest.Mock;

  const analyticsSpy = jest.spyOn(analytics, 'trackAnalytics');

  beforeEach(function () {
    jest.clearAllMocks();
    MockApiClient.clearMockResponses();
    promptActivity = MockApiClient.addMockResponse({
      method: 'GET',
      url: '/prompts-activity/',
      body: {},
    });
    ProjectsStore.loadInitialData([project]);
    HookStore.init?.();
  });

  it('renders ask to setup integration', async function () {
    const stacktraceLinkMock = MockApiClient.addMockResponse({
      url: `/projects/${org.slug}/${project.slug}/stacktrace-link/`,
      body: {config: null, sourceUrl: null, integrations: []},
    });
    render(<StacktraceLink frame={frame} event={event} line="" />, {
      context: RouterContextFixture(),
    });
    expect(
      await screen.findByText(
        'Add the GitHub or GitLab integration to jump straight to your source code'
      )
    ).toBeInTheDocument();
    expect(stacktraceLinkMock).toHaveBeenCalledTimes(1);
    expect(stacktraceLinkMock).toHaveBeenCalledWith(
      `/projects/${org.slug}/${project.slug}/stacktrace-link/`,
      expect.objectContaining({
        query: {
          commitId: event.release?.lastCommit?.id,
          file: frame.filename,
          platform,
          lineNo: frame.lineNo,
          groupId: event.groupID,
        },
      })
    );
    expect(promptActivity).toHaveBeenCalledTimes(1);
    expect(promptActivity).toHaveBeenCalledWith(
      '/prompts-activity/',
      expect.objectContaining({
        query: {
          feature: 'stacktrace_link',
          organization_id: org.id,
          project_id: project.id,
        },
      })
    );
  });

  it('can dismiss stacktrace link CTA', async function () {
    MockApiClient.addMockResponse({
      url: `/projects/${org.slug}/${project.slug}/stacktrace-link/`,
      body: {config: null, sourceUrl: null, integrations: []},
    });
    const dismissPrompt = MockApiClient.addMockResponse({
      method: 'PUT',
      url: `/prompts-activity/`,
      body: {},
    });
    const {container} = render(<StacktraceLink frame={frame} event={event} line="" />, {
      context: RouterContextFixture(),
    });
    expect(
      await screen.findByText(
        'Add the GitHub or GitLab integration to jump straight to your source code'
      )
    ).toBeInTheDocument();

    await userEvent.click(screen.getByRole('button'));

    await waitFor(() => {
      expect(container).toBeEmptyDOMElement();
    });

    expect(dismissPrompt).toHaveBeenCalledWith(
      `/prompts-activity/`,
      expect.objectContaining({
        data: {
          feature: 'stacktrace_link',
          status: 'dismissed',
          organization_id: org.id,
          project_id: project.id,
        },
      })
    );
  });

  it('renders setup CTA with integration but no configs', async function () {
    MockApiClient.addMockResponse({
      url: `/projects/${org.slug}/${project.slug}/stacktrace-link/`,
      body: {config: null, sourceUrl: null, integrations: [integration]},
    });
    render(<StacktraceLink frame={frame} event={event} line="foo()" />, {
      context: RouterContextFixture(),
    });
    expect(
      await screen.findByText('Tell us where your source code is')
    ).toBeInTheDocument();
  });

  it('renders source url link', async function () {
    MockApiClient.addMockResponse({
      url: `/projects/${org.slug}/${project.slug}/stacktrace-link/`,
      body: {config, sourceUrl: 'https://something.io', integrations: [integration]},
    });
    render(<StacktraceLink frame={frame} event={event} line="foo()" />, {
      context: RouterContextFixture(),
    });
    const link = await screen.findByRole('link', {name: 'Open this line in GitHub'});
    expect(link).toBeInTheDocument();
    expect(link).toHaveAttribute('href', 'https://something.io#L233');
  });

  it('displays fix modal on error', async function () {
    MockApiClient.addMockResponse({
      url: `/projects/${org.slug}/${project.slug}/stacktrace-link/`,
      body: {
        config,
        sourceUrl: null,
        integrations: [integration],
      },
    });
    render(<StacktraceLink frame={frame} event={event} line="foo()" />, {
      context: RouterContextFixture(),
    });
    expect(
      await screen.findByRole('button', {
        name: 'Tell us where your source code is',
      })
    ).toBeInTheDocument();
  });

  it('should hide stacktrace link error state on minified javascript frames', async function () {
    MockApiClient.addMockResponse({
      url: `/projects/${org.slug}/${project.slug}/stacktrace-link/`,
      body: {
        config,
        sourceUrl: null,
        integrations: [integration],
      },
    });
    const {container} = render(
      <StacktraceLink
        frame={frame}
        event={{...event, platform: 'javascript'}}
        line="{snip} somethingInsane=e.IsNotFound {snip}"
      />,
      {context: RouterContextFixture()}
    );
    await waitFor(() => {
      expect(container).toBeEmptyDOMElement();
    });
  });

  it('should hide stacktrace link error state on unsupported platforms', async function () {
    MockApiClient.addMockResponse({
      url: `/projects/${org.slug}/${project.slug}/stacktrace-link/`,
      body: {
        config,
        sourceUrl: null,
        integrations: [integration],
      },
    });
    const {container} = render(
      <StacktraceLink frame={frame} event={{...event, platform: 'unreal'}} line="" />,
      {context: RouterContextFixture()}
    );
    await waitFor(() => {
      expect(container).toBeEmptyDOMElement();
    });
  });

  it('renders the codecov link', async function () {
    const organization = {
      ...org,
      codecovAccess: true,
    };
    MockApiClient.addMockResponse({
      url: `/projects/${org.slug}/${project.slug}/stacktrace-link/`,
      body: {
        config,
        sourceUrl: 'https://github.com/username/path/to/file.py',
        integrations: [integration],
        codecov: {
          status: CodecovStatusCode.COVERAGE_EXISTS,
          lineCoverage: [[233, 0]],
          coverageUrl: 'https://app.codecov.io/gh/path/to/file.py',
        },
      },
    });
    render(<StacktraceLink frame={frame} event={event} line="foo()" />, {
      context: RouterContextFixture(),
      organization,
    });

    const link = await screen.findByRole('link', {name: 'Open in Codecov'});
    expect(link).toBeInTheDocument();
    expect(link).toHaveAttribute(
      'href',
      'https://app.codecov.io/gh/path/to/file.py#L233'
    );

    await userEvent.click(link);
    expect(analyticsSpy).toHaveBeenCalledWith(
      'integrations.stacktrace_codecov_link_clicked',
      expect.anything()
    );
  });

  it('renders the missing coverage warning', async function () {
    const organization = {
      ...org,
      codecovAccess: true,
    };
    MockApiClient.addMockResponse({
      url: `/projects/${org.slug}/${project.slug}/stacktrace-link/`,
      body: {
        config,
        sourceUrl: 'https://github.com/username/path/to/file.py',
        integrations: [integration],
        codecov: {status: CodecovStatusCode.NO_COVERAGE_DATA},
      },
    });
    render(<StacktraceLink frame={frame} event={event} line="foo()" />, {
      context: RouterContextFixture(),
      organization,
    });
    expect(await screen.findByText('Code Coverage not found')).toBeInTheDocument();
  });

  it('renders the codecov prompt', async function () {
    HookStore.add(
      'component:codecov-integration-stacktrace-link',
      () =>
        function () {
          return <div data-test-id="codecov-link" />;
        }
    );
    const organization = {
      ...org,
      features: ['codecov-integration'],
      codecovAccess: false,
    };
    MockApiClient.addMockResponse({
      url: `/projects/${org.slug}/${project.slug}/stacktrace-link/`,
      body: {
        config,
        sourceUrl: 'https://github.com/username/path/to/file.py',
        integrations: [integration],
      },
    });
    render(<StacktraceLink frame={frame} event={event} line="foo()" />, {
      context: RouterContextFixture(),
      organization,
    });
    expect(await screen.findByTestId('codecov-link')).toBeInTheDocument();
  });

  it('renders the link using a valid sourceLink for a .NET project', async function () {
    const dotnetFrame = {
      filename: 'path/to/file.py',
      sourceLink: 'https://www.github.com/username/path/to/file.py#L100',
      lineNo: '100',
    } as unknown as Frame;
    const organization = {
      ...org,
      features: ['issue-details-stacktrace-link-in-frame'],
    };
    MockApiClient.addMockResponse({
      url: `/projects/${organization.slug}/${project.slug}/stacktrace-link/`,
      body: {
        config,
        integrations: [integration],
      },
    });
    render(
      <StacktraceLink
        frame={dotnetFrame}
        event={{...event, platform: 'csharp'}}
        line="foo()"
      />,
      {
        context: RouterContextFixture(),
        organization,
      }
    );
    const link = await screen.findByRole('link', {name: 'GitHub'});
    expect(link).toBeInTheDocument();
    expect(link).toHaveAttribute(
      'href',
      'https://www.github.com/username/path/to/file.py#L100'
    );
  });

<<<<<<< HEAD
  it('renders the link using sourceUrl instead of sourceLink if it exists for a .NET project', async function () {
    const dotnetFrame = {
      filename: 'link/url.py',
      sourceLink: 'https://www.github.com/source/link/url.py#L1',
      lineNo: '1',
    } as unknown as Frame;
    MockApiClient.addMockResponse({
      url: `/projects/${org.slug}/${project.slug}/stacktrace-link/`,
      body: {
        config,
        sourceUrl: 'https://www.github.com/url/from/code/mapping',
        integrations: [integration],
      },
    });
    render(
      <StacktraceLink
        frame={dotnetFrame}
        event={{...event, platform: 'csharp'}}
        line="foo()"
      />,
      {
        context: RouterContextFixture(),
      }
    );
    const link = await screen.findByRole('link', {name: 'Open this line in GitHub'});
    expect(link).toBeInTheDocument();
    expect(link).toHaveAttribute(
      'href',
      'https://www.github.com/url/from/code/mapping#L1'
    );
    expect(link).toHaveTextContent('Open this line in GitHub');
  });

=======
>>>>>>> 8a651438
  it('hides stacktrace link if there is no source link for .NET projects', async function () {
    MockApiClient.addMockResponse({
      url: `/projects/${org.slug}/${project.slug}/stacktrace-link/`,
      body: {
        config,
        integrations: [integration],
      },
    });
    const {container} = render(
      <StacktraceLink frame={frame} event={{...event, platform: 'csharp'}} line="" />,
      {context: RouterContextFixture()}
    );
    await waitFor(() => {
      expect(container).toBeEmptyDOMElement();
    });
  });

  it('renders in-frame stacktrace links and fetches data with 100ms delay', async function () {
    ConfigStore.set(
      'user',
      UserFixture({
        options: {
          ...UserFixture().options,
          issueDetailsNewExperienceQ42023: true,
        },
      })
    );
    const organization = OrganizationFixture({
      features: ['issue-details-stacktrace-link-in-frame'],
    });
    const mockRequest = MockApiClient.addMockResponse({
      url: `/projects/${organization.slug}/${project.slug}/stacktrace-link/`,
      body: {config, sourceUrl: 'https://something.io', integrations: [integration]},
    });
    render(<StacktraceLink frame={frame} event={event} line="foo()" />, {
      context: RouterContextFixture([{organization}]),
      organization,
    });

    const link = await screen.findByRole('link', {name: 'Open this line in GitHub'});
    expect(link).toBeInTheDocument();
    expect(link).toHaveAttribute('href', 'https://something.io#L233');
    // The link is an icon with aira label
    expect(link).toHaveTextContent('');

    expect(mockRequest).toHaveBeenCalledTimes(1);
  });
});<|MERGE_RESOLUTION|>--- conflicted
+++ resolved
@@ -298,6 +298,15 @@
   });
 
   it('renders the link using a valid sourceLink for a .NET project', async function () {
+    ConfigStore.set(
+      'user',
+      UserFixture({
+        options: {
+          ...UserFixture().options,
+          issueDetailsNewExperienceQ42023: true,
+        },
+      })
+    );
     const dotnetFrame = {
       filename: 'path/to/file.py',
       sourceLink: 'https://www.github.com/username/path/to/file.py#L100',
@@ -333,42 +342,6 @@
     );
   });
 
-<<<<<<< HEAD
-  it('renders the link using sourceUrl instead of sourceLink if it exists for a .NET project', async function () {
-    const dotnetFrame = {
-      filename: 'link/url.py',
-      sourceLink: 'https://www.github.com/source/link/url.py#L1',
-      lineNo: '1',
-    } as unknown as Frame;
-    MockApiClient.addMockResponse({
-      url: `/projects/${org.slug}/${project.slug}/stacktrace-link/`,
-      body: {
-        config,
-        sourceUrl: 'https://www.github.com/url/from/code/mapping',
-        integrations: [integration],
-      },
-    });
-    render(
-      <StacktraceLink
-        frame={dotnetFrame}
-        event={{...event, platform: 'csharp'}}
-        line="foo()"
-      />,
-      {
-        context: RouterContextFixture(),
-      }
-    );
-    const link = await screen.findByRole('link', {name: 'Open this line in GitHub'});
-    expect(link).toBeInTheDocument();
-    expect(link).toHaveAttribute(
-      'href',
-      'https://www.github.com/url/from/code/mapping#L1'
-    );
-    expect(link).toHaveTextContent('Open this line in GitHub');
-  });
-
-=======
->>>>>>> 8a651438
   it('hides stacktrace link if there is no source link for .NET projects', async function () {
     MockApiClient.addMockResponse({
       url: `/projects/${org.slug}/${project.slug}/stacktrace-link/`,
