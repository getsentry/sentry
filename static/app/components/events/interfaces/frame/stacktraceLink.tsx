--- conflicted
+++ resolved
@@ -337,15 +337,10 @@
         </OpenInLink>
         {shouldshowCodecovFeatures(organization, match) && (
           <CodecovLink
-<<<<<<< HEAD
-            coverageUrl={match.codecov?.coverageUrl}
+            coverageUrl={`${match.codecov?.coverageUrl}#L${frame.lineNo}`}
             status={match.codecov?.status}
             lineCoverage={match.codecov?.lineCoverage}
             lineNo={frame.lineNo}
-=======
-            codecovUrl={`${match.codecov?.coverageUrl}#L${frame.lineNo}`}
-            codecovStatusCode={match.codecov?.status}
->>>>>>> 1a85e3c3
             organization={organization}
             event={event}
           />
