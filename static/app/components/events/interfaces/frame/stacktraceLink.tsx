<<<<<<< HEAD
import {useEffect, useMemo, useState} from 'react';
=======
import {useEffect, useMemo} from 'react';
>>>>>>> 4f488f07
import {css} from '@emotion/react';
import styled from '@emotion/styled';

import {openModal} from 'sentry/actionCreators/modal';
<<<<<<< HEAD
import {promptsUpdate, usePromptsCheck} from 'sentry/actionCreators/prompts';
=======
import {
  makePromptsCheckQueryKey,
  PromptResponse,
  promptsUpdate,
  usePromptsCheck,
} from 'sentry/actionCreators/prompts';
>>>>>>> 4f488f07
import Button from 'sentry/components/button';
import ExternalLink from 'sentry/components/links/externalLink';
import Link from 'sentry/components/links/link';
import Placeholder from 'sentry/components/placeholder';
import type {PlatformKey} from 'sentry/data/platformCategories';
import {IconClose} from 'sentry/icons/iconClose';
import {t} from 'sentry/locale';
import space from 'sentry/styles/space';
import type {Event, Frame, StacktraceLinkResult} from 'sentry/types';
import {StacktraceLinkEvents} from 'sentry/utils/analytics/integrations/stacktraceLinkAnalyticsEvents';
import {getAnalyicsDataForEvent} from 'sentry/utils/events';
import {
  getIntegrationIcon,
  trackIntegrationAnalytics,
} from 'sentry/utils/integrationUtil';
import {promptIsDismissed} from 'sentry/utils/promptIsDismissed';
<<<<<<< HEAD
import {useQuery} from 'sentry/utils/queryClient';
=======
import {useQuery, useQueryClient} from 'sentry/utils/queryClient';
>>>>>>> 4f488f07
import useApi from 'sentry/utils/useApi';
import useOrganization from 'sentry/utils/useOrganization';
import useProjects from 'sentry/utils/useProjects';

import {OpenInContainer} from './openInContextLine';
import StacktraceLinkModal from './stacktraceLinkModal';

<<<<<<< HEAD
interface StacktraceLinkProps {
  event: Event;
  frame: Frame;
  /**
   * The line of code being linked
   */
  line: string;
}

const supportedStacktracePlatforms: PlatformKey[] = [
  'go',
  'javascript',
  'node',
  'php',
  'python',
  'ruby',
  'elixir',
];

export function StacktraceLink({frame, event, line}: StacktraceLinkProps) {
  const api = useApi();
  const organization = useOrganization();
  const {projects} = useProjects();
  const project = useMemo(
    () => projects.find(p => p.id === event.projectID),
    [projects, event]
  );
  const [promptDismissed, setPromptDismissed] = useState(false);
  const prompt = usePromptsCheck('stacktrace_link', organization.id, project?.id);

  const query = {
    file: frame.filename,
    platform: event.platform,
    commitId: event.release?.lastCommit?.id,
    ...(event.sdk?.name && {sdkName: event.sdk.name}),
    ...(frame.absPath && {absPath: frame.absPath}),
    ...(frame.module && {module: frame.module}),
    ...(frame.package && {package: frame.package}),
  };
  const {
    data: match,
    isLoading,
    refetch,
  } = useQuery<StacktraceLinkResult>([
    `/projects/${organization.slug}/${project?.slug}/stacktrace-link/`,
    {query},
  ]);

  // Update dismissed state when prompt is loaded
  useEffect(() => {
    if (prompt.isLoading || !prompt.data?.data) {
      return;
    }

    setPromptDismissed(
      promptIsDismissed({
        dismissedTime: prompt.data.data.dismissed_ts,
        snoozedTime: prompt.data.data.snoozed_ts,
      })
    );
  }, [prompt.isLoading, prompt.data]);

  // Track stacktrace analytics after loaded
  useEffect(() => {
    if (isLoading || !match) {
      return;
    }

    trackIntegrationAnalytics('integrations.stacktrace_link_viewed', {
      view: 'stacktrace_issue_details',
      organization,
      platform: project?.platform,
      project_id: project?.id,
      state:
        // Should follow the same logic in render
        match.sourceUrl
          ? 'match'
          : match.error || match.integrations.length > 0
          ? 'no_match'
          : !promptDismissed
          ? 'prompt'
          : 'empty',
      ...getAnalyicsDataForEvent(event),
    });
    // excluding promptDismissed because we want this only to record once
    // eslint-disable-next-line react-hooks/exhaustive-deps
  }, [isLoading, match, organization, project, event]);
=======
interface StacktraceLinkSetupProps {
  event: Event;
  organization: Organization;
  project?: Project;
}

function StacktraceLinkSetup({organization, project, event}: StacktraceLinkSetupProps) {
  const api = useApi();
  const queryClient = useQueryClient();
>>>>>>> 4f488f07

  const dismissPrompt = () => {
    promptsUpdate(api, {
      organizationId: organization.id,
      projectId: project?.id,
      feature: 'stacktrace_link',
      status: 'dismissed',
    });

    // Update cached query data
    // Will set prompt to dismissed
    queryClient.setQueryData<PromptResponse>(
      makePromptsCheckQueryKey({
        feature: 'stacktrace_link',
        organizationId: organization.id,
        projectId: project?.id,
      }),
      () => {
        const dimissedTs = new Date().getTime() / 1000;
        return {
          data: {dismissed_ts: dimissedTs},
          features: {stacktrace_link: {dismissed_ts: dimissedTs}},
        };
      }
    );

    trackIntegrationAnalytics('integrations.stacktrace_link_cta_dismissed', {
      view: 'stacktrace_issue_details',
      organization,
      ...getAnalyicsDataForEvent(event),
    });
<<<<<<< HEAD

    setPromptDismissed(true);
  };

=======
  };

  return (
    <CodeMappingButtonContainer columnQuantity={2}>
      <StyledLink to={`/settings/${organization.slug}/integrations/`}>
        <StyledIconWrapper>{getIntegrationIcon('github', 'sm')}</StyledIconWrapper>
        {t(
          'Add a GitHub, Bitbucket, or similar integration to make sh*t easier for your team'
        )}
      </StyledLink>
      <CloseButton type="button" priority="link" onClick={dismissPrompt}>
        <IconClose size="xs" aria-label={t('Close')} />
      </CloseButton>
    </CodeMappingButtonContainer>
  );
}

interface StacktraceLinkProps {
  event: Event;
  frame: Frame;
  /**
   * The line of code being linked
   */
  line: string;
}

export function StacktraceLink({frame, event, line}: StacktraceLinkProps) {
  const organization = useOrganization();
  const {projects} = useProjects();
  const project = useMemo(
    () => projects.find(p => p.id === event.projectID),
    [projects, event]
  );
  const prompt = usePromptsCheck({
    feature: 'stacktrace_link',
    organizationId: organization.id,
    projectId: project?.id,
  });
  const isPromptDismissed =
    prompt.isSuccess && prompt.data.data
      ? promptIsDismissed({
          dismissedTime: prompt.data.data.dismissed_ts,
          snoozedTime: prompt.data.data.snoozed_ts,
        })
      : false;

  const query = {
    file: frame.filename,
    platform: event.platform,
    commitId: event.release?.lastCommit?.id,
    ...(event.sdk?.name && {sdkName: event.sdk.name}),
    ...(frame.absPath && {absPath: frame.absPath}),
    ...(frame.module && {module: frame.module}),
    ...(frame.package && {package: frame.package}),
  };
  const {
    data: match,
    isLoading,
    refetch,
  } = useQuery<StacktraceLinkResult>([
    `/projects/${organization.slug}/${project?.slug}/stacktrace-link/`,
    {query},
  ]);

  // Track stacktrace analytics after loaded
  useEffect(() => {
    if (isLoading || prompt.isLoading || !match) {
      return;
    }

    trackIntegrationAnalytics('integrations.stacktrace_link_viewed', {
      view: 'stacktrace_issue_details',
      organization,
      platform: project?.platform,
      project_id: project?.id,
      state:
        // Should follow the same logic in render
        match.sourceUrl
          ? 'match'
          : match.error || match.integrations.length > 0
          ? 'no_match'
          : !isPromptDismissed
          ? 'prompt'
          : 'empty',
      ...getAnalyicsDataForEvent(event),
    });
    // excluding isPromptDismissed because we want this only to record once
    // eslint-disable-next-line react-hooks/exhaustive-deps
  }, [isLoading, prompt.isLoading, match, organization, project, event]);

>>>>>>> 4f488f07
  const onOpenLink = () => {
    const provider = match!.config?.provider;
    if (provider) {
      trackIntegrationAnalytics(
        StacktraceLinkEvents.OPEN_LINK,
        {
          view: 'stacktrace_issue_details',
          provider: provider.key,
          organization,
          ...getAnalyicsDataForEvent(event),
        },
        {startSession: true}
      );
    }
  };

  const handleSubmit = () => {
    refetch();
  };

  if (isLoading || !match) {
    return (
      <CodeMappingButtonContainer columnQuantity={2}>
        <Placeholder height="24px" width="60px" />
      </CodeMappingButtonContainer>
    );
  }

  // Match found - display link to source
  if (match.config && match.sourceUrl) {
    return (
      <CodeMappingButtonContainer columnQuantity={2}>
        <OpenInLink
          onClick={onOpenLink}
          href={`${match!.sourceUrl}#L${frame.lineNo}`}
          openInNewTab
        >
          <StyledIconWrapper>
            {getIntegrationIcon(match.config.provider.key, 'sm')}
          </StyledIconWrapper>
          {t('Open this line in %s', match.config.provider.name)}
        </OpenInLink>
      </CodeMappingButtonContainer>
    );
  }

  // Hide stacktrace link errors if the stacktrace might be minified javascript
  // Check if the line starts and ends with {snip}
<<<<<<< HEAD
  const isMinifiedJsError =
    event.platform === 'javascript' && /(\{snip\}).*\1/.test(line);
  const hideErrors =
    isMinifiedJsError ||
    !supportedStacktracePlatforms.includes(event.platform as PlatformKey);
=======
  const hideErrors = event.platform === 'javascript' && /(\{snip\}).*\1/.test(line);
>>>>>>> 4f488f07

  // No match found - Has integration but no code mappings
  if (!hideErrors && (match.error || match.integrations.length > 0)) {
    const filename = frame.filename;
    if (!project || !match.integrations.length || !filename) {
      return null;
    }

    const sourceCodeProviders = match.integrations.filter(integration =>
      ['github', 'gitlab'].includes(integration.provider?.key)
    );
    return (
      <CodeMappingButtonContainer columnQuantity={2}>
        <FixMappingButton
          type="button"
          priority="link"
          icon={
            sourceCodeProviders.length === 1
              ? getIntegrationIcon(sourceCodeProviders[0].provider.key, 'sm')
              : undefined
          }
          onClick={() => {
            trackIntegrationAnalytics(
              'integrations.stacktrace_start_setup',
              {
                view: 'stacktrace_issue_details',
                platform: event.platform,
                organization,
                ...getAnalyicsDataForEvent(event),
              },
              {startSession: true}
            );
            openModal(deps => (
              <StacktraceLinkModal
                onSubmit={handleSubmit}
                filename={filename}
                project={project}
                organization={organization}
                integrations={match.integrations}
                {...deps}
              />
            ));
          }}
        >
          {t('Tell us where your source code is')}
        </FixMappingButton>
      </CodeMappingButtonContainer>
    );
  }

  // No integrations, but prompt is dismissed or hidden
<<<<<<< HEAD
  if (hideErrors || promptDismissed) {
=======
  if (hideErrors || isPromptDismissed) {
>>>>>>> 4f488f07
    return null;
  }

  // No integrations
  return (
<<<<<<< HEAD
    <CodeMappingButtonContainer columnQuantity={2}>
      <StyledLink to={`/settings/${organization.slug}/integrations/`}>
        <StyledIconWrapper>{getIntegrationIcon('github', 'sm')}</StyledIconWrapper>
        {t(
          'Add a GitHub, Bitbucket, or similar integration to make sh*t easier for your team'
        )}
      </StyledLink>
      <CloseButton type="button" priority="link" onClick={dismissPrompt}>
        <IconClose size="xs" aria-label={t('Close')} />
      </CloseButton>
    </CodeMappingButtonContainer>
=======
    <StacktraceLinkSetup event={event} project={project} organization={organization} />
>>>>>>> 4f488f07
  );
}

export const CodeMappingButtonContainer = styled(OpenInContainer)`
  justify-content: space-between;
  min-height: 28px;
`;

const FixMappingButton = styled(Button)`
  color: ${p => p.theme.subText};
`;

const CloseButton = styled(Button)`
  color: ${p => p.theme.subText};
`;

const StyledIconWrapper = styled('span')`
  color: inherit;
  line-height: 0;
`;

const LinkStyles = css`
  display: flex;
  align-items: center;
  gap: ${space(0.75)};
`;

const OpenInLink = styled(ExternalLink)`
  ${LinkStyles}
  color: ${p => p.theme.gray300};
`;

const StyledLink = styled(Link)`
  ${LinkStyles}
  color: ${p => p.theme.gray300};
`;<|MERGE_RESOLUTION|>--- conflicted
+++ resolved
@@ -1,31 +1,29 @@
-<<<<<<< HEAD
-import {useEffect, useMemo, useState} from 'react';
-=======
 import {useEffect, useMemo} from 'react';
->>>>>>> 4f488f07
 import {css} from '@emotion/react';
 import styled from '@emotion/styled';
 
 import {openModal} from 'sentry/actionCreators/modal';
-<<<<<<< HEAD
-import {promptsUpdate, usePromptsCheck} from 'sentry/actionCreators/prompts';
-=======
 import {
   makePromptsCheckQueryKey,
   PromptResponse,
   promptsUpdate,
   usePromptsCheck,
 } from 'sentry/actionCreators/prompts';
->>>>>>> 4f488f07
 import Button from 'sentry/components/button';
 import ExternalLink from 'sentry/components/links/externalLink';
 import Link from 'sentry/components/links/link';
 import Placeholder from 'sentry/components/placeholder';
-import type {PlatformKey} from 'sentry/data/platformCategories';
+import {PlatformKey} from 'sentry/data/platformCategories';
 import {IconClose} from 'sentry/icons/iconClose';
 import {t} from 'sentry/locale';
 import space from 'sentry/styles/space';
-import type {Event, Frame, StacktraceLinkResult} from 'sentry/types';
+import type {
+  Event,
+  Frame,
+  Organization,
+  Project,
+  StacktraceLinkResult,
+} from 'sentry/types';
 import {StacktraceLinkEvents} from 'sentry/utils/analytics/integrations/stacktraceLinkAnalyticsEvents';
 import {getAnalyicsDataForEvent} from 'sentry/utils/events';
 import {
@@ -33,27 +31,13 @@
   trackIntegrationAnalytics,
 } from 'sentry/utils/integrationUtil';
 import {promptIsDismissed} from 'sentry/utils/promptIsDismissed';
-<<<<<<< HEAD
-import {useQuery} from 'sentry/utils/queryClient';
-=======
 import {useQuery, useQueryClient} from 'sentry/utils/queryClient';
->>>>>>> 4f488f07
 import useApi from 'sentry/utils/useApi';
 import useOrganization from 'sentry/utils/useOrganization';
 import useProjects from 'sentry/utils/useProjects';
 
 import {OpenInContainer} from './openInContextLine';
 import StacktraceLinkModal from './stacktraceLinkModal';
-
-<<<<<<< HEAD
-interface StacktraceLinkProps {
-  event: Event;
-  frame: Frame;
-  /**
-   * The line of code being linked
-   */
-  line: string;
-}
 
 const supportedStacktracePlatforms: PlatformKey[] = [
   'go',
@@ -65,75 +49,6 @@
   'elixir',
 ];
 
-export function StacktraceLink({frame, event, line}: StacktraceLinkProps) {
-  const api = useApi();
-  const organization = useOrganization();
-  const {projects} = useProjects();
-  const project = useMemo(
-    () => projects.find(p => p.id === event.projectID),
-    [projects, event]
-  );
-  const [promptDismissed, setPromptDismissed] = useState(false);
-  const prompt = usePromptsCheck('stacktrace_link', organization.id, project?.id);
-
-  const query = {
-    file: frame.filename,
-    platform: event.platform,
-    commitId: event.release?.lastCommit?.id,
-    ...(event.sdk?.name && {sdkName: event.sdk.name}),
-    ...(frame.absPath && {absPath: frame.absPath}),
-    ...(frame.module && {module: frame.module}),
-    ...(frame.package && {package: frame.package}),
-  };
-  const {
-    data: match,
-    isLoading,
-    refetch,
-  } = useQuery<StacktraceLinkResult>([
-    `/projects/${organization.slug}/${project?.slug}/stacktrace-link/`,
-    {query},
-  ]);
-
-  // Update dismissed state when prompt is loaded
-  useEffect(() => {
-    if (prompt.isLoading || !prompt.data?.data) {
-      return;
-    }
-
-    setPromptDismissed(
-      promptIsDismissed({
-        dismissedTime: prompt.data.data.dismissed_ts,
-        snoozedTime: prompt.data.data.snoozed_ts,
-      })
-    );
-  }, [prompt.isLoading, prompt.data]);
-
-  // Track stacktrace analytics after loaded
-  useEffect(() => {
-    if (isLoading || !match) {
-      return;
-    }
-
-    trackIntegrationAnalytics('integrations.stacktrace_link_viewed', {
-      view: 'stacktrace_issue_details',
-      organization,
-      platform: project?.platform,
-      project_id: project?.id,
-      state:
-        // Should follow the same logic in render
-        match.sourceUrl
-          ? 'match'
-          : match.error || match.integrations.length > 0
-          ? 'no_match'
-          : !promptDismissed
-          ? 'prompt'
-          : 'empty',
-      ...getAnalyicsDataForEvent(event),
-    });
-    // excluding promptDismissed because we want this only to record once
-    // eslint-disable-next-line react-hooks/exhaustive-deps
-  }, [isLoading, match, organization, project, event]);
-=======
 interface StacktraceLinkSetupProps {
   event: Event;
   organization: Organization;
@@ -143,7 +58,6 @@
 function StacktraceLinkSetup({organization, project, event}: StacktraceLinkSetupProps) {
   const api = useApi();
   const queryClient = useQueryClient();
->>>>>>> 4f488f07
 
   const dismissPrompt = () => {
     promptsUpdate(api, {
@@ -175,12 +89,6 @@
       organization,
       ...getAnalyicsDataForEvent(event),
     });
-<<<<<<< HEAD
-
-    setPromptDismissed(true);
-  };
-
-=======
   };
 
   return (
@@ -271,7 +179,6 @@
     // eslint-disable-next-line react-hooks/exhaustive-deps
   }, [isLoading, prompt.isLoading, match, organization, project, event]);
 
->>>>>>> 4f488f07
   const onOpenLink = () => {
     const provider = match!.config?.provider;
     if (provider) {
@@ -320,15 +227,11 @@
 
   // Hide stacktrace link errors if the stacktrace might be minified javascript
   // Check if the line starts and ends with {snip}
-<<<<<<< HEAD
   const isMinifiedJsError =
     event.platform === 'javascript' && /(\{snip\}).*\1/.test(line);
   const hideErrors =
     isMinifiedJsError ||
     !supportedStacktracePlatforms.includes(event.platform as PlatformKey);
-=======
-  const hideErrors = event.platform === 'javascript' && /(\{snip\}).*\1/.test(line);
->>>>>>> 4f488f07
 
   // No match found - Has integration but no code mappings
   if (!hideErrors && (match.error || match.integrations.length > 0)) {
@@ -380,31 +283,13 @@
   }
 
   // No integrations, but prompt is dismissed or hidden
-<<<<<<< HEAD
-  if (hideErrors || promptDismissed) {
-=======
   if (hideErrors || isPromptDismissed) {
->>>>>>> 4f488f07
     return null;
   }
 
   // No integrations
   return (
-<<<<<<< HEAD
-    <CodeMappingButtonContainer columnQuantity={2}>
-      <StyledLink to={`/settings/${organization.slug}/integrations/`}>
-        <StyledIconWrapper>{getIntegrationIcon('github', 'sm')}</StyledIconWrapper>
-        {t(
-          'Add a GitHub, Bitbucket, or similar integration to make sh*t easier for your team'
-        )}
-      </StyledLink>
-      <CloseButton type="button" priority="link" onClick={dismissPrompt}>
-        <IconClose size="xs" aria-label={t('Close')} />
-      </CloseButton>
-    </CodeMappingButtonContainer>
-=======
     <StacktraceLinkSetup event={event} project={project} organization={organization} />
->>>>>>> 4f488f07
   );
 }
 
