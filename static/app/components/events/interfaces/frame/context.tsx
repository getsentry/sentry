--- conflicted
+++ resolved
@@ -21,11 +21,7 @@
 } from 'sentry/types';
 import {Event} from 'sentry/types/event';
 import {defined} from 'sentry/utils';
-<<<<<<< HEAD
 import trackAdvancedAnalyticsEvent from 'sentry/utils/analytics/trackAdvancedAnalyticsEvent';
-import {Color} from 'sentry/utils/theme';
-=======
->>>>>>> 5756af49
 import useProjects from 'sentry/utils/useProjects';
 import withOrganization from 'sentry/utils/withOrganization';
 
@@ -59,14 +55,9 @@
 export function getCoverageColorClass(
   lines: [number, string][],
   lineCov: LineCoverage[],
-<<<<<<< HEAD
-  primaryLineNumber: number | null,
+  activeLineNo: number,
   organization?: Organization
-): Array<Color | 'transparent'> {
-=======
-  activeLineNo: number
 ): Array<string> {
->>>>>>> 5756af49
   const lineCoverage = keyBy(lineCov, 0);
   let primaryLineCovered = true;
   let surroundingLinesCovered = true;
@@ -89,23 +80,20 @@
       case Coverage.NOT_APPLICABLE:
       // fallthrough
       default:
-<<<<<<< HEAD
         if (lineNo === primaryLineNumber) {
           primaryLineCovered = false;
         } else {
           surroundingLinesCovered = false;
         }
-        return 'transparent';
-=======
         break;
     }
 
     if (activeLineNo !== lineNo) {
       return color;
->>>>>>> 5756af49
     }
     return color === '' ? 'active' : `active ${color}`;
   });
+  
   if (organization) {
     trackAdvancedAnalyticsEvent('issue_details.codecov_primary_line_coverage_shown', {
       organization,
@@ -209,20 +197,10 @@
   const hasCoverageData =
     !isLoading && data?.codecov?.status === CodecovStatusCode.COVERAGE_EXISTS;
 
-<<<<<<< HEAD
-  const lineColors: Array<Color | 'transparent'> =
-    hasCoverageData && data!.codecov?.lineCoverage!
-      ? getCoverageColors(
-          contextLines,
-          data!.codecov?.lineCoverage,
-          frame.lineNo,
-          organization
-        )
-=======
+
   const lineColors: Array<string> =
     hasCoverageData && data!.codecov?.lineCoverage && !!frame.lineNo!
-      ? getCoverageColorClass(contextLines, data!.codecov?.lineCoverage, frame.lineNo)
->>>>>>> 5756af49
+      ? getCoverageColorClass(contextLines, data!.codecov?.lineCoverage, frame.lineNo, organization)
       : [];
 
   return (
