--- conflicted
+++ resolved
@@ -191,15 +191,7 @@
     }
   }
 
-<<<<<<< HEAD
-  const contextLines = isExpanded
-    ? frame.context
-    : frame.context.filter(l => l[0] === frame.lineNo);
-
   const startLineNo = hasContextSource ? frame.context[0][0] : 0;
-=======
-  const startLineNo = hasContextSource ? frame.context[0][0] : undefined;
->>>>>>> 117b903c
   const hasStacktraceLink =
     frame.inApp &&
     !!frame.filename &&
