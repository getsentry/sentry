--- conflicted
+++ resolved
@@ -38,36 +38,23 @@
     [234, Coverage.NOT_COVERED],
   ];
 
-  const lineColors: Array<Color | 'transparent'> = [
-    'yellow100',
-    'green100',
-    'transparent',
-    'red100',
-  ];
-
-  const primaryLineNumber = 231;
+  const primaryLineNumber = 233;
 
   it('converts coverage data to the right colors', function () {
-<<<<<<< HEAD
-    expect(getCoverageColors(lines, lineCoverage, primaryLineNumber, org)).toEqual(
-      lineColors
-    );
+    expect(getCoverageColorClass(lines, lineCoverage, primaryLineNumber, org)).toEqual([
+      'partial',
+      'covered',
+      'active',
+      'uncovered',
+    ]);
     expect(trackAdvancedAnalyticsEvent).toHaveBeenCalledWith(
       'issue_details.codecov_primary_line_coverage_shown',
-      {organization: org, success: true}
+      {organization: org, success: false}
     );
     expect(trackAdvancedAnalyticsEvent).toHaveBeenCalledWith(
       'issue_details.codecov_surrounding_lines_coverage_shown',
       {organization: org, success: false}
     );
-=======
-    expect(getCoverageColorClass(lines, lineCoverage, 233)).toEqual([
-      'partial',
-      'covered',
-      'active',
-      'uncovered',
-    ]);
->>>>>>> 5756af49
   });
 
   it("doesn't query stacktrace link if the flag is off", function () {
