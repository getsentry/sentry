import {Component} from 'react';
import styled from '@emotion/styled';
import classNames from 'classnames';
import scrollToElement from 'scroll-to-element';

import {Button} from 'sentry/components/button';
import {analyzeFrameForRootCause} from 'sentry/components/events/interfaces/analyzeFrames';
import LeadHint from 'sentry/components/events/interfaces/frame/line/leadHint';
import {getThreadById} from 'sentry/components/events/interfaces/utils';
import StrictClick from 'sentry/components/strictClick';
import Tag from 'sentry/components/tag';
import {SLOW_TOOLTIP_DELAY} from 'sentry/constants';
import {IconChevron, IconRefresh} from 'sentry/icons';
import {t, tn} from 'sentry/locale';
import DebugMetaStore from 'sentry/stores/debugMetaStore';
import {space} from 'sentry/styles/space';
import {Frame, Organization, PlatformType, SentryAppComponent} from 'sentry/types';
import {Event} from 'sentry/types/event';
import withOrganization from 'sentry/utils/withOrganization';
import withSentryAppComponents from 'sentry/utils/withSentryAppComponents';

import DebugImage from '../debugMeta/debugImage';
import {combineStatus} from '../debugMeta/utils';
import {SymbolicatorStatus} from '../types';

import Context from './context';
import DefaultTitle from './defaultTitle';
import PackageLink from './packageLink';
import PackageStatus, {PackageStatusIcon} from './packageStatus';
import Symbol, {FunctionNameToggleIcon} from './symbol';
import TogglableAddress, {AddressToggleIcon} from './togglableAddress';
import {
  getPlatform,
  hasAssembly,
  hasContextRegisters,
  hasContextSource,
  hasContextVars,
  isExpandable,
} from './utils';

export interface DeprecatedLineProps {
  data: Frame;
  event: Event;
  registers: Record<string, string>;
  emptySourceNotation?: boolean;
  frameMeta?: Record<any, any>;
  hiddenFrameCount?: number;
  image?: React.ComponentProps<typeof DebugImage>['image'];
  includeSystemFrames?: boolean;
  isANR?: boolean;
  isExpanded?: boolean;
  isFrameAfterLastNonApp?: boolean;
  /**
   * Is the stack trace being previewed in a hovercard?
   */
  isHoverPreviewed?: boolean;
  isOnlyFrame?: boolean;
  isShowFramesToggleExpanded?: boolean;
  /**
   * Frames that are hidden under the most recent non-InApp frame
   */
  isSubFrame?: boolean;
  lockAddress?: string;
  maxLengthOfRelativeAddress?: number;
  nextFrame?: Frame;
  onAddressToggle?: (event: React.MouseEvent<SVGElement>) => void;
  onFunctionNameToggle?: (event: React.MouseEvent<SVGElement>) => void;
  onShowFramesToggle?: (event: React.MouseEvent<HTMLElement>) => void;
  organization?: Organization;
  platform?: PlatformType;
  prevFrame?: Frame;
  registersMeta?: Record<any, any>;
  showCompleteFunctionName?: boolean;
  showingAbsoluteAddress?: boolean;
  threadId?: number;
  timesRepeated?: number;
}

interface Props extends DeprecatedLineProps {
  components: Array<SentryAppComponent>;
}

type State = {
  isExpanded?: boolean;
};

function makeFilter(
  addr: string,
  addrMode: string | undefined,
  image?: React.ComponentProps<typeof DebugImage>['image']
): string {
  if (!(!addrMode || addrMode === 'abs') && image) {
    return `${image.debug_id}!${addr}`;
  }

  return addr;
}

export class DeprecatedLine extends Component<Props, State> {
  static defaultProps = {
    isExpanded: false,
    emptySourceNotation: false,
    isHoverPreviewed: false,
  };

  // isExpanded can be initialized to true via parent component;
  // data synchronization is not important
  // https://facebook.github.io/react/tips/props-in-getInitialState-as-anti-pattern.html
  state: State = {
    isExpanded: this.props.isExpanded,
  };

  toggleContext = evt => {
    evt && evt.preventDefault();

    this.setState({
      isExpanded: !this.state.isExpanded,
    });
  };

  getPlatform() {
    // prioritize the frame platform but fall back to the platform
    // of the stack trace / exception
    return getPlatform(this.props.data.platform, this.props.platform ?? 'other');
  }

  isInlineFrame() {
    return (
      this.props.prevFrame &&
      this.getPlatform() === (this.props.prevFrame.platform || this.props.platform) &&
      this.props.data.instructionAddr === this.props.prevFrame.instructionAddr
    );
  }

  isExpandable() {
    const {registers, platform, emptySourceNotation, isOnlyFrame, data} = this.props;
    return isExpandable({
      frame: data,
      registers,
      platform,
      emptySourceNotation,
      isOnlyFrame,
    });
  }

  shouldShowLinkToImage() {
    const {isHoverPreviewed, data} = this.props;
    const {symbolicatorStatus} = data;

    return (
      !!symbolicatorStatus &&
      symbolicatorStatus !== SymbolicatorStatus.UNKNOWN_IMAGE &&
      !isHoverPreviewed
    );
  }

  packageStatus() {
    // this is the status of image that belongs to this frame
    const {image} = this.props;
    if (!image) {
      return 'empty';
    }

    const combinedStatus = combineStatus(image.debug_status, image.unwind_status);

    switch (combinedStatus) {
      case 'unused':
        return 'empty';
      case 'found':
        return 'success';
      default:
        return 'error';
    }
  }

  scrollToImage = event => {
    event.stopPropagation(); // to prevent collapsing if collapsible

    const {instructionAddr, addrMode} = this.props.data;
    if (instructionAddr) {
      DebugMetaStore.updateFilter(
        makeFilter(instructionAddr, addrMode, this.props.image)
      );
    }
    scrollToElement('#images-loaded');
  };

  scrollToSuspectRootCause = event => {
    event.stopPropagation(); // to prevent collapsing if collapsible
    scrollToElement('#suspect-root-cause');
  };

  preventCollapse = evt => {
    evt.stopPropagation();
  };

  renderExpander() {
    if (!this.isExpandable()) {
      return null;
    }

    const {isHoverPreviewed} = this.props;
    const {isExpanded} = this.state;

    return (
      <ToggleContextButton
        className="btn-toggle"
        data-test-id={`toggle-button-${isExpanded ? 'expanded' : 'collapsed'}`}
        size="zero"
        title={t('Toggle Context')}
        tooltipProps={isHoverPreviewed ? {delay: SLOW_TOOLTIP_DELAY} : undefined}
        onClick={this.toggleContext}
      >
        <IconChevron direction={isExpanded ? 'up' : 'down'} legacySize="8px" />
      </ToggleContextButton>
    );
  }

  leadsToApp() {
    const {data, nextFrame} = this.props;
    return !data.inApp && ((nextFrame && nextFrame.inApp) || !nextFrame);
  }

  isFoundByStackScanning() {
    const {data} = this.props;

    return data.trust === 'scan' || data.trust === 'cfi-scan';
  }

  renderLeadHint() {
    const {isExpanded} = this.state;
    const {event, nextFrame} = this.props;
    const leadsToApp = this.leadsToApp();

    return <LeadHint {...{nextFrame, event, isExpanded, leadsToApp}} />;
  }

  renderRepeats() {
    const timesRepeated = this.props.timesRepeated;
    if (timesRepeated && timesRepeated > 0) {
      return (
        <RepeatedFrames
          title={`Frame repeated ${timesRepeated} time${timesRepeated === 1 ? '' : 's'}`}
        >
          <RepeatedContent>
            <StyledIconRefresh />
            <span>{timesRepeated}</span>
          </RepeatedContent>
        </RepeatedFrames>
      );
    }

    return null;
  }

  renderShowHideToggle() {
    const hiddenFrameCount = this.props.hiddenFrameCount;
    const isShowFramesToggleExpanded = this.props.isShowFramesToggleExpanded;
    if (hiddenFrameCount) {
      return (
        <ToggleButton
          analyticsEventName="Stacktrace Frames: toggled"
          analyticsEventKey="stacktrace_frames.toggled"
          analyticsParams={{
            frame_count: hiddenFrameCount,
            is_frame_expanded: isShowFramesToggleExpanded,
          }}
          size="xs"
          borderless
          onClick={e => {
            this.props.onShowFramesToggle?.(e);
          }}
        >
          {isShowFramesToggleExpanded
            ? tn('Hide %s more frame', 'Hide %s more frames', hiddenFrameCount)
            : tn('Show %s more frame', 'Show %s more frames', hiddenFrameCount)}
        </ToggleButton>
      );
    }
    return null;
  }

  renderDefaultLine() {
    const {
      isHoverPreviewed,
      data,
      isANR,
      threadId,
      lockAddress,
      isSubFrame,
      hiddenFrameCount,
    } = this.props;
    const organization = this.props.organization;
    const stacktraceChangesEnabled = !!organization?.features.includes(
      'issue-details-stacktrace-improvements'
    );
    const anrCulprit =
      isANR &&
      analyzeFrameForRootCause(
        data,
        getThreadById(this.props.event, threadId),
        lockAddress
      );

    return (
      <StrictClick onClick={this.isExpandable() ? this.toggleContext : undefined}>
        <DefaultLine
          className="title"
          data-test-id="title"
          isSubFrame={!!isSubFrame}
          hasToggle={!!hiddenFrameCount}
          stacktraceChangesEnabled={stacktraceChangesEnabled}
          isNotInApp={!data.inApp}
        >
          <DefaultLineTitleWrapper
            stacktraceChangesEnabled={stacktraceChangesEnabled && !data.inApp}
          >
            <LeftLineTitle>
              <div>
                {this.renderLeadHint()}
                <DefaultTitle
                  frame={data}
                  platform={this.props.platform ?? 'other'}
                  isHoverPreviewed={isHoverPreviewed}
                  meta={this.props.frameMeta}
                />
              </div>
            </LeftLineTitle>
          </DefaultLineTitleWrapper>
          <DefaultLineTagWrapper>
<<<<<<< HEAD
            {/* TODO: Insert some element to show the source map debugger here */}
=======
            {this.renderRepeats()}
>>>>>>> fa63028a
            {organization?.features.includes('anr-analyze-frames') && anrCulprit ? (
              <Tag type="warning" to="" onClick={this.scrollToSuspectRootCause}>
                {t('Suspect Frame')}
              </Tag>
            ) : null}
            {stacktraceChangesEnabled ? this.renderShowHideToggle() : null}
            {!data.inApp ? (
              stacktraceChangesEnabled ? null : (
                <Tag>{t('System')}</Tag>
              )
            ) : (
              <Tag type="info">{t('In App')}</Tag>
            )}
            {this.renderExpander()}
          </DefaultLineTagWrapper>
        </DefaultLine>
      </StrictClick>
    );
  }

  renderNativeLine() {
    const {
      data,
      showingAbsoluteAddress,
      onAddressToggle,
      onFunctionNameToggle,
      image,
      maxLengthOfRelativeAddress,
      includeSystemFrames,
      isFrameAfterLastNonApp,
      showCompleteFunctionName,
      isHoverPreviewed,
      isSubFrame,
      hiddenFrameCount,
    } = this.props;

    const leadHint = this.renderLeadHint();
    const packageStatus = this.packageStatus();
    const organization = this.props.organization;
    const stacktraceChangesEnabled = !!organization?.features.includes(
      'issue-details-stacktrace-improvements'
    );

    return (
      <StrictClick onClick={this.isExpandable() ? this.toggleContext : undefined}>
        <DefaultLine
          className="title as-table"
          data-test-id="title"
          stacktraceChangesEnabled={stacktraceChangesEnabled}
          isSubFrame={!!isSubFrame}
          hasToggle={!!hiddenFrameCount}
          isNotInApp={!data.inApp}
        >
          <NativeLineContent isFrameAfterLastNonApp={!!isFrameAfterLastNonApp}>
            <PackageInfo>
              {leadHint}
              <PackageLink
                includeSystemFrames={!!includeSystemFrames}
                withLeadHint={leadHint !== null}
                packagePath={data.package}
                onClick={this.scrollToImage}
                isClickable={this.shouldShowLinkToImage()}
                isHoverPreviewed={isHoverPreviewed}
              >
                {!isHoverPreviewed && (
                  <PackageStatus
                    status={packageStatus}
                    tooltip={t('Go to Images Loaded')}
                  />
                )}
              </PackageLink>
            </PackageInfo>
            {data.instructionAddr && (
              <TogglableAddress
                address={data.instructionAddr}
                startingAddress={image ? image.image_addr ?? null : null}
                isAbsolute={!!showingAbsoluteAddress}
                isFoundByStackScanning={this.isFoundByStackScanning()}
                isInlineFrame={!!this.isInlineFrame()}
                onToggle={onAddressToggle}
                relativeAddressMaxlength={maxLengthOfRelativeAddress}
                isHoverPreviewed={isHoverPreviewed}
              />
            )}
            <Symbol
              frame={data}
              showCompleteFunctionName={!!showCompleteFunctionName}
              onFunctionNameToggle={onFunctionNameToggle}
              isHoverPreviewed={isHoverPreviewed}
            />
          </NativeLineContent>
          <DefaultLineTagWrapper>
            <DefaultLineTitleWrapper
              stacktraceChangesEnabled={stacktraceChangesEnabled && !data.inApp}
            >
              {this.renderExpander()}
            </DefaultLineTitleWrapper>

            {!data.inApp ? (
              stacktraceChangesEnabled ? null : (
                <Tag>{t('System')}</Tag>
              )
            ) : (
              <Tag type="info">{t('In App')}</Tag>
            )}
          </DefaultLineTagWrapper>
        </DefaultLine>
      </StrictClick>
    );
  }

  renderLine() {
    switch (this.getPlatform()) {
      case 'objc':
      // fallthrough
      case 'cocoa':
      // fallthrough
      case 'native':
        return this.renderNativeLine();
      default:
        return this.renderDefaultLine();
    }
  }

  render() {
    const data = this.props.data;

    const className = classNames({
      frame: true,
      'is-expandable': this.isExpandable(),
      expanded: this.state.isExpanded,
      collapsed: !this.state.isExpanded,
      'system-frame': !data.inApp,
      'frame-errors': data.errors,
      'leads-to-app': this.leadsToApp(),
    });
    const props = {className};

    return (
      <StyledLi data-test-id="line" {...props}>
        {this.renderLine()}
        <Context
          frame={data}
          event={this.props.event}
          registers={this.props.registers}
          components={this.props.components}
          hasContextSource={hasContextSource(data)}
          hasContextVars={hasContextVars(data)}
          hasContextRegisters={hasContextRegisters(this.props.registers)}
          emptySourceNotation={this.props.emptySourceNotation}
          hasAssembly={hasAssembly(data, this.props.platform)}
          expandable={this.isExpandable()}
          isExpanded={this.state.isExpanded}
          registersMeta={this.props.registersMeta}
          frameMeta={this.props.frameMeta}
        />
      </StyledLi>
    );
  }
}

export default withOrganization(
  withSentryAppComponents(DeprecatedLine, {componentType: 'stacktrace-link'})
);

const PackageInfo = styled('div')`
  display: grid;
  grid-template-columns: auto 1fr;
  order: 2;
  align-items: flex-start;
  @media (min-width: ${props => props.theme.breakpoints.small}) {
    order: 0;
  }
`;

const RepeatedFrames = styled('div')`
  display: inline-block;
`;

const DefaultLineTitleWrapper = styled('div')<{stacktraceChangesEnabled: boolean}>`
  display: flex;
  align-items: center;
  justify-content: space-between;
  color: ${p => (p.stacktraceChangesEnabled ? p.theme.subText : '')};
  font-style: ${p => (p.stacktraceChangesEnabled ? 'italic' : '')};
`;

const LeftLineTitle = styled('div')`
  display: flex;
  align-items: center;
`;

const RepeatedContent = styled(LeftLineTitle)`
  justify-content: center;
`;

const NativeLineContent = styled('div')<{isFrameAfterLastNonApp: boolean}>`
  display: grid;
  flex: 1;
  gap: ${space(0.5)};
  grid-template-columns: ${p =>
    `minmax(${p.isFrameAfterLastNonApp ? '167px' : '117px'}, auto)  1fr`};
  align-items: center;
  justify-content: flex-start;

  @media (min-width: ${props => props.theme.breakpoints.small}) {
    grid-template-columns:
      ${p => (p.isFrameAfterLastNonApp ? '200px' : '150px')} minmax(117px, auto)
      1fr;
  }

  @media (min-width: ${props => props.theme.breakpoints.large}) and (max-width: ${props =>
      props.theme.breakpoints.xlarge}) {
    grid-template-columns:
      ${p => (p.isFrameAfterLastNonApp ? '180px' : '140px')} minmax(117px, auto)
      1fr;
  }
`;

const DefaultLine = styled('div')<{
  hasToggle: boolean;
  isNotInApp: boolean;
  isSubFrame: boolean;
  stacktraceChangesEnabled: boolean;
}>`
  display: flex;
  justify-content: space-between;
  align-items: center;
  background: ${p =>
    p.stacktraceChangesEnabled && p.isSubFrame ? `${p.theme.surface100} !important` : ''};
`;

const StyledIconRefresh = styled(IconRefresh)`
  margin-right: ${space(0.25)};
`;

const DefaultLineTagWrapper = styled('div')`
  display: flex;
  align-items: center;
  gap: ${space(1)};
`;

// the Button's label has the padding of 3px because the button size has to be 16x16 px.
const ToggleContextButton = styled(Button)`
  span:first-child {
    padding: 3px;
  }
`;

const StyledLi = styled('li')`
  ${PackageStatusIcon} {
    flex-shrink: 0;
  }
  :hover {
    ${PackageStatusIcon} {
      visibility: visible;
    }
    ${AddressToggleIcon} {
      visibility: visible;
    }
    ${FunctionNameToggleIcon} {
      visibility: visible;
    }
  }
`;

const ToggleButton = styled(Button)`
  color: ${p => p.theme.subText};
  font-style: italic;
  font-weight: normal;
  padding: ${space(0.25)} ${space(0.5)};

  &:hover {
    color: ${p => p.theme.subText};
  }
`;<|MERGE_RESOLUTION|>--- conflicted
+++ resolved
@@ -328,11 +328,8 @@
             </LeftLineTitle>
           </DefaultLineTitleWrapper>
           <DefaultLineTagWrapper>
-<<<<<<< HEAD
+            {this.renderRepeats()}
             {/* TODO: Insert some element to show the source map debugger here */}
-=======
-            {this.renderRepeats()}
->>>>>>> fa63028a
             {organization?.features.includes('anr-analyze-frames') && anrCulprit ? (
               <Tag type="warning" to="" onClick={this.scrollToSuspectRootCause}>
                 {t('Suspect Frame')}
