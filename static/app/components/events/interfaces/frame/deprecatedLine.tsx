import {Component} from 'react';
import styled from '@emotion/styled';
import classNames from 'classnames';
import scrollToElement from 'scroll-to-element';

import {openModal} from 'sentry/actionCreators/modal';
import {Button} from 'sentry/components/button';
import {analyzeFrameForRootCause} from 'sentry/components/events/interfaces/analyzeFrames';
import LeadHint from 'sentry/components/events/interfaces/frame/line/leadHint';
import {
<<<<<<< HEAD
  frameIsFullyResolvedBasedOnDebuggerData,
=======
>>>>>>> 9ec3aa86
  FrameSourceMapDebuggerData,
  SourceMapsDebuggerModal,
} from 'sentry/components/events/interfaces/sourceMapsDebuggerModal';
import {getThreadById} from 'sentry/components/events/interfaces/utils';
import StrictClick from 'sentry/components/strictClick';
import Tag from 'sentry/components/tag';
import {SLOW_TOOLTIP_DELAY} from 'sentry/constants';
import {IconChevron, IconFlag, IconRefresh} from 'sentry/icons';
import {t, tn} from 'sentry/locale';
import DebugMetaStore from 'sentry/stores/debugMetaStore';
import {space} from 'sentry/styles/space';
import {
  Frame,
  Organization,
  PlatformType,
  SentryAppComponent,
  SentryAppSchemaStacktraceLink,
} from 'sentry/types';
import {Event} from 'sentry/types/event';
import {trackAnalytics} from 'sentry/utils/analytics';
import withOrganization from 'sentry/utils/withOrganization';
import withSentryAppComponents from 'sentry/utils/withSentryAppComponents';

import DebugImage from '../debugMeta/debugImage';
import {combineStatus} from '../debugMeta/utils';
import {SymbolicatorStatus} from '../types';

import Context from './context';
import DefaultTitle from './defaultTitle';
import PackageLink from './packageLink';
import PackageStatus, {PackageStatusIcon} from './packageStatus';
import Symbol, {FunctionNameToggleIcon} from './symbol';
import TogglableAddress, {AddressToggleIcon} from './togglableAddress';
import {
  getPlatform,
  hasAssembly,
  hasContextRegisters,
  hasContextSource,
  hasContextVars,
  isExpandable,
} from './utils';

export interface DeprecatedLineProps {
  data: Frame;
  event: Event;
  registers: Record<string, string>;
  emptySourceNotation?: boolean;
  frameMeta?: Record<any, any>;
  frameSourceResolutionResults?: FrameSourceMapDebuggerData;
  hiddenFrameCount?: number;
  image?: React.ComponentProps<typeof DebugImage>['image'];
  includeSystemFrames?: boolean;
  isANR?: boolean;
  isExpanded?: boolean;
  isFrameAfterLastNonApp?: boolean;
  /**
   * Is the stack trace being previewed in a hovercard?
   */
  isHoverPreviewed?: boolean;
  isOnlyFrame?: boolean;
  isShowFramesToggleExpanded?: boolean;
  /**
   * Frames that are hidden under the most recent non-InApp frame
   */
  isSubFrame?: boolean;
  lockAddress?: string;
  maxLengthOfRelativeAddress?: number;
  nextFrame?: Frame;
  onAddressToggle?: (event: React.MouseEvent<SVGElement>) => void;
  onFunctionNameToggle?: (event: React.MouseEvent<SVGElement>) => void;
  onShowFramesToggle?: (event: React.MouseEvent<HTMLElement>) => void;
  organization?: Organization;
  platform?: PlatformType;
  prevFrame?: Frame;
  registersMeta?: Record<any, any>;
  showCompleteFunctionName?: boolean;
  showingAbsoluteAddress?: boolean;
  threadId?: number;
  timesRepeated?: number;
}

interface Props extends DeprecatedLineProps {
  components: SentryAppComponent<SentryAppSchemaStacktraceLink>[];
}

type State = {
  isExpanded?: boolean;
};

function makeFilter(
  addr: string,
  addrMode: string | undefined,
  image?: React.ComponentProps<typeof DebugImage>['image']
): string {
  if (!(!addrMode || addrMode === 'abs') && image) {
    return `${image.debug_id}!${addr}`;
  }

  return addr;
}

export class DeprecatedLine extends Component<Props, State> {
  static defaultProps = {
    isExpanded: false,
    emptySourceNotation: false,
    isHoverPreviewed: false,
  };

  // isExpanded can be initialized to true via parent component;
  // data synchronization is not important
  // https://facebook.github.io/react/tips/props-in-getInitialState-as-anti-pattern.html
  state: State = {
    isExpanded: this.props.isExpanded,
  };

  toggleContext = evt => {
    evt && evt.preventDefault();

    this.setState({
      isExpanded: !this.state.isExpanded,
    });
  };

  getPlatform() {
    // prioritize the frame platform but fall back to the platform
    // of the stack trace / exception
    return getPlatform(this.props.data.platform, this.props.platform ?? 'other');
  }

  isInlineFrame() {
    return (
      this.props.prevFrame &&
      this.getPlatform() === (this.props.prevFrame.platform || this.props.platform) &&
      this.props.data.instructionAddr === this.props.prevFrame.instructionAddr
    );
  }

  isExpandable() {
    const {registers, platform, emptySourceNotation, isOnlyFrame, data} = this.props;
    return isExpandable({
      frame: data,
      registers,
      platform,
      emptySourceNotation,
      isOnlyFrame,
    });
  }

  shouldShowLinkToImage() {
    const {isHoverPreviewed, data} = this.props;
    const {symbolicatorStatus} = data;

    return (
      !!symbolicatorStatus &&
      symbolicatorStatus !== SymbolicatorStatus.UNKNOWN_IMAGE &&
      !isHoverPreviewed
    );
  }

  packageStatus() {
    // this is the status of image that belongs to this frame
    const {image} = this.props;
    if (!image) {
      return 'empty';
    }

    const combinedStatus = combineStatus(image.debug_status, image.unwind_status);

    switch (combinedStatus) {
      case 'unused':
        return 'empty';
      case 'found':
        return 'success';
      default:
        return 'error';
    }
  }

  scrollToImage = event => {
    event.stopPropagation(); // to prevent collapsing if collapsible

    const {instructionAddr, addrMode} = this.props.data;
    if (instructionAddr) {
      DebugMetaStore.updateFilter(
        makeFilter(instructionAddr, addrMode, this.props.image)
      );
    }
    scrollToElement('#images-loaded');
  };

  scrollToSuspectRootCause = event => {
    event.stopPropagation(); // to prevent collapsing if collapsible
    scrollToElement('#suspect-root-cause');
  };

  preventCollapse = evt => {
    evt.stopPropagation();
  };

  renderExpander() {
    if (!this.isExpandable()) {
      return null;
    }

    const {isHoverPreviewed} = this.props;
    const {isExpanded} = this.state;

    return (
      <ToggleContextButton
        className="btn-toggle"
        data-test-id={`toggle-button-${isExpanded ? 'expanded' : 'collapsed'}`}
        size="zero"
        title={t('Toggle Context')}
        tooltipProps={isHoverPreviewed ? {delay: SLOW_TOOLTIP_DELAY} : undefined}
        onClick={this.toggleContext}
      >
        <IconChevron direction={isExpanded ? 'up' : 'down'} legacySize="8px" />
      </ToggleContextButton>
    );
  }

  leadsToApp() {
    const {data, nextFrame} = this.props;
    return !data.inApp && ((nextFrame && nextFrame.inApp) || !nextFrame);
  }

  isFoundByStackScanning() {
    const {data} = this.props;

    return data.trust === 'scan' || data.trust === 'cfi-scan';
  }

  renderLeadHint() {
    const {isExpanded} = this.state;
    const {event, nextFrame} = this.props;
    const leadsToApp = this.leadsToApp();

    return <LeadHint {...{nextFrame, event, isExpanded, leadsToApp}} />;
  }

  renderRepeats() {
    const timesRepeated = this.props.timesRepeated;
    if (timesRepeated && timesRepeated > 0) {
      return (
        <RepeatedFrames
          title={`Frame repeated ${timesRepeated} time${timesRepeated === 1 ? '' : 's'}`}
        >
          <RepeatedContent>
            <StyledIconRefresh />
            <span>{timesRepeated}</span>
          </RepeatedContent>
        </RepeatedFrames>
      );
    }

    return null;
  }

  renderShowHideToggle() {
    const hiddenFrameCount = this.props.hiddenFrameCount;
    const isShowFramesToggleExpanded = this.props.isShowFramesToggleExpanded;
    if (hiddenFrameCount) {
      return (
        <ToggleButton
          analyticsEventName="Stacktrace Frames: toggled"
          analyticsEventKey="stacktrace_frames.toggled"
          analyticsParams={{
            frame_count: hiddenFrameCount,
            is_frame_expanded: isShowFramesToggleExpanded,
          }}
          size="xs"
          borderless
          onClick={e => {
            this.props.onShowFramesToggle?.(e);
          }}
        >
          {isShowFramesToggleExpanded
            ? tn('Hide %s more frame', 'Hide %s more frames', hiddenFrameCount)
            : tn('Show %s more frame', 'Show %s more frames', hiddenFrameCount)}
        </ToggleButton>
      );
    }
    return null;
  }

  renderDefaultLine() {
    const {
      isHoverPreviewed,
      data,
      isANR,
      threadId,
      lockAddress,
      isSubFrame,
      hiddenFrameCount,
    } = this.props;
    const organization = this.props.organization;
    const stacktraceChangesEnabled = !!organization?.features.includes(
      'issue-details-stacktrace-improvements'
    );
    const anrCulprit =
      isANR &&
      analyzeFrameForRootCause(
        data,
        getThreadById(this.props.event, threadId),
        lockAddress
      );

    const shouldShowSourceMapDebuggerToggle =
      data.inApp &&
      this.props.frameSourceResolutionResults &&
<<<<<<< HEAD
      (!frameIsFullyResolvedBasedOnDebuggerData(
        this.props.frameSourceResolutionResults
      ) ||
        !hasContextSource(data));

    const sourceMapDebuggerAmplitudeData = {
      organization: this.props.organization ?? null,
      project_id: this.props.event.projectID,
      event_id: this.props.event.id,
      event_platform: this.props.event.platform,
      sdk_name: this.props.event.sdk?.name,
      sdk_version: this.props.event.sdk?.version,
    };

=======
      (!this.props.frameSourceResolutionResults.frameIsResolved ||
        !hasContextSource(data));

>>>>>>> 9ec3aa86
    return (
      <StrictClick onClick={this.isExpandable() ? this.toggleContext : undefined}>
        <DefaultLine
          className="title"
          data-test-id="title"
          isSubFrame={!!isSubFrame}
          hasToggle={!!hiddenFrameCount}
          stacktraceChangesEnabled={stacktraceChangesEnabled}
          isNotInApp={!data.inApp}
        >
          <DefaultLineTitleWrapper
            stacktraceChangesEnabled={stacktraceChangesEnabled && !data.inApp}
          >
            <LeftLineTitle>
              <div>
                {this.renderLeadHint()}
                <DefaultTitle
                  frame={data}
                  platform={this.props.platform ?? 'other'}
                  isHoverPreviewed={isHoverPreviewed}
                  meta={this.props.frameMeta}
                />
              </div>
            </LeftLineTitle>
          </DefaultLineTitleWrapper>
          <DefaultLineTagWrapper>
            {this.renderRepeats()}
            {organization?.features.includes('anr-analyze-frames') && anrCulprit ? (
              <Tag type="warning" to="" onClick={this.scrollToSuspectRootCause}>
                {t('Suspect Frame')}
              </Tag>
            ) : null}
            {stacktraceChangesEnabled ? this.renderShowHideToggle() : null}
            {shouldShowSourceMapDebuggerToggle ? (
              <SourceMapDebuggerToggle
                icon={<IconFlag />}
                to=""
                tooltipText={t(
                  'Learn how to show the original source code for this stack frame.'
                )}
                onClick={e => {
                  e.stopPropagation();
<<<<<<< HEAD

                  trackAnalytics(
                    'source_map_debug_blue_thunder.modal_opened',
                    sourceMapDebuggerAmplitudeData
                  );

                  openModal(modalProps => (
                    <SourceMapsDebuggerModal
                      analyticsParams={sourceMapDebuggerAmplitudeData}
=======
                  openModal(modalProps => (
                    <SourceMapsDebuggerModal
>>>>>>> 9ec3aa86
                      sourceResolutionResults={this.props.frameSourceResolutionResults!}
                      {...modalProps}
                    />
                  ));
                }}
              >
                {hasContextSource(data)
                  ? t('Not your source code?')
                  : t('No source code?')}
              </SourceMapDebuggerToggle>
            ) : null}
            {!data.inApp ? (
              stacktraceChangesEnabled ? null : (
                <Tag>{t('System')}</Tag>
              )
            ) : (
              <Tag type="info">{t('In App')}</Tag>
            )}
            {this.renderExpander()}
          </DefaultLineTagWrapper>
        </DefaultLine>
      </StrictClick>
    );
  }

  renderNativeLine() {
    const {
      data,
      showingAbsoluteAddress,
      onAddressToggle,
      onFunctionNameToggle,
      image,
      maxLengthOfRelativeAddress,
      includeSystemFrames,
      isFrameAfterLastNonApp,
      showCompleteFunctionName,
      isHoverPreviewed,
      isSubFrame,
      hiddenFrameCount,
    } = this.props;

    const leadHint = this.renderLeadHint();
    const packageStatus = this.packageStatus();
    const organization = this.props.organization;
    const stacktraceChangesEnabled = !!organization?.features.includes(
      'issue-details-stacktrace-improvements'
    );

    return (
      <StrictClick onClick={this.isExpandable() ? this.toggleContext : undefined}>
        <DefaultLine
          className="title as-table"
          data-test-id="title"
          stacktraceChangesEnabled={stacktraceChangesEnabled}
          isSubFrame={!!isSubFrame}
          hasToggle={!!hiddenFrameCount}
          isNotInApp={!data.inApp}
        >
          <NativeLineContent isFrameAfterLastNonApp={!!isFrameAfterLastNonApp}>
            <PackageInfo>
              {leadHint}
              <PackageLink
                includeSystemFrames={!!includeSystemFrames}
                withLeadHint={leadHint !== null}
                packagePath={data.package}
                onClick={this.scrollToImage}
                isClickable={this.shouldShowLinkToImage()}
                isHoverPreviewed={isHoverPreviewed}
              >
                {!isHoverPreviewed && (
                  <PackageStatus
                    status={packageStatus}
                    tooltip={t('Go to Images Loaded')}
                  />
                )}
              </PackageLink>
            </PackageInfo>
            {data.instructionAddr && (
              <TogglableAddress
                address={data.instructionAddr}
                startingAddress={image ? image.image_addr ?? null : null}
                isAbsolute={!!showingAbsoluteAddress}
                isFoundByStackScanning={this.isFoundByStackScanning()}
                isInlineFrame={!!this.isInlineFrame()}
                onToggle={onAddressToggle}
                relativeAddressMaxlength={maxLengthOfRelativeAddress}
                isHoverPreviewed={isHoverPreviewed}
              />
            )}
            <Symbol
              frame={data}
              showCompleteFunctionName={!!showCompleteFunctionName}
              onFunctionNameToggle={onFunctionNameToggle}
              isHoverPreviewed={isHoverPreviewed}
            />
          </NativeLineContent>
          <DefaultLineTagWrapper>
            <DefaultLineTitleWrapper
              stacktraceChangesEnabled={stacktraceChangesEnabled && !data.inApp}
            >
              {this.renderExpander()}
            </DefaultLineTitleWrapper>

            {!data.inApp ? (
              stacktraceChangesEnabled ? null : (
                <Tag>{t('System')}</Tag>
              )
            ) : (
              <Tag type="info">{t('In App')}</Tag>
            )}
          </DefaultLineTagWrapper>
        </DefaultLine>
      </StrictClick>
    );
  }

  renderLine() {
    switch (this.getPlatform()) {
      case 'objc':
      // fallthrough
      case 'cocoa':
      // fallthrough
      case 'native':
        return this.renderNativeLine();
      default:
        return this.renderDefaultLine();
    }
  }

  render() {
    const data = this.props.data;

    const className = classNames({
      frame: true,
      'is-expandable': this.isExpandable(),
      expanded: this.state.isExpanded,
      collapsed: !this.state.isExpanded,
      'system-frame': !data.inApp,
      'frame-errors': data.errors,
      'leads-to-app': this.leadsToApp(),
    });
    const props = {className};

    return (
      <StyledLi data-test-id="line" {...props}>
        {this.renderLine()}
        <Context
          frame={data}
          event={this.props.event}
          registers={this.props.registers}
          components={this.props.components}
          hasContextSource={hasContextSource(data)}
          hasContextVars={hasContextVars(data)}
          hasContextRegisters={hasContextRegisters(this.props.registers)}
          emptySourceNotation={this.props.emptySourceNotation}
          hasAssembly={hasAssembly(data, this.props.platform)}
          expandable={this.isExpandable()}
          isExpanded={this.state.isExpanded}
          registersMeta={this.props.registersMeta}
          frameMeta={this.props.frameMeta}
        />
      </StyledLi>
    );
  }
}

export default withOrganization(
  withSentryAppComponents(DeprecatedLine, {componentType: 'stacktrace-link'})
);

const PackageInfo = styled('div')`
  display: grid;
  grid-template-columns: auto 1fr;
  order: 2;
  align-items: flex-start;
  @media (min-width: ${props => props.theme.breakpoints.small}) {
    order: 0;
  }
`;

const RepeatedFrames = styled('div')`
  display: inline-block;
`;

const DefaultLineTitleWrapper = styled('div')<{stacktraceChangesEnabled: boolean}>`
  display: flex;
  align-items: center;
  justify-content: space-between;
  color: ${p => (p.stacktraceChangesEnabled ? p.theme.subText : '')};
  font-style: ${p => (p.stacktraceChangesEnabled ? 'italic' : '')};
`;

const LeftLineTitle = styled('div')`
  display: flex;
  align-items: center;
`;

const RepeatedContent = styled(LeftLineTitle)`
  justify-content: center;
`;

const NativeLineContent = styled('div')<{isFrameAfterLastNonApp: boolean}>`
  display: grid;
  flex: 1;
  gap: ${space(0.5)};
  grid-template-columns: ${p =>
    `minmax(${p.isFrameAfterLastNonApp ? '167px' : '117px'}, auto)  1fr`};
  align-items: center;
  justify-content: flex-start;

  @media (min-width: ${props => props.theme.breakpoints.small}) {
    grid-template-columns:
      ${p => (p.isFrameAfterLastNonApp ? '200px' : '150px')} minmax(117px, auto)
      1fr;
  }

  @media (min-width: ${props => props.theme.breakpoints.large}) and (max-width: ${props =>
      props.theme.breakpoints.xlarge}) {
    grid-template-columns:
      ${p => (p.isFrameAfterLastNonApp ? '180px' : '140px')} minmax(117px, auto)
      1fr;
  }
`;

const DefaultLine = styled('div')<{
  hasToggle: boolean;
  isNotInApp: boolean;
  isSubFrame: boolean;
  stacktraceChangesEnabled: boolean;
}>`
  display: flex;
  justify-content: space-between;
  align-items: center;
  background: ${p =>
    p.stacktraceChangesEnabled && p.isSubFrame ? `${p.theme.surface100} !important` : ''};
`;

const StyledIconRefresh = styled(IconRefresh)`
  margin-right: ${space(0.25)};
`;

const DefaultLineTagWrapper = styled('div')`
  display: flex;
  align-items: center;
  gap: ${space(1)};
`;

// the Button's label has the padding of 3px because the button size has to be 16x16 px.
const ToggleContextButton = styled(Button)`
  span:first-child {
    padding: 3px;
  }
`;

const StyledLi = styled('li')`
  ${PackageStatusIcon} {
    flex-shrink: 0;
  }
  :hover {
    ${PackageStatusIcon} {
      visibility: visible;
    }
    ${AddressToggleIcon} {
      visibility: visible;
    }
    ${FunctionNameToggleIcon} {
      visibility: visible;
    }
  }
`;

const ToggleButton = styled(Button)`
  color: ${p => p.theme.subText};
  font-style: italic;
  font-weight: normal;
  padding: ${space(0.25)} ${space(0.5)};

  &:hover {
    color: ${p => p.theme.subText};
  }
`;

const SourceMapDebuggerToggle = styled(Tag)`
  cursor: pointer;
  span {
    color: ${p => p.theme.gray300};

    &:hover {
      text-decoration: underline;
      text-decoration-color: ${p => p.theme.gray200};
    }
  }
`;<|MERGE_RESOLUTION|>--- conflicted
+++ resolved
@@ -8,10 +8,6 @@
 import {analyzeFrameForRootCause} from 'sentry/components/events/interfaces/analyzeFrames';
 import LeadHint from 'sentry/components/events/interfaces/frame/line/leadHint';
 import {
-<<<<<<< HEAD
-  frameIsFullyResolvedBasedOnDebuggerData,
-=======
->>>>>>> 9ec3aa86
   FrameSourceMapDebuggerData,
   SourceMapsDebuggerModal,
 } from 'sentry/components/events/interfaces/sourceMapsDebuggerModal';
@@ -322,10 +318,7 @@
     const shouldShowSourceMapDebuggerToggle =
       data.inApp &&
       this.props.frameSourceResolutionResults &&
-<<<<<<< HEAD
-      (!frameIsFullyResolvedBasedOnDebuggerData(
-        this.props.frameSourceResolutionResults
-      ) ||
+      (!this.props.frameSourceResolutionResults.frameIsResolved ||
         !hasContextSource(data));
 
     const sourceMapDebuggerAmplitudeData = {
@@ -337,11 +330,6 @@
       sdk_version: this.props.event.sdk?.version,
     };
 
-=======
-      (!this.props.frameSourceResolutionResults.frameIsResolved ||
-        !hasContextSource(data));
-
->>>>>>> 9ec3aa86
     return (
       <StrictClick onClick={this.isExpandable() ? this.toggleContext : undefined}>
         <DefaultLine
@@ -384,7 +372,6 @@
                 )}
                 onClick={e => {
                   e.stopPropagation();
-<<<<<<< HEAD
 
                   trackAnalytics(
                     'source_map_debug_blue_thunder.modal_opened',
@@ -394,10 +381,6 @@
                   openModal(modalProps => (
                     <SourceMapsDebuggerModal
                       analyticsParams={sourceMapDebuggerAmplitudeData}
-=======
-                  openModal(modalProps => (
-                    <SourceMapsDebuggerModal
->>>>>>> 9ec3aa86
                       sourceResolutionResults={this.props.frameSourceResolutionResults!}
                       {...modalProps}
                     />
