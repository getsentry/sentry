--- conflicted
+++ resolved
@@ -3,12 +3,7 @@
 
 import {Tooltip} from 'sentry/components/tooltip';
 import {t} from 'sentry/locale';
-<<<<<<< HEAD
-import {Coverage} from 'sentry/types';
-=======
-import {space} from 'sentry/styles/space';
 import {Coverage} from 'sentry/types/integrations';
->>>>>>> 4e1db534
 
 interface Props {
   isActive: boolean;
