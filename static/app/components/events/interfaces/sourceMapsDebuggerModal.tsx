--- conflicted
+++ resolved
@@ -242,7 +242,6 @@
   };
 }
 
-<<<<<<< HEAD
 function SentryWizardCallout({
   analyticsParams,
   orgSlug = 'example-org',
@@ -437,9 +436,7 @@
     </p>
   );
 }
-=======
 type SourceMapsDocLinks = ReturnType<typeof getSourceMapsDocLinks>;
->>>>>>> 2db70b7e
 
 export function SourceMapsDebuggerModal({
   Body,
