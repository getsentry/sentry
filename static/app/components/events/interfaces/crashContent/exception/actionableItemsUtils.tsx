--- conflicted
+++ resolved
@@ -133,18 +133,11 @@
     event.sdk?.name === 'sentry.dart.flutter' &&
     error.type === JavascriptProcessingErrors.JS_MISSING_SOURCES_CONTENT
   ) {
-<<<<<<< HEAD
-    const source = error.data?.source;
-    if (
-      source.includes('org-dartlang-sdk:///dart-sdk/lib/_internal') ||
-      source.includes('flutter/packages/flutter/lib')
-=======
-    const source: string | undefined = error.data?.Source;
+    const source: string | undefined = error.data?.source;
     if (
       source &&
       (source.includes('org-dartlang-sdk:///dart-sdk/lib/_internal') ||
         source.includes('flutter/packages/flutter/lib'))
->>>>>>> c1c4197b
     ) {
       return false;
     }
