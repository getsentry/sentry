import {useState} from 'react';
import styled from '@emotion/styled';

import {Button} from 'sentry/components/button';
import {
<<<<<<< HEAD
  mapSourceMapDebuggerFrameInformation,
  useSourceMapDebuggerBlueThunder,
} from 'sentry/components/events/interfaces/crashContent/exception/useSourceMapDebuggerBlueThunder';
=======
  prepareSourceMapDebuggerFrameInformation,
  useSourceMapDebuggerData,
} from 'sentry/components/events/interfaces/crashContent/exception/useSourceMapDebuggerData';
>>>>>>> 9ec3aa86
import {AnnotatedText} from 'sentry/components/events/meta/annotatedText';
import {Tooltip} from 'sentry/components/tooltip';
import {tct, tn} from 'sentry/locale';
import {space} from 'sentry/styles/space';
import {ExceptionType, Project} from 'sentry/types';
import {Event, ExceptionValue} from 'sentry/types/event';
import {StackType} from 'sentry/types/stacktrace';
import {defined} from 'sentry/utils';

import {Mechanism} from './mechanism';
import {RelatedExceptions} from './relatedExceptions';
import StackTrace from './stackTrace';

type StackTraceProps = React.ComponentProps<typeof StackTrace>;

type Props = {
  event: Event;
  platform: StackTraceProps['platform'];
  projectSlug: Project['slug'];
  type: StackType;
  meta?: Record<any, any>;
  newestFirst?: boolean;
  stackView?: StackTraceProps['stackView'];
  threadId?: number;
} & Pick<ExceptionType, 'values'> &
  Pick<
    React.ComponentProps<typeof StackTrace>,
    'groupingCurrentLevel' | 'hasHierarchicalGrouping'
  >;

type CollapsedExceptionMap = {[exceptionId: number]: boolean};

const useCollapsedExceptions = (values?: ExceptionValue[]) => {
  const [collapsedExceptions, setCollapsedSections] = useState<CollapsedExceptionMap>(
    () => {
      if (!values) {
        return {};
      }

      return values
        .filter(
          ({mechanism}) => mechanism?.is_exception_group && defined(mechanism.parent_id)
        )
        .reduce(
          (acc, next) => ({...acc, [next.mechanism?.exception_id ?? -1]: true}),
          {}
        );
    }
  );

  const toggleException = (exceptionId: number) => {
    setCollapsedSections(old => {
      if (!defined(old[exceptionId])) {
        return old;
      }

      return {...old, [exceptionId]: !old[exceptionId]};
    });
  };

  const expandException = (exceptionId: number) => {
    setCollapsedSections(old => {
      const exceptionValue = values?.find(
        value => value.mechanism?.exception_id === exceptionId
      );
      const exceptionGroupId = exceptionValue?.mechanism?.parent_id;

      if (!exceptionGroupId || !defined(old[exceptionGroupId])) {
        return old;
      }

      return {...old, [exceptionGroupId]: false};
    });
  };

  return {toggleException, collapsedExceptions, expandException};
};

function ToggleExceptionButton({
  values,
  exception,
  toggleException,
  collapsedExceptions,
}: {
  collapsedExceptions: CollapsedExceptionMap;
  exception: ExceptionValue;
  toggleException: (exceptionId: number) => void;
  values: ExceptionValue[];
}) {
  const exceptionId = exception.mechanism?.exception_id;

  if (!exceptionId || !defined(collapsedExceptions[exceptionId])) {
    return null;
  }

  const collapsed = collapsedExceptions[exceptionId];
  const numChildren = values.filter(
    ({mechanism}) => mechanism?.parent_id === exceptionId
  ).length;

  return (
    <ShowRelatedExceptionsButton
      priority="link"
      onClick={() => toggleException(exceptionId)}
    >
      {collapsed
        ? tn('Show %s related exceptions', 'Show %s related exceptions', numChildren)
        : tn('Hide %s related exceptions', 'Hide %s related exceptions', numChildren)}
    </ShowRelatedExceptionsButton>
  );
}

export function Content({
  newestFirst,
  event,
  stackView,
  groupingCurrentLevel,
  hasHierarchicalGrouping,
  platform,
  projectSlug,
  values,
  type,
  meta,
  threadId,
}: Props) {
  const {collapsedExceptions, toggleException, expandException} =
    useCollapsedExceptions(values);

<<<<<<< HEAD
  const sourceMapDebuggerData = useSourceMapDebuggerBlueThunder(event, projectSlug);
=======
  const sourceMapDebuggerData = useSourceMapDebuggerData(event, projectSlug);
>>>>>>> 9ec3aa86

  // Organization context may be unavailable for the shared event view, so we
  // avoid using the `useOrganization` hook here and directly useContext
  // instead.
  if (!values) {
    return null;
  }

  const children = values.map((exc, excIdx) => {
    const id = defined(exc.mechanism?.exception_id)
      ? `exception-${exc.mechanism?.exception_id}`
      : undefined;

    const frameSourceMapDebuggerData = sourceMapDebuggerData?.exceptions[
      excIdx
    ].frames.map(debuggerFrame =>
<<<<<<< HEAD
      mapSourceMapDebuggerFrameInformation(sourceMapDebuggerData, debuggerFrame)
=======
      prepareSourceMapDebuggerFrameInformation(sourceMapDebuggerData, debuggerFrame)
>>>>>>> 9ec3aa86
    );

    if (exc.mechanism?.parent_id && collapsedExceptions[exc.mechanism.parent_id]) {
      return null;
    }

    return (
      <div key={excIdx} className="exception" data-test-id="exception-value">
        {defined(exc?.module) ? (
          <Tooltip title={tct('from [exceptionModule]', {exceptionModule: exc?.module})}>
            <Title id={id}>{exc.type}</Title>
          </Tooltip>
        ) : (
          <Title id={id}>{exc.type}</Title>
        )}
        <StyledPre className="exc-message">
          {meta?.[excIdx]?.value?.[''] && !exc.value ? (
            <AnnotatedText value={exc.value} meta={meta?.[excIdx]?.value?.['']} />
          ) : (
            exc.value
          )}
        </StyledPre>
        <ToggleExceptionButton
          {...{collapsedExceptions, toggleException, values, exception: exc}}
        />
        {exc.mechanism && (
          <Mechanism data={exc.mechanism} meta={meta?.[excIdx]?.mechanism} />
        )}
        <RelatedExceptions
          mechanism={exc.mechanism}
          allExceptions={values}
          newestFirst={newestFirst}
          onExceptionClick={expandException}
        />
        <StackTrace
          data={
            type === StackType.ORIGINAL
              ? exc.stacktrace
              : exc.rawStacktrace || exc.stacktrace
          }
          stackView={stackView}
          stacktrace={exc.stacktrace}
          expandFirstFrame={excIdx === values.length - 1}
          platform={platform}
          newestFirst={newestFirst}
          event={event}
          chainedException={values.length > 1}
          hasHierarchicalGrouping={hasHierarchicalGrouping}
          groupingCurrentLevel={groupingCurrentLevel}
          meta={meta?.[excIdx]?.stacktrace}
          threadId={threadId}
          frameSourceMapDebuggerData={frameSourceMapDebuggerData}
        />
      </div>
    );
  });

  if (newestFirst) {
    children.reverse();
  }

  return <div>{children}</div>;
}

const StyledPre = styled('pre')`
  margin-bottom: ${space(1)};
  margin-top: 0;
`;

const Title = styled('h5')`
  margin-bottom: ${space(0.5)};
  overflow-wrap: break-word;
  word-wrap: break-word;
  word-break: break-word;
`;

const ShowRelatedExceptionsButton = styled(Button)`
  font-family: ${p => p.theme.text.familyMono};
  font-size: ${p => p.theme.fontSizeSmall};
`;<|MERGE_RESOLUTION|>--- conflicted
+++ resolved
@@ -3,15 +3,9 @@
 
 import {Button} from 'sentry/components/button';
 import {
-<<<<<<< HEAD
-  mapSourceMapDebuggerFrameInformation,
-  useSourceMapDebuggerBlueThunder,
-} from 'sentry/components/events/interfaces/crashContent/exception/useSourceMapDebuggerBlueThunder';
-=======
   prepareSourceMapDebuggerFrameInformation,
   useSourceMapDebuggerData,
 } from 'sentry/components/events/interfaces/crashContent/exception/useSourceMapDebuggerData';
->>>>>>> 9ec3aa86
 import {AnnotatedText} from 'sentry/components/events/meta/annotatedText';
 import {Tooltip} from 'sentry/components/tooltip';
 import {tct, tn} from 'sentry/locale';
@@ -140,11 +134,7 @@
   const {collapsedExceptions, toggleException, expandException} =
     useCollapsedExceptions(values);
 
-<<<<<<< HEAD
-  const sourceMapDebuggerData = useSourceMapDebuggerBlueThunder(event, projectSlug);
-=======
   const sourceMapDebuggerData = useSourceMapDebuggerData(event, projectSlug);
->>>>>>> 9ec3aa86
 
   // Organization context may be unavailable for the shared event view, so we
   // avoid using the `useOrganization` hook here and directly useContext
@@ -161,11 +151,7 @@
     const frameSourceMapDebuggerData = sourceMapDebuggerData?.exceptions[
       excIdx
     ].frames.map(debuggerFrame =>
-<<<<<<< HEAD
-      mapSourceMapDebuggerFrameInformation(sourceMapDebuggerData, debuggerFrame)
-=======
       prepareSourceMapDebuggerFrameInformation(sourceMapDebuggerData, debuggerFrame)
->>>>>>> 9ec3aa86
     );
 
     if (exc.mechanism?.parent_id && collapsedExceptions[exc.mechanism.parent_id]) {
