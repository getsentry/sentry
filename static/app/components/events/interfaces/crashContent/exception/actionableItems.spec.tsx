--- conflicted
+++ resolved
@@ -121,43 +121,27 @@
       {
         type: JavascriptProcessingErrors.JS_MISSING_SOURCES_CONTENT,
         data: {
-<<<<<<< HEAD
           source: 'my_app/main.dart',
-=======
-          Source: 'my_app/main.dart',
->>>>>>> c1c4197b
-        },
-      },
-      {
-        type: JavascriptProcessingErrors.JS_MISSING_SOURCES_CONTENT,
-        data: {
-<<<<<<< HEAD
+        },
+      },
+      {
+        type: JavascriptProcessingErrors.JS_MISSING_SOURCES_CONTENT,
+        data: {
           source:
-=======
-          Source:
->>>>>>> c1c4197b
             'http://localhost:64053/Documents/flutter/packages/flutter/lib/src/material/ink_well.dart',
         },
       },
       {
         type: JavascriptProcessingErrors.JS_MISSING_SOURCES_CONTENT,
         data: {
-<<<<<<< HEAD
           source:
-=======
-          Source:
->>>>>>> c1c4197b
             'org-dartlang-sdk:///dart-sdk/lib/_internal/js_runtime/lib/async_patch.dart',
         },
       },
       {
         type: JavascriptProcessingErrors.JS_MISSING_SOURCES_CONTENT,
         data: {
-<<<<<<< HEAD
           source:
-=======
-          Source:
->>>>>>> c1c4197b
             'org-dartlang-sdk:///dart-sdk/lib/_internal/js_runtime/lib/js_helper.dart',
         },
       },
@@ -181,8 +165,6 @@
     render(<ActionableItems {...defaultProps} event={eventWithErrors} />);
 
     expect(await screen.findByText('Missing Sources Context (1)')).toBeInTheDocument();
-<<<<<<< HEAD
-=======
     expect(await screen.findByText('Expand')).toBeInTheDocument();
   });
 
@@ -213,7 +195,6 @@
     render(<ActionableItems {...defaultProps} event={eventWithErrors} />);
 
     expect(await screen.findByText('Missing Sources Context (1)')).toBeInTheDocument();
->>>>>>> c1c4197b
     expect(await screen.findByText('Expand')).toBeInTheDocument();
   });
 
