--- conflicted
+++ resolved
@@ -349,13 +349,8 @@
     )
   );
 
-<<<<<<< HEAD
   if (exception) {
     frames.push(getExceptionSummary(exception, platform));
-=======
-  if ((platform !== 'python' && !issueDiff) || (issueDiff && newestFirst)) {
-    frames.reverse();
->>>>>>> ff1af84b
   }
 
   if (platform === 'python') {
