--- conflicted
+++ resolved
@@ -269,15 +269,7 @@
   }
 
   return (
-<<<<<<< HEAD
-    <Wrapper className={className} data-test-id="native-stack-trace-content">
-      <Frames
-        isHoverPreviewed={isHoverPreviewed}
-        inlined={inlined}
-        data-test-id="stack-trace"
-      >
-=======
-    <Wrapper className={wrapperClassName}>
+    <Wrapper className={wrapperClassName} data-test-id="native-stack-trace-content">
       {hideIcon ? null : (
         <StacktracePlatformIcon
           platform={stackTracePlatformIcon(platform, data.frames ?? [])}
@@ -285,7 +277,6 @@
       )}
 
       <Frames data-test-id="stack-trace">
->>>>>>> 3d315377
         {!newestFirst ? convertedFrames : [...convertedFrames].reverse()}
       </Frames>
     </Wrapper>
