import {useEffect} from 'react';
import styled from '@emotion/styled';
import isEqual from 'lodash/isEqual';
import uniq from 'lodash/uniq';
import uniqWith from 'lodash/uniqWith';

import {Alert} from 'sentry/components/alert';
import {ErrorItem, EventErrorData} from 'sentry/components/events/errorItem';
import findBestThread from 'sentry/components/events/interfaces/threads/threadSelector/findBestThread';
import getThreadException from 'sentry/components/events/interfaces/threads/threadSelector/getThreadException';
import ExternalLink from 'sentry/components/links/externalLink';
import List from 'sentry/components/list';
import {
<<<<<<< HEAD
  GenericSchemaErrors,
  JavascriptProcessingErrors,
  NativeProcessingErrors,
=======
  CocoaProcessingErrors,
  JavascriptProcessingErrors,
>>>>>>> f039bc95
} from 'sentry/constants/eventErrors';
import {tct, tn} from 'sentry/locale';
import {space} from 'sentry/styles/space';
import {Project} from 'sentry/types';
import {DebugFile} from 'sentry/types/debugFiles';
import {Image} from 'sentry/types/debugImage';
import {EntryType, Event, ExceptionValue, Thread} from 'sentry/types/event';
import {defined} from 'sentry/utils';
import {trackAnalytics} from 'sentry/utils/analytics';
import {useApiQuery} from 'sentry/utils/queryClient';
import useOrganization from 'sentry/utils/useOrganization';
import {semverCompare} from 'sentry/utils/versions';
import {projectProcessingIssuesMessages} from 'sentry/views/settings/project/projectProcessingIssues';

import {DataSection} from './styles';

const ERRORS_TO_HIDE = [
  JavascriptProcessingErrors.JS_MISSING_SOURCE,
  JavascriptProcessingErrors.JS_INVALID_SOURCEMAP,
  JavascriptProcessingErrors.JS_INVALID_SOURCEMAP_LOCATION,
  JavascriptProcessingErrors.JS_TOO_MANY_REMOTE_SOURCES,
  JavascriptProcessingErrors.JS_INVALID_SOURCE_ENCODING,
  GenericSchemaErrors.UNKNOWN_ERROR,
  GenericSchemaErrors.INVALID_DATA,
  GenericSchemaErrors.INVALID_ATTRIBUTE,
  GenericSchemaErrors.MISSING_ATTRIBUTE,
  GenericSchemaErrors.VALUE_TOO_LONG,
  GenericSchemaErrors.FUTURE_TIMESTAMP,
  GenericSchemaErrors.PAST_TIMESTAMP,
  GenericSchemaErrors.CLOCK_DRIFT,
  NativeProcessingErrors.NATIVE_NO_CRASHED_THREAD,
  NativeProcessingErrors.NATIVE_INTERNAL_FAILURE,
  NativeProcessingErrors.NATIVE_MISSING_SYSTEM_DSYM,
  NativeProcessingErrors.NATIVE_MISSING_SYMBOL,
  NativeProcessingErrors.NATIVE_SIMULATOR_FRAME,
  NativeProcessingErrors.NATIVE_UNKNOWN_IMAGE,
  NativeProcessingErrors.NATIVE_SYMBOLICATOR_FAILED,
];

const MAX_ERRORS = 100;
const MINIFIED_DATA_JAVA_EVENT_REGEX_MATCH =
  /^(([\w\$]\.[\w\$]{1,2})|([\w\$]{2}\.[\w\$]\.[\w\$]))(\.|$)/g;

type EventErrorsProps = {
  event: Event;
  isShare: boolean;
  project: Project;
};

function isDataMinified(str: string | null) {
  if (!str) {
    return false;
  }

  return !![...str.matchAll(MINIFIED_DATA_JAVA_EVENT_REGEX_MATCH)].length;
}

function shouldErrorBeShown(error: EventErrorData, event: Event) {
  if (ERRORS_TO_HIDE.includes(error.type as JavascriptProcessingErrors)) {
    return false;
  }
  if (
    error.type === CocoaProcessingErrors.COCOA_INVALID_DATA &&
    event.sdk?.name === 'sentry.cocoa' &&
    error.data?.name === 'contexts.trace.sampled' &&
    semverCompare(event.sdk?.version || '', '8.7.4') === -1
  ) {
    // The Cocoa SDK sends wrong values for contexts.trace.sampled before 8.7.4
    return false;
  }
  return true;
}

const hasThreadOrExceptionMinifiedFrameData = (
  definedEvent: Event,
  bestThread?: Thread
) => {
  if (!bestThread) {
    const exceptionValues: Array<ExceptionValue> =
      definedEvent.entries?.find(e => e.type === EntryType.EXCEPTION)?.data?.values ?? [];

    return !!exceptionValues.find(exceptionValue =>
      exceptionValue.stacktrace?.frames?.find(frame => isDataMinified(frame.module))
    );
  }

  const threadExceptionValues = getThreadException(definedEvent, bestThread)?.values;

  return !!(threadExceptionValues
    ? threadExceptionValues.find(threadExceptionValue =>
        threadExceptionValue.stacktrace?.frames?.find(frame =>
          isDataMinified(frame.module)
        )
      )
    : bestThread?.stacktrace?.frames?.find(frame => isDataMinified(frame.module)));
};

const useFetchProguardMappingFiles = ({
  event,
  isShare,
  project,
}: {
  event: Event;
  isShare: boolean;
  project: Project;
}): {proguardErrors: EventErrorData[]; proguardErrorsLoading: boolean} => {
  const organization = useOrganization();
  const hasEventErrorsProGuardMissingMapping = event.errors?.find(
    error => error.type === 'proguard_missing_mapping'
  );

  const debugImages = event.entries?.find(e => e.type === EntryType.DEBUGMETA)?.data
    .images as undefined | Array<Image>;

  // When debugImages contains a 'proguard' entry, it must always be only one entry
  const proGuardImage = debugImages?.find(debugImage => debugImage?.type === 'proguard');

  const proGuardImageUuid = proGuardImage?.uuid;

  const shouldFetch =
    defined(proGuardImageUuid) &&
    event.platform === 'java' &&
    !hasEventErrorsProGuardMissingMapping &&
    !isShare;

  const {
    data: proguardMappingFiles,
    isSuccess,
    isLoading,
  } = useApiQuery<DebugFile[]>(
    [
      `/projects/${organization.slug}/${project.slug}/files/dsyms/`,
      {
        query: {
          query: proGuardImageUuid,
          file_formats: 'proguard',
        },
      },
    ],
    {
      staleTime: Infinity,
      enabled: shouldFetch,
    }
  );

  const getProguardErrorsFromMappingFiles = () => {
    if (isShare) {
      return [];
    }

    if (shouldFetch) {
      if (!isSuccess || proguardMappingFiles.length > 0) {
        return [];
      }

      return [
        {
          type: 'proguard_missing_mapping',
          message: projectProcessingIssuesMessages.proguard_missing_mapping,
          data: {mapping_uuid: proGuardImageUuid},
        },
      ];
    }

    const threads: Array<Thread> =
      event.entries?.find(e => e.type === EntryType.THREADS)?.data?.values ?? [];

    const bestThread = findBestThread(threads);
    const hasThreadOrExceptionMinifiedData = hasThreadOrExceptionMinifiedFrameData(
      event,
      bestThread
    );

    if (hasThreadOrExceptionMinifiedData) {
      return [
        {
          type: 'proguard_potentially_misconfigured_plugin',
          message: tct(
            'Some frames appear to be minified. Did you configure the [plugin]?',
            {
              plugin: (
                <ExternalLink
                  href="https://docs.sentry.io/platforms/android/proguard/#gradle"
                  onClick={() => {
                    trackAnalytics('issue_error_banner.proguard_misconfigured.clicked', {
                      organization,
                      group: event?.groupID,
                    });
                  }}
                >
                  Sentry Gradle Plugin
                </ExternalLink>
              ),
            }
          ),
        },
      ];
    }

    return [];
  };

  return {
    proguardErrorsLoading: shouldFetch && isLoading,
    proguardErrors: getProguardErrorsFromMappingFiles(),
  };
};

const useRecordAnalyticsEvent = ({event, project}: {event: Event; project: Project}) => {
  const organization = useOrganization();

  useEffect(() => {
    if (!event || !event.errors || !(event.errors.length > 0)) {
      return;
    }

    const errors = event.errors;
    const errorTypes = errors.map(errorEntries => errorEntries.type);
    const errorMessages = errors.map(errorEntries => errorEntries.message);

    const platform = project.platform;

    // uniquify the array types
    trackAnalytics('issue_error_banner.viewed', {
      organization,
      group: event?.groupID,
      error_type: uniq(errorTypes),
      error_message: uniq(errorMessages),
      ...(platform && {platform}),
    });
  }, [event, organization, project.platform]);
};

export function EventErrors({event, project, isShare}: EventErrorsProps) {
  const organization = useOrganization();
  useRecordAnalyticsEvent({event, project});
  const {proguardErrorsLoading, proguardErrors} = useFetchProguardMappingFiles({
    event,
    project,
    isShare,
  });

  useEffect(() => {
    if (proguardErrors?.length) {
      if (proguardErrors[0]?.type === 'proguard_potentially_misconfigured_plugin') {
        trackAnalytics('issue_error_banner.proguard_misconfigured.displayed', {
          organization,
          group: event?.groupID,
          platform: project.platform,
        });
      } else if (proguardErrors[0]?.type === 'proguard_missing_mapping') {
        trackAnalytics('issue_error_banner.proguard_missing_mapping.displayed', {
          organization,
          group: event?.groupID,
          platform: project.platform,
        });
      }
    }
    // Just for analytics, only track this once per visit
    // eslint-disable-next-line react-hooks/exhaustive-deps
  }, []);

  const {errors: eventErrors = [], _meta} = event;

  // XXX: uniqWith returns unique errors and is not performant with large datasets
  const otherErrors: Array<EventErrorData> =
    eventErrors.length > MAX_ERRORS ? eventErrors : uniqWith(eventErrors, isEqual);

<<<<<<< HEAD
  const errors = [...otherErrors, ...proguardErrors].filter(
    error =>
      !ERRORS_TO_HIDE.includes(
        error.type as
          | JavascriptProcessingErrors
          | GenericSchemaErrors
          | NativeProcessingErrors
      )
=======
  const errors = [...otherErrors, ...proguardErrors].filter(e =>
    shouldErrorBeShown(e, event)
>>>>>>> f039bc95
  );

  if (proguardErrorsLoading) {
    // XXX: This is necessary for acceptance tests to wait until removal since there is
    // no visual loading state.
    return <HiddenDiv data-test-id="event-errors-loading" />;
  }

  if (errors.length === 0) {
    return null;
  }

  return (
    <StyledDataSection>
      <StyledAlert
        type="error"
        showIcon
        data-test-id="event-error-alert"
        expand={
          <ErrorList data-test-id="event-error-details" symbol="bullet">
            {errors.map((error, errorIdx) => {
              const data = error.data ?? {};
              const meta = _meta?.errors?.[errorIdx];
              return <ErrorItem key={errorIdx} error={{...error, data}} meta={meta} />;
            })}
          </ErrorList>
        }
      >
        {tn(
          'There was %s problem processing this event',
          'There were %s problems processing this event',
          errors.length
        )}
      </StyledAlert>
    </StyledDataSection>
  );
}

const HiddenDiv = styled('div')`
  display: none;
`;

const StyledDataSection = styled(DataSection)`
  border-top: none;

  @media (min-width: ${p => p.theme.breakpoints.small}) {
    padding-top: 0;
  }
`;

const StyledAlert = styled(Alert)`
  margin: ${space(0.5)} 0;
`;

const ErrorList = styled(List)`
  li:last-child {
    margin-bottom: 0;
  }
`;<|MERGE_RESOLUTION|>--- conflicted
+++ resolved
@@ -11,14 +11,10 @@
 import ExternalLink from 'sentry/components/links/externalLink';
 import List from 'sentry/components/list';
 import {
-<<<<<<< HEAD
   GenericSchemaErrors,
   JavascriptProcessingErrors,
   NativeProcessingErrors,
-=======
-  CocoaProcessingErrors,
-  JavascriptProcessingErrors,
->>>>>>> f039bc95
+  CocoaProcessingErrors
 } from 'sentry/constants/eventErrors';
 import {tct, tn} from 'sentry/locale';
 import {space} from 'sentry/styles/space';
@@ -76,8 +72,13 @@
   return !![...str.matchAll(MINIFIED_DATA_JAVA_EVENT_REGEX_MATCH)].length;
 }
 
-function shouldErrorBeShown(error: EventErrorData, event: Event) {
-  if (ERRORS_TO_HIDE.includes(error.type as JavascriptProcessingErrors)) {
+function BeShown(error: EventErrorData, event: Event) {
+  if (ERRORS_TO_HIDE.includes(
+        error.type as
+          | JavascriptProcessingErrors
+          | GenericSchemaErrors
+          | NativeProcessingErrors
+      )) {
     return false;
   }
   if (
@@ -287,19 +288,8 @@
   const otherErrors: Array<EventErrorData> =
     eventErrors.length > MAX_ERRORS ? eventErrors : uniqWith(eventErrors, isEqual);
 
-<<<<<<< HEAD
-  const errors = [...otherErrors, ...proguardErrors].filter(
-    error =>
-      !ERRORS_TO_HIDE.includes(
-        error.type as
-          | JavascriptProcessingErrors
-          | GenericSchemaErrors
-          | NativeProcessingErrors
-      )
-=======
   const errors = [...otherErrors, ...proguardErrors].filter(e =>
     shouldErrorBeShown(e, event)
->>>>>>> f039bc95
   );
 
   if (proguardErrorsLoading) {
