--- conflicted
+++ resolved
@@ -12,22 +12,14 @@
 import {trackAnalytics} from 'sentry/utils/analytics';
 import {LogsAnalyticsPageSource} from 'sentry/utils/analytics/logsAnalyticsEvent';
 import useOrganization from 'sentry/utils/useOrganization';
-<<<<<<< HEAD
-import {useLogsPageData} from 'sentry/views/explore/contexts/logs/logsPageData';
-=======
 import {TableBody} from 'sentry/views/explore/components/table';
->>>>>>> b736c0b0
 import {
   LogsPageParamsProvider,
   useLogsSearch,
 } from 'sentry/views/explore/contexts/logs/logsPageParams';
 import {TraceItemAttributeProvider} from 'sentry/views/explore/contexts/traceItemAttributeContext';
-<<<<<<< HEAD
-import {LogsTable} from 'sentry/views/explore/logs/tables/logsTable';
-=======
 import {LogRowContent} from 'sentry/views/explore/logs/logsTableRow';
 import {useExploreLogsTable} from 'sentry/views/explore/logs/useLogsQuery';
->>>>>>> b736c0b0
 import {TraceItemDataset} from 'sentry/views/explore/types';
 import {SectionKey} from 'sentry/views/issueDetails/streamline/context';
 import {InterimSection} from 'sentry/views/issueDetails/streamline/interimSection';
@@ -64,12 +56,9 @@
 }) {
   const organization = useOrganization();
   const feature = organization.features.includes('ourlogs-enabled');
-  const tableData = useLogsPageData().logsQueryResult;
+  const tableData = useExploreLogsTable({enabled: feature, limit: 10});
   const logsSearch = useLogsSearch();
-<<<<<<< HEAD
-=======
   const abbreviatedTableData = (tableData.data ?? []).slice(0, 5);
->>>>>>> b736c0b0
   const {openDrawer} = useDrawer();
   const logsTableRef = useRef<HTMLButtonElement>(null);
   const sharedHoverTimeoutRef = useRef<NodeJS.Timeout | null>(null);
@@ -124,11 +113,6 @@
       title={t('Logs')}
       data-test-id="logs-data-section"
     >
-<<<<<<< HEAD
-      <LogContentWrapper onClick={() => onOpenLogsDrawer()}>
-        <LogsTable showHeader={false} allowPagination={false} />
-        {tableData.data && tableData.data.length > 5 ? (
-=======
       <SmallTableContentWrapper ref={logsTableRef} onClick={() => onOpenLogsDrawer()}>
         <SmallTable>
           <TableBody>
@@ -144,7 +128,6 @@
           </TableBody>
         </SmallTable>
         {tableData.data?.length > 5 ? (
->>>>>>> b736c0b0
           <div>
             <Button
               icon={<IconChevron direction="right" />}
