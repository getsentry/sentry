import {Fragment, useEffect} from 'react';
import styled from '@emotion/styled';
import * as Sentry from '@sentry/react';

import ClippedBox from 'sentry/components/clippedBox';
import EventTagCustomBanner from 'sentry/components/events/eventTags/eventTagCustomBanner';
import EventTagsTree from 'sentry/components/events/eventTags/eventTagsTree';
import {TagFilter, useHasNewTagsUI} from 'sentry/components/events/eventTags/util';
import Pills from 'sentry/components/pills';
import type {Event, EventTag} from 'sentry/types/event';
import {defined, generateQueryWithTag} from 'sentry/utils';
import {trackAnalytics} from 'sentry/utils/analytics';
import {isMobilePlatform} from 'sentry/utils/platform';
import {useLocation} from 'sentry/utils/useLocation';
import useOrganization from 'sentry/utils/useOrganization';

import {AnnotatedText} from '../meta/annotatedText';

import EventTagsPill from './eventTagsPill';

type Props = {
  event: Event;
  projectSlug: string;
  filteredTags?: EventTag[];
  tagFilter?: TagFilter;
};

const IOS_DEVICE_FAMILIES = ['iPhone', 'iOS', 'iOS-Device'];

export function EventTags({
  event,
  filteredTags,
  projectSlug,
  tagFilter = TagFilter.ALL,
}: Props) {
  const location = useLocation();
  const organization = useOrganization();
  const hasNewTagsUI = useHasNewTagsUI();
  const meta = event._meta?.tags;
  const projectId = event.projectID;

  const tagsSource = defined(filteredTags) ? filteredTags : event.tags;

  const tags = !organization.features.includes('device-classification')
    ? tagsSource?.filter(tag => tag.key !== 'device.class')
    : tagsSource;

  useEffect(() => {
    if (
      organization.features.includes('device-classification') &&
      isMobilePlatform(event.platform)
    ) {
      const deviceClass = tagsSource.find(tag => tag.key === 'device.class')?.value;
      const deviceFamily = tagsSource.find(tag => tag.key === 'device.family')?.value;
      const deviceModel = tagsSource.find(tag => tag.key === 'device.model')?.value;
      if (deviceFamily && IOS_DEVICE_FAMILIES.includes(deviceFamily)) {
        // iOS device missing classification, this probably indicates a new iOS device which we
        // haven't yet classified.
        if (!deviceClass && deviceModel) {
          trackAnalytics('device.classification.unclassified.ios.device', {
            organization,
            model: deviceModel,
          });
        }
      } else {
        const deviceProcessorCount = parseInt(
          tagsSource.find(tag => tag.key === 'device.processor_count')?.value ?? '',
          10
        );
        const deviceProcessorFrequency = parseInt(
          tagsSource.find(tag => tag.key === 'device.processor_frequency')?.value ?? '',
          10
        );
        // Android device specs significantly higher than current high end devices.
        // Consider bumping up internal device.class values if this gets triggered a lot.
        if (
          deviceProcessorFrequency > 3499 ||
          (deviceProcessorCount > 9 && deviceProcessorFrequency > 3299)
        ) {
          trackAnalytics('device.classification.high.end.android.device', {
            organization,
            class: deviceClass,
            family: deviceFamily,
            model: deviceModel,
            processor_count: deviceProcessorCount,
            processor_frequency: deviceProcessorFrequency,
          });
        }
      }
    }
  }, [event, tagsSource, organization]);

  useEffect(() => {
<<<<<<< HEAD
    const mechanism = event.tags?.find(tag => tag.key === 'mechanism')?.value;
    const transaction = Sentry.getActiveTransaction();
=======
    const mechanism = filteredTags?.find(tag => tag.key === 'mechanism')?.value;
    const transaction = Sentry.getCurrentHub().getScope()?.getTransaction();
>>>>>>> 45df228e
    if (mechanism && transaction) {
      transaction.tags.hasMechanism = mechanism;
    }
  }, [filteredTags]);

  if (!!meta?.[''] && !filteredTags) {
    return <AnnotatedText value={filteredTags} meta={meta?.['']} />;
  }

  if (!(event.tags ?? []).length) {
    return null;
  }

  const hasCustomTagsBanner =
    hasNewTagsUI && tagFilter === TagFilter.CUSTOM && tags.length === 0;

  return (
    <Fragment>
      {hasNewTagsUI ? (
        <EventTagsTree event={event} tags={tags} meta={meta} projectSlug={projectSlug} />
      ) : (
        <StyledClippedBox clipHeight={150}>
          <Pills>
            {tags.map((tag, index) => (
              <EventTagsPill
                key={!defined(tag.key) ? `tag-pill-${index}` : tag.key}
                tag={tag}
                projectSlug={projectSlug}
                projectId={projectId}
                organization={organization}
                query={generateQueryWithTag(
                  {...location.query, referrer: 'event-tags'},
                  tag
                )}
                streamPath={`/organizations/${organization.slug}/issues/`}
                meta={meta?.[index]}
              />
            ))}
          </Pills>
        </StyledClippedBox>
      )}
      {hasCustomTagsBanner && <EventTagCustomBanner />}
    </Fragment>
  );
}

const StyledClippedBox = styled(ClippedBox)`
  padding: 0;
`;<|MERGE_RESOLUTION|>--- conflicted
+++ resolved
@@ -1,22 +1,25 @@
-import {Fragment, useEffect} from 'react';
-import styled from '@emotion/styled';
-import * as Sentry from '@sentry/react';
+import { Fragment, useEffect } from "react";
+import styled from "@emotion/styled";
+import * as Sentry from "@sentry/react";
 
-import ClippedBox from 'sentry/components/clippedBox';
-import EventTagCustomBanner from 'sentry/components/events/eventTags/eventTagCustomBanner';
-import EventTagsTree from 'sentry/components/events/eventTags/eventTagsTree';
-import {TagFilter, useHasNewTagsUI} from 'sentry/components/events/eventTags/util';
-import Pills from 'sentry/components/pills';
-import type {Event, EventTag} from 'sentry/types/event';
-import {defined, generateQueryWithTag} from 'sentry/utils';
-import {trackAnalytics} from 'sentry/utils/analytics';
-import {isMobilePlatform} from 'sentry/utils/platform';
-import {useLocation} from 'sentry/utils/useLocation';
-import useOrganization from 'sentry/utils/useOrganization';
+import ClippedBox from "sentry/components/clippedBox";
+import EventTagCustomBanner from "sentry/components/events/eventTags/eventTagCustomBanner";
+import EventTagsTree from "sentry/components/events/eventTags/eventTagsTree";
+import {
+  TagFilter,
+  useHasNewTagsUI,
+} from "sentry/components/events/eventTags/util";
+import Pills from "sentry/components/pills";
+import type { Event, EventTag } from "sentry/types/event";
+import { defined, generateQueryWithTag } from "sentry/utils";
+import { trackAnalytics } from "sentry/utils/analytics";
+import { isMobilePlatform } from "sentry/utils/platform";
+import { useLocation } from "sentry/utils/useLocation";
+import useOrganization from "sentry/utils/useOrganization";
 
-import {AnnotatedText} from '../meta/annotatedText';
+import { AnnotatedText } from "../meta/annotatedText";
 
-import EventTagsPill from './eventTagsPill';
+import EventTagsPill from "./eventTagsPill";
 
 type Props = {
   event: Event;
@@ -25,7 +28,7 @@
   tagFilter?: TagFilter;
 };
 
-const IOS_DEVICE_FAMILIES = ['iPhone', 'iOS', 'iOS-Device'];
+const IOS_DEVICE_FAMILIES = ["iPhone", "iOS", "iOS-Device"];
 
 export function EventTags({
   event,
@@ -41,34 +44,42 @@
 
   const tagsSource = defined(filteredTags) ? filteredTags : event.tags;
 
-  const tags = !organization.features.includes('device-classification')
-    ? tagsSource?.filter(tag => tag.key !== 'device.class')
+  const tags = !organization.features.includes("device-classification")
+    ? tagsSource?.filter((tag) => tag.key !== "device.class")
     : tagsSource;
 
   useEffect(() => {
     if (
-      organization.features.includes('device-classification') &&
+      organization.features.includes("device-classification") &&
       isMobilePlatform(event.platform)
     ) {
-      const deviceClass = tagsSource.find(tag => tag.key === 'device.class')?.value;
-      const deviceFamily = tagsSource.find(tag => tag.key === 'device.family')?.value;
-      const deviceModel = tagsSource.find(tag => tag.key === 'device.model')?.value;
+      const deviceClass = tagsSource.find(
+        (tag) => tag.key === "device.class"
+      )?.value;
+      const deviceFamily = tagsSource.find(
+        (tag) => tag.key === "device.family"
+      )?.value;
+      const deviceModel = tagsSource.find(
+        (tag) => tag.key === "device.model"
+      )?.value;
       if (deviceFamily && IOS_DEVICE_FAMILIES.includes(deviceFamily)) {
         // iOS device missing classification, this probably indicates a new iOS device which we
         // haven't yet classified.
         if (!deviceClass && deviceModel) {
-          trackAnalytics('device.classification.unclassified.ios.device', {
+          trackAnalytics("device.classification.unclassified.ios.device", {
             organization,
             model: deviceModel,
           });
         }
       } else {
         const deviceProcessorCount = parseInt(
-          tagsSource.find(tag => tag.key === 'device.processor_count')?.value ?? '',
+          tagsSource.find((tag) => tag.key === "device.processor_count")
+            ?.value ?? "",
           10
         );
         const deviceProcessorFrequency = parseInt(
-          tagsSource.find(tag => tag.key === 'device.processor_frequency')?.value ?? '',
+          tagsSource.find((tag) => tag.key === "device.processor_frequency")
+            ?.value ?? "",
           10
         );
         // Android device specs significantly higher than current high end devices.
@@ -77,7 +88,7 @@
           deviceProcessorFrequency > 3499 ||
           (deviceProcessorCount > 9 && deviceProcessorFrequency > 3299)
         ) {
-          trackAnalytics('device.classification.high.end.android.device', {
+          trackAnalytics("device.classification.high.end.android.device", {
             organization,
             class: deviceClass,
             family: deviceFamily,
@@ -91,20 +102,17 @@
   }, [event, tagsSource, organization]);
 
   useEffect(() => {
-<<<<<<< HEAD
-    const mechanism = event.tags?.find(tag => tag.key === 'mechanism')?.value;
+    const mechanism = filteredTags?.find(
+      (tag) => tag.key === "mechanism"
+    )?.value;
     const transaction = Sentry.getActiveTransaction();
-=======
-    const mechanism = filteredTags?.find(tag => tag.key === 'mechanism')?.value;
-    const transaction = Sentry.getCurrentHub().getScope()?.getTransaction();
->>>>>>> 45df228e
     if (mechanism && transaction) {
       transaction.tags.hasMechanism = mechanism;
     }
   }, [filteredTags]);
 
-  if (!!meta?.[''] && !filteredTags) {
-    return <AnnotatedText value={filteredTags} meta={meta?.['']} />;
+  if (!!meta?.[""] && !filteredTags) {
+    return <AnnotatedText value={filteredTags} meta={meta?.[""]} />;
   }
 
   if (!(event.tags ?? []).length) {
@@ -117,7 +125,12 @@
   return (
     <Fragment>
       {hasNewTagsUI ? (
-        <EventTagsTree event={event} tags={tags} meta={meta} projectSlug={projectSlug} />
+        <EventTagsTree
+          event={event}
+          tags={tags}
+          meta={meta}
+          projectSlug={projectSlug}
+        />
       ) : (
         <StyledClippedBox clipHeight={150}>
           <Pills>
@@ -129,7 +142,7 @@
                 projectId={projectId}
                 organization={organization}
                 query={generateQueryWithTag(
-                  {...location.query, referrer: 'event-tags'},
+                  { ...location.query, referrer: "event-tags" },
                   tag
                 )}
                 streamPath={`/organizations/${organization.slug}/issues/`}
