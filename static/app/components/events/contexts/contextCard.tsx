--- conflicted
+++ resolved
@@ -54,25 +54,6 @@
     config?.includeAliasInSubject && alias ? `${startCase(alias)}: ${subject}` : subject;
 
   return (
-<<<<<<< HEAD
-    <ContextContent hasErrors={hasErrors} {...props}>
-      <ContextSubject>{contextSubject}</ContextSubject>
-      <ContextValueSection hasErrors={hasErrors}>
-        <ContextValueWrapper>
-          {!config?.disableRichValue && defined(action?.link) ? (
-            <ContextLink to={action.link}>{dataComponent}</ContextLink>
-          ) : (
-            dataComponent
-          )}
-        </ContextValueWrapper>
-        {hasErrors && (
-          <ContextErrors>
-            <AnnotatedTextErrors errors={contextErrors} />
-          </ContextErrors>
-        )}
-      </ContextValueSection>
-    </ContextContent>
-=======
     <KeyValueData.Content
       item={{...item, subject: contextSubject}}
       meta={contextMeta}
@@ -80,7 +61,6 @@
       disableRichValue={config?.disableRichValue ?? false}
       {...props}
     />
->>>>>>> e43b8ce7
   );
 }
 
@@ -122,65 +102,4 @@
       sortAlphabetically
     />
   );
-<<<<<<< HEAD
-}
-
-const Card = styled(Panel)`
-  padding: ${space(0.75)};
-  display: grid;
-  column-gap: ${space(1.5)};
-  grid-template-columns: minmax(100px, auto) 1fr;
-  font-size: ${p => p.theme.fontSizeSmall};
-`;
-
-const ContextTitle = styled('p')`
-  grid-column: span 2;
-  padding: ${space(0.25)} ${space(0.75)};
-  margin: 0;
-  color: ${p => p.theme.headingColor};
-  font-weight: bold;
-`;
-
-const ContextContent = styled('div')<{hasErrors: boolean}>`
-  display: grid;
-  grid-template-columns: subgrid;
-  grid-column: span 2;
-  column-gap: ${space(1.5)};
-  padding: ${space(0.25)} ${space(0.75)};
-  border-radius: 4px;
-  color: ${p => (p.hasErrors ? p.theme.alert.error.color : p.theme.subText)};
-  border: 1px solid ${p => (p.hasErrors ? p.theme.alert.error.border : 'transparent')};
-  background-color: ${p =>
-    p.hasErrors ? p.theme.alert.error.backgroundLight : p.theme.background};
-  &:nth-child(odd) {
-    background-color: ${p =>
-      p.hasErrors ? p.theme.alert.error.backgroundLight : p.theme.backgroundSecondary};
-  }
-`;
-
-const ContextSubject = styled('div')`
-  grid-column: span 1;
-  font-family: ${p => p.theme.text.familyMono};
-  word-break: break-word;
-`;
-
-const ContextValueSection = styled(ContextSubject)<{hasErrors: boolean}>`
-  color: ${p => (p.hasErrors ? 'inherit' : p.theme.textColor)};
-  grid-column: span 1;
-  display: grid;
-  grid-template-columns: 1fr auto;
-  grid-column-gap: ${space(0.5)};
-`;
-
-const ContextValueWrapper = styled('div')`
-  word-break: break-word;
-`;
-
-const ContextLink = styled(Link)`
-  text-decoration: ${p => p.theme.linkUnderline} underline dotted;
-`;
-
-const ContextErrors = styled('div')``;
-=======
-}
->>>>>>> e43b8ce7
+}