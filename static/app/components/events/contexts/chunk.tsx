import {Fragment, useCallback, useEffect, useState} from 'react';

import EventDataSection from 'sentry/components/events/eventDataSection';
import {t} from 'sentry/locale';
import plugins from 'sentry/plugins';
import {Group} from 'sentry/types';
import {Event} from 'sentry/types/event';
import {defined, toTitleCase} from 'sentry/utils';

import {getContextComponent, getSourcePlugin} from './utils';

type Props = {
  alias: string;
  event: Event;
  type: string;
  group?: Group;
  value?: Record<string, any>;
};

function getTitle({value = {}, alias, type}: Pick<Props, 'alias' | 'type' | 'value'>) {
  if (defined(value.title) && typeof value.title !== 'object') {
    return value.title;
  }

  if (!defined(type)) {
    return toTitleCase(alias);
  }

  switch (type) {
    case 'app':
      return t('App');
    case 'device':
      return t('Device');
    case 'os':
      return t('Operating System');
    case 'user':
      return t('User');
    case 'gpu':
      return t('Graphics Processing Unit');
    case 'runtime':
      return t('Runtime');
    case 'trace':
      return t('Trace Details');
    case 'otel':
      return t('OpenTelemetry');
    case 'memory_info': // Future new value for memory info
    case 'Memory Info': // Current value for memory info
      return t('Memory Info');
    case 'thread_pool_info': // Future new value for thread pool info
    case 'ThreadPool Info': // Current value for thread pool info
      return t('Thread Pool Info');
    case 'default':
      if (alias === 'state') {
        return t('Application State');
      }
      return toTitleCase(alias);
    default:
      return toTitleCase(type);
  }
}

export function Chunk({group, type, alias, value = {}, event}: Props) {
  const [pluginLoading, setPluginLoading] = useState(false);

  const syncPlugin = useCallback(() => {
    // If we don't have a grouped event we can't sync with plugins.
    if (!group) {
      return;
    }

    // Search using `alias` first because old plugins rely on it and type is set to "default"
    // e.g. sessionstack
    const sourcePlugin =
      type === 'default'
        ? getSourcePlugin(group.pluginContexts, alias) ||
          getSourcePlugin(group.pluginContexts, type)
        : getSourcePlugin(group.pluginContexts, type);

    if (!sourcePlugin) {
      setPluginLoading(false);
      return;
    }

    setPluginLoading(true);

    plugins.load(sourcePlugin, () => {
      setPluginLoading(false);
    });
  }, [alias, type, group]);

  useEffect(() => {
    syncPlugin();
  }, [type, group?.id, syncPlugin]);

<<<<<<< HEAD
  // if we are currently loading the plugin, just render nothing for now.
  if (pluginLoading) {
    return null;
=======
    switch (type) {
      case 'app':
        return t('App');
      case 'device':
        return t('Device');
      case 'os':
        return t('Operating System');
      case 'user':
        return t('User');
      case 'gpu':
        return t('Graphics Processing Unit');
      case 'runtime':
        return t('Runtime');
      case 'trace':
        return t('Trace Details');
      case 'otel':
        return t('OpenTelemetry');
      case 'unity':
        return t('Unity');
      case 'memory_info': // Future new value for memory info
      case 'Memory Info': // Current value for memory info
        return t('Memory Info');
      case 'thread_pool_info': // Future new value for thread pool info
      case 'ThreadPool Info': // Current value for thread pool info
        return t('Thread Pool Info');
      case 'default':
        if (alias === 'state') {
          return t('Application State');
        }
        return toTitleCase(alias);
      default:
        return toTitleCase(type);
    }
>>>>>>> 0a352881
  }

  // we intentionally hide reprocessing context to not imply it was sent by the SDK.
  if (alias === 'reprocessing') {
    return null;
  }

  const ContextComponent =
    type === 'default'
      ? getContextComponent(alias) || getContextComponent(type)
      : getContextComponent(type);

  const isObjectValueEmpty = Object.values(value).filter(v => defined(v)).length === 0;

  // this can happen if the component does not exist
  if (!ContextComponent || isObjectValueEmpty) {
    return null;
  }

  return (
    <EventDataSection
      key={`context-${alias}`}
      type={`context-${alias}`}
      title={
        <Fragment>
          {getTitle({value, alias, type})}
          {defined(type) && type !== 'default' && alias !== type && (
            <small>({alias})</small>
          )}
        </Fragment>
      }
    >
      <ContextComponent alias={alias} event={event} data={value} />
    </EventDataSection>
  );
}<|MERGE_RESOLUTION|>--- conflicted
+++ resolved
@@ -43,10 +43,12 @@
       return t('Trace Details');
     case 'otel':
       return t('OpenTelemetry');
+    case 'unity':
+      return t('Unity');
     case 'memory_info': // Future new value for memory info
     case 'Memory Info': // Current value for memory info
       return t('Memory Info');
-    case 'thread_pool_info': // Future new value for thread pool info
+    case 'threadpool_info': // Future new value for thread pool info
     case 'ThreadPool Info': // Current value for thread pool info
       return t('Thread Pool Info');
     case 'default':
@@ -92,45 +94,9 @@
     syncPlugin();
   }, [type, group?.id, syncPlugin]);
 
-<<<<<<< HEAD
   // if we are currently loading the plugin, just render nothing for now.
   if (pluginLoading) {
     return null;
-=======
-    switch (type) {
-      case 'app':
-        return t('App');
-      case 'device':
-        return t('Device');
-      case 'os':
-        return t('Operating System');
-      case 'user':
-        return t('User');
-      case 'gpu':
-        return t('Graphics Processing Unit');
-      case 'runtime':
-        return t('Runtime');
-      case 'trace':
-        return t('Trace Details');
-      case 'otel':
-        return t('OpenTelemetry');
-      case 'unity':
-        return t('Unity');
-      case 'memory_info': // Future new value for memory info
-      case 'Memory Info': // Current value for memory info
-        return t('Memory Info');
-      case 'thread_pool_info': // Future new value for thread pool info
-      case 'ThreadPool Info': // Current value for thread pool info
-        return t('Thread Pool Info');
-      case 'default':
-        if (alias === 'state') {
-          return t('Application State');
-        }
-        return toTitleCase(alias);
-      default:
-        return toTitleCase(type);
-    }
->>>>>>> 0a352881
   }
 
   // we intentionally hide reprocessing context to not imply it was sent by the SDK.
