import {Component, Fragment} from 'react';

import EventDataSection from 'sentry/components/events/eventDataSection';
import {t} from 'sentry/locale';
import plugins from 'sentry/plugins';
import {Group} from 'sentry/types';
import {Event} from 'sentry/types/event';
import {defined, toTitleCase} from 'sentry/utils';

import {getContextComponent, getSourcePlugin} from './utils';

type Props = {
  alias: string;
  event: Event;
  type: string;
  group?: Group;
  value?: Record<string, any>;
};

type State = {
  isLoading: boolean;
  pluginLoading?: boolean;
};

class Chunk extends Component<Props, State> {
  state: State = {
    isLoading: false,
  };

  componentDidMount() {
    this.syncPlugin();
  }

  componentDidUpdate(prevProps: Props) {
    if (
      prevProps.type !== this.props.type ||
      prevProps.group?.id !== this.props.group?.id
    ) {
      this.syncPlugin();
    }
  }

  syncPlugin() {
    const {group, type, alias} = this.props;
    // If we don't have a grouped event we can't sync with plugins.
    if (!group) {
      return;
    }

    // Search using `alias` first because old plugins rely on it and type is set to "default"
    // e.g. sessionstack
    const sourcePlugin =
      type === 'default'
        ? getSourcePlugin(group.pluginContexts, alias) ||
          getSourcePlugin(group.pluginContexts, type)
        : getSourcePlugin(group.pluginContexts, type);

    if (!sourcePlugin) {
      this.setState({pluginLoading: false});
      return;
    }

    this.setState(
      {
        pluginLoading: true,
      },
      () => {
        plugins.load(sourcePlugin, () => {
          this.setState({pluginLoading: false});
        });
      }
    );
  }

  getTitle() {
    const {value = {}, alias, type} = this.props;

    if (defined(value.title) && typeof value.title !== 'object') {
      return value.title;
    }

    if (!defined(type)) {
      return toTitleCase(alias);
    }

    switch (type) {
      case 'app':
        return t('App');
      case 'device':
        return t('Device');
      case 'os':
        return t('Operating System');
      case 'user':
        return t('User');
      case 'gpu':
        return t('Graphics Processing Unit');
      case 'runtime':
        return t('Runtime');
      case 'trace':
        return t('Trace Details');
      case 'otel':
        return t('OpenTelemetry');
<<<<<<< HEAD
      case 'memory_info': // Future new value for memory info
      case 'Memory Info': // Current value for memory info
        return t('Memory Info');
=======
      case 'thread_pool_info': // Future new value for thread pool info
      case 'ThreadPool Info': // Current value for thread pool info
        return t('Thread Pool Info');
>>>>>>> 65868452
      case 'default':
        if (alias === 'state') {
          return t('Application State');
        }
        return toTitleCase(alias);
      default:
        return toTitleCase(type);
    }
  }

  render() {
    const {pluginLoading} = this.state;

    // if we are currently loading the plugin, just render nothing for now.
    if (pluginLoading) {
      return null;
    }

    const {type, alias, value = {}, event} = this.props;

    // we intentionally hide reprocessing context to not imply it was sent by the SDK.
    if (alias === 'reprocessing') {
      return null;
    }

    const ContextComponent =
      type === 'default'
        ? getContextComponent(alias) || getContextComponent(type)
        : getContextComponent(type);

    const isObjectValueEmpty = Object.values(value).filter(v => defined(v)).length === 0;

    // this can happen if the component does not exist
    if (!ContextComponent || isObjectValueEmpty) {
      return null;
    }

    return (
      <EventDataSection
        key={`context-${alias}`}
        type={`context-${alias}`}
        title={
          <Fragment>
            {this.getTitle()}
            {defined(type) && type !== 'default' && alias !== type && (
              <small>({alias})</small>
            )}
          </Fragment>
        }
      >
        <ContextComponent alias={alias} event={event} data={value} />
      </EventDataSection>
    );
  }
}

export default Chunk;<|MERGE_RESOLUTION|>--- conflicted
+++ resolved
@@ -100,15 +100,12 @@
         return t('Trace Details');
       case 'otel':
         return t('OpenTelemetry');
-<<<<<<< HEAD
       case 'memory_info': // Future new value for memory info
       case 'Memory Info': // Current value for memory info
         return t('Memory Info');
-=======
       case 'thread_pool_info': // Future new value for thread pool info
       case 'ThreadPool Info': // Current value for thread pool info
         return t('Thread Pool Info');
->>>>>>> 65868452
       case 'default':
         if (alias === 'state') {
           return t('Application State');
