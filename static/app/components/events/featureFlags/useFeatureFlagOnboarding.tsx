--- conflicted
+++ resolved
@@ -24,18 +24,11 @@
       SidebarPanelStore.activatePanel(SidebarPanelKey.FEATURE_FLAG_ONBOARDING);
       trackAnalytics('flags.view-setup-sidebar', {
         organization,
-<<<<<<< HEAD
-        area,
+        surface: analyticsArea,
         platform: projectPlatform,
       });
     }
-  }, [location.hash, organization, area, projectPlatform]);
-=======
-        surface: analyticsArea,
-      });
-    }
-  }, [location.hash, organization, analyticsArea]);
->>>>>>> 9ae47d63
+  }, [location.hash, organization, analyticsArea, projectPlatform]);
 
   const activateSidebar = useCallback(
     (event: React.MouseEvent) => {
@@ -44,18 +37,11 @@
       SidebarPanelStore.activatePanel(SidebarPanelKey.FEATURE_FLAG_ONBOARDING);
       trackAnalytics('flags.view-setup-sidebar', {
         organization,
-<<<<<<< HEAD
-        area,
+        surface: analyticsArea
         platform: projectPlatform,
       });
     },
-    [organization, area, projectPlatform]
-=======
-        surface: analyticsArea,
-      });
-    },
-    [organization, analyticsArea]
->>>>>>> 9ae47d63
+    [organization, analyticsArea, projectPlatform]
   );
 
   return {activateSidebar};
