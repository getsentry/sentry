import {Fragment, useCallback, useEffect, useMemo, useRef, useState} from 'react';
import styled from '@emotion/styled';

import {Button} from 'sentry/components/button';
import ButtonBar from 'sentry/components/buttonBar';
import EmptyStateWarning from 'sentry/components/emptyStateWarning';
import ErrorBoundary from 'sentry/components/errorBoundary';
import {
  CardContainer,
  FeatureFlagDrawer,
} from 'sentry/components/events/featureFlags/featureFlagDrawer';
import FeatureFlagInlineCTA from 'sentry/components/events/featureFlags/featureFlagInlineCTA';
import FeatureFlagSort from 'sentry/components/events/featureFlags/featureFlagSort';
import {useFeatureFlagOnboarding} from 'sentry/components/events/featureFlags/useFeatureFlagOnboarding';
import {
  FlagControlOptions,
  OrderBy,
  SortBy,
  sortedFlags,
} from 'sentry/components/events/featureFlags/utils';
import useDrawer from 'sentry/components/globalDrawer';
import KeyValueData from 'sentry/components/keyValueData';
import {featureFlagOnboardingPlatforms} from 'sentry/data/platformCategories';
import {IconMegaphone, IconSearch} from 'sentry/icons';
import {t} from 'sentry/locale';
import type {Event, FeatureFlag} from 'sentry/types/event';
import type {Group} from 'sentry/types/group';
import type {Project} from 'sentry/types/project';
import {trackAnalytics} from 'sentry/utils/analytics';
import {useFeedbackForm} from 'sentry/utils/useFeedbackForm';
import useOrganization from 'sentry/utils/useOrganization';
import {SectionKey} from 'sentry/views/issueDetails/streamline/context';
import {useIssueDetailsEventView} from 'sentry/views/issueDetails/streamline/hooks/useIssueDetailsDiscoverQuery';
import {useOrganizationFlagLog} from 'sentry/views/issueDetails/streamline/hooks/useOrganizationFlagLog';
import useSuspectFlags from 'sentry/views/issueDetails/streamline/hooks/useSuspectFlags';
import {InterimSection} from 'sentry/views/issueDetails/streamline/interimSection';

export function EventFeatureFlagList({
  event,
  group,
  project,
}: {
  event: Event;
  group: Group;
  project: Project;
}) {
  const openForm = useFeedbackForm();
  const feedbackButton = openForm ? (
    <Button
      aria-label={t('Give feedback on the feature flag section')}
      icon={<IconMegaphone />}
      size={'xs'}
      onClick={() =>
        openForm({
          messagePlaceholder: t('How can we make feature flags work better for you?'),
          tags: {
            ['feedback.source']: 'issue_details_feature_flags',
            ['feedback.owner']: 'replay',
          },
        })
      }
    >
      {t('Give Feedback')}
    </Button>
  ) : null;

  const [sortBy, setSortBy] = useState<SortBy>(SortBy.EVAL_ORDER);
  const [orderBy, setOrderBy] = useState<OrderBy>(OrderBy.NEWEST);
  const {closeDrawer, isDrawerOpen, openDrawer} = useDrawer();
  const viewAllButtonRef = useRef<HTMLButtonElement>(null);
  const organization = useOrganization();
  const eventView = useIssueDetailsEventView({group});
  const {data: rawFlagData} = useOrganizationFlagLog({
    organization,
    query: {
      start: eventView.start,
      end: eventView.end,
      statsPeriod: eventView.statsPeriod,
    },
  });
  const {activateSidebarSkipConfigure} = useFeatureFlagOnboarding();

  const {
    suspectFlags,
    isError: isSuspectError,
    isPending: isSuspectPending,
  } = useSuspectFlags({
    organization,
    firstSeen: group.firstSeen,
    rawFlagData,
    event,
  });

  const hasFlagContext = !!event.contexts.flags;
  const hasFlags = Boolean(hasFlagContext && event?.contexts?.flags?.values.length);
  const showCTA =
    !hasFlagContext &&
    featureFlagOnboardingPlatforms.includes(project.platform ?? 'other') &&
    organization.features.includes('feature-flag-cta');

  const suspectFlagNames: Set<string> = useMemo(() => {
    return isSuspectError || isSuspectPending
      ? new Set()
      : new Set(suspectFlags.map(f => f.flag));
  }, [isSuspectError, isSuspectPending, suspectFlags]);

  const hydratedFlags = useMemo(() => {
    // Transform the flags array into something readable by the key-value component
    // Reverse the flags to show newest at the top by default
    const rawFlags: FeatureFlag[] = event.contexts?.flags?.values.toReversed() ?? [];

    // Filter out ill-formatted flags, which come from SDK developer error or user-provided contexts.
    const flags = rawFlags.filter(
      f => f && typeof f === 'object' && 'flag' in f && 'result' in f
    );

    return flags.map(f => {
      return {
        item: {
          key: f.flag,
          subject: f.flag,
          value: suspectFlagNames.has(f.flag) ? (
            <ValueWrapper>
              {f.result.toString()}
              <SuspectLabel>{t('Suspect')}</SuspectLabel>
            </ValueWrapper>
          ) : (
            f.result.toString()
          ),
        },
        isSuspectFlag: suspectFlagNames.has(f.flag),
      };
    });
  }, [event, suspectFlagNames]);

  const onViewAllFlags = useCallback(
    (focusControl?: FlagControlOptions) => {
      trackAnalytics('flags.view-all-clicked', {
        organization,
      });
      openDrawer(
        () => (
          <FeatureFlagDrawer
            group={group}
            event={event}
            project={project}
            hydratedFlags={hydratedFlags}
            initialSortBy={sortBy}
            initialOrderBy={orderBy}
            focusControl={focusControl}
          />
        ),
        {
          ariaLabel: t('Feature flags drawer'),
          // We prevent a click on the 'View All' button from closing the drawer so that
          // we don't reopen it immediately, and instead let the button handle this itself.
          shouldCloseOnInteractOutside: element => {
            const viewAllButton = viewAllButtonRef.current;
            if (viewAllButton?.contains(element)) {
              return false;
            }
            return true;
          },
          transitionProps: {stiffness: 1000},
        }
      );
    },
    [openDrawer, event, group, project, hydratedFlags, organization, sortBy, orderBy]
  );

  useEffect(() => {
    if (hasFlags) {
      trackAnalytics('flags.table_rendered', {
        organization,
        numFlags: hydratedFlags.length,
      });
    }
  }, [hasFlags, hydratedFlags.length, organization]);

  if (showCTA) {
    return <FeatureFlagInlineCTA projectId={event.projectID} />;
  }

  // if contexts.flags is not set, hide the section
  if (!hasFlagContext) {
    return null;
  }

  const actions = (
    <ButtonBar gap={1}>
      {feedbackButton}
<<<<<<< HEAD
      <Fragment>
        <Button
          aria-label={t('Set Up Integration')}
          size="xs"
          onClick={activateSidebarSkipConfigure}
        >
          {t('Set Up Integration')}
        </Button>
        {hasFlags && (
          <Fragment>
            <Button
              size="xs"
              aria-label={t('View All')}
              ref={viewAllButtonRef}
              title={t('View All Flags')}
              onClick={() => {
                isDrawerOpen ? closeDrawer() : onViewAllFlags();
              }}
            >
              {t('View All')}
            </Button>
            <Button
              aria-label={t('Open Feature Flag Search')}
              icon={<IconSearch size="xs" />}
              size="xs"
              title={t('Open Search')}
              onClick={() => onViewAllFlags(FlagControlOptions.SEARCH)}
            />
            <FeatureFlagSort
              orderBy={orderBy}
              sortBy={sortBy}
              setSortBy={setSortBy}
              setOrderBy={setOrderBy}
            />
          </Fragment>
        )}
      </Fragment>
=======
      {hasFlagContext && (
        <Fragment>
          <Button
            aria-label={t('Set Up Integration')}
            size="xs"
            onClick={mouseEvent => {
              activateSidebarSkipConfigure(mouseEvent, project.id);
            }}
          >
            {t('Set Up Integration')}
          </Button>
          {hasFlags && (
            <Fragment>
              <Button
                size="xs"
                aria-label={t('View All')}
                ref={viewAllButtonRef}
                title={t('View All Flags')}
                onClick={() => {
                  isDrawerOpen ? closeDrawer() : onViewAllFlags();
                }}
              >
                {t('View All')}
              </Button>
              <Button
                aria-label={t('Open Feature Flag Search')}
                icon={<IconSearch size="xs" />}
                size="xs"
                title={t('Open Search')}
                onClick={() => onViewAllFlags(FlagControlOptions.SEARCH)}
              />
              <FeatureFlagSort
                orderBy={orderBy}
                sortBy={sortBy}
                setSortBy={setSortBy}
                setOrderBy={setOrderBy}
              />
            </Fragment>
          )}
        </Fragment>
      )}
>>>>>>> 759b1ee0
    </ButtonBar>
  );

  // Split the flags list into two columns for display
  const truncatedItems = sortedFlags({flags: hydratedFlags, sort: orderBy}).slice(0, 20);
  const columnOne = truncatedItems.slice(0, 10);
  let columnTwo: typeof truncatedItems = [];
  if (truncatedItems.length > 10) {
    columnTwo = truncatedItems.slice(10, 20);
  }

  return (
    <ErrorBoundary mini message={t('There was a problem loading feature flags.')}>
      <InterimSection
        help={t(
          "The last 100 flags evaluated in the user's session leading up to this event."
        )}
        isHelpHoverable
        title={t('Feature Flags')}
        type={SectionKey.FEATURE_FLAGS}
        actions={actions}
      >
        {hasFlags ? (
          <CardContainer numCols={columnTwo.length ? 2 : 1}>
            <KeyValueData.Card expandLeft contentItems={columnOne} />
            <KeyValueData.Card expandLeft contentItems={columnTwo} />
          </CardContainer>
        ) : (
          <StyledEmptyStateWarning withIcon>
            {t('No feature flags were found for this event')}
          </StyledEmptyStateWarning>
        )}
      </InterimSection>
    </ErrorBoundary>
  );
}

const SuspectLabel = styled('div')`
  color: ${p => p.theme.subText};
`;

const ValueWrapper = styled('div')`
  display: flex;
  justify-content: space-between;
`;

const StyledEmptyStateWarning = styled(EmptyStateWarning)`
  border: ${p => p.theme.border} solid 1px;
  border-radius: ${p => p.theme.borderRadius};
  display: flex;
  flex-direction: column;
  align-items: center;
`;<|MERGE_RESOLUTION|>--- conflicted
+++ resolved
@@ -189,12 +189,13 @@
   const actions = (
     <ButtonBar gap={1}>
       {feedbackButton}
-<<<<<<< HEAD
       <Fragment>
         <Button
           aria-label={t('Set Up Integration')}
           size="xs"
-          onClick={activateSidebarSkipConfigure}
+          onClick={mouseEvent => {
+            activateSidebarSkipConfigure(mouseEvent, project.id);
+          }}
         >
           {t('Set Up Integration')}
         </Button>
@@ -227,49 +228,6 @@
           </Fragment>
         )}
       </Fragment>
-=======
-      {hasFlagContext && (
-        <Fragment>
-          <Button
-            aria-label={t('Set Up Integration')}
-            size="xs"
-            onClick={mouseEvent => {
-              activateSidebarSkipConfigure(mouseEvent, project.id);
-            }}
-          >
-            {t('Set Up Integration')}
-          </Button>
-          {hasFlags && (
-            <Fragment>
-              <Button
-                size="xs"
-                aria-label={t('View All')}
-                ref={viewAllButtonRef}
-                title={t('View All Flags')}
-                onClick={() => {
-                  isDrawerOpen ? closeDrawer() : onViewAllFlags();
-                }}
-              >
-                {t('View All')}
-              </Button>
-              <Button
-                aria-label={t('Open Feature Flag Search')}
-                icon={<IconSearch size="xs" />}
-                size="xs"
-                title={t('Open Search')}
-                onClick={() => onViewAllFlags(FlagControlOptions.SEARCH)}
-              />
-              <FeatureFlagSort
-                orderBy={orderBy}
-                sortBy={sortBy}
-                setSortBy={setSortBy}
-                setOrderBy={setOrderBy}
-              />
-            </Fragment>
-          )}
-        </Fragment>
-      )}
->>>>>>> 759b1ee0
     </ButtonBar>
   );
 
