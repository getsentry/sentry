--- conflicted
+++ resolved
@@ -105,7 +105,11 @@
   }, [isSuspectError, isSuspectPending, suspectFlags]);
 
   const hasFlagContext = Boolean(event.contexts?.flags?.values);
-<<<<<<< HEAD
+  const anyEventHasContext =
+    isRelatedEventsPending || isRelatedEventsError
+      ? false
+      : relatedEvents.filter(e => Boolean(e.contexts?.flags?.values)).length > 0;
+
   const eventFlags: Required<FeatureFlag>[] = useMemo(() => {
     // At runtime there's no type guarantees on the event flags. So we have to
     // explicitly validate against SDK developer error or user-provided contexts.
@@ -117,15 +121,8 @@
         typeof f.flag === 'string' &&
         typeof f.result === 'boolean'
     );
-=======
-  const anyEventHasContext =
-    isRelatedEventsPending || isRelatedEventsError
-      ? false
-      : relatedEvents.filter(e => Boolean(e.contexts?.flags?.values)).length > 0;
-  const flagValues = useMemo(() => {
-    return event.contexts?.flags?.values ?? [];
->>>>>>> d3f0fdac
   }, [event]);
+  
   const hasFlags = hasFlagContext && eventFlags.length > 0;
 
   const showCTA =
