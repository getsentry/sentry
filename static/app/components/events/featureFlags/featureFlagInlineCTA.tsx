import {Fragment, useEffect} from 'react';
import styled from '@emotion/styled';

import onboardingInstall from 'sentry-images/spot/onboarding-install.svg';

import {usePrompt} from 'sentry/actionCreators/prompts';
import {useAnalyticsArea} from 'sentry/components/analyticsArea';
import {Button, LinkButton} from 'sentry/components/core/button';
import {ButtonBar} from 'sentry/components/core/button/buttonBar';
import {DropdownMenu} from 'sentry/components/dropdownMenu';
import FeatureFlagSettingsButton from 'sentry/components/events/featureFlags/featureFlagSettingsButton';
import {useFeatureFlagOnboarding} from 'sentry/components/events/featureFlags/useFeatureFlagOnboarding';
import {IconClose, IconMegaphone} from 'sentry/icons';
import {t} from 'sentry/locale';
import {space} from 'sentry/styles/space';
import {trackAnalytics} from 'sentry/utils/analytics';
import {useFeedbackForm} from 'sentry/utils/useFeedbackForm';
import useOrganization from 'sentry/utils/useOrganization';
import {SectionKey} from 'sentry/views/issueDetails/streamline/context';
import {InterimSection} from 'sentry/views/issueDetails/streamline/interimSection';

export function FeatureFlagCTAContent({
  handleSetupButtonClick,
}: {
  handleSetupButtonClick: (e: any) => void;
}) {
  const organization = useOrganization();
  const area = useAnalyticsArea();

  useEffect(() => {
    trackAnalytics('flags.cta_rendered', {
      organization,
      area,
    });
  }, [organization, area]);

  return (
    <Fragment>
      <BannerContent>
        <BannerTitle>{t('Set Up Feature Flags')}</BannerTitle>
        <BannerDescription>
          {t(
            'Want to know which feature flags were associated with this issue? Set up your feature flag integration.'
          )}
        </BannerDescription>
        <ActionButton>
          <Button onClick={handleSetupButtonClick} priority="primary">
            {t('Set Up Now')}
          </Button>
          <LinkButton
            priority="default"
            href="https://docs.sentry.io/product/explore/feature-flags/"
            external
          >
            {t('Read More')}
          </LinkButton>
        </ActionButton>
      </BannerContent>
      <BannerIllustration src={onboardingInstall} alt={t('Install')} />
    </Fragment>
  );
}

export default function FeatureFlagInlineCTA({projectId}: {projectId: string}) {
  const organization = useOrganization();
  const analyticsArea = useAnalyticsArea();

  const {activateSidebar} = useFeatureFlagOnboarding();

  const {isLoading, isError, isPromptDismissed, dismissPrompt, snoozePrompt} = usePrompt({
    feature: 'issue_feature_flags_inline_onboarding',
    organization,
    projectId,
    daysToSnooze: 7,
  });

  const openForm = useFeedbackForm();
  const feedbackButton = openForm ? (
    <Button
      aria-label={t('Give feedback on the feature flag section')}
      icon={<IconMegaphone />}
      size={'xs'}
      onClick={() =>
        openForm({
          messagePlaceholder: t('How can we make feature flags work better for you?'),
          tags: {
            ['feedback.source']: 'issue_details_feature_flags',
            ['feedback.owner']: 'replay',
          },
        })
      }
    >
      {t('Give Feedback')}
    </Button>
  ) : null;

  if (isLoading || isError || isPromptDismissed) {
    return null;
  }

  const actions = (
    <ButtonBar gap={1}>
      {feedbackButton}
      <FeatureFlagSettingsButton orgSlug={organization.slug} />
    </ButtonBar>
  );

  return (
    <InterimSection
      help={t(
        "The last 100 flags evaluated in the user's session leading up to this event."
      )}
      isHelpHoverable
      title={t('Feature Flags')}
      type={SectionKey.FEATURE_FLAGS}
      actions={actions}
    >
      <BannerWrapper>
        <FeatureFlagCTAContent handleSetupButtonClick={activateSidebar} />
        <CloseDropdownMenu
          position="bottom-end"
          triggerProps={{
            showChevron: false,
            borderless: true,
            icon: <IconClose color="subText" />,
          }}
          size="xs"
          items={[
            {
              key: 'dismiss',
              label: t('Dismiss'),
              onAction: () => {
                dismissPrompt();
                trackAnalytics('flags.cta_dismissed', {
                  organization,
                  type: 'dismiss',
<<<<<<< HEAD
                  area: analyticsArea,
=======
                  surface: analyticsArea,
>>>>>>> 91e6c6ec
                });
              },
            },
            {
              key: 'snooze',
              label: t('Snooze'),
              onAction: () => {
                snoozePrompt();
                trackAnalytics('flags.cta_dismissed', {
                  organization,
                  type: 'snooze',
<<<<<<< HEAD
                  area: analyticsArea,
=======
                  surface: analyticsArea,
>>>>>>> 91e6c6ec
                });
              },
            },
          ]}
        />
      </BannerWrapper>
    </InterimSection>
  );
}

const ActionButton = styled('div')`
  display: flex;
  gap: ${space(1)};
`;

const BannerTitle = styled('div')`
  font-size: ${p => p.theme.fontSizeExtraLarge};
  margin-bottom: ${space(1)};
  font-weight: ${p => p.theme.fontWeightBold};
`;

const BannerDescription = styled('div')`
  margin-bottom: ${space(1.5)};
  max-width: 340px;
`;

const BannerContent = styled('div')`
  padding: ${space(2)};
  display: flex;
  flex-direction: column;
  justify-content: center;
`;

const BannerIllustration = styled('img')`
  height: 100%;
  object-fit: contain;
  max-width: 30%;
  margin-right: 10px;
  margin-bottom: -${space(2)};
  padding: ${space(2)};
`;

export const BannerWrapper = styled('div')`
  position: relative;
  border: 1px solid ${p => p.theme.border};
  border-radius: ${p => p.theme.borderRadius};
  margin: ${space(1)} 0;
  background: linear-gradient(
    90deg,
    ${p => p.theme.backgroundSecondary}00 0%,
    ${p => p.theme.backgroundSecondary}FF 70%,
    ${p => p.theme.backgroundSecondary}FF 100%
  );
  display: flex;
  flex-direction: row;
  align-items: flex-end;
  justify-content: space-between;
  gap: ${space(1)};
`;

const CloseDropdownMenu = styled(DropdownMenu)`
  position: absolute;
  display: block;
  top: ${space(1)};
  right: ${space(1)};
  color: ${p => p.theme.white};
  cursor: pointer;
  z-index: 1;
`;<|MERGE_RESOLUTION|>--- conflicted
+++ resolved
@@ -134,11 +134,7 @@
                 trackAnalytics('flags.cta_dismissed', {
                   organization,
                   type: 'dismiss',
-<<<<<<< HEAD
-                  area: analyticsArea,
-=======
                   surface: analyticsArea,
->>>>>>> 91e6c6ec
                 });
               },
             },
@@ -150,11 +146,7 @@
                 trackAnalytics('flags.cta_dismissed', {
                   organization,
                   type: 'snooze',
-<<<<<<< HEAD
-                  area: analyticsArea,
-=======
                   surface: analyticsArea,
->>>>>>> 91e6c6ec
                 });
               },
             },
