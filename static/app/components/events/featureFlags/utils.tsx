import type {KeyValueDataContentProps} from 'sentry/components/keyValueData';
import {t} from 'sentry/locale';

export enum OrderBy {
  NEWEST = 'newest',
  OLDEST = 'oldest',
  A_TO_Z = 'a-z',
  Z_TO_A = 'z-a',
}

export enum SortBy {
  EVAL_ORDER = 'eval',
  ALPHABETICAL = 'alphabetical',
}

export const getSelectionType = (selection: string) => {
  switch (selection) {
    case OrderBy.A_TO_Z:
    case OrderBy.Z_TO_A:
      return 'alphabetical';
    case OrderBy.OLDEST:
    case OrderBy.NEWEST:
    default:
      return 'eval';
  }
};

const getOrderByLabel = (sort: string) => {
  switch (sort) {
    case OrderBy.A_TO_Z:
      return t('A-Z');
    case OrderBy.Z_TO_A:
      return t('Z-A');
    case OrderBy.OLDEST:
      return t('Oldest First');
    case OrderBy.NEWEST:
    default:
      return t('Newest First');
  }
};

const getSortByLabel = (sort: string) => {
  switch (sort) {
    case SortBy.ALPHABETICAL:
      return t('Alphabetical');
    case SortBy.EVAL_ORDER:
    default:
      return t('Evaluation Order');
  }
};

export const getDefaultOrderBy = (sortBy: SortBy) => {
  return sortBy === SortBy.EVAL_ORDER ? OrderBy.NEWEST : OrderBy.A_TO_Z;
};

export const SORT_BY_OPTIONS = [
  {
    label: getSortByLabel(SortBy.EVAL_ORDER),
    value: SortBy.EVAL_ORDER,
  },
  {
    label: getSortByLabel(SortBy.ALPHABETICAL),
    value: SortBy.ALPHABETICAL,
  },
];

export const ORDER_BY_OPTIONS = [
  {
    label: getOrderByLabel(OrderBy.NEWEST),
    value: OrderBy.NEWEST,
  },
  {
    label: getOrderByLabel(OrderBy.OLDEST),
    value: OrderBy.OLDEST,
  },
  {
    label: getOrderByLabel(OrderBy.A_TO_Z),
    value: OrderBy.A_TO_Z,
  },
  {
    label: getOrderByLabel(OrderBy.Z_TO_A),
    value: OrderBy.Z_TO_A,
  },
];

export const enum FlagControlOptions {
  SEARCH = 'search',
  SORT = 'sort',
}

export const handleSortAlphabetical = (flags: KeyValueDataContentProps[]) => {
  return [...flags].sort((a, b) => {
    return a.item.key.localeCompare(b.item.key);
  });
};

export const sortedFlags = ({
  flags,
  sort,
}: {
  flags: KeyValueDataContentProps[];
  sort: OrderBy;
}): KeyValueDataContentProps[] => {
  switch (sort) {
    case OrderBy.A_TO_Z:
      return handleSortAlphabetical(flags);
    case OrderBy.Z_TO_A:
      return [...handleSortAlphabetical(flags)].reverse();
    case OrderBy.OLDEST:
      return [...flags].reverse();
    default:
      return flags;
  }
};

export enum ProviderOptions {
  LAUNCHDARKLY = 'LaunchDarkly',
  GENERIC = 'Generic',
<<<<<<< HEAD
  UNLEASH = 'Unleash',
=======
>>>>>>> e080c662
}

export enum IntegrationOptions {
  LAUNCHDARKLY = 'LaunchDarkly',
  OPENFEATURE = 'OpenFeature',
  GENERIC = 'Generic',
<<<<<<< HEAD
  UNLEASH = 'Unleash',
=======
>>>>>>> e080c662
}

export const PROVIDER_OPTION_TO_URLS: Record<ProviderOptions, string | undefined> = {
  [ProviderOptions.LAUNCHDARKLY]:
    'https://app.launchdarkly.com/settings/integrations/webhooks/new?q=Webhooks',
<<<<<<< HEAD
  [ProviderOptions.GENERIC]: 'DOCS LINK TODO',
  [ProviderOptions.UNLEASH]: 'DOCS LINK TODO',
=======
  [ProviderOptions.GENERIC]:
    'https://docs.sentry.io/organization/integrations/feature-flag/generic/#set-up-change-tracking',
>>>>>>> e080c662
};<|MERGE_RESOLUTION|>--- conflicted
+++ resolved
@@ -116,30 +116,21 @@
 export enum ProviderOptions {
   LAUNCHDARKLY = 'LaunchDarkly',
   GENERIC = 'Generic',
-<<<<<<< HEAD
   UNLEASH = 'Unleash',
-=======
->>>>>>> e080c662
 }
 
 export enum IntegrationOptions {
   LAUNCHDARKLY = 'LaunchDarkly',
   OPENFEATURE = 'OpenFeature',
   GENERIC = 'Generic',
-<<<<<<< HEAD
   UNLEASH = 'Unleash',
-=======
->>>>>>> e080c662
 }
 
 export const PROVIDER_OPTION_TO_URLS: Record<ProviderOptions, string | undefined> = {
   [ProviderOptions.LAUNCHDARKLY]:
     'https://app.launchdarkly.com/settings/integrations/webhooks/new?q=Webhooks',
-<<<<<<< HEAD
-  [ProviderOptions.GENERIC]: 'DOCS LINK TODO',
-  [ProviderOptions.UNLEASH]: 'DOCS LINK TODO',
-=======
+  [ProviderOptions.UNLEASH]:
+    'https://docs.sentry.io/organization/integrations/feature-flag/unleash/#set-up-change-tracking',
   [ProviderOptions.GENERIC]:
     'https://docs.sentry.io/organization/integrations/feature-flag/generic/#set-up-change-tracking',
->>>>>>> e080c662
 };