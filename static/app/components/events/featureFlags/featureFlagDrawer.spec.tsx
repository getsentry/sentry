--- conflicted
+++ resolved
@@ -79,26 +79,16 @@
     const drawerScreen = await renderFlagDrawer();
 
     const [webVitalsFlag, enableReplay] = MOCK_FLAGS.filter(f => f.result === true);
-<<<<<<< HEAD
     expect(drawerScreen.getByText(webVitalsFlag!.flag)).toBeInTheDocument();
     expect(drawerScreen.getByText(enableReplay!.flag)).toBeInTheDocument();
-=======
-    expect(within(drawerScreen).getByText(webVitalsFlag.flag)).toBeInTheDocument();
-    expect(within(drawerScreen).getByText(enableReplay.flag)).toBeInTheDocument();
->>>>>>> 0e4f90ce
 
     const searchInput = within(drawerScreen).getByRole('textbox', {
       name: 'Search Flags',
     });
     await userEvent.type(searchInput, webVitalsFlag!.flag);
 
-<<<<<<< HEAD
     expect(drawerScreen.getByText(webVitalsFlag!.flag)).toBeInTheDocument();
     expect(drawerScreen.queryByText(enableReplay!.flag)).not.toBeInTheDocument();
-=======
-    expect(within(drawerScreen).getByText(webVitalsFlag.flag)).toBeInTheDocument();
-    expect(within(drawerScreen).queryByText(enableReplay.flag)).not.toBeInTheDocument();
->>>>>>> 0e4f90ce
   });
 
   it('allows sort dropdown to affect displayed flags', async function () {
@@ -108,15 +98,9 @@
 
     // the flags are reversed by default, so webVitalsFlag should be following enableReplay
     expect(
-<<<<<<< HEAD
       drawerScreen
         .getByText(enableReplay!.flag)
         .compareDocumentPosition(drawerScreen.getByText(webVitalsFlag!.flag))
-=======
-      within(drawerScreen)
-        .getByText(enableReplay.flag)
-        .compareDocumentPosition(within(drawerScreen).getByText(webVitalsFlag.flag))
->>>>>>> 0e4f90ce
     ).toBe(document.DOCUMENT_POSITION_FOLLOWING);
 
     const sortControl = within(drawerScreen).getByRole('button', {
@@ -129,15 +113,9 @@
 
     // expect webVitalsFlag to be preceding enableReplay
     expect(
-<<<<<<< HEAD
       drawerScreen
         .getByText(enableReplay!.flag)
         .compareDocumentPosition(drawerScreen.getByText(webVitalsFlag!.flag))
-=======
-      within(drawerScreen)
-        .getByText(enableReplay.flag)
-        .compareDocumentPosition(within(drawerScreen).getByText(webVitalsFlag.flag))
->>>>>>> 0e4f90ce
     ).toBe(document.DOCUMENT_POSITION_PRECEDING);
 
     await userEvent.click(sortControl);
@@ -149,15 +127,9 @@
 
     // enableReplay follows webVitalsFlag in Z-A sort
     expect(
-<<<<<<< HEAD
       drawerScreen
         .getByText(webVitalsFlag!.flag)
         .compareDocumentPosition(drawerScreen.getByText(enableReplay!.flag))
-=======
-      within(drawerScreen)
-        .getByText(webVitalsFlag.flag)
-        .compareDocumentPosition(within(drawerScreen).getByText(enableReplay.flag))
->>>>>>> 0e4f90ce
     ).toBe(document.DOCUMENT_POSITION_FOLLOWING);
   });
 
