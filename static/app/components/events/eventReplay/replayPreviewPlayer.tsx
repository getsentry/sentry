--- conflicted
+++ resolved
@@ -103,11 +103,7 @@
       )}
       <HeaderWrapper>
         <ReplaySessionColumn.Component
-<<<<<<< HEAD
-          linkQuery={{
-=======
           to={{
->>>>>>> b74d865f
             pathname: makeReplaysPathname({path: `/${replayId}/`, organization}),
             query,
           }}
