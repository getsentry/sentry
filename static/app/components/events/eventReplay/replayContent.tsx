--- conflicted
+++ resolved
@@ -2,21 +2,11 @@
 import styled from '@emotion/styled';
 
 import Button from 'sentry/components/button';
-<<<<<<< HEAD
 import FeatureBadge from 'sentry/components/featureBadge';
 import Placeholder from 'sentry/components/placeholder';
-import {Provider as ReplayContextProvider} from 'sentry/components/replays/replayContext';
-import ReplayView from 'sentry/components/replays/replayView';
-import {IconPlay} from 'sentry/icons';
-=======
-import DateTime from 'sentry/components/dateTime';
-import Duration from 'sentry/components/duration';
-import EventDataSection from 'sentry/components/events/eventDataSection';
-import Placeholder from 'sentry/components/placeholder';
-import {Provider as ReplayContextProvider} from 'sentry/components/replays/replayContext';
 import ReplayView from 'sentry/components/replays/replayView';
 import {relativeTimeInMs} from 'sentry/components/replays/utils';
->>>>>>> 4f547888
+import {IconPlay} from 'sentry/icons';
 import {t} from 'sentry/locale';
 import space from 'sentry/styles/space';
 import {Event} from 'sentry/types/event';
@@ -56,114 +46,44 @@
     return 0;
   }, [eventTimestamp, startTimestampMs]);
 
+  if (fetching || !replayRecord) {
+    return (
+      <StyledPlaceholder
+        testId="replay-loading-placeholder"
+        height="400px"
+        width="100%"
+      />
+    );
+  }
+
   return (
-<<<<<<< HEAD
-    <ReplayContextProvider replay={replay} initialTimeOffset={0}>
-      <PlayerContainer ref={fullscreenRef} data-test-id="player-container">
-        <BadgeContainer>
-          <FeatureText>Replays</FeatureText>
-          <FeatureBadge type="alpha" />
-        </BadgeContainer>
-        <ReplayView
-          toggleFullscreen={toggleFullscreen}
-          showAddressBar={false}
-          controlBarActions={
-            <Button
-              to={`/organizations/${orgSlug}/replays/${replaySlug}`}
-              priority="primary"
-              size="sm"
-              icon={<IconPlay size="sm" />}
-            >
-              {t('View Full Replay')}
-            </Button>
-          }
-        />
-      </PlayerContainer>
-    </ReplayContextProvider>
-=======
-    <EventDataSection
-      type="replay"
-      title={t('Replay')}
-      actions={
-        <Button
-          size="sm"
-          priority="primary"
-          to={{
-            pathname: `/organizations/${orgSlug}/replays/${replaySlug}/`,
-            query: {
-              t_main: 'console',
-              f_c_search: undefined,
-              ...(initialTimeOffset ? {t: initialTimeOffset} : {}),
-            },
-          }}
-          data-test-id="replay-details-button"
-        >
-          {t('View Details')}
-        </Button>
-      }
-    >
-      {fetching || !replayRecord ? (
-        <StyledPlaceholder
-          testId="replay-loading-placeholder"
-          height="400px"
-          width="100%"
-        />
-      ) : (
-        <table className="table key-value">
-          <tbody>
-            <tr key="replay">
-              <td className="key">{t('Replay')}</td>
-              <td className="value">
-                <ReplayContextProvider
-                  replay={replay}
-                  initialTimeOffset={initialTimeOffset}
-                >
-                  <PlayerContainer ref={fullscreenRef} data-test-id="player-container">
-                    <ReplayView
-                      toggleFullscreen={toggleFullscreen}
-                      showAddressBar={false}
-                    />
-                  </PlayerContainer>
-                </ReplayContextProvider>
-              </td>
-            </tr>
-            <tr key="id">
-              <td className="key">{t('Id')}</td>
-              <td className="value">
-                <pre className="val-string" data-test-id="replay-id">
-                  {replayRecord.id}
-                </pre>
-              </td>
-            </tr>
-            <tr key="url">
-              <td className="key">{t('URL')}</td>
-              <td className="value">
-                <pre className="val-string" data-test-id="replay-url">
-                  {replayRecord.urls[0]}
-                </pre>
-              </td>
-            </tr>
-            <tr key="timestamp">
-              <td className="key">{t('Timestamp')}</td>
-              <td className="value">
-                <pre className="val-string" data-test-id="replay-timestamp">
-                  <DateTime year seconds utc date={replayRecord.startedAt} />
-                </pre>
-              </td>
-            </tr>
-            <tr key="duration">
-              <td className="key">{t('Duration')}</td>
-              <td className="value">
-                <pre className="val-string" data-test-id="replay-duration">
-                  <Duration seconds={replayRecord.duration} fixedDigits={0} />
-                </pre>
-              </td>
-            </tr>
-          </tbody>
-        </table>
-      )}
-    </EventDataSection>
->>>>>>> 4f547888
+    <PlayerContainer ref={fullscreenRef} data-test-id="player-container">
+      <BadgeContainer>
+        <FeatureText>Replays</FeatureText>
+        <FeatureBadge type="alpha" />
+      </BadgeContainer>
+      <ReplayView
+        toggleFullscreen={toggleFullscreen}
+        showAddressBar={false}
+        controlBarActions={
+          <Button
+            to={{
+              pathname: `/organizations/${orgSlug}/replays/${replaySlug}/`,
+              query: {
+                t_main: 'console',
+                f_c_search: undefined,
+                ...(initialTimeOffset ? {t: initialTimeOffset} : {}),
+              },
+            }}
+            priority="primary"
+            size="sm"
+            icon={<IconPlay size="sm" />}
+          >
+            {t('View Full Replay')}
+          </Button>
+        }
+      />
+    </PlayerContainer>
   );
 }
 
