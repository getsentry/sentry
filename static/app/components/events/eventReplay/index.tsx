import ErrorBoundary from 'sentry/components/errorBoundary';
import LazyLoad from 'sentry/components/lazyLoad';
<<<<<<< HEAD
=======
import {Event} from 'sentry/types/event';
>>>>>>> 4f547888

type Props = {
  event: Event;
  orgSlug: string;
  projectSlug: string;
  replayId: string;
};

export default function EventReplay({replayId, orgSlug, projectSlug, event}: Props) {
  return (
    <ErrorBoundary mini>
      <LazyLoad
        component={() => import('./replayContent')}
        replaySlug={`${projectSlug}:${replayId}`}
        orgSlug={orgSlug}
<<<<<<< HEAD
=======
        event={event}
>>>>>>> 4f547888
      />
    </ErrorBoundary>
  );
}<|MERGE_RESOLUTION|>--- conflicted
+++ resolved
@@ -1,9 +1,6 @@
 import ErrorBoundary from 'sentry/components/errorBoundary';
 import LazyLoad from 'sentry/components/lazyLoad';
-<<<<<<< HEAD
-=======
 import {Event} from 'sentry/types/event';
->>>>>>> 4f547888
 
 type Props = {
   event: Event;
@@ -19,10 +16,7 @@
         component={() => import('./replayContent')}
         replaySlug={`${projectSlug}:${replayId}`}
         orgSlug={orgSlug}
-<<<<<<< HEAD
-=======
         event={event}
->>>>>>> 4f547888
       />
     </ErrorBoundary>
   );
