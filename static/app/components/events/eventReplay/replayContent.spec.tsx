import {render as baseRender, screen} from 'sentry-test/reactTestingLibrary';

import {BreadcrumbLevelType, BreadcrumbType} from 'sentry/types/breadcrumbs';
import useReplayData from 'sentry/utils/replays/hooks/useReplayData';
import ReplayReader, {ReplayReaderParams} from 'sentry/utils/replays/replayReader';
import {OrganizationContext} from 'sentry/views/organizationContext';

import ReplayContent from './replayContent';

const mockOrgSlug = 'sentry-emerging-tech';
const mockReplaySlug = 'replays:761104e184c64d439ee1014b72b4d83b';

const mockStartedAt = 'Sep 22, 2022 4:58:39 PM UTC';
const mockFinishedAt = 'Sep 22, 2022 5:00:03 PM UTC';

const mockReplayDuration = 84; // seconds

const mockEvent = {
  ...TestStubs.Event(),
  dateCreated: '2022-09-22T16:59:41.596000Z',
};

const mockButtonHref =
  '/organizations/sentry-emerging-tech/replays/replays:761104e184c64d439ee1014b72b4d83b/?t=62&t_main=console';

// Mock screenfull library
jest.mock('screenfull', () => ({
  enabled: true,
  isFullscreen: false,
  request: jest.fn(),
  exit: jest.fn(),
  on: jest.fn(),
  off: jest.fn(),
}));

// Mock replay reader params object with the data we need
const mockReplayReaderParams: ReplayReaderParams = {
  replayRecord: {
    userAgent:
      'Mozilla/5.0 (Macintosh; Intel Mac OS X 10_15_7) AppleWebKit/537.36 (KHTML, like Gecko) Chrome/91.0.4472.114 Safari/537.36',
    title: '',
    projectId: '6273278',
    platform: 'javascript',
    releases: ['1.0.0', '2.0.0'],
    dist: '',
    traceIds: [],
    errorIds: ['5c83aaccfffb4a708ae893bad9be3a1c'],
    startedAt: new Date(mockStartedAt),
    finishedAt: new Date(mockFinishedAt),
    duration: mockReplayDuration,
    countSegments: 14,
    countErrors: 1,
    id: '761104e184c64d439ee1014b72b4d83b',
    longestTransaction: 0,
    environment: 'demo',
    tags: {},
    user: {
      id: '',
      name: '',
      email: '',
      ip_address: '127.0.0.1',
      displayName: '127.0.0.1',
    },
    sdk: {
      name: 'sentry.javascript.browser',
      version: '7.1.1',
    },
    os: {
      name: 'Other',
      version: '',
    },
    browser: {
      name: 'Other',
      version: '',
    },
    device: {
      name: '',
      brand: '',
      model: '',
      family: 'Other',
    },
    urls: ['http://localhost:3000/'],
    countUrls: 1,
  },
  rrwebEvents: [
    {
      type: 0,
      data: {},
      timestamp: 1663865919000,
      delay: -198487,
    },
    {
      type: 1,
      data: {},
      timestamp: 1663865920587,
      delay: -135199,
    },
    {
      type: 4,
      data: {
        href: 'http://localhost:3000/',
        width: 1536,
        height: 722,
      },
      timestamp: 1663865920587,
      delay: -135199,
    },
  ],
  breadcrumbs: [
    {
      timestamp: 1663865920.851,
      type: BreadcrumbType.DEFAULT,
      level: BreadcrumbLevelType.INFO,
      category: 'ui.focus',
    },
    {
      timestamp: 1663865922.024,
      type: BreadcrumbType.DEFAULT,
      level: BreadcrumbLevelType.INFO,
      category: 'ui.click',
      message:
        'input.form-control[type="text"][name="url"][title="Fully qualified URL prefixed with http or https"]',
      data: {
        nodeId: 37,
      },
    },
  ],
  spans: [],
  errors: [],
};

// Get replay data with the mocked replay reader params
const mockReplay = ReplayReader.factory(mockReplayReaderParams);

// Mock useReplayData hook to return the mocked replay data
jest.mock('sentry/utils/replays/hooks/useReplayData', () => {
  return {
    __esModule: true,
    default: jest.fn(() => {
      return {
        replay: mockReplay,
        fetching: false,
      };
    }),
  };
});

const render: typeof baseRender = children => {
  return baseRender(
    <OrganizationContext.Provider value={TestStubs.Organization()}>
      {children}
    </OrganizationContext.Provider>,
    {context: TestStubs.routerContext()}
  );
};

describe('ReplayContent', () => {
  it('Should render a placeholder when is fetching the replay data', () => {
    // Change the mocked hook to return a loading state
    (useReplayData as jest.Mock).mockImplementationOnce(() => {
      return {
        replay: mockReplay,
        fetching: true,
      };
    });

    render(
      <ReplayContent
        orgSlug={mockOrgSlug}
        replaySlug={mockReplaySlug}
        event={mockEvent}
      />
    );

    expect(screen.getByTestId('replay-loading-placeholder')).toBeInTheDocument();
  });

  it('Should throw error when there is a fetch error', () => {
    // Change the mocked hook to return a fetch error
    (useReplayData as jest.Mock).mockImplementationOnce(() => {
      return {
        replay: null,
        fetching: false,
        fetchError: {status: 400},
      };
    });

    expect(() =>
      render(
        <ReplayContent
          orgSlug={mockOrgSlug}
          replaySlug={mockReplaySlug}
          event={mockEvent}
        />
      )
    ).toThrow();
  });

  it('Should render details button when there is a replay', () => {
    render(
      <ReplayContent
        orgSlug={mockOrgSlug}
        replaySlug={mockReplaySlug}
        event={mockEvent}
      />
    );

    const detailButton = screen.getByTestId('replay-details-button');
    expect(detailButton).toBeInTheDocument();

    // Expect the details button to have the correct href
    expect(detailButton).toHaveAttribute('href', mockButtonHref);
  });

  it('Should render all its elements correctly', () => {
    render(
      <ReplayContent
        orgSlug={mockOrgSlug}
        replaySlug={mockReplaySlug}
        event={mockEvent}
      />
    );

    // Expect replay view to be rendered
<<<<<<< HEAD
    expect(screen.getByText('Replays')).toBeInTheDocument();
    expect(screen.getByTestId('player-container')).toBeInTheDocument();
=======
    expect(screen.getAllByText('Replay')).toHaveLength(2);
    expect(screen.getByTestId('player-container')).toBeInTheDocument();

    // Expect Id to be correct
    expect(screen.getByText('Id')).toBeInTheDocument();
    expect(screen.getByTestId('replay-id')).toHaveTextContent(
      mockReplay?.getReplay?.().id ?? ''
    );

    // Expect Duration value to be correct
    expect(screen.getByText('URL')).toBeInTheDocument();
    expect(screen.getByTestId('replay-duration')).toHaveTextContent('1 minute');

    // Expect Timestamp value to be correct
    expect(screen.getByText('Timestamp')).toBeInTheDocument();
    expect(screen.getByTestId('replay-timestamp')).toHaveTextContent(mockStartedAt);

    // Expect the URL value to be correct
    expect(screen.getByText('Duration')).toBeInTheDocument();
    expect(screen.getByTestId('replay-url')).toHaveTextContent(
      mockReplay?.getReplay?.().urls[0] ?? ''
    );
>>>>>>> 4f547888
  });
});<|MERGE_RESOLUTION|>--- conflicted
+++ resolved
@@ -222,10 +222,6 @@
     );
 
     // Expect replay view to be rendered
-<<<<<<< HEAD
-    expect(screen.getByText('Replays')).toBeInTheDocument();
-    expect(screen.getByTestId('player-container')).toBeInTheDocument();
-=======
     expect(screen.getAllByText('Replay')).toHaveLength(2);
     expect(screen.getByTestId('player-container')).toBeInTheDocument();
 
@@ -248,6 +244,5 @@
     expect(screen.getByTestId('replay-url')).toHaveTextContent(
       mockReplay?.getReplay?.().urls[0] ?? ''
     );
->>>>>>> 4f547888
   });
 });