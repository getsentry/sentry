import type {ComponentProps} from 'react';
import {useMemo, useRef, useState} from 'react';
import styled from '@emotion/styled';

import {Alert} from 'sentry/components/alert';
import {LinkButton} from 'sentry/components/button';
import ButtonBar from 'sentry/components/buttonBar';
import ErrorBoundary from 'sentry/components/errorBoundary';
import Panel from 'sentry/components/panels/panel';
import Placeholder from 'sentry/components/placeholder';
import {Flex} from 'sentry/components/profiling/flex';
import MissingReplayAlert from 'sentry/components/replays/alerts/missingReplayAlert';
import {
  Provider as ReplayContextProvider,
  useReplayContext,
} from 'sentry/components/replays/replayContext';
import ReplayCurrentUrl from 'sentry/components/replays/replayCurrentUrl';
import {ReplayFullscreenButton} from 'sentry/components/replays/replayFullscreenButton';
import ReplayPlayer from 'sentry/components/replays/replayPlayer';
import ReplayPlayPauseButton from 'sentry/components/replays/replayPlayPauseButton';
import ReplayProcessingError from 'sentry/components/replays/replayProcessingError';
import {ReplaySidebarToggleButton} from 'sentry/components/replays/replaySidebarToggleButton';
import TimeAndScrubberGrid from 'sentry/components/replays/timeAndScrubberGrid';
import {IconDelete} from 'sentry/icons';
import {t} from 'sentry/locale';
import {space} from 'sentry/styles/space';
import getRouteStringFromRoutes from 'sentry/utils/getRouteStringFromRoutes';
import {TabKey} from 'sentry/utils/replays/hooks/useActiveReplayTab';
import useReplayReader from 'sentry/utils/replays/hooks/useReplayReader';
import type RequestError from 'sentry/utils/requestError/requestError';
import useRouteAnalyticsParams from 'sentry/utils/routeAnalytics/useRouteAnalyticsParams';
import useOrganization from 'sentry/utils/useOrganization';
import {useRoutes} from 'sentry/utils/useRoutes';
import useFullscreen from 'sentry/utils/window/useFullscreen';
import useIsFullscreen from 'sentry/utils/window/useIsFullscreen';
import {normalizeUrl} from 'sentry/utils/withDomainRequired';
import Breadcrumbs from 'sentry/views/replays/detail/breadcrumbs';
import BrowserOSIcons from 'sentry/views/replays/detail/browserOSIcons';
import FluidHeight from 'sentry/views/replays/detail/layout/fluidHeight';
import type {ReplayRecord} from 'sentry/views/replays/types';

type Props = {
  analyticsContext: string;
  eventTimestampMs: number;
  orgSlug: string;
  replaySlug: string;
  focusTab?: TabKey;
  fullReplayButtonProps?: Partial<ComponentProps<typeof LinkButton>>;
};

const CLIP_DURATION_BEFORE_EVENT = 5_000;
const CLIP_DURATION_AFTER_EVENT = 5_000;

function getReplayAnalyticsStatus({
  fetchError,
  replayRecord,
}: {
  fetchError?: RequestError;
  replayRecord?: ReplayRecord;
}) {
  if (fetchError) {
    return 'error';
  }

  if (replayRecord?.is_archived) {
    return 'archived';
  }

  if (replayRecord) {
    return 'success';
  }

  return 'none';
}

function ReplayPreviewPlayer({
  replayId,
  fullReplayButtonProps,
}: {
  replayId: string;
  fullReplayButtonProps?: Partial<ComponentProps<typeof LinkButton>>;
}) {
  const routes = useRoutes();
  const organization = useOrganization();
  const [isSidebarOpen, setIsSidebarOpen] = useState(true);
<<<<<<< HEAD
  const isFullscreen = useIsFullscreen();
  const {replay, currentTime} = useReplayContext();
=======
  const {currentTime} = useReplayContext();
>>>>>>> 88714ff8

  const fullscreenRef = useRef(null);
  const {toggle: toggleFullscreen} = useFullscreen({
    elementRef: fullscreenRef,
  });
  const isFullscreen = useIsFullscreen();

  const startOffsetMs = replay?.getStartOffsetMs() ?? 0;
  const fullReplayUrl = {
    pathname: normalizeUrl(`/organizations/${organization.slug}/replays/${replayId}/`),
    query: {
      referrer: getRouteStringFromRoutes(routes),
      t_main: TabKey.ERRORS,
      t: (currentTime + startOffsetMs) / 1000,
    },
  };

  return (
    <PlayerPanel>
      <PreviewPlayerContainer ref={fullscreenRef} isSidebarOpen={isSidebarOpen}>
        <PlayerBreadcrumbContainer>
          <PlayerContextContainer>
            {isFullscreen ? (
              <ContextContainer>
                <ReplayCurrentUrl />
                <BrowserOSIcons />
                <ReplaySidebarToggleButton
                  isOpen={isSidebarOpen}
                  setIsOpen={setIsSidebarOpen}
                />
              </ContextContainer>
            ) : null}
            <StaticPanel>
              <ReplayPlayer />
            </StaticPanel>
          </PlayerContextContainer>
          {isFullscreen && isSidebarOpen ? <Breadcrumbs /> : null}
        </PlayerBreadcrumbContainer>
        <ErrorBoundary mini>
          <ButtonGrid>
            <ReplayPlayPauseButton priority="default" />
            <Container>
              <TimeAndScrubberGrid />
            </Container>
            <ButtonBar gap={1}>
              <LinkButton size="sm" to={fullReplayUrl} {...fullReplayButtonProps}>
                {t('See Full Replay')}
              </LinkButton>
              <ReplayFullscreenButton toggleFullscreen={toggleFullscreen} />
            </ButtonBar>
          </ButtonGrid>
        </ErrorBoundary>
      </PreviewPlayerContainer>
    </PlayerPanel>
  );
}

function ReplayClipPreview({
  analyticsContext,
  eventTimestampMs,
  orgSlug,
  replaySlug,
  fullReplayButtonProps,
}: Props) {
  const clipWindow = useMemo(
    () => ({
      startTimestamp: eventTimestampMs - CLIP_DURATION_BEFORE_EVENT,
      endTimestamp: eventTimestampMs + CLIP_DURATION_AFTER_EVENT,
    }),
    [eventTimestampMs]
  );

  const {fetching, replay, replayRecord, fetchError, replayId} = useReplayReader({
    orgSlug,
    replaySlug,
    clipWindow,
  });

  useRouteAnalyticsParams({
    event_replay_status: getReplayAnalyticsStatus({fetchError, replayRecord}),
  });

  if (replayRecord?.is_archived) {
    return (
      <Alert type="warning" data-test-id="replay-error">
        <Flex gap={space(0.5)}>
          <IconDelete color="gray500" size="sm" />
          {t('The replay for this event has been deleted.')}
        </Flex>
      </Alert>
    );
  }

  if (fetchError) {
    return <MissingReplayAlert orgSlug={orgSlug} />;
  }

  if (fetching || !replayRecord || !replay) {
    return (
      <StyledPlaceholder
        testId="replay-loading-placeholder"
        height="400px"
        width="100%"
      />
    );
  }

  return (
<<<<<<< HEAD
    <ReplayContextProvider isFetching={fetching} replay={replay}>
      <PlayerContainer data-test-id="player-container" ref={fullscreenRef}>
=======
    <ReplayContextProvider
      isFetching={fetching}
      replay={replay}
      initialTimeOffsetMs={offset}
      clipWindow={clipWindow}
      analyticsContext={analyticsContext}
    >
      <PlayerContainer data-test-id="player-container">
>>>>>>> 88714ff8
        {replay?.hasProcessingErrors() ? (
          <ReplayProcessingError processingErrors={replay.processingErrors()} />
        ) : (
          <ReplayPreviewPlayer
            replayId={replayId}
            fullReplayButtonProps={fullReplayButtonProps}
          />
        )}
      </PlayerContainer>
    </ReplayContextProvider>
  );
}

const PlayerPanel = styled(Panel)`
  padding: ${space(3)} ${space(3)} ${space(1.5)};
  margin: 0;
  display: flex;
  gap: ${space(1)};
  flex-direction: column;
  flex-grow: 1;
  overflow: hidden;
  height: 100%;
`;

const PlayerBreadcrumbContainer = styled(FluidHeight)`
  position: relative;
`;

const PreviewPlayerContainer = styled(FluidHeight)<{isSidebarOpen: boolean}>`
  gap: ${space(1)};
  background: ${p => p.theme.background};

  :fullscreen {
    padding: ${space(1)};

    ${PlayerBreadcrumbContainer} {
      display: grid;
      grid-template-columns: ${p => (p.isSidebarOpen ? '1fr 25%' : '1fr')};
      height: 100%;
      gap: ${space(1)};
    }
  }
`;

const PlayerContainer = styled(FluidHeight)`
  position: relative;
  max-height: 448px;
`;

const PlayerContextContainer = styled(FluidHeight)`
  display: flex;
  flex-direction: column;
  gap: ${space(1)};
`;

const StaticPanel = styled(FluidHeight)`
  border: 1px solid ${p => p.theme.border};
  border-radius: ${p => p.theme.borderRadius};
`;

const StyledPlaceholder = styled(Placeholder)`
  margin-bottom: ${space(2)};
`;

const ButtonGrid = styled('div')`
  display: flex;
  align-items: center;
  gap: 0 ${space(2)};
  flex-direction: row;
  justify-content: space-between;
`;

const Container = styled('div')`
  display: flex;
  flex-direction: column;
  flex: 1 1;
  justify-content: center;
`;

const ContextContainer = styled('div')`
  display: grid;
  grid-auto-flow: column;
  grid-template-columns: 1fr max-content max-content;
  align-items: center;
  gap: ${space(1)};
`;

export default ReplayClipPreview;<|MERGE_RESOLUTION|>--- conflicted
+++ resolved
@@ -83,12 +83,7 @@
   const routes = useRoutes();
   const organization = useOrganization();
   const [isSidebarOpen, setIsSidebarOpen] = useState(true);
-<<<<<<< HEAD
-  const isFullscreen = useIsFullscreen();
   const {replay, currentTime} = useReplayContext();
-=======
-  const {currentTime} = useReplayContext();
->>>>>>> 88714ff8
 
   const fullscreenRef = useRef(null);
   const {toggle: toggleFullscreen} = useFullscreen({
@@ -197,19 +192,12 @@
   }
 
   return (
-<<<<<<< HEAD
-    <ReplayContextProvider isFetching={fetching} replay={replay}>
-      <PlayerContainer data-test-id="player-container" ref={fullscreenRef}>
-=======
     <ReplayContextProvider
       isFetching={fetching}
       replay={replay}
-      initialTimeOffsetMs={offset}
-      clipWindow={clipWindow}
       analyticsContext={analyticsContext}
     >
       <PlayerContainer data-test-id="player-container">
->>>>>>> 88714ff8
         {replay?.hasProcessingErrors() ? (
           <ReplayProcessingError processingErrors={replay.processingErrors()} />
         ) : (
