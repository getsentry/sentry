import type {ComponentProps} from 'react';
import {useMemo, useRef, useState} from 'react';
import styled from '@emotion/styled';

import {Alert} from 'sentry/components/alert';
import {Button, LinkButton} from 'sentry/components/button';
import ButtonBar from 'sentry/components/buttonBar';
import NegativeSpaceContainer from 'sentry/components/container/negativeSpaceContainer';
import ErrorBoundary from 'sentry/components/errorBoundary';
import {
  REPLAY_LOADING_HEIGHT,
  REPLAY_LOADING_HEIGHT_LARGE,
} from 'sentry/components/events/eventReplay/constants';
import {StaticReplayPreview} from 'sentry/components/events/eventReplay/staticReplayPreview';
import LoadingIndicator from 'sentry/components/loadingIndicator';
import Panel from 'sentry/components/panels/panel';
import {Flex} from 'sentry/components/profiling/flex';
import MissingReplayAlert from 'sentry/components/replays/alerts/missingReplayAlert';
import {StaticReplayPreferences} from 'sentry/components/replays/preferences/replayPreferences';
import {
  Provider as ReplayContextProvider,
  useReplayContext,
} from 'sentry/components/replays/replayContext';
import ReplayCurrentUrl from 'sentry/components/replays/replayCurrentUrl';
import {ReplayFullscreenButton} from 'sentry/components/replays/replayFullscreenButton';
import ReplayPlayer from 'sentry/components/replays/replayPlayer';
import ReplayPlayPauseButton from 'sentry/components/replays/replayPlayPauseButton';
import ReplayProcessingError from 'sentry/components/replays/replayProcessingError';
import {ReplaySidebarToggleButton} from 'sentry/components/replays/replaySidebarToggleButton';
import TimeAndScrubberGrid from 'sentry/components/replays/timeAndScrubberGrid';
import {IconDelete, IconNext, IconPrevious} from 'sentry/icons';
import {t} from 'sentry/locale';
import {space} from 'sentry/styles/space';
<<<<<<< HEAD
import type {Group} from 'sentry/types/group';
=======
import {IssueCategory} from 'sentry/types';
>>>>>>> cb2ed304
import EventView from 'sentry/utils/discover/eventView';
import getRouteStringFromRoutes from 'sentry/utils/getRouteStringFromRoutes';
import {TabKey} from 'sentry/utils/replays/hooks/useActiveReplayTab';
import useReplayReader from 'sentry/utils/replays/hooks/useReplayReader';
import type RequestError from 'sentry/utils/requestError/requestError';
import useRouteAnalyticsParams from 'sentry/utils/routeAnalytics/useRouteAnalyticsParams';
import {useLocation} from 'sentry/utils/useLocation';
import useOrganization from 'sentry/utils/useOrganization';
import {useRoutes} from 'sentry/utils/useRoutes';
import useFullscreen from 'sentry/utils/window/useFullscreen';
import useIsFullscreen from 'sentry/utils/window/useIsFullscreen';
import {normalizeUrl} from 'sentry/utils/withDomainRequired';
import Breadcrumbs from 'sentry/views/replays/detail/breadcrumbs';
import BrowserOSIcons from 'sentry/views/replays/detail/browserOSIcons';
import FluidHeight from 'sentry/views/replays/detail/layout/fluidHeight';
import {ReplayCell} from 'sentry/views/replays/replayTable/tableCell';
import type {ReplayRecord} from 'sentry/views/replays/types';

type AdditionalProps =
  | {
      group: Group;
      clipOffsets?: undefined;
      eventTimestampMs?: undefined;
    }
  | {
      clipOffsets: {
        durationAfterMs: number;
        durationBeforeMs: number;
      };
      eventTimestampMs: number;
      group?: undefined;
    };

type Props = {
  analyticsContext: string;
  orgSlug: string;
  replaySlug: string;
  focusTab?: TabKey;
  fullReplayButtonProps?: Partial<ComponentProps<typeof LinkButton>>;
<<<<<<< HEAD
  handleBackClick?: () => void;
  handleForwardClick?: () => void;
  isLarge?: boolean;
} & AdditionalProps;
=======
  issueCategory?: IssueCategory;
};
>>>>>>> cb2ed304

function getReplayAnalyticsStatus({
  fetchError,
  replayRecord,
}: {
  fetchError?: RequestError;
  replayRecord?: ReplayRecord;
}) {
  if (fetchError) {
    return 'error';
  }

  if (replayRecord?.is_archived) {
    return 'archived';
  }

  if (replayRecord) {
    return 'success';
  }

  return 'none';
}

function ReplayPreviewPlayer({
  replayId,
  fullReplayButtonProps,
  replayRecord,
<<<<<<< HEAD
  handleBackClick,
  handleForwardClick,
  overlayText,
=======
  issueCategory,
>>>>>>> cb2ed304
}: {
  replayId: string;
  replayRecord: ReplayRecord;
  fullReplayButtonProps?: Partial<ComponentProps<typeof LinkButton>>;
<<<<<<< HEAD
  handleBackClick?: () => void;
  handleForwardClick?: () => void;
  overlayText?: string;
=======
  issueCategory?: IssueCategory;
>>>>>>> cb2ed304
}) {
  const routes = useRoutes();
  const location = useLocation();
  const organization = useOrganization();
  const [isSidebarOpen, setIsSidebarOpen] = useState(true);
  const {replay, currentTime, isFinished, isPlaying} = useReplayContext();
  const eventView = EventView.fromLocation(location);

  const fullscreenRef = useRef(null);
  const {toggle: toggleFullscreen} = useFullscreen({
    elementRef: fullscreenRef,
  });
  const isFullscreen = useIsFullscreen();

  const startOffsetMs = replay?.getStartOffsetMs() ?? 0;
  const isRageClickIssue = issueCategory === IssueCategory.REPLAY;

  const fullReplayUrl = {
    pathname: normalizeUrl(`/organizations/${organization.slug}/replays/${replayId}/`),
    query: {
      referrer: getRouteStringFromRoutes(routes),
      t_main: isRageClickIssue ? TabKey.BREADCRUMBS : TabKey.ERRORS,
      t: (currentTime + startOffsetMs) / 1000,
      f_b_type: isRageClickIssue ? 'rageOrDead' : undefined,
    },
  };

  return (
    <PlayerPanel>
      {replayRecord && (
        <ReplayCellNoPadding
          key="session"
          replay={replayRecord}
          eventView={eventView}
          organization={organization}
          referrer="issue-details-replay-header"
        />
      )}
      <PreviewPlayerContainer ref={fullscreenRef} isSidebarOpen={isSidebarOpen}>
        <PlayerBreadcrumbContainer>
          <PlayerContextContainer>
            {isFullscreen ? (
              <ContextContainer>
                <ReplayCurrentUrl />
                <BrowserOSIcons />
                <ReplaySidebarToggleButton
                  isOpen={isSidebarOpen}
                  setIsOpen={setIsSidebarOpen}
                />
              </ContextContainer>
            ) : null}
            <StaticPanel>
              <ReplayPlayer overlayText={overlayText} />
            </StaticPanel>
          </PlayerContextContainer>
          {isFullscreen && isSidebarOpen ? <Breadcrumbs /> : null}
        </PlayerBreadcrumbContainer>
        <ErrorBoundary mini>
          <ButtonGrid>
            {handleBackClick && (
              <Button
                size="sm"
                title={t('Back')}
                icon={<IconPrevious />}
                onClick={() => handleBackClick()}
                aria-label={t('Back')}
              />
            )}
            <ReplayPlayPauseButton
              priority={isFinished || isPlaying ? 'primary' : 'default'}
            />
            {handleForwardClick && (
              <Button
                size="sm"
                title={t('Next')}
                icon={<IconNext />}
                onClick={() => handleForwardClick()}
                aria-label={t('Next')}
              />
            )}
            <Container>
              <TimeAndScrubberGrid />
            </Container>
            <ButtonBar gap={1}>
              <LinkButton size="sm" to={fullReplayUrl} {...fullReplayButtonProps}>
                {t('See Full Replay')}
              </LinkButton>
              <ReplayFullscreenButton toggleFullscreen={toggleFullscreen} />
            </ButtonBar>
          </ButtonGrid>
        </ErrorBoundary>
      </PreviewPlayerContainer>
    </PlayerPanel>
  );
}

function ReplayClipPreview({
  analyticsContext,
  clipOffsets,
  eventTimestampMs,
  orgSlug,
  replaySlug,
  fullReplayButtonProps,
<<<<<<< HEAD
  isLarge,
  handleForwardClick,
  handleBackClick,
  group,
=======
  issueCategory,
>>>>>>> cb2ed304
}: Props) {
  const clipWindow = useMemo(
    () =>
      clipOffsets && eventTimestampMs
        ? {
            startTimestampMs: eventTimestampMs - clipOffsets.durationBeforeMs,
            endTimestampMs: eventTimestampMs + clipOffsets.durationAfterMs,
          }
        : undefined,
    [clipOffsets, eventTimestampMs]
  );

  const {fetching, replay, replayRecord, fetchError, replayId} = useReplayReader({
    orgSlug,
    replaySlug,
    clipWindow,
    group,
  });

  useRouteAnalyticsParams({
    event_replay_status: getReplayAnalyticsStatus({fetchError, replayRecord}),
  });

  if (replayRecord?.is_archived) {
    return (
      <Alert type="warning" data-test-id="replay-error">
        <Flex gap={space(0.5)}>
          <IconDelete color="gray500" size="sm" />
          {t('The replay for this event has been deleted.')}
        </Flex>
      </Alert>
    );
  }

  if (fetchError) {
    return <MissingReplayAlert orgSlug={orgSlug} />;
  }

  if (fetching || !replayRecord || !replay) {
    return (
      <StyledNegativeSpaceContainer testId="replay-loading-placeholder" isLarge={isLarge}>
        <LoadingIndicator />
      </StyledNegativeSpaceContainer>
    );
  }

  if (replay.getDurationMs() <= 0) {
    return (
      <StaticReplayPreview
        analyticsContext={analyticsContext}
        isFetching={false}
        replay={replay}
        replayId={replayId}
        fullReplayButtonProps={fullReplayButtonProps}
        initialTimeOffsetMs={0}
      />
    );
  }

  return (
    <ReplayContextProvider
      analyticsContext={analyticsContext}
      isFetching={fetching}
      prefsStrategy={StaticReplayPreferences}
      replay={replay}
    >
      <PlayerContainer data-test-id="player-container" isLarge={isLarge}>
        {replay?.hasProcessingErrors() ? (
          <ReplayProcessingError processingErrors={replay.processingErrors()} />
        ) : (
          <ReplayPreviewPlayer
            replayId={replayId}
            fullReplayButtonProps={fullReplayButtonProps}
            replayRecord={replayRecord}
<<<<<<< HEAD
            handleBackClick={handleBackClick}
            handleForwardClick={handleForwardClick}
=======
            issueCategory={issueCategory}
>>>>>>> cb2ed304
          />
        )}
      </PlayerContainer>
    </ReplayContextProvider>
  );
}

const PlayerPanel = styled(Panel)`
  padding: ${space(3)} ${space(3)} ${space(1.5)};
  margin: 0;
  display: flex;
  gap: ${space(1)};
  flex-direction: column;
  flex-grow: 1;
  overflow: hidden;
  height: 100%;
`;

const PlayerBreadcrumbContainer = styled(FluidHeight)`
  position: relative;
`;

const PreviewPlayerContainer = styled(FluidHeight)<{isSidebarOpen: boolean}>`
  gap: ${space(1)};
  background: ${p => p.theme.background};

  :fullscreen {
    padding: ${space(1)};

    ${PlayerBreadcrumbContainer} {
      display: grid;
      grid-template-columns: ${p => (p.isSidebarOpen ? '1fr 25%' : '1fr')};
      height: 100%;
      gap: ${space(1)};
    }
  }
`;

const PlayerContainer = styled(FluidHeight)<{isLarge?: boolean}>`
  position: relative;
  max-height: ${p =>
    p.isLarge ? REPLAY_LOADING_HEIGHT_LARGE : REPLAY_LOADING_HEIGHT + 16}px;
`;

const PlayerContextContainer = styled(FluidHeight)`
  display: flex;
  flex-direction: column;
  gap: ${space(1)};
`;

const StaticPanel = styled(FluidHeight)`
  border: 1px solid ${p => p.theme.border};
  border-radius: ${p => p.theme.borderRadius};
`;

const StyledNegativeSpaceContainer = styled(NegativeSpaceContainer)<{isLarge?: boolean}>`
  height: ${p => (p.isLarge ? REPLAY_LOADING_HEIGHT_LARGE : REPLAY_LOADING_HEIGHT)}px;
  margin-bottom: ${space(2)};
`;

const ButtonGrid = styled('div')`
  display: flex;
  align-items: center;
  gap: 0 ${space(2)};
  flex-direction: row;
  justify-content: space-between;
`;

const Container = styled('div')`
  display: flex;
  flex-direction: column;
  flex: 1 1;
  justify-content: center;
`;

const ContextContainer = styled('div')`
  display: grid;
  grid-auto-flow: column;
  grid-template-columns: 1fr max-content max-content;
  align-items: center;
  gap: ${space(1)};
`;

const ReplayCellNoPadding = styled(ReplayCell)`
  padding: 0 0 ${space(1)};
`;

export default ReplayClipPreview;<|MERGE_RESOLUTION|>--- conflicted
+++ resolved
@@ -31,11 +31,8 @@
 import {IconDelete, IconNext, IconPrevious} from 'sentry/icons';
 import {t} from 'sentry/locale';
 import {space} from 'sentry/styles/space';
-<<<<<<< HEAD
+import {IssueCategory} from 'sentry/types';
 import type {Group} from 'sentry/types/group';
-=======
-import {IssueCategory} from 'sentry/types';
->>>>>>> cb2ed304
 import EventView from 'sentry/utils/discover/eventView';
 import getRouteStringFromRoutes from 'sentry/utils/getRouteStringFromRoutes';
 import {TabKey} from 'sentry/utils/replays/hooks/useActiveReplayTab';
@@ -75,15 +72,11 @@
   replaySlug: string;
   focusTab?: TabKey;
   fullReplayButtonProps?: Partial<ComponentProps<typeof LinkButton>>;
-<<<<<<< HEAD
   handleBackClick?: () => void;
   handleForwardClick?: () => void;
   isLarge?: boolean;
+  issueCategory?: IssueCategory;
 } & AdditionalProps;
-=======
-  issueCategory?: IssueCategory;
-};
->>>>>>> cb2ed304
 
 function getReplayAnalyticsStatus({
   fetchError,
@@ -111,24 +104,18 @@
   replayId,
   fullReplayButtonProps,
   replayRecord,
-<<<<<<< HEAD
+  issueCategory,
   handleBackClick,
   handleForwardClick,
   overlayText,
-=======
-  issueCategory,
->>>>>>> cb2ed304
 }: {
   replayId: string;
   replayRecord: ReplayRecord;
   fullReplayButtonProps?: Partial<ComponentProps<typeof LinkButton>>;
-<<<<<<< HEAD
   handleBackClick?: () => void;
   handleForwardClick?: () => void;
+  issueCategory?: IssueCategory;
   overlayText?: string;
-=======
-  issueCategory?: IssueCategory;
->>>>>>> cb2ed304
 }) {
   const routes = useRoutes();
   const location = useLocation();
@@ -232,14 +219,11 @@
   orgSlug,
   replaySlug,
   fullReplayButtonProps,
-<<<<<<< HEAD
+  issueCategory,
   isLarge,
   handleForwardClick,
   handleBackClick,
   group,
-=======
-  issueCategory,
->>>>>>> cb2ed304
 }: Props) {
   const clipWindow = useMemo(
     () =>
@@ -314,12 +298,9 @@
             replayId={replayId}
             fullReplayButtonProps={fullReplayButtonProps}
             replayRecord={replayRecord}
-<<<<<<< HEAD
             handleBackClick={handleBackClick}
             handleForwardClick={handleForwardClick}
-=======
             issueCategory={issueCategory}
->>>>>>> cb2ed304
           />
         )}
       </PlayerContainer>
