--- conflicted
+++ resolved
@@ -78,16 +78,11 @@
       }),
     }))
     .filter((item, _index, array) => {
-<<<<<<< HEAD
-      // Prefer the "os" context for OS information
-      if (item.contextType === 'client_os' && array.some(i => i.contextType === 'os')) {
-=======
       if (
         // Hide client information in backend issues (always prefer `os` over `client_os`)
         isMetaFrameworkBackendIssue &&
         (item.contextType === 'browser' || item.alias === 'client_os')
       ) {
->>>>>>> 57bc6038
         return false;
       }
 
