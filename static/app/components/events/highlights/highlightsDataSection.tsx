import {useCallback, useMemo, useRef} from 'react';
import {css} from '@emotion/react';
import styled from '@emotion/styled';

import {openModal} from 'sentry/actionCreators/modal';
import {hasEveryAccess} from 'sentry/components/acl/access';
import {Button, LinkButton} from 'sentry/components/button';
import ButtonBar from 'sentry/components/buttonBar';
import ErrorBoundary from 'sentry/components/errorBoundary';
import {ContextCardContent} from 'sentry/components/events/contexts/contextCard';
import {getContextMeta} from 'sentry/components/events/contexts/utils';
import {
  TreeColumn,
  TreeContainer,
} from 'sentry/components/events/eventTags/eventTagsTree';
import EventTagsTreeRow from 'sentry/components/events/eventTags/eventTagsTreeRow';
import {useIssueDetailsColumnCount} from 'sentry/components/events/eventTags/util';
import EditHighlightsModal from 'sentry/components/events/highlights/editHighlightsModal';
import {
  EMPTY_HIGHLIGHT_DEFAULT,
  getHighlightContextData,
  getHighlightTagData,
  HIGHLIGHT_DOCS_LINK,
} from 'sentry/components/events/highlights/util';
import ExternalLink from 'sentry/components/links/externalLink';
import LoadingIndicator from 'sentry/components/loadingIndicator';
import {IconEdit} from 'sentry/icons';
import {t, tct} from 'sentry/locale';
import {space} from 'sentry/styles/space';
import type {Event} from 'sentry/types/event';
import type {Project} from 'sentry/types/project';
import {trackAnalytics} from 'sentry/utils/analytics';
import useReplayData from 'sentry/utils/replays/hooks/useReplayData';
import theme from 'sentry/utils/theme';
import {useDetailedProject} from 'sentry/utils/useDetailedProject';
import {useLocation} from 'sentry/utils/useLocation';
import useOrganization from 'sentry/utils/useOrganization';
import {SectionKey} from 'sentry/views/issueDetails/streamline/context';
import {InterimSection} from 'sentry/views/issueDetails/streamline/interimSection';
import {Tab, TabPaths} from 'sentry/views/issueDetails/types';
import {useGroupDetailsRoute} from 'sentry/views/issueDetails/useGroupDetailsRoute';
import {useHasStreamlinedUI} from 'sentry/views/issueDetails/utils';

interface HighlightsDataSectionProps {
  event: Event;
  project: Project;
  viewAllRef?: React.RefObject<HTMLElement>;
}

function useOpenEditHighlightsModal({
  detailedProject,
  event,
}: {
  event: Event;
  detailedProject?: Project;
}) {
  const organization = useOrganization();
  const isProjectAdmin = hasEveryAccess(['project:admin'], {
    organization: organization,
    project: detailedProject,
  });

  const editProps = useMemo(
    () => ({
      disabled: !isProjectAdmin,
      title: !isProjectAdmin ? t('Only Project Admins can edit highlights.') : undefined,
    }),
    [isProjectAdmin]
  );

  const openEditHighlightsModal = useCallback(() => {
    trackAnalytics('highlights.issue_details.edit_clicked', {organization});
    openModal(
      deps => (
        <EditHighlightsModal
          event={event}
          highlightContext={detailedProject?.highlightContext ?? {}}
          highlightTags={detailedProject?.highlightTags ?? []}
          highlightPreset={detailedProject?.highlightPreset}
          project={detailedProject!}
          {...deps}
        />
      ),
      {modalCss: highlightModalCss}
    );
  }, [organization, detailedProject, event]);

  return {openEditHighlightsModal, editProps};
}

function EditHighlightsButton({project, event}: {event: Event; project: Project}) {
  const organization = useOrganization();
  const {isPending, data: detailedProject} = useDetailedProject({
    orgSlug: organization.slug,
    projectSlug: project.slug,
  });
  const {openEditHighlightsModal, editProps} = useOpenEditHighlightsModal({
    detailedProject,
    event,
  });
  return (
    <Button
      size="xs"
      icon={<IconEdit />}
      onClick={openEditHighlightsModal}
      title={editProps.title}
      disabled={isPending || editProps.disabled}
    >
      {t('Edit')}
    </Button>
  );
}

function HighlightsData({
  event,
  project,
}: Pick<HighlightsDataSectionProps, 'event' | 'project'>) {
  const organization = useOrganization();
  const location = useLocation();
  const containerRef = useRef<HTMLDivElement>(null);
  const columnCount = useIssueDetailsColumnCount(containerRef);
  const {isPending, data: detailedProject} = useDetailedProject({
    orgSlug: organization.slug,
    projectSlug: project.slug,
  });
  const {openEditHighlightsModal, editProps} = useOpenEditHighlightsModal({
    detailedProject,
    event,
  });

  const highlightContext = useMemo(
    () => detailedProject?.highlightContext ?? project?.highlightContext ?? {},
    [detailedProject, project]
  );
  const highlightTags = useMemo(
    () => detailedProject?.highlightTags ?? project?.highlightTags ?? [],
    [detailedProject, project]
  );

  // The API will return default values for tags/context. The only way to have none is to set it to
  // empty yourself, meaning the user has disabled highlights
  const hasDisabledHighlights =
    Object.values(highlightContext).flat().length === 0 && highlightTags.length === 0;

  const highlightContextDataItems = getHighlightContextData({
    event,
    project,
    organization,
    highlightContext,
    location,
  });
  const highlightTagItems = getHighlightTagData({event, highlightTags});

  // find the replayId from either context or tags, if it exists
  const contextReplayItem = highlightContextDataItems.find(
    e => e.data.length && e.data[0].key === 'replay_id'
  );
  const contextReplayId = contextReplayItem?.value ?? EMPTY_HIGHLIGHT_DEFAULT;

  const tagReplayItem = highlightTagItems.find(e => e.originalTag.key === 'replayId');
  const tagReplayId = tagReplayItem?.value ?? EMPTY_HIGHLIGHT_DEFAULT;

  // if the id doesn't exist for either tag or context, it's rendered as '--'
  const replayId =
    contextReplayId !== EMPTY_HIGHLIGHT_DEFAULT
      ? contextReplayId
      : tagReplayId !== EMPTY_HIGHLIGHT_DEFAULT
        ? tagReplayId
        : undefined;

  const {fetchError: replayFetchError} = useReplayData({
    orgSlug: organization.slug,
    replayId,
  });

  // if fetchError, replace the replayId so we don't link to an invalid replay
  if (contextReplayItem && replayFetchError) {
    contextReplayItem.value = EMPTY_HIGHLIGHT_DEFAULT;
  }
  if (tagReplayItem && replayFetchError) {
    tagReplayItem.value = EMPTY_HIGHLIGHT_DEFAULT;
    tagReplayItem.originalTag.value = EMPTY_HIGHLIGHT_DEFAULT;
  }

  const highlightContextRows = highlightContextDataItems.reduce<React.ReactNode[]>(
    (rowList, {alias, data}, i) => {
      const meta = getContextMeta(event, alias);
      const newRows = data.map((item, j) => (
        <HighlightContextContent
          key={`highlight-ctx-${i}-${j}`}
          meta={meta}
          item={item}
          alias={alias}
          config={{includeAliasInSubject: true}}
          data-test-id="highlight-context-row"
        />
      ));
      return [...rowList, ...newRows];
    },
    []
  );

  const highlightTagRows = highlightTagItems.map((content, i) => (
    <EventTagsTreeRow
      key={`highlight-tag-${i}`}
      content={content}
      event={event}
      tagKey={content.originalTag.key}
      project={detailedProject ?? project}
      config={{
        disableActions: content.value === EMPTY_HIGHLIGHT_DEFAULT,
        disableRichValue: content.value === EMPTY_HIGHLIGHT_DEFAULT,
      }}
      data-test-id="highlight-tag-row"
    />
  ));

  const rows = [...highlightTagRows, ...highlightContextRows];
  const columns: React.ReactNode[] = [];
  const columnSize = Math.ceil(rows.length / columnCount);
  for (let i = 0; i < rows.length; i += columnSize) {
    columns.push(
      <HighlightColumn key={`highlight-column-${i}`}>
        {rows.slice(i, i + columnSize)}
      </HighlightColumn>
    );
  }

  return (
    <HighlightContainer columnCount={columnCount} ref={containerRef}>
      {isPending ? (
        <EmptyHighlights>
          <HighlightsLoadingIndicator hideMessage size={50} />
        </EmptyHighlights>
      ) : hasDisabledHighlights ? (
        <EmptyHighlights>
          <EmptyHighlightsContent>
            {t("There's nothing here...")}
            <AddHighlightsButton
              size="xs"
              onClick={openEditHighlightsModal}
              {...editProps}
            >
              {t('Add Highlights')}
            </AddHighlightsButton>
          </EmptyHighlightsContent>
        </EmptyHighlights>
      ) : (
        columns
      )}
    </HighlightContainer>
  );
}

export default function HighlightsDataSection({
  viewAllRef,
  event,
  project,
}: HighlightsDataSectionProps) {
  const organization = useOrganization();
  const hasStreamlinedUI = useHasStreamlinedUI();
<<<<<<< HEAD

  const viewAllButton = hasStreamlinedUI ? null : viewAllRef ? (
=======
  const location = useLocation();
  const {baseUrl} = useGroupDetailsRoute();

  const viewAllButton = hasStreamlinedUI ? (
    // Streamline details ui has "Jump to" feature, instead we'll show the drawer button
    <LinkButton
      to={{
        pathname: `${baseUrl}${TabPaths[Tab.TAGS]}`,
        query: location.query,
        replace: true,
      }}
      size="xs"
    >
      {t('View All Issue Tags')}
    </LinkButton>
  ) : viewAllRef ? (
>>>>>>> d050bf94
    <Button
      onClick={() => {
        trackAnalytics('highlights.issue_details.view_all_clicked', {organization});
        viewAllRef?.current?.scrollIntoView({behavior: 'smooth'});
      }}
      size="xs"
    >
      {t('View All')}
    </Button>
  ) : null;

  return (
    <InterimSection
      key="event-highlights"
      type={SectionKey.HIGHLIGHTS}
      title={hasStreamlinedUI ? t('Highlights') : t('Event Highlights')}
      help={tct(
        'Promoted tags and context items saved for this project. [link:Learn more]',
        {
          link: <ExternalLink openInNewTab href={HIGHLIGHT_DOCS_LINK} />,
        }
      )}
      isHelpHoverable
      data-test-id="event-highlights"
      actions={
        <ErrorBoundary mini>
          <ButtonBar gap={1}>
            {viewAllButton}
            <EditHighlightsButton project={project} event={event} />
          </ButtonBar>
        </ErrorBoundary>
      }
    >
      <ErrorBoundary mini message={t('There was an error loading event highlights')}>
        <HighlightsData event={event} project={project} />
      </ErrorBoundary>
    </InterimSection>
  );
}

const HighlightContainer = styled(TreeContainer)<{columnCount: number}>`
  margin-top: 0;
  margin-bottom: ${space(2)};
`;

const EmptyHighlights = styled('div')`
  padding: ${space(2)} ${space(1)};
  border-radius: ${p => p.theme.borderRadius};
  border: 1px dashed ${p => p.theme.translucentBorder};
  background: ${p => p.theme.bodyBackground};
  grid-column: 1 / -1;
  display: flex;
  text-align: center;
  justify-content: center;
  align-items: center;
  color: ${p => p.theme.subText};
`;

const EmptyHighlightsContent = styled('div')`
  text-align: center;
`;

const HighlightsLoadingIndicator = styled(LoadingIndicator)`
  margin: 0 auto;
`;

const AddHighlightsButton = styled(Button)`
  display: block;
  margin: ${space(1)} auto 0;
`;

const HighlightColumn = styled(TreeColumn)`
  grid-column: span 1;
`;

const HighlightContextContent = styled(ContextCardContent)`
  font-size: ${p => p.theme.fontSizeSmall};
`;

export const highlightModalCss = css`
  width: 850px;
  padding: 0 ${space(2)};
  margin: ${space(2)} 0;
  /* Disable overriding margins with breakpoint on default modal */
  @media (min-width: ${theme.breakpoints.medium}) {
    margin: ${space(2)} 0;
    padding: 0 ${space(2)};
  }
`;<|MERGE_RESOLUTION|>--- conflicted
+++ resolved
@@ -4,7 +4,7 @@
 
 import {openModal} from 'sentry/actionCreators/modal';
 import {hasEveryAccess} from 'sentry/components/acl/access';
-import {Button, LinkButton} from 'sentry/components/button';
+import {Button} from 'sentry/components/button';
 import ButtonBar from 'sentry/components/buttonBar';
 import ErrorBoundary from 'sentry/components/errorBoundary';
 import {ContextCardContent} from 'sentry/components/events/contexts/contextCard';
@@ -37,8 +37,6 @@
 import useOrganization from 'sentry/utils/useOrganization';
 import {SectionKey} from 'sentry/views/issueDetails/streamline/context';
 import {InterimSection} from 'sentry/views/issueDetails/streamline/interimSection';
-import {Tab, TabPaths} from 'sentry/views/issueDetails/types';
-import {useGroupDetailsRoute} from 'sentry/views/issueDetails/useGroupDetailsRoute';
 import {useHasStreamlinedUI} from 'sentry/views/issueDetails/utils';
 
 interface HighlightsDataSectionProps {
@@ -259,27 +257,7 @@
 }: HighlightsDataSectionProps) {
   const organization = useOrganization();
   const hasStreamlinedUI = useHasStreamlinedUI();
-<<<<<<< HEAD
-
   const viewAllButton = hasStreamlinedUI ? null : viewAllRef ? (
-=======
-  const location = useLocation();
-  const {baseUrl} = useGroupDetailsRoute();
-
-  const viewAllButton = hasStreamlinedUI ? (
-    // Streamline details ui has "Jump to" feature, instead we'll show the drawer button
-    <LinkButton
-      to={{
-        pathname: `${baseUrl}${TabPaths[Tab.TAGS]}`,
-        query: location.query,
-        replace: true,
-      }}
-      size="xs"
-    >
-      {t('View All Issue Tags')}
-    </LinkButton>
-  ) : viewAllRef ? (
->>>>>>> d050bf94
     <Button
       onClick={() => {
         trackAnalytics('highlights.issue_details.view_all_clicked', {organization});
