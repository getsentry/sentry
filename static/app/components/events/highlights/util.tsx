--- conflicted
+++ resolved
@@ -63,7 +63,7 @@
   const highlightItems: KeyValueListData = data.filter(
     ({key, subject}) =>
       // We match on key (e.g. 'trace_id') and subject (e.g. 'Trace ID')
-      highlightContextKeys.has(key) || highlightContextKeys.has(subject)
+      highlightContextKeys.has(key) || highlightContextKeys.has(subject ?? '')
   );
 
   return {
@@ -114,28 +114,6 @@
     })
   );
 
-<<<<<<< HEAD
-  const highlightContextData: ContextData[] = allContextData
-    .map(({alias, type: contextType, value, data}) => {
-      // Find the highlight key set for this type of context
-      // We match on alias (e.g. 'client_os'), type (e.g. 'os') and title (e.g. 'Operating System')
-      const highlightContextKeys =
-        highlightContextSets[alias] ??
-        highlightContextSets[contextType] ??
-        highlightContextSets[getContextTitle({alias, type: contextType, value})] ??
-        new Set([]);
-      // Filter data to only items from that set
-      const highlightContextItems: KeyValueListData = data.filter(
-        ({key, subject}) =>
-          // We match on key (e.g. 'trace_id') and subject (e.g. 'Trace ID')
-          highlightContextKeys.has(key) || highlightContextKeys.has(subject ?? '')
-      );
-      return {alias, type: contextType, data: highlightContextItems, value: value};
-    })
-    // Retain only entries with highlights
-    .filter(({data}) => data.length > 0);
-
-=======
   eventContextData.forEach(ctxData => {
     const {highlightItems, highlightKey} = getFuzzyHighlightContext(
       highlightContext,
@@ -162,7 +140,6 @@
       ),
     ];
   });
->>>>>>> 67726bb4
   return highlightContextData;
 }
 
