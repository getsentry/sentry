import {useCallback, useEffect, useLayoutEffect, useMemo, useState} from 'react';
import {useTheme} from '@emotion/react';
import styled from '@emotion/styled';
import {mat3, vec2} from 'gl-matrix';

import {ViewHierarchyWindow} from 'sentry/components/events/viewHierarchy';
import {defined} from 'sentry/utils';
import {Rect, watchForResize} from 'sentry/utils/profiling/gl/utils';

function useResizeCanvasObserver(canvases: (HTMLCanvasElement | null)[]): Rect {
  const [bounds, setCanvasBounds] = useState<Rect>(Rect.Empty());

  useLayoutEffect(() => {
    if (!canvases.length) {
      return undefined;
    }

    if (canvases.some(c => c === null)) {
      return undefined;
    }

    const observer = watchForResize(canvases as HTMLCanvasElement[], entries => {
      const contentRect =
        entries[0].contentRect ?? entries[0].target.getBoundingClientRect();

      setCanvasBounds(
        new Rect(
          contentRect.x,
          contentRect.y,
          contentRect.width * window.devicePixelRatio,
          contentRect.height * window.devicePixelRatio
        )
      );
    });

    return () => {
      observer.disconnect();
    };
  }, [canvases]);

  return bounds;
}

const MIN_BORDER_SIZE = 20;

interface ViewNode {
  node: ViewHierarchyWindow;
  rect: Rect;
}

export function getHierarchyDimensions(hierarchies: ViewHierarchyWindow[]): {
  maxHeight: number;
  maxWidth: number;
  nodes: ViewNode[];
} {
  const nodes: ViewNode[] = [];
  const queue: [Rect | null, ViewHierarchyWindow][] = [];
  [...hierarchies].reverse().forEach(root => queue.push([null, root]));

  let maxWidth = Number.MIN_SAFE_INTEGER;
  let maxHeight = Number.MIN_SAFE_INTEGER;

  while (queue.length) {
    const [parent, child] = queue.pop()!;

    const node = {
      node: child,
      rect: new Rect(
        (parent?.x ?? 0) + (child.x ?? 0),
        (parent?.y ?? 0) + (child.y ?? 0),
        child.width ?? 0,
        child.height ?? 0
      ),
    };
    nodes.push(node);

    if (defined(child.children) && child.children.length) {
      // Push the children into the queue in reverse order because the
      // output nodes should have early children before later children
      // i.e. we need to pop() off early children before ones that come after
      [...child.children].reverse().forEach(c => {
        queue.push([node.rect, c]);
      });
    }

    maxWidth = Math.max(maxWidth, node.rect.x + (node.rect.width ?? 0));
    maxHeight = Math.max(maxHeight, node.rect.y + (node.rect.height ?? 0));
  }

  return {nodes, maxWidth, maxHeight};
}

export function calculateScale(
  bounds: {height: number; width: number},
  maxCoordinateDimensions: {height: number; width: number},
  border: {x: number; y: number}
) {
  return Math.min(
    (bounds.width - border.x) / maxCoordinateDimensions.width,
    (bounds.height - border.y) / maxCoordinateDimensions.height
  );
}

type WireframeProps = {
  hierarchy: ViewHierarchyWindow[];
};

function Wireframe({hierarchy}: WireframeProps) {
  const theme = useTheme();
  const [canvasRef, setCanvasRef] = useState<HTMLCanvasElement | null>(null);

  const canvases = useMemo(() => {
    return canvasRef ? [canvasRef] : [];
  }, [canvasRef]);

  const canvasSize = useResizeCanvasObserver(canvases);

  const hierarchyData = useMemo(() => getHierarchyDimensions(hierarchy), [hierarchy]);

  const scale = useMemo(() => {
    return calculateScale(
      {width: canvasSize.width, height: canvasSize.height},
      {width: hierarchyData.maxWidth, height: hierarchyData.maxHeight},
      {
        x: MIN_BORDER_SIZE,
        y: MIN_BORDER_SIZE,
      }
    );
  }, [
    canvasSize.height,
    canvasSize.width,
    hierarchyData.maxHeight,
    hierarchyData.maxWidth,
  ]);

  const transformationMatrix = useMemo(() => {
    const xCenter = Math.abs(canvasSize.width - hierarchyData.maxWidth * scale) / 2;
    const yCenter = Math.abs(canvasSize.height - hierarchyData.maxHeight * scale) / 2;

    // prettier-ignore
    return mat3.fromValues(
      scale, 0, 0,
      0, scale, 0,
      xCenter, yCenter, 1
    );
  }, [
    canvasSize.height,
    canvasSize.width,
    hierarchyData.maxHeight,
    hierarchyData.maxWidth,
    scale,
  ]);

  const draw = useCallback(
    (modelToView: mat3) => {
      const context = canvasRef?.getContext('2d');
      if (!context) {
        return;
      }

      // Context is stateful, so reset the transforms at the beginning of each
      // draw to properly clear the canvas from 0, 0
      context.resetTransform();
      context.clearRect(0, 0, canvasSize.width, canvasSize.height);

      context.setTransform(
        modelToView[0],
        modelToView[3],
        modelToView[1],
        modelToView[4],
        modelToView[6],
        modelToView[7]
      );

      context.fillStyle = theme.gray100;
      context.strokeStyle = theme.gray300;

      for (let i = 0; i < hierarchyData.nodes.length; i++) {
        context.strokeRect(
          hierarchyData.nodes[i].rect.x,
          hierarchyData.nodes[i].rect.y,
          hierarchyData.nodes[i].rect.width,
          hierarchyData.nodes[i].rect.height
        );
        context.fillRect(
          hierarchyData.nodes[i].rect.x,
          hierarchyData.nodes[i].rect.y,
          hierarchyData.nodes[i].rect.width,
          hierarchyData.nodes[i].rect.height
        );
      }
    },
    [
      canvasRef,
      canvasSize.width,
      canvasSize.height,
      theme.gray100,
      theme.gray300,
      hierarchyData.nodes,
    ]
  );

  useEffect(() => {
    if (!canvasRef) {
      return undefined;
    }

    let start: vec2 | null;
    const currTransformationMatrix = mat3.create();

    const handleMouseDown = (e: MouseEvent) => {
      start = vec2.fromValues(e.offsetX, e.offsetY);
      canvasRef.style.cursor = 'grabbing';
    };

    const handleMouseMove = (e: MouseEvent) => {
      if (start) {
        const currPosition = vec2.fromValues(e.offsetX, e.offsetY);

        // Delta needs to be scaled by the devicePixelRatio and how
        // much we've zoomed the image by to get an accurate translation
        const delta = vec2.sub(vec2.create(), currPosition, start);
        vec2.scale(delta, delta, window.devicePixelRatio / scale);

        // Translate from the original matrix as a starting point
        mat3.translate(currTransformationMatrix, transformationMatrix, delta);
        draw(currTransformationMatrix);
      }
<<<<<<< HEAD
    };

    const handleMouseUp = () => {
      // The panning has ended, store its transformations into the original matrix
      start = null;
      mat3.copy(transformationMatrix, currTransformationMatrix);
      canvasRef.style.cursor = 'grab';
    };

    const options: AddEventListenerOptions & EventListenerOptions = {passive: true};

    canvasRef.addEventListener('mousedown', handleMouseDown, options);
    canvasRef.addEventListener('mousemove', handleMouseMove, options);
    canvasRef.addEventListener('mouseup', handleMouseUp, options);

    draw(transformationMatrix);

    return () => {
      canvasRef.removeEventListener('mousedown', handleMouseDown, options);
      canvasRef.removeEventListener('mousemove', handleMouseMove, options);
      canvasRef.removeEventListener('mouseup', handleMouseUp, options);
    };
  }, [transformationMatrix, canvasRef, draw, scale]);

  return <StyledCanvas ref={r => setCanvasRef(r)} />;
=======
    },
  });

  return (
    <Container ref={containerRef}>
      <StyledCanvas
        data-test-id="view-hierarchy-wireframe"
        ref={canvasRef}
        onMouseDown={handlePanStart}
        onMouseUp={handlePanStop}
        onMouseLeave={handlePanStop}
        onMouseMove={handlePanMove}
        isDragging={isDragging}
      />
    </Container>
  );
>>>>>>> a2582839
}

export {Wireframe};

const StyledCanvas = styled('canvas')`
  background-color: ${p => p.theme.surface100};
  cursor: grab;
  width: 100%;
  height: 100%;
`;<|MERGE_RESOLUTION|>--- conflicted
+++ resolved
@@ -226,7 +226,6 @@
         mat3.translate(currTransformationMatrix, transformationMatrix, delta);
         draw(currTransformationMatrix);
       }
-<<<<<<< HEAD
     };
 
     const handleMouseUp = () => {
@@ -251,25 +250,9 @@
     };
   }, [transformationMatrix, canvasRef, draw, scale]);
 
-  return <StyledCanvas ref={r => setCanvasRef(r)} />;
-=======
-    },
-  });
-
   return (
-    <Container ref={containerRef}>
-      <StyledCanvas
-        data-test-id="view-hierarchy-wireframe"
-        ref={canvasRef}
-        onMouseDown={handlePanStart}
-        onMouseUp={handlePanStop}
-        onMouseLeave={handlePanStop}
-        onMouseMove={handlePanMove}
-        isDragging={isDragging}
-      />
-    </Container>
+    <StyledCanvas data-test-id="view-hierarchy-wireframe" ref={r => setCanvasRef(r)} />
   );
->>>>>>> a2582839
 }
 
 export {Wireframe};
