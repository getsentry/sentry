--- conflicted
+++ resolved
@@ -1,9 +1,4 @@
-<<<<<<< HEAD
-import {useEffect, useMemo, useState} from 'react';
-import styled from '@emotion/styled';
-=======
 import {useEffect, useMemo} from 'react';
->>>>>>> 17f198ae
 import * as Sentry from '@sentry/react';
 
 import LoadingIndicator from 'sentry/components/loadingIndicator';
