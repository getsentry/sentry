import {Fragment, useCallback, useEffect, useMemo, useReducer, useState} from 'react';
import styled from '@emotion/styled';
import * as Sentry from '@sentry/react';
import {LocationDescriptor} from 'history';

import {Button} from 'sentry/components/button';
import ButtonBar from 'sentry/components/buttonBar';
import Link from 'sentry/components/links/link';
import LoadingIndicator from 'sentry/components/loadingIndicator';
import Panel from 'sentry/components/panels/panel';
import PerformanceDuration from 'sentry/components/performanceDuration';
import Placeholder from 'sentry/components/placeholder';
import {DifferentialFlamegraph} from 'sentry/components/profiling/flamegraph/differentialFlamegraph';
import {DifferentialFlamegraphToolbar} from 'sentry/components/profiling/flamegraph/flamegraphToolbar/differentialFlamegraphToolbar';
import {IconChevron} from 'sentry/icons/iconChevron';
import {t} from 'sentry/locale';
import ProjectsStore from 'sentry/stores/projectsStore';
import {space} from 'sentry/styles/space';
import {Event, Project} from 'sentry/types';
import {formatAbbreviatedNumber, formatPercentage} from 'sentry/utils/formatters';
import {
  CanvasPoolManager,
  useCanvasScheduler,
} from 'sentry/utils/profiling/canvasScheduler';
import {colorComponentsToRGBA} from 'sentry/utils/profiling/colors/utils';
import {DifferentialFlamegraph as DifferentialFlamegraphModel} from 'sentry/utils/profiling/differentialFlamegraph';
import {Flamegraph} from 'sentry/utils/profiling/flamegraph';
import {FlamegraphStateProvider} from 'sentry/utils/profiling/flamegraph/flamegraphStateProvider/flamegraphContextProvider';
import {FlamegraphThemeProvider} from 'sentry/utils/profiling/flamegraph/flamegraphThemeProvider';
import {useFlamegraphPreferences} from 'sentry/utils/profiling/flamegraph/hooks/useFlamegraphPreferences';
import {useFlamegraphTheme} from 'sentry/utils/profiling/flamegraph/useFlamegraphTheme';
import {FlamegraphFrame} from 'sentry/utils/profiling/flamegraphFrame';
import {Frame} from 'sentry/utils/profiling/frame';
import {EventsResultsDataRow} from 'sentry/utils/profiling/hooks/types';
import {
  DifferentialFlamegraphQueryResult,
  useDifferentialFlamegraphQuery,
} from 'sentry/utils/profiling/hooks/useDifferentialFlamegraphQuery';
import {importProfile} from 'sentry/utils/profiling/profile/importProfile';
import {generateProfileFlamechartRouteWithQuery} from 'sentry/utils/profiling/routes';
import {relativeChange} from 'sentry/utils/profiling/units/units';
import useOrganization from 'sentry/utils/useOrganization';
import {LOADING_PROFILE_GROUP} from 'sentry/views/profiling/profileGroupProvider';

import {useTransactionsDelta} from './transactionsDeltaProvider';

interface EventDifferentialFlamegraphProps {
  event: Event;
}

export function EventDifferentialFlamegraph(props: EventDifferentialFlamegraphProps) {
  const evidenceData = props.event.occurrence?.evidenceData;
  const fingerprint = evidenceData?.fingerprint;
  const breakpoint = evidenceData?.breakpoint;
  const isValid = fingerprint !== undefined && breakpoint !== undefined;

  const project = useMemo(() => {
    return ProjectsStore.getById(props.event.projectID);
  }, [props.event.projectID]);

  useEffect(() => {
    if (isValid) {
      return;
    }

    Sentry.withScope(scope => {
      scope.setContext('evidence data fields', {
        fingerprint,
        breakpoint,
      });

      Sentry.captureException(
        new Error('Missing required evidence data on function regression issue.')
      );
    });
  }, [isValid, fingerprint, breakpoint]);

  const transactions = useTransactionsDelta();
  const [transaction, setTransaction] = useState<
    EventsResultsDataRow<string> | undefined
  >(undefined);

  if (transaction === undefined) {
    const firstTransaction = transactions?.data?.data?.[0];
    if (firstTransaction) {
      setTransaction(firstTransaction);
    }
  }

  const {before, after} = useDifferentialFlamegraphQuery({
    projectID: parseInt(props.event.projectID, 10),
    breakpoint,
    environments: [],
    fingerprint: props.event.occurrence?.evidenceData?.fingerprint,
    transaction: (transaction?.transaction as string) ?? '',
  });

  const onNextTransactionClick = useMemo(() => {
    if (!transaction) {
      return undefined;
    }
    const idx = transactions?.data?.data?.indexOf?.(transaction) ?? -1;
    if (idx === -1 || idx === (transactions?.data?.data?.length ?? 0) - 1) {
      return undefined;
    }

    return () => {
      setTransaction(transactions?.data?.data?.[idx + 1] ?? transaction);
    };
  }, [transaction, transactions?.data?.data]);

  const onPreviousTransactionClick = useMemo(() => {
    if (!transaction) {
      return undefined;
    }
    const idx = transactions?.data?.data?.indexOf?.(transaction) ?? -1;
    if (idx === -1 || idx === 0) {
      return undefined;
    }
    return () => {
      setTransaction(transactions?.data?.data?.[idx - 1] ?? transaction);
    };
  }, [transaction, transactions?.data?.data]);

  return (
    <Fragment>
      <FlamegraphThemeProvider>
        <FlamegraphStateProvider
          initialState={{
            preferences: {
              sorting: 'alphabetical',
              view: 'top down',
            },
          }}
        >
          <EventDifferentialFlamegraphView
            project={project}
            onNextTransactionClick={onNextTransactionClick}
            onPreviousTransactionClick={onPreviousTransactionClick}
            transaction={transaction}
            before={before}
            after={after}
          />
        </FlamegraphStateProvider>
      </FlamegraphThemeProvider>
    </Fragment>
  );
}

function applicationFrameOnly(frame: Frame): boolean {
  return frame.is_application;
}

function systemFrameOnly(frame: Frame): boolean {
  return !frame.is_application;
}

interface EventDifferentialFlamegraphViewProps {
  after: DifferentialFlamegraphQueryResult['before'];
  before: DifferentialFlamegraphQueryResult['after'];
  onNextTransactionClick: (() => void) | undefined;
  onPreviousTransactionClick: (() => void) | undefined;
  project: Project | undefined;
  transaction: EventsResultsDataRow<string> | undefined;
}
function EventDifferentialFlamegraphView(props: EventDifferentialFlamegraphViewProps) {
  const organization = useOrganization();
  const theme = useFlamegraphTheme();
  const flamegraphPreferences = useFlamegraphPreferences();

  const [frameFilterSetting, setFrameFilterSetting] = useState<
    'application' | 'system' | 'all'
  >('all');

  const frameFilter =
    frameFilterSetting === 'application'
      ? applicationFrameOnly
      : frameFilterSetting === 'system'
      ? systemFrameOnly
      : undefined;

  const beforeFlamegraph = useMemo(() => {
    if (!props.before.data) {
      return null;
    }

    const profile = importProfile(props.before.data, '', 'flamegraph', frameFilter);
    return new Flamegraph(profile.profiles[0], {
      sort: flamegraphPreferences.sorting,
      inverted: flamegraphPreferences.view === 'bottom up',
    });
  }, [
    props.before,
    flamegraphPreferences.sorting,
    flamegraphPreferences.view,
    frameFilter,
  ]);

  const afterProfileGroup = useMemo(() => {
    if (!props.after.data) {
      return null;
    }

    return importProfile(props.after.data, '', 'flamegraph', frameFilter);
  }, [props.after, frameFilter]);

  const afterFlamegraph = useMemo(() => {
    if (!afterProfileGroup) {
      return null;
    }

    return new Flamegraph(afterProfileGroup.profiles[0], {
      sort: flamegraphPreferences.sorting,
      inverted: flamegraphPreferences.view === 'bottom up',
    });
  }, [afterProfileGroup, flamegraphPreferences.sorting, flamegraphPreferences.view]);

  const [negated, setNegated] = useState<boolean>(false);
  const canvasPoolManager = useMemo(() => new CanvasPoolManager(), []);
  const scheduler = useCanvasScheduler(canvasPoolManager);

  const differentialFlamegraph = useMemo(() => {
    if (!beforeFlamegraph || !afterFlamegraph) {
      return DifferentialFlamegraphModel.Empty();
    }

    return DifferentialFlamegraphModel.FromDiff(
      {
        before: beforeFlamegraph,
        after: afterFlamegraph,
      },
      {negated},
      theme
    );
  }, [beforeFlamegraph, afterFlamegraph, theme, negated]);

  const makeFunctionFlamechartLink = useCallback(
    (frame: FlamegraphFrame): LocationDescriptor => {
      if (!props.project) {
        return '';
      }
      if (!frame.profileIds?.length) {
        return '';
      }
      return generateProfileFlamechartRouteWithQuery({
        orgSlug: organization.slug,
        projectSlug: props.project.slug,
        profileId: frame.profileIds?.[0] ?? '',
        query: {
          frameName: frame.frame.name,
          framePackage: frame.frame.package,
        },
      });
    },
    [organization.slug, props.project]
  );

  return (
    <Fragment>
<<<<<<< HEAD
      <Panel>
        <DifferentialFlamegraphTransactionToolbar
          transaction={props.transaction}
          onNextTransactionClick={props.onNextTransactionClick}
          onPreviousTransactionClick={props.onPreviousTransactionClick}
        />
        <DifferentialFlamegraphToolbar
          frameFilter={frameFilterSetting}
          onFrameFilterChange={setFrameFilterSetting}
          negated={negated}
          onNegatedChange={setNegated}
=======
      <DifferentialFlamegraphTransactionToolbar
        transaction={props.transaction}
        onNextTransactionClick={props.onNextTransactionClick}
        onPreviousTransactionClick={props.onPreviousTransactionClick}
      />
      <DifferentialFlamegraphToolbar
        frameFilter={frameFilterSetting}
        onFrameFilterChange={setFrameFilterSetting}
        negated={negated}
        onNegatedChange={setNegated}
        flamegraph={differentialFlamegraph}
        canvasPoolManager={canvasPoolManager}
      />
      <DifferentialFlamegraphContainer>
        {props.after.isLoading || props.before.isLoading ? (
          <LoadingIndicatorContainer>
            <LoadingIndicator />
          </LoadingIndicatorContainer>
        ) : props.before.isError && props.after.isError ? (
          <ErrorMessageContainer>
            {t('Failed to load flamegraph for before and after regression time range.')}
          </ErrorMessageContainer>
        ) : props.before.isError ? (
          <ErrorMessageContainer>
            {t('Failed to load flamegraph for before regression time range.')}
          </ErrorMessageContainer>
        ) : props.after.isError ? (
          <ErrorMessageContainer>
            {t('Failed to load flamegraph for after regression time range.')}
          </ErrorMessageContainer>
        ) : null}
        <DifferentialFlamegraph
          profileGroup={afterProfileGroup ?? LOADING_PROFILE_GROUP}
          differentialFlamegraph={differentialFlamegraph}
          canvasPoolManager={canvasPoolManager}
          scheduler={scheduler}
        />
      </DifferentialFlamegraphContainer>
      <DifferentialFlamegraphExplanationBar negated={negated} />

      <DifferentialFlamegraphFunctionsContainer>
        <DifferentialFlamegraphChangedFunctions
          loading={props.after.isLoading || props.before.isLoading}
          title={t('Slower functions')}
          subtitle={negated ? t('before regression') : t('after regression')}
          functions={differentialFlamegraph.increasedFrames}
          flamegraph={differentialFlamegraph}
          makeFunctionLink={makeFunctionFlamechartLink}
        />
        <DifferentialFlamegraphChangedFunctions
          loading={props.after.isLoading || props.before.isLoading}
          title={t('Faster functions')}
          subtitle={negated ? t('before regression') : t('after regression')}
          functions={differentialFlamegraph.decreasedFrames}
>>>>>>> df1dc766
          flamegraph={differentialFlamegraph}
          canvasPoolManager={canvasPoolManager}
        />
        <DifferentialFlamegraphContainer>
          {props.after.isLoading || props.before.isLoading ? (
            <LoadingIndicatorContainer>
              <LoadingIndicator />
            </LoadingIndicatorContainer>
          ) : props.before.isError && props.after.isError ? (
            <ErrorMessageContainer>
              {t('Failed to load flamegraph for before and after regression time range.')}
            </ErrorMessageContainer>
          ) : props.before.isError ? (
            <ErrorMessageContainer>
              {t('Failed to load flamegraph for before regression time range.')}
            </ErrorMessageContainer>
          ) : props.after.isError ? (
            <ErrorMessageContainer>
              {t('Failed to load flamegraph for after regression time range.')}
            </ErrorMessageContainer>
          ) : null}
          <DifferentialFlamegraph
            profileGroup={afterProfileGroup ?? LOADING_PROFILE_GROUP}
            differentialFlamegraph={differentialFlamegraph}
            canvasPoolManager={canvasPoolManager}
            scheduler={scheduler}
          />
        </DifferentialFlamegraphContainer>
        <DifferentialFlamegraphExplanationBar negated={negated} />
      </Panel>

      <Panel>
        <DifferentialFlamegraphFunctionsContainer>
          <DifferentialFlamegraphChangedFunctions
            loading={props.after.isLoading || props.before.isLoading}
            title={t('Slower functions')}
            subtitle={t('after regression')}
            functions={differentialFlamegraph.increasedFrames}
            flamegraph={differentialFlamegraph}
            makeFunctionLink={makeFunctionFlamechartLink}
          />
          <DifferentialFlamegraphChangedFunctions
            loading={props.after.isLoading || props.before.isLoading}
            title={t('Faster functions')}
            subtitle={t('after regression')}
            functions={differentialFlamegraph.decreasedFrames}
            flamegraph={differentialFlamegraph}
            makeFunctionLink={makeFunctionFlamechartLink}
          />
        </DifferentialFlamegraphFunctionsContainer>
      </Panel>

      <Panel>
        <DifferentialFlamegraphFunctionsContainer>
          <DifferentialFlamegraphChangedFunctions
            loading={props.after.isLoading || props.before.isLoading}
            title={t('New functions')}
            subtitle={t('after regression')}
            functions={differentialFlamegraph.newFrames}
            flamegraph={differentialFlamegraph}
            makeFunctionLink={makeFunctionFlamechartLink}
          />
          <DifferentialFlamegraphChangedFunctions
            loading={props.after.isLoading || props.before.isLoading}
            title={t('Removed functions')}
            subtitle={t('after regression')}
            functions={differentialFlamegraph.removedFrames}
            flamegraph={differentialFlamegraph}
            makeFunctionLink={makeFunctionFlamechartLink}
          />
        </DifferentialFlamegraphFunctionsContainer>
      </Panel>
    </Fragment>
  );
}

const numberFormatter = Intl.NumberFormat(undefined, {
  maximumFractionDigits: 2,
});

interface DifferentialFlamegraphTransactionToolbarProps {
  onNextTransactionClick: (() => void) | undefined;
  onPreviousTransactionClick: (() => void) | undefined;
  transaction: EventsResultsDataRow<string> | undefined;
}
function DifferentialFlamegraphTransactionToolbar(
  props: DifferentialFlamegraphTransactionToolbarProps
) {
  const [before, after] = useMemo(() => {
    if (!props.transaction) {
      return [0, 0];
    }

    const keys = Object.keys(props.transaction);

    let beforePercentile = 0;
    let afterPercentile = 0;

    for (const key of keys) {
      if (key.startsWith('percentile_after')) {
        afterPercentile = props.transaction[key] as number;
      }
      if (key.startsWith('percentile_before')) {
        beforePercentile = props.transaction[key] as number;
      }
    }

    return [beforePercentile, afterPercentile];
  }, [props.transaction]);

  return (
    <DifferentialFlamegraphTransactionToolbarContainer>
      {props.transaction?.transaction ? (
        <DifferentialFlamegraphTransactionName>
          {props.transaction.transaction}
        </DifferentialFlamegraphTransactionName>
      ) : (
        <Placeholder height="20px" width="66%" />
      )}

      {props.transaction ? (
        <span>
          <PerformanceDuration nanoseconds={before} abbreviation />
          <DifferentialFlamegraphRegressionChange>
            {after === 0 || before === 0
              ? ''
              : '+' + numberFormatter.format(relativeChange(after, before) * 100) + '%'}
          </DifferentialFlamegraphRegressionChange>
        </span>
      ) : (
        <Fragment>
          <Placeholder height="20px" width="60px" />
          <Placeholder height="20px" width="60px" />
        </Fragment>
      )}
      <ButtonBar merged>
        <DifferentialFlamegraphPaginationButton
          icon={<IconChevron direction="left" size="xs" />}
          aria-label={t('Previous Transaction')}
          size="xs"
          disabled={!props.onPreviousTransactionClick}
          onClick={props.onPreviousTransactionClick}
        />
        <DifferentialFlamegraphPaginationButton
          icon={<IconChevron direction="right" size="xs" />}
          aria-label={t('Next Transaction')}
          size="xs"
          disabled={!props.onNextTransactionClick}
          onClick={props.onNextTransactionClick}
        />
      </ButtonBar>
    </DifferentialFlamegraphTransactionToolbarContainer>
  );
}

interface PaginationReducerState {
  page: number;
  pageCount: number;
  pageSize: number;
}

type PaginationReducerAction =
  | {type: 'next'}
  | {type: 'previous'}
  | {list: any[]; pageSize: number; type: 'initialize'};

function paginationReducer(
  state: PaginationReducerState,
  action: PaginationReducerAction
): PaginationReducerState {
  switch (action.type) {
    case 'initialize': {
      return {
        page: 0,
        pageCount: Math.ceil(action.list.length / action.pageSize),
        pageSize: action.pageSize,
      };
    }
    case 'next':
      return {
        ...state,
        page: Math.min(state.page + 1, state.pageCount - 1),
      };
    case 'previous':
      return {
        ...state,
        page: Math.max(state.page - 1, 0),
      };
    default:
      return state;
  }
}

interface DifferentialFlamegraphChangedFunctionsProps {
  flamegraph: DifferentialFlamegraphModel;
  functions:
    | DifferentialFlamegraphModel['increasedFrames']
    | DifferentialFlamegraphModel['newFrames'];
  loading: boolean;
  makeFunctionLink: (frame: FlamegraphFrame) => LocationDescriptor;
  subtitle: string;
  title: string;
}
function DifferentialFlamegraphChangedFunctions(
  props: DifferentialFlamegraphChangedFunctionsProps
) {
  const theme = useFlamegraphTheme();
  const [state, dispatch] = useReducer(paginationReducer, {
    page: 0,
    pageSize: 0,
    pageCount: 0,
  });

  useEffect(() => {
    dispatch({
      list: props.functions,
      pageSize: 5,
      type: 'initialize',
    });
  }, [props.functions]);

  const onPreviousPaginationClick = useMemo(() => {
    if (state.page === 0) {
      return undefined;
    }
    return () => dispatch({type: 'previous'});
  }, [state.page]);

  const onNextPaginationClick = useMemo(() => {
    if (state.page + 1 === state.pageCount) {
      return undefined;
    }
    return () => dispatch({type: 'next'});
  }, [state.page, state.pageCount]);

  return (
    <DifferentialFlamegraphFunctionsWrapper>
      <DifferentialFlamegraphChangedFunctionsTitle
        title={props.title}
        subtitle={props.subtitle}
        onNextPageClick={onNextPaginationClick}
        onPreviousPageClick={onPreviousPaginationClick}
      />
      {props.loading
        ? new Array(5).fill(0).map((_, idx) => {
            return (
              <DifferentialFlamegraphChangedFunctionContainer key={idx}>
                <div>
                  <Placeholder
                    height="16px"
                    width="66%"
                    style={MARGIN_BOTTOM_PLACEHOLDER_STYLES}
                  />
                  <Placeholder height="16px" width="48%" />
                </div>
                <DifferentialFlamegraphChangedFunctionStats>
                  <Placeholder
                    height="16px"
                    width="32px"
                    style={RIGHT_ALIGN_PLACEHOLDER_STYLES}
                  />
                  <Placeholder height="16px" width="56px" />
                </DifferentialFlamegraphChangedFunctionStats>
              </DifferentialFlamegraphChangedFunctionContainer>
            );
          })
        : props.functions
            .slice(
              state.page * state.pageSize,
              state.page * state.pageSize + state.pageSize
            )
            .map((func: [number, FlamegraphFrame] | FlamegraphFrame, idx) => {
              const frame = Array.isArray(func) ? func[1] : func;
              const changeValue = Array.isArray(func) ? func[0] : null;

              const countAfter =
                props.flamegraph.afterCounts.get(
                  DifferentialFlamegraphModel.FrameKey(frame)
                ) ?? 0;
              const countBefore =
                props.flamegraph.beforeCounts.get(
                  DifferentialFlamegraphModel.FrameKey(frame)
                ) ?? 0;

              const linkToFlamechart = props.makeFunctionLink(frame);
              return (
                <DifferentialFlamegraphChangedFunctionContainer key={idx}>
                  <div>
                    <DifferentialFlamegraphChangedFunctionNameLink
                      disabled={!linkToFlamechart}
                      to={linkToFlamechart}
                    >
                      <DifferentialFlamegraphFunctionColorIndicator
                        style={{
                          backgroundColor: colorComponentsToRGBA(
                            props.flamegraph.colors.get(
<<<<<<< HEAD
                              DifferentialFlamegraphModel.FrameKey(frame)
=======
                              DifferentialFlamegraphModel.FrameKey(func[1])
>>>>>>> df1dc766
                            ) ?? theme.COLORS.FRAME_FALLBACK_COLOR
                          ),
                        }}
                      />
<<<<<<< HEAD
                      <span>{frame.frame.name}</span>
=======
                      {func[1].frame.name}
>>>>>>> df1dc766
                    </DifferentialFlamegraphChangedFunctionNameLink>
                    <DifferentialFlamegraphChangedFunctionModule>
                      {frame.frame.module || frame.frame.package || frame.frame.file}
                    </DifferentialFlamegraphChangedFunctionModule>
                  </div>

                  {typeof changeValue === 'number' ? (
                    <DifferentialFlamegraphChangedFunctionStats>
                      <div>
                        {countAfter > countBefore ? '+' : ''}
                        {formatPercentage(relativeChange(countAfter, countBefore))}
                        {/* diff % */}
                        {/* n samples, x weight */}
                      </div>
                      <DifferentialFlamegraphFunctionSecondaryStats>
                        {formatAbbreviatedNumber(frame.node.selfWeight)} {t('samples')}
                      </DifferentialFlamegraphFunctionSecondaryStats>
                    </DifferentialFlamegraphChangedFunctionStats>
                  ) : null}
                </DifferentialFlamegraphChangedFunctionContainer>
              );
            })}
    </DifferentialFlamegraphFunctionsWrapper>
  );
}

<<<<<<< HEAD
const DifferentialFlamegraphFunctionsWrapper = styled('div')`
  flex: 1;
  width: 50%;
  &:first-child {
    padding-right: ${space(0.5)};
  }
  &:nth-child(2) {
    padding-left: ${space(0.5)};
  }
`;

=======
>>>>>>> df1dc766
const DifferentialFlamegraphFunctionColorIndicator = styled('div')`
  width: 10px;
  height: 10px;
  border-radius: 2px;
  display: inline-block;
  border: 1px solid ${p => p.theme.border};
  margin-right: ${space(0.25)};
  background-color: ${p => p.theme.green300};
`;

const RIGHT_ALIGN_PLACEHOLDER_STYLES: React.CSSProperties = {
  marginBottom: '4px',
  marginLeft: 'auto',
  justifySelf: 'flex-end',
};

const MARGIN_BOTTOM_PLACEHOLDER_STYLES: React.CSSProperties = {
  marginBottom: '4px',
};

const DifferentialFlamegraphChangedFunctionStats = styled('div')`
  text-align: right;
  flex-shrink: 0;
`;

const DifferentialFlamegraphFunctionSecondaryStats = styled('div')`
  color: ${p => p.theme.subText};
  font-size: ${p => p.theme.fontSizeSmall};
`;

const DifferentialFlamegraphChangedFunctionNameLink = styled(Link)`
<<<<<<< HEAD
=======
  overflow: hidden;
  text-overflow: ellipsis;
>>>>>>> df1dc766
  display: flex;
  flex-direction: row;
  align-items: center;
  white-space: nowrap;
<<<<<<< HEAD

  > span {
    overflow: hidden;
    text-overflow: ellipsis;
    min-width: 0;
  }
=======
>>>>>>> df1dc766
`;

const DifferentialFlamegraphChangedFunctionModule = styled('div')`
  color: ${p => p.theme.subText};
  min-width: 0;
  text-overflow: ellipsis;
  overflow: hidden;
`;

const DifferentialFlamegraphChangedFunctionContainer = styled('div')`
  height: 48px;
  display: flex;
  flex-direction: row;
  justify-content: space-between;
  gap: ${space(1)};
  padding: ${space(0.5)} ${space(0)};

  > *:first-child {
    min-width: 0;
    flex: 1;
  }
`;

interface DifferentialFlamegraphExplanationBarProps {
  negated: boolean;
}
function DifferentialFlamegraphExplanationBar(
  props: DifferentialFlamegraphExplanationBarProps
) {
  return (
    <DifferentialFlamegraphExplanationBarContainer>
      <div>
        {props.negated
          ? t(`Flamegraph is showing how stack frequency will change.`)
          : t(`Flamegraph is showing how stack frequency has changed.`)}
      </div>
      <DifferentialFlamegraphLegend />
    </DifferentialFlamegraphExplanationBarContainer>
  );
}

const DifferentialFlamegraphExplanationBarContainer = styled('div')`
  display: flex;
  justify-content: space-between;
  border-radius: 0 0 ${p => p.theme.borderRadius} ${p => p.theme.borderRadius};
  padding: ${space(0.5)} ${space(1)};
  font-size: ${p => p.theme.fontSizeExtraSmall};
  color: ${p => p.theme.subText};
  border-top: 1px solid ${p => p.theme.border};
  background: ${p => p.theme.backgroundSecondary};
`;

function DifferentialFlamegraphLegend() {
  const theme = useFlamegraphTheme();

  const {increaseColor, decreaseColor, neutralColor} = useMemo(() => {
    return {
      increaseColor: theme.COLORS.DIFFERENTIAL_INCREASE.map(n => n * 255)
        .concat(0.8)
        .join(','),
      neutralColor: theme.COLORS.FRAME_FALLBACK_COLOR.slice(0, 3)
        .map(n => n * 255)
        .concat(0.2)
        .join(','),
      decreaseColor: theme.COLORS.DIFFERENTIAL_DECREASE.map(n => n * 255)
        .concat(0.8)
        .join(','),
    };
  }, [theme]);
  return (
    <DifferentialFlamegraphLegendContainer>
      <div>+</div>
      <DifferentialFlamegraphLegendBar
        style={{
          background: `linear-gradient(90deg, rgba(${increaseColor}) 0%, rgba(${neutralColor}) 50%, rgba(${decreaseColor}) 100%)`,
        }}
      />
      <div>-</div>
    </DifferentialFlamegraphLegendContainer>
  );
}

const DifferentialFlamegraphLegendContainer = styled('div')`
  display: flex;
  flex-direction: row;
  justify-content: space-between;
  align-items: center;
`;

const DifferentialFlamegraphLegendBar = styled('div')`
  width: 60px;
  height: 14px;
  margin: 0 ${space(0.5)};
`;

function DifferentialFlamegraphChangedFunctionsTitle(props: {
  onNextPageClick: (() => void) | undefined;
  onPreviousPageClick: (() => void) | undefined;
  subtitle: string;
  title: string;
}) {
  return (
    <DifferentialFlamegraphChangedFunctionsTitleContainer>
      <DifferentialFlamegraphChangedFunctionsTitleText>
        <div>{props.title}</div>
        <DifferentialFlamegraphChangedFunctionsSubtitleText>
          {props.subtitle}
        </DifferentialFlamegraphChangedFunctionsSubtitleText>
      </DifferentialFlamegraphChangedFunctionsTitleText>
      <ButtonBar merged>
        <DifferentialFlamegraphPaginationButton
          size="xs"
          disabled={!props.onPreviousPageClick}
          onClick={props.onPreviousPageClick}
          icon={<IconChevron direction="left" size="xs" />}
          aria-label={t('Previous page')}
        />
        <DifferentialFlamegraphPaginationButton
          size="xs"
          disabled={!props.onNextPageClick}
          onClick={props.onNextPageClick}
          icon={<IconChevron direction="right" size="xs" />}
          aria-label={t('Next page')}
        />
      </ButtonBar>
    </DifferentialFlamegraphChangedFunctionsTitleContainer>
  );
}

const DifferentialFlamegraphChangedFunctionsTitleContainer = styled('div')`
  display: flex;
  justify-content: space-between;
  align-items: center;
`;

const DifferentialFlamegraphChangedFunctionsTitleText = styled('div')`
  font-weight: 600;
  flex: 1;
`;

const DifferentialFlamegraphChangedFunctionsSubtitleText = styled('div')`
  font-weight: 400;
  font-size: ${p => p.theme.fontSizeSmall};
  color: ${p => p.theme.subText};
`;

const DifferentialFlamegraphFunctionsContainer = styled('div')`
  display: flex;
  flex-direction: row;
  padding: ${space(1)};
`;

const DifferentialFlamegraphPaginationButton = styled(Button)`
  padding-left: ${space(0.75)};
  padding-right: ${space(0.75)};
`;
const DifferentialFlamegraphTransactionName = styled('div')`
  font-weight: 600;
  flex: 1;
  overflow: hidden;
  text-overflow: ellipsis;
`;

const DifferentialFlamegraphRegressionChange = styled('span')`
  margin-left: ${space(1)};
  color: ${p => p.theme.red300};
`;

const DifferentialFlamegraphTransactionToolbarContainer = styled('div')`
  display: flex;
  justify-content: space-between;
  align-items: center;
  padding: ${space(1)};
  gap: ${space(1)};
  border-bottom: 1px solid ${p => p.theme.border};
`;

const ErrorMessageContainer = styled('div')`
  position: absolute;
  display: flex;
  flex-direction: column;
  justify-content: center;
  width: 100%;
  height: 100%;
  background-color: ${p => p.theme.background};
  color: ${p => p.theme.subText};
  text-align: center;
  padding: ${space(2)} ${space(4)};
`;

const LoadingIndicatorContainer = styled('div')`
  position: absolute;
  display: flex;
  flex-direction: column;
  justify-content: center;
  width: 100%;
  height: 100%;
`;

const DifferentialFlamegraphContainer = styled('div')`
  position: relative;
  width: 100%;
  height: 360px;
`;<|MERGE_RESOLUTION|>--- conflicted
+++ resolved
@@ -257,19 +257,6 @@
 
   return (
     <Fragment>
-<<<<<<< HEAD
-      <Panel>
-        <DifferentialFlamegraphTransactionToolbar
-          transaction={props.transaction}
-          onNextTransactionClick={props.onNextTransactionClick}
-          onPreviousTransactionClick={props.onPreviousTransactionClick}
-        />
-        <DifferentialFlamegraphToolbar
-          frameFilter={frameFilterSetting}
-          onFrameFilterChange={setFrameFilterSetting}
-          negated={negated}
-          onNegatedChange={setNegated}
-=======
       <DifferentialFlamegraphTransactionToolbar
         transaction={props.transaction}
         onNextTransactionClick={props.onNextTransactionClick}
@@ -324,7 +311,6 @@
           title={t('Faster functions')}
           subtitle={negated ? t('before regression') : t('after regression')}
           functions={differentialFlamegraph.decreasedFrames}
->>>>>>> df1dc766
           flamegraph={differentialFlamegraph}
           canvasPoolManager={canvasPoolManager}
         />
@@ -621,20 +607,12 @@
                         style={{
                           backgroundColor: colorComponentsToRGBA(
                             props.flamegraph.colors.get(
-<<<<<<< HEAD
                               DifferentialFlamegraphModel.FrameKey(frame)
-=======
-                              DifferentialFlamegraphModel.FrameKey(func[1])
->>>>>>> df1dc766
                             ) ?? theme.COLORS.FRAME_FALLBACK_COLOR
                           ),
                         }}
                       />
-<<<<<<< HEAD
                       <span>{frame.frame.name}</span>
-=======
-                      {func[1].frame.name}
->>>>>>> df1dc766
                     </DifferentialFlamegraphChangedFunctionNameLink>
                     <DifferentialFlamegraphChangedFunctionModule>
                       {frame.frame.module || frame.frame.package || frame.frame.file}
@@ -661,7 +639,6 @@
   );
 }
 
-<<<<<<< HEAD
 const DifferentialFlamegraphFunctionsWrapper = styled('div')`
   flex: 1;
   width: 50%;
@@ -673,8 +650,6 @@
   }
 `;
 
-=======
->>>>>>> df1dc766
 const DifferentialFlamegraphFunctionColorIndicator = styled('div')`
   width: 10px;
   height: 10px;
@@ -706,24 +681,16 @@
 `;
 
 const DifferentialFlamegraphChangedFunctionNameLink = styled(Link)`
-<<<<<<< HEAD
-=======
-  overflow: hidden;
-  text-overflow: ellipsis;
->>>>>>> df1dc766
   display: flex;
   flex-direction: row;
   align-items: center;
   white-space: nowrap;
-<<<<<<< HEAD
 
   > span {
     overflow: hidden;
     text-overflow: ellipsis;
     min-width: 0;
   }
-=======
->>>>>>> df1dc766
 `;
 
 const DifferentialFlamegraphChangedFunctionModule = styled('div')`
