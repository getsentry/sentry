import {memo, useEffect, useState} from 'react';
import styled from '@emotion/styled';
import * as Sentry from '@sentry/react';
import {Location} from 'history';
import uniq from 'lodash/uniq';

import {addErrorMessage} from 'sentry/actionCreators/indicator';
import {Client} from 'sentry/api';
import ErrorBoundary from 'sentry/components/errorBoundary';
import EventContexts from 'sentry/components/events/contexts';
import EventContextSummary from 'sentry/components/events/contextSummary';
import EventDevice from 'sentry/components/events/device';
import EventErrors, {Error} from 'sentry/components/events/errors';
import EventAttachments from 'sentry/components/events/eventAttachments';
import EventCause from 'sentry/components/events/eventCause';
import EventCauseEmpty from 'sentry/components/events/eventCauseEmpty';
import EventDataSection from 'sentry/components/events/eventDataSection';
import EventExtraData from 'sentry/components/events/eventExtraData/eventExtraData';
import EventSdk from 'sentry/components/events/eventSdk';
import EventTags from 'sentry/components/events/eventTags/eventTags';
import EventGroupingInfo from 'sentry/components/events/groupingInfo';
import EventPackageData from 'sentry/components/events/packageData';
import RRWebIntegration from 'sentry/components/events/rrwebIntegration';
import EventSdkUpdates from 'sentry/components/events/sdkUpdates';
import EventUserFeedback from 'sentry/components/events/userFeedback';
import LazyLoad from 'sentry/components/lazyLoad';
import ExternalLink from 'sentry/components/links/externalLink';
import {t, tct} from 'sentry/locale';
import space from 'sentry/styles/space';
import {
  Entry,
  EntryType,
  Event,
  ExceptionValue,
  Group,
  IssueAttachment,
  Organization,
  Project,
  SharedViewOrganization,
  Thread,
} from 'sentry/types';
import {DebugFile} from 'sentry/types/debugFiles';
import {Image} from 'sentry/types/debugImage';
import {isNotSharedOrganization} from 'sentry/types/utils';
import {defined, objectIsEmpty} from 'sentry/utils';
import trackAdvancedAnalyticsEvent from 'sentry/utils/analytics/trackAdvancedAnalyticsEvent';
import withApi from 'sentry/utils/withApi';
import withOrganization from 'sentry/utils/withOrganization';
import {projectProcessingIssuesMessages} from 'sentry/views/settings/project/projectProcessingIssues';

import findBestThread from './interfaces/threads/threadSelector/findBestThread';
import getThreadException from './interfaces/threads/threadSelector/getThreadException';
import EventEntry from './eventEntry';
import EventTagsAndScreenshot from './eventTagsAndScreenshot';

const MINIFIED_DATA_JAVA_EVENT_REGEX_MATCH =
  /^(([\w\$]\.[\w\$]{1,2})|([\w\$]{2}\.[\w\$]\.[\w\$]))(\.|$)/g;

type ProGuardErrors = Array<Error>;

type Props = Pick<React.ComponentProps<typeof EventEntry>, 'route' | 'router'> & {
  api: Client;
  location: Location;
  /**
   * The organization can be the shared view on a public issue view.
   */
  organization: Organization | SharedViewOrganization;
  project: Project;
  className?: string;
  event?: Event;
  group?: Group;
  isBorderless?: boolean;
  isShare?: boolean;
  showExampleCommit?: boolean;
  showTagSummary?: boolean;
};

const EventEntries = memo(
  ({
    organization,
    project,
    location,
    api,
    event,
    group,
    className,
    router,
    route,
    isShare = false,
    showExampleCommit = false,
    showTagSummary = true,
    isBorderless = false,
  }: Props) => {
    const [isLoading, setIsLoading] = useState(true);
    const [proGuardErrors, setProGuardErrors] = useState<ProGuardErrors>([]);
    const [attachments, setAttachments] = useState<IssueAttachment[]>([]);

    const orgSlug = organization.slug;
    const projectSlug = project.slug;
    const orgFeatures = organization?.features ?? [];

    const hasEventAttachmentsFeature = orgFeatures.includes('event-attachments');
    const replayId = event?.tags?.find(({key}) => key === 'replayId')?.value;

    useEffect(() => {
      checkProGuardError();
      recordIssueError();
      fetchAttachments();
    }, []);

    function recordIssueError() {
      if (!event || !event.errors || !(event.errors.length > 0)) {
        return;
      }

      const errors = event.errors;
      const errorTypes = errors.map(errorEntries => errorEntries.type);
      const errorMessages = errors.map(errorEntries => errorEntries.message);

      const platform = project.platform;

      // uniquify the array types
      trackAdvancedAnalyticsEvent('issue_error_banner.viewed', {
        organization: organization as Organization,
        group: event?.groupID,
        error_type: uniq(errorTypes),
        error_message: uniq(errorMessages),
        ...(platform && {platform}),
      });
    }

    async function fetchProguardMappingFiles(query: string): Promise<Array<DebugFile>> {
      try {
        const proguardMappingFiles = await api.requestPromise(
          `/projects/${orgSlug}/${projectSlug}/files/dsyms/`,
          {
            method: 'GET',
            query: {
              query,
              file_formats: 'proguard',
            },
          }
        );
        return proguardMappingFiles;
      } catch (error) {
        Sentry.captureException(error);
        // do nothing, the UI will not display extra error details
        return [];
      }
    }

    function isDataMinified(str: string | null) {
      if (!str) {
        return false;
      }

      return !![...str.matchAll(MINIFIED_DATA_JAVA_EVENT_REGEX_MATCH)].length;
    }

    function hasThreadOrExceptionMinifiedFrameData(
      definedEvent: Event,
      bestThread?: Thread
    ) {
      if (!bestThread) {
        const exceptionValues: Array<ExceptionValue> =
          definedEvent.entries?.find(e => e.type === EntryType.EXCEPTION)?.data?.values ??
          [];

        return !!exceptionValues.find(exceptionValue =>
          exceptionValue.stacktrace?.frames?.find(frame => isDataMinified(frame.module))
        );
      }

      const threadExceptionValues = getThreadException(definedEvent, bestThread)?.values;

      return !!(threadExceptionValues
        ? threadExceptionValues.find(threadExceptionValue =>
            threadExceptionValue.stacktrace?.frames?.find(frame =>
              isDataMinified(frame.module)
            )
          )
        : bestThread?.stacktrace?.frames?.find(frame => isDataMinified(frame.module)));
    }

    async function checkProGuardError() {
      if (!event || event.platform !== 'java') {
        setIsLoading(false);
        return;
      }

      const hasEventErrorsProGuardMissingMapping = event.errors?.find(
        error => error.type === 'proguard_missing_mapping'
      );

      if (hasEventErrorsProGuardMissingMapping) {
        setIsLoading(false);
        return;
      }

      const newProGuardErrors: ProGuardErrors = [];

      const debugImages = event.entries?.find(e => e.type === EntryType.DEBUGMETA)?.data
        .images as undefined | Array<Image>;

      // When debugImages contains a 'proguard' entry, it must always be only one entry
      const proGuardImage = debugImages?.find(
        debugImage => debugImage?.type === 'proguard'
      );

      const proGuardImageUuid = proGuardImage?.uuid;

      // If an entry is of type 'proguard' and has 'uuid',
      // it means that the Sentry Gradle plugin has been executed,
      // otherwise the proguard id wouldn't be in the event.
      // But maybe it failed to upload the mappings file
      if (defined(proGuardImageUuid)) {
        if (isShare) {
          setIsLoading(false);
          return;
        }

        const proguardMappingFiles = await fetchProguardMappingFiles(proGuardImageUuid);

        if (!proguardMappingFiles.length) {
          newProGuardErrors.push({
            type: 'proguard_missing_mapping',
            message: projectProcessingIssuesMessages.proguard_missing_mapping,
            data: {mapping_uuid: proGuardImageUuid},
          });
        }

        setProGuardErrors(newProGuardErrors);
        setIsLoading(false);
        return;
      }

      if (proGuardImage) {
        Sentry.withScope(function (s) {
          s.setLevel('warning');
          if (event.sdk) {
            s.setTag('offending.event.sdk.name', event.sdk.name);
            s.setTag('offending.event.sdk.version', event.sdk.version);
          }
          Sentry.captureMessage('Event contains proguard image but not uuid');
        });
      }

      const threads: Array<Thread> =
        event.entries?.find(e => e.type === EntryType.THREADS)?.data?.values ?? [];

      const bestThread = findBestThread(threads);
      const hasThreadOrExceptionMinifiedData = hasThreadOrExceptionMinifiedFrameData(
        event,
        bestThread
      );

      if (hasThreadOrExceptionMinifiedData) {
        newProGuardErrors.push({
          type: 'proguard_potentially_misconfigured_plugin',
          message: tct(
            'Some frames appear to be minified. Did you configure the [plugin]?',
            {
              plugin: (
                <ExternalLink href="https://docs.sentry.io/platforms/android/proguard/#gradle">
                  Sentry Gradle Plugin
                </ExternalLink>
              ),
            }
          ),
        });
      }

      setProGuardErrors(newProGuardErrors);
      setIsLoading(false);
    }

    async function fetchAttachments() {
      if (!event || isShare || !hasEventAttachmentsFeature) {
        return;
      }

      try {
        const response = await api.requestPromise(
          `/projects/${orgSlug}/${projectSlug}/events/${event.id}/attachments/`
        );
        setAttachments(response);
      } catch (error) {
        Sentry.captureException(error);
        addErrorMessage('An error occurred while fetching attachments');
      }
    }

    function renderEntries(definedEvent: Event) {
      const entries = definedEvent.entries;

      if (!Array.isArray(entries)) {
        return null;
      }

      return (entries as Array<Entry>).map((entry, entryIdx) => (
        <ErrorBoundary
          key={`entry-${entryIdx}`}
          customComponent={
            <EventDataSection type={entry.type} title={entry.type}>
              <p>{t('There was an error rendering this data.')}</p>
            </EventDataSection>
          }
        >
          <EventEntry
            projectSlug={projectSlug}
            group={group}
            organization={organization}
            event={definedEvent}
            entry={entry}
            route={route}
            router={router}
          />
        </ErrorBoundary>
      ));
    }

    async function handleDeleteAttachment(attachmentId: IssueAttachment['id']) {
      if (!event) {
        return;
      }

      try {
        await api.requestPromise(
          `/projects/${orgSlug}/${projectSlug}/events/${event.id}/attachments/${attachmentId}/`,
          {
            method: 'DELETE',
          }
        );

        setAttachments(attachments.filter(attachment => attachment.id !== attachmentId));
      } catch (error) {
        Sentry.captureException(error);
        addErrorMessage('An error occurred while deleting the attachment');
      }
    }

    if (!event) {
      return (
        <LatestEventNotAvailable>
          <h3>{t('Latest Event Not Available')}</h3>
        </LatestEventNotAvailable>
      );
    }

    const hasMobileScreenshotsFeature = orgFeatures.includes('mobile-screenshots');
    const hasContext = !objectIsEmpty(event.user ?? {}) || !objectIsEmpty(event.contexts);
    const hasErrors = !objectIsEmpty(event.errors) || !!proGuardErrors.length;

    return (
      <Wrap className={className} data-test-id={`event-entries-loading-${isLoading}`}>
        {hasErrors && !isLoading && (
          <EventErrors
            event={event}
            orgSlug={orgSlug}
            projectSlug={projectSlug}
            proGuardErrors={proGuardErrors}
          />
        )}
        {!isShare &&
          isNotSharedOrganization(organization) &&
          (showExampleCommit ? (
            <EventCauseEmpty
              event={event}
              organization={organization}
              project={project}
            />
          ) : (
            <EventCause project={project} event={event} group={group} />
          ))}
        {event.userReport && group && (
          <StyledEventUserFeedback
            report={event.userReport}
            orgId={orgSlug}
            issueId={group.id}
            includeBorder={!hasErrors}
          />
        )}
        {showTagSummary &&
          (hasMobileScreenshotsFeature ? (
            <EventTagsAndScreenshot
              event={event}
              organization={organization as Organization}
              projectId={projectSlug}
              location={location}
              isShare={isShare}
              hasContext={hasContext}
              isBorderless={isBorderless}
              attachments={attachments}
              onDeleteScreenshot={handleDeleteAttachment}
            />
          ) : (
            (!!(event.tags ?? []).length || hasContext) && (
              <StyledEventDataSection title={t('Tags')} type="tags">
                {hasContext && <EventContextSummary event={event} />}
                <EventTags
                  event={event}
                  organization={organization as Organization}
                  projectId={projectSlug}
                  location={location}
                />
              </StyledEventDataSection>
            )
          ))}
        {renderEntries(event)}
        {hasContext && <EventContexts group={group} event={event} />}
        {event && !objectIsEmpty(event.context) && <EventExtraData event={event} />}
        {event && !objectIsEmpty(event.packages) && <EventPackageData event={event} />}
        {event && !objectIsEmpty(event.device) && <EventDevice event={event} />}
        {!isShare && hasEventAttachmentsFeature && (
          <EventAttachments
            event={event}
            orgId={orgSlug}
            projectId={projectSlug}
            location={location}
            attachments={attachments}
            onDeleteAttachment={handleDeleteAttachment}
          />
        )}
        {event.sdk && !objectIsEmpty(event.sdk) && <EventSdk sdk={event.sdk} />}
        {!isShare && event?.sdkUpdates && event.sdkUpdates.length > 0 && (
          <EventSdkUpdates event={{sdkUpdates: event.sdkUpdates, ...event}} />
        )}
        {!isShare && event.groupID && (
          <EventGroupingInfo
            projectId={projectSlug}
            event={event}
            showGroupingConfig={orgFeatures.includes('set-grouping-config')}
          />
        )}
        {!isShare && !replayId && hasEventAttachmentsFeature && (
          <RRWebIntegration
            event={event}
            orgId={orgSlug}
            projectId={projectSlug}
            renderer={children => (
              <StyledReplayEventDataSection type="context-replay" title={t('Replay')}>
                {children}
              </StyledReplayEventDataSection>
            )}
          />
        )}
<<<<<<< HEAD
      </Wrap>
=======
        {!isShare && replayId && orgFeatures.includes('session-replay') && (
          <LazyLoad
            component={() => import('./eventReplay')}
            replayId={replayId}
            orgSlug={orgSlug}
            projectSlug={projectSlug}
          />
        )}
      </div>
>>>>>>> 109b0982
    );
  }
);

const Wrap = styled('div')`
  /* Padding aligns with Layout.Body */
  padding: 0 ${space(4)};

  @media (max-width: ${p => p.theme.breakpoints.medium}) {
    padding: 0 ${space(2)};
  }
`;

const StyledEventDataSection = styled(EventDataSection)`
  /* Hiding the top border because of the event section appears at this breakpoint */
  @media (max-width: 767px) {
    &:first-of-type {
      border-top: none;
    }
  }
`;

const LatestEventNotAvailable = styled('div')`
  padding: ${space(2)} ${space(4)};
`;

const BorderlessEventEntries = styled(EventEntries)`
  padding: 0;
  @media (max-width: ${p => p.theme.breakpoints.medium}) {
    padding: 0;
  }
`;

type StyledEventUserFeedbackProps = {
  includeBorder: boolean;
};

const StyledEventUserFeedback = styled(EventUserFeedback)<StyledEventUserFeedbackProps>`
  border-radius: 0;
  box-shadow: none;
  padding: ${space(3)} ${space(4)} 0 40px;
  border: 0;
  ${p => (p.includeBorder ? `border-top: 1px solid ${p.theme.innerBorder};` : '')}
  margin: 0;
`;

const StyledReplayEventDataSection = styled(EventDataSection)`
  overflow: hidden;
  margin-bottom: ${space(3)};
`;

// TODO(ts): any required due to our use of SharedViewOrganization
export default withOrganization<any>(withApi(EventEntries));
export {BorderlessEventEntries};<|MERGE_RESOLUTION|>--- conflicted
+++ resolved
@@ -444,9 +444,6 @@
             )}
           />
         )}
-<<<<<<< HEAD
-      </Wrap>
-=======
         {!isShare && replayId && orgFeatures.includes('session-replay') && (
           <LazyLoad
             component={() => import('./eventReplay')}
@@ -455,8 +452,7 @@
             projectSlug={projectSlug}
           />
         )}
-      </div>
->>>>>>> 109b0982
+      </Wrap>
     );
   }
 );
