--- conflicted
+++ resolved
@@ -433,34 +433,20 @@
           />
         )}
         {!isShare && (
-          <EventReplay
+          <MiniReplayView
             event={event}
-<<<<<<< HEAD
             orgFeatures={orgFeatures}
             orgSlug={orgSlug}
             projectSlug={projectSlug}
             replayId={replayId}
           />
-=======
-            orgId={orgSlug}
-            projectId={projectSlug}
-            renderer={children => (
-              <StyledReplayEventDataSection type="context-replay" title={t('Replay')}>
-                {children}
-              </StyledReplayEventDataSection>
-            )}
-          />
-        )}
-        {!isShare && replayId && orgFeatures.includes('session-replay') && (
-          <EventReplay replayId={replayId} orgSlug={orgSlug} projectSlug={projectSlug} />
->>>>>>> de578539
         )}
       </div>
     );
   }
 );
 
-type EventReplayProps = {
+type MiniReplayViewProps = {
   event: Event;
   orgFeatures: string[];
   orgSlug: string;
@@ -468,24 +454,19 @@
   replayId: undefined | string;
 };
 
-function EventReplay({
+function MiniReplayView({
   event,
   orgFeatures,
   orgSlug,
   projectSlug,
   replayId,
-}: EventReplayProps) {
+}: MiniReplayViewProps) {
   const hasEventAttachmentsFeature = orgFeatures.includes('event-attachments');
   const hasSessionReplayFeature = orgFeatures.includes('session-replay');
 
   if (replayId && hasSessionReplayFeature) {
     return (
-      <LazyLoad
-        component={() => import('./eventReplay')}
-        replayId={replayId}
-        orgSlug={orgSlug}
-        projectSlug={projectSlug}
-      />
+      <EventReplay replayId={replayId} orgSlug={orgSlug} projectSlug={projectSlug} />
     );
   }
   if (hasEventAttachmentsFeature) {
