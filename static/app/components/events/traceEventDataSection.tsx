import {
  AnchorHTMLAttributes,
  cloneElement,
  createContext,
  Fragment,
  useState,
} from 'react';
import styled from '@emotion/styled';

import Button from 'sentry/components/button';
import ButtonBar from 'sentry/components/buttonBar';
import CompactSelect from 'sentry/components/forms/compactSelect';
import CompositeSelect from 'sentry/components/forms/compositeSelect';
import Tooltip from 'sentry/components/tooltip';
import {IconEllipsis, IconSort} from 'sentry/icons';
import {IconAnchor} from 'sentry/icons/iconAnchor';
import {t} from 'sentry/locale';
import space from 'sentry/styles/space';
import {PlatformType, Project} from 'sentry/types';
import {Event} from 'sentry/types/event';
import {STACK_TYPE} from 'sentry/types/stacktrace';
import {isNativePlatform} from 'sentry/utils/platform';
import useApi from 'sentry/utils/useApi';
import useOrganization from 'sentry/utils/useOrganization';

import EventDataSection from './eventDataSection';

const sortByOptions = {
  'recent-first': t('Newest'),
  'recent-last': t('Oldest'),
};

export const displayOptions = {
  'absolute-addresses': t('Absolute addresses'),
  'absolute-file-paths': t('Absolute file paths'),
  minified: t('Unsymbolicated'),
  'raw-stack-trace': t('Raw stack trace'),
  'verbose-function-names': t('Verbose function names'),
};

type State = {
  display: Array<keyof typeof displayOptions>;
  fullStackTrace: boolean;
  sortBy: keyof typeof sortByOptions;
};

type ChildProps = Omit<State, 'sortBy'> & {recentFirst: boolean};

type Props = {
  children: (childProps: ChildProps) => React.ReactNode;
  eventId: Event['id'];
  fullStackTrace: boolean;
  hasAbsoluteAddresses: boolean;
  hasAbsoluteFilePaths: boolean;
  hasAppOnlyFrames: boolean;
  hasMinified: boolean;
  hasNewestFirst: boolean;
  hasVerboseFunctionNames: boolean;
  platform: PlatformType;
  projectId: Project['id'];
  recentFirst: boolean;
  stackTraceNotFound: boolean;
  stackType: STACK_TYPE;
  title: React.ReactElement<any, any>;
  type: string;
  wrapTitle?: boolean;
};

export const TraceEventDataSectionContext = createContext<ChildProps | undefined>(
  undefined
);

export function TraceEventDataSection({
  type,
  title,
  wrapTitle,
  stackTraceNotFound,
  fullStackTrace,
  recentFirst,
  children,
  platform,
  stackType,
  projectId,
  eventId,
  hasNewestFirst,
  hasMinified,
  hasVerboseFunctionNames,
  hasAbsoluteFilePaths,
  hasAbsoluteAddresses,
  hasAppOnlyFrames,
}: Props) {
  const api = useApi();
  const organization = useOrganization();

  const [state, setState] = useState<State>({
    sortBy: recentFirst ? 'recent-first' : 'recent-last',
    fullStackTrace: !hasAppOnlyFrames ? true : fullStackTrace,
    display: [],
  });

  function getDisplayOptions(): {
    label: string;
    value: keyof typeof displayOptions;
    disabled?: boolean;
    tooltip?: string;
  }[] {
    if (platform === 'objc' || platform === 'native' || platform === 'cocoa') {
      return [
        {
          label: displayOptions['absolute-addresses'],
          value: 'absolute-addresses',
          disabled: state.display.includes('raw-stack-trace') || !hasAbsoluteAddresses,
          tooltip: state.display.includes('raw-stack-trace')
            ? t('Not available on raw stack trace')
            : !hasAbsoluteAddresses
            ? t('Absolute addresses not available')
            : undefined,
        },
        {
          label: displayOptions['absolute-file-paths'],
          value: 'absolute-file-paths',
          disabled: state.display.includes('raw-stack-trace') || !hasAbsoluteFilePaths,
          tooltip: state.display.includes('raw-stack-trace')
            ? t('Not available on raw stack trace')
            : !hasAbsoluteFilePaths
            ? t('Absolute file paths not available')
            : undefined,
        },
        {
          label: displayOptions.minified,
          value: 'minified',
          disabled: !hasMinified,
          tooltip: !hasMinified ? t('Unsymbolicated version not available') : undefined,
        },
        {
          label: displayOptions['raw-stack-trace'],
          value: 'raw-stack-trace',
        },
        {
          label: displayOptions['verbose-function-names'],
          value: 'verbose-function-names',
          disabled: state.display.includes('raw-stack-trace') || !hasVerboseFunctionNames,
          tooltip: state.display.includes('raw-stack-trace')
            ? t('Not available on raw stack trace')
            : !hasVerboseFunctionNames
            ? t('Verbose function names not available')
            : undefined,
        },
      ];
    }

    if (platform.startsWith('python')) {
      return [
        {
          label: displayOptions['raw-stack-trace'],
          value: 'raw-stack-trace',
        },
      ];
    }

    return [
      {
        label: displayOptions.minified,
        value: 'minified',
        disabled: !hasMinified,
        tooltip: !hasMinified ? t('Minified version not available') : undefined,
      },
      {
        label: displayOptions['raw-stack-trace'],
        value: 'raw-stack-trace',
      },
    ];
  }

  const nativePlatform = isNativePlatform(platform);
  const minified = stackType === STACK_TYPE.MINIFIED;

  // Apple crash report endpoint
  const appleCrashEndpoint = `/projects/${organization.slug}/${projectId}/events/${eventId}/apple-crash-report?minified=${minified}`;
  const rawStackTraceDownloadLink = `${api.baseUrl}${appleCrashEndpoint}&download=1`;

  const sortByTooltip = !hasNewestFirst
    ? t('Not available on stack trace with single frame')
    : state.display.includes('raw-stack-trace')
    ? t('Not available on raw stack trace')
    : undefined;

  const childProps = {
    recentFirst: state.sortBy === 'recent-first',
    display: state.display,
    fullStackTrace: state.fullStackTrace,
  };

  return (
    <EventDataSection
      type={type}
      title={
        <Header>
          <Title>{cloneElement(title, {type})}</Title>
<<<<<<< HEAD
          {!stackTraceNotFound && (
            <Fragment>
              {!state.display.includes('raw-stack-trace') && (
                <Tooltip
                  title={!hasAppOnlyFrames ? t('Only full version available') : undefined}
                  disabled={hasAppOnlyFrames}
                >
                  <FullStackTraceToggler
                    name="full-stack-trace-toggler"
                    label={t('Full stack trace')}
                    hideControlState
                    disabled={!hasAppOnlyFrames}
                    value={state.fullStackTrace}
                    onChange={() =>
                      setState({
                        ...state,
                        fullStackTrace: !state.fullStackTrace,
                      })
                    }
                  />
                </Tooltip>
              )}
              {state.display.includes('raw-stack-trace') && nativePlatform && (
                <Button
                  size="sm"
                  href={rawStackTraceDownloadLink}
                  title={t('Download raw stack trace file')}
                >
                  {t('Download')}
                </Button>
              )}
              <CompositeSelect
                triggerLabel={t('Options')}
                triggerProps={{
                  icon: <IconSliders />,
                  size: 'sm',
                }}
                placement="bottom right"
                sections={[
                  {
                    label: t('Sort By'),
                    value: 'sort-by',
                    defaultValue: state.sortBy,
                    options: Object.entries(sortByOptions).map(([value, label]) => ({
                      label,
                      value,
                      disabled: !!sortByTooltip,
                      tooltip: sortByTooltip,
                    })),
                    onChange: sortBy => setState({...state, sortBy}),
                  },
                  {
                    label: t('Display'),
                    value: 'display',
                    defaultValue: state.display,
                    multiple: true,
                    options: getDisplayOptions().map(option => ({
                      ...option,
                      value: String(option.value),
                    })),
                    onChange: display => setState({...state, display}),
                  },
                ]}
              />
            </Fragment>
          )}
=======
          <ActionWrapper>
            {!stackTraceNotFound && (
              <Fragment>
                {!state.display.includes('raw-stack-trace') && (
                  <Tooltip
                    title={t('Only full version available')}
                    disabled={hasAppOnlyFrames}
                  >
                    <ButtonBar active={state.fullStackTrace ? 'full' : 'relevant'} merged>
                      <Button
                        type="button"
                        size="xs"
                        barId="relevant"
                        onClick={() =>
                          setState({
                            ...state,
                            fullStackTrace: false,
                          })
                        }
                        disabled={!hasAppOnlyFrames}
                      >
                        {t('Most Relevant')}
                      </Button>
                      <Button
                        type="button"
                        size="xs"
                        barId="full"
                        priority={!hasAppOnlyFrames ? 'primary' : undefined}
                        onClick={() =>
                          setState({
                            ...state,
                            fullStackTrace: true,
                          })
                        }
                      >
                        {t('Full Stack Trace')}
                      </Button>
                    </ButtonBar>
                  </Tooltip>
                )}
                {state.display.includes('raw-stack-trace') && nativePlatform && (
                  <Button
                    size="xs"
                    href={rawStackTraceDownloadLink}
                    title={t('Download raw stack trace file')}
                  >
                    {t('Download')}
                  </Button>
                )}
                <CompactSelect
                  triggerProps={{
                    icon: <IconSort />,
                    size: 'xs',
                    title: sortByTooltip,
                  }}
                  isDisabled={!!sortByTooltip}
                  placement="bottom right"
                  onChange={selectedOption => {
                    setState({...state, sortBy: selectedOption.value});
                  }}
                  value={state.sortBy}
                  options={Object.entries(sortByOptions).map(([value, label]) => ({
                    label,
                    value,
                  }))}
                />
                <CompositeSelect
                  triggerProps={{
                    icon: <IconEllipsis />,
                    size: 'xs',
                    showChevron: false,
                    'aria-label': t('Options'),
                  }}
                  triggerLabel=""
                  placement="bottom right"
                  sections={[
                    {
                      label: t('Display'),
                      value: 'display',
                      defaultValue: state.display,
                      multiple: true,
                      options: getDisplayOptions().map(option => ({
                        ...option,
                        value: String(option.value),
                      })),
                      onChange: display => setState({...state, display}),
                    },
                  ]}
                />
              </Fragment>
            )}
          </ActionWrapper>
>>>>>>> 3379e6e3
        </Header>
      }
      showPermalink={false}
      wrapTitle={wrapTitle}
    >
      <TraceEventDataSectionContext.Provider value={childProps}>
        {children(childProps)}
      </TraceEventDataSectionContext.Provider>
    </EventDataSection>
  );
}

interface PermalinkTitleProps
  extends React.DetailedHTMLProps<
    AnchorHTMLAttributes<HTMLAnchorElement>,
    HTMLAnchorElement
  > {}

export function PermalinkTitle(props: PermalinkTitleProps) {
  return (
    <Permalink {...props} href={'#' + props.type} className="permalink">
      <StyledIconAnchor />
      <h3>{props.children}</h3>
    </Permalink>
  );
}

const StyledIconAnchor = styled(IconAnchor)`
  display: none;
  position: absolute;
  top: 4px;
  left: -22px;
`;

const Permalink = styled('a')`
  display: inline-flex;
  justify-content: flex-start;

  &:hover ${StyledIconAnchor} {
    display: block;
    color: ${p => p.theme.gray300};
  }
`;

const Header = styled('div')`
  width: 100%;
  display: flex;
  flex-wrap: wrap;
  gap: ${space(1)};
  align-items: center;
  justify-content: space-between;
`;

const Title = styled('div')`
  flex: 1;
  @media (min-width: ${props => props.theme.breakpoints.small}) {
    flex: unset;
  }
`;

const ActionWrapper = styled('div')`
  display: flex;
  gap: ${space(1)};
`;<|MERGE_RESOLUTION|>--- conflicted
+++ resolved
@@ -197,74 +197,6 @@
       title={
         <Header>
           <Title>{cloneElement(title, {type})}</Title>
-<<<<<<< HEAD
-          {!stackTraceNotFound && (
-            <Fragment>
-              {!state.display.includes('raw-stack-trace') && (
-                <Tooltip
-                  title={!hasAppOnlyFrames ? t('Only full version available') : undefined}
-                  disabled={hasAppOnlyFrames}
-                >
-                  <FullStackTraceToggler
-                    name="full-stack-trace-toggler"
-                    label={t('Full stack trace')}
-                    hideControlState
-                    disabled={!hasAppOnlyFrames}
-                    value={state.fullStackTrace}
-                    onChange={() =>
-                      setState({
-                        ...state,
-                        fullStackTrace: !state.fullStackTrace,
-                      })
-                    }
-                  />
-                </Tooltip>
-              )}
-              {state.display.includes('raw-stack-trace') && nativePlatform && (
-                <Button
-                  size="sm"
-                  href={rawStackTraceDownloadLink}
-                  title={t('Download raw stack trace file')}
-                >
-                  {t('Download')}
-                </Button>
-              )}
-              <CompositeSelect
-                triggerLabel={t('Options')}
-                triggerProps={{
-                  icon: <IconSliders />,
-                  size: 'sm',
-                }}
-                placement="bottom right"
-                sections={[
-                  {
-                    label: t('Sort By'),
-                    value: 'sort-by',
-                    defaultValue: state.sortBy,
-                    options: Object.entries(sortByOptions).map(([value, label]) => ({
-                      label,
-                      value,
-                      disabled: !!sortByTooltip,
-                      tooltip: sortByTooltip,
-                    })),
-                    onChange: sortBy => setState({...state, sortBy}),
-                  },
-                  {
-                    label: t('Display'),
-                    value: 'display',
-                    defaultValue: state.display,
-                    multiple: true,
-                    options: getDisplayOptions().map(option => ({
-                      ...option,
-                      value: String(option.value),
-                    })),
-                    onChange: display => setState({...state, display}),
-                  },
-                ]}
-              />
-            </Fragment>
-          )}
-=======
           <ActionWrapper>
             {!stackTraceNotFound && (
               <Fragment>
@@ -357,7 +289,6 @@
               </Fragment>
             )}
           </ActionWrapper>
->>>>>>> 3379e6e3
         </Header>
       }
       showPermalink={false}
