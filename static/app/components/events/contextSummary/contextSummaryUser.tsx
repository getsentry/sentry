--- conflicted
+++ resolved
@@ -28,11 +28,7 @@
   value?: string;
 };
 
-<<<<<<< HEAD
-export function ContextSummaryUser({data}: Props) {
-=======
 function ContextSummaryUser({data}: Props) {
->>>>>>> 4073430c
   const user = removeFilterMaskedEntries(data);
 
   if (Object.keys(user).length === 0) {
@@ -124,11 +120,8 @@
     </Item>
   );
 }
-<<<<<<< HEAD
-=======
 
 export default ContextSummaryUser;
->>>>>>> 4073430c
 
 const Subject = styled('strong')`
   margin-right: ${space(0.5)};
