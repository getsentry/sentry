import {startTransition, useEffect, useRef, useState, type FormEvent} from 'react';
import {keyframes} from '@emotion/react';
import styled from '@emotion/styled';
import {AnimatePresence, motion} from 'framer-motion';

import {addErrorMessage, addSuccessMessage} from 'sentry/actionCreators/indicator';
import {Button} from 'sentry/components/core/button';
import {TextArea} from 'sentry/components/core/textarea';
import {Tooltip} from 'sentry/components/core/tooltip';
import {AutofixProgressBar} from 'sentry/components/events/autofix/autofixProgressBar';
import {FlyingLinesEffect} from 'sentry/components/events/autofix/FlyingLinesEffect';
import {useUpdateInsightCard} from 'sentry/components/events/autofix/hooks/useUpdateInsightCard';
import type {AutofixData} from 'sentry/components/events/autofix/types';
import {AutofixStepType} from 'sentry/components/events/autofix/types';
import {makeAutofixQueryKey} from 'sentry/components/events/autofix/useAutofix';
import {useTypingAnimation} from 'sentry/components/events/autofix/useTypingAnimation';
import {getAutofixRunErrorMessage} from 'sentry/components/events/autofix/utils';
import {IconRefresh, IconSeer} from 'sentry/icons';
import {t} from 'sentry/locale';
import {space} from 'sentry/styles/space';
import {singleLineRenderer} from 'sentry/utils/marked/marked';
import {useMutation, useQueryClient} from 'sentry/utils/queryClient';
import testableTransition from 'sentry/utils/testableTransition';
import useApi from 'sentry/utils/useApi';
import useOrganization from 'sentry/utils/useOrganization';

function StreamContentText({stream}: {stream: string}) {
  const [displayedText, setDisplayedText] = useState('');

  const accumulatedTextRef = useRef('');
  const previousStreamPropRef = useRef('');
  const currentIndexRef = useRef(0);

  // Animation for stream text
  useEffect(() => {
    const newText = stream;
    const previousStream = previousStreamPropRef.current;
    const separator = '\n\n==========\n\n';

    const currentSegmentDisplayed = displayedText.slice(
      accumulatedTextRef.current.length
    );
    const isReset =
      newText !== previousStream && !newText.startsWith(currentSegmentDisplayed);

    if (isReset) {
      if (displayedText === previousStream) {
        accumulatedTextRef.current = displayedText + separator;
        currentIndexRef.current = accumulatedTextRef.current.length;
      } else {
        const fullPreviousTextWithSeparator = previousStream + separator;
        startTransition(() => {
          setDisplayedText(fullPreviousTextWithSeparator);
        });
        accumulatedTextRef.current = fullPreviousTextWithSeparator;
        currentIndexRef.current = fullPreviousTextWithSeparator.length;
      }
    }

    previousStreamPropRef.current = newText;

    const combinedText = accumulatedTextRef.current + newText;

    if (currentIndexRef.current > combinedText.length) {
      currentIndexRef.current = combinedText.length;
      if (displayedText !== combinedText) {
        startTransition(() => {
          setDisplayedText(combinedText);
        });
      }
    }

    let intervalId: number | undefined;
    if (currentIndexRef.current < combinedText.length) {
      intervalId = window.setInterval(() => {
        if (currentIndexRef.current < combinedText.length) {
          startTransition(() => {
            setDisplayedText(combinedText.slice(0, currentIndexRef.current + 1));
          });
          currentIndexRef.current++;
        } else {
          window.clearInterval(intervalId);
          intervalId = undefined;
        }
      }, 1);
    }

    return () => {
      if (intervalId) {
        window.clearInterval(intervalId);
      }
    };
  }, [stream, displayedText]);

  return <StreamContent>{displayedText}</StreamContent>;
}

interface Props {
  groupId: string;
  runId: string;
  stream: string;
  activeLog?: string;
  autofixData?: AutofixData;
  isProcessing?: boolean;
  responseRequired?: boolean;
}

interface ActiveLogDisplayProps {
  groupId: string;
  runId: string;
  activeLog?: string;
  autofixData?: AutofixData;
  isInitializingRun?: boolean;
  seerIconRef?: React.RefObject<HTMLDivElement | null>;
}

function ActiveLogDisplay({
  activeLog = '',
  isInitializingRun = false,
  seerIconRef,
  autofixData,
  groupId,
  runId,
}: ActiveLogDisplayProps) {
  const displayedActiveLog =
    useTypingAnimation({
      text: activeLog,
      speed: 200,
      enabled: !!activeLog,
    }) || '';

  // special case for errored step
  const errorMessage = getAutofixRunErrorMessage(autofixData);
  const erroredStep = autofixData?.steps?.find(step => step.status === 'ERROR');
  const erroredStepIndex = erroredStep?.index ?? 0;
  let retainInsightCardIndex: number | null = null;
  if (
    erroredStep &&
    erroredStep.type === AutofixStepType.DEFAULT &&
    Array.isArray((erroredStep as any).insights)
  ) {
    const insights = (erroredStep as any).insights;
    if (insights.length > 0) {
      retainInsightCardIndex = insights.length;
    }
  }

  const {mutate: refreshStep, isPending: isRefreshing} = useUpdateInsightCard({
    groupId,
    runId,
  });

  if (errorMessage) {
    return (
      <ActiveLogWrapper>
        <SeerIconContainer>
          <IconSeer variant="waiting" size="lg" />
        </SeerIconContainer>
        <ActiveLog>{errorMessage}</ActiveLog>
        <Button
          size="xs"
          borderless
          aria-label={t('Retry step')}
          title={t('Retry step')}
          onClick={() =>
            refreshStep({
              message: '',
              step_index: erroredStepIndex,
              retain_insight_card_index: retainInsightCardIndex,
            })
          }
          disabled={isRefreshing}
          style={{marginLeft: 'auto'}}
        >
          <IconRefresh size="sm" />
        </Button>
      </ActiveLogWrapper>
    );
  }
  if (activeLog) {
    return (
      <ActiveLogWrapper>
        <Tooltip
          title={t(
            "Seer is hard at work. Feel free to leave - it'll keep running in the background."
          )}
        >
          <SeerIconContainer ref={seerIconRef}>
            <StyledAnimatedSeerIcon variant="loading" size="lg" />
            {seerIconRef?.current && isInitializingRun && (
              <FlyingLinesEffect targetElement={seerIconRef.current} />
            )}
          </SeerIconContainer>
        </Tooltip>
        <ActiveLog
          dangerouslySetInnerHTML={{
            __html: singleLineRenderer(displayedActiveLog),
          }}
        />
      </ActiveLogWrapper>
    );
  }
  return null;
}

export function AutofixOutputStream({
  stream,
  activeLog = '',
  groupId,
  runId,
  autofixData,
  responseRequired = false,
}: Props) {
  const api = useApi({persistInFlight: true});
  const queryClient = useQueryClient();

  const [message, setMessage] = useState('');
  const seerIconRef = useRef<HTMLDivElement>(null);

  const isInitializingRun = activeLog === 'Ingesting Sentry data...';

  const orgSlug = useOrganization().slug;

  const {mutate: send} = useMutation({
    mutationFn: (params: {message: string}) => {
      return api.requestPromise(
        `/organizations/${orgSlug}/issues/${groupId}/autofix/update/`,
        {
          method: 'POST',
          data: {
            run_id: runId,
            payload: {
              type: 'user_message',
              text: params.message,
            },
          },
        }
      );
    },
    onSuccess: _ => {
      queryClient.invalidateQueries({
        queryKey: makeAutofixQueryKey(orgSlug, groupId, true),
      });
      queryClient.invalidateQueries({
        queryKey: makeAutofixQueryKey(orgSlug, groupId, false),
      });
      addSuccessMessage(t('Thanks for the input.'));
    },
    onError: () => {
      addErrorMessage(t('Something went wrong when sending Seer your message.'));
    },
  });

  const handleSend = (e: FormEvent) => {
    e.preventDefault();
    if (isInitializingRun) {
      // don't send message during loading state
      return;
    }
    if (message.trim() !== '') {
      send({message});
      setMessage('');
    }
  };

  return (
    <AnimatePresence mode="wait">
      <Wrapper
        key="output-stream"
        initial={{opacity: 0, height: 0}}
        animate={{opacity: 1, height: 'auto'}}
        exit={{opacity: 0, height: 0}}
        transition={testableTransition({
          duration: 0.2,
          height: {
            type: 'spring',
            bounce: 0.2,
          },
        })}
      >
        <ScaleContainer
          initial={{scaleY: 0.8}}
          animate={{scaleY: 1}}
          exit={{scaleY: 0.8}}
          transition={testableTransition({
            duration: 0.2,
            scaleY: {
              type: 'spring',
              bounce: 0.2,
            },
          })}
        >
          <VerticalLine />
          <Container required={responseRequired}>
            {getAutofixRunErrorMessage(autofixData) || activeLog ? (
              <ActiveLogDisplay
                activeLog={activeLog}
                isInitializingRun={isInitializingRun}
                seerIconRef={seerIconRef}
                autofixData={autofixData}
                groupId={groupId}
                runId={runId}
              />
            ) : null}
            {autofixData && (
              <ProgressBarWrapper>
                <AutofixProgressBar autofixData={autofixData} />
              </ProgressBarWrapper>
            )}
            {!responseRequired && stream && <StreamContentText stream={stream} />}
            <InputWrapper onSubmit={handleSend}>
              <StyledInput
                autosize
                value={message}
                onChange={e => setMessage(e.target.value)}
                maxLength={4096}
                placeholder={
                  responseRequired ? 'Please answer to continue...' : 'Add context...'
                }
                onKeyDown={e => {
                  if (e.key === 'Enter' && !e.shiftKey) {
                    e.preventDefault();
                    handleSend(e);
                  }
                }}
                maxRows={5}
                size="sm"
              />
              <StyledButton
                type="submit"
                borderless
                aria-label={t('Submit Comment')}
                size="zero"
              >
                {'\u23CE'}
              </StyledButton>
            </InputWrapper>
          </Container>
        </ScaleContainer>
      </Wrapper>
    </AnimatePresence>
  );
}

const Wrapper = styled(motion.div)`
  display: flex;
  flex-direction: column;
  align-items: flex-start;
  margin-bottom: ${space(1)};
  gap: ${space(1)};
`;

const ScaleContainer = styled(motion.div)`
  width: 100%;
  display: flex;
  flex-direction: column;
  align-items: flex-start;
  transform-origin: top left;
`;

const shimmer = keyframes`
  0% {
    background-position: -1000px 0;
  }
  100% {
    background-position: 1000px 0;
  }
`;

const Container = styled(motion.div)<{required: boolean}>`
  position: relative;
  width: 100%;
<<<<<<< HEAD
  border-radius: ${p => p.theme.borderRadius};
  background: ${p => p.theme.tokens.background.primary};
=======
  border-radius: ${p => p.theme.radius.md};
  background: ${p => p.theme.background};
>>>>>>> 24b7a1e4
  border: 1px dashed ${p => p.theme.border};

  &:before {
    content: '';
    position: absolute;
    inset: 0;
    background: linear-gradient(
      90deg,
      transparent,
      ${p => (p.required ? p.theme.pink400 : p.theme.active)}20,
      transparent
    );
    background-size: 2000px 100%;
    border-radius: ${p => p.theme.radius.md};
    animation: ${shimmer} 2s infinite linear;
    pointer-events: none;
  }
`;

const StreamContent = styled('div')`
  margin: 0;
  padding: ${space(2)};
  white-space: pre-wrap;
  word-break: break-word;
  color: ${p => p.theme.subText};
  max-height: 35vh;
  overflow-y: auto;
  display: flex;
  flex-direction: column-reverse;
`;

const ActiveLogWrapper = styled('div')`
  display: flex;
  align-items: flex-start;
  justify-content: space-between;
  padding: ${space(1)};
  background: ${p => p.theme.backgroundSecondary};
  gap: ${space(1)};
  overflow: visible;
`;

const ActiveLog = styled('div')`
  flex-grow: 1;
  word-break: break-word;
  margin-top: ${space(0.25)};
`;

const VerticalLine = styled('div')`
  width: 0;
  height: ${space(4)};
  border-left: 1px dashed ${p => p.theme.border};
  margin-left: 33px;
  margin-bottom: -1px;
`;

const InputWrapper = styled('form')`
  display: flex;
  padding: ${space(0.5)};
  position: relative;
`;

const StyledInput = styled(TextArea)`
  flex-grow: 1;
  border-color: ${p => p.theme.innerBorder};
  padding-right: ${space(4)};
  resize: none;

  &:hover {
    border-color: ${p => p.theme.border};
  }
`;

const StyledButton = styled(Button)`
  position: absolute;
  right: ${space(1)};
  top: 50%;
  transform: translateY(-50%);
  height: 24px;
  width: 24px;
  margin-right: 0;
  color: ${p => p.theme.subText};
`;

const SeerIconContainer = styled('div')`
  position: relative;
  flex-shrink: 0;
`;

const StyledAnimatedSeerIcon = styled(IconSeer)`
  position: relative;
  transition: opacity 0.2s ease;
  top: 0;
  flex-shrink: 0;
  color: ${p => p.theme.tokens.content.primary};
  z-index: 10000;
`;

const ProgressBarWrapper = styled('div')`
  position: relative;
`;<|MERGE_RESOLUTION|>--- conflicted
+++ resolved
@@ -370,13 +370,8 @@
 const Container = styled(motion.div)<{required: boolean}>`
   position: relative;
   width: 100%;
-<<<<<<< HEAD
-  border-radius: ${p => p.theme.borderRadius};
   background: ${p => p.theme.tokens.background.primary};
-=======
   border-radius: ${p => p.theme.radius.md};
-  background: ${p => p.theme.background};
->>>>>>> 24b7a1e4
   border: 1px dashed ${p => p.theme.border};
 
   &:before {
