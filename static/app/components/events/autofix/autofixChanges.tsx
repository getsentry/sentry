import {Fragment, useRef} from 'react';
import styled from '@emotion/styled';
import {AnimatePresence, type AnimationProps, motion} from 'framer-motion';

import ClippedBox from 'sentry/components/clippedBox';
import {AutofixDiff} from 'sentry/components/events/autofix/autofixDiff';
import AutofixHighlightPopup from 'sentry/components/events/autofix/autofixHighlightPopup';
import type {
  AutofixChangesStep,
  AutofixCodebaseChange,
} from 'sentry/components/events/autofix/types';
import {useAutofixData} from 'sentry/components/events/autofix/useAutofix';
import {useTextSelection} from 'sentry/components/events/autofix/useTextSelection';
import {IconFix} from 'sentry/icons';
import {t} from 'sentry/locale';
import {space} from 'sentry/styles/space';
import {singleLineRenderer} from 'sentry/utils/marked';
import testableTransition from 'sentry/utils/testableTransition';

type AutofixChangesProps = {
  groupId: string;
  runId: string;
  step: AutofixChangesStep;
};

function AutofixRepoChange({
  change,
  groupId,
  runId,
}: {
  change: AutofixCodebaseChange;
  groupId: string;
  runId: string;
}) {
  const containerRef = useRef<HTMLDivElement>(null);
  const selection = useTextSelection(containerRef);

  return (
    <Content>
      {selection && (
        <AutofixHighlightPopup
          selectedText={selection.selectedText}
          referenceElement={selection.referenceElement}
          groupId={groupId}
          runId={runId}
          stepIndex={0}
          retainInsightCardIndex={0}
        />
      )}
      <RepoChangesHeader>
        <div ref={containerRef}>
          <PullRequestTitle>{change.repo_name}</PullRequestTitle>
          <Title>{change.title}</Title>
          <p dangerouslySetInnerHTML={{__html: singleLineRenderer(change.description)}} />
        </div>
      </RepoChangesHeader>
      <AutofixDiff
        diff={change.diff}
        groupId={groupId}
        runId={runId}
        repoId={change.repo_external_id}
        editable={!change.pull_request}
      />
    </Content>
  );
}

const cardAnimationProps: AnimationProps = {
  exit: {opacity: 0, height: 0, scale: 0.8, y: -20},
  initial: {opacity: 0, height: 0, scale: 0.8},
  animate: {opacity: 1, height: 'auto', scale: 1},
  transition: testableTransition({
    duration: 1.0,
    height: {
      type: 'spring',
      bounce: 0.2,
    },
    scale: {
      type: 'spring',
      bounce: 0.2,
    },
    y: {
      type: 'tween',
      ease: 'easeOut',
    },
  }),
};

<<<<<<< HEAD
export function AutofixChanges({step, groupId, runId}: AutofixChangesProps) {
=======
function BranchButton({change}: {change: AutofixCodebaseChange}) {
  const {onClick} = useCopyToClipboard({
    text: change.branch_name ?? '',
    successMessage: t('Branch name copied.'),
  });

  return (
    <CopyContainer>
      <CopyButton
        size="xs"
        onClick={onClick}
        icon={<IconCopy size="xs" />}
        aria-label={t('Copy branch in %s', change.repo_name)}
        title={t('Copy branch in %s', change.repo_name)}
      />
      <CodeText>{change.branch_name}</CodeText>
    </CopyContainer>
  );
}

const CopyContainer = styled('div')`
  display: inline-flex;
  align-items: stretch;
  border: 1px solid ${p => p.theme.border};
  border-radius: ${p => p.theme.borderRadius};
  background: ${p => p.theme.backgroundSecondary};
  max-width: 25rem;
`;

const CopyButton = styled(Button)`
  border: none;
  border-radius: ${p => p.theme.borderRadius} 0 0 ${p => p.theme.borderRadius};
  border-right: 1px solid ${p => p.theme.border};
  height: auto;
  flex-shrink: 0;
`;

const CodeText = styled('code')`
  font-family: ${p => p.theme.text.familyMono};
  padding: ${space(0.5)} ${space(1)};
  font-size: ${p => p.theme.fontSizeSmall};
  display: block;
  min-width: 0;
  width: 100%;
  overflow: hidden;
  text-overflow: ellipsis;
  white-space: nowrap;
`;

function CreatePRsButton({
  changes,
  groupId,
  runId,
}: {
  changes: AutofixCodebaseChange[];
  groupId: string;
  runId: string;
}) {
  const api = useApi();
  const queryClient = useQueryClient();
  const [hasClickedCreatePr, setHasClickedCreatePr] = useState(false);

  const createPRs = () => {
    setHasClickedCreatePr(true);
    for (const change of changes) {
      createPr({change});
    }
  };

  const {mutate: createPr} = useMutation({
    mutationFn: ({change}: {change: AutofixCodebaseChange}) => {
      return api.requestPromise(`/issues/${groupId}/autofix/update/`, {
        method: 'POST',
        data: {
          run_id: runId,
          payload: {
            type: 'create_pr',
            repo_external_id: change.repo_external_id,
          },
        },
      });
    },
    onSuccess: () => {
      addSuccessMessage(t('Created pull requests.'));
      queryClient.invalidateQueries({queryKey: makeAutofixQueryKey(groupId)});
    },
    onError: () => {
      setHasClickedCreatePr(false);
      addErrorMessage(t('Failed to create a pull request'));
    },
  });

  return (
    <Button
      priority="primary"
      onClick={createPRs}
      icon={
        hasClickedCreatePr && <ProcessingStatusIndicator size={14} mini hideMessage />
      }
      size="sm"
      busy={hasClickedCreatePr}
      analyticsEventName="Autofix: Create PR Clicked"
      analyticsEventKey="autofix.create_pr_clicked"
      analyticsParams={{group_id: groupId}}
    >
      Draft PR{changes.length > 1 ? 's' : ''}
    </Button>
  );
}

function CreateBranchButton({
  changes,
  groupId,
  runId,
}: {
  changes: AutofixCodebaseChange[];
  groupId: string;
  runId: string;
}) {
  const api = useApi();
  const queryClient = useQueryClient();
  const [hasClickedPushToBranch, setHasClickedPushToBranch] = useState(false);

  const pushToBranch = () => {
    setHasClickedPushToBranch(true);
    for (const change of changes) {
      createBranch({change});
    }
  };

  const {mutate: createBranch} = useMutation({
    mutationFn: ({change}: {change: AutofixCodebaseChange}) => {
      return api.requestPromise(`/issues/${groupId}/autofix/update/`, {
        method: 'POST',
        data: {
          run_id: runId,
          payload: {
            type: 'create_branch',
            repo_external_id: change.repo_external_id,
          },
        },
      });
    },
    onSuccess: () => {
      addSuccessMessage(t('Pushed to branches.'));
      queryClient.invalidateQueries({queryKey: makeAutofixQueryKey(groupId)});
    },
    onError: () => {
      setHasClickedPushToBranch(false);
      addErrorMessage(t('Failed to push to branches.'));
    },
  });

  return (
    <Button
      onClick={pushToBranch}
      icon={
        hasClickedPushToBranch && <ProcessingStatusIndicator size={14} mini hideMessage />
      }
      size="sm"
      busy={hasClickedPushToBranch}
      analyticsEventName="Autofix: Push to Branch Clicked"
      analyticsEventKey="autofix.push_to_branch_clicked"
      analyticsParams={{group_id: groupId}}
    >
      Check Out Locally
    </Button>
  );
}

function SetupAndCreateBranchButton({
  changes,
  groupId,
  runId,
}: {
  changes: AutofixCodebaseChange[];
  groupId: string;
  runId: string;
}) {
  const {data: setupData} = useAutofixSetup({groupId, checkWriteAccess: true});

  if (
    !changes.every(
      change =>
        setupData?.githubWriteIntegration?.repos?.find(
          repo => `${repo.owner}/${repo.name}` === change.repo_name
        )?.ok
    )
  ) {
    return (
      <Button
        onClick={() => {
          openModal(deps => <AutofixSetupWriteAccessModal {...deps} groupId={groupId} />);
        }}
        size="sm"
        analyticsEventName="Autofix: Create Branch Setup Clicked"
        analyticsEventKey="autofix.create_branch_setup_clicked"
        analyticsParams={{group_id: groupId}}
        title={t('Enable write access to create branches')}
      >
        {t('Check Out Locally')}
      </Button>
    );
  }

  return <CreateBranchButton changes={changes} groupId={groupId} runId={runId} />;
}

function SetupAndCreatePRsButton({
  changes,
  groupId,
  runId,
}: {
  changes: AutofixCodebaseChange[];
  groupId: string;
  runId: string;
}) {
  const {data: setupData} = useAutofixSetup({groupId, checkWriteAccess: true});

  if (
    !changes.every(
      change =>
        setupData?.githubWriteIntegration?.repos?.find(
          repo => `${repo.owner}/${repo.name}` === change.repo_name
        )?.ok
    )
  ) {
    return (
      <Button
        priority="primary"
        onClick={() => {
          openModal(deps => <AutofixSetupWriteAccessModal {...deps} groupId={groupId} />);
        }}
        size="sm"
        analyticsEventName="Autofix: Create PR Setup Clicked"
        analyticsEventKey="autofix.create_pr_setup_clicked"
        analyticsParams={{group_id: groupId}}
        title={t('Enable write access to create pull requests')}
      >
        {t('Draft PR')}
      </Button>
    );
  }

  return <CreatePRsButton changes={changes} groupId={groupId} runId={runId} />;
}

export function AutofixChanges({
  step,
  groupId,
  runId,
  previousDefaultStepIndex,
  previousInsightCount,
}: AutofixChangesProps) {
>>>>>>> 485fd78d
  const data = useAutofixData({groupId});

  if (step.status === 'ERROR' || data?.status === 'ERROR') {
    return (
      <Content>
        <PreviewContent>
          {data?.error_message ? (
            <Fragment>
              <PrefixText>{t('Something went wrong')}</PrefixText>
              <span>{data.error_message}</span>
            </Fragment>
          ) : (
            <span>{t('Something went wrong.')}</span>
          )}
        </PreviewContent>
      </Content>
    );
  }

  if (!step.changes.length) {
    return (
      <Content>
        <PreviewContent>
          <span>{t('Could not find a fix.')}</span>
        </PreviewContent>
      </Content>
    );
  }

  const allChangesHavePullRequests = step.changes.every(change => change.pull_request);

  return (
    <AnimatePresence initial>
      <AnimationWrapper key="card" {...cardAnimationProps}>
        <ChangesContainer allChangesHavePullRequests={allChangesHavePullRequests}>
          <ClippedBox clipHeight={408}>
<<<<<<< HEAD
            <HeaderText>
              <IconFix size="sm" />
              {t('Fixes')}
            </HeaderText>
=======
            <HeaderWrapper>
              <HeaderText>
                <IconFix size="sm" />
                {t('Fixes')}
              </HeaderText>
              {!prsMade && !branchesMade ? (
                <ButtonBar gap={1}>
                  <Button
                    size="sm"
                    onClick={handleAddTests}
                    analyticsEventName="Autofix: Add Tests Clicked"
                    analyticsEventKey="autofix.add_tests_clicked"
                    analyticsParams={{group_id: groupId}}
                  >
                    {t('Add Tests')}
                  </Button>
                  <SetupAndCreateBranchButton
                    changes={step.changes}
                    groupId={groupId}
                    runId={runId}
                  />
                  <SetupAndCreatePRsButton
                    changes={step.changes}
                    groupId={groupId}
                    runId={runId}
                  />
                </ButtonBar>
              ) : prsMade ? (
                step.changes.length === 1 &&
                step.changes[0] &&
                step.changes[0].pull_request?.pr_url ? (
                  <LinkButton
                    size="xs"
                    priority="primary"
                    icon={<IconOpen size="xs" />}
                    href={step.changes[0].pull_request.pr_url}
                    external
                  >
                    View PR in {step.changes[0].repo_name}
                  </LinkButton>
                ) : (
                  <ScrollCarousel aria-label={t('View pull requests')}>
                    {step.changes.map(
                      change =>
                        change.pull_request?.pr_url && (
                          <LinkButton
                            key={`${change.repo_external_id}-${Math.random()}`}
                            size="xs"
                            priority="primary"
                            icon={<IconOpen size="xs" />}
                            href={change.pull_request.pr_url}
                            external
                          >
                            View PR in {change.repo_name}
                          </LinkButton>
                        )
                    )}
                  </ScrollCarousel>
                )
              ) : branchesMade ? (
                step.changes.length === 1 && step.changes[0] ? (
                  <BranchButton change={step.changes[0]} />
                ) : (
                  <ScrollCarousel aria-label={t('Check out branches')}>
                    {step.changes.map(
                      change =>
                        change.branch_name && (
                          <BranchButton
                            key={`${change.repo_external_id}-${Math.random()}`}
                            change={change}
                          />
                        )
                    )}
                  </ScrollCarousel>
                )
              ) : null}
            </HeaderWrapper>
>>>>>>> 485fd78d
            {step.changes.map((change, i) => (
              <Fragment key={change.repo_external_id}>
                {i > 0 && <Separator />}
                <AutofixRepoChange change={change} groupId={groupId} runId={runId} />
              </Fragment>
            ))}
          </ClippedBox>
        </ChangesContainer>
      </AnimationWrapper>
    </AnimatePresence>
  );
}

const PreviewContent = styled('div')`
  display: flex;
  flex-direction: column;
  color: ${p => p.theme.textColor};
  margin-top: ${space(2)};
`;

const AnimationWrapper = styled(motion.div)`
  transform-origin: top center;
`;

const PrefixText = styled('span')``;

const ChangesContainer = styled('div')<{allChangesHavePullRequests: boolean}>`
  border: 2px solid
    ${p =>
      p.allChangesHavePullRequests
        ? p.theme.alert.success.border
        : p.theme.alert.info.border};
  border-radius: ${p => p.theme.borderRadius};
  box-shadow: ${p => p.theme.dropShadowMedium};
  padding-left: ${space(2)};
  padding-right: ${space(2)};
  padding-top: ${space(1)};
`;

const Content = styled('div')`
  padding: 0 ${space(1)} ${space(1)} ${space(1)};
`;

const Title = styled('div')`
  font-weight: ${p => p.theme.fontWeightBold};
  margin-top: ${space(1)};
  margin-bottom: ${space(1)};
`;

const PullRequestTitle = styled('div')`
  color: ${p => p.theme.subText};
`;

const RepoChangesHeader = styled('div')`
  padding-top: ${space(2)};
  padding-bottom: 0;
  display: grid;
  align-items: center;
  grid-template-columns: 1fr auto;
`;

const Separator = styled('hr')`
  border: none;
  border-top: 1px solid ${p => p.theme.innerBorder};
  margin: ${space(2)} -${space(2)} 0 -${space(2)};
`;

const HeaderText = styled('div')`
  font-weight: bold;
  font-size: 1.2em;
  display: flex;
  align-items: center;
  gap: ${space(1)};
<<<<<<< HEAD
=======
  margin-right: ${space(2)};
`;

const HeaderWrapper = styled('div')`
  display: flex;
  justify-content: space-between;
  align-items: center;
  padding: 0 0 ${space(1)} ${space(1)};
  border-bottom: 1px solid ${p => p.theme.border};
`;

const ProcessingStatusIndicator = styled(LoadingIndicator)`
  && {
    margin: 0;
    height: 14px;
    width: 14px;
  }
>>>>>>> 485fd78d
`;<|MERGE_RESOLUTION|>--- conflicted
+++ resolved
@@ -86,264 +86,7 @@
   }),
 };
 
-<<<<<<< HEAD
 export function AutofixChanges({step, groupId, runId}: AutofixChangesProps) {
-=======
-function BranchButton({change}: {change: AutofixCodebaseChange}) {
-  const {onClick} = useCopyToClipboard({
-    text: change.branch_name ?? '',
-    successMessage: t('Branch name copied.'),
-  });
-
-  return (
-    <CopyContainer>
-      <CopyButton
-        size="xs"
-        onClick={onClick}
-        icon={<IconCopy size="xs" />}
-        aria-label={t('Copy branch in %s', change.repo_name)}
-        title={t('Copy branch in %s', change.repo_name)}
-      />
-      <CodeText>{change.branch_name}</CodeText>
-    </CopyContainer>
-  );
-}
-
-const CopyContainer = styled('div')`
-  display: inline-flex;
-  align-items: stretch;
-  border: 1px solid ${p => p.theme.border};
-  border-radius: ${p => p.theme.borderRadius};
-  background: ${p => p.theme.backgroundSecondary};
-  max-width: 25rem;
-`;
-
-const CopyButton = styled(Button)`
-  border: none;
-  border-radius: ${p => p.theme.borderRadius} 0 0 ${p => p.theme.borderRadius};
-  border-right: 1px solid ${p => p.theme.border};
-  height: auto;
-  flex-shrink: 0;
-`;
-
-const CodeText = styled('code')`
-  font-family: ${p => p.theme.text.familyMono};
-  padding: ${space(0.5)} ${space(1)};
-  font-size: ${p => p.theme.fontSizeSmall};
-  display: block;
-  min-width: 0;
-  width: 100%;
-  overflow: hidden;
-  text-overflow: ellipsis;
-  white-space: nowrap;
-`;
-
-function CreatePRsButton({
-  changes,
-  groupId,
-  runId,
-}: {
-  changes: AutofixCodebaseChange[];
-  groupId: string;
-  runId: string;
-}) {
-  const api = useApi();
-  const queryClient = useQueryClient();
-  const [hasClickedCreatePr, setHasClickedCreatePr] = useState(false);
-
-  const createPRs = () => {
-    setHasClickedCreatePr(true);
-    for (const change of changes) {
-      createPr({change});
-    }
-  };
-
-  const {mutate: createPr} = useMutation({
-    mutationFn: ({change}: {change: AutofixCodebaseChange}) => {
-      return api.requestPromise(`/issues/${groupId}/autofix/update/`, {
-        method: 'POST',
-        data: {
-          run_id: runId,
-          payload: {
-            type: 'create_pr',
-            repo_external_id: change.repo_external_id,
-          },
-        },
-      });
-    },
-    onSuccess: () => {
-      addSuccessMessage(t('Created pull requests.'));
-      queryClient.invalidateQueries({queryKey: makeAutofixQueryKey(groupId)});
-    },
-    onError: () => {
-      setHasClickedCreatePr(false);
-      addErrorMessage(t('Failed to create a pull request'));
-    },
-  });
-
-  return (
-    <Button
-      priority="primary"
-      onClick={createPRs}
-      icon={
-        hasClickedCreatePr && <ProcessingStatusIndicator size={14} mini hideMessage />
-      }
-      size="sm"
-      busy={hasClickedCreatePr}
-      analyticsEventName="Autofix: Create PR Clicked"
-      analyticsEventKey="autofix.create_pr_clicked"
-      analyticsParams={{group_id: groupId}}
-    >
-      Draft PR{changes.length > 1 ? 's' : ''}
-    </Button>
-  );
-}
-
-function CreateBranchButton({
-  changes,
-  groupId,
-  runId,
-}: {
-  changes: AutofixCodebaseChange[];
-  groupId: string;
-  runId: string;
-}) {
-  const api = useApi();
-  const queryClient = useQueryClient();
-  const [hasClickedPushToBranch, setHasClickedPushToBranch] = useState(false);
-
-  const pushToBranch = () => {
-    setHasClickedPushToBranch(true);
-    for (const change of changes) {
-      createBranch({change});
-    }
-  };
-
-  const {mutate: createBranch} = useMutation({
-    mutationFn: ({change}: {change: AutofixCodebaseChange}) => {
-      return api.requestPromise(`/issues/${groupId}/autofix/update/`, {
-        method: 'POST',
-        data: {
-          run_id: runId,
-          payload: {
-            type: 'create_branch',
-            repo_external_id: change.repo_external_id,
-          },
-        },
-      });
-    },
-    onSuccess: () => {
-      addSuccessMessage(t('Pushed to branches.'));
-      queryClient.invalidateQueries({queryKey: makeAutofixQueryKey(groupId)});
-    },
-    onError: () => {
-      setHasClickedPushToBranch(false);
-      addErrorMessage(t('Failed to push to branches.'));
-    },
-  });
-
-  return (
-    <Button
-      onClick={pushToBranch}
-      icon={
-        hasClickedPushToBranch && <ProcessingStatusIndicator size={14} mini hideMessage />
-      }
-      size="sm"
-      busy={hasClickedPushToBranch}
-      analyticsEventName="Autofix: Push to Branch Clicked"
-      analyticsEventKey="autofix.push_to_branch_clicked"
-      analyticsParams={{group_id: groupId}}
-    >
-      Check Out Locally
-    </Button>
-  );
-}
-
-function SetupAndCreateBranchButton({
-  changes,
-  groupId,
-  runId,
-}: {
-  changes: AutofixCodebaseChange[];
-  groupId: string;
-  runId: string;
-}) {
-  const {data: setupData} = useAutofixSetup({groupId, checkWriteAccess: true});
-
-  if (
-    !changes.every(
-      change =>
-        setupData?.githubWriteIntegration?.repos?.find(
-          repo => `${repo.owner}/${repo.name}` === change.repo_name
-        )?.ok
-    )
-  ) {
-    return (
-      <Button
-        onClick={() => {
-          openModal(deps => <AutofixSetupWriteAccessModal {...deps} groupId={groupId} />);
-        }}
-        size="sm"
-        analyticsEventName="Autofix: Create Branch Setup Clicked"
-        analyticsEventKey="autofix.create_branch_setup_clicked"
-        analyticsParams={{group_id: groupId}}
-        title={t('Enable write access to create branches')}
-      >
-        {t('Check Out Locally')}
-      </Button>
-    );
-  }
-
-  return <CreateBranchButton changes={changes} groupId={groupId} runId={runId} />;
-}
-
-function SetupAndCreatePRsButton({
-  changes,
-  groupId,
-  runId,
-}: {
-  changes: AutofixCodebaseChange[];
-  groupId: string;
-  runId: string;
-}) {
-  const {data: setupData} = useAutofixSetup({groupId, checkWriteAccess: true});
-
-  if (
-    !changes.every(
-      change =>
-        setupData?.githubWriteIntegration?.repos?.find(
-          repo => `${repo.owner}/${repo.name}` === change.repo_name
-        )?.ok
-    )
-  ) {
-    return (
-      <Button
-        priority="primary"
-        onClick={() => {
-          openModal(deps => <AutofixSetupWriteAccessModal {...deps} groupId={groupId} />);
-        }}
-        size="sm"
-        analyticsEventName="Autofix: Create PR Setup Clicked"
-        analyticsEventKey="autofix.create_pr_setup_clicked"
-        analyticsParams={{group_id: groupId}}
-        title={t('Enable write access to create pull requests')}
-      >
-        {t('Draft PR')}
-      </Button>
-    );
-  }
-
-  return <CreatePRsButton changes={changes} groupId={groupId} runId={runId} />;
-}
-
-export function AutofixChanges({
-  step,
-  groupId,
-  runId,
-  previousDefaultStepIndex,
-  previousInsightCount,
-}: AutofixChangesProps) {
->>>>>>> 485fd78d
   const data = useAutofixData({groupId});
 
   if (step.status === 'ERROR' || data?.status === 'ERROR') {
@@ -380,90 +123,10 @@
       <AnimationWrapper key="card" {...cardAnimationProps}>
         <ChangesContainer allChangesHavePullRequests={allChangesHavePullRequests}>
           <ClippedBox clipHeight={408}>
-<<<<<<< HEAD
             <HeaderText>
               <IconFix size="sm" />
               {t('Fixes')}
             </HeaderText>
-=======
-            <HeaderWrapper>
-              <HeaderText>
-                <IconFix size="sm" />
-                {t('Fixes')}
-              </HeaderText>
-              {!prsMade && !branchesMade ? (
-                <ButtonBar gap={1}>
-                  <Button
-                    size="sm"
-                    onClick={handleAddTests}
-                    analyticsEventName="Autofix: Add Tests Clicked"
-                    analyticsEventKey="autofix.add_tests_clicked"
-                    analyticsParams={{group_id: groupId}}
-                  >
-                    {t('Add Tests')}
-                  </Button>
-                  <SetupAndCreateBranchButton
-                    changes={step.changes}
-                    groupId={groupId}
-                    runId={runId}
-                  />
-                  <SetupAndCreatePRsButton
-                    changes={step.changes}
-                    groupId={groupId}
-                    runId={runId}
-                  />
-                </ButtonBar>
-              ) : prsMade ? (
-                step.changes.length === 1 &&
-                step.changes[0] &&
-                step.changes[0].pull_request?.pr_url ? (
-                  <LinkButton
-                    size="xs"
-                    priority="primary"
-                    icon={<IconOpen size="xs" />}
-                    href={step.changes[0].pull_request.pr_url}
-                    external
-                  >
-                    View PR in {step.changes[0].repo_name}
-                  </LinkButton>
-                ) : (
-                  <ScrollCarousel aria-label={t('View pull requests')}>
-                    {step.changes.map(
-                      change =>
-                        change.pull_request?.pr_url && (
-                          <LinkButton
-                            key={`${change.repo_external_id}-${Math.random()}`}
-                            size="xs"
-                            priority="primary"
-                            icon={<IconOpen size="xs" />}
-                            href={change.pull_request.pr_url}
-                            external
-                          >
-                            View PR in {change.repo_name}
-                          </LinkButton>
-                        )
-                    )}
-                  </ScrollCarousel>
-                )
-              ) : branchesMade ? (
-                step.changes.length === 1 && step.changes[0] ? (
-                  <BranchButton change={step.changes[0]} />
-                ) : (
-                  <ScrollCarousel aria-label={t('Check out branches')}>
-                    {step.changes.map(
-                      change =>
-                        change.branch_name && (
-                          <BranchButton
-                            key={`${change.repo_external_id}-${Math.random()}`}
-                            change={change}
-                          />
-                        )
-                    )}
-                  </ScrollCarousel>
-                )
-              ) : null}
-            </HeaderWrapper>
->>>>>>> 485fd78d
             {step.changes.map((change, i) => (
               <Fragment key={change.repo_external_id}>
                 {i > 0 && <Separator />}
@@ -537,24 +200,5 @@
   display: flex;
   align-items: center;
   gap: ${space(1)};
-<<<<<<< HEAD
-=======
   margin-right: ${space(2)};
-`;
-
-const HeaderWrapper = styled('div')`
-  display: flex;
-  justify-content: space-between;
-  align-items: center;
-  padding: 0 0 ${space(1)} ${space(1)};
-  border-bottom: 1px solid ${p => p.theme.border};
-`;
-
-const ProcessingStatusIndicator = styled(LoadingIndicator)`
-  && {
-    margin: 0;
-    height: 14px;
-    width: 14px;
-  }
->>>>>>> 485fd78d
 `;