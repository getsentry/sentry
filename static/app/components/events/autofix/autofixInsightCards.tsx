import {Fragment, useEffect, useRef, useState} from 'react';
import styled from '@emotion/styled';
import {AnimatePresence, type AnimationProps, motion} from 'framer-motion';

import {addErrorMessage, addSuccessMessage} from 'sentry/actionCreators/indicator';
import {Button} from 'sentry/components/button';
import ButtonBar from 'sentry/components/buttonBar';
import {replaceHeadersWithBold} from 'sentry/components/events/autofix/autofixRootCause';
import type {AutofixInsight} from 'sentry/components/events/autofix/types';
import {makeAutofixQueryKey} from 'sentry/components/events/autofix/useAutofix';
import Input from 'sentry/components/input';
import {IconAdd, IconChevron, IconClose, IconEdit, IconRefresh} from 'sentry/icons';
import {t, tn} from 'sentry/locale';
import {space} from 'sentry/styles/space';
import marked, {singleLineRenderer} from 'sentry/utils/marked';
import {useMutation, useQueryClient} from 'sentry/utils/queryClient';
import testableTransition from 'sentry/utils/testableTransition';
import useApi from 'sentry/utils/useApi';

<<<<<<< HEAD
interface AutofixBreadcrumbSnippetProps {
  breadcrumb: BreadcrumbContext;
}

function AutofixBreadcrumbSnippet({breadcrumb}: AutofixBreadcrumbSnippetProps) {
  // @ts-expect-error TS(7053): Element implicitly has an 'any' type because expre... Remove this comment to see the full error message
  const type = BreadcrumbType[breadcrumb.category.toUpperCase()];
  // @ts-expect-error TS(7053): Element implicitly has an 'any' type because expre... Remove this comment to see the full error message
  const level = BreadcrumbLevelType[breadcrumb.level.toUpperCase()];
  const rawCrumb = {
    message: breadcrumb.body,
    category: breadcrumb.category,
    type,
    level,
  };

  return (
    <BackgroundPanel>
      <BreadcrumbItem
        title={
          <Header>
            <div>
              <TextBreak>{getBreadcrumbTitle(rawCrumb)}</TextBreak>
            </div>
            <BreadcrumbLevel level={level}>{level}</BreadcrumbLevel>
          </Header>
        }
        colorConfig={getBreadcrumbColorConfig(type)}
        icon={<BreadcrumbIcon type={type} />}
        isActive
        showLastLine
      >
        <ContentWrapper>
          <BreadcrumbItemContent breadcrumb={rawCrumb} meta={{}} fullyExpanded />
        </ContentWrapper>
      </BreadcrumbItem>
    </BackgroundPanel>
  );
}
=======
import AutofixHighlightPopup from './autofixHighlightPopup';
import {useTextSelection} from './useTextSelection';
>>>>>>> c9e2cc18

export function ExpandableInsightContext({
  children,
  title,
  icon,
  rounded,
  expandByDefault = false,
}: {
  children: React.ReactNode;
  title: string;
  expandByDefault?: boolean;
  icon?: React.ReactNode;
  rounded?: boolean;
}) {
  const [expanded, setExpanded] = useState(expandByDefault);

  const toggleExpand = () => {
    setExpanded(oldState => !oldState);
  };

  return (
    <ExpandableContext isRounded={rounded}>
      <ContextHeader
        onClick={toggleExpand}
        name={title}
        isRounded={rounded}
        isExpanded={expanded}
        size="sm"
      >
        <ContextHeaderWrapper>
          <ContextHeaderLeftAlign>
            {icon}
            <ContextHeaderText>{title}</ContextHeaderText>
          </ContextHeaderLeftAlign>
          <IconChevron size="xs" direction={expanded ? 'down' : 'right'} />
        </ContextHeaderWrapper>
      </ContextHeader>
      {expanded && <ContextBody>{children}</ContextBody>}
    </ExpandableContext>
  );
}

const animationProps: AnimationProps = {
  exit: {opacity: 0, height: 0, scale: 0.8, y: -20},
  initial: {opacity: 0, height: 0, scale: 0.8},
  animate: {opacity: 1, height: 'auto', scale: 1},
  transition: testableTransition({
    duration: 1.0,
    height: {
      type: 'spring',
      bounce: 0.2,
    },
    scale: {
      type: 'spring',
      bounce: 0.2,
    },
    y: {
      type: 'tween',
      ease: 'easeOut',
    },
  }),
};

interface AutofixInsightCardProps {
  groupId: string;
  hasCardAbove: boolean;
  hasCardBelow: boolean;
  index: number;
  insight: AutofixInsight;
  insightCount: number;
  runId: string;
  stepIndex: number;
}

function AutofixInsightCard({
  insight,
  hasCardBelow,
  hasCardAbove,
  index,
  stepIndex,
  groupId,
  runId,
  insightCount,
}: AutofixInsightCardProps) {
  const isLastInsightInStep = index === insightCount - 1;
  const headerRef = useRef<HTMLDivElement>(null);
  const justificationRef = useRef<HTMLDivElement>(null);
  const headerSelection = useTextSelection(headerRef);
  const justificationSelection = useTextSelection(justificationRef);
  const isUserMessage = insight.justification === 'USER';
  const [expanded, setExpanded] = useState(false);
  const [isEditing, setIsEditing] = useState(false);
  const [editText, setEditText] = useState('');
  const {mutate: updateInsight} = useUpdateInsightCard({groupId, runId});

  const toggleExpand = () => {
    setExpanded(oldState => !oldState);
  };

  const handleEdit = (e: React.MouseEvent) => {
    e.stopPropagation();
    setIsEditing(true);
    setEditText('');
    setExpanded(false);
  };

  const handleCancel = () => {
    setIsEditing(false);
    setEditText('');
  };

  const handleSubmit = (e: React.FormEvent) => {
    e.preventDefault();
    setIsEditing(false);
    const insightCardAboveIndex = index - 1 >= 0 ? index - 1 : null;
    updateInsight({
      message: editText,
      step_index: stepIndex,
      retain_insight_card_index: insightCardAboveIndex,
    });
  };

  const insightCardAboveIndex = index - 1 >= 0 ? index - 1 : null;

  return (
    <ContentWrapper>
      <AnimatePresence>
        {headerSelection && (
          <AutofixHighlightPopup
            selectedText={headerSelection.selectedText}
            referenceElement={headerSelection.referenceElement}
            groupId={groupId}
            runId={runId}
            stepIndex={stepIndex}
            retainInsightCardIndex={insightCardAboveIndex}
          />
        )}
        {justificationSelection && (
          <AutofixHighlightPopup
            selectedText={justificationSelection.selectedText}
            referenceElement={justificationSelection.referenceElement}
            groupId={groupId}
            runId={runId}
            stepIndex={stepIndex}
            retainInsightCardIndex={insightCardAboveIndex}
          />
        )}
      </AnimatePresence>
      <AnimatePresence initial>
        <AnimationWrapper key="content" {...animationProps}>
          {hasCardAbove && (
            <ChainLink
              stepIndex={stepIndex}
              groupId={groupId}
              runId={runId}
              insightCount={insightCount}
            />
          )}
          <InsightContainer>
            {isEditing ? (
              <EditContainer>
                <form onSubmit={handleSubmit}>
                  <EditFormRow>
                    <EditInput
                      type="text"
                      value={editText}
                      onChange={e => setEditText(e.target.value)}
                      placeholder={t('Share your own insight here...')}
                      autoFocus
                    />
                    <ButtonBar merged>
                      <Button
                        type="button"
                        size="sm"
                        onClick={handleCancel}
                        title={t('Cancel')}
                        aria-label={t('Cancel')}
                      >
                        <IconClose size="sm" />
                      </Button>
                      <Button
                        type="submit"
                        priority="primary"
                        size="sm"
                        title={t('Rethink from here using your insight')}
                        aria-label={t('Rethink from here using your insight')}
                      >
                        <IconRefresh size="sm" />
                      </Button>
                    </ButtonBar>
                  </EditFormRow>
                </form>
              </EditContainer>
            ) : (
              <InsightCardRow
                onClick={!isUserMessage ? toggleExpand : undefined}
                isUserMessage={isUserMessage}
              >
                <MiniHeader
                  ref={headerRef}
                  dangerouslySetInnerHTML={{
                    __html: singleLineRenderer(insight.insight),
                  }}
                />
                <RightSection>
                  {!isUserMessage && (
                    <Button
                      size="zero"
                      borderless
                      title={expanded ? t('Hide evidence') : t('Show evidence')}
                      icon={
                        <StyledIconChevron
                          direction={expanded ? 'down' : 'right'}
                          size="sm"
                        />
                      }
                      aria-label={expanded ? t('Hide evidence') : t('Show evidence')}
                    />
                  )}
                  <EditButton
                    size="zero"
                    borderless
                    onClick={handleEdit}
                    icon={<IconEdit size="sm" />}
                    aria-label={t('Edit insight')}
                    title={t('Replace insight and rethink')}
                  />
                </RightSection>
              </InsightCardRow>
            )}

            <AnimatePresence>
              {expanded && !isUserMessage && (
                <motion.div
                  initial={{height: 0, opacity: 0}}
                  animate={{height: 'auto', opacity: 1}}
                  exit={{height: 0, opacity: 0}}
                  transition={{
                    type: 'spring',
                    duration: 0.4,
                    bounce: 0.1,
                  }}
                >
                  <ContextBody>
                    <p
                      ref={justificationRef}
                      dangerouslySetInnerHTML={{
                        __html: marked(replaceHeadersWithBold(insight.justification)),
                      }}
                    />
                  </ContextBody>
                </motion.div>
              )}
            </AnimatePresence>
          </InsightContainer>

          {hasCardBelow && (
            <ChainLink
              isLastCard={isLastInsightInStep}
              stepIndex={stepIndex}
              groupId={groupId}
              runId={runId}
              insightCount={insightCount}
            />
          )}
        </AnimationWrapper>
      </AnimatePresence>
    </ContentWrapper>
  );
}

interface AutofixInsightCardsProps {
  groupId: string;
  hasStepAbove: boolean;
  hasStepBelow: boolean;
  insights: AutofixInsight[];
  runId: string;
  stepIndex: number;
  shouldCollapseByDefault?: boolean;
}

function CollapsibleChainLink({
  isEmpty,
  isCollapsed,
  onToggleCollapse,
  insightCount,
}: {
  insightCount?: number;
  isCollapsed?: boolean;
  isEmpty?: boolean;
  onToggleCollapse?: () => void;
}) {
  return (
    <VerticalLineContainer isEmpty={isEmpty}>
      <VerticalLine />
      <RethinkButtonContainer className="rethink-button-container">
        {onToggleCollapse && (
          <CollapseButtonWrapper>
            {isCollapsed && insightCount && insightCount > 0 && (
              <CollapsedCount>
                {tn('%s insight hidden', '%s insights hidden', insightCount)}
              </CollapsedCount>
            )}
            <CollapseButton
              size="zero"
              borderless
              onClick={onToggleCollapse}
              icon={
                <CollapseIconChevron
                  direction={isCollapsed ? 'right' : 'down'}
                  size="sm"
                />
              }
              title={isCollapsed ? t('Show reasoning') : t('Hide reasoning')}
              aria-label={isCollapsed ? t('Show reasoning') : t('Hide reasoning')}
            />
          </CollapseButtonWrapper>
        )}
      </RethinkButtonContainer>
    </VerticalLineContainer>
  );
}

function AutofixInsightCards({
  insights,
  hasStepBelow,
  hasStepAbove,
  stepIndex,
  groupId,
  runId,
  shouldCollapseByDefault,
}: AutofixInsightCardsProps) {
  const [isCollapsed, setIsCollapsed] = useState(!!shouldCollapseByDefault);

  useEffect(() => {
    setIsCollapsed(!!shouldCollapseByDefault);
  }, [shouldCollapseByDefault]);

  const handleToggleCollapse = () => {
    setIsCollapsed(!isCollapsed);
  };

  const validInsightCount = insights.filter(insight => insight).length;

  return (
    <InsightsContainer>
      {insights.length > 0 ? (
        <Fragment>
          {hasStepAbove && (
            <CollapsibleChainLink
              isCollapsed={isCollapsed}
              onToggleCollapse={handleToggleCollapse}
              insightCount={validInsightCount}
            />
          )}
          <AnimatePresence>
            {!isCollapsed && (
              <motion.div
                initial={{height: 0, opacity: 0}}
                animate={{height: 'auto', opacity: 1}}
                exit={{height: 0, opacity: 0}}
                transition={{duration: 0.3}}
              >
                {insights.map((insight, index) =>
                  !insight ? null : (
                    <AutofixInsightCard
                      key={index}
                      insight={insight}
                      hasCardBelow={index < insights.length - 1 || hasStepBelow}
                      hasCardAbove={false}
                      index={index}
                      stepIndex={stepIndex}
                      groupId={groupId}
                      runId={runId}
                      insightCount={validInsightCount}
                    />
                  )
                )}
              </motion.div>
            )}
          </AnimatePresence>
        </Fragment>
      ) : stepIndex === 0 && !hasStepBelow ? (
        <NoInsightsYet />
      ) : hasStepBelow ? (
        <EmptyResultsContainer>
          <ChainLink
            isLastCard
            isEmpty
            stepIndex={stepIndex}
            groupId={groupId}
            runId={runId}
            insightCount={validInsightCount}
          />
        </EmptyResultsContainer>
      ) : null}
    </InsightsContainer>
  );
}

export function useUpdateInsightCard({groupId, runId}: {groupId: string; runId: string}) {
  const api = useApi({persistInFlight: true});
  const queryClient = useQueryClient();

  return useMutation({
    mutationFn: (params: {
      message: string;
      retain_insight_card_index: number | null;
      step_index: number;
    }) => {
      return api.requestPromise(`/issues/${groupId}/autofix/update/`, {
        method: 'POST',
        data: {
          run_id: runId,
          payload: {
            type: 'restart_from_point_with_feedback',
            message: params.message,
            step_index: params.step_index,
            retain_insight_card_index: params.retain_insight_card_index,
          },
        },
      });
    },
    onSuccess: _ => {
      queryClient.invalidateQueries({queryKey: makeAutofixQueryKey(groupId)});
      addSuccessMessage(t('Thanks, rethinking this...'));
    },
    onError: () => {
      addErrorMessage(t('Something went wrong when sending Autofix your message.'));
    },
  });
}

interface ChainLinkProps {
  groupId: string;
  insightCount: number;
  runId: string;
  stepIndex: number;
  isEmpty?: boolean;
  isLastCard?: boolean;
}

function ChainLink({
  isLastCard,
  isEmpty,
  stepIndex,
  groupId,
  runId,
  insightCount,
}: ChainLinkProps) {
  const [isAdding, setIsAdding] = useState(false);
  const [newInsightText, setNewInsightText] = useState('');
  const {mutate: updateInsight} = useUpdateInsightCard({groupId, runId});

  const handleSubmit = (e: React.FormEvent) => {
    e.preventDefault();
    setIsAdding(false);
    updateInsight({
      message: newInsightText,
      step_index: stepIndex,
      retain_insight_card_index: insightCount - 1,
    });
    setNewInsightText('');
  };

  const handleCancel = () => {
    setIsAdding(false);
    setNewInsightText('');
  };

  return (
    <VerticalLineContainer isEmpty={isEmpty}>
      <VerticalLine />
      <RethinkButtonContainer className="rethink-button-container">
        {isLastCard &&
          (isAdding ? (
            <EditContainer>
              <form onSubmit={handleSubmit}>
                <EditFormRow>
                  <EditInput
                    type="text"
                    value={newInsightText}
                    onChange={e => setNewInsightText(e.target.value)}
                    placeholder={t('Share your own insight here...')}
                    autoFocus
                  />
                  <ButtonBar merged>
                    <Button
                      type="button"
                      size="sm"
                      onClick={handleCancel}
                      title={t('Cancel')}
                    >
                      <IconClose size="sm" />
                    </Button>
                    <Button
                      type="submit"
                      priority="primary"
                      size="sm"
                      title={t('Add insight and rethink')}
                      aria-label={t('Add insight and rethink')}
                    >
                      <IconRefresh size="sm" />
                    </Button>
                  </ButtonBar>
                </EditFormRow>
              </form>
            </EditContainer>
          ) : (
            <AddButton
              size="zero"
              borderless
              onClick={() => setIsAdding(true)}
              icon={<IconAdd size="sm" />}
              title={t('Add insight and rethink')}
              aria-label={t('Add insight and rethink')}
            />
          ))}
      </RethinkButtonContainer>
    </VerticalLineContainer>
  );
}

const InsightCardRow = styled('div')<{isUserMessage?: boolean}>`
  display: flex;
  justify-content: space-between;
  align-items: stretch;
  cursor: ${p => (p.isUserMessage ? 'default' : 'pointer')};
  &:hover {
    background-color: ${p =>
      !p.isUserMessage ? p.theme.backgroundSecondary : 'inherit'};
  }
`;

const NoInsightsYet = styled('div')`
  display: flex;
  justify-content: center;
  flex-direction: column;
  color: ${p => p.theme.subText};
`;

const EmptyResultsContainer = styled('div')`
  position: relative;
  min-height: ${space(2)};
`;

const InsightsContainer = styled('div')``;

const InsightContainer = styled(motion.div)`
  border-radius: ${p => p.theme.borderRadius};
  overflow: hidden;
  animation: fadeFromActive 1.2s ease-out;

  @keyframes fadeFromActive {
    from {
      background-color: ${p => p.theme.active};
      border-color: ${p => p.theme.active};
    }
    to {
      background-color: ${p => p.theme.background};
      border-color: ${p => p.theme.innerBorder};
    }
  }
`;

const VerticalLineContainer = styled('div')<{isEmpty?: boolean}>`
  display: grid;
  grid-template-columns: 32px auto 1fr;
  position: relative;
  z-index: 0;
  min-height: ${p => (p.isEmpty ? space(4) : space(2))};
  width: 100%;

  .rethink-button-container {
    grid-column: 1 / -1;
    justify-self: stretch;
    align-self: center;
    position: relative;
    padding-right: ${space(1)};
  }
`;

const VerticalLine = styled('div')`
  position: absolute;
  left: 50%;
  top: 0;
  bottom: 0;
  width: 2px;
  background-color: ${p => p.theme.subText};
  grid-column: 2 / 3;
  transition: background-color 0.2s ease;
`;

const RethinkButtonContainer = styled('div')`
  position: relative;
  display: flex;
  justify-content: flex-end;
  width: calc(100% + ${space(1)});
`;

const ContentWrapper = styled('div')``;

const MiniHeader = styled('p')`
  padding-top: ${space(0.75)};
  padding-bottom: ${space(0.75)};
  padding-left: ${space(1)};
  padding-right: ${space(2)};
  margin: 0;
  flex: 1;
  word-break: break-word;
`;

const ExpandableContext = styled('div')<{isRounded?: boolean}>`
  width: 100%;
  border-radius: ${p => (p.isRounded ? p.theme.borderRadius : 0)};
`;

const ContextHeader = styled(Button)<{isExpanded?: boolean; isRounded?: boolean}>`
  width: 100%;
  box-shadow: none;
  margin: 0;
  border: none;
  font-weight: normal;
  background: ${p => p.theme.backgroundSecondary};
  border-radius: ${p => {
    if (!p.isRounded) {
      return 0;
    }
    if (p.isExpanded) {
      return `${p.theme.borderRadius} ${p.theme.borderRadius} 0 0`;
    }
    return p.theme.borderRadius;
  }};
`;

const ContextHeaderLeftAlign = styled('div')`
  display: flex;
  gap: ${space(1)};
  align-items: center;
`;

const ContextHeaderWrapper = styled('div')`
  display: flex;
  justify-content: space-between;
  align-items: center;
  width: 100%;
`;

const ContextHeaderText = styled('p')`
  height: 0;
`;

const ContextBody = styled('div')`
  padding: ${space(2)} ${space(2)} 0;
  background: ${p => p.theme.background}
    linear-gradient(135deg, ${p => p.theme.pink400}08, ${p => p.theme.pink400}20);
  border-radius: 0 0 ${p => p.theme.borderRadius} ${p => p.theme.borderRadius};
  overflow: hidden;
`;

const AnimationWrapper = styled(motion.div)`
  transform-origin: top center;

  &.new-insight {
    animation: textFadeFromActive 1.2s ease-out;
  }

  @keyframes textFadeFromActive {
    from {
      color: ${p => p.theme.white};
    }
    to {
      color: inherit;
    }
  }
`;

const StyledIconChevron = styled(IconChevron)`
  color: ${p => p.theme.textColor};
  &:hover {
    color: ${p => p.theme.pink400};
  }
`;

const RightSection = styled('div')`
  display: flex;
  align-items: center;
  padding-right: ${space(1)};
`;

const EditContainer = styled('div')`
  padding: ${space(1)};
  width: 100%;
`;

const EditFormRow = styled('div')`
  display: flex;
  gap: ${space(1)};
  align-items: center;
  width: 100%;
`;

const EditInput = styled(Input)`
  flex: 1;
`;

const EditButton = styled(Button)`
  color: ${p => p.theme.textColor};
  &:hover {
    color: ${p => p.theme.pink400};
  }
`;

const CollapseButton = styled(Button)`
  &:hover {
    color: ${p => p.theme.textColor};
  }
`;

const CollapseIconChevron = styled(IconChevron)`
  color: ${p => p.theme.subText};
`;

const CollapseButtonWrapper = styled('div')`
  display: flex;
  align-items: center;
  gap: ${space(1)};
`;

const CollapsedCount = styled('span')`
  color: ${p => p.theme.subText};
  font-size: ${p => p.theme.fontSizeSmall};
`;

const AddButton = styled(Button)`
  color: ${p => p.theme.textColor};
  &:hover {
    color: ${p => p.theme.pink400};
  }
  margin-right: ${space(1)};
`;

export default AutofixInsightCards;<|MERGE_RESOLUTION|>--- conflicted
+++ resolved
@@ -17,50 +17,8 @@
 import testableTransition from 'sentry/utils/testableTransition';
 import useApi from 'sentry/utils/useApi';
 
-<<<<<<< HEAD
-interface AutofixBreadcrumbSnippetProps {
-  breadcrumb: BreadcrumbContext;
-}
-
-function AutofixBreadcrumbSnippet({breadcrumb}: AutofixBreadcrumbSnippetProps) {
-  // @ts-expect-error TS(7053): Element implicitly has an 'any' type because expre... Remove this comment to see the full error message
-  const type = BreadcrumbType[breadcrumb.category.toUpperCase()];
-  // @ts-expect-error TS(7053): Element implicitly has an 'any' type because expre... Remove this comment to see the full error message
-  const level = BreadcrumbLevelType[breadcrumb.level.toUpperCase()];
-  const rawCrumb = {
-    message: breadcrumb.body,
-    category: breadcrumb.category,
-    type,
-    level,
-  };
-
-  return (
-    <BackgroundPanel>
-      <BreadcrumbItem
-        title={
-          <Header>
-            <div>
-              <TextBreak>{getBreadcrumbTitle(rawCrumb)}</TextBreak>
-            </div>
-            <BreadcrumbLevel level={level}>{level}</BreadcrumbLevel>
-          </Header>
-        }
-        colorConfig={getBreadcrumbColorConfig(type)}
-        icon={<BreadcrumbIcon type={type} />}
-        isActive
-        showLastLine
-      >
-        <ContentWrapper>
-          <BreadcrumbItemContent breadcrumb={rawCrumb} meta={{}} fullyExpanded />
-        </ContentWrapper>
-      </BreadcrumbItem>
-    </BackgroundPanel>
-  );
-}
-=======
 import AutofixHighlightPopup from './autofixHighlightPopup';
 import {useTextSelection} from './useTextSelection';
->>>>>>> c9e2cc18
 
 export function ExpandableInsightContext({
   children,
