import {useCallback, useMemo, useState} from 'react';
import styled from '@emotion/styled';

import starImage from 'sentry-images/spot/banner-star.svg';

import {Button} from 'sentry/components/core/button';
import {ButtonBar} from 'sentry/components/core/button/buttonBar';
import {TextArea} from 'sentry/components/core/textarea';
import {DropdownMenu} from 'sentry/components/dropdownMenu';
import {AutofixStoppingPoint} from 'sentry/components/events/autofix/types';
import {IconArrow, IconChevron, IconSeer} from 'sentry/icons';
import {t} from 'sentry/locale';
import {space} from 'sentry/styles/space';
import {useLocalStorageState} from 'sentry/utils/useLocalStorageState';

interface AutofixStartBoxProps {
  groupId: string;
  onSend: (message: string, stoppingPoint?: AutofixStoppingPoint) => void;
}

const STOPPING_POINT_OPTIONS = [
  {
    key: AutofixStoppingPoint.ROOT_CAUSE,
    label: t('Start Root Cause Analysis'),
    value: AutofixStoppingPoint.ROOT_CAUSE,
  },
  {
    key: AutofixStoppingPoint.SOLUTION,
    label: t('Plan a Solution'),
    value: AutofixStoppingPoint.SOLUTION,
  },
  {
    key: AutofixStoppingPoint.CODE_CHANGES,
    label: t('Write Code Changes'),
    value: AutofixStoppingPoint.CODE_CHANGES,
  },
  {
    key: AutofixStoppingPoint.OPEN_PR,
    label: t('Draft a Pull Request'),
    value: AutofixStoppingPoint.OPEN_PR,
  },
] as const;

export function AutofixStartBox({onSend, groupId}: AutofixStartBoxProps) {
  const [message, setMessage] = useState('');
  const [selectedStoppingPoint, setSelectedStoppingPoint] =
    useLocalStorageState<AutofixStoppingPoint>(
      'autofix:selected-stopping-point',
      AutofixStoppingPoint.ROOT_CAUSE
    );

  const handleSubmit = useCallback(
    (e: React.FormEvent, stoppingPoint?: AutofixStoppingPoint) => {
      e.preventDefault();
      const finalStoppingPoint = stoppingPoint ?? selectedStoppingPoint;
      setSelectedStoppingPoint(finalStoppingPoint);
      onSend(message, finalStoppingPoint);
    },
    [message, selectedStoppingPoint, onSend, setSelectedStoppingPoint]
  );

  const {primaryOption, dropdownOptions} = useMemo(() => {
    const primary =
      STOPPING_POINT_OPTIONS.find(opt => opt.value === selectedStoppingPoint) ??
      STOPPING_POINT_OPTIONS[0];
    const dropdown = STOPPING_POINT_OPTIONS.filter(
      opt => opt.value !== selectedStoppingPoint
    ).map(opt => ({
      key: opt.key,
      label: opt.label,
      onAction: () =>
        handleSubmit({preventDefault: () => {}} as React.FormEvent, opt.value),
    }));
    return {primaryOption: primary, dropdownOptions: dropdown};
  }, [selectedStoppingPoint, handleSubmit]);

  return (
    <Wrapper>
      <ScaleContainer>
        <StyledArrow direction="down" size="sm" />
        <Container>
          <AutofixStartText>
            <BackgroundStar
              src={starImage}
              style={{
                width: '20px',
                height: '20px',
                right: '5%',
                top: '20%',
                transform: 'rotate(15deg)',
              }}
            />
            <BackgroundStar
              src={starImage}
              style={{
                width: '16px',
                height: '16px',
                right: '35%',
                top: '40%',
                transform: 'rotate(45deg)',
              }}
            />
            <BackgroundStar
              src={starImage}
              style={{
                width: '14px',
                height: '14px',
                right: '25%',
                top: '60%',
                transform: 'rotate(30deg)',
              }}
            />
            <StartTextRow>
              <IconSeer variant="waiting" color="textColor" size="xl" />
            </StartTextRow>
          </AutofixStartText>
          <InputWrapper onSubmit={handleSubmit}>
            <StyledInput
              autosize
              value={message}
              onChange={e => setMessage(e.target.value)}
              onKeyDown={e => {
                if (e.key === 'Enter' && !e.shiftKey) {
                  e.preventDefault();
                  handleSubmit(e);
                }
              }}
              placeholder="Share helpful context here..."
              maxLength={4096}
              maxRows={10}
              size="sm"
            />
            <ButtonBar merged gap="0">
              <StyledButton
                type="submit"
                priority="primary"
                analyticsEventKey={
                  message
                    ? 'autofix.give_instructions_clicked'
                    : 'autofix.start_fix_clicked'
                }
                analyticsEventName={
                  message
                    ? 'Autofix: Give Instructions Clicked'
                    : 'Autofix: Start Fix Clicked'
                }
                analyticsParams={{group_id: groupId}}
              >
                {primaryOption.label}
              </StyledButton>
              <DropdownMenu
                items={dropdownOptions}
                trigger={(triggerProps, isOpen) => (
                  <DropdownTrigger
                    {...triggerProps}
                    priority="primary"
                    aria-label={t('Choose stopping point')}
                    icon={<IconChevron direction={isOpen ? 'up' : 'down'} size="xs" />}
                  />
                )}
              />
            </ButtonBar>
          </InputWrapper>
        </Container>
      </ScaleContainer>
    </Wrapper>
  );
}

const Wrapper = styled('div')`
  display: flex;
  flex-direction: column;
  align-items: center;
  margin: ${space(1)} ${space(4)};
  gap: ${space(1)};
`;

const ScaleContainer = styled('div')`
  width: 100%;
  display: flex;
  flex-direction: column;
  align-items: center;
  gap: ${space(1)};
  margin-bottom: 100px;
`;

const Container = styled('div')`
  position: relative;
  width: 100%;
<<<<<<< HEAD
  border-radius: ${p => p.theme.borderRadius};
  background: ${p => p.theme.tokens.background.primary}
=======
  border-radius: ${p => p.theme.radius.md};
  background: ${p => p.theme.background}
>>>>>>> 24b7a1e4
    linear-gradient(135deg, ${p => p.theme.pink400}08, ${p => p.theme.pink400}20);
  overflow: visible;
  padding: ${space(0.5)};
  border: 1px solid ${p => p.theme.border};
`;

const AutofixStartText = styled('div')`
  margin: 0;
  padding: ${space(1)};
  white-space: pre-wrap;
  word-break: break-word;
  font-size: ${p => p.theme.fontSize.lg};
  position: relative;
  overflow: hidden;
`;

const StartTextRow = styled('div')`
  display: flex;
  align-items: center;
  gap: ${space(1)};
  width: 100%;
  justify-content: center;
`;

const BackgroundStar = styled('img')`
  position: absolute;
  filter: sepia(1) saturate(3) hue-rotate(290deg);
  opacity: 0.7;
  pointer-events: none;
  z-index: 0;
`;

const StyledArrow = styled(IconArrow)`
  color: ${p => p.theme.subText};
  opacity: 0.5;
`;

const InputWrapper = styled('form')`
  display: flex;
  gap: ${p => p.theme.space.lg};
  padding: ${p => p.theme.space.sm} ${p => p.theme.space.lg};
`;

const StyledInput = styled(TextArea)`
  resize: none;
  background: ${p => p.theme.tokens.background.primary};

  border-color: ${p => p.theme.innerBorder};
  &:hover {
    border-color: ${p => p.theme.border};
  }
`;

const StyledButton = styled(Button)`
  flex-shrink: 0;
`;

const DropdownTrigger = styled(Button)`
  box-shadow: none;
  border-radius: 0 ${p => p.theme.radius.md} ${p => p.theme.radius.md} 0;
  border-left: none;
`;<|MERGE_RESOLUTION|>--- conflicted
+++ resolved
@@ -187,13 +187,8 @@
 const Container = styled('div')`
   position: relative;
   width: 100%;
-<<<<<<< HEAD
-  border-radius: ${p => p.theme.borderRadius};
+  border-radius: ${p => p.theme.radius.md};
   background: ${p => p.theme.tokens.background.primary}
-=======
-  border-radius: ${p => p.theme.radius.md};
-  background: ${p => p.theme.background}
->>>>>>> 24b7a1e4
     linear-gradient(135deg, ${p => p.theme.pink400}08, ${p => p.theme.pink400}20);
   overflow: visible;
   padding: ${space(0.5)};
