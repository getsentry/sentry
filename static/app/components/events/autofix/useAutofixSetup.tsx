--- conflicted
+++ resolved
@@ -10,14 +10,10 @@
   ok: boolean;
 }
 
-<<<<<<< HEAD
 export type AutofixSetupResponse = {
-=======
-type AutofixSetupResponse = {
   genAIConsent: {
     ok: boolean;
   };
->>>>>>> 79162c9a
   integration: {
     ok: boolean;
     reason: string | null;
