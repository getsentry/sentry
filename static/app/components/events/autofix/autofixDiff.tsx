import {Fragment, useEffect, useMemo, useRef, useState} from 'react';
import {createPortal} from 'react-dom';
import styled from '@emotion/styled';
import {diffWords, type Change} from 'diff';

import {addErrorMessage} from 'sentry/actionCreators/indicator';
import {Button} from 'sentry/components/core/button';
import InteractionStateLayer from 'sentry/components/core/interactionStateLayer';
import {TextArea} from 'sentry/components/core/textarea';
import {AutofixHighlightWrapper} from 'sentry/components/events/autofix/autofixHighlightWrapper';
import {
  DiffLineType,
  type DiffLine,
  type FilePatch,
} from 'sentry/components/events/autofix/types';
import {makeAutofixQueryKey} from 'sentry/components/events/autofix/useAutofix';
import {DIFF_COLORS} from 'sentry/components/splitDiff';
import {IconChevron, IconClose, IconDelete, IconEdit} from 'sentry/icons';
import {t} from 'sentry/locale';
import {space} from 'sentry/styles/space';
import {getPrismLanguage} from 'sentry/utils/prism';
import {useMutation, useQueryClient} from 'sentry/utils/queryClient';
import useApi from 'sentry/utils/useApi';
import useOrganization from 'sentry/utils/useOrganization';
import {usePrismTokens} from 'sentry/utils/usePrismTokens';

type AutofixDiffProps = {
  diff: FilePatch[];
  editable: boolean;
  groupId: string;
  runId: string;
  integratedStyle?: boolean;
  previousDefaultStepIndex?: number;
  previousInsightCount?: number;
  repoId?: string;
};

interface DiffLineWithChanges extends DiffLine {
  changes?: Change[];
}

function makeTestIdFromLineType(lineType: DiffLineType) {
  switch (lineType) {
    case DiffLineType.ADDED:
      return 'line-added';
    case DiffLineType.REMOVED:
      return 'line-removed';
    default:
      return 'line-context';
  }
}

function addChangesToDiffLines(lines: DiffLineWithChanges[]): DiffLineWithChanges[] {
  for (let i = 0; i < lines.length; i++) {
    const line = lines[i]!;
    if (line.line_type === DiffLineType.CONTEXT) {
      continue;
    }

    if (line.line_type === DiffLineType.REMOVED) {
      const prevLine = lines[i - 1];
      const nextLine = lines[i + 1];
      const nextNextLine = lines[i + 2];

      if (
        nextLine?.line_type === DiffLineType.ADDED &&
        prevLine?.line_type !== DiffLineType.REMOVED &&
        nextNextLine?.line_type !== DiffLineType.ADDED
      ) {
        const changes = diffWords(line.value, nextLine.value);
        lines[i] = {...line, changes: changes.filter(change => !change.added)};
        lines[i + 1] = {...nextLine, changes: changes.filter(change => !change.removed)};
      }
    }
  }

  return lines;
}

function detectLanguageFromPath(filePath: string): string {
  if (!filePath) {
    return 'plaintext';
  }
  const extension = filePath.split('.').pop()?.toLowerCase();
  if (!extension) {
    return 'plaintext';
  }

  const language = getPrismLanguage(extension);
  return language || 'plaintext';
}

const SyntaxHighlightedCode = styled('div')`
  font-family: ${p => p.theme.text.familyMono};
  white-space: pre;

  && pre,
  && code {
    margin: 0;
    padding: 0;
    background: transparent;
  }
`;

function DiffLineCode({line, fileName}: {line: DiffLineWithChanges; fileName?: string}) {
  const language = useMemo(
    () => (fileName ? detectLanguageFromPath(fileName) : 'plaintext'),
    [fileName]
  );

  const tokens = usePrismTokens({code: line.value, language});

  // If we have changes (diff), use the CodeDiff component
  if (line.changes) {
    return (
      <Fragment>
        {line.changes.map((change, i) => (
          <CodeDiff key={i} added={change.added} removed={change.removed}>
            {change.value}
          </CodeDiff>
        ))}
      </Fragment>
    );
  }

  // For non-changed lines, apply syntax highlighting
  return (
    <SyntaxHighlightedCode>
      <pre className={`language-${language}`}>
        <code>
          {tokens.map((lineTokens, i) => (
            <Fragment key={i}>
              {lineTokens.map((token, j) => (
                <span key={j} className={token.className}>
                  {token.children}
                </span>
              ))}
            </Fragment>
          ))}
        </code>
      </pre>
    </SyntaxHighlightedCode>
  );
}

function HunkHeader({lines, sectionHeader}: {lines: DiffLine[]; sectionHeader: string}) {
  const {sourceStart, sourceLength, targetStart, targetLength} = useMemo(
    () => ({
      sourceStart: lines.at(0)?.source_line_no ?? 0,
      sourceLength: lines.filter(line => line.line_type !== DiffLineType.ADDED).length,
      targetStart: lines.at(0)?.target_line_no ?? 0,
      targetLength: lines.filter(line => line.line_type !== DiffLineType.REMOVED).length,
    }),
    [lines]
  );

  return (
    <HunkHeaderContent>{`@@ -${sourceStart},${sourceLength} +${targetStart},${targetLength} @@ ${sectionHeader ? ' ' + sectionHeader : ''}`}</HunkHeaderContent>
  );
}

function useUpdateHunk({groupId, runId}: {groupId: string; runId: string}) {
  const api = useApi({persistInFlight: true});
  const queryClient = useQueryClient();
  const orgSlug = useOrganization().slug;

  return useMutation({
    mutationFn: (params: {
      fileName: string;
      hunkIndex: number;
      lines: DiffLine[];
      repoId?: string;
    }) => {
      return api.requestPromise(
        `/organizations/${orgSlug}/issues/${groupId}/autofix/update/`,
        {
          method: 'POST',
          data: {
            run_id: runId,
            payload: {
              type: 'update_code_change',
              repo_id: params.repoId ?? null,
              hunk_index: params.hunkIndex,
              lines: params.lines,
              file_path: params.fileName,
            },
          },
        }
      );
    },
    onSuccess: _ => {
      queryClient.invalidateQueries({
        queryKey: makeAutofixQueryKey(orgSlug, groupId, true),
      });
      queryClient.invalidateQueries({
        queryKey: makeAutofixQueryKey(orgSlug, groupId, false),
      });
    },
    onError: () => {
      addErrorMessage(t('Something went wrong when updating changes.'));
    },
  });
}

function DiffHunkContent({
  groupId,
  runId,
  repoId,
  hunkIndex,
  lines,
  header,
  fileName,
  editable,
}: {
  editable: boolean;
  fileName: string;
  groupId: string;
  header: string;
  hunkIndex: number;
  lines: DiffLine[];
  runId: string;
  repoId?: string;
}) {
  const [linesWithChanges, setLinesWithChanges] = useState<DiffLineWithChanges[]>([]);

  useEffect(() => {
    setLinesWithChanges(addChangesToDiffLines(lines));
  }, [lines]);

  const [editingGroup, setEditingGroup] = useState<number | null>(null);
  const [editedContent, setEditedContent] = useState<string>('');
  const [editedLines, setEditedLines] = useState<string[]>([]);
  const overlayRef = useRef<HTMLDivElement>(null);
  const [hoveredGroup, setHoveredGroup] = useState<number | null>(null);

  useEffect(() => {
    function handleClickOutside(event: MouseEvent) {
      if (overlayRef.current && !overlayRef.current.contains(event.target as Node)) {
        setEditingGroup(null);
        setEditedContent('');
      }
    }

    document.addEventListener('mousedown', handleClickOutside);
    return () => {
      document.removeEventListener('mousedown', handleClickOutside);
    };
  }, [overlayRef]);

  const lineGroups = useMemo(() => {
    const groups: Array<{end: number; start: number; type: 'change' | DiffLineType}> = [];
    let currentGroup: (typeof groups)[number] | null = null;

    linesWithChanges.forEach((line, index) => {
      if (line.line_type !== DiffLineType.CONTEXT) {
        if (!currentGroup) {
          currentGroup = {start: index, end: index, type: 'change'};
        } else if (currentGroup.type === 'change') {
          currentGroup.end = index;
        } else {
          groups.push(currentGroup);
          currentGroup = {start: index, end: index, type: 'change'};
        }
      } else if (currentGroup) {
        groups.push(currentGroup);
        currentGroup = null;
      }
    });

    if (currentGroup) {
      groups.push(currentGroup);
    }

    return groups;
  }, [linesWithChanges]);

  const handleEditClick = (index: number) => {
    const group = lineGroups.find(g => g.start === index);
    if (group) {
      const content = linesWithChanges
        .slice(group.start, group.end + 1)
        .filter(line => line.line_type === DiffLineType.ADDED)
        .map(line => line.value)
        .join('');
      const splitLines = content.split('\n');
      if (splitLines[splitLines.length - 1] === '') {
        splitLines.pop();
      }
      setEditedLines(splitLines);
      if (content === '\n') {
        setEditedContent('');
      } else {
        setEditedContent(content.endsWith('\n') ? content.slice(0, -1) : content);
      }
      setEditingGroup(index);
    }
  };

  const handleTextAreaChange = (e: React.ChangeEvent<HTMLTextAreaElement>) => {
    const newContent = e.target.value;
    setEditedContent(newContent);
    setEditedLines(newContent.split('\n'));
  };

  const updateHunk = useUpdateHunk({groupId, runId});
  const handleSaveEdit = () => {
    if (editingGroup === null) {
      return;
    }
    const group = lineGroups.find(g => g.start === editingGroup);
    if (!group) {
      return;
    }

    let lastSourceLineNo = 0;
    let lastTargetLineNo = 0;
    let lastDiffLineNo = 0;

    const updatedLines = linesWithChanges
      .map((line, index) => {
        if (index < group.start) {
          lastSourceLineNo = line.source_line_no ?? lastSourceLineNo;
          lastTargetLineNo = line.target_line_no ?? lastTargetLineNo;
          lastDiffLineNo = line.diff_line_no ?? lastDiffLineNo;
        }
        if (index >= group.start && index <= group.end) {
          if (line.line_type === DiffLineType.ADDED) {
            return null; // Remove existing added lines
          }
          if (line.line_type === DiffLineType.REMOVED) {
            lastSourceLineNo = line.source_line_no ?? lastSourceLineNo;
          }
          return line; // Keep other lines (removed and context) as is
        }
        return line;
      })
      .filter((line): line is DiffLine => line !== null);

    // Insert new added lines
    const newAddedLines: DiffLine[] = editedContent.split('\n').map((content, i) => {
      lastDiffLineNo++;
      lastTargetLineNo++;
      return {
        diff_line_no: lastDiffLineNo,
        source_line_no: null,
        target_line_no: lastTargetLineNo,
        line_type: DiffLineType.ADDED,
        value: content + (i === editedContent.split('\n').length - 1 ? '' : '\n'),
      };
    });

    // Find the insertion point (after the last removed line or at the start of the group)
    const insertionIndex = updatedLines.findIndex(
      (line, index) => index >= group.start && line.line_type !== DiffLineType.REMOVED
    );

    updatedLines.splice(
      insertionIndex === -1 ? group.start : insertionIndex,
      0,
      ...newAddedLines
    );

    // Update diff_line_no for all lines after the insertion
    for (let i = insertionIndex + newAddedLines.length; i < updatedLines.length; i++) {
      updatedLines[i]!.diff_line_no = ++lastDiffLineNo;
    }

    updateHunk.mutate({hunkIndex, lines: updatedLines, repoId, fileName});
    setLinesWithChanges(addChangesToDiffLines(updatedLines));
    setEditingGroup(null);
    setEditedContent('');
  };

  const handleCancelEdit = () => {
    setEditingGroup(null);
    setEditedContent('');
  };

  const rejectChanges = (index: number) => {
    const group = lineGroups.find(g => g.start === index);
    if (!group) {
      return;
    }

    const updatedLines = linesWithChanges
      .map((line, i) => {
        if (i >= group.start && i <= group.end) {
          if (line.line_type === DiffLineType.ADDED) {
            return null; // Remove added lines
          }
          if (line.line_type === DiffLineType.REMOVED) {
            return {...line, line_type: DiffLineType.CONTEXT}; // Convert removed lines to context
          }
        }
        return line;
      })
      .filter((line): line is DiffLine => line !== null);

    updateHunk.mutate({hunkIndex, lines: updatedLines, repoId, fileName});
    setLinesWithChanges(addChangesToDiffLines(updatedLines));
  };

  const getStartLineNumber = (index: number, lineType: DiffLineType) => {
    const line = linesWithChanges[index]!;
    if (lineType === DiffLineType.REMOVED) {
      return line.source_line_no;
    }
    if (lineType === DiffLineType.ADDED) {
      // Find the first non-null target_line_no
      for (let i = index; i < linesWithChanges.length; i++) {
        if (linesWithChanges[i]!.target_line_no !== null) {
          return linesWithChanges[i]!.target_line_no;
        }
      }
    }
    return null;
  };

  const handleClearChanges = () => {
    setEditedContent('');
    setEditedLines([]);
  };

  const getDeletedLineTitle = (index: number) => {
    return t(
      '%s deleted line%s%s',
      linesWithChanges
        .slice(index, lineGroups.find(g => g.start === index)?.end! + 1)
        .filter(l => l.line_type === DiffLineType.REMOVED).length,
      linesWithChanges
        .slice(index, lineGroups.find(g => g.start === index)?.end)
        .filter(l => l.line_type === DiffLineType.REMOVED).length === 1
        ? ''
        : 's',
      linesWithChanges
        .slice(index, lineGroups.find(g => g.start === index)?.end)
        .some(l => l.line_type === DiffLineType.REMOVED)
        ? t(' from line %s', getStartLineNumber(index, DiffLineType.REMOVED))
        : ''
    );
  };

  const getNewLineTitle = (index: number) => {
    return t(
      '%s new line%s%s',
      editedLines.length,
      editedLines.length === 1 ? '' : 's',
      editedLines.length > 0
        ? t(' from line %s', getStartLineNumber(index, DiffLineType.ADDED))
        : ''
    );
  };

  return (
    <Fragment>
      <HunkHeaderEmptySpace />
      <HunkHeader lines={lines} sectionHeader={header} />
      {linesWithChanges.map((line, index) => (
        <Fragment key={`${line.diff_line_no}-${index}`}>
          <LineNumber lineType={line.line_type}>{line.source_line_no}</LineNumber>
          <LineNumber lineType={line.line_type}>{line.target_line_no}</LineNumber>
          <DiffContent
            lineType={line.line_type}
            data-test-id={makeTestIdFromLineType(line.line_type)}
            onMouseEnter={() => {
              const group = lineGroups.find(g => index >= g.start && index <= g.end);
              if (group) {
                setHoveredGroup(group.start);
              }
            }}
            onMouseLeave={() => setHoveredGroup(null)}
          >
            <DiffLineCode line={line} fileName={fileName} />
            {editable && lineGroups.some(group => index === group.start) && (
              <ButtonGroup data-ignore-autofix-highlight="true">
                <ActionButton
                  size="xs"
                  icon={<IconEdit size="xs" />}
                  aria-label={t('Edit changes')}
                  title={t('Edit')}
                  onClick={() => handleEditClick(index)}
                  isHovered={hoveredGroup === index}
                />
                <ActionButton
                  size="xs"
                  icon={<IconClose size="xs" />}
                  aria-label={t('Reject changes')}
                  title={t('Reject')}
                  onClick={() => rejectChanges(index)}
                  isHovered={hoveredGroup === index}
                />
              </ButtonGroup>
            )}
          </DiffContent>
        </Fragment>
      ))}
      {editingGroup !== null &&
        document.body &&
        createPortal(
          <EditOverlay
            ref={overlayRef}
            data-ignore-autofix-highlight="true"
            data-overlay="true"
          >
            <OverlayHeader>
              <OverlayTitle>
                {t('Editing')} <code>{fileName}</code>
              </OverlayTitle>
            </OverlayHeader>
            <OverlayContent>
              <SectionTitle>{getDeletedLineTitle(editingGroup)}</SectionTitle>
              {linesWithChanges
                .slice(
                  editingGroup,
                  lineGroups.find(g => g.start === editingGroup)?.end! + 1
                )
                .some(l => l.line_type === DiffLineType.REMOVED) ? (
                <RemovedLines>
                  {linesWithChanges
                    .slice(
                      editingGroup,
                      lineGroups.find(g => g.start === editingGroup)?.end! + 1
                    )
                    .filter(l => l.line_type === DiffLineType.REMOVED)
                    .map((l, i) => (
                      <RemovedLine key={i}>{l.value}</RemovedLine>
                    ))}
                </RemovedLines>
              ) : (
                <NoChangesMessage>{t('No lines are being deleted.')}</NoChangesMessage>
              )}
              <SectionTitle>{getNewLineTitle(editingGroup)}</SectionTitle>
              <TextAreaWrapper>
                <StyledTextArea
                  value={editedContent}
                  onChange={handleTextAreaChange}
                  rows={5}
                  autosize
                  placeholder={
                    editedLines.length === 0 ? t('No lines are being added...') : ''
                  }
                  autoFocus
                />
                <ClearButton
                  size="xs"
                  onClick={handleClearChanges}
                  aria-label={t('Clear changes')}
                  icon={<IconDelete size="xs" />}
                  title={t('Clear all new lines')}
                />
              </TextAreaWrapper>
            </OverlayContent>
            <OverlayFooter>
              <OverlayButtonGroup>
                <Button onClick={handleCancelEdit}>{t('Cancel')}</Button>
                <Button priority="primary" onClick={handleSaveEdit}>
                  {t('Save')}
                </Button>
              </OverlayButtonGroup>
            </OverlayFooter>
          </EditOverlay>,
          document.body
        )}
    </Fragment>
  );
}

function FileDiff({
  file,
  groupId,
  runId,
  repoId,
  editable,
  integratedStyle,
}: {
  editable: boolean;
  file: FilePatch;
  groupId: string;
  integratedStyle: boolean;
  runId: string;
  repoId?: string;
}) {
  const [isExpanded, setIsExpanded] = useState(true);

  const containerRef = useRef<HTMLDivElement>(null);

  return (
    <FileDiffWrapper integratedStyle={integratedStyle}>
      {!integratedStyle && (
        <FileHeader onClick={() => setIsExpanded(value => !value)}>
          <InteractionStateLayer />
          <FileAddedRemoved>
            <FileAdded>+{file.added}</FileAdded>
            <FileRemoved>-{file.removed}</FileRemoved>
          </FileAddedRemoved>
          <FileName title={file.path}>{file.path}</FileName>
          <Button
            icon={<IconChevron size="xs" direction={isExpanded ? 'up' : 'down'} />}
            aria-label={t('Toggle file diff')}
            aria-expanded={isExpanded}
            size="zero"
            borderless
          />
        </FileHeader>
      )}
      {integratedStyle && (
        <FileHeader>
          <FileAddedRemoved>
            <FileAdded>+{file.added}</FileAdded>
            <FileRemoved>-{file.removed}</FileRemoved>
          </FileAddedRemoved>
          <FileName title={file.path}>{file.path}</FileName>
        </FileHeader>
      )}
      {isExpanded && (
        <DiffContainer ref={containerRef} integratedStyle={integratedStyle}>
          {file.hunks.map(({section_header, source_start, lines}, index) => {
            return (
              <DiffHunkContent
                key={source_start}
                repoId={repoId}
                groupId={groupId}
                runId={runId}
                hunkIndex={index}
                lines={lines}
                header={section_header}
                fileName={file.path}
                editable={editable}
              />
            );
          })}
        </DiffContainer>
      )}
    </FileDiffWrapper>
  );
}

export function AutofixDiff({
  diff,
  groupId,
  runId,
  repoId,
  editable,
  previousDefaultStepIndex,
  previousInsightCount,
  integratedStyle = false,
}: AutofixDiffProps) {
  if (!diff?.length) {
    return null;
  }

  return (
    <DiffsColumn>
      {diff.map(file => (
        <AutofixHighlightWrapper
          key={file.path}
          groupId={groupId}
          runId={runId}
          stepIndex={previousDefaultStepIndex ?? 0}
          retainInsightCardIndex={
            previousInsightCount !== undefined && previousInsightCount >= 0
              ? previousInsightCount - 1
              : -1
          }
          displayName={`Diff for ${file.path}`}
        >
          <FileDiff
            file={file}
            groupId={groupId}
            runId={runId}
            repoId={repoId}
            editable={editable}
            integratedStyle={integratedStyle}
          />
        </AutofixHighlightWrapper>
      ))}
    </DiffsColumn>
  );
}

const DiffsColumn = styled('div')`
  display: flex;
  flex-direction: column;
  gap: ${space(1)};
`;

const FileDiffWrapper = styled('div')<{integratedStyle?: boolean}>`
  font-family: ${p => p.theme.text.familyMono};
  font-size: ${p => p.theme.fontSize.sm};
  & code {
    font-size: ${p => p.theme.fontSize.sm};
  }
  line-height: 20px;
  vertical-align: middle;
  border: 1px solid ${p => p.theme.border};
  border-color: ${p => (p.integratedStyle ? 'transparent' : p.theme.border)};
  border-radius: ${p => p.theme.radius.md};
  overflow: hidden;
  background-color: ${p => p.theme.tokens.background.primary};
`;

const FileHeader = styled('div')`
  position: relative;
  display: grid;
  align-items: center;
  grid-template-columns: minmax(60px, auto) 1fr auto;
  gap: ${space(2)};
  background-color: ${p => p.theme.backgroundSecondary};
  padding: ${space(1)} ${space(2)};
  cursor: pointer;
`;

const FileAddedRemoved = styled('div')`
  display: flex;
  gap: ${space(1)};
  align-items: center;
`;

const FileAdded = styled('div')`
  color: ${p => p.theme.successText};
`;

const FileRemoved = styled('div')`
  color: ${p => p.theme.errorText};
`;

const FileName = styled('div')`
  text-overflow: ellipsis;
  overflow: hidden;
  white-space: nowrap;
  direction: rtl;
  text-align: left;
`;

const DiffContainer = styled('div')<{integratedStyle?: boolean}>`
  border-top: ${p => (p.integratedStyle ? 'none' : '1px solid ' + p.theme.innerBorder)};
  display: grid;
  grid-template-columns: auto auto 1fr;
  overflow-x: auto;
`;

const HunkHeaderEmptySpace = styled('div')`
  grid-column: 1 / 3;
  background-color: ${p => p.theme.backgroundSecondary};
`;

const HunkHeaderContent = styled('div')`
  grid-column: 3 / -1;
  background-color: ${p => p.theme.backgroundSecondary};
  color: ${p => p.theme.subText};
  padding: ${space(0.75)} ${space(1)} ${space(0.75)} ${space(4)};
  white-space: pre-wrap;
`;

const LineNumber = styled('div')<{lineType: DiffLineType}>`
  display: flex;
  padding: ${space(0.25)} ${space(1)};
  user-select: none;

  background-color: ${p => p.theme.backgroundSecondary};
  color: ${p => p.theme.subText};

  ${p =>
    p.lineType === DiffLineType.ADDED &&
    `background-color: ${DIFF_COLORS.added}; color: ${p.theme.tokens.content.primary}`};
  ${p =>
    p.lineType === DiffLineType.REMOVED &&
    `background-color: ${DIFF_COLORS.removed}; color: ${p.theme.tokens.content.primary}`};

  & + & {
    padding-left: 0;
  }
`;

const DiffContent = styled('div')<{lineType: DiffLineType}>`
  position: relative;
  padding-left: ${space(4)};
  padding-right: ${space(4)};
  white-space: pre-wrap;
  word-break: break-all;
  word-wrap: break-word;
  overflow: visible;

  ${p =>
    p.lineType === DiffLineType.ADDED &&
    `background-color: ${DIFF_COLORS.addedRow}; color: ${p.theme.tokens.content.primary}`};
  ${p =>
    p.lineType === DiffLineType.REMOVED &&
    `background-color: ${DIFF_COLORS.removedRow}; color: ${p.theme.tokens.content.primary}`};

  &::before {
    content: ${p =>
      p.lineType === DiffLineType.ADDED
        ? "'+'"
        : p.lineType === DiffLineType.REMOVED
          ? "'-'"
          : "''"};
    position: absolute;
    top: 1px;
    left: ${space(1)};
  }
`;

const CodeDiff = styled('span')<{added?: boolean; removed?: boolean}>`
  vertical-align: middle;
  ${p => p.added && `background-color: ${DIFF_COLORS.added};`};
  ${p => p.removed && `background-color: ${DIFF_COLORS.removed};`};
`;

const ButtonGroup = styled('div')`
  position: absolute;
  top: 0;
  right: ${space(0.5)};
  display: flex;
`;

const ActionButton = styled(Button)<{isHovered: boolean}>`
  margin-left: ${space(0.5)};
  font-family: ${p => p.theme.text.family};
  background-color: ${p =>
<<<<<<< HEAD
    p.isHovered ? p.theme.button.default.background : p.theme.tokens.background.primary};
  color: ${p => (p.isHovered ? p.theme.pink400 : p.theme.textColor)};
=======
    p.isHovered ? p.theme.button.default.background : p.theme.background};
  color: ${p => (p.isHovered ? p.theme.pink400 : p.theme.tokens.content.primary)};
>>>>>>> 24b7a1e4
  transition:
    background-color 0.2s ease-in-out,
    color 0.2s ease-in-out;

  &:hover {
    background-color: ${p => p.theme.pink400}10;
    color: ${p => p.theme.pink400};
  }
`;

const EditOverlay = styled('div')`
  position: fixed;
  bottom: ${space(2)};
  left: 50%;
  right: ${space(2)};
  background: ${p => p.theme.backgroundElevated};
  border: 1px solid ${p => p.theme.border};
  border-radius: ${p => p.theme.radius.md};
  box-shadow: ${p => p.theme.dropShadowHeavy};
  z-index: ${p => p.theme.zIndex.tooltip};
  display: flex;
  flex-direction: column;
  max-height: calc(100vh - 18rem);

  @media (max-width: ${p => p.theme.breakpoints.sm}) {
    left: ${space(2)};
  }
`;

const OverlayHeader = styled('div')`
  padding: ${space(2)} ${space(2)} 0;
  border-bottom: 1px solid ${p => p.theme.border};
`;

const OverlayContent = styled('div')`
  padding: 0 ${space(2)} ${space(2)} ${space(2)};
  overflow-y: auto;
`;

const OverlayFooter = styled('div')`
  padding: ${space(1)};
  border-top: 1px solid ${p => p.theme.border};
`;

const OverlayButtonGroup = styled('div')`
  display: flex;
  justify-content: flex-end;
  gap: ${space(1)};
  font-family: ${p => p.theme.text.family};
`;

const RemovedLines = styled('div')`
  margin-bottom: ${space(1)};
  font-family: ${p => p.theme.text.familyMono};
  border-radius: ${p => p.theme.radius.md};
  overflow: hidden;
`;

const RemovedLine = styled('div')`
  background-color: ${DIFF_COLORS.removedRow};
  color: ${p => p.theme.tokens.content.primary};
  padding: ${space(0.25)} ${space(0.5)};
  white-space: pre-wrap;
`;

const StyledTextArea = styled(TextArea)`
  font-family: ${p => p.theme.text.familyMono};
  background-color: ${DIFF_COLORS.addedRow};
  border-color: ${p => p.theme.border};
  position: relative;
  min-height: 250px;

  &:focus {
    border-color: ${p => p.theme.focusBorder};
    box-shadow: inset 0 0 0 1px ${p => p.theme.focusBorder};
  }
`;

const ClearButton = styled(Button)`
  position: absolute;
  top: -${space(1)};
  right: -${space(1)};
  z-index: 1;
`;

const TextAreaWrapper = styled('div')`
  position: relative;
`;

const SectionTitle = styled('p')`
  margin: ${space(1)} 0;
  font-size: ${p => p.theme.fontSize.md};
  font-weight: bold;
  color: ${p => p.theme.tokens.content.primary};
  font-family: ${p => p.theme.text.family};
`;

const NoChangesMessage = styled('p')`
  margin: ${space(1)} 0;
  color: ${p => p.theme.subText};
  font-family: ${p => p.theme.text.family};
`;

const OverlayTitle = styled('h3')`
  margin: 0 0 ${space(2)} 0;
  font-size: ${p => p.theme.fontSize.md};
  font-weight: bold;
  color: ${p => p.theme.tokens.content.primary};
  font-family: ${p => p.theme.text.family};
`;<|MERGE_RESOLUTION|>--- conflicted
+++ resolved
@@ -818,13 +818,8 @@
   margin-left: ${space(0.5)};
   font-family: ${p => p.theme.text.family};
   background-color: ${p =>
-<<<<<<< HEAD
     p.isHovered ? p.theme.button.default.background : p.theme.tokens.background.primary};
-  color: ${p => (p.isHovered ? p.theme.pink400 : p.theme.textColor)};
-=======
-    p.isHovered ? p.theme.button.default.background : p.theme.background};
   color: ${p => (p.isHovered ? p.theme.pink400 : p.theme.tokens.content.primary)};
->>>>>>> 24b7a1e4
   transition:
     background-color 0.2s ease-in-out,
     color 0.2s ease-in-out;
