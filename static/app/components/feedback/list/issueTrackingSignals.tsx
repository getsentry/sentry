--- conflicted
+++ resolved
@@ -40,15 +40,11 @@
   };
 }
 
-<<<<<<< HEAD
 function getIntegrationNames(integrationIssue: IntegrationComponent) {
-=======
-function getIntegrationNames(integrationIssue) {
   if (!integrationIssue.props.configurations.length) {
     return {name: '', icon: ''};
   }
 
->>>>>>> c876a70a
   return {
     name: integrationIssue.props.configurations[0].provider.name ?? '',
     icon: integrationIssue.key ?? '',
