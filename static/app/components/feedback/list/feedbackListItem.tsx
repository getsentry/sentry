import type {CSSProperties} from 'react';
import styled from '@emotion/styled';

import ActorAvatar from 'sentry/components/avatar/actorAvatar';
import Checkbox from 'sentry/components/checkbox';
import {Flex} from 'sentry/components/container/flex';
import IssueTrackingSignals from 'sentry/components/feedback/list/issueTrackingSignals';
import ProjectBadge from 'sentry/components/idBadge/projectBadge';
import InteractionStateLayer from 'sentry/components/interactionStateLayer';
import Link from 'sentry/components/links/link';
import TextOverflow from 'sentry/components/textOverflow';
import TimeSince from 'sentry/components/timeSince';
import {Tooltip} from 'sentry/components/tooltip';
import {IconChat, IconCircleFill, IconFatal, IconImage, IconPlay} from 'sentry/icons';
import {t} from 'sentry/locale';
import {space} from 'sentry/styles/space';
import type {Group} from 'sentry/types/group';
import {trackAnalytics} from 'sentry/utils/analytics';
import type {FeedbackIssueListItem} from 'sentry/utils/feedback/types';
import {decodeScalar} from 'sentry/utils/queryString';
import useReplayCountForFeedbacks from 'sentry/utils/replayCount/useReplayCountForFeedbacks';
import normalizeUrl from 'sentry/utils/url/normalizeUrl';
import useLocationQuery from 'sentry/utils/url/useLocationQuery';
import {useLocation} from 'sentry/utils/useLocation';
import useOrganization from 'sentry/utils/useOrganization';

interface Props {
  feedbackItem: FeedbackIssueListItem;
  isSelected: 'all-selected' | boolean;
  onSelect: (isSelected: boolean) => void;
  style?: CSSProperties;
}

function useIsSelectedFeedback({feedbackItem}: {feedbackItem: FeedbackIssueListItem}) {
  const {feedbackSlug} = useLocationQuery({
    fields: {feedbackSlug: decodeScalar},
  });
  const [, feedbackId] = feedbackSlug.split(':') ?? [];
  return feedbackId === feedbackItem.id;
}

export default function FeedbackListItem({
  feedbackItem,
  isSelected,
  onSelect,
  style,
}: Props) {
  const organization = useOrganization();
  const isOpen = useIsSelectedFeedback({feedbackItem});
  const {feedbackHasReplay} = useReplayCountForFeedbacks();
  const hasReplayId = feedbackHasReplay(feedbackItem.id);
  const location = useLocation();

  const isCrashReport = feedbackItem.metadata.source === 'crash_report_embed_form';
  const isUserReportWithError = feedbackItem.metadata.source === 'user_report_envelope';
  const hasAttachments = feedbackItem.latestEventHasAttachments;
  const hasComments = feedbackItem.numComments > 0;

  return (
<<<<<<< HEAD
    <LinkedFeedbackCard
      style={style}
      data-selected={isOpen}
      to={{
        pathname: normalizeUrl(`/organizations/${organization.slug}/feedback/`),
        query: {
          ...location.query,
          referrer: 'feedback_list_page',
          feedbackSlug: `${feedbackItem.project?.slug}:${feedbackItem.id}`,
        },
      }}
      onClick={() => {
        trackAnalytics('feedback.list-item-selected', {organization});
      }}
    >
      <InteractionStateLayer />

      <Row
        style={{gridArea: 'checkbox'}}
        onClick={e => {
          e.stopPropagation();
=======
    <CardSpacing style={style}>
      <LinkedFeedbackCard
        data-selected={isOpen}
        to={{
          pathname: normalizeUrl(`/organizations/${organization.slug}/feedback/`),
          query: {
            ...location.query,
            referrer: 'feedback_list_page',
            feedbackSlug: `${feedbackItem.project.slug}:${feedbackItem.id}`,
          },
        }}
        onClick={() => {
          trackAnalytics('feedback.list-item-selected', {organization});
>>>>>>> 4af7bd12
        }}
      >
        <InteractionStateLayer />

        <Row
          style={{gridArea: 'checkbox'}}
          onClick={e => {
            e.stopPropagation();
          }}
        >
          <Checkbox
            disabled={isSelected === 'all-selected'}
            checked={isSelected !== false}
            onChange={e => {
              onSelect(e.target.checked);
            }}
          />
        </Row>

        <ContactRow>
          {feedbackItem.metadata.name ??
            feedbackItem.metadata.contact_email ??
            t('Anonymous User')}
<<<<<<< HEAD
        </strong>
      </TextOverflow>

      <TimeSince date={feedbackItem.firstSeen} style={{gridArea: 'time'}} />

      {feedbackItem.hasSeen ? null : (
        <DotRow style={{gridArea: 'unread'}}>
          <IconCircleFill size="xs" color="purple400" />
        </DotRow>
      )}

      <PreviewRow align="flex-start" justify="flex-start" style={{gridArea: 'message'}}>
        <StyledTextOverflow>{feedbackItem.metadata.message}</StyledTextOverflow>
      </PreviewRow>

      <BottomGrid style={{gridArea: 'bottom'}}>
        <Row justify="flex-start" gap={space(0.75)}>
          {feedbackItem.project ? (
            <StyledProjectBadge
              project={feedbackItem.project}
              avatarSize={16}
              hideName
              avatarProps={{hasTooltip: false}}
            />
          ) : null}
          <TextOverflow>{feedbackItem.shortId}</TextOverflow>
        </Row>
=======
        </ContactRow>
>>>>>>> 4af7bd12

        <StyledTimeSince date={feedbackItem.firstSeen} />

        {feedbackItem.hasSeen ? null : (
          <DotRow style={{gridArea: 'unread'}}>
            <IconCircleFill size="xs" color="purple400" />
          </DotRow>
        )}

        <PreviewRow
          align="flex-start"
          justify="flex-start"
          style={{
            gridArea: 'message',
          }}
        >
          <StyledTextOverflow>{feedbackItem.metadata.message}</StyledTextOverflow>
        </PreviewRow>

        <BottomGrid style={{gridArea: 'bottom'}}>
          <Row justify="flex-start" gap={space(0.75)}>
            <StyledProjectBadge
              project={feedbackItem.project}
              avatarSize={14}
              hideName
              avatarProps={{hasTooltip: false}}
            />
            <ShortId>{feedbackItem.shortId}</ShortId>
          </Row>

          <Row justify="flex-end" gap={space(1)}>
            <IssueTrackingSignals group={feedbackItem as unknown as Group} />

            {hasComments && (
              <Tooltip title={t('Has Activity')} containerDisplayMode="flex">
                <IconChat color="gray500" size="sm" />
              </Tooltip>
            )}

            {(isCrashReport || isUserReportWithError) && (
              <Tooltip title={t('Linked Error')} containerDisplayMode="flex">
                <IconFatal color="red400" size="xs" />
              </Tooltip>
            )}

            {hasReplayId && (
              <Tooltip title={t('Linked Replay')} containerDisplayMode="flex">
                <IconPlay size="xs" />
              </Tooltip>
            )}

            {hasAttachments && (
              <Tooltip title={t('Has Screenshot')} containerDisplayMode="flex">
                <IconImage size="xs" />
              </Tooltip>
            )}

            {feedbackItem.assignedTo && (
              <ActorAvatar
                actor={feedbackItem.assignedTo}
                size={16}
                tooltipOptions={{containerDisplayMode: 'flex'}}
              />
            )}
          </Row>
        </BottomGrid>
      </LinkedFeedbackCard>
    </CardSpacing>
  );
}

const LinkedFeedbackCard = styled(Link)`
  position: relative;
  padding: ${space(1)} ${space(3)} ${space(1)} ${space(1.5)};
  border: 1px solid transparent;

  color: ${p => p.theme.textColor};
  &:hover {
    color: ${p => p.theme.textColor};
  }
  &[data-selected='true'] {
    background: ${p => p.theme.purple100};
    border: 1px solid ${p => p.theme.purple200};
    border-radius: ${space(0.75)};
    color: ${p => p.theme.purple300};
  }

  display: grid;
  grid-template-columns: max-content 1fr max-content;
  grid-template-rows: max-content 1fr max-content;
  grid-template-areas:
    'checkbox user time'
    'unread message message'
    '. bottom bottom';
  gap: ${space(0.5)} ${space(1)};
  place-items: stretch;
  align-items: center;
`;

const Row = styled(Flex)`
  place-items: center;
`;

const BottomGrid = styled('div')`
  display: grid;
  grid-template-columns: auto max-content;
  gap: ${space(1)};

  overflow: hidden;
`;

const StyledProjectBadge = styled(ProjectBadge)`
  && img {
    box-shadow: none;
  }
`;

const PreviewRow = styled(Row)`
  align-items: flex-start;
  font-size: ${p => p.theme.fontSizeSmall};
  padding-bottom: ${space(0.75)};
`;

const DotRow = styled(Row)`
  height: 1.1em;
  align-items: flex-start;
  justify-content: center;
`;

const StyledTextOverflow = styled(TextOverflow)`
  white-space: initial;
  height: 1.4em;
  -webkit-line-clamp: 1;
  display: -webkit-box;
  -webkit-box-orient: vertical;
  line-height: ${p => p.theme.text.lineHeightBody};
<<<<<<< HEAD
`;
=======
`;

const ContactRow = styled(TextOverflow)`
  font-size: ${p => p.theme.fontSizeMedium};
  grid-area: 'user';
  font-weight: bold;
`;

const ShortId = styled(TextOverflow)`
  font-size: ${p => p.theme.fontSizeSmall};
  color: ${p => p.theme.gray300};
`;

const StyledTimeSince = styled(TimeSince)`
  font-size: ${p => p.theme.fontSizeSmall};
  grid-area: 'time';
`;

const CardSpacing = styled('div')`
  padding: ${space(0.5)} ${space(0.5)} 0 ${space(0.5)};
`;

export default FeedbackListItem;
>>>>>>> 4af7bd12
<|MERGE_RESOLUTION|>--- conflicted
+++ resolved
@@ -57,29 +57,6 @@
   const hasComments = feedbackItem.numComments > 0;
 
   return (
-<<<<<<< HEAD
-    <LinkedFeedbackCard
-      style={style}
-      data-selected={isOpen}
-      to={{
-        pathname: normalizeUrl(`/organizations/${organization.slug}/feedback/`),
-        query: {
-          ...location.query,
-          referrer: 'feedback_list_page',
-          feedbackSlug: `${feedbackItem.project?.slug}:${feedbackItem.id}`,
-        },
-      }}
-      onClick={() => {
-        trackAnalytics('feedback.list-item-selected', {organization});
-      }}
-    >
-      <InteractionStateLayer />
-
-      <Row
-        style={{gridArea: 'checkbox'}}
-        onClick={e => {
-          e.stopPropagation();
-=======
     <CardSpacing style={style}>
       <LinkedFeedbackCard
         data-selected={isOpen}
@@ -88,12 +65,11 @@
           query: {
             ...location.query,
             referrer: 'feedback_list_page',
-            feedbackSlug: `${feedbackItem.project.slug}:${feedbackItem.id}`,
+            feedbackSlug: `${feedbackItem.project?.slug}:${feedbackItem.id}`,
           },
         }}
         onClick={() => {
           trackAnalytics('feedback.list-item-selected', {organization});
->>>>>>> 4af7bd12
         }}
       >
         <InteractionStateLayer />
@@ -117,37 +93,7 @@
           {feedbackItem.metadata.name ??
             feedbackItem.metadata.contact_email ??
             t('Anonymous User')}
-<<<<<<< HEAD
-        </strong>
-      </TextOverflow>
-
-      <TimeSince date={feedbackItem.firstSeen} style={{gridArea: 'time'}} />
-
-      {feedbackItem.hasSeen ? null : (
-        <DotRow style={{gridArea: 'unread'}}>
-          <IconCircleFill size="xs" color="purple400" />
-        </DotRow>
-      )}
-
-      <PreviewRow align="flex-start" justify="flex-start" style={{gridArea: 'message'}}>
-        <StyledTextOverflow>{feedbackItem.metadata.message}</StyledTextOverflow>
-      </PreviewRow>
-
-      <BottomGrid style={{gridArea: 'bottom'}}>
-        <Row justify="flex-start" gap={space(0.75)}>
-          {feedbackItem.project ? (
-            <StyledProjectBadge
-              project={feedbackItem.project}
-              avatarSize={16}
-              hideName
-              avatarProps={{hasTooltip: false}}
-            />
-          ) : null}
-          <TextOverflow>{feedbackItem.shortId}</TextOverflow>
-        </Row>
-=======
         </ContactRow>
->>>>>>> 4af7bd12
 
         <StyledTimeSince date={feedbackItem.firstSeen} />
 
@@ -169,12 +115,14 @@
 
         <BottomGrid style={{gridArea: 'bottom'}}>
           <Row justify="flex-start" gap={space(0.75)}>
-            <StyledProjectBadge
-              project={feedbackItem.project}
-              avatarSize={14}
-              hideName
-              avatarProps={{hasTooltip: false}}
-            />
+            {feedbackItem.project ? (
+              <StyledProjectBadge
+                project={feedbackItem.project}
+                avatarSize={14}
+                hideName
+                avatarProps={{hasTooltip: false}}
+              />
+            ) : null}
             <ShortId>{feedbackItem.shortId}</ShortId>
           </Row>
 
@@ -284,9 +232,6 @@
   display: -webkit-box;
   -webkit-box-orient: vertical;
   line-height: ${p => p.theme.text.lineHeightBody};
-<<<<<<< HEAD
-`;
-=======
 `;
 
 const ContactRow = styled(TextOverflow)`
@@ -307,7 +252,4 @@
 
 const CardSpacing = styled('div')`
   padding: ${space(0.5)} ${space(0.5)} 0 ${space(0.5)};
-`;
-
-export default FeedbackListItem;
->>>>>>> 4af7bd12
+`;