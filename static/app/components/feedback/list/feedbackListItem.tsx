--- conflicted
+++ resolved
@@ -63,48 +63,6 @@
     const slug = project?.slug;
 
     return (
-<<<<<<< HEAD
-      <Wrapper
-        ref={ref}
-        className={className}
-        style={style}
-        data-selected={isSelected}
-        to={() => {
-          const location = browserHistory.getCurrentLocation();
-          return {
-            pathname: normalizeUrl(`/organizations/${organization.slug}/feedback/`),
-            query: {
-              ...location.query,
-              referrer: 'feedback_list_page',
-              feedbackSlug: `${project.slug}:${feedbackItem.feedback_id}`,
-            },
-          };
-        }}
-        onClick={() => {
-          trackAnalytics('feedback_list.details_link.click', {organization});
-        }}
-      >
-        <InteractionStateLayer />
-        <Flex column style={{gridArea: 'right'}}>
-          <Checkbox
-            checked={isChecked}
-            onChange={e => onChecked(e.target.checked)}
-            onClick={e => e.stopPropagation()}
-          />
-        </Flex>
-        <strong style={{gridArea: 'user'}}>
-          <FeedbackItemUsername feedbackItem={feedbackItem} detailDisplay={false} />
-        </strong>
-        <span style={{gridArea: 'time'}}>
-          <TimeSince date={feedbackItem.timestamp} />
-        </span>
-        <div style={{gridArea: 'message'}}>
-          <TextOverflow>{feedbackItem.message}</TextOverflow>
-        </div>
-        <Flex style={{gridArea: 'icons'}} gap={space(1)} align="center">
-          <Flex align="center" gap={space(0.5)}>
-            <ProjectAvatar project={project} size={12} /> {slug}
-=======
       <CardSpacing className={className} style={style} ref={ref}>
         <LinkedFeedbackCard
           data-selected={isSelected}
@@ -130,13 +88,12 @@
               onChange={e => onChecked(e.target.checked)}
               onClick={e => e.stopPropagation()}
             />
->>>>>>> 0476d7ae
           </Flex>
           <Flex column style={{gridArea: 'right'}}>
             {''}
           </Flex>
           <strong style={{gridArea: 'user'}}>
-            <FeedbackItemUsername feedbackItem={feedbackItem} />
+            <FeedbackItemUsername feedbackItem={feedbackItem} detailDisplay={false} />
           </strong>
           <span style={{gridArea: 'time'}}>
             <TimeSince date={feedbackItem.timestamp} />
