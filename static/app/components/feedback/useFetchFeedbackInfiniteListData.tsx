import {useCallback, useEffect, useRef, useState} from 'react';
import {Index, IndexRange} from 'react-virtualized';
import moment from 'moment';

import {ApiResult, Client} from 'sentry/api';
import hydrateFeedbackRecord from 'sentry/components/feedback/hydrateFeedbackRecord';
import {Organization} from 'sentry/types';
import formatDuration from 'sentry/utils/duration/formatDuration';
import Dispatch from 'sentry/utils/eventDispatcher';
import {
  FeedbackItemResponse,
  HydratedFeedbackItem,
} from 'sentry/utils/feedback/item/types';
import {EMPTY_QUERY_VIEW, QueryView} from 'sentry/utils/feedback/list/types';
import parseLinkHeader from 'sentry/utils/parseLinkHeader';
import {decodeInteger} from 'sentry/utils/queryString';
import useApi from 'sentry/utils/useApi';
import useOrganization from 'sentry/utils/useOrganization';

const PER_PAGE = 10;

type Unsubscribe = () => void;

function startDateFromQueryView({start, statsPeriod}: QueryView): Date {
  if (start) {
    return new Date(start);
  }
  if (statsPeriod) {
    const value = parseInt(statsPeriod, 10);
    const unit = statsPeriod.endsWith('m')
      ? 'min'
      : statsPeriod.endsWith('h')
      ? 'hour'
      : statsPeriod.endsWith('d')
      ? 'day'
      : statsPeriod.endsWith('w')
      ? 'week'
      : undefined;
    if (unit) {
      const msdifference = formatDuration({
        precision: 'ms',
        style: 'count',
        duration: [value, unit],
      });
      return moment.utc().subtract(msdifference, 'ms').toDate();
    }
  }
  throw new Error('Must pass either start or statsPeriod');
}

function endDateFromQueryView({end}: QueryView): Date {
  if (end) {
    return new Date(end);
  }
  return new Date();
}

class InfiniteListLoader {
  private dispatch = new Dispatch();

  private timestampToFeedback = new Map<number, HydratedFeedbackItem>();

  public hasPrev: undefined | boolean = undefined;
  public hasMore: undefined | boolean = undefined;
  public totalHits: undefined | number = undefined;

  private isFetching = false;
  public isFetchingNext = false;
  public isFetchingPrev = false;

  constructor(
    private api: Client,
    private organization: Organization,
    private queryView: QueryView,
    private initialDate: Date
  ) {
    if (!queryView.start && !queryView.statsPeriod) {
      return;
    }
    this.fetch({
      start: startDateFromQueryView(queryView),
      end: this.initialDate,
      sort: '-timestamp',
      perPage: PER_PAGE,
    }).then(results => {
      this.totalHits = results.hits;
      this.didFetchNext(results);
    });
  }

  get feedbacks() {
    const initialDateTime = this.initialDate.getTime();
    const timestamps = Array.from(this.timestampToFeedback.keys())
      .filter(timestamp => timestamp < initialDateTime)
      .sort()
      .reverse();

    const feedbacks = timestamps.map(timestamp =>
      this.timestampToFeedback.get(timestamp)
    );
    return feedbacks;
  }

  setFeedback(feedbackId: string, feedback: undefined | HydratedFeedbackItem) {
    const old = this.feedbacks.find(fb => fb?.feedback_id === feedbackId);
    if (old) {
      if (!feedback) {
        this.timestampToFeedback.delete(old.timestamp.getTime());
      } else {
        this.timestampToFeedback.set(old.timestamp.getTime(), feedback);
      }
    }
  }

  onChange(handler: () => void): Unsubscribe {
    this.dispatch.addEventListener('change', handler);
    return () => this.dispatch.removeEventListener('change', handler);
  }

  private get minDatetime() {
    return (
      new Date(Math.min(...Array.from(this.timestampToFeedback.keys()))) ?? new Date()
    );
  }

  private get maxDatetime() {
    return (
      new Date(Math.max(...Array.from(this.timestampToFeedback.keys()))) ?? new Date()
    );
  }

  public resetInitialTimestamp() {
    this.initialDate = new Date(this.maxDatetime);
  }

  private async fetch({
    end,
    perPage,
    sort,
    start,
  }: {
    end: Date;
    perPage: number;
    sort: 'timestamp' | '-timestamp';
    start: Date;
  }) {
    if (this.isFetching) {
      return {
        feedbacks: [],
        hasNextPage: undefined,
        hits: 0,
      };
    }

    this.isFetching = true;

    const [data, , resp]: ApiResult<undefined | FeedbackItemResponse[]> =
      await this.api.requestPromise(
        `/organizations/${this.organization.slug}/feedback/`,
        {
          includeAllArgs: true,
          query: {
            ...this.queryView,
            statsPeriod: undefined,
            cursor: `0:0:0`,
            per_page: perPage,
            sort,
            start: start.toISOString(),
            end: end.toISOString(),
          },
        }
      );

    this.isFetching = false;

    const hits = decodeInteger(resp?.getResponseHeader('X-Hits'), 0);
    const nextPage = parseLinkHeader(resp?.getResponseHeader('Link') ?? null).cursor;
    const feedbacks = data?.map(hydrateFeedbackRecord);
    feedbacks?.forEach(feedback => {
      this.timestampToFeedback.set(feedback.timestamp.getTime(), feedback);
    });

    return {
      feedbacks,
      hasNextPage: Boolean(nextPage),
      hits,
    };
  }

  public async fetchNext(perPage: number = PER_PAGE) {
    if (this.hasMore !== true) {
      // Skip the request if we either:
      // - Have not yet got the first results back
      // - or, we know there are no more results to fetch
      return;
    }

    this.isFetchingNext = true;
    const result = await this.fetch({
      end: this.minDatetime,
      perPage,
      sort: '-timestamp',
      start: startDateFromQueryView(this.queryView),
    });
    this.isFetchingNext = false;
    this.didFetchNext(result);
  }

  public async fetchPrev(perPage: number = PER_PAGE) {
    if (this.hasPrev !== false) {
      // Skip the request if:
      // - We know there are no more results to fetch
      return;
    }

    this.isFetchingPrev = true;
    const result = await this.fetch({
      end: endDateFromQueryView(this.queryView),
      perPage,
      sort: 'timestamp',
      start: this.maxDatetime,
    });
    this.isFetchingPrev = false;
    this.didFetchPrev(result);
  }

  private didFetchNext = ({hasNextPage}) => {
    const now = Date.now();
    this.hasMore = hasNextPage || this.minDatetime.getTime() < now;
    this.dispatch.dispatchEvent(new Event('change'));
  };

  private didFetchPrev = ({hasNextPage}) => {
    const now = Date.now();
    this.hasPrev = hasNextPage || (this.maxDatetime.getTime() ?? now) > now;
    this.dispatch.dispatchEvent(new Event('change'));
  };
}

export const EMPTY_INFINITE_LIST_DATA: ReturnType<
  typeof useFetchFeedbackInfiniteListData
> = {
  countLoadedRows: 0,
  getRow: () => undefined,
  isError: false,
  isFetchingNext: false,
  isFetchingPrev: false,
  isLoading: false,
  isRowLoaded: () => false,
  loadMoreRows: () => Promise.resolve(),
  queryView: EMPTY_QUERY_VIEW,
  setFeedback: () => undefined,
  totalHits: 0,
};

type State = {
<<<<<<< HEAD
  items: (HydratedFeedbackItem | undefined)[];
=======
  isFetchingNext: boolean;
  isFetchingPrev: boolean;
  items: HydratedFeedbackItem[];
>>>>>>> cae2b611
  totalHits: undefined | number;
};

export default function useFetchFeedbackInfiniteListData({
  queryView,
  initialDate,
}: {
  initialDate: Date;
  queryView: QueryView;
}) {
  const api = useApi();
  const organization = useOrganization();

  const loaderRef = useRef<InfiniteListLoader>();
  const [state, setState] = useState<State>({
    items: [],
    totalHits: undefined,
    isFetchingNext: false,
    isFetchingPrev: false,
  });

  useEffect(() => {
    const loader = new InfiniteListLoader(api, organization, queryView, initialDate);
    loaderRef.current = loader;

    return loader.onChange(() => {
      const {totalHits, isFetchingNext, isFetchingPrev} = loader;
      setState({
        items: loader.feedbacks,
        totalHits,
        isFetchingNext,
        isFetchingPrev,
      });
    });
  }, [api, organization, queryView, initialDate]);

  const getRow = useCallback(
    ({index}: Index): HydratedFeedbackItem | undefined => state.items[index] ?? undefined,
    [state.items]
  );

  const isRowLoaded = useCallback(
    ({index}: Index) => state.items[index] !== undefined,
    [state.items]
  );

<<<<<<< HEAD
  const loadMoreRows = useCallback(
    ({startIndex: _1, stopIndex: _2}: IndexRange) =>
      loaderRef.current?.fetchNext() ?? Promise.resolve(),
    []
  );
=======
  const loadMoreRows = useCallback(({startIndex, stopIndex}: IndexRange) => {
    return loaderRef.current?.fetchNext(stopIndex - startIndex) ?? Promise.resolve();
  }, []);
>>>>>>> cae2b611

  const setFeedback = useCallback(
    (feedbackId: string, feedback: undefined | HydratedFeedbackItem) =>
      loaderRef.current?.setFeedback(feedbackId, feedback),
    []
  );

  useEffect(() => {
    loadMoreRows({startIndex: 0, stopIndex: PER_PAGE});
  }, [loadMoreRows]);

  const {totalHits, isFetchingNext, isFetchingPrev} = state;
  return {
    countLoadedRows: state.items.length,
    getRow,
    isError: false,
    isFetchingNext,
    isFetchingPrev,
    isLoading: false,
    isRowLoaded,
    loadMoreRows,
    queryView,
<<<<<<< HEAD
    setFeedback,
    totalHits: state.totalHits,
=======
    totalHits,
    updateFeedback,
>>>>>>> cae2b611
  };
}<|MERGE_RESOLUTION|>--- conflicted
+++ resolved
@@ -254,13 +254,9 @@
 };
 
 type State = {
-<<<<<<< HEAD
-  items: (HydratedFeedbackItem | undefined)[];
-=======
   isFetchingNext: boolean;
   isFetchingPrev: boolean;
-  items: HydratedFeedbackItem[];
->>>>>>> cae2b611
+  items: (HydratedFeedbackItem | undefined)[];
   totalHits: undefined | number;
 };
 
@@ -307,17 +303,11 @@
     [state.items]
   );
 
-<<<<<<< HEAD
   const loadMoreRows = useCallback(
-    ({startIndex: _1, stopIndex: _2}: IndexRange) =>
-      loaderRef.current?.fetchNext() ?? Promise.resolve(),
+    ({startIndex, stopIndex}: IndexRange) =>
+      loaderRef.current?.fetchNext(stopIndex - startIndex) ?? Promise.resolve(),
     []
   );
-=======
-  const loadMoreRows = useCallback(({startIndex, stopIndex}: IndexRange) => {
-    return loaderRef.current?.fetchNext(stopIndex - startIndex) ?? Promise.resolve();
-  }, []);
->>>>>>> cae2b611
 
   const setFeedback = useCallback(
     (feedbackId: string, feedback: undefined | HydratedFeedbackItem) =>
@@ -340,12 +330,7 @@
     isRowLoaded,
     loadMoreRows,
     queryView,
-<<<<<<< HEAD
     setFeedback,
-    totalHits: state.totalHits,
-=======
     totalHits,
-    updateFeedback,
->>>>>>> cae2b611
   };
 }