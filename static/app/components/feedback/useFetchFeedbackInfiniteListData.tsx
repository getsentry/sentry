import {useCallback, useMemo} from 'react';
import {Index, IndexRange} from 'react-virtualized';

<<<<<<< HEAD
// import decodeMailbox from 'sentry/components/feedback/decodeMailbox';
import {FeedbackIssueList} from 'sentry/utils/feedback/types';
import {ApiQueryKey, useInfiniteApiQuery} from 'sentry/utils/queryClient';
// import useOrganization from 'sentry/utils/useOrganization';
=======
import decodeMailbox from 'sentry/components/feedback/decodeMailbox';
import {FeedbackIssueList} from 'sentry/utils/feedback/types';
import {useInfiniteApiQuery} from 'sentry/utils/queryClient';
import useOrganization from 'sentry/utils/useOrganization';
>>>>>>> 8839512e

interface Params {
  queryKey: ApiQueryKey;
}

export const EMPTY_INFINITE_LIST_DATA: ReturnType<
  typeof useFetchFeedbackInfiniteListData
> = {
  error: null,
  hasNextPage: false,
  isError: false,
  isFetching: false, // If the network is active
  isFetchingNextPage: false,
  isFetchingPreviousPage: false,
  isLoading: false, // If anything is loaded yet
  // Below are fields that are shims for react-virtualized
  getRow: () => undefined,
  isRowLoaded: () => false,
  issues: [],
  loadMoreRows: () => Promise.resolve(),
  setFeedback: () => undefined,
};

export default function useFetchFeedbackInfiniteListData({queryKey}: Params) {
  const {
    data,
    error,
    fetchNextPage,
    hasNextPage,
    isError,
    isFetching, // If the network is active
    isFetchingNextPage,
    isFetchingPreviousPage,
    isLoading, // If anything is loaded yet
  } = useInfiniteApiQuery<FeedbackIssueList>({
<<<<<<< HEAD
    queryKey,
=======
    queryKey: [`/organizations/${organization.slug}/issues/`, {query}],
>>>>>>> 8839512e
  });

  const issues = useMemo(
    () => data?.pages.flatMap(([pageData]) => pageData) ?? [],
    [data]
  );

  const getRow = useCallback(
    ({index}: Index): FeedbackIssueList[number] | undefined => issues?.[index],
    [issues]
  );

  const isRowLoaded = useCallback(({index}: Index) => Boolean(issues?.[index]), [issues]);

  const loadMoreRows = useCallback(
    ({startIndex: _1, stopIndex: _2}: IndexRange) =>
      // isFetchingloaderRef.current?.fetchNext(stopIndex - startIndex) ?? Promise.resolve(),
      hasNextPage && !isFetching ? fetchNextPage() : Promise.resolve(),
    [hasNextPage, isFetching, fetchNextPage]
  );

  const setFeedback = useCallback(
    (_feedbackId: string, _feedback: undefined | FeedbackIssueList) => {},
    // loaderRef.current?.setFeedback(feedbackId, feedback),
    []
  );

  return {
    error,
    hasNextPage,
    isError,
    isFetching, // If the network is active
    isFetchingNextPage,
    isFetchingPreviousPage,
    isLoading, // If anything is loaded yet
    // Below are fields that are shims for react-virtualized
    getRow,
    isRowLoaded,
    issues,
    loadMoreRows,
    setFeedback,
  };
}<|MERGE_RESOLUTION|>--- conflicted
+++ resolved
@@ -1,17 +1,8 @@
 import {useCallback, useMemo} from 'react';
 import {Index, IndexRange} from 'react-virtualized';
 
-<<<<<<< HEAD
-// import decodeMailbox from 'sentry/components/feedback/decodeMailbox';
 import {FeedbackIssueList} from 'sentry/utils/feedback/types';
 import {ApiQueryKey, useInfiniteApiQuery} from 'sentry/utils/queryClient';
-// import useOrganization from 'sentry/utils/useOrganization';
-=======
-import decodeMailbox from 'sentry/components/feedback/decodeMailbox';
-import {FeedbackIssueList} from 'sentry/utils/feedback/types';
-import {useInfiniteApiQuery} from 'sentry/utils/queryClient';
-import useOrganization from 'sentry/utils/useOrganization';
->>>>>>> 8839512e
 
 interface Params {
   queryKey: ApiQueryKey;
@@ -47,11 +38,7 @@
     isFetchingPreviousPage,
     isLoading, // If anything is loaded yet
   } = useInfiniteApiQuery<FeedbackIssueList>({
-<<<<<<< HEAD
     queryKey,
-=======
-    queryKey: [`/organizations/${organization.slug}/issues/`, {query}],
->>>>>>> 8839512e
   });
 
   const issues = useMemo(
