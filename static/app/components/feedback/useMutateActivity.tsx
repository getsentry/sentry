--- conflicted
+++ resolved
@@ -53,15 +53,7 @@
   onMutate,
   onSettled,
 }: Props) {
-<<<<<<< HEAD
-  const api = useApi({
-    persistInFlight: false,
-  });
-
   const {mutate} = useMutation<TData, TError, TVariables, TContext>({
-=======
-  const mutation = useMutation<TData, TError, TVariables, TContext>({
->>>>>>> 0cf418de
     onMutate: onMutate ?? undefined,
     mutationFn: ([{note, noteId}, method]) => {
       const url =
