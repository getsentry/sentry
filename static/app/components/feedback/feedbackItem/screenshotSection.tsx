import styled from '@emotion/styled';

import {useDeleteEventAttachmentOptimistic} from 'sentry/actionCreators/events';
import {openModal} from 'sentry/actionCreators/modal';
import {Button} from 'sentry/components/button';
import {openConfirmModal} from 'sentry/components/confirm';
import FeedbackScreenshot from 'sentry/components/feedback/feedbackItem/feedbackScreenshot';
import ScreenshotsModal, {
  modalCss,
} from 'sentry/components/feedback/feedbackItem/screenshotsModal';
import useFeedbackScreenshot from 'sentry/components/feedback/feedbackItem/useFeedbackHasScreenshot';
import {IconDelete} from 'sentry/icons';
import {t} from 'sentry/locale';
import {space} from 'sentry/styles/space';
import type {Organization} from 'sentry/types';
import type {Event} from 'sentry/types/event';

type Props = {
  event: Event;
  organization: Organization;
  projectSlug: string;
};

export function ScreenshotSection({event, organization, projectSlug}: Props) {
  const {screenshots} = useFeedbackScreenshot({projectSlug, event});
  const {mutate: deleteAttachment} = useDeleteEventAttachmentOptimistic();

  return screenshots.length ? (
    <ScreenshotWrapper>
      {screenshots.map(screenshot => (
        <li key={screenshot.id}>
<<<<<<< HEAD
          <FixedSizeFeedbackScreenshot
=======
          <FeedbackScreenshot
>>>>>>> 93bdc82d
            organization={organization}
            projectSlug={projectSlug}
            screenshot={screenshot}
            onClick={() => {
              openModal(
                modalProps => (
<<<<<<< HEAD
                  <ScreenshotsModal
                    {...modalProps}
                    organization={organization}
                    projectSlug={projectSlug}
                    screenshots={screenshots}
                    initialIndex={screenshots.indexOf(screenshot)}
=======
                  <OpenScreenshotModal
                    {...modalProps}
                    event={event}
                    orgSlug={organization.slug}
                    projectSlug={projectSlug}
                    eventAttachment={screenshot}
                    attachments={screenshots}
                    attachmentIndex={screenshots.indexOf(screenshot)}
>>>>>>> 93bdc82d
                  />
                ),
                {modalCss}
              );
            }}
          />
          <Button
            icon={<IconDelete />}
            borderless
            size="xs"
            onClick={() => {
              openConfirmModal({
                header: t('Delete screenshot?'),
                message: t('This action cannot be undone.'),
                confirmText: t('Delete screenshot'),
                onConfirm: () =>
                  deleteAttachment({
                    orgSlug: organization.slug,
                    projectSlug,
                    eventId: screenshot.event_id,
                    attachmentId: screenshot.id,
                  }),
                priority: 'danger',
              });
            }}
            aria-label={t('Delete screenshot')}
          />
        </li>
      ))}
    </ScreenshotWrapper>
  ) : null;
}

const ScreenshotWrapper = styled('ul')`
  display: flex;
  flex-wrap: wrap;
  gap: ${space(1.5)};
  margin: 0;
  padding: 0;
  list-style: none;

  & > li {
    display: flex;
    gap: ${space(1)};
  }
<<<<<<< HEAD
`;

const FixedSizeFeedbackScreenshot = styled(FeedbackScreenshot)`
  max-width: 360px;
  max-height: 360px;
=======
>>>>>>> 93bdc82d
`;<|MERGE_RESOLUTION|>--- conflicted
+++ resolved
@@ -29,34 +29,19 @@
     <ScreenshotWrapper>
       {screenshots.map(screenshot => (
         <li key={screenshot.id}>
-<<<<<<< HEAD
           <FixedSizeFeedbackScreenshot
-=======
-          <FeedbackScreenshot
->>>>>>> 93bdc82d
             organization={organization}
             projectSlug={projectSlug}
             screenshot={screenshot}
             onClick={() => {
               openModal(
                 modalProps => (
-<<<<<<< HEAD
                   <ScreenshotsModal
                     {...modalProps}
                     organization={organization}
                     projectSlug={projectSlug}
                     screenshots={screenshots}
                     initialIndex={screenshots.indexOf(screenshot)}
-=======
-                  <OpenScreenshotModal
-                    {...modalProps}
-                    event={event}
-                    orgSlug={organization.slug}
-                    projectSlug={projectSlug}
-                    eventAttachment={screenshot}
-                    attachments={screenshots}
-                    attachmentIndex={screenshots.indexOf(screenshot)}
->>>>>>> 93bdc82d
                   />
                 ),
                 {modalCss}
@@ -102,12 +87,10 @@
     display: flex;
     gap: ${space(1)};
   }
-<<<<<<< HEAD
 `;
 
 const FixedSizeFeedbackScreenshot = styled(FeedbackScreenshot)`
   max-width: 360px;
   max-height: 360px;
-=======
->>>>>>> 93bdc82d
+  gap: ${space(1)};
 `;