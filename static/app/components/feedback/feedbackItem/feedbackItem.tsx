--- conflicted
+++ resolved
@@ -81,44 +81,12 @@
               <Button
                 onClick={() => {
                   feedbackItem.status === 'resolved'
-                    ? onSetStatus(GroupStatus.UNRESOLVED)
-                    : onSetStatus(GroupStatus.RESOLVED);
+                    ? resolve(GroupStatus.UNRESOLVED)
+                    : resolve(GroupStatus.RESOLVED);
                 }}
-<<<<<<< HEAD
               >
                 {feedbackItem.status === 'resolved' ? t('Unresolve') : t('Resolve')}
               </Button>
-=======
-                items={[
-                  {
-                    key: 'resolve',
-                    label:
-                      feedbackItem.status === GroupStatus.RESOLVED
-                        ? t('Unresolve')
-                        : t('Resolve'),
-                    onAction: () =>
-                      resolve(
-                        feedbackItem.status === GroupStatus.RESOLVED
-                          ? GroupStatus.UNRESOLVED
-                          : GroupStatus.RESOLVED
-                      ),
-                  },
-                  {
-                    key: 'archive',
-                    label:
-                      feedbackItem.status === GroupStatus.IGNORED
-                        ? t('Unarchive')
-                        : t('Archive'),
-                    onAction: () =>
-                      resolve(
-                        feedbackItem.status === GroupStatus.IGNORED
-                          ? GroupStatus.UNRESOLVED
-                          : GroupStatus.IGNORED
-                      ),
-                  },
-                ]}
-              />
->>>>>>> cd678190
             </ErrorBoundary>
             <ErrorBoundary mini>
               <Button
