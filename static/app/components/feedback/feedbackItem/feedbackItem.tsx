import {Fragment} from 'react';
import styled from '@emotion/styled';

import {
  addErrorMessage,
  addLoadingMessage,
  addSuccessMessage,
} from 'sentry/actionCreators/indicator';
import Button from 'sentry/components/actions/button';
import ProjectAvatar from 'sentry/components/avatar/projectAvatar';
import {CopyToClipboardButton} from 'sentry/components/copyToClipboardButton';
import ErrorBoundary from 'sentry/components/errorBoundary';
import Section from 'sentry/components/feedback/feedbackItem/feedbackItemSection';
import FeedbackItemUsername from 'sentry/components/feedback/feedbackItem/feedbackItemUsername';
import FeedbackViewers from 'sentry/components/feedback/feedbackItem/feedbackViewers';
import ReplaySection from 'sentry/components/feedback/feedbackItem/replaySection';
import TagsSection from 'sentry/components/feedback/feedbackItem/tagsSection';
import useFeedbackHasReplayId from 'sentry/components/feedback/useFeedbackHasReplayId';
import useMutateFeedback from 'sentry/components/feedback/useMutateFeedback';
import PanelItem from 'sentry/components/panels/panelItem';
import {Flex} from 'sentry/components/profiling/flex';
import TextCopyInput from 'sentry/components/textCopyInput';
import {IconLink} from 'sentry/icons';
import {t} from 'sentry/locale';
import {space} from 'sentry/styles/space';
import type {Event} from 'sentry/types';
import {GroupStatus} from 'sentry/types';
import type {FeedbackIssue} from 'sentry/utils/feedback/types';
import useOrganization from 'sentry/utils/useOrganization';

interface Props {
  eventData: Event | undefined;
  feedbackItem: FeedbackIssue;
  tags: Record<string, string>;
}

export default function FeedbackItem({feedbackItem, eventData, tags}: Props) {
  const organization = useOrganization();
  const hasReplayId = useFeedbackHasReplayId({feedbackId: feedbackItem.id});
  const {markAsRead, resolve} = useMutateFeedback({
    feedbackIds: [feedbackItem.id],
    organization,
  });

  const url = eventData?.tags.find(tag => tag.key === 'url');
  const replayId = eventData?.contexts?.feedback?.replay_id;

  const mutationOptions = {
    onError: () => {
      addErrorMessage(t('An error occurred while updating the feedback.'));
    },
    onSuccess: () => {
      addSuccessMessage(t('Updated feedback'));
    },
  };

  return (
    <Fragment>
      <HeaderPanelItem>
        <Flex gap={space(2)} justify="space-between">
          <Flex column>
            <Flex align="center" gap={space(0.5)}>
<<<<<<< HEAD
              <FeedbackItemUsername
                feedbackIssue={feedbackItem}
                feedbackEvent={eventData}
                detailDisplay
              />
=======
              <FeedbackItemUsername feedbackIssue={feedbackItem} detailDisplay />
>>>>>>> 66892711
              {feedbackItem.metadata.contact_email ? (
                <CopyToClipboardButton
                  size="xs"
                  iconSize="xs"
                  text={feedbackItem.metadata.contact_email}
                />
              ) : null}
            </Flex>
            <Flex gap={space(1)}>
              <Flex align="center" gap={space(0.5)}>
                <ProjectAvatar
                  project={feedbackItem.project}
                  size={12}
                  title={feedbackItem.project.slug}
                />
                {feedbackItem.project.slug}
              </Flex>
            </Flex>
          </Flex>
          <Flex gap={space(1)} align="center">
            <ErrorBoundary mini>
              <FeedbackViewers feedbackItem={feedbackItem} />
            </ErrorBoundary>
            <ErrorBoundary mini>
              <Button
                onClick={() => {
                  addLoadingMessage(t('Updating feedback...'));
                  const newStatus =
                    feedbackItem.status === 'resolved'
                      ? GroupStatus.UNRESOLVED
                      : GroupStatus.RESOLVED;
                  resolve(newStatus, mutationOptions);
                }}
              >
                {feedbackItem.status === 'resolved' ? t('Unresolve') : t('Resolve')}
              </Button>
            </ErrorBoundary>
            <ErrorBoundary mini>
              <Button
                onClick={() => {
                  addLoadingMessage(t('Updating feedback...'));
                  markAsRead(!feedbackItem.hasSeen, mutationOptions);
                }}
              >
                {feedbackItem.hasSeen ? t('Mark Unread') : t('Mark Read')}
              </Button>
            </ErrorBoundary>
          </Flex>
        </Flex>
      </HeaderPanelItem>
      <OverflowPanelItem>
        <Section title={t('Description')}>
          <Blockquote>
            <pre>{feedbackItem.metadata.message}</pre>
          </Blockquote>
        </Section>

        <Section icon={<IconLink size="xs" />} title={t('Url')}>
          <ErrorBoundary mini>
            <TextCopyInput size="sm">{url?.value ?? t('URL not found')}</TextCopyInput>
          </ErrorBoundary>
        </Section>

        {hasReplayId && replayId ? (
          <ReplaySection
            eventTimestampMs={new Date(feedbackItem.firstSeen).getTime()}
            organization={organization}
            replayId={replayId}
          />
        ) : null}

        <TagsSection tags={tags} />
      </OverflowPanelItem>
    </Fragment>
  );
}

const HeaderPanelItem = styled(PanelItem)`
  display: grid;
  padding: ${space(1)} ${space(2)};
`;

const OverflowPanelItem = styled(PanelItem)`
  overflow: scroll;

  flex-direction: column;
  flex-grow: 1;
  gap: ${space(3)};
`;

const Blockquote = styled('blockquote')`
  margin: 0 ${space(4)};
  position: relative;

  &::before {
    position: absolute;
    color: ${p => p.theme.purple300};
    content: '❝';
    font-size: ${space(4)};
    left: -${space(4)};
    top: -0.4rem;
  }
  &::after {
    position: absolute;
    border: 1px solid ${p => p.theme.purple300};
    bottom: 0;
    content: '';
    left: -${space(1)};
    top: 0;
  }

  & > pre {
    margin: 0;
    background: none;
    font-family: inherit;
    font-size: ${p => p.theme.fontSizeMedium};
    line-height: 1.6;
    padding: 0;
    word-break: break-word;
  }
`;<|MERGE_RESOLUTION|>--- conflicted
+++ resolved
@@ -60,15 +60,7 @@
         <Flex gap={space(2)} justify="space-between">
           <Flex column>
             <Flex align="center" gap={space(0.5)}>
-<<<<<<< HEAD
-              <FeedbackItemUsername
-                feedbackIssue={feedbackItem}
-                feedbackEvent={eventData}
-                detailDisplay
-              />
-=======
               <FeedbackItemUsername feedbackIssue={feedbackItem} detailDisplay />
->>>>>>> 66892711
               {feedbackItem.metadata.contact_email ? (
                 <CopyToClipboardButton
                   size="xs"
