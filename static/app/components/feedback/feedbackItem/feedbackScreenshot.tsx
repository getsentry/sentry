--- conflicted
+++ resolved
@@ -8,14 +8,9 @@
 import {Tooltip} from 'sentry/components/tooltip';
 import {IconImage} from 'sentry/icons';
 import {t} from 'sentry/locale';
-<<<<<<< HEAD
-import type {EventAttachment, Organization, Project} from 'sentry/types';
-=======
-import {space} from 'sentry/styles/space';
 import type {EventAttachment} from 'sentry/types/group';
 import type {Organization} from 'sentry/types/organization';
 import type {Project} from 'sentry/types/project';
->>>>>>> 4e1db534
 
 type Props = {
   organization: Organization;
