import * as React from 'react';
import * as Sentry from '@sentry/react';
import * as cbor from 'cbor-web';
import u2f from 'u2f-api';

import {base64urlToBuffer, bufferToBase64url} from 'sentry/components/u2f/webAuthnHelper';
import {t, tct} from 'sentry/locale';
import ConfigStore from 'sentry/stores/configStore';
import {ChallengeData, Organization} from 'sentry/types';
import withOrganization from 'sentry/utils/withOrganization';

type TapParams = {
  response: string;
  challenge: string;
};

type Props = {
  organization: Organization;
  challengeData: ChallengeData;
  isWebauthnSigninFFEnabled: boolean;
  flowMode: string;
  silentIfUnsupported: boolean;
  onTap: ({response, challenge}: TapParams) => Promise<void>;
  style?: React.CSSProperties;
};

type State = {
  responseElement: HTMLInputElement | null;
  formElement: HTMLFormElement | null;
  challengeElement: HTMLInputElement | null;
  isSupported: boolean | null;
  hasBeenTapped: boolean;
  deviceFailure: string | null;
};

class U2fInterface extends React.Component<Props, State> {
  state: State = {
    isSupported: null,
    formElement: null,
    challengeElement: null,
    hasBeenTapped: false,
    deviceFailure: null,
    responseElement: null,
  };

  async componentDidMount() {
    const supported = this.props.isWebauthnSigninFFEnabled
      ? !!window.PublicKeyCredential
      : await u2f.isSupported();

    // eslint-disable-next-line react/no-did-mount-set-state
    this.setState({isSupported: supported});

    if (supported) {
      this.invokeU2fFlow();
    }
  }

  getU2FResponse(data) {
    if (!data.response) {
      return JSON.stringify(data);
    }

    if (this.props.flowMode === 'sign') {
      const authenticatorData = {
        keyHandle: data.id,
        clientData: bufferToBase64url(data.response.clientDataJSON),
        signatureData: bufferToBase64url(data.response.signature),
        authenticatorData: bufferToBase64url(data.response.authenticatorData),
      };
      return JSON.stringify(authenticatorData);
    }
    if (this.props.flowMode === 'enroll') {
      const authenticatorData = {
        id: data.id,
        rawId: bufferToBase64url(data.rawId),
        response: {
          attestationObject: bufferToBase64url(data.response.attestationObject),
          clientDataJSON: bufferToBase64url(data.response.clientDataJSON),
        },
        type: bufferToBase64url(data.type),
      };
      return JSON.stringify(authenticatorData);
    }

    throw new Error(`Unsupported flow mode '${this.props.flowMode}'`);
  }

  submitU2fResponse(promise) {
    promise
      .then(data => {
        this.setState(
          {
            hasBeenTapped: true,
          },
          () => {
            const u2fResponse = this.getU2FResponse(data);
            const challenge = JSON.stringify(this.props.challengeData);

            if (this.state.responseElement) {
              // eslint-disable-next-line react/no-direct-mutation-state
              this.state.responseElement.value = u2fResponse;
            }

            if (!this.props.onTap) {
              this.state.formElement?.submit();
              return;
            }

            this.props
              .onTap({
                response: u2fResponse,
                challenge,
              })
              .catch(() => {
                // This is kind of gross but I want to limit the amount of changes to this component
                this.setState({
                  deviceFailure: 'UNKNOWN_ERROR',
                  hasBeenTapped: false,
                });
              });
          }
        );
      })
      .catch(err => {
        let failure = 'DEVICE_ERROR';
        // in some rare cases there is no metadata on the error which
        // causes this to blow up badly.
        if (err.metaData) {
          if (err.metaData.type === 'DEVICE_INELIGIBLE') {
            if (this.props.flowMode === 'enroll') {
              failure = 'DUPLICATE_DEVICE';
            } else {
              failure = 'UNKNOWN_DEVICE';
            }
          } else if (err.metaData.type === 'BAD_REQUEST') {
            failure = 'BAD_APPID';
          }
        }
        // we want to know what is happening here.  There are some indicators
        // that users are getting errors that should not happen through the
        // regular u2f flow.
        Sentry.captureException(err);
        this.setState({
          deviceFailure: failure,
          hasBeenTapped: false,
        });
      });
  }

<<<<<<< HEAD
  webAuthnSignIn(publicKeyCredentialRequestOptions) {
=======
  webAuthnSignIn(authenticateRequests) {
    const credentials: PublicKeyCredentialDescriptor[] = [];
    // challenge and appId are the same for each device in authenticateRequests
    const challenge = authenticateRequests[0].challenge;
    const appId = authenticateRequests[0].appId;

    authenticateRequests.forEach(device => {
      credentials.push({
        id: base64urlToBuffer(device.keyHandle),
        type: 'public-key',
        transports: ['usb', 'ble', 'nfc'],
      });
    });

    const publicKeyCredentialRequestOptions: PublicKeyCredentialRequestOptions = {
      challenge: base64urlToBuffer(challenge),
      allowCredentials: credentials,
      userVerification: 'discouraged',
      extensions: {
        appid: appId,
      },
    };

>>>>>>> c3abad7f
    const promise = navigator.credentials.get({
      publicKey: publicKeyCredentialRequestOptions,
    });
    this.submitU2fResponse(promise);
  }

  webAuthnRegister(publicKey) {
    const promise = navigator.credentials.create({
      publicKey,
    });
    this.submitU2fResponse(promise);
  }

  invokeU2fFlow() {
    let promise: Promise<u2f.SignResponse | u2f.RegisterResponse>;
    if (this.props.flowMode === 'sign') {
      if (this.props.isWebauthnSigninFFEnabled) {
        const challengeArray = base64urlToBuffer(
          this.props.challengeData.webAuthnAuthenticationData
        );
        const challenge = cbor.decodeFirst(challengeArray);
        challenge
          .then(data => {
            this.webAuthnSignIn(data);
          })
          .catch(err => {
            const failure = 'DEVICE_ERROR';
            Sentry.captureException(err);
            this.setState({
              deviceFailure: failure,
              hasBeenTapped: false,
            });
          });
      } else {
        promise = u2f.sign(this.props.challengeData.authenticateRequests);
        this.submitU2fResponse(promise);
      }
    } else if (this.props.flowMode === 'enroll') {
      const {organization} = this.props;
      if (organization.features.includes('webauthn-register')) {
        const challengeArray = base64urlToBuffer(
          this.props.challengeData.webAuthnRegisterData
        );
        const challenge = cbor.decodeFirst(challengeArray);
        // challenge contains a PublicKeyCredentialRequestOptions object for webauthn registration
        challenge
          .then(data => {
            this.webAuthnRegister(data.publicKey);
          })
          .catch(err => {
            const failure = 'DEVICE_ERROR';
            Sentry.captureException(err);
            this.setState({
              deviceFailure: failure,
              hasBeenTapped: false,
            });
          });
      } else {
        const {registerRequests, registeredKeys} = this.props.challengeData;
        promise = u2f.register(registerRequests as any, registeredKeys as any);
        this.submitU2fResponse(promise);
      }
    } else {
      throw new Error(`Unsupported flow mode '${this.props.flowMode}'`);
    }
  }

  onTryAgain = () => {
    this.setState(
      {hasBeenTapped: false, deviceFailure: null},
      () => void this.invokeU2fFlow()
    );
  };

  bindChallengeElement: React.RefCallback<HTMLInputElement> = ref => {
    this.setState({
      challengeElement: ref,
      formElement: ref && ref.form,
    });

    if (ref) {
      ref.value = JSON.stringify(this.props.challengeData);
    }
  };

  bindResponseElement: React.RefCallback<HTMLInputElement> = ref =>
    this.setState({responseElement: ref});

  renderUnsupported() {
    return this.props.silentIfUnsupported ? null : (
      <div className="u2f-box">
        <div className="inner">
          <p className="error">
            {t(
              `
             Unfortunately your browser does not support U2F. You need to use
             a different two-factor method or switch to a browser that supports
             it (Google Chrome or Microsoft Edge).`
            )}
          </p>
        </div>
      </div>
    );
  }

  get canTryAgain() {
    return this.state.deviceFailure !== 'BAD_APPID';
  }

  renderFailure = () => {
    const {deviceFailure} = this.state;
    const supportMail = ConfigStore.get('supportEmail');
    const support = supportMail ? (
      <a href={'mailto:' + supportMail}>{supportMail}</a>
    ) : (
      <span>{t('Support')}</span>
    );
    return (
      <div className="failure-message">
        <div>
          <strong>{t('Error: ')}</strong>{' '}
          {
            {
              UNKNOWN_ERROR: t('There was an unknown problem, please try again'),
              DEVICE_ERROR: t('Your U2F device reported an error.'),
              DUPLICATE_DEVICE: t('This device is already registered with Sentry.'),
              UNKNOWN_DEVICE: t('The device you used for sign-in is unknown.'),
              BAD_APPID: tct(
                '[p1:The Sentry server administrator modified the ' +
                  'device registrations.]' +
                  '[p2:You need to remove and re-add the device to continue ' +
                  'using your U2F device. Use a different sign-in method or ' +
                  'contact [support] for assistance.]',
                {
                  p1: <p />,
                  p2: <p />,
                  support,
                }
              ),
            }[deviceFailure || '']
          }
        </div>
        {this.canTryAgain && (
          <div style={{marginTop: 18}}>
            <a onClick={this.onTryAgain} className="btn btn-primary">
              {t('Try Again')}
            </a>
          </div>
        )}
      </div>
    );
  };

  renderBody() {
    return this.state.deviceFailure ? this.renderFailure() : this.props.children;
  }

  renderPrompt() {
    const {style} = this.props;

    return (
      <div
        style={style}
        className={
          'u2f-box' +
          (this.state.hasBeenTapped ? ' tapped' : '') +
          (this.state.deviceFailure ? ' device-failure' : '')
        }
      >
        <div className="device-animation-frame">
          <div className="device-failed" />
          <div className="device-animation" />
          <div className="loading-dots">
            <span className="dot" />
            <span className="dot" />
            <span className="dot" />
          </div>
        </div>
        <input type="hidden" name="challenge" ref={this.bindChallengeElement} />
        <input type="hidden" name="response" ref={this.bindResponseElement} />
        <div className="inner">{this.renderBody()}</div>
      </div>
    );
  }

  render() {
    const {isSupported} = this.state;
    // if we are still waiting for the browser to tell us if we can do u2f this
    // will be null.
    if (isSupported === null) {
      return null;
    }

    if (!isSupported) {
      return this.renderUnsupported();
    }

    return this.renderPrompt();
  }
}

export default withOrganization(U2fInterface);<|MERGE_RESOLUTION|>--- conflicted
+++ resolved
@@ -148,33 +148,7 @@
       });
   }
 
-<<<<<<< HEAD
   webAuthnSignIn(publicKeyCredentialRequestOptions) {
-=======
-  webAuthnSignIn(authenticateRequests) {
-    const credentials: PublicKeyCredentialDescriptor[] = [];
-    // challenge and appId are the same for each device in authenticateRequests
-    const challenge = authenticateRequests[0].challenge;
-    const appId = authenticateRequests[0].appId;
-
-    authenticateRequests.forEach(device => {
-      credentials.push({
-        id: base64urlToBuffer(device.keyHandle),
-        type: 'public-key',
-        transports: ['usb', 'ble', 'nfc'],
-      });
-    });
-
-    const publicKeyCredentialRequestOptions: PublicKeyCredentialRequestOptions = {
-      challenge: base64urlToBuffer(challenge),
-      allowCredentials: credentials,
-      userVerification: 'discouraged',
-      extensions: {
-        appid: appId,
-      },
-    };
-
->>>>>>> c3abad7f
     const promise = navigator.credentials.get({
       publicKey: publicKeyCredentialRequestOptions,
     });
