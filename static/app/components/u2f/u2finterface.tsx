--- conflicted
+++ resolved
@@ -169,25 +169,9 @@
         this.submitU2fResponse(promise);
       }
     } else if (this.props.flowMode === 'enroll') {
-<<<<<<< HEAD
-      const {organization} = this.props;
-      if (organization.features.includes('webauthn-register')) {
-        const challengeArray = base64urlToBuffer(
-          this.props.challengeData.webAuthnRegisterData
-        );
-        const challenge = cbor.decodeAllSync(challengeArray);
-        // challenge contains an array that contains one PublicKeyCredentialRequestOptions object, only need first index to register
-        this.webAuthnRegister(challenge[0].publicKey);
-      } else {
-        const {registerRequests, registeredKeys} = this.props.challengeData;
-        promise = u2f.register(registerRequests as any, registeredKeys as any);
-        this.submitU2fResponse(promise);
-      }
-=======
       const {registerRequests, registeredKeys} = this.props.challengeData;
       promise = u2f.register(registerRequests as any, registeredKeys as any);
       this.submitU2fResponse(promise);
->>>>>>> 481a9419
     } else {
       throw new Error(`Unsupported flow mode '${this.props.flowMode}'`);
     }
