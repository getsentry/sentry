import * as React from 'react';
import * as Sentry from '@sentry/react';
import * as cbor from 'cbor-web';
import u2f from 'u2f-api';

import {base64urlToBuffer, bufferToBase64url} from 'sentry/components/u2f/webAuthnHelper';
import {t, tct} from 'sentry/locale';
import ConfigStore from 'sentry/stores/configStore';
import {ChallengeData, Organization} from 'sentry/types';
import withOrganization from 'sentry/utils/withOrganization';

type TapParams = {
  response: string;
  challenge: string;
};

type Props = {
  organization: Organization;
  challengeData: ChallengeData;
  isWebauthnSigninFFEnabled: boolean;
  flowMode: string;
  silentIfUnsupported: boolean;
  onTap: ({response, challenge}: TapParams) => Promise<void>;
  style?: React.CSSProperties;
};

type State = {
  responseElement: HTMLInputElement | null;
  formElement: HTMLFormElement | null;
  challengeElement: HTMLInputElement | null;
  isSupported: boolean | null;
  hasBeenTapped: boolean;
  deviceFailure: string | null;
};

class U2fInterface extends React.Component<Props, State> {
  state: State = {
    isSupported: null,
    formElement: null,
    challengeElement: null,
    hasBeenTapped: false,
    deviceFailure: null,
    responseElement: null,
  };

  async componentDidMount() {
<<<<<<< HEAD
    let supported = await u2f.isSupported();
    if (this.props.isWebauthnSigninFFEnabled) {
      supported = !!window.PublicKeyCredential;
    }
=======
    const supported = this.props.isWebauthnSigninFFEnabled
      ? !!window.PublicKeyCredential
      : await u2f.isSupported();
>>>>>>> 4d20faea

    // eslint-disable-next-line react/no-did-mount-set-state
    this.setState({isSupported: supported});

    if (supported) {
      this.invokeU2fFlow();
    }
  }

  getU2FResponse(data) {
<<<<<<< HEAD
    if (data.response) {
      if (this.props.flowMode === 'sign') {
        const authenticatorData = {
          keyHandle: data.id,
          clientData: bufferToBase64url(data.response.clientDataJSON),
          signatureData: bufferToBase64url(data.response.signature),
          authenticatorData: bufferToBase64url(data.response.authenticatorData),
        };
        return JSON.stringify(authenticatorData);
      }
      if (this.props.flowMode === 'enroll') {
        const authenticatorData = {
          id: data.id,
          rawId: bufferToBase64url(data.rawId),
          response: {
            attestationObject: bufferToBase64url(data.response.attestationObject),
            clientDataJSON: bufferToBase64url(data.response.clientDataJSON),
          },
          type: bufferToBase64url(data.type),
        };
        return JSON.stringify(authenticatorData);
      }
    }
    return JSON.stringify(data);
=======
    if (!data.response) {
      return JSON.stringify(data);
    }

    const authenticatorData = {
      keyHandle: data.id,
      clientData: bufferToBase64url(data.response.clientDataJSON),
      signatureData: bufferToBase64url(data.response.signature),
      authenticatorData: bufferToBase64url(data.response.authenticatorData),
    };

    return JSON.stringify(authenticatorData);
>>>>>>> 4d20faea
  }

  submitU2fResponse(promise) {
    promise
      .then(data => {
        this.setState(
          {
            hasBeenTapped: true,
          },
          () => {
            const u2fResponse = this.getU2FResponse(data);
            const challenge = JSON.stringify(this.props.challengeData);

            if (this.state.responseElement) {
              // eslint-disable-next-line react/no-direct-mutation-state
              this.state.responseElement.value = u2fResponse;
            }

            if (!this.props.onTap) {
              this.state.formElement?.submit();
              return;
            }

            this.props
              .onTap({
                response: u2fResponse,
                challenge,
              })
              .catch(() => {
                // This is kind of gross but I want to limit the amount of changes to this component
                this.setState({
                  deviceFailure: 'UNKNOWN_ERROR',
                  hasBeenTapped: false,
                });
              });
          }
        );
      })
      .catch(err => {
        let failure = 'DEVICE_ERROR';
        // in some rare cases there is no metadata on the error which
        // causes this to blow up badly.
        if (err.metaData) {
          if (err.metaData.type === 'DEVICE_INELIGIBLE') {
            if (this.props.flowMode === 'enroll') {
              failure = 'DUPLICATE_DEVICE';
            } else {
              failure = 'UNKNOWN_DEVICE';
            }
          } else if (err.metaData.type === 'BAD_REQUEST') {
            failure = 'BAD_APPID';
          }
        }
        // we want to know what is happening here.  There are some indicators
        // that users are getting errors that should not happen through the
        // regular u2f flow.
        Sentry.captureException(err);
        this.setState({
          deviceFailure: failure,
          hasBeenTapped: false,
        });
      });
  }

  webAuthnSignIn(authenticateRequests) {
<<<<<<< HEAD
    const credentials = [] as any;
=======
    const credentials: PublicKeyCredentialDescriptor[] = [];
>>>>>>> 4d20faea
    // challenge and appId are the same for each device in authenticateRequests
    const challenge = authenticateRequests[0].challenge;
    const appId = authenticateRequests[0].appId;

    authenticateRequests.forEach(device => {
      credentials.push({
        id: base64urlToBuffer(device.keyHandle),
        type: 'public-key',
        transports: ['usb', 'ble', 'nfc'],
      });
    });

<<<<<<< HEAD
    const publicKeyCredentialRequestOptions = {
=======
    const publicKeyCredentialRequestOptions: PublicKeyCredentialRequestOptions = {
>>>>>>> 4d20faea
      challenge: base64urlToBuffer(challenge),
      allowCredentials: credentials,
      userVerification: 'discouraged',
      extensions: {
        appid: appId,
      },
<<<<<<< HEAD
    } as PublicKeyCredentialRequestOptions;
=======
    };
>>>>>>> 4d20faea

    const promise = navigator.credentials.get({
      publicKey: publicKeyCredentialRequestOptions,
    });
    this.submitU2fResponse(promise);
  }

<<<<<<< HEAD
  webAuthnRegister(publicKey) {
    const promise = navigator.credentials.create({
      publicKey,
    });
    this.submitU2fResponse(promise);
  }

=======
>>>>>>> 4d20faea
  invokeU2fFlow() {
    let promise: Promise<u2f.SignResponse | u2f.RegisterResponse>;
    if (this.props.flowMode === 'sign') {
      if (this.props.isWebauthnSigninFFEnabled) {
        this.webAuthnSignIn(this.props.challengeData.authenticateRequests);
      } else {
        promise = u2f.sign(this.props.challengeData.authenticateRequests);
        this.submitU2fResponse(promise);
      }
    } else if (this.props.flowMode === 'enroll') {
<<<<<<< HEAD
      const {organization} = this.props;
      if (organization.features.includes('webauthn-register')) {
        const challengeArray = base64urlToBuffer(
          this.props.challengeData.webAuthnRegisterData
        );
        const challenge = cbor.decodeFirst(challengeArray);
        // challenge contains a PublicKeyCredentialRequestOptions object for webauthn registration
        challenge
          .then(data => {
            this.webAuthnRegister(data.publicKey);
          })
          .catch(err => {
            const failure = 'DEVICE_ERROR';
            Sentry.captureException(err);
            this.setState({
              deviceFailure: failure,
              hasBeenTapped: false,
            });
          });
      } else {
        const {registerRequests, registeredKeys} = this.props.challengeData;
        promise = u2f.register(registerRequests as any, registeredKeys as any);
        this.submitU2fResponse(promise);
      }
=======
      const {registerRequests, registeredKeys} = this.props.challengeData;
      promise = u2f.register(registerRequests as any, registeredKeys as any);
      this.submitU2fResponse(promise);
>>>>>>> 4d20faea
    } else {
      throw new Error(`Unsupported flow mode '${this.props.flowMode}'`);
    }
  }

  onTryAgain = () => {
    this.setState(
      {hasBeenTapped: false, deviceFailure: null},
      () => void this.invokeU2fFlow()
    );
  };

  bindChallengeElement: React.RefCallback<HTMLInputElement> = ref => {
    this.setState({
      challengeElement: ref,
      formElement: ref && ref.form,
    });

    if (ref) {
      ref.value = JSON.stringify(this.props.challengeData);
    }
  };

  bindResponseElement: React.RefCallback<HTMLInputElement> = ref =>
    this.setState({responseElement: ref});

  renderUnsupported() {
    return this.props.silentIfUnsupported ? null : (
      <div className="u2f-box">
        <div className="inner">
          <p className="error">
            {t(
              `
             Unfortunately your browser does not support U2F. You need to use
             a different two-factor method or switch to a browser that supports
             it (Google Chrome or Microsoft Edge).`
            )}
          </p>
        </div>
      </div>
    );
  }

  get canTryAgain() {
    return this.state.deviceFailure !== 'BAD_APPID';
  }

  renderFailure = () => {
    const {deviceFailure} = this.state;
    const supportMail = ConfigStore.get('supportEmail');
    const support = supportMail ? (
      <a href={'mailto:' + supportMail}>{supportMail}</a>
    ) : (
      <span>{t('Support')}</span>
    );
    return (
      <div className="failure-message">
        <div>
          <strong>{t('Error: ')}</strong>{' '}
          {
            {
              UNKNOWN_ERROR: t('There was an unknown problem, please try again'),
              DEVICE_ERROR: t('Your U2F device reported an error.'),
              DUPLICATE_DEVICE: t('This device is already registered with Sentry.'),
              UNKNOWN_DEVICE: t('The device you used for sign-in is unknown.'),
              BAD_APPID: tct(
                '[p1:The Sentry server administrator modified the ' +
                  'device registrations.]' +
                  '[p2:You need to remove and re-add the device to continue ' +
                  'using your U2F device. Use a different sign-in method or ' +
                  'contact [support] for assistance.]',
                {
                  p1: <p />,
                  p2: <p />,
                  support,
                }
              ),
            }[deviceFailure || '']
          }
        </div>
        {this.canTryAgain && (
          <div style={{marginTop: 18}}>
            <a onClick={this.onTryAgain} className="btn btn-primary">
              {t('Try Again')}
            </a>
          </div>
        )}
      </div>
    );
  };

  renderBody() {
    return this.state.deviceFailure ? this.renderFailure() : this.props.children;
  }

  renderPrompt() {
    const {style} = this.props;

    return (
      <div
        style={style}
        className={
          'u2f-box' +
          (this.state.hasBeenTapped ? ' tapped' : '') +
          (this.state.deviceFailure ? ' device-failure' : '')
        }
      >
        <div className="device-animation-frame">
          <div className="device-failed" />
          <div className="device-animation" />
          <div className="loading-dots">
            <span className="dot" />
            <span className="dot" />
            <span className="dot" />
          </div>
        </div>
        <input type="hidden" name="challenge" ref={this.bindChallengeElement} />
        <input type="hidden" name="response" ref={this.bindResponseElement} />
        <div className="inner">{this.renderBody()}</div>
      </div>
    );
  }

  render() {
    const {isSupported} = this.state;
    // if we are still waiting for the browser to tell us if we can do u2f this
    // will be null.
    if (isSupported === null) {
      return null;
    }

    if (!isSupported) {
      return this.renderUnsupported();
    }

    return this.renderPrompt();
  }
}

export default withOrganization(U2fInterface);<|MERGE_RESOLUTION|>--- conflicted
+++ resolved
@@ -44,16 +44,9 @@
   };
 
   async componentDidMount() {
-<<<<<<< HEAD
-    let supported = await u2f.isSupported();
-    if (this.props.isWebauthnSigninFFEnabled) {
-      supported = !!window.PublicKeyCredential;
-    }
-=======
     const supported = this.props.isWebauthnSigninFFEnabled
       ? !!window.PublicKeyCredential
       : await u2f.isSupported();
->>>>>>> 4d20faea
 
     // eslint-disable-next-line react/no-did-mount-set-state
     this.setState({isSupported: supported});
@@ -64,45 +57,33 @@
   }
 
   getU2FResponse(data) {
-<<<<<<< HEAD
-    if (data.response) {
-      if (this.props.flowMode === 'sign') {
-        const authenticatorData = {
-          keyHandle: data.id,
-          clientData: bufferToBase64url(data.response.clientDataJSON),
-          signatureData: bufferToBase64url(data.response.signature),
-          authenticatorData: bufferToBase64url(data.response.authenticatorData),
-        };
-        return JSON.stringify(authenticatorData);
-      }
-      if (this.props.flowMode === 'enroll') {
-        const authenticatorData = {
-          id: data.id,
-          rawId: bufferToBase64url(data.rawId),
-          response: {
-            attestationObject: bufferToBase64url(data.response.attestationObject),
-            clientDataJSON: bufferToBase64url(data.response.clientDataJSON),
-          },
-          type: bufferToBase64url(data.type),
-        };
-        return JSON.stringify(authenticatorData);
-      }
-    }
-    return JSON.stringify(data);
-=======
     if (!data.response) {
       return JSON.stringify(data);
     }
 
-    const authenticatorData = {
-      keyHandle: data.id,
-      clientData: bufferToBase64url(data.response.clientDataJSON),
-      signatureData: bufferToBase64url(data.response.signature),
-      authenticatorData: bufferToBase64url(data.response.authenticatorData),
-    };
-
-    return JSON.stringify(authenticatorData);
->>>>>>> 4d20faea
+    if (this.props.flowMode === 'sign') {
+      const authenticatorData = {
+        keyHandle: data.id,
+        clientData: bufferToBase64url(data.response.clientDataJSON),
+        signatureData: bufferToBase64url(data.response.signature),
+        authenticatorData: bufferToBase64url(data.response.authenticatorData),
+      };
+      return JSON.stringify(authenticatorData);
+    }
+    if (this.props.flowMode === 'enroll') {
+      const authenticatorData = {
+        id: data.id,
+        rawId: bufferToBase64url(data.rawId),
+        response: {
+          attestationObject: bufferToBase64url(data.response.attestationObject),
+          clientDataJSON: bufferToBase64url(data.response.clientDataJSON),
+        },
+        type: bufferToBase64url(data.type),
+      };
+      return JSON.stringify(authenticatorData);
+    }
+
+    throw new Error(`Unsupported flow mode '${this.props.flowMode}'`);
   }
 
   submitU2fResponse(promise) {
@@ -168,11 +149,7 @@
   }
 
   webAuthnSignIn(authenticateRequests) {
-<<<<<<< HEAD
-    const credentials = [] as any;
-=======
     const credentials: PublicKeyCredentialDescriptor[] = [];
->>>>>>> 4d20faea
     // challenge and appId are the same for each device in authenticateRequests
     const challenge = authenticateRequests[0].challenge;
     const appId = authenticateRequests[0].appId;
@@ -185,22 +162,14 @@
       });
     });
 
-<<<<<<< HEAD
-    const publicKeyCredentialRequestOptions = {
-=======
     const publicKeyCredentialRequestOptions: PublicKeyCredentialRequestOptions = {
->>>>>>> 4d20faea
       challenge: base64urlToBuffer(challenge),
       allowCredentials: credentials,
       userVerification: 'discouraged',
       extensions: {
         appid: appId,
       },
-<<<<<<< HEAD
-    } as PublicKeyCredentialRequestOptions;
-=======
     };
->>>>>>> 4d20faea
 
     const promise = navigator.credentials.get({
       publicKey: publicKeyCredentialRequestOptions,
@@ -208,7 +177,6 @@
     this.submitU2fResponse(promise);
   }
 
-<<<<<<< HEAD
   webAuthnRegister(publicKey) {
     const promise = navigator.credentials.create({
       publicKey,
@@ -216,8 +184,6 @@
     this.submitU2fResponse(promise);
   }
 
-=======
->>>>>>> 4d20faea
   invokeU2fFlow() {
     let promise: Promise<u2f.SignResponse | u2f.RegisterResponse>;
     if (this.props.flowMode === 'sign') {
@@ -228,7 +194,6 @@
         this.submitU2fResponse(promise);
       }
     } else if (this.props.flowMode === 'enroll') {
-<<<<<<< HEAD
       const {organization} = this.props;
       if (organization.features.includes('webauthn-register')) {
         const challengeArray = base64urlToBuffer(
@@ -253,11 +218,6 @@
         promise = u2f.register(registerRequests as any, registeredKeys as any);
         this.submitU2fResponse(promise);
       }
-=======
-      const {registerRequests, registeredKeys} = this.props.challengeData;
-      promise = u2f.register(registerRequests as any, registeredKeys as any);
-      this.submitU2fResponse(promise);
->>>>>>> 4d20faea
     } else {
       throw new Error(`Unsupported flow mode '${this.props.flowMode}'`);
     }
