--- conflicted
+++ resolved
@@ -41,16 +41,9 @@
   };
 
   async componentDidMount() {
-<<<<<<< HEAD
-    let supported = await u2f.isSupported();
-    if (this.props.isWebauthnSigninFFEnabled) {
-      supported = !!window.PublicKeyCredential;
-    }
-=======
     const supported = this.props.isWebauthnSigninFFEnabled
       ? !!window.PublicKeyCredential
       : await u2f.isSupported();
->>>>>>> 4d20faea
 
     // eslint-disable-next-line react/no-did-mount-set-state
     this.setState({isSupported: supported});
@@ -61,18 +54,6 @@
   }
 
   getU2FResponse(data) {
-<<<<<<< HEAD
-    if (data.response) {
-      const authenticatorData = {
-        keyHandle: data.id,
-        clientData: bufferToBase64url(data.response.clientDataJSON),
-        signatureData: bufferToBase64url(data.response.signature),
-        authenticatorData: bufferToBase64url(data.response.authenticatorData),
-      };
-      return JSON.stringify(authenticatorData);
-    }
-    return JSON.stringify(data);
-=======
     if (!data.response) {
       return JSON.stringify(data);
     }
@@ -85,7 +66,6 @@
     };
 
     return JSON.stringify(authenticatorData);
->>>>>>> 4d20faea
   }
 
   submitU2fResponse(promise) {
@@ -151,11 +131,7 @@
   }
 
   webAuthnSignIn(authenticateRequests) {
-<<<<<<< HEAD
-    const credentials = [] as any;
-=======
     const credentials: PublicKeyCredentialDescriptor[] = [];
->>>>>>> 4d20faea
     // challenge and appId are the same for each device in authenticateRequests
     const challenge = authenticateRequests[0].challenge;
     const appId = authenticateRequests[0].appId;
@@ -168,22 +144,14 @@
       });
     });
 
-<<<<<<< HEAD
-    const publicKeyCredentialRequestOptions = {
-=======
     const publicKeyCredentialRequestOptions: PublicKeyCredentialRequestOptions = {
->>>>>>> 4d20faea
       challenge: base64urlToBuffer(challenge),
       allowCredentials: credentials,
       userVerification: 'discouraged',
       extensions: {
         appid: appId,
       },
-<<<<<<< HEAD
-    } as PublicKeyCredentialRequestOptions;
-=======
     };
->>>>>>> 4d20faea
 
     const promise = navigator.credentials.get({
       publicKey: publicKeyCredentialRequestOptions,
