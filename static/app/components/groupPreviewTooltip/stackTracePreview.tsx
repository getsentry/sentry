--- conflicted
+++ resolved
@@ -113,13 +113,7 @@
   onUnmount,
   query,
 }: StackTracePreviewBodyProps) {
-<<<<<<< HEAD
-  const {data, isLoading, isError} = usePreviewEvent({groupId, query});
-=======
-  const organization = useOrganization();
-
   const {data, isPending, isError} = usePreviewEvent({groupId, query});
->>>>>>> 6658357d
 
   useEffect(() => {
     if (isPending) {
