import {useCallback} from 'react';

import type {Fuse} from 'sentry/utils/fuzzySearch';

import type {Result} from './types';

type ChildProps = {
  hasAnyResults: boolean;
  isLoading: boolean;
  results: Result[];
};

type Props = {
  children: (props: ChildProps) => React.ReactElement;
  params: {orgId: string};
  query: string;
  sources: React.ComponentType<any>[];
  searchOptions?: Fuse.IFuseOptions<any>;
};

type SourceResult = {
  isLoading: boolean;
  results: Result[];
};

function SearchSources(props: Props) {
  const {children, sources} = props;

  // `allSources` will be an array of all result objects from each source
  const renderResults = useCallback(
    (allSources: SourceResult[]) => {
      // loading means if any result has `isLoading` OR any result is null
      const isLoading = !!allSources.find(arg => arg.isLoading || arg.results === null);

      const foundResults = isLoading
        ? []
        : allSources
            .flatMap(({results}) => results ?? [])
            .sort((a, b) => (a.score ?? 0) - (b.score ?? 0));
      const hasAnyResults = !!foundResults.length;

      return children({
        isLoading,
        results: foundResults,
        hasAnyResults,
      });
    },
    [children]
  );

<<<<<<< HEAD
  renderSources(sources: Props['sources'], results: SourceResult[], idx: number) {
    if (idx >= sources.length) {
      return this.renderResults(results);
    }
    const Source = sources[idx]!;
    return (
      <Source {...this.props}>
        {(args: SourceResult) => {
          // Mutate the array instead of pushing because we don't know how often
          // this child function will be called and pushing will cause duplicate
          // results to be pushed for all calls down the chain.
          results[idx] = args;
          return this.renderSources(sources, results, idx + 1);
        }}
      </Source>
    );
  }
=======
  const renderSources = useCallback(
    (results: SourceResult[], idx: number) => {
      if (idx >= sources.length) {
        return renderResults(results);
      }
      const Source = sources[idx];
      return (
        <Source {...props}>
          {(args: SourceResult) => {
            // Mutate the array instead of pushing because we don't know how often
            // this child function will be called and pushing will cause duplicate
            // results to be pushed for all calls down the chain.
            results[idx] = args;
            return renderSources(results, idx + 1);
          }}
        </Source>
      );
    },
    [props, renderResults, sources]
  );
>>>>>>> 2c35faed

  return renderSources(new Array(sources.length), 0);
}

export default SearchSources;<|MERGE_RESOLUTION|>--- conflicted
+++ resolved
@@ -48,25 +48,6 @@
     [children]
   );
 
-<<<<<<< HEAD
-  renderSources(sources: Props['sources'], results: SourceResult[], idx: number) {
-    if (idx >= sources.length) {
-      return this.renderResults(results);
-    }
-    const Source = sources[idx]!;
-    return (
-      <Source {...this.props}>
-        {(args: SourceResult) => {
-          // Mutate the array instead of pushing because we don't know how often
-          // this child function will be called and pushing will cause duplicate
-          // results to be pushed for all calls down the chain.
-          results[idx] = args;
-          return this.renderSources(sources, results, idx + 1);
-        }}
-      </Source>
-    );
-  }
-=======
   const renderSources = useCallback(
     (results: SourceResult[], idx: number) => {
       if (idx >= sources.length) {
@@ -87,7 +68,6 @@
     },
     [props, renderResults, sources]
   );
->>>>>>> 2c35faed
 
   return renderSources(new Array(sources.length), 0);
 }
