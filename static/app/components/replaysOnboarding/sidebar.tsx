--- conflicted
+++ resolved
@@ -154,7 +154,6 @@
   );
 }
 
-<<<<<<< HEAD
 function OnboardingContent({
   currentProject,
   hasDocs,
@@ -163,10 +162,6 @@
   hasDocs: boolean;
 }) {
   const jsFrameworkSelectOptions = replayJsFrameworkOptions.map(platform => {
-=======
-function OnboardingContent({currentProject}: {currentProject: Project}) {
-  const jsFrameworkSelectOptions = replayJsFrameworkOptions().map(platform => {
->>>>>>> d5fa75cd
     return {
       value: platform.id,
       textValue: platform.name,
