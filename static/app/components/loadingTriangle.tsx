import styled from '@emotion/styled';

import sentryLoader from 'sentry-images/sentry-loader.svg';

import {space} from 'sentry/styles/space';
import {useUser} from 'sentry/utils/useUser';

type Props = {
  children?: React.ReactNode;
};

function LoadingTriangle({children}: Props) {
  const user = useUser();
  return (
    <LoadingTriangleWrapper data-test-id="loading-indicator">
      <CircleBackground
        className={user?.options.theme ? `theme-${user.options.theme}` : ''}
      >
        <img src={sentryLoader} />
      </CircleBackground>
      {children && <div>{children}</div>}
    </LoadingTriangleWrapper>
  );
}

const LoadingTriangleWrapper = styled('div')`
  position: absolute;
  top: 50%;
  left: 50%;
  width: 500px;
  transform: translate(-50%, -50%);
  display: flex;
  flex-direction: column;
  align-items: center;
  gap: ${space(3)};
`;

const CircleBackground = styled('div')`
  height: 150px;
  width: 150px;
  display: flex;
  align-items: center;
  justify-content: center;
<<<<<<< HEAD
  /* @white-dark from palette.less */
  background: #fbfbfc;
=======
  background: #fff;
>>>>>>> b70cbd78
  border-radius: 50%;

  &.theme-dark {
    filter: invert(100%);
    opacity: 0.8;
  }
  &.theme-system {
    @media (prefers-color-scheme: dark) {
      filter: invert(100%);
      opacity: 0.8;
    }
  }
`;

export default LoadingTriangle;<|MERGE_RESOLUTION|>--- conflicted
+++ resolved
@@ -41,12 +41,7 @@
   display: flex;
   align-items: center;
   justify-content: center;
-<<<<<<< HEAD
-  /* @white-dark from palette.less */
-  background: #fbfbfc;
-=======
   background: #fff;
->>>>>>> b70cbd78
   border-radius: 50%;
 
   &.theme-dark {
