--- conflicted
+++ resolved
@@ -16,11 +16,7 @@
 
 export interface AsyncComponentProps extends Partial<RouteComponentProps<{}, {}>> {}
 
-<<<<<<< HEAD
-export type AsyncComponentState = {
-=======
 export interface AsyncComponentState {
->>>>>>> e64df635
   [key: string]: any;
   error: boolean;
   errors: Record<string, ResponseMeta>;
