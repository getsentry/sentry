--- conflicted
+++ resolved
@@ -13,12 +13,8 @@
 import styled from '@emotion/styled';
 
 import {Button} from 'sentry/components/button';
-<<<<<<< HEAD
 import {ExpandedContext} from 'sentry/components/sidebar/expandedContextProvider';
-import {IconChevron} from 'sentry/icons';
-=======
 import {Chevron} from 'sentry/components/chevron';
->>>>>>> 79dd5d92
 import {t} from 'sentry/locale';
 import {space} from 'sentry/styles/space';
 import {useLocalStorageState} from 'sentry/utils/useLocalStorageState';
@@ -108,7 +104,6 @@
   return (
     <SidebarAccordionWrapper ref={accordionRef}>
       <SidebarAccordionHeaderWrap>
-<<<<<<< HEAD
         <div ref={mainItemRef}>
           <SidebarItem
             {...itemProps}
@@ -127,36 +122,11 @@
                 aria-label={expanded ? t('Collapse') : t('Expand')}
                 sidebarCollapsed={sidebarCollapsed}
               >
-                <IconChevron
-                  size="xs"
-                  direction={expanded ? 'up' : 'down'}
-                  role="presentation"
-                />
+               <Chevron direction={expanded ? 'up' : 'down'} role="presentation" />
               </SidebarAccordionExpandButton>
             }
           />
         </div>
-=======
-        <SidebarItem
-          {...itemProps}
-          active={isActive && !hasActiveChildren}
-          id={mainItemId}
-          aria-expanded={expanded}
-          aria-owns={contentId}
-          trailingItems={
-            <SidebarAccordionExpandButton
-              size="zero"
-              borderless
-              onClick={handleExpandAccordionClick}
-              aria-controls={mainItemId}
-              aria-label={expanded ? t('Collapse') : t('Expand')}
-              sidebarCollapsed={sidebarCollapsed}
-            >
-              <Chevron direction={expanded ? 'up' : 'down'} role="presentation" />
-            </SidebarAccordionExpandButton>
-          }
-        />
->>>>>>> 79dd5d92
       </SidebarAccordionHeaderWrap>
       {expanded && !horizontal && !sidebarCollapsed && (
         <SidebarAccordionSubitemsWrap id={contentId}>
