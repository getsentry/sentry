--- conflicted
+++ resolved
@@ -319,42 +319,6 @@
       ).toBeInTheDocument();
     });
 
-<<<<<<< HEAD
-    it('renders new sidebar hierarchy', async function () {
-      localStorage.setItem('sidebar-accordion-insights:expanded', 'true');
-
-      const {container} = renderSidebarWithFeatures([
-        'performance-insights',
-        'insights-entry-points',
-      ]);
-      expect(await screen.findByTestId('sidebar-dropdown')).toBeInTheDocument();
-      const sidebarItems = container.querySelectorAll('[id^="sidebar-item"]');
-      const sidebarItemIds = Array.from(sidebarItems).map(sidebarItem => sidebarItem.id);
-      expect(sidebarItems.length).toEqual(21);
-      expect(sidebarItemIds).toEqual([
-        'sidebar-item-issues',
-        'sidebar-item-projects',
-        'sidebar-item-sidebar-accordion-explore-item',
-        'sidebar-item-sidebar-accordion-insights-item',
-        'sidebar-item-performance-http',
-        'sidebar-item-performance-database',
-        'sidebar-item-performance-browser-resources',
-        'sidebar-item-performance-mobile-app-startup',
-        'sidebar-item-performance-mobile-screens',
-        'sidebar-item-performance-webvitals',
-        'sidebar-item-performance-cache',
-        'sidebar-item-performance',
-        'sidebar-item-crons',
-        'sidebar-item-alerts',
-        'sidebar-item-releases',
-        'sidebar-item-stats',
-        'sidebar-item-settings',
-        'sidebar-item-help',
-        'sidebar-item-broadcasts',
-        'sidebar-item-statusupdate',
-        'sidebar-item-collapse',
-      ]);
-=======
     it('in self-hosted-errors-only mode, only shows links to basic features', async function () {
       ConfigStore.set('isSelfHostedErrorsOnly', true);
 
@@ -426,10 +390,10 @@
       ].forEach((title, index) => {
         expect(links[index]).toHaveAccessibleName(title);
       });
->>>>>>> 52b35089
     });
 
     it('if Insights are on, shows links to Explore and Insights', async function () {
+      localStorage.setItem('sidebar-accordion-insights:expanded', 'true');
       renderSidebarWithFeatures([...ALL_AVAILABLE_FEATURES, 'performance-insights']);
 
       await waitFor(function () {
