import {Fragment, useCallback, useContext, useEffect} from 'react';
import {css} from '@emotion/react';
import styled from '@emotion/styled';

import {hideSidebar, showSidebar} from 'sentry/actionCreators/preferences';
import Feature from 'sentry/components/acl/feature';
import GuideAnchor from 'sentry/components/assistant/guideAnchor';
import FeedbackOnboardingSidebar from 'sentry/components/feedback/feedbackOnboarding/sidebar';
import Hook from 'sentry/components/hook';
import {OnboardingContext} from 'sentry/components/onboarding/onboardingContext';
import {getMergedTasks} from 'sentry/components/onboardingWizard/taskConfig';
import PerformanceOnboardingSidebar from 'sentry/components/performanceOnboarding/sidebar';
import ReplaysOnboardingSidebar from 'sentry/components/replaysOnboarding/sidebar';
import {isDone} from 'sentry/components/sidebar/utils';
import {
  IconChevron,
  IconDashboard,
  IconGraph,
  IconIssues,
  IconLightning,
  IconMegaphone,
  IconPlay,
  IconProfiling,
  IconProject,
  IconReleases,
  IconSettings,
  IconSiren,
  IconStar,
  IconStats,
  IconSupport,
  IconTelescope,
  IconTimer,
} from 'sentry/icons';
import {t} from 'sentry/locale';
import ConfigStore from 'sentry/stores/configStore';
import DemoWalkthroughStore from 'sentry/stores/demoWalkthroughStore';
import HookStore from 'sentry/stores/hookStore';
import PreferencesStore from 'sentry/stores/preferencesStore';
import SidebarPanelStore from 'sentry/stores/sidebarPanelStore';
import {useLegacyStore} from 'sentry/stores/useLegacyStore';
import {space} from 'sentry/styles/space';
import type {Organization} from 'sentry/types';
import {isDemoWalkthrough} from 'sentry/utils/demoMode';
import {getDiscoverLandingUrl} from 'sentry/utils/discover/urls';
import {isActiveSuperuser} from 'sentry/utils/isActiveSuperuser';
import {hasMetricsSidebarItem} from 'sentry/utils/metrics/features';
import theme from 'sentry/utils/theme';
import {useLocation} from 'sentry/utils/useLocation';
import useMedia from 'sentry/utils/useMedia';
import useOrganization from 'sentry/utils/useOrganization';
import useProjects from 'sentry/utils/useProjects';
import {normalizeUrl} from 'sentry/utils/withDomainRequired';
import MetricsOnboardingSidebar from 'sentry/views/ddm/ddmOnboarding/sidebar';
import {releaseLevelAsBadgeProps as HTTPModuleBadgeProps} from 'sentry/views/performance/http/settings';

import {ProfilingOnboardingSidebar} from '../profiling/ProfilingOnboarding/profilingOnboardingSidebar';

import Broadcasts from './broadcasts';
import SidebarHelp from './help';
import OnboardingStatus from './onboardingStatus';
import ServiceIncidents from './serviceIncidents';
import {ExpandedContextProvider, SidebarAccordion} from './sidebarAccordion';
import SidebarDropdown from './sidebarDropdown';
import SidebarItem from './sidebarItem';
import type {SidebarOrientation} from './types';
import {SidebarPanelKey} from './types';

function activatePanel(panel: SidebarPanelKey) {
  SidebarPanelStore.activatePanel(panel);
}

function togglePanel(panel: SidebarPanelKey) {
  SidebarPanelStore.togglePanel(panel);
}

function hidePanel(hash?: string) {
  SidebarPanelStore.hidePanel(hash);
}

function useOpenOnboardingSidebar(organization?: Organization) {
  const onboardingContext = useContext(OnboardingContext);
  const {projects: project} = useProjects();
  const location = useLocation();

  const openOnboardingSidebar = (() => {
    if (location?.hash === '#welcome') {
      if (organization && !ConfigStore.get('demoMode')) {
        const tasks = getMergedTasks({
          organization,
          projects: project,
          onboardingContext,
        });

        const allDisplayedTasks = tasks
          .filter(task => task.display)
          .filter(task => !task.renderCard);
        const doneTasks = allDisplayedTasks.filter(isDone);

        return !(doneTasks.length >= allDisplayedTasks.length);
      }
      return true;
    }
    return false;
  })();

  useEffect(() => {
    if (openOnboardingSidebar) {
      activatePanel(SidebarPanelKey.ONBOARDING_WIZARD);
    }
  }, [openOnboardingSidebar]);
}

function Sidebar() {
  const location = useLocation();
  const preferences = useLegacyStore(PreferencesStore);
  const activePanel = useLegacyStore(SidebarPanelStore);
  const organization = useOrganization({allowNull: true});

  const collapsed = !!preferences.collapsed;
  const horizontal = useMedia(`(max-width: ${theme.breakpoints.medium})`);

  // Avoid showing superuser UI on self-hosted instances
  const showSuperuserWarning = () => {
    return isActiveSuperuser() && !ConfigStore.get('isSelfHosted');
  };

  // Avoid showing superuser UI on certain organizations
  const isExcludedOrg = () => {
    return HookStore.get('component:superuser-warning-excluded')[0]?.(organization);
  };

  useOpenOnboardingSidebar();

  const toggleCollapse = useCallback(() => {
    if (collapsed) {
      showSidebar();
    } else {
      hideSidebar();
    }
  }, [collapsed]);

  // Close panel on any navigation
  useEffect(() => void hidePanel(), [location?.pathname]);

  // Add classname to body
  useEffect(() => {
    const bcl = document.body.classList;

    bcl.add('body-sidebar');
    return () => bcl.remove('body-sidebar');
  }, []);

  useEffect(() => {
    Object.values(SidebarPanelKey).forEach(key => {
      if (location?.hash === `#sidebar-${key}`) {
        togglePanel(key);
      }
    });
  }, [location?.hash]);

  // Add sidebar collapse classname to body
  useEffect(() => {
    const bcl = document.body.classList;

    if (collapsed) {
      bcl.add('collapsed');
    } else {
      bcl.remove('collapsed');
    }

    return () => bcl.remove('collapsed');
  }, [collapsed]);

  const hasPanel = !!activePanel;
  const hasOrganization = !!organization;
  const orientation: SidebarOrientation = horizontal ? 'top' : 'left';

  const sidebarItemProps = {
    orientation,
    collapsed,
    hasPanel,
    organization,
  };

  const isFloatingSidebar = horizontal || collapsed;

  const nestedSidebarItemProps = {
    ...sidebarItemProps,
    isNested: true,
    isFloatingSidebar,
    orientation: 'left' as SidebarOrientation,
  };

  const sidebarAnchor = isDemoWalkthrough() ? (
    <GuideAnchor target="projects" disabled={!DemoWalkthroughStore.get('sidebar')}>
      {t('Projects')}
    </GuideAnchor>
  ) : (
    <GuideAnchor target="projects">{t('Projects')}</GuideAnchor>
  );

  const projects = hasOrganization && (
    <SidebarItem
      {...sidebarItemProps}
      index
      icon={<IconProject />}
      label={sidebarAnchor}
      to={`/organizations/${organization.slug}/projects/`}
      id="projects"
    />
  );

  const issues = hasOrganization && (
    <SidebarItem
      {...sidebarItemProps}
      icon={<IconIssues />}
      label={<GuideAnchor target="issues">{t('Issues')}</GuideAnchor>}
      to={`/organizations/${organization.slug}/issues/`}
      search="?referrer=sidebar"
      id="issues"
    />
  );

  const discover2 = hasOrganization && (
    <Feature
      hookName="feature-disabled:discover2-sidebar-item"
      features="discover-basic"
      organization={organization}
    >
      <SidebarItem
        {...sidebarItemProps}
        icon={<IconTelescope />}
        label={<GuideAnchor target="discover">{t('Discover')}</GuideAnchor>}
        to={getDiscoverLandingUrl(organization)}
        id="discover-v2"
      />
    </Feature>
  );

  const performance = hasOrganization && (
    <Feature
      hookName="feature-disabled:performance-sidebar-item"
      features="performance-view"
      organization={organization}
    >
      {(() => {
        // If Database View or Web Vitals View is enabled, show a Performance accordion with a Database and/or Web Vitals sub-item
        if (
          organization.features.includes('performance-database-view') ||
          organization.features.includes('starfish-browser-webvitals') ||
          organization.features.includes('performance-screens-view') ||
          organization.features.includes('performance-http-view')
        ) {
          return (
            <SidebarAccordion
              {...sidebarItemProps}
              icon={<IconLightning />}
              label={<GuideAnchor target="performance">{t('Performance')}</GuideAnchor>}
              to={`/organizations/${organization.slug}/performance/`}
              id="performance"
              exact={!isFloatingSidebar}
            >
              <Feature features="performance-database-view" organization={organization}>
                <SidebarItem
                  {...nestedSidebarItemProps}
                  label={
                    <GuideAnchor target="performance-database">
                      {t('Queries')}
                    </GuideAnchor>
                  }
                  to={`/organizations/${organization.slug}/performance/database/`}
                  id="performance-database"
                  // collapsed controls whether the dot is visible or not.
                  // We always want it visible for these sidebar items so force it to true.
                  icon={<SubitemDot collapsed />}
                />
              </Feature>
              <Feature features="performance-http-view" organization={organization}>
                <SidebarItem
                  {...nestedSidebarItemProps}
                  label={<GuideAnchor target="performance-http">{t('HTTP')}</GuideAnchor>}
                  to={`/organizations/${organization.slug}/performance/http/`}
                  id="performance-http"
                  icon={<SubitemDot collapsed />}
                  {...HTTPModuleBadgeProps}
                />
              </Feature>
              <Feature features="starfish-browser-webvitals" organization={organization}>
                <SidebarItem
                  {...nestedSidebarItemProps}
                  label={
                    <GuideAnchor target="performance-webvitals">
                      {t('Web Vitals')}
                    </GuideAnchor>
                  }
                  to={`/organizations/${organization.slug}/performance/browser/pageloads/`}
                  id="performance-webvitals"
                  icon={<SubitemDot collapsed />}
                />
              </Feature>
              <Feature features="performance-screens-view" organization={organization}>
                <SidebarItem
                  {...nestedSidebarItemProps}
                  label={t('Screen Loads')}
                  to={`/organizations/${organization.slug}/performance/mobile/screens/`}
                  id="performance-mobile-screens"
                  icon={<SubitemDot collapsed />}
                />
              </Feature>
              <Feature features="starfish-mobile-appstart" organization={organization}>
                <SidebarItem
                  {...nestedSidebarItemProps}
                  label={t('App Starts')}
                  to={`/organizations/${organization.slug}/performance/mobile/app-startup`}
                  id="performance-mobile-app-startup"
                  icon={<SubitemDot collapsed />}
                  isNew
                />
              </Feature>
              <Feature features="starfish-browser-resource-module-ui">
                <SidebarItem
                  {...nestedSidebarItemProps}
                  label={<GuideAnchor target="starfish">{t('Resources')}</GuideAnchor>}
                  to={`/organizations/${organization.slug}/performance/browser/resources`}
                  id="performance-browser-resources"
                  icon={<SubitemDot collapsed />}
                />
              </Feature>
            </SidebarAccordion>
          );
        }

        // Otherwise, show a regular sidebar link to the Performance landing page
        return (
          <SidebarItem
            {...sidebarItemProps}
            icon={<IconLightning />}
            label={<GuideAnchor target="performance">{t('Performance')}</GuideAnchor>}
            to={`/organizations/${organization.slug}/performance/`}
            id="performance"
          />
        );
      })()}
    </Feature>
  );

  const starfish = hasOrganization && (
    <Feature
      hookName="feature-disabled:starfish-view"
      features="starfish-view"
      organization={organization}
    >
      <SidebarAccordion
        {...sidebarItemProps}
        icon={<IconStar />}
        aria-label={t('Starfish')}
        label={<GuideAnchor target="starfish">{t('Starfish')}</GuideAnchor>}
        to={`/organizations/${organization.slug}/starfish/`}
        id="starfish"
        exact={!isFloatingSidebar}
      >
        <SidebarItem
          {...nestedSidebarItemProps}
          label={<GuideAnchor target="starfish">{t('Interactions')}</GuideAnchor>}
          to={`/organizations/${organization.slug}/performance/browser/interactions`}
          id="performance-browser-interactions"
          icon={<SubitemDot collapsed={collapsed} />}
        />
      </SidebarAccordion>
    </Feature>
  );

  const releases = hasOrganization && (
    <SidebarItem
      {...sidebarItemProps}
      icon={<IconReleases />}
      label={<GuideAnchor target="releases">{t('Releases')}</GuideAnchor>}
      to={`/organizations/${organization.slug}/releases/`}
      id="releases"
    />
  );

  const userFeedback = hasOrganization && (
    <Feature features="old-user-feedback" organization={organization}>
      <SidebarItem
        {...sidebarItemProps}
        icon={<IconSupport />}
        label={t('User Feedback')}
        to={`/organizations/${organization.slug}/user-feedback/`}
        id="user-feedback"
      />
    </Feature>
  );

  const feedback = hasOrganization && (
    <Feature features="user-feedback-ui" organization={organization}>
      <SidebarItem
        {...sidebarItemProps}
        icon={<IconMegaphone />}
        label={t('User Feedback')}
        isBeta
        variant="short"
        to={`/organizations/${organization.slug}/feedback/`}
        id="feedback"
      />
    </Feature>
  );

  const alerts = hasOrganization && (
    <SidebarItem
      {...sidebarItemProps}
      icon={<IconSiren />}
      label={t('Alerts')}
      to={`/organizations/${organization.slug}/alerts/rules/`}
      id="alerts"
    />
  );

  const monitors = hasOrganization && (
    <Feature features="monitors" organization={organization}>
      <SidebarItem
        {...sidebarItemProps}
        icon={<IconTimer />}
        label={t('Crons')}
        to={`/organizations/${organization.slug}/crons/`}
        id="crons"
      />
    </Feature>
  );

  const replays = hasOrganization && (
    <Feature
      hookName="feature-disabled:replay-sidebar-item"
      features="session-replay-ui"
      organization={organization}
      requireAll={false}
    >
      <SidebarItem
        {...sidebarItemProps}
        icon={<IconPlay />}
        label={t('Replays')}
        to={`/organizations/${organization.slug}/replays/`}
        id="replays"
      />
    </Feature>
  );

  const metricsPath = `/organizations/${organization?.slug}/metrics/`;
  const metrics = hasOrganization && hasMetricsSidebarItem(organization) && (
    <Feature
      features={['ddm-ui', 'custom-metrics']}
      organization={organization}
      requireAll
    >
      <SidebarItem
        {...sidebarItemProps}
        icon={<IconGraph />}
        label={t('Metrics')}
        to={metricsPath}
        search={location.pathname === normalizeUrl(metricsPath) ? location.search : ''}
        id="metrics"
        isBeta
      />
    </Feature>
  );

  const dashboards = hasOrganization && (
    <Feature
      hookName="feature-disabled:dashboards-sidebar-item"
      features={['discover', 'discover-query', 'dashboards-basic', 'dashboards-edit']}
      organization={organization}
      requireAll={false}
    >
      <SidebarItem
        {...sidebarItemProps}
        index
        icon={<IconDashboard />}
        label={t('Dashboards')}
        to={`/organizations/${organization.slug}/dashboards/`}
        id="customizable-dashboards"
      />
    </Feature>
  );

  const profiling = hasOrganization && (
    <Feature
      hookName="feature-disabled:profiling-sidebar-item"
      features="profiling"
      organization={organization}
      requireAll={false}
    >
      <SidebarItem
        {...sidebarItemProps}
        index
        icon={<IconProfiling />}
        label={t('Profiling')}
        to={`/organizations/${organization.slug}/profiling/`}
        id="profiling"
      />
    </Feature>
  );

  const stats = hasOrganization && (
    <SidebarItem
      {...sidebarItemProps}
      icon={<IconStats />}
      label={t('Stats')}
      to={`/organizations/${organization.slug}/stats/`}
      id="stats"
    />
  );

  const settings = hasOrganization && (
    <SidebarItem
      {...sidebarItemProps}
      icon={<IconSettings />}
      label={t('Settings')}
      to={`/settings/${organization.slug}/`}
      id="settings"
    />
  );

  return (
    <SidebarWrapper aria-label={t('Primary Navigation')} collapsed={collapsed}>
<<<<<<< HEAD
      <ExpandedContextProvider>
        <SidebarSectionGroupPrimary>
          <DropdownSidebarSection
            isSuperuser={showSuperuserWarning() && !isExcludedOrg()}
          >
            <SidebarDropdown orientation={orientation} collapsed={collapsed} />

            {showSuperuserWarning() && !isExcludedOrg() && (
              <Hook name="component:superuser-warning" organization={organization} />
            )}
          </DropdownSidebarSection>

          <PrimaryItems>
            {hasOrganization && (
              <Fragment>
                <SidebarSection>
                  {issues}
                  {projects}
                </SidebarSection>

                <SidebarSection>
                  {performance}
                  {starfish}
                  {profiling}
                  {ddm}
                  {replays}
                  {feedback}
                  {monitors}
                  {alerts}
                </SidebarSection>

                <SidebarSection>
                  {discover2}
                  {dashboards}
                  {releases}
                  {userFeedback}
                </SidebarSection>

                <SidebarSection>
                  {stats}
                  {settings}
                </SidebarSection>
              </Fragment>
            )}
          </PrimaryItems>
        </SidebarSectionGroupPrimary>

        {hasOrganization && (
          <SidebarSectionGroup>
            <PerformanceOnboardingSidebar
              currentPanel={activePanel}
              onShowPanel={() => togglePanel(SidebarPanelKey.PERFORMANCE_ONBOARDING)}
              hidePanel={() => hidePanel('performance-sidequest')}
              {...sidebarItemProps}
            />
            <FeedbackOnboardingSidebar
=======
      <SidebarSectionGroupPrimary>
        <DropdownSidebarSection isSuperuser={showSuperuserWarning() && !isExcludedOrg()}>
          <SidebarDropdown orientation={orientation} collapsed={collapsed} />

          {showSuperuserWarning() && !isExcludedOrg() && (
            <Hook name="component:superuser-warning" organization={organization} />
          )}
        </DropdownSidebarSection>

        <PrimaryItems>
          {hasOrganization && (
            <Fragment>
              <SidebarSection>
                {issues}
                {projects}
              </SidebarSection>

              <SidebarSection>
                {performance}
                {starfish}
                {profiling}
                {metrics}
                {replays}
                {feedback}
                {monitors}
                {alerts}
              </SidebarSection>

              <SidebarSection>
                {discover2}
                {dashboards}
                {releases}
                {userFeedback}
              </SidebarSection>

              <SidebarSection>
                {stats}
                {settings}
              </SidebarSection>
            </Fragment>
          )}
        </PrimaryItems>
      </SidebarSectionGroupPrimary>

      {hasOrganization && (
        <SidebarSectionGroup>
          <PerformanceOnboardingSidebar
            currentPanel={activePanel}
            onShowPanel={() => togglePanel(SidebarPanelKey.PERFORMANCE_ONBOARDING)}
            hidePanel={() => hidePanel('performance-sidequest')}
            {...sidebarItemProps}
          />
          <FeedbackOnboardingSidebar
            currentPanel={activePanel}
            onShowPanel={() => togglePanel(SidebarPanelKey.FEEDBACK_ONBOARDING)}
            hidePanel={hidePanel}
            {...sidebarItemProps}
          />
          <ReplaysOnboardingSidebar
            currentPanel={activePanel}
            onShowPanel={() => togglePanel(SidebarPanelKey.REPLAYS_ONBOARDING)}
            hidePanel={hidePanel}
            {...sidebarItemProps}
          />
          <ProfilingOnboardingSidebar
            currentPanel={activePanel}
            onShowPanel={() => togglePanel(SidebarPanelKey.PROFILING_ONBOARDING)}
            hidePanel={hidePanel}
            {...sidebarItemProps}
          />
          <MetricsOnboardingSidebar
            currentPanel={activePanel}
            onShowPanel={() => togglePanel(SidebarPanelKey.METRICS_ONBOARDING)}
            hidePanel={hidePanel}
            {...sidebarItemProps}
          />
          <SidebarSection noMargin noPadding>
            <OnboardingStatus
              org={organization}
>>>>>>> 99091c2d
              currentPanel={activePanel}
              onShowPanel={() => togglePanel(SidebarPanelKey.FEEDBACK_ONBOARDING)}
              hidePanel={hidePanel}
              {...sidebarItemProps}
            />
            <ReplaysOnboardingSidebar
              currentPanel={activePanel}
              onShowPanel={() => togglePanel(SidebarPanelKey.REPLAYS_ONBOARDING)}
              hidePanel={hidePanel}
              {...sidebarItemProps}
            />
            <ProfilingOnboardingSidebar
              currentPanel={activePanel}
              onShowPanel={() => togglePanel(SidebarPanelKey.PROFILING_ONBOARDING)}
              hidePanel={hidePanel}
              {...sidebarItemProps}
            />
            <MetricsOnboardingSidebar
              currentPanel={activePanel}
              onShowPanel={() => togglePanel(SidebarPanelKey.METRICS_ONBOARDING)}
              hidePanel={hidePanel}
              {...sidebarItemProps}
            />
            <SidebarSection noMargin noPadding>
              <OnboardingStatus
                org={organization}
                currentPanel={activePanel}
                onShowPanel={() => togglePanel(SidebarPanelKey.ONBOARDING_WIZARD)}
                hidePanel={hidePanel}
                {...sidebarItemProps}
              />
            </SidebarSection>

            <SidebarSection>
              {HookStore.get('sidebar:bottom-items').length > 0 &&
                HookStore.get('sidebar:bottom-items')[0]({
                  orientation,
                  collapsed,
                  hasPanel,
                  organization,
                })}
              <SidebarHelp
                orientation={orientation}
                collapsed={collapsed}
                hidePanel={hidePanel}
                organization={organization}
              />
              <Broadcasts
                orientation={orientation}
                collapsed={collapsed}
                currentPanel={activePanel}
                onShowPanel={() => togglePanel(SidebarPanelKey.BROADCASTS)}
                hidePanel={hidePanel}
                organization={organization}
              />
              <ServiceIncidents
                orientation={orientation}
                collapsed={collapsed}
                currentPanel={activePanel}
                onShowPanel={() => togglePanel(SidebarPanelKey.SERVICE_INCIDENTS)}
                hidePanel={hidePanel}
              />
            </SidebarSection>

            {!horizontal && (
              <SidebarSection>
                <SidebarCollapseItem
                  id="collapse"
                  data-test-id="sidebar-collapse"
                  {...sidebarItemProps}
                  icon={
                    <IconChevron direction={collapsed ? 'right' : 'left'} size="sm" />
                  }
                  label={collapsed ? t('Expand') : t('Collapse')}
                  onClick={toggleCollapse}
                />
              </SidebarSection>
            )}
          </SidebarSectionGroup>
        )}
      </ExpandedContextProvider>
    </SidebarWrapper>
  );
}

export default Sidebar;

const responsiveFlex = css`
  display: flex;
  flex-direction: column;

  @media (max-width: ${theme.breakpoints.medium}) {
    flex-direction: row;
  }
`;

export const SidebarWrapper = styled('nav')<{collapsed: boolean}>`
  background: ${p => p.theme.sidebarGradient};
  color: ${p => p.theme.sidebar.color};
  line-height: 1;
  padding: 12px 0 2px; /* Allows for 32px avatars  */
  width: ${p => p.theme.sidebar[p.collapsed ? 'collapsedWidth' : 'expandedWidth']};
  position: fixed;
  top: ${p => (ConfigStore.get('demoMode') ? p.theme.demo.headerSize : 0)};
  left: 0;
  bottom: 0;
  justify-content: space-between;
  z-index: ${p => p.theme.zIndex.sidebar};
  border-right: solid 1px ${p => p.theme.sidebarBorder};
  ${responsiveFlex};

  @media (max-width: ${p => p.theme.breakpoints.medium}) {
    top: 0;
    left: 0;
    right: 0;
    height: ${p => p.theme.sidebar.mobileHeight};
    bottom: auto;
    width: auto;
    padding: 0 ${space(1)};
    align-items: center;
    border-right: none;
    border-bottom: solid 1px ${p => p.theme.sidebarBorder};
  }
`;

const SidebarSectionGroup = styled('div')`
  ${responsiveFlex};
  flex-shrink: 0; /* prevents shrinking on Safari */
  gap: 1px;
`;

const SidebarSectionGroupPrimary = styled('div')`
  ${responsiveFlex};
  /* necessary for child flexing on msedge and ff */
  min-height: 0;
  min-width: 0;
  flex: 1;
  /* expand to fill the entire height on mobile */
  @media (max-width: ${p => p.theme.breakpoints.medium}) {
    height: 100%;
    align-items: center;
  }
`;

const PrimaryItems = styled('div')`
  overflow: auto;
  flex: 1;
  display: flex;
  flex-direction: column;
  gap: 1px;
  -ms-overflow-style: -ms-autohiding-scrollbar;
  @media (max-height: 675px) and (min-width: ${p => p.theme.breakpoints.medium}) {
    border-bottom: 1px solid ${p => p.theme.gray400};
    padding-bottom: ${space(1)};
    box-shadow: rgba(0, 0, 0, 0.15) 0px -10px 10px inset;
  }
  @media (max-width: ${p => p.theme.breakpoints.medium}) {
    overflow-y: visible;
    flex-direction: row;
    height: 100%;
    align-items: center;
    border-right: 1px solid ${p => p.theme.gray400};
    padding-right: ${space(1)};
    margin-right: ${space(0.5)};
    box-shadow: rgba(0, 0, 0, 0.15) -10px 0px 10px inset;
    ::-webkit-scrollbar {
      display: none;
    }
  }
`;

const SubitemDot = styled('div')<{collapsed: boolean}>`
  width: 3px;
  height: 3px;
  background: currentcolor;
  border-radius: 50%;

  opacity: ${p => (p.collapsed ? 1 : 0)};
  @media (max-width: ${p => p.theme.breakpoints.medium}) {
    opacity: 1;
  }
`;

const SidebarSection = styled(SidebarSectionGroup)<{
  noMargin?: boolean;
  noPadding?: boolean;
}>`
  ${p => !p.noMargin && `margin: ${space(1)} 0`};
  ${p => !p.noPadding && `padding: 0 ${space(2)}`};

  @media (max-width: ${p => p.theme.breakpoints.small}) {
    margin: 0;
    padding: 0;
  }

  &:empty {
    display: none;
  }
`;

const DropdownSidebarSection = styled(SidebarSection)<{
  isSuperuser?: boolean;
}>`
  position: relative;
  margin: 0;
  padding: ${space(1)} ${space(2)};

  ${p =>
    p.isSuperuser &&
    css`
      &:before {
        content: '';
        position: absolute;
        inset: 0 ${space(1)};
        border-radius: ${p.theme.borderRadius};
        background: ${p.theme.superuserSidebar};
      }
    `}
`;

const SidebarCollapseItem = styled(SidebarItem)`
  @media (max-width: ${p => p.theme.breakpoints.medium}) {
    display: none;
  }
`;<|MERGE_RESOLUTION|>--- conflicted
+++ resolved
@@ -522,7 +522,6 @@
 
   return (
     <SidebarWrapper aria-label={t('Primary Navigation')} collapsed={collapsed}>
-<<<<<<< HEAD
       <ExpandedContextProvider>
         <SidebarSectionGroupPrimary>
           <DropdownSidebarSection
@@ -547,7 +546,7 @@
                   {performance}
                   {starfish}
                   {profiling}
-                  {ddm}
+                  {metrics}
                   {replays}
                   {feedback}
                   {monitors}
@@ -579,87 +578,6 @@
               {...sidebarItemProps}
             />
             <FeedbackOnboardingSidebar
-=======
-      <SidebarSectionGroupPrimary>
-        <DropdownSidebarSection isSuperuser={showSuperuserWarning() && !isExcludedOrg()}>
-          <SidebarDropdown orientation={orientation} collapsed={collapsed} />
-
-          {showSuperuserWarning() && !isExcludedOrg() && (
-            <Hook name="component:superuser-warning" organization={organization} />
-          )}
-        </DropdownSidebarSection>
-
-        <PrimaryItems>
-          {hasOrganization && (
-            <Fragment>
-              <SidebarSection>
-                {issues}
-                {projects}
-              </SidebarSection>
-
-              <SidebarSection>
-                {performance}
-                {starfish}
-                {profiling}
-                {metrics}
-                {replays}
-                {feedback}
-                {monitors}
-                {alerts}
-              </SidebarSection>
-
-              <SidebarSection>
-                {discover2}
-                {dashboards}
-                {releases}
-                {userFeedback}
-              </SidebarSection>
-
-              <SidebarSection>
-                {stats}
-                {settings}
-              </SidebarSection>
-            </Fragment>
-          )}
-        </PrimaryItems>
-      </SidebarSectionGroupPrimary>
-
-      {hasOrganization && (
-        <SidebarSectionGroup>
-          <PerformanceOnboardingSidebar
-            currentPanel={activePanel}
-            onShowPanel={() => togglePanel(SidebarPanelKey.PERFORMANCE_ONBOARDING)}
-            hidePanel={() => hidePanel('performance-sidequest')}
-            {...sidebarItemProps}
-          />
-          <FeedbackOnboardingSidebar
-            currentPanel={activePanel}
-            onShowPanel={() => togglePanel(SidebarPanelKey.FEEDBACK_ONBOARDING)}
-            hidePanel={hidePanel}
-            {...sidebarItemProps}
-          />
-          <ReplaysOnboardingSidebar
-            currentPanel={activePanel}
-            onShowPanel={() => togglePanel(SidebarPanelKey.REPLAYS_ONBOARDING)}
-            hidePanel={hidePanel}
-            {...sidebarItemProps}
-          />
-          <ProfilingOnboardingSidebar
-            currentPanel={activePanel}
-            onShowPanel={() => togglePanel(SidebarPanelKey.PROFILING_ONBOARDING)}
-            hidePanel={hidePanel}
-            {...sidebarItemProps}
-          />
-          <MetricsOnboardingSidebar
-            currentPanel={activePanel}
-            onShowPanel={() => togglePanel(SidebarPanelKey.METRICS_ONBOARDING)}
-            hidePanel={hidePanel}
-            {...sidebarItemProps}
-          />
-          <SidebarSection noMargin noPadding>
-            <OnboardingStatus
-              org={organization}
->>>>>>> 99091c2d
               currentPanel={activePanel}
               onShowPanel={() => togglePanel(SidebarPanelKey.FEEDBACK_ONBOARDING)}
               hidePanel={hidePanel}
