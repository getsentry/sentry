import {Fragment, useCallback, useContext, useEffect} from 'react';
import {css} from '@emotion/react';
import styled from '@emotion/styled';

import {hideSidebar, showSidebar} from 'sentry/actionCreators/preferences';
import Feature from 'sentry/components/acl/feature';
import GuideAnchor from 'sentry/components/assistant/guideAnchor';
import {Chevron} from 'sentry/components/chevron';
import FeedbackOnboardingSidebar from 'sentry/components/feedback/feedbackOnboarding/sidebar';
import Hook from 'sentry/components/hook';
import {OnboardingContext} from 'sentry/components/onboarding/onboardingContext';
import {getMergedTasks} from 'sentry/components/onboardingWizard/taskConfig';
import PerformanceOnboardingSidebar from 'sentry/components/performanceOnboarding/sidebar';
import ReplaysOnboardingSidebar from 'sentry/components/replaysOnboarding/sidebar';
import {
  ExpandedContext,
  ExpandedContextProvider,
} from 'sentry/components/sidebar/expandedContextProvider';
import {isDone} from 'sentry/components/sidebar/utils';
import {
  IconDashboard,
  IconGraph,
  IconIssues,
  IconLightning,
  IconMegaphone,
  IconPlay,
  IconProfiling,
  IconProject,
  IconReleases,
  IconSearch,
  IconSettings,
  IconSiren,
  IconStats,
  IconSupport,
  IconTelescope,
  IconTimer,
} from 'sentry/icons';
import {IconRobot} from 'sentry/icons/iconRobot';
import {t} from 'sentry/locale';
import ConfigStore from 'sentry/stores/configStore';
import DemoWalkthroughStore from 'sentry/stores/demoWalkthroughStore';
import HookStore from 'sentry/stores/hookStore';
import PreferencesStore from 'sentry/stores/preferencesStore';
import SidebarPanelStore from 'sentry/stores/sidebarPanelStore';
import {useLegacyStore} from 'sentry/stores/useLegacyStore';
import {space} from 'sentry/styles/space';
import type {Organization} from 'sentry/types/organization';
import {isDemoWalkthrough} from 'sentry/utils/demoMode';
import {getDiscoverLandingUrl} from 'sentry/utils/discover/urls';
import {isActiveSuperuser} from 'sentry/utils/isActiveSuperuser';
import {canSeeMetricsPage, hasRolledOutMetrics} from 'sentry/utils/metrics/features';
import theme from 'sentry/utils/theme';
import {useLocation} from 'sentry/utils/useLocation';
import useMedia from 'sentry/utils/useMedia';
import useOrganization from 'sentry/utils/useOrganization';
import useProjects from 'sentry/utils/useProjects';
import {normalizeUrl} from 'sentry/utils/withDomainRequired';
import MetricsOnboardingSidebar from 'sentry/views/metrics/ddmOnboarding/sidebar';
<<<<<<< HEAD
import {
  BASE_URL as RESOURCES_BASE_URL,
  MODULE_TITLE,
} from 'sentry/views/performance/browser/resources/settings';
import {
  MODULE_TITLE as CACHE_MODULE_TITLE,
  releaseLevelAsBadgeProps as CacheModuleBadgeProps,
} from 'sentry/views/performance/cache/settings';
import {
  MODULE_TITLE as HTTP_MODULE_TITLE,
  releaseLevelAsBadgeProps as HTTPModuleBadgeProps,
} from 'sentry/views/performance/http/settings';
=======
import {releaseLevelAsBadgeProps as CacheModuleBadgeProps} from 'sentry/views/performance/cache/settings';
import {releaseLevelAsBadgeProps as QueuesModuleBadgeProps} from 'sentry/views/performance/queues/settings';
import {MODULE_TITLES} from 'sentry/views/performance/utils/useModuleTitle';
import {useModuleURLBuilder} from 'sentry/views/performance/utils/useModuleURL';
>>>>>>> 66bbc4b3

import {ProfilingOnboardingSidebar} from '../profiling/ProfilingOnboarding/profilingOnboardingSidebar';

import Broadcasts from './broadcasts';
import SidebarHelp from './help';
import OnboardingStatus from './onboardingStatus';
import ServiceIncidents from './serviceIncidents';
import {SidebarAccordion} from './sidebarAccordion';
import SidebarDropdown from './sidebarDropdown';
import SidebarItem from './sidebarItem';
import type {SidebarOrientation} from './types';
import {SidebarPanelKey} from './types';

function activatePanel(panel: SidebarPanelKey) {
  SidebarPanelStore.activatePanel(panel);
}

function togglePanel(panel: SidebarPanelKey) {
  SidebarPanelStore.togglePanel(panel);
}

function hidePanel(hash?: string) {
  SidebarPanelStore.hidePanel(hash);
}

function useOpenOnboardingSidebar(organization?: Organization) {
  const onboardingContext = useContext(OnboardingContext);
  const {projects: project} = useProjects();
  const location = useLocation();

  const openOnboardingSidebar = (() => {
    if (location?.hash === '#welcome') {
      if (organization && !ConfigStore.get('demoMode')) {
        const tasks = getMergedTasks({
          organization,
          projects: project,
          onboardingContext,
        });

        const allDisplayedTasks = tasks
          .filter(task => task.display)
          .filter(task => !task.renderCard);
        const doneTasks = allDisplayedTasks.filter(isDone);

        return !(doneTasks.length >= allDisplayedTasks.length);
      }
      return true;
    }
    return false;
  })();

  useEffect(() => {
    if (openOnboardingSidebar) {
      activatePanel(SidebarPanelKey.ONBOARDING_WIZARD);
    }
  }, [openOnboardingSidebar]);
}

function Sidebar() {
  const location = useLocation();
  const preferences = useLegacyStore(PreferencesStore);
  const activePanel = useLegacyStore(SidebarPanelStore);
  const organization = useOrganization({allowNull: true});
  const {shouldAccordionFloat} = useContext(ExpandedContext);

  const collapsed = !!preferences.collapsed;
  const horizontal = useMedia(`(max-width: ${theme.breakpoints.medium})`);

  // Avoid showing superuser UI on self-hosted instances
  const showSuperuserWarning = () => {
    return isActiveSuperuser() && !ConfigStore.get('isSelfHosted');
  };

  // Avoid showing superuser UI on certain organizations
  const isExcludedOrg = () => {
    return HookStore.get('component:superuser-warning-excluded')[0]?.(organization);
  };

  useOpenOnboardingSidebar();

  const toggleCollapse = useCallback(() => {
    if (collapsed) {
      showSidebar();
    } else {
      hideSidebar();
    }
  }, [collapsed]);

  // Close panel on any navigation
  useEffect(() => void hidePanel(), [location?.pathname]);

  // Add classname to body
  useEffect(() => {
    const bcl = document.body.classList;

    bcl.add('body-sidebar');
    return () => bcl.remove('body-sidebar');
  }, []);

  useEffect(() => {
    Object.values(SidebarPanelKey).forEach(key => {
      if (location?.hash === `#sidebar-${key}`) {
        togglePanel(key);
      }
    });
  }, [location?.hash]);

  // Add sidebar collapse classname to body
  useEffect(() => {
    const bcl = document.body.classList;

    if (collapsed) {
      bcl.add('collapsed');
    } else {
      bcl.remove('collapsed');
    }

    return () => bcl.remove('collapsed');
  }, [collapsed]);

  const hasPanel = !!activePanel;
  const hasOrganization = !!organization;
  const orientation: SidebarOrientation = horizontal ? 'top' : 'left';

  const sidebarItemProps = {
    orientation,
    collapsed,
    hasPanel,
    organization,
  };

  // New hierarchy organizes current links into two accordions: "Explore" and "Insights". This means setting up different sidebar groupings, and changing some link icons to small dots, since they now live under an accordion
  const hasNewSidebarHierarchy =
    hasOrganization && organization.features.includes('performance-insights');

  const sidebarAnchor = isDemoWalkthrough() ? (
    <GuideAnchor target="projects" disabled={!DemoWalkthroughStore.get('sidebar')}>
      {t('Projects')}
    </GuideAnchor>
  ) : (
    <GuideAnchor target="projects">{t('Projects')}</GuideAnchor>
  );

  const projects = hasOrganization && (
    <SidebarItem
      {...sidebarItemProps}
      index
      icon={<IconProject />}
      label={sidebarAnchor}
      to={`/organizations/${organization.slug}/projects/`}
      id="projects"
    />
  );

  const issues = hasOrganization && (
    <SidebarItem
      {...sidebarItemProps}
      icon={<IconIssues />}
      label={<GuideAnchor target="issues">{t('Issues')}</GuideAnchor>}
      to={`/organizations/${organization.slug}/issues/`}
      search="?referrer=sidebar"
      id="issues"
    />
  );

  const discover2 = hasOrganization && (
    <Feature
      hookName="feature-disabled:discover2-sidebar-item"
      features="discover-basic"
      organization={organization}
    >
      <SidebarItem
        {...sidebarItemProps}
        icon={hasNewSidebarHierarchy ? <SubitemDot collapsed /> : <IconTelescope />}
        label={<GuideAnchor target="discover">{t('Discover')}</GuideAnchor>}
        to={getDiscoverLandingUrl(organization)}
        id="discover-v2"
      />
    </Feature>
  );

  const moduleURLBuilder = useModuleURLBuilder(true);

  const queries = hasOrganization && (
    <Feature key="db" features="spans-first-ui" organization={organization}>
      <SidebarItem
        {...sidebarItemProps}
        label={
          <GuideAnchor target="performance-database">{MODULE_TITLES.db}</GuideAnchor>
        }
        to={`/organizations/${organization.slug}/${moduleURLBuilder('db')}/`}
        id="performance-database"
        icon={<SubitemDot collapsed />}
      />
    </Feature>
  );

  const requests = hasOrganization && (
    <Feature key="http" features="spans-first-ui" organization={organization}>
      <SidebarItem
        {...sidebarItemProps}
        label={<GuideAnchor target="performance-http">{MODULE_TITLES.http}</GuideAnchor>}
        to={`/organizations/${organization.slug}/${moduleURLBuilder('http')}/`}
        id="performance-http"
        icon={<SubitemDot collapsed />}
      />
    </Feature>
  );

  const caches = hasOrganization && (
    <Feature key="cache" features="performance-cache-view" organization={organization}>
      <SidebarItem
        {...sidebarItemProps}
        label={
          <GuideAnchor target="performance-cache">{MODULE_TITLES.cache}</GuideAnchor>
        }
        to={`/organizations/${organization.slug}/${moduleURLBuilder('cache')}/`}
        id="performance-cache"
        icon={<SubitemDot collapsed />}
        {...CacheModuleBadgeProps}
      />
    </Feature>
  );

  const webVitals = hasOrganization && (
    <Feature key="vital" features="spans-first-ui" organization={organization}>
      <SidebarItem
        {...sidebarItemProps}
        label={
          <GuideAnchor target="performance-webvitals">{MODULE_TITLES.vital}</GuideAnchor>
        }
        to={`/organizations/${organization.slug}/${moduleURLBuilder('vital')}/`}
        id="performance-webvitals"
        icon={<SubitemDot collapsed />}
      />
    </Feature>
  );

  const queues = hasOrganization && (
    <Feature key="queue" features="performance-queues-view" organization={organization}>
      <SidebarItem
        {...sidebarItemProps}
        label={
          <GuideAnchor target="performance-queues">{MODULE_TITLES.queue}</GuideAnchor>
        }
        {...QueuesModuleBadgeProps}
        to={`/organizations/${organization.slug}/${moduleURLBuilder('queue')}/`}
        id="performance-queues"
        icon={<SubitemDot collapsed />}
      />
    </Feature>
  );

  const screenLoads = hasOrganization && (
    <Feature key="screen_load" features="spans-first-ui" organization={organization}>
      <SidebarItem
        {...sidebarItemProps}
        label={MODULE_TITLES.screen_load}
        to={`/organizations/${organization.slug}/${moduleURLBuilder('screen_load')}/`}
        id="performance-mobile-screens"
        icon={<SubitemDot collapsed />}
      />
    </Feature>
  );

  const appStarts = hasOrganization && (
    <Feature key="app_start" features="spans-first-ui" organization={organization}>
      <SidebarItem
        {...sidebarItemProps}
        label={MODULE_TITLES.app_start}
        to={`/organizations/${organization.slug}/${moduleURLBuilder('app_start')}/`}
        id="performance-mobile-app-startup"
        icon={<SubitemDot collapsed />}
      />
    </Feature>
  );

  const mobileUI = hasOrganization && (
    <Feature
      key="mobile-ui"
      features={['spans-first-ui', 'starfish-mobile-ui-module']}
      organization={organization}
    >
      <SidebarItem
        {...sidebarItemProps}
        label={MODULE_TITLES['mobile-ui']}
        to={`/organizations/${organization.slug}/${moduleURLBuilder('mobile-ui')}/`}
        id="performance-mobile-ui"
        icon={<SubitemDot collapsed />}
        isAlpha
      />
    </Feature>
  );

  const resources = hasOrganization && (
    <Feature key="resource" features="spans-first-ui">
      <SidebarItem
        {...sidebarItemProps}
        label={<GuideAnchor target="starfish">{MODULE_TITLES.resource}</GuideAnchor>}
        to={`/organizations/${organization.slug}/${moduleURLBuilder('resource')}/`}
        id="performance-browser-resources"
        icon={<SubitemDot collapsed />}
      />
    </Feature>
  );

  const traces = hasOrganization && (
    <Feature features="performance-trace-explorer">
      <SidebarItem
        {...sidebarItemProps}
        label={<GuideAnchor target="traces">{t('Traces')}</GuideAnchor>}
        to={`/organizations/${organization.slug}/performance/traces/`}
        id="performance-trace-explorer"
        icon={<SubitemDot collapsed />}
        isAlpha
      />
    </Feature>
  );

  const llmMonitoring = hasOrganization && (
    <Feature features="ai-analytics" organization={organization}>
      <SidebarItem
        {...sidebarItemProps}
        icon={hasNewSidebarHierarchy ? <SubitemDot collapsed /> : <IconRobot />}
        label={MODULE_TITLES.ai}
        isAlpha
        variant="short"
        to={`/organizations/${organization.slug}/${moduleURLBuilder('ai')}/`}
        id="llm-monitoring"
      />
    </Feature>
  );

  const performance = hasOrganization && (
    <Feature
      hookName="feature-disabled:performance-sidebar-item"
      features="performance-view"
      organization={organization}
    >
      {(() => {
        // If the client has the old sidebar hierarchy _and_ something to show inside the Performance dropdown, render an accordion.
        if (
          !hasNewSidebarHierarchy &&
          (organization.features.includes('spans-first-ui') ||
            organization.features.includes('performance-cache-view') ||
            organization.features.includes('performance-queues-view') ||
            organization.features.includes('performance-trace-explorer'))
        ) {
          return (
            <SidebarAccordion
              {...sidebarItemProps}
              icon={<IconLightning />}
              label={<GuideAnchor target="performance">{t('Performance')}</GuideAnchor>}
              to={`/organizations/${organization.slug}/performance/`}
              id="performance"
              exact={!shouldAccordionFloat}
            >
<<<<<<< HEAD
              <Feature features="spans-first-ui" organization={organization}>
                <SidebarItem
                  {...sidebarItemProps}
                  label={
                    <GuideAnchor target="performance-database">
                      {t('Queries')}
                    </GuideAnchor>
                  }
                  to={`/organizations/${organization.slug}/performance/database/`}
                  id="performance-database"
                  // collapsed controls whether the dot is visible or not.
                  // We always want it visible for these sidebar items so force it to true.
                  icon={<SubitemDot collapsed />}
                />
              </Feature>
              <Feature features="spans-first-ui" organization={organization}>
                <SidebarItem
                  {...sidebarItemProps}
                  label={
                    <GuideAnchor target="performance-http">
                      {HTTP_MODULE_TITLE}
                    </GuideAnchor>
                  }
                  to={`/organizations/${organization.slug}/performance/http/`}
                  id="performance-http"
                  icon={<SubitemDot collapsed />}
                  {...HTTPModuleBadgeProps}
                />
              </Feature>
              <Feature features="performance-cache-view" organization={organization}>
                <SidebarItem
                  {...sidebarItemProps}
                  label={
                    <GuideAnchor target="performance-cache">
                      {CACHE_MODULE_TITLE}
                    </GuideAnchor>
                  }
                  to={`/organizations/${organization.slug}/performance/cache/`}
                  id="performance-cache"
                  icon={<SubitemDot collapsed />}
                  {...CacheModuleBadgeProps}
                />
              </Feature>
              <Feature features="spans-first-ui" organization={organization}>
                <SidebarItem
                  {...sidebarItemProps}
                  label={
                    <GuideAnchor target="performance-webvitals">
                      {t('Web Vitals')}
                    </GuideAnchor>
                  }
                  to={`/organizations/${organization.slug}/performance/browser/pageloads/`}
                  id="performance-webvitals"
                  icon={<SubitemDot collapsed />}
                />
              </Feature>
              <Feature features="performance-queues-view" organization={organization}>
                <SidebarItem
                  {...sidebarItemProps}
                  label={
                    <GuideAnchor target="performance-queues">{t('Queues')}</GuideAnchor>
                  }
                  isAlpha
                  to={`/organizations/${organization.slug}/performance/queues/`}
                  id="performance-queues"
                  icon={<SubitemDot collapsed />}
                />
              </Feature>
              <Feature features="spans-first-ui" organization={organization}>
                <SidebarItem
                  {...sidebarItemProps}
                  label={t('Screen Loads')}
                  to={`/organizations/${organization.slug}/performance/mobile/screens/`}
                  id="performance-mobile-screens"
                  icon={<SubitemDot collapsed />}
                />
              </Feature>
              <Feature features="spans-first-ui" organization={organization}>
                <SidebarItem
                  {...sidebarItemProps}
                  label={t('App Starts')}
                  to={`/organizations/${organization.slug}/performance/mobile/app-startup/`}
                  id="performance-mobile-app-startup"
                  icon={<SubitemDot collapsed />}
                />
              </Feature>
              <Feature
                features={['spans-first-ui', 'starfish-mobile-ui-module']}
                organization={organization}
              >
                <SidebarItem
                  {...sidebarItemProps}
                  label={t('Mobile UI')}
                  to={`/organizations/${organization.slug}/performance/mobile/ui/`}
                  id="performance-mobile-ui"
                  icon={<SubitemDot collapsed />}
                  isAlpha
                />
              </Feature>
              <Feature features="spans-first-ui">
                <SidebarItem
                  {...sidebarItemProps}
                  label={<GuideAnchor target="starfish">{MODULE_TITLE}</GuideAnchor>}
                  to={`/organizations/${organization.slug}/performance/${RESOURCES_BASE_URL}/`}
                  id="performance-browser-assets"
                  icon={<SubitemDot collapsed />}
                />
              </Feature>
              <Feature features="performance-trace-explorer">
                <SidebarItem
                  {...sidebarItemProps}
                  label={<GuideAnchor target="traces">{t('Traces')}</GuideAnchor>}
                  to={`/organizations/${organization.slug}/performance/traces/`}
                  id="performance-trace-explorer"
                  icon={<SubitemDot collapsed />}
                  isAlpha
                />
              </Feature>
=======
              {queries}
              {requests}
              {caches}
              {webVitals}
              {queues}
              {screenLoads}
              {appStarts}
              {resources}
              {mobileUI}
              {traces}
>>>>>>> 66bbc4b3
            </SidebarAccordion>
          );
        }

        // Otherwise, show a regular sidebar link to the Performance landing page
        return (
          <SidebarItem
            {...sidebarItemProps}
            icon={<IconLightning />}
            label={<GuideAnchor target="performance">{t('Performance')}</GuideAnchor>}
            to={`/organizations/${organization.slug}/performance/`}
            id="performance"
          />
        );
      })()}
    </Feature>
  );

  const releases = hasOrganization && (
    <SidebarItem
      {...sidebarItemProps}
      icon={<IconReleases />}
      label={<GuideAnchor target="releases">{t('Releases')}</GuideAnchor>}
      to={`/organizations/${organization.slug}/releases/`}
      id="releases"
    />
  );

  const userFeedback = hasOrganization && (
    <Feature features="old-user-feedback" organization={organization}>
      <SidebarItem
        {...sidebarItemProps}
        icon={<IconSupport />}
        label={t('User Feedback')}
        to={`/organizations/${organization.slug}/user-feedback/`}
        id="user-feedback"
      />
    </Feature>
  );

  const feedback = hasOrganization && (
    <Feature features="user-feedback-ui" organization={organization}>
      <SidebarItem
        {...sidebarItemProps}
        icon={<IconMegaphone />}
        label={t('User Feedback')}
        variant="short"
        to={`/organizations/${organization.slug}/feedback/`}
        id="feedback"
      />
    </Feature>
  );

  const alerts = hasOrganization && (
    <SidebarItem
      {...sidebarItemProps}
      icon={<IconSiren />}
      label={t('Alerts')}
      to={`/organizations/${organization.slug}/alerts/rules/`}
      id="alerts"
    />
  );

  const monitors = hasOrganization && (
    <SidebarItem
      {...sidebarItemProps}
      icon={<IconTimer />}
      label={t('Crons')}
      to={`/organizations/${organization.slug}/crons/`}
      id="crons"
    />
  );

  const replays = hasOrganization && (
    <Feature
      hookName="feature-disabled:replay-sidebar-item"
      features="session-replay-ui"
      organization={organization}
      requireAll={false}
    >
      <SidebarItem
        {...sidebarItemProps}
        icon={hasNewSidebarHierarchy ? <SubitemDot collapsed /> : <IconPlay />}
        label={t('Replays')}
        to={`/organizations/${organization.slug}/replays/`}
        id="replays"
      />
    </Feature>
  );

  const metricsPath = `/organizations/${organization?.slug}/metrics/`;
  const isNewFeatureBadge = organization && hasRolledOutMetrics(organization);

  const metrics = hasOrganization && canSeeMetricsPage(organization) && (
    <SidebarItem
      {...sidebarItemProps}
      icon={hasNewSidebarHierarchy ? <SubitemDot collapsed /> : <IconGraph />}
      label={t('Metrics')}
      to={metricsPath}
      search={location.pathname === normalizeUrl(metricsPath) ? location.search : ''}
      id="metrics"
      isBeta={!isNewFeatureBadge}
      isNew={!!isNewFeatureBadge}
    />
  );

  const dashboards = hasOrganization && (
    <Feature
      hookName="feature-disabled:dashboards-sidebar-item"
      features={['discover', 'discover-query', 'dashboards-basic', 'dashboards-edit']}
      organization={organization}
      requireAll={false}
    >
      <SidebarItem
        {...sidebarItemProps}
        index
        icon={<IconDashboard />}
        label={t('Dashboards')}
        to={`/organizations/${organization.slug}/dashboards/`}
        id="customizable-dashboards"
      />
    </Feature>
  );

  const profiling = hasOrganization && (
    <Feature
      hookName="feature-disabled:profiling-sidebar-item"
      features="profiling"
      organization={organization}
      requireAll={false}
    >
      <SidebarItem
        {...sidebarItemProps}
        index
        icon={hasNewSidebarHierarchy ? <SubitemDot collapsed /> : <IconProfiling />}
        label={hasNewSidebarHierarchy ? t('Profiles') : t('Profiling')}
        to={`/organizations/${organization.slug}/profiling/`}
        id="profiling"
      />
    </Feature>
  );

  const stats = hasOrganization && (
    <SidebarItem
      {...sidebarItemProps}
      icon={<IconStats />}
      label={t('Stats')}
      to={`/organizations/${organization.slug}/stats/`}
      id="stats"
    />
  );

  const settings = hasOrganization && (
    <SidebarItem
      {...sidebarItemProps}
      icon={<IconSettings />}
      label={t('Settings')}
      to={`/settings/${organization.slug}/`}
      id="settings"
    />
  );

  const insights = (
    <SidebarAccordion
      {...sidebarItemProps}
      icon={<IconGraph />}
      label={<GuideAnchor target="insights">{t('Insights')}</GuideAnchor>}
      id="insights"
      exact={!shouldAccordionFloat}
    >
      {requests}
      {queries}
      {resources}
      {appStarts}
      {screenLoads}
      {webVitals}
      {caches}
      {queues}
      {mobileUI}
      {llmMonitoring}
    </SidebarAccordion>
  );

  const explore = (
    <SidebarAccordion
      {...sidebarItemProps}
      icon={<IconSearch />}
      label={<GuideAnchor target="explore">{t('Explore')}</GuideAnchor>}
      id="explore"
      exact={!shouldAccordionFloat}
    >
      {traces}
      {metrics}
      {profiling}
      {replays}
      {discover2}
    </SidebarAccordion>
  );

  return (
    <SidebarWrapper aria-label={t('Primary Navigation')} collapsed={collapsed}>
      <ExpandedContextProvider>
        <SidebarSectionGroupPrimary>
          <DropdownSidebarSection
            isSuperuser={showSuperuserWarning() && !isExcludedOrg()}
          >
            <SidebarDropdown orientation={orientation} collapsed={collapsed} />

            {showSuperuserWarning() && !isExcludedOrg() && (
              <Hook name="component:superuser-warning" organization={organization} />
            )}
          </DropdownSidebarSection>

          <PrimaryItems>
            {hasOrganization && (
              <Fragment>
                <SidebarSection>
                  {issues}
                  {projects}
                </SidebarSection>

                {hasNewSidebarHierarchy && (
                  <Fragment>
                    <SidebarSection>
                      {explore}
                      {insights}
                    </SidebarSection>

                    <SidebarSection>
                      {performance}
                      {feedback}
                      {monitors}
                      {alerts}
                      {dashboards}
                      {releases}
                    </SidebarSection>
                  </Fragment>
                )}

                {!hasNewSidebarHierarchy && (
                  <Fragment>
                    <SidebarSection>
                      {performance}
                      {profiling}
                      {metrics}
                      {replays}
                      {llmMonitoring}
                      {feedback}
                      {monitors}
                      {alerts}
                    </SidebarSection>

                    <SidebarSection>
                      {discover2}
                      {dashboards}
                      {releases}
                      {userFeedback}
                    </SidebarSection>
                  </Fragment>
                )}

                <SidebarSection>
                  {stats}
                  {settings}
                </SidebarSection>
              </Fragment>
            )}
          </PrimaryItems>
        </SidebarSectionGroupPrimary>

        {hasOrganization && (
          <SidebarSectionGroup>
            <PerformanceOnboardingSidebar
              currentPanel={activePanel}
              onShowPanel={() => togglePanel(SidebarPanelKey.PERFORMANCE_ONBOARDING)}
              hidePanel={() => hidePanel('performance-sidequest')}
              {...sidebarItemProps}
            />
            <FeedbackOnboardingSidebar
              currentPanel={activePanel}
              onShowPanel={() => togglePanel(SidebarPanelKey.FEEDBACK_ONBOARDING)}
              hidePanel={hidePanel}
              {...sidebarItemProps}
            />
            <ReplaysOnboardingSidebar
              currentPanel={activePanel}
              onShowPanel={() => togglePanel(SidebarPanelKey.REPLAYS_ONBOARDING)}
              hidePanel={hidePanel}
              {...sidebarItemProps}
            />
            <ProfilingOnboardingSidebar
              currentPanel={activePanel}
              onShowPanel={() => togglePanel(SidebarPanelKey.PROFILING_ONBOARDING)}
              hidePanel={hidePanel}
              {...sidebarItemProps}
            />
            <MetricsOnboardingSidebar
              currentPanel={activePanel}
              onShowPanel={() => togglePanel(SidebarPanelKey.METRICS_ONBOARDING)}
              hidePanel={hidePanel}
              {...sidebarItemProps}
            />
            <SidebarSection noMargin noPadding>
              <OnboardingStatus
                org={organization}
                currentPanel={activePanel}
                onShowPanel={() => togglePanel(SidebarPanelKey.ONBOARDING_WIZARD)}
                hidePanel={hidePanel}
                {...sidebarItemProps}
              />
            </SidebarSection>

            <SidebarSection>
              {HookStore.get('sidebar:bottom-items').length > 0 &&
                HookStore.get('sidebar:bottom-items')[0]({
                  orientation,
                  collapsed,
                  hasPanel,
                  organization,
                })}
              <SidebarHelp
                orientation={orientation}
                collapsed={collapsed}
                hidePanel={hidePanel}
                organization={organization}
              />
              <Broadcasts
                orientation={orientation}
                collapsed={collapsed}
                currentPanel={activePanel}
                onShowPanel={() => togglePanel(SidebarPanelKey.BROADCASTS)}
                hidePanel={hidePanel}
                organization={organization}
              />
              <ServiceIncidents
                orientation={orientation}
                collapsed={collapsed}
                currentPanel={activePanel}
                onShowPanel={() => togglePanel(SidebarPanelKey.SERVICE_INCIDENTS)}
                hidePanel={hidePanel}
              />
            </SidebarSection>

            {!horizontal && (
              <SidebarSection>
                <SidebarCollapseItem
                  id="collapse"
                  data-test-id="sidebar-collapse"
                  {...sidebarItemProps}
                  icon={<Chevron direction={collapsed ? 'right' : 'left'} />}
                  label={collapsed ? t('Expand') : t('Collapse')}
                  onClick={toggleCollapse}
                />
              </SidebarSection>
            )}
          </SidebarSectionGroup>
        )}
      </ExpandedContextProvider>
    </SidebarWrapper>
  );
}

export default Sidebar;

const responsiveFlex = css`
  display: flex;
  flex-direction: column;

  @media (max-width: ${theme.breakpoints.medium}) {
    flex-direction: row;
  }
`;

export const SidebarWrapper = styled('nav')<{collapsed: boolean}>`
  background: ${p => p.theme.sidebarGradient};
  color: ${p => p.theme.sidebar.color};
  line-height: 1;
  padding: 12px 0 2px; /* Allows for 32px avatars  */
  width: ${p => p.theme.sidebar[p.collapsed ? 'collapsedWidth' : 'expandedWidth']};
  position: fixed;
  top: ${p => (ConfigStore.get('demoMode') ? p.theme.demo.headerSize : 0)};
  left: 0;
  bottom: 0;
  justify-content: space-between;
  z-index: ${p => p.theme.zIndex.sidebar};
  border-right: solid 1px ${p => p.theme.sidebarBorder};
  ${responsiveFlex};

  @media (max-width: ${p => p.theme.breakpoints.medium}) {
    top: 0;
    left: 0;
    right: 0;
    height: ${p => p.theme.sidebar.mobileHeight};
    bottom: auto;
    width: auto;
    padding: 0 ${space(1)};
    align-items: center;
    border-right: none;
    border-bottom: solid 1px ${p => p.theme.sidebarBorder};
  }
`;

const SidebarSectionGroup = styled('div')`
  ${responsiveFlex};
  flex-shrink: 0; /* prevents shrinking on Safari */
  gap: 1px;
`;

const SidebarSectionGroupPrimary = styled('div')`
  ${responsiveFlex};
  /* necessary for child flexing on msedge and ff */
  min-height: 0;
  min-width: 0;
  flex: 1;
  /* expand to fill the entire height on mobile */
  @media (max-width: ${p => p.theme.breakpoints.medium}) {
    height: 100%;
    align-items: center;
  }
`;

const PrimaryItems = styled('div')`
  overflow: auto;
  flex: 1;
  display: flex;
  flex-direction: column;
  gap: 1px;
  -ms-overflow-style: -ms-autohiding-scrollbar;
  @media (max-height: 675px) and (min-width: ${p => p.theme.breakpoints.medium}) {
    border-bottom: 1px solid ${p => p.theme.sidebarBorder};
    padding-bottom: ${space(1)};
    box-shadow: rgba(0, 0, 0, 0.15) 0px -10px 10px inset;
  }
  @media (max-width: ${p => p.theme.breakpoints.medium}) {
    overflow-y: visible;
    flex-direction: row;
    height: 100%;
    align-items: center;
    border-right: 1px solid ${p => p.theme.sidebarBorder};
    padding-right: ${space(1)};
    margin-right: ${space(0.5)};
    box-shadow: rgba(0, 0, 0, 0.15) -10px 0px 10px inset;
    ::-webkit-scrollbar {
      display: none;
    }
  }
`;

const SubitemDot = styled('div')<{collapsed: boolean}>`
  width: 3px;
  height: 3px;
  background: currentcolor;
  border-radius: 50%;

  opacity: ${p => (p.collapsed ? 1 : 0)};
  @media (max-width: ${p => p.theme.breakpoints.medium}) {
    opacity: 1;
  }
`;

const SidebarSection = styled(SidebarSectionGroup)<{
  noMargin?: boolean;
  noPadding?: boolean;
}>`
  ${p => !p.noMargin && `margin: ${space(1)} 0`};
  ${p => !p.noPadding && `padding: 0 ${space(2)}`};

  @media (max-width: ${p => p.theme.breakpoints.small}) {
    margin: 0;
    padding: 0;
  }

  &:empty {
    display: none;
  }
`;

const DropdownSidebarSection = styled(SidebarSection)<{
  isSuperuser?: boolean;
}>`
  position: relative;
  margin: 0;
  padding: ${space(1)} ${space(2)};

  ${p =>
    p.isSuperuser &&
    css`
      &:before {
        content: '';
        position: absolute;
        inset: 0 ${space(1)};
        border-radius: ${p.theme.borderRadius};
        background: ${p.theme.superuserSidebar};
      }
    `}
`;

const SidebarCollapseItem = styled(SidebarItem)`
  @media (max-width: ${p => p.theme.breakpoints.medium}) {
    display: none;
  }
`;<|MERGE_RESOLUTION|>--- conflicted
+++ resolved
@@ -56,25 +56,14 @@
 import useProjects from 'sentry/utils/useProjects';
 import {normalizeUrl} from 'sentry/utils/withDomainRequired';
 import MetricsOnboardingSidebar from 'sentry/views/metrics/ddmOnboarding/sidebar';
-<<<<<<< HEAD
-import {
-  BASE_URL as RESOURCES_BASE_URL,
-  MODULE_TITLE,
-} from 'sentry/views/performance/browser/resources/settings';
-import {
-  MODULE_TITLE as CACHE_MODULE_TITLE,
-  releaseLevelAsBadgeProps as CacheModuleBadgeProps,
-} from 'sentry/views/performance/cache/settings';
-import {
-  MODULE_TITLE as HTTP_MODULE_TITLE,
-  releaseLevelAsBadgeProps as HTTPModuleBadgeProps,
-} from 'sentry/views/performance/http/settings';
-=======
 import {releaseLevelAsBadgeProps as CacheModuleBadgeProps} from 'sentry/views/performance/cache/settings';
 import {releaseLevelAsBadgeProps as QueuesModuleBadgeProps} from 'sentry/views/performance/queues/settings';
-import {MODULE_TITLES} from 'sentry/views/performance/utils/useModuleTitle';
+import {
+  MODULE_TITLES,
+  useModuleTitle,
+} from 'sentry/views/performance/utils/useModuleTitle';
 import {useModuleURLBuilder} from 'sentry/views/performance/utils/useModuleURL';
->>>>>>> 66bbc4b3
+import {ModuleName} from 'sentry/views/starfish/types';
 
 import {ProfilingOnboardingSidebar} from '../profiling/ProfilingOnboarding/profilingOnboardingSidebar';
 
@@ -139,6 +128,7 @@
   const activePanel = useLegacyStore(SidebarPanelStore);
   const organization = useOrganization({allowNull: true});
   const {shouldAccordionFloat} = useContext(ExpandedContext);
+  const resourceModuleTitle = useModuleTitle(ModuleName.RESOURCE);
 
   const collapsed = !!preferences.collapsed;
   const horizontal = useMedia(`(max-width: ${theme.breakpoints.medium})`);
@@ -370,10 +360,10 @@
   );
 
   const resources = hasOrganization && (
-    <Feature key="resource" features="spans-first-ui">
-      <SidebarItem
-        {...sidebarItemProps}
-        label={<GuideAnchor target="starfish">{MODULE_TITLES.resource}</GuideAnchor>}
+    <Feature key="assets" features="spans-first-ui">
+      <SidebarItem
+        {...sidebarItemProps}
+        label={<GuideAnchor target="starfish">{resourceModuleTitle}</GuideAnchor>}
         to={`/organizations/${organization.slug}/${moduleURLBuilder('resource')}/`}
         id="performance-browser-resources"
         icon={<SubitemDot collapsed />}
@@ -432,126 +422,6 @@
               id="performance"
               exact={!shouldAccordionFloat}
             >
-<<<<<<< HEAD
-              <Feature features="spans-first-ui" organization={organization}>
-                <SidebarItem
-                  {...sidebarItemProps}
-                  label={
-                    <GuideAnchor target="performance-database">
-                      {t('Queries')}
-                    </GuideAnchor>
-                  }
-                  to={`/organizations/${organization.slug}/performance/database/`}
-                  id="performance-database"
-                  // collapsed controls whether the dot is visible or not.
-                  // We always want it visible for these sidebar items so force it to true.
-                  icon={<SubitemDot collapsed />}
-                />
-              </Feature>
-              <Feature features="spans-first-ui" organization={organization}>
-                <SidebarItem
-                  {...sidebarItemProps}
-                  label={
-                    <GuideAnchor target="performance-http">
-                      {HTTP_MODULE_TITLE}
-                    </GuideAnchor>
-                  }
-                  to={`/organizations/${organization.slug}/performance/http/`}
-                  id="performance-http"
-                  icon={<SubitemDot collapsed />}
-                  {...HTTPModuleBadgeProps}
-                />
-              </Feature>
-              <Feature features="performance-cache-view" organization={organization}>
-                <SidebarItem
-                  {...sidebarItemProps}
-                  label={
-                    <GuideAnchor target="performance-cache">
-                      {CACHE_MODULE_TITLE}
-                    </GuideAnchor>
-                  }
-                  to={`/organizations/${organization.slug}/performance/cache/`}
-                  id="performance-cache"
-                  icon={<SubitemDot collapsed />}
-                  {...CacheModuleBadgeProps}
-                />
-              </Feature>
-              <Feature features="spans-first-ui" organization={organization}>
-                <SidebarItem
-                  {...sidebarItemProps}
-                  label={
-                    <GuideAnchor target="performance-webvitals">
-                      {t('Web Vitals')}
-                    </GuideAnchor>
-                  }
-                  to={`/organizations/${organization.slug}/performance/browser/pageloads/`}
-                  id="performance-webvitals"
-                  icon={<SubitemDot collapsed />}
-                />
-              </Feature>
-              <Feature features="performance-queues-view" organization={organization}>
-                <SidebarItem
-                  {...sidebarItemProps}
-                  label={
-                    <GuideAnchor target="performance-queues">{t('Queues')}</GuideAnchor>
-                  }
-                  isAlpha
-                  to={`/organizations/${organization.slug}/performance/queues/`}
-                  id="performance-queues"
-                  icon={<SubitemDot collapsed />}
-                />
-              </Feature>
-              <Feature features="spans-first-ui" organization={organization}>
-                <SidebarItem
-                  {...sidebarItemProps}
-                  label={t('Screen Loads')}
-                  to={`/organizations/${organization.slug}/performance/mobile/screens/`}
-                  id="performance-mobile-screens"
-                  icon={<SubitemDot collapsed />}
-                />
-              </Feature>
-              <Feature features="spans-first-ui" organization={organization}>
-                <SidebarItem
-                  {...sidebarItemProps}
-                  label={t('App Starts')}
-                  to={`/organizations/${organization.slug}/performance/mobile/app-startup/`}
-                  id="performance-mobile-app-startup"
-                  icon={<SubitemDot collapsed />}
-                />
-              </Feature>
-              <Feature
-                features={['spans-first-ui', 'starfish-mobile-ui-module']}
-                organization={organization}
-              >
-                <SidebarItem
-                  {...sidebarItemProps}
-                  label={t('Mobile UI')}
-                  to={`/organizations/${organization.slug}/performance/mobile/ui/`}
-                  id="performance-mobile-ui"
-                  icon={<SubitemDot collapsed />}
-                  isAlpha
-                />
-              </Feature>
-              <Feature features="spans-first-ui">
-                <SidebarItem
-                  {...sidebarItemProps}
-                  label={<GuideAnchor target="starfish">{MODULE_TITLE}</GuideAnchor>}
-                  to={`/organizations/${organization.slug}/performance/${RESOURCES_BASE_URL}/`}
-                  id="performance-browser-assets"
-                  icon={<SubitemDot collapsed />}
-                />
-              </Feature>
-              <Feature features="performance-trace-explorer">
-                <SidebarItem
-                  {...sidebarItemProps}
-                  label={<GuideAnchor target="traces">{t('Traces')}</GuideAnchor>}
-                  to={`/organizations/${organization.slug}/performance/traces/`}
-                  id="performance-trace-explorer"
-                  icon={<SubitemDot collapsed />}
-                  isAlpha
-                />
-              </Feature>
-=======
               {queries}
               {requests}
               {caches}
@@ -562,7 +432,6 @@
               {resources}
               {mobileUI}
               {traces}
->>>>>>> 66bbc4b3
             </SidebarAccordion>
           );
         }
