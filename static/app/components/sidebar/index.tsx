--- conflicted
+++ resolved
@@ -619,54 +619,34 @@
         {...sidebarItemProps}
         icon={<IconGraph />}
         label={DOMAIN_VIEW_BASE_TITLE}
-<<<<<<< HEAD
         id="insights-domains"
-=======
-        id="performance-domains"
->>>>>>> ccad4014
         initiallyExpanded={false}
         exact={!shouldAccordionFloat}
       >
         <SidebarItem
           {...sidebarItemProps}
-<<<<<<< HEAD
-          label={FRONTEND_LANDING_TITLE}
-=======
           label={FRONTEND_SIDEBAR_LABEL}
->>>>>>> ccad4014
           to={`/organizations/${organization.slug}/${DOMAIN_VIEW_BASE_URL}/${FRONTEND_LANDING_SUB_PATH}/`}
           id="performance-domains-web"
           icon={<SubitemDot collapsed />}
         />
         <SidebarItem
           {...sidebarItemProps}
-<<<<<<< HEAD
-          label={BACKEND_LANDING_TITLE}
-=======
           label={BACKEND_SIDEBAR_LABEL}
->>>>>>> ccad4014
           to={`/organizations/${organization.slug}/${DOMAIN_VIEW_BASE_URL}/${BACKEND_LANDING_SUB_PATH}/`}
           id="performance-domains-platform"
           icon={<SubitemDot collapsed />}
         />
         <SidebarItem
           {...sidebarItemProps}
-<<<<<<< HEAD
-          label={MOBILE_LANDING_TITLE}
-=======
           label={MOBILE_SIDEBAR_LABEL}
->>>>>>> ccad4014
           to={`/organizations/${organization.slug}/${DOMAIN_VIEW_BASE_URL}/${MOBILE_LANDING_SUB_PATH}/`}
           id="performance-domains-mobile"
           icon={<SubitemDot collapsed />}
         />
         <SidebarItem
           {...sidebarItemProps}
-<<<<<<< HEAD
-          label={AI_LANDING_TITLE}
-=======
           label={AI_SIDEBAR_LABEL}
->>>>>>> ccad4014
           to={`/organizations/${organization.slug}/${DOMAIN_VIEW_BASE_URL}/${AI_LANDING_SUB_PATH}/`}
           id="performance-domains-ai"
           icon={<SubitemDot collapsed />}
