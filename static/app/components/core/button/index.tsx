--- conflicted
+++ resolved
@@ -76,20 +76,12 @@
  * future ButtonElement should go away and be replaced with HTMLButtonElement
  * and HTMLAnchorElement respectively
  */
-<<<<<<< HEAD
 type ButtonElementProps = Omit<
   React.ButtonHTMLAttributes<HTMLButtonElement>,
   'label' | 'size' | 'title'
 >;
 
 interface BaseButtonProps extends DO_NOT_USE_CommonButtonProps, ButtonElementProps {
-=======
-type ElementProps<E> = Omit<React.ButtonHTMLAttributes<E>, 'label' | 'size' | 'title'>;
-
-export interface BaseButtonProps
-  extends CommonButtonProps,
-    ElementProps<HTMLButtonElement> {
->>>>>>> 225710b7
   href?: never;
   ref?: React.Ref<HTMLButtonElement>;
   to?: never;
@@ -231,82 +223,6 @@
   };
 };
 
-<<<<<<< HEAD
-=======
-export function Button({
-  size = 'md',
-  disabled,
-  type = 'button',
-  tooltipProps,
-  ...props
-}: ButtonProps) {
-  const {handleClick, hasChildren, accessibleLabel} = useButtonFunctionality({
-    ...props,
-    type,
-    disabled,
-  });
-
-  return (
-    <Tooltip skipWrapper {...tooltipProps} title={props.title} disabled={!props.title}>
-      <StyledButton
-        aria-label={accessibleLabel}
-        aria-disabled={disabled}
-        disabled={disabled}
-        size={size}
-        type={type}
-        {...props}
-        onClick={handleClick}
-        role="button"
-      >
-        {props.priority !== 'link' && (
-          <InteractionStateLayer
-            higherOpacity={
-              props.priority && ['primary', 'danger'].includes(props.priority)
-            }
-          />
-        )}
-        <ButtonLabel size={size} borderless={props.borderless}>
-          {props.icon && (
-            <Icon size={size} hasChildren={hasChildren}>
-              <IconDefaultsProvider size={ICON_SIZES[size]}>
-                {props.icon}
-              </IconDefaultsProvider>
-            </Icon>
-          )}
-          {props.children}
-        </ButtonLabel>
-      </StyledButton>
-    </Tooltip>
-  );
-}
-
-interface StyledButtonPropsWithAriaLabel extends ButtonPropsWithoutAriaLabel {
-  theme: Theme;
-}
-interface StyledButtonPropsWithoutAriaLabel extends ButtonPropsWithAriaLabel {
-  theme: Theme;
-}
-
-type StyledButtonProps =
-  | StyledButtonPropsWithAriaLabel
-  | StyledButtonPropsWithoutAriaLabel;
-
-export const StyledButton = styled(
-  ({size: _size, title: _title, type, disabled, ...props}: ButtonProps) => {
-    return <button {...props} type={type} disabled={disabled} />;
-  },
-  {
-    shouldForwardProp: prop =>
-      prop === 'external' ||
-      prop === 'replace' ||
-      prop === 'preventScrollReset' ||
-      (typeof prop === 'string' && isPropValid(prop)),
-  }
-)<ButtonProps>`
-  ${p => (p.theme.isChonk ? getChonkButtonStyles(p as any) : getButtonStyles(p))}
-`;
-
->>>>>>> 225710b7
 const getBoxShadow = ({
   priority,
   borderless,
@@ -510,7 +426,6 @@
   flex-shrink: 0;
 `;
 
-<<<<<<< HEAD
 export const DO_NOT_USE_BUTTON_ICON_SIZES: Record<
   NonNullable<BaseButtonProps['size']>,
   SVGIconProps['size']
@@ -519,100 +434,4 @@
   xs: 'xs',
   sm: 'sm',
   md: 'sm',
-};
-=======
-export interface LinkButtonProps
-  extends CommonButtonProps,
-    Omit<ElementProps<HTMLAnchorElement>, 'role'> {
-  download?: HTMLAnchorElement['download'];
-  external?: boolean;
-  href?: string;
-  preventScrollReset?: boolean;
-  replace?: boolean;
-  to?: string | LocationDescriptor;
-}
-
-export function LinkButton({
-  size = 'md',
-  to,
-  href,
-  disabled,
-  tooltipProps,
-  ...props
-}: LinkButtonProps) {
-  const {handleClick, hasChildren, accessibleLabel} = useButtonFunctionality({
-    ...props,
-    to,
-    href,
-    disabled,
-  });
-
-  return (
-    <Tooltip skipWrapper {...tooltipProps} title={props.title} disabled={!props.title}>
-      <StyledLinkButton
-        aria-label={accessibleLabel}
-        aria-disabled={disabled}
-        size={size}
-        href={disabled ? undefined : href}
-        to={disabled ? undefined : to}
-        disabled={disabled}
-        {...props}
-        onClick={handleClick}
-      >
-        {props.priority !== 'link' && (
-          <InteractionStateLayer
-            higherOpacity={
-              props.priority && ['primary', 'danger'].includes(props.priority)
-            }
-          />
-        )}
-        <ButtonLabel size={size} borderless={props.borderless}>
-          {props.icon && (
-            <Icon size={size} hasChildren={hasChildren}>
-              <IconDefaultsProvider size={ICON_SIZES[size]}>
-                {props.icon}
-              </IconDefaultsProvider>
-            </Icon>
-          )}
-          {props.children}
-        </ButtonLabel>
-      </StyledLinkButton>
-    </Tooltip>
-  );
-}
-
-interface StyledLinkButtonProps extends LinkButtonProps {
-  theme: Theme;
-}
-
-const StyledLinkButton = styled(
-  ({size: _size, title: _title, external, ...props}: LinkButtonProps) => {
-    if (props.to) {
-      return <Link {...props} to={props.to} role="button" />;
-    }
-
-    if (props.href) {
-      return (
-        <a
-          {...props}
-          {...(external ? {target: '_blank', rel: 'noreferrer noopener'} : {})}
-          role="button"
-        />
-      );
-    }
-
-    const {replace: _replace, preventScrollReset: _preventScrollReset, ...rest} = props;
-    // @ts-expect-error we are spreading anchor link props on a button
-    return <button {...rest} role="button" />;
-  },
-  {
-    shouldForwardProp: prop =>
-      prop === 'external' ||
-      prop === 'replace' ||
-      prop === 'preventScrollReset' ||
-      (typeof prop === 'string' && isPropValid(prop)),
-  }
-)<LinkButtonProps>`
-  ${p => (p.theme.isChonk ? getChonkButtonStyles(p as any) : getButtonStyles(p))}
-`;
->>>>>>> 225710b7
+};