import {forwardRef as reactForwardRef, useCallback} from 'react';
import isPropValid from '@emotion/is-prop-valid';
import type {SerializedStyles, Theme} from '@emotion/react';
import {css} from '@emotion/react';
import styled from '@emotion/styled';
import type {LocationDescriptor} from 'history';

import InteractionStateLayer from 'sentry/components/interactionStateLayer';
import Link from 'sentry/components/links/link';
import {Tooltip, type TooltipProps} from 'sentry/components/tooltip';
import type {SVGIconProps} from 'sentry/icons/svgIcon';
import {IconDefaultsProvider} from 'sentry/icons/useIconDefaults';
import HookStore from 'sentry/stores/hookStore';
import {space} from 'sentry/styles/space';
import mergeRefs from 'sentry/utils/mergeRefs';

import {getChonkButtonStyles} from './index.chonk';

/**
 * Default sizes to use for SVGIcon
 */
const ICON_SIZES: Partial<
  Record<NonNullable<BaseButtonProps['size']>, SVGIconProps['size']>
> = {
  xs: 'xs',
  sm: 'sm',
  md: 'sm',
};

/**
 * Default sizes to use for SVGIcon
 */
const ICON_SIZES: Partial<
  Record<NonNullable<BaseButtonProps['size']>, SVGIconProps['size']>
> = {
  xs: 'xs',
  sm: 'sm',
  md: 'sm',
};

/**
 * The button can actually also be an anchor or React router Link (which seems
 * to be poorly typed as `any`). So this is a bit of a workaround to receive
 * the proper html attributes.
 */
type ButtonElement = HTMLButtonElement | HTMLAnchorElement;

/**
 * Props shared across different types of button components
 */
interface CommonButtonProps {
  /**
   * Used when you want to overwrite the default Reload event key for analytics
   */
  analyticsEventKey?: string;
  /**
   * Used when you want to send an Amplitude Event. By default, Amplitude events are not sent so
   * you must pass in a eventName to send an Amplitude event.
   */
  analyticsEventName?: string;
  /**
   * Adds extra parameters to the analytics tracking
   */
  analyticsParams?: Record<string, any>;
  /**
   * Used by ButtonBar to determine active status.
   */
  barId?: string;
  /**
   * Removes borders from the button.
   */
  borderless?: boolean;
  /**
   * Indicates that the button is "doing" something.
   */
  busy?: boolean;
  /**
   * The icon to render inside of the button. The size will be set
   * appropriately based on the size of the button.
   */
  icon?: React.ReactNode;
  /**
   * The semantic "priority" of the button. Use `primary` when the action is
   * contextually the primary action, `danger` if the button will do something
   * destructive, `link` for visual similarity to a link.
   */
  priority?: 'default' | 'primary' | 'danger' | 'link';
  /**
   * The size of the button
   */
  size?: 'zero' | 'xs' | 'sm' | 'md';
  /**
   * Display a tooltip for the button.
   */
  title?: TooltipProps['title'];
  /**
   * Additional properites for the Tooltip when `title` is set.
   */
  tooltipProps?: Omit<TooltipProps, 'children' | 'title' | 'skipWrapper'>;
  /**
   * Userful in scenarios where the border of the button should blend with the
   * background behind the button.
   */
  translucentBorder?: boolean;
}

/**
 * Helper type to extraxct the HTML element props for use in button prop
 * interfaces.
 *
 * XXX(epurkhiser): Right now all usages of this use ButtonElement, but in the
 * future ButtonElement should go away and be replaced with HTMLButtonElement
 * and HTMLAnchorElement respectively
 */
type ElementProps<E> = Omit<React.ButtonHTMLAttributes<E>, 'label' | 'size' | 'title'>;

export interface BaseButtonProps extends CommonButtonProps, ElementProps<ButtonElement> {
  /**
   * The button is an external link. Similar to the `Link` `external` property.
   *
   * @deprecated Use LinkButton instead
   */
  external?: boolean;
  /**
   * @internal Used in the Button forwardRef
   */
  forwardRef?: React.Ref<ButtonElement>;
  /**
   * When set the button acts as an anchor link. Use with `external` to have
   * the link open in a new tab.
   *
   * @deprecated Use LinkButton instead
   */
  href?: string;
  /**
   * @deprecated Use LinkButton instead
   */
  replace?: boolean;
  /**
   * Similar to `href`, but for internal links within the app.
   *
   * @deprecated Use LinkButton instead
   */
  to?: string | LocationDescriptor;
}

interface ButtonPropsWithoutAriaLabel extends BaseButtonProps {
  children: React.ReactNode;
}

interface ButtonPropsWithAriaLabel extends BaseButtonProps {
  'aria-label': string;
  children?: never;
}

export type ButtonProps = ButtonPropsWithoutAriaLabel | ButtonPropsWithAriaLabel;

interface BaseLinkButtonProps extends CommonButtonProps, ElementProps<ButtonElement> {
  /**
   * @internal Used in the Button forwardRef
   */
  forwardRef?: React.Ref<ButtonElement>;
}

interface ToLinkButtonProps extends BaseLinkButtonProps {
  /**
   * Similar to `href`, but for internal links within the app.
   */
  to: string | LocationDescriptor;
  external?: never;
  replace?: boolean;
}

interface HrefLinkButtonProps extends BaseLinkButtonProps {
  /**
   * When set the button acts as an anchor link. Use with `external` to have
   * the link open in a new tab.
   */
  href: string;
  /**
   * For use with `href` and `data:` or `blob:` schemes. Tells the browser to
   * download the contents.
   *
   * See: https://developer.mozilla.org/en-US/docs/Web/HTML/Element/a#attr-download
   */
  download?: HTMLAnchorElement['download'];
  /**
   * The button is an external link. Similar to the `Link` `external` property.
   */
  external?: boolean;
}

interface ToLinkButtonPropsWithChildren extends ToLinkButtonProps {
  children: React.ReactNode;
}

interface ToLinkButtonPropsWithAriaLabel extends ToLinkButtonProps {
  'aria-label': string;
  children?: never;
}

interface HrefLinkButtonPropsWithChildren extends HrefLinkButtonProps {
  children: React.ReactNode;
}

interface HrefLinkButtonPropsWithAriaLabel extends HrefLinkButtonProps {
  'aria-label': string;
  children?: never;
}

export type LinkButtonProps =
  | ToLinkButtonPropsWithChildren
  | ToLinkButtonPropsWithAriaLabel
  | HrefLinkButtonPropsWithChildren
  | HrefLinkButtonPropsWithAriaLabel;

function BaseButton({
  size = 'md',
  to,
  replace,
  busy,
  href,
  title,
  icon,
  children,
  'aria-label': ariaLabel,
  borderless,
  translucentBorder,
  priority,
  disabled,
  type = 'button',
  tooltipProps,
  onClick,
  analyticsEventName,
  analyticsEventKey,
  analyticsParams,
  ...buttonProps
}: ButtonProps) {
  // Fallbacking aria-label to string children is not necessary as screen
  // readers natively understand that scenario. Leaving it here for a bunch of
  // our tests that query by aria-label.
  const accessibleLabel =
    ariaLabel ?? (typeof children === 'string' ? children : undefined);

  const useButtonTrackingLogger = () => {
    const hasAnalyticsDebug = window.localStorage?.getItem('DEBUG_ANALYTICS') === '1';
    const hasCustomAnalytics = analyticsEventName || analyticsEventKey || analyticsParams;
    if (!hasCustomAnalytics || !hasAnalyticsDebug) {
      return () => {};
    }

    return () => {
      // eslint-disable-next-line no-console
      console.log('buttonAnalyticsEvent', {
        eventKey: analyticsEventKey,
        eventName: analyticsEventName,
        priority,
        href,
        ...analyticsParams,
      });
    };
  };

  const useButtonTracking =
    HookStore.get('react-hook:use-button-tracking')[0] ?? useButtonTrackingLogger;
  const buttonTracking = useButtonTracking({
    analyticsEventName,
    analyticsEventKey,
    analyticsParams: {
      priority,
      href,
      ...analyticsParams,
    },
    'aria-label': accessibleLabel || '',
  });

  const handleClick = useCallback(
    (e: React.MouseEvent<HTMLButtonElement | HTMLAnchorElement>) => {
      // Don't allow clicks when disabled or busy
      if (disabled || busy) {
        e.preventDefault();
        e.stopPropagation();
        return;
      }

      buttonTracking();
      onClick?.(e);
    },
    [disabled, busy, onClick, buttonTracking]
  );

  const hasChildren = Array.isArray(children)
    ? children.some(child => !!child || String(child) === '0')
    : !!children || String(children) === '0';

  // Buttons come in 4 flavors: <Link>, <ExternalLink>, <a>, and <button>.
  // Let's use props to determine which to serve up, so we don't have to think about it.
  // *Note* you must still handle tabindex manually.
<<<<<<< HEAD
  const button = (
    <StyledButton
      aria-label={accessibleLabel}
      aria-disabled={disabled}
      busy={busy}
      disabled={disabled}
      to={disabled ? undefined : to}
      href={disabled ? undefined : href}
      replace={replace}
      size={size}
      priority={priority}
      borderless={borderless}
      translucentBorder={translucentBorder}
      type={type}
      {...buttonProps}
      onClick={handleClick}
      role="button"
    >
      {priority !== 'link' && (
        <InteractionStateLayer
          higherOpacity={priority && ['primary', 'danger'].includes(priority)}
        />
      )}
      <ButtonLabel size={size} borderless={borderless}>
        {icon && (
          <Icon size={size} hasChildren={hasChildren}>
            <IconDefaultsProvider size={ICON_SIZES[size]}>{icon}</IconDefaultsProvider>
          </Icon>
=======
  return (
    <Tooltip skipWrapper {...tooltipProps} title={title} disabled={!title}>
      <StyledButton
        aria-label={accessibleLabel}
        aria-disabled={disabled}
        busy={busy}
        disabled={disabled}
        to={disabled ? undefined : to}
        href={disabled ? undefined : href}
        replace={replace}
        size={size}
        priority={priority}
        borderless={borderless}
        translucentBorder={translucentBorder}
        type={type}
        {...buttonProps}
        onClick={handleClick}
        role="button"
      >
        {priority !== 'link' && (
          <InteractionStateLayer
            higherOpacity={priority && ['primary', 'danger'].includes(priority)}
          />
>>>>>>> a63a847a
        )}
        <ButtonLabel size={size} borderless={borderless}>
          {icon && (
            <Icon size={size} hasChildren={hasChildren}>
              <IconDefaultsProvider size={ICON_SIZES[size]}>{icon}</IconDefaultsProvider>
            </Icon>
          )}
          {children}
        </ButtonLabel>
      </StyledButton>
    </Tooltip>
  );
<<<<<<< HEAD

  if (!title) {
    return button;
  }

  return (
    <Tooltip skipWrapper {...tooltipProps} title={title}>
      {button}
    </Tooltip>
  );
=======
>>>>>>> a63a847a
}

export const Button = reactForwardRef<ButtonElement, ButtonProps>((props, ref) => (
  <BaseButton forwardRef={ref} {...props} />
));

Button.displayName = 'Button';

interface StyledButtonPropsWithAriaLabel extends ButtonPropsWithoutAriaLabel {
  theme: Theme;
}
interface StyledButtonPropsWithoutAriaLabel extends ButtonPropsWithAriaLabel {
  theme: Theme;
}

type StyledButtonProps =
  | StyledButtonPropsWithAriaLabel
  | StyledButtonPropsWithoutAriaLabel;

export const StyledButton = styled(
  reactForwardRef<HTMLButtonElement | HTMLAnchorElement, ButtonProps>(
    (
      {
        forwardRef,
        size: _size,
        title: _title,
        type,
        external,
        to,
        replace,
        href,
        disabled,
        ...props
      }: ButtonProps,
      forwardRefAlt
    ) => {
      // XXX: There may be two forwarded refs here, one potentially passed from a
      // wrapped Tooltip, another from callers of Button.
      const ref = mergeRefs([forwardRef, forwardRefAlt]);

      // Get component to use based on existence of `to` or `href` properties
      // Can be react-router `Link`, `a`, or `button`
      if (to) {
        return (
          <Link {...props} ref={ref} to={to} replace={replace} disabled={disabled} />
        );
      }

      if (href) {
        return (
          <a
            {...props}
            ref={ref}
            href={href}
            aria-disabled={disabled}
            {...(external ? {target: '_blank', rel: 'noreferrer noopener'} : {})}
          />
        );
      }

      return <button {...props} type={type} ref={ref} disabled={disabled} />;
    }
  ),
  {
    shouldForwardProp: prop =>
      prop === 'forwardRef' ||
      prop === 'external' ||
      prop === 'replace' ||
      (typeof prop === 'string' && isPropValid(prop)),
  }
)<ButtonProps>`
<<<<<<< HEAD
  ${p => (p.theme.isChonk ? getChonkButtonStyles(p as any) : getButtonStyles(p))}
=======
  ${getButtonStyles}
>>>>>>> a63a847a
`;

const getBoxShadow = ({
  priority,
  borderless,
  translucentBorder,
  disabled,
  size,
  theme,
}: StyledButtonProps): SerializedStyles => {
  if (disabled || borderless || priority === 'link') {
    return css`
      box-shadow: none;
    `;
  }

  const themeName = disabled ? 'disabled' : priority || 'default';
  const {borderTranslucent} = theme.button[themeName];
  const translucentBorderString = translucentBorder
    ? `0 0 0 1px ${borderTranslucent},`
    : '';
  const dropShadow = size === 'xs' ? theme.dropShadowLight : theme.dropShadowMedium;

  return css`
    box-shadow: ${translucentBorderString} ${dropShadow};
    &:active {
      box-shadow: ${translucentBorderString} inset ${dropShadow};
    }
  `;
};

const getColors = ({
  size,
  priority,
  disabled,
  borderless,
  translucentBorder,
  theme,
}: StyledButtonProps): SerializedStyles => {
  const themeName = disabled ? 'disabled' : priority || 'default';
  const {color, colorActive, background, border, borderActive, focusBorder, focusShadow} =
    theme.button[themeName];

  const getFocusState = (): SerializedStyles => {
    switch (priority) {
      case 'primary':
      case 'danger':
        return css`
          border-color: ${focusBorder};
          box-shadow:
            ${focusBorder} 0 0 0 1px,
            ${focusShadow} 0 0 0 4px;
        `;
      default:
        if (translucentBorder) {
          return css`
            border-color: ${focusBorder};
            box-shadow: ${focusBorder} 0 0 0 2px;
          `;
        }
        return css`
          border-color: ${focusBorder};
          box-shadow: ${focusBorder} 0 0 0 1px;
        `;
    }
  };

  return css`
    color: ${color};
    background-color: ${priority === 'primary' || priority === 'danger'
      ? background
      : borderless
        ? 'transparent'
        : background};

    border: 1px solid ${borderless || priority === 'link' ? 'transparent' : border};

    ${translucentBorder &&
    css`
      border-width: 0;
    `}

    &:hover {
      color: ${color};
    }

    ${size !== 'zero' &&
    css`
      &:hover,
      &:active,
      &[aria-expanded='true'] {
        color: ${colorActive || color};
        border-color: ${borderless || priority === 'link' ? 'transparent' : borderActive};
      }

      &:focus-visible {
        color: ${colorActive || color};
        border-color: ${borderActive};
      }
    `}

    &:focus-visible {
      ${getFocusState()}
      z-index: 1;
    }
  `;
};

const getSizeStyles = ({
  size = 'md',
  translucentBorder,
  theme,
}: StyledButtonProps): SerializedStyles => {
  const buttonSize = size === 'zero' ? 'md' : size;
  const formStyles = theme.form[buttonSize];
  const buttonPadding = theme.buttonPadding[buttonSize];

  // If using translucent borders, rewrite size styles to
  // prevent layout shifts
  const borderStyles = translucentBorder
    ? {
        height: `calc(${formStyles.height} - 2px)`,
        minHeight: `calc(${formStyles.minHeight} - 2px)`,
        paddingTop: buttonPadding.paddingTop - 1,
        paddingBottom: buttonPadding.paddingBottom - 1,
        margin: 1,
      }
    : {};

  return css`
    ${formStyles}
    ${buttonPadding}
    ${borderStyles}
  `;
};

function getButtonStyles(p: StyledButtonProps & {theme: Theme}): SerializedStyles {
  return css`
    position: relative;
    display: inline-block;
    border-radius: ${p.theme.borderRadius};
    text-transform: none;
    font-weight: ${p.theme.fontWeightBold};
    cursor: ${p.disabled ? 'not-allowed' : 'pointer'};
    opacity: ${(p.busy || p.disabled) && '0.65'};

    ${getColors(p)}
    ${getSizeStyles(p)}
    ${getBoxShadow(p)}

    transition:
      background 0.1s,
      border 0.1s,
      box-shadow 0.1s;

    ${p.priority === 'link' &&
    css`
      font-size: inherit;
      font-weight: inherit;
      padding: 0;
      height: auto;
      min-height: auto;
    `}
    ${p.size === 'zero' &&
    css`
      height: auto;
      min-height: auto;
      padding: ${space(0.25)};
    `}

  &:focus {
      outline: none;
    }
  `;
}

export const ButtonLabel = styled('span', {
  shouldForwardProp: prop =>
    typeof prop === 'string' &&
    isPropValid(prop) &&
    !['size', 'borderless'].includes(prop),
})<Pick<ButtonProps, 'size' | 'borderless'>>`
  height: 100%;
  display: flex;
  align-items: center;
  justify-content: center;
  white-space: nowrap;
`;

const Icon = styled('span')<{hasChildren?: boolean; size?: ButtonProps['size']}>`
  display: flex;
  align-items: center;
  margin-right: ${p =>
    p.hasChildren
      ? p.size === 'xs' || p.size === 'zero'
        ? space(0.75)
        : space(1)
      : '0'};
  flex-shrink: 0;
`;

export const LinkButton = Button as React.ComponentType<LinkButtonProps>;<|MERGE_RESOLUTION|>--- conflicted
+++ resolved
@@ -296,36 +296,6 @@
   // Buttons come in 4 flavors: <Link>, <ExternalLink>, <a>, and <button>.
   // Let's use props to determine which to serve up, so we don't have to think about it.
   // *Note* you must still handle tabindex manually.
-<<<<<<< HEAD
-  const button = (
-    <StyledButton
-      aria-label={accessibleLabel}
-      aria-disabled={disabled}
-      busy={busy}
-      disabled={disabled}
-      to={disabled ? undefined : to}
-      href={disabled ? undefined : href}
-      replace={replace}
-      size={size}
-      priority={priority}
-      borderless={borderless}
-      translucentBorder={translucentBorder}
-      type={type}
-      {...buttonProps}
-      onClick={handleClick}
-      role="button"
-    >
-      {priority !== 'link' && (
-        <InteractionStateLayer
-          higherOpacity={priority && ['primary', 'danger'].includes(priority)}
-        />
-      )}
-      <ButtonLabel size={size} borderless={borderless}>
-        {icon && (
-          <Icon size={size} hasChildren={hasChildren}>
-            <IconDefaultsProvider size={ICON_SIZES[size]}>{icon}</IconDefaultsProvider>
-          </Icon>
-=======
   return (
     <Tooltip skipWrapper {...tooltipProps} title={title} disabled={!title}>
       <StyledButton
@@ -349,7 +319,6 @@
           <InteractionStateLayer
             higherOpacity={priority && ['primary', 'danger'].includes(priority)}
           />
->>>>>>> a63a847a
         )}
         <ButtonLabel size={size} borderless={borderless}>
           {icon && (
@@ -362,19 +331,6 @@
       </StyledButton>
     </Tooltip>
   );
-<<<<<<< HEAD
-
-  if (!title) {
-    return button;
-  }
-
-  return (
-    <Tooltip skipWrapper {...tooltipProps} title={title}>
-      {button}
-    </Tooltip>
-  );
-=======
->>>>>>> a63a847a
 }
 
 export const Button = reactForwardRef<ButtonElement, ButtonProps>((props, ref) => (
@@ -446,11 +402,7 @@
       (typeof prop === 'string' && isPropValid(prop)),
   }
 )<ButtonProps>`
-<<<<<<< HEAD
   ${p => (p.theme.isChonk ? getChonkButtonStyles(p as any) : getButtonStyles(p))}
-=======
-  ${getButtonStyles}
->>>>>>> a63a847a
 `;
 
 const getBoxShadow = ({
