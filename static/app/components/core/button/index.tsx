--- conflicted
+++ resolved
@@ -318,9 +318,12 @@
   );
 }
 
-export const Button = reactForwardRef<ButtonElement, ButtonProps>((props, ref) => (
-  <BaseButton forwardRef={ref} {...props} />
-));
+export function Button({
+  ref,
+  ...props
+}: ButtonProps & {ref?: React.Ref<HTMLButtonElement>}) {
+  return <BaseButton forwardRef={ref} {...props} />;
+}
 
 Button.displayName = 'Button';
 
@@ -336,62 +339,58 @@
   | StyledButtonPropsWithoutAriaLabel;
 
 export const StyledButton = styled(
-  reactForwardRef<HTMLButtonElement | HTMLAnchorElement, ButtonProps>(
-    (
-      {
-        forwardRef,
-        size: _size,
-        title: _title,
-        type,
-        external,
-        to,
-        replace,
-        href,
-        disabled,
-        ...props
-      }: ButtonProps,
-      forwardRefAlt
-    ) => {
-      // XXX: There may be two forwarded refs here, one potentially passed from a
-      // wrapped Tooltip, another from callers of Button.
-      const ref = mergeRefs(forwardRef, forwardRefAlt);
-
-      // Get component to use based on existence of `to` or `href` properties
-      // Can be react-router `Link`, `a`, or `button`
-      if (to) {
-        return (
-          <Link
-            {...props}
-            ref={ref as React.Ref<HTMLAnchorElement>}
-            to={to}
-            replace={replace}
-            disabled={disabled}
-          />
-        );
-      }
-
-      if (href) {
-        return (
-          <a
-            {...props}
-            ref={ref as React.Ref<HTMLAnchorElement>}
-            href={href}
-            aria-disabled={disabled}
-            {...(external ? {target: '_blank', rel: 'noreferrer noopener'} : {})}
-          />
-        );
-      }
-
+  ({
+    forwardRef,
+    size: _size,
+    title: _title,
+    type,
+    external,
+    to,
+    replace,
+    href,
+    disabled,
+    ref: forwardRefAlt,
+    ...props
+  }: ButtonProps & {ref?: React.Ref<HTMLButtonElement | HTMLAnchorElement>}) => {
+    // XXX: There may be two forwarded refs here, one potentially passed from a
+    // wrapped Tooltip, another from callers of Button.
+    const ref = mergeRefs(forwardRef, forwardRefAlt);
+
+    // Get component to use based on existence of `to` or `href` properties
+    // Can be react-router `Link`, `a`, or `button`
+    if (to) {
       return (
-        <button
+        <Link
           {...props}
-          type={type}
-          ref={ref as React.Ref<HTMLButtonElement>}
+          ref={ref as React.Ref<HTMLAnchorElement>}
+          to={to}
+          replace={replace}
           disabled={disabled}
         />
       );
     }
-  ),
+
+    if (href) {
+      return (
+        <a
+          {...props}
+          ref={ref as React.Ref<HTMLAnchorElement>}
+          href={href}
+          aria-disabled={disabled}
+          {...(external ? {target: '_blank', rel: 'noreferrer noopener'} : {})}
+        />
+      );
+    }
+
+    return (
+      <button
+        {...props}
+        type={type}
+        ref={ref as React.Ref<HTMLButtonElement>}
+        disabled={disabled}
+      />
+    );
+  },
   {
     shouldForwardProp: prop =>
       prop === 'forwardRef' ||
@@ -537,88 +536,6 @@
   `;
 };
 
-<<<<<<< HEAD
-export const StyledButton = styled(
-  ({
-    ref: forwardRefAlt,
-    forwardRef,
-    size: _size,
-    title: _title,
-    external,
-    to,
-    replace,
-    href,
-    disabled,
-    ...props
-  }: ButtonProps & {
-    ref?: React.Ref<HTMLAnchorElement>;
-  }) => {
-    // XXX: There may be two forwarded refs here, one potentially passed from a
-    // wrapped Tooltip, another from callers of Button.
-
-    const ref = mergeRefs<HTMLAnchorElement>([
-      forwardRef as React.RefObject<HTMLAnchorElement>,
-      forwardRefAlt,
-    ]);
-
-    // Get component to use based on existence of `to` or `href` properties
-    // Can be react-router `Link`, `a`, or `button`
-    if (to) {
-      return <Link {...props} ref={ref} to={to} replace={replace} disabled={disabled} />;
-    }
-
-    if (href && external) {
-      return (
-        <a
-          {...props}
-          ref={ref}
-          href={href}
-          aria-disabled={disabled}
-          target="_blank"
-          rel="noreferrer noopener"
-        />
-      );
-    }
-
-    if (href) {
-      return <a {...props} ref={ref} href={href} />;
-    }
-
-    // The default `type` of a native button element is `submit` when inside
-    // of a form. This is typically not what we want, and if we do want it we
-    // should explicitly set type submit.
-    props.type ??= 'button';
-
-    return <button {...props} ref={ref as any} disabled={disabled} />;
-  },
-  {
-    shouldForwardProp: prop =>
-      prop === 'forwardRef' ||
-      prop === 'external' ||
-      prop === 'replace' ||
-      (typeof prop === 'string' && isPropValid(prop)),
-  }
-)<ButtonProps>`
-  position: relative;
-  display: inline-block;
-  border-radius: ${p => p.theme.borderRadius};
-  text-transform: none;
-  font-weight: ${p => p.theme.fontWeightBold};
-  ${getColors};
-  ${getSizeStyles};
-  ${getBoxShadow};
-  cursor: ${p => (p.disabled ? 'not-allowed' : 'pointer')};
-  opacity: ${p => (p.busy || p.disabled) && '0.65'};
-  transition:
-    background 0.1s,
-    border 0.1s,
-    box-shadow 0.1s;
-
-  ${p =>
-    p.priority === 'link' &&
-    `font-size: inherit; font-weight: inherit; padding: 0; height: auto; min-height: auto;`}
-  ${p => p.size === 'zero' && `height: auto; min-height: auto; padding: ${space(0.25)};`}
-=======
 function getButtonStyles(p: StyledButtonProps & {theme: Theme}): SerializedStyles {
   return css`
     position: relative;
@@ -652,7 +569,6 @@
       min-height: auto;
       padding: ${space(0.25)};
     `}
->>>>>>> 05ea0fea
 
   &:focus {
       outline: none;
