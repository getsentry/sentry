--- conflicted
+++ resolved
@@ -37,14 +37,6 @@
 
 export const documentation = {
   exports: {
-<<<<<<< HEAD
-    ...ButtonDocumentation.exports,
-    exports: Object.fromEntries(
-      Object.entries(ButtonDocumentation.exports.exports)
-        .filter(([key]) => key !== 'StyledButton' && key !== 'ButtonBar')
-        .map(([key, value]) => [key, value.name])
-    ),
-=======
     module: ButtonDocumentation.exports?.module,
     exports: {
       // Button has some exports that we don't want to document, strip them out until they are removed
@@ -54,7 +46,6 @@
         )
       ),
     },
->>>>>>> 4eaa6d1e
   },
   props: {
     ...ButtonDocumentation?.props,
