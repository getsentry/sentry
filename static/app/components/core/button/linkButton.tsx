--- conflicted
+++ resolved
@@ -46,10 +46,6 @@
    * Determines if the link should replace the current history entry.
    */
   replace?: boolean;
-<<<<<<< HEAD
-  to?: LocationDescriptor;
-=======
->>>>>>> c7ece3e0
 }
 
 export type LinkButtonProps = LinkButtonPropsWithHref | LinkButtonPropsWithTo;
