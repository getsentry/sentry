import {forwardRef} from 'react';
import styled from '@emotion/styled';

import {Button} from 'sentry/components/button';
import {IconClose} from 'sentry/icons';
import {IconDefaultsProvider} from 'sentry/icons/useIconDefaults';
import {t} from 'sentry/locale';
import {space} from 'sentry/styles/space';
import {withChonk} from 'sentry/utils/theme/withChonk';

import * as ChonkTag from './tag.chonk';

type TagType =
  // @TODO(jonasbadalic): "default" is a bad API naming
<<<<<<< HEAD
  | 'default'
  | 'promotion'
  | 'highlight'
  | 'warning'
  | 'success'
  | 'error'
  | 'info'
  | 'white'
  | 'black';
=======
  'default' | 'info' | 'success' | 'warning' | 'error' | 'promotion' | 'highlight';

/**
 * @deprecated Do not use these tag types
 */
type DeprecatedTagType = 'white' | 'black';
>>>>>>> 34077e8f

export interface TagProps extends React.HTMLAttributes<HTMLSpanElement> {
  /**
   * Icon on the left side.
   */
  icon?: React.ReactNode;
  /**
   * Shows clickable IconClose on the right side.
   */
  onDismiss?: () => void;
  /**
   * Dictates color scheme of the tag.
   */
  type?: TagType | DeprecatedTagType;
}

export const Tag = forwardRef<HTMLDivElement, TagProps>(
  ({type = 'default', icon, onDismiss, children, ...props}: TagProps, ref) => {
    return (
      <StyledTag type={type} data-test-id="tag-background" ref={ref} {...props}>
        {icon && (
          <IconWrapper>
            <IconDefaultsProvider size="xs">{icon}</IconDefaultsProvider>
          </IconWrapper>
        )}

        {/* @TODO(jonasbadalic): Can, and should we make children required? */}
        {children && <Text>{children}</Text>}

        {onDismiss && (
          <DismissButton
            onClick={event => {
              event.preventDefault();
              onDismiss?.();
            }}
            size="zero"
            priority="link"
            borderless
            aria-label={t('Dismiss')}
            icon={<IconClose isCircled size="xs" />}
          />
        )}
      </StyledTag>
    );
  }
);

<<<<<<< HEAD
const TagPill = styled('div')<{
  type: TagType;
=======
const StyledTag = styled('div')<{
  type: NonNullable<TagProps['type']>;
>>>>>>> 34077e8f
}>`
  font-size: ${p => p.theme.fontSizeSmall};
  background-color: ${p => p.theme.tag[p.type].background};
  border: solid 1px ${p => p.theme.tag[p.type].border};
  display: inline-flex;
  align-items: center;
  height: 20px;
  border-radius: 20px;
  padding: 0 ${space(1)};
  max-width: 166px;

  color: ${p => p.theme.tag[p.type].color};
  /* @TODO(jonasbadalic): We need to override button colors because they wrongly default to a blue color... */
  button,
  button:hover {
    color: currentColor;
  }
`;

const StyledTag = withChonk(TagPill, ChonkTag.TagPill, ChonkTag.chonkTagPropMapping);

const Text = styled('div')`
  overflow: hidden;
  white-space: nowrap;
  text-overflow: ellipsis;

  /* @TODO(jonasbadalic): Some occurrences pass other things than strings into the children prop. */
  display: flex;
  align-items: center;
`;

const IconWrapper = styled('span')`
  margin-right: ${space(0.5)};
  display: inline-flex;
  align-items: center;
  gap: inherit;
`;

const DismissButton = styled(Button)`
  margin-left: ${space(0.5)};
  margin-right: -${space(0.5)};
  border: none;
`;<|MERGE_RESOLUTION|>--- conflicted
+++ resolved
@@ -12,24 +12,12 @@
 
 type TagType =
   // @TODO(jonasbadalic): "default" is a bad API naming
-<<<<<<< HEAD
-  | 'default'
-  | 'promotion'
-  | 'highlight'
-  | 'warning'
-  | 'success'
-  | 'error'
-  | 'info'
-  | 'white'
-  | 'black';
-=======
   'default' | 'info' | 'success' | 'warning' | 'error' | 'promotion' | 'highlight';
 
 /**
  * @deprecated Do not use these tag types
  */
 type DeprecatedTagType = 'white' | 'black';
->>>>>>> 34077e8f
 
 export interface TagProps extends React.HTMLAttributes<HTMLSpanElement> {
   /**
@@ -77,13 +65,8 @@
   }
 );
 
-<<<<<<< HEAD
 const TagPill = styled('div')<{
   type: TagType;
-=======
-const StyledTag = styled('div')<{
-  type: NonNullable<TagProps['type']>;
->>>>>>> 34077e8f
 }>`
   font-size: ${p => p.theme.fontSizeSmall};
   background-color: ${p => p.theme.tag[p.type].background};
