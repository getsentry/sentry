--- conflicted
+++ resolved
@@ -1,12 +1,9 @@
 import {Fragment, useCallback, useEffect, useId, useState} from 'react';
 import debounce from 'lodash/debounce';
 
-<<<<<<< HEAD
 import {BoundaryContextProvider} from '@sentry/scraps/boundaryContext';
 import {Flex} from '@sentry/scraps/layout';
-=======
 import {Heading} from '@sentry/scraps/text';
->>>>>>> 79fa4263
 
 import {IconSiren} from 'sentry/icons';
 import {t} from 'sentry/locale';
@@ -434,7 +431,52 @@
     );
   });
 
-<<<<<<< HEAD
+  story('Virtualization', () => {
+    const [value, setValue] = useState<string>('');
+    const options = COUNTRY_NAMES.map(name => ({
+      value: name,
+      label: name,
+    }));
+
+    return (
+      <Fragment>
+        <p>
+          <code>CompactSelect</code> can be virtualized for large lists of options. This
+          improves performance when rendering large lists.
+        </p>
+        <p>
+          To enable virtualization, set the <code>virtualizeThreshold</code> prop to the
+          number of options above which virtualization should be enabled. By default,
+          virtualization is enabled for lists with more than 150 options.
+        </p>
+        <Heading as="h3">Known Limitations</Heading>
+        <p>
+          Virtualization comes with some limitations. Currently, it does not support items
+          that are grouped into sections, so virtualization will be disabled if sections
+          are found.
+        </p>
+        <p>
+          Additionally, since not all items are rendered to the DOM, we cannot
+          automatically calculate the width of the underlying menu. To address this, we
+          are trying to find out which option will be the longest to render & measure it
+          when the menu is first opened. This process only looks at <code>textValue</code>{' '}
+          and <code>label</code> of the option, so it might fail in cases where different{' '}
+          <code>trailingItems</code> or <code>leadingItems</code> are used, or when long{' '}
+          <code>details</code> are rendered. You can instead also pass a hardcoded{' '}
+          <code>menuWidth</code> to <code>CompactSelect</code>.
+        </p>
+
+        <CompactSelect
+          value={value}
+          onChange={newValue => {
+            setValue(newValue.value);
+          }}
+          options={options}
+        />
+      </Fragment>
+    );
+  });
+
   story('Limit Menu Width', () => {
     const [value, setValue] = useState<string>('');
     const options = [
@@ -447,19 +489,10 @@
       },
     ];
     const id = useId();
-=======
-  story('Virtualization', () => {
-    const [value, setValue] = useState<string>('');
-    const options = COUNTRY_NAMES.map(name => ({
-      value: name,
-      label: name,
-    }));
->>>>>>> 79fa4263
 
     return (
       <Fragment>
         <p>
-<<<<<<< HEAD
           Per default, the dropdown menu will grow to fit the width of its longest item,
           but it's constrained by the <code>main</code> DOM element's width.
         </p>
@@ -502,40 +535,6 @@
             </SizingWindow>
           )}
         </Flex>
-=======
-          <code>CompactSelect</code> can be virtualized for large lists of options. This
-          improves performance when rendering large lists.
-        </p>
-        <p>
-          To enable virtualization, set the <code>virtualizeThreshold</code> prop to the
-          number of options above which virtualization should be enabled. By default,
-          virtualization is enabled for lists with more than 150 options.
-        </p>
-        <Heading as="h3">Known Limitations</Heading>
-        <p>
-          Virtualization comes with some limitations. Currently, it does not support items
-          that are grouped into sections, so virtualization will be disabled if sections
-          are found.
-        </p>
-        <p>
-          Additionally, since not all items are rendered to the DOM, we cannot
-          automatically calculate the width of the underlying menu. To address this, we
-          are trying to find out which option will be the longest to render & measure it
-          when the menu is first opened. This process only looks at <code>textValue</code>{' '}
-          and <code>label</code> of the option, so it might fail in cases where different{' '}
-          <code>trailingItems</code> or <code>leadingItems</code> are used, or when long{' '}
-          <code>details</code> are rendered. You can instead also pass a hardcoded{' '}
-          <code>menuWidth</code> to <code>CompactSelect</code>.
-        </p>
-
-        <CompactSelect
-          value={value}
-          onChange={newValue => {
-            setValue(newValue.value);
-          }}
-          options={options}
-        />
->>>>>>> 79fa4263
       </Fragment>
     );
   });
