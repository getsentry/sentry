import {Fragment, useState} from 'react';
<<<<<<< HEAD
=======
import {expectTypeOf} from 'expect-type';
>>>>>>> 98b67ef3

import {render, screen, userEvent, waitFor} from 'sentry-test/reactTestingLibrary';

import {CompactSelect, type SelectOption} from './';

describe('CompactSelect', () => {
  describe('types', () => {
    it('should enforce correct types for onChange for SingleSelect', () => {
      void (
        <CompactSelect
          value="opt_one"
          onChange={option => {
            expectTypeOf(option).toEqualTypeOf<SelectOption<'opt_one' | 'opt_two'>>();
          }}
          closeOnSelect={option => {
            expectTypeOf(option).toEqualTypeOf<SelectOption<'opt_one' | 'opt_two'>>();
            return true;
          }}
          options={[
            {value: 'opt_one', label: 'Option One'},
            {value: 'opt_two', label: 'Option Two'},
          ]}
        />
      );
    });

    it('should add undefined to onChange when clearable for SingleSelect', () => {
      void (
        <CompactSelect
          value="opt_one"
          clearable
          onChange={option => {
            expectTypeOf(option).toEqualTypeOf<
              SelectOption<'opt_one' | 'opt_two'> | undefined
            >();
          }}
          closeOnSelect={option => {
            expectTypeOf(option).toEqualTypeOf<
              SelectOption<'opt_one' | 'opt_two'> | undefined
            >();
            return true;
          }}
          options={[
            {value: 'opt_one', label: 'Option One'},
            {value: 'opt_two', label: 'Option Two'},
          ]}
        />
      );
    });

    it('should always use arrays for MultiSelect', () => {
      const values: Array<'opt_one' | 'opt_two'> = ['opt_one'];
      void (
        <CompactSelect
          value={values}
          multiple
          onChange={option => {
            expectTypeOf(option).toEqualTypeOf<
              Array<SelectOption<'opt_one' | 'opt_two'>>
            >();
          }}
          closeOnSelect={option => {
            expectTypeOf(option).toEqualTypeOf<
              Array<SelectOption<'opt_one' | 'opt_two'>>
            >();
            return true;
          }}
          options={[
            {value: 'opt_one', label: 'Option One'},
            {value: 'opt_two', label: 'Option Two'},
          ]}
        />
      );

      void (
        <CompactSelect
          value={values}
          multiple
          clearable
          onChange={option => {
            expectTypeOf(option).toEqualTypeOf<
              Array<SelectOption<'opt_one' | 'opt_two'>>
            >();
          }}
          closeOnSelect={option => {
            expectTypeOf(option).toEqualTypeOf<
              Array<SelectOption<'opt_one' | 'opt_two'>>
            >();
            return true;
          }}
          options={[
            {value: 'opt_one', label: 'Option One'},
            {value: 'opt_two', label: 'Option Two'},
          ]}
        />
      );
    });
  });

  it('renders', async () => {
    render(
      <CompactSelect
        value={undefined}
        onChange={jest.fn()}
        options={[
          {value: 'opt_one', label: 'Option One'},
          {value: 'opt_two', label: 'Option Two'},
        ]}
      />
    );
    expect(await screen.findByRole('button', {name: 'None'})).toBeEnabled();
  });

  it('renders disabled', async () => {
    render(
      <CompactSelect
        disabled
        value={undefined}
        onChange={jest.fn()}
        options={[
          {value: 'opt_one', label: 'Option One'},
          {value: 'opt_two', label: 'Option Two'},
        ]}
      />
    );
    expect(await screen.findByRole('button', {name: 'None'})).toBeDisabled();
  });

  it('renders with menu title', async () => {
    render(
      <CompactSelect
        menuTitle="Menu title"
        value={undefined}
        onChange={jest.fn()}
        options={[
          {value: 'opt_one', label: 'Option One'},
          {value: 'opt_two', label: 'Option Two'},
        ]}
      />
    );

    // click on the trigger button
    await userEvent.click(screen.getByRole('button'));

    expect(screen.getByText('Menu title')).toBeInTheDocument();
  });

  it('can be dismissed', async () => {
    render(
      <Fragment>
        <CompactSelect
          value="opt_one"
          menuTitle="Menu A"
          onChange={jest.fn()}
          options={[
            {value: 'opt_one', label: 'Option One'},
            {value: 'opt_two', label: 'Option Two'},
          ]}
        />
        <CompactSelect
          value="opt_three"
          menuTitle="Menu B"
          onChange={jest.fn()}
          options={[
            {value: 'opt_three', label: 'Option Three'},
            {value: 'opt_four', label: 'Option Four'},
          ]}
        />
      </Fragment>
    );

    // Can be dismissed by clicking outside
    await userEvent.click(screen.getByRole('button', {name: 'Option One'}));
    expect(screen.getByRole('option', {name: 'Option One'})).toBeInTheDocument();
    await userEvent.click(document.body);
    await waitFor(() => {
      expect(screen.queryByRole('option', {name: 'Option One'})).not.toBeInTheDocument();
    });
    await waitFor(() => {
      expect(screen.getByRole('button', {name: 'Option One'})).toHaveFocus();
    });

    // Can be dismissed by pressing Escape
    await userEvent.click(screen.getByRole('button', {name: 'Option One'}));
    await waitFor(() => {
      expect(screen.getByRole('option', {name: 'Option One'})).toBeInTheDocument();
    });
    await waitFor(() => {
      expect(screen.getByRole('option', {name: 'Option One'})).toHaveFocus();
    });
    await userEvent.keyboard('{Escape}');
    await waitFor(() => {
      expect(screen.queryByRole('option', {name: 'Option One'})).not.toBeInTheDocument();
    });
    await waitFor(() => {
      expect(screen.getByRole('button', {name: 'Option One'})).toHaveFocus();
    });

    // When menu A is open, clicking once on menu B's trigger button closes menu A and
    // then opens menu B
    await userEvent.click(screen.getByRole('button', {name: 'Option One'}));
    expect(screen.getByRole('option', {name: 'Option One'})).toBeInTheDocument();
    await userEvent.click(screen.getByRole('button', {name: 'Option Three'}));
    expect(screen.queryByRole('option', {name: 'Option One'})).not.toBeInTheDocument();
    expect(await screen.findByRole('option', {name: 'Option Three'})).toBeInTheDocument();
  });

  it('closes menu when clear is clicked', async () => {
    render(
      <CompactSelect
        clearable
        value="opt_one"
        onChange={jest.fn()}
        options={[
          {value: 'opt_one', label: 'Option One'},
          {value: 'opt_two', label: 'Option Two'},
        ]}
      />
    );

    // open the menu
    await userEvent.click(screen.getByRole('button', {name: 'Option One'}));
    expect(screen.getByRole('option', {name: 'Option One'})).toBeInTheDocument();

    // click the clear button
    await userEvent.click(screen.getByRole('button', {name: 'Clear'}));

    // menu is closed
    await waitFor(() => {
      expect(screen.queryByRole('option', {name: 'Option One'})).not.toBeInTheDocument();
    });
  });

  describe('ListBox', () => {
    it('updates trigger label on selection', async () => {
      const mock = jest.fn();

      function Component() {
        const [state, setState] = useState<string>();
        return (
          <CompactSelect
            value={state}
            options={[
              {value: 'opt_one', label: 'Option One'},
              {value: 'opt_two', label: 'Option Two'},
            ]}
            onChange={selection => {
              mock(selection);
              setState(selection.value);
            }}
          />
        );
      }

      render(<Component />);

      // click on the trigger button
      await userEvent.click(screen.getByRole('button'));

      // select Option One
      await userEvent.click(screen.getByRole('option', {name: 'Option One'}));

      expect(mock).toHaveBeenCalledWith({value: 'opt_one', label: 'Option One'});
      expect(screen.getByRole('button', {name: 'Option One'})).toBeInTheDocument();
    });

    it('can select multiple options', async () => {
      const mock = jest.fn();

      function Component() {
        const [state, setState] = useState<string[]>([]);
        return (
          <CompactSelect
            multiple
            options={[
              {value: 'opt_one', label: 'Option One'},
              {value: 'opt_two', label: 'Option Two'},
            ]}
            onChange={selection => {
              mock(selection);
              setState(selection.map(opt => opt.value));
            }}
            value={state}
          />
        );
      }

      render(<Component />);

      // click on the trigger button
      await userEvent.click(screen.getByRole('button'));

      // select Option One & Option Two
      await userEvent.click(screen.getByRole('option', {name: 'Option One'}));
      await userEvent.click(screen.getByRole('option', {name: 'Option Two'}));

      expect(mock).toHaveBeenCalledWith([
        {value: 'opt_one', label: 'Option One'},
        {value: 'opt_two', label: 'Option Two'},
      ]);
      expect(screen.getByRole('button', {name: 'Option One +1'})).toBeInTheDocument();
    });

    it('can select options with values containing quotes', async () => {
      const mock = jest.fn();

      function Component() {
        const [state, setState] = useState<string[]>([]);
        return (
          <CompactSelect
            multiple
            options={[
              {value: '"opt_one"', label: 'Option One'},
              {value: '"opt_two"', label: 'Option Two'},
            ]}
            onChange={selection => {
              mock(selection);
              setState(selection.map(opt => opt.value));
            }}
            value={state}
          />
        );
      }

      render(<Component />);

      // click on the trigger button
      await userEvent.click(screen.getByRole('button'));

      // select Option One & Option Two
      await userEvent.click(screen.getByRole('option', {name: 'Option One'}));
      await userEvent.click(screen.getByRole('option', {name: 'Option Two'}));

      expect(mock).toHaveBeenCalledWith([
        {value: '"opt_one"', label: 'Option One'},
        {value: '"opt_two"', label: 'Option Two'},
      ]);
    });

    it('displays trigger button with prefix', async () => {
      render(
        <CompactSelect
          triggerProps={{prefix: 'Prefix'}}
          value="opt_one"
          onChange={jest.fn()}
          options={[
            {value: 'opt_one', label: 'Option One'},
            {value: 'opt_two', label: 'Option Two'},
          ]}
        />
      );
      expect(
        await screen.findByRole('button', {name: 'Prefix Option One'})
      ).toBeInTheDocument();
    });

    it('can search', async () => {
      render(
        <CompactSelect
          searchable
          searchPlaceholder="Search here…"
          options={[
            {value: 'opt_one', label: 'Option One'},
            {value: 'opt_two', label: 'Option Two'},
          ]}
          value={undefined}
          onChange={jest.fn()}
        />
      );

      // click on the trigger button
      await userEvent.click(screen.getByRole('button'));

      // type 'Two' into the search box
      await userEvent.click(screen.getByPlaceholderText('Search here…'));
      await userEvent.keyboard('Two');

      // only Option Two should be available, Option One should be filtered out
      expect(screen.getByRole('option', {name: 'Option Two'})).toBeInTheDocument();
      expect(screen.queryByRole('option', {name: 'Option One'})).not.toBeInTheDocument();
    });

    it('can search with sections', async () => {
      render(
        <CompactSelect
          value={undefined}
          onChange={jest.fn()}
          searchable
          searchPlaceholder="Search here…"
          options={[
            {
              key: 'section-1',
              label: 'Section 1',
              showToggleAllButton: true,
              options: [
                {value: 'opt_one', label: 'Option One'},
                {value: 'opt_two', label: 'Option Two'},
              ],
            },
            {
              key: 'section-2',
              label: 'Section 2',
              showToggleAllButton: true,
              options: [
                {value: 'opt_three', label: 'Option Three'},
                {value: 'opt_four', label: 'Option Four'},
              ],
            },
          ]}
        />
      );

      // click on the trigger button
      await userEvent.click(screen.getByRole('button'));

      // type 'Two' into the search box
      await userEvent.click(screen.getByPlaceholderText('Search here…'));
      await userEvent.keyboard('Two');

      // only Option Two should be available
      expect(screen.getByRole('option', {name: 'Option Two'})).toBeInTheDocument();
      expect(screen.queryByRole('option', {name: 'Option One'})).not.toBeInTheDocument();
      expect(screen.getAllByRole('option')).toHaveLength(1);
    });

    it('can limit the number of options', async () => {
      render(
        <CompactSelect
          value={undefined}
          onChange={jest.fn()}
          sizeLimit={2}
          sizeLimitMessage="Use search for more options…"
          searchable
          options={[
            {value: 'opt_one', label: 'Option One'},
            {value: 'opt_two', label: 'Option Two'},
            {value: 'opt_three', label: 'Option Three'},
          ]}
        />
      );

      // click on the trigger button
      await userEvent.click(screen.getByRole('button'));

      // only the first two options should be visible due to `sizeLimit`
      expect(screen.getByRole('option', {name: 'Option One'})).toBeInTheDocument();
      expect(screen.getByRole('option', {name: 'Option Two'})).toBeInTheDocument();
      expect(
        screen.queryByRole('option', {name: 'Option Three'})
      ).not.toBeInTheDocument();

      // there's a message prompting the user to use search to find more options
      expect(screen.getByText('Use search for more options…')).toBeInTheDocument();

      await waitFor(() => {
        expect(screen.getByPlaceholderText('Search…')).toHaveFocus();
      });
      // Option Three is not reachable via keyboard, focus wraps back to Option One
      await userEvent.keyboard(`{ArrowDown}`);
      await waitFor(() => {
        expect(screen.getByRole('option', {name: 'Option One'})).toHaveFocus();
      });
      await userEvent.keyboard(`{ArrowDown>2}`);
      await waitFor(() => {
        expect(screen.getByRole('option', {name: 'Option One'})).toHaveFocus();
      });

      // Option Three is still available via search
      await userEvent.type(screen.getByPlaceholderText('Search…'), 'three');
      expect(screen.getByRole('option', {name: 'Option Three'})).toBeInTheDocument();

      // the size limit message is gone during search
      expect(screen.queryByText('Use search for more options…')).not.toBeInTheDocument();
    });

    it('can toggle sections', async () => {
      const mock = jest.fn();

      function Component() {
        const [state, setState] = useState<string[]>([]);

        return (
          <CompactSelect
            multiple
            onSectionToggle={mock}
            value={state}
            onChange={selection => {
              mock(selection);
              setState(selection.map(opt => opt.value));
            }}
            options={[
              {
                key: 'section-1',
                label: 'Section 1',
                showToggleAllButton: true,
                options: [
                  {value: 'opt_one', label: 'Option One'},
                  {value: 'opt_two', label: 'Option Two'},
                ],
              },
              {
                key: 'section-2',
                label: 'Section 2',
                showToggleAllButton: true,
                options: [
                  {value: 'opt_three', label: 'Option Three'},
                  {value: 'opt_four', label: 'Option Four'},
                ],
              },
            ]}
          />
        );
      }

      render(<Component />);

      // click on the trigger button
      await userEvent.click(screen.getByRole('button', {expanded: false}));
      await waitFor(() =>
        expect(screen.getByRole('option', {name: 'Option One'})).toHaveFocus()
      );

      // move focus to Section 1's toggle button and press it to select all
      await userEvent.keyboard('{Tab}');
      expect(screen.getByRole('button', {name: 'Select All in Section 1'})).toHaveFocus();
      await userEvent.keyboard('{Enter}');
      expect(screen.getByRole('option', {name: 'Option One'})).toHaveAttribute(
        'aria-selected',
        'true'
      );
      expect(screen.getByRole('option', {name: 'Option Two'})).toHaveAttribute(
        'aria-selected',
        'true'
      );
      expect(mock).toHaveBeenCalledWith(
        {
          key: 'section-1',
          label: 'Section 1',
          showToggleAllButton: true,
          options: [
            {key: 'opt_one', value: 'opt_one', label: 'Option One'},
            {key: 'opt_two', value: 'opt_two', label: 'Option Two'},
          ],
        },
        'select'
      );

      // press Section 1's toggle button again to unselect all
      await userEvent.keyboard('{Enter}');
      expect(screen.getByRole('option', {name: 'Option One'})).toHaveAttribute(
        'aria-selected',
        'false'
      );
      expect(screen.getByRole('option', {name: 'Option Two'})).toHaveAttribute(
        'aria-selected',
        'false'
      );
      expect(mock).toHaveBeenCalledWith(
        {
          key: 'section-1',
          label: 'Section 1',
          showToggleAllButton: true,
          options: [
            {key: 'opt_one', value: 'opt_one', label: 'Option One'},
            {key: 'opt_two', value: 'opt_two', label: 'Option Two'},
          ],
        },
        'unselect'
      );

      // move to Section 2's toggle button and select all
      await userEvent.keyboard('{Tab}');
      expect(screen.getByRole('button', {name: 'Select All in Section 2'})).toHaveFocus();
      await userEvent.keyboard('{Enter}');
      expect(screen.getByRole('option', {name: 'Option Three'})).toHaveAttribute(
        'aria-selected',
        'true'
      );
      expect(screen.getByRole('option', {name: 'Option Four'})).toHaveAttribute(
        'aria-selected',
        'true'
      );
      expect(mock).toHaveBeenCalledWith(
        {
          key: 'section-2',
          label: 'Section 2',
          showToggleAllButton: true,
          options: [
            {key: 'opt_three', value: 'opt_three', label: 'Option Three'},
            {key: 'opt_four', value: 'opt_four', label: 'Option Four'},
          ],
        },
        'select'
      );
    });

    it('triggers onClose when the menu is closed if provided', async () => {
      const onCloseMock = jest.fn();
      render(
        <CompactSelect
          onClose={onCloseMock}
          value={undefined}
          onChange={jest.fn()}
          options={[
            {value: 'opt_one', label: 'Option One'},
            {value: 'opt_two', label: 'Option Two'},
          ]}
        />
      );

      // click on the trigger button
      await userEvent.click(screen.getByRole('button'));
      expect(onCloseMock).not.toHaveBeenCalled();

      // close the menu
      await userEvent.click(document.body);
      await waitFor(() => {
        expect(onCloseMock).toHaveBeenCalled();
      });
    });
  });

  describe('GridList', () => {
    it('updates trigger label on selection', async () => {
      const mock = jest.fn();

      function Component() {
        const [state, setState] = useState<string>();

        return (
          <CompactSelect
            grid
            value={state}
            options={[
              {value: 'opt_one', label: 'Option One'},
              {value: 'opt_two', label: 'Option Two'},
            ]}
            onChange={selection => {
              mock(selection);
              setState(selection.value);
            }}
          />
        );
      }

      render(<Component />);

      // click on the trigger button
      await userEvent.click(screen.getByRole('button'));

      // select Option One
      await userEvent.click(screen.getByRole('row', {name: 'Option One'}));

      expect(mock).toHaveBeenCalledWith({value: 'opt_one', label: 'Option One'});
      expect(screen.getByRole('button', {name: 'Option One'})).toBeInTheDocument();
    });

    it('can select multiple options', async () => {
      const mock = jest.fn();

      function Component() {
        const [state, setState] = useState<string[]>([]);
        return (
          <CompactSelect
            grid
            multiple
            options={[
              {value: 'opt_one', label: 'Option One'},
              {value: 'opt_two', label: 'Option Two'},
            ]}
            onChange={selection => {
              mock(selection);
              setState(selection.map(opt => opt.value));
            }}
            value={state}
          />
        );
      }

      render(<Component />);

      // click on the trigger button
      await userEvent.click(screen.getByRole('button'));

      // select Option One & Option Two
      await userEvent.click(screen.getByRole('row', {name: 'Option One'}));
      await userEvent.click(screen.getByRole('row', {name: 'Option Two'}));

      expect(mock).toHaveBeenCalledWith([
        {value: 'opt_one', label: 'Option One'},
        {value: 'opt_two', label: 'Option Two'},
      ]);
      expect(screen.getByRole('button', {name: 'Option One +1'})).toBeInTheDocument();
    });

    it('can select options with values containing quotes', async () => {
      const mock = jest.fn();

      function Component() {
        const [state, setState] = useState<string[]>([]);
        return (
          <CompactSelect
            grid
            multiple
            options={[
              {value: '"opt_one"', label: 'Option One'},
              {value: '"opt_two"', label: 'Option Two'},
            ]}
            onChange={selection => {
              mock(selection);
              setState(selection.map(opt => opt.value));
            }}
            value={state}
          />
        );
      }

      render(<Component />);

      // click on the trigger button
      await userEvent.click(screen.getByRole('button'));

      // select Option One & Option Two
      await userEvent.click(screen.getByRole('row', {name: 'Option One'}));
      await userEvent.click(screen.getByRole('row', {name: 'Option Two'}));

      expect(mock).toHaveBeenCalledWith([
        {value: '"opt_one"', label: 'Option One'},
        {value: '"opt_two"', label: 'Option Two'},
      ]);
    });

    it('displays trigger button with prefix', async () => {
      render(
        <CompactSelect
          grid
          triggerProps={{prefix: 'Prefix'}}
          value="opt_one"
          options={[
            {value: 'opt_one', label: 'Option One'},
            {value: 'opt_two', label: 'Option Two'},
          ]}
          onChange={jest.fn()}
        />
      );
      expect(
        await screen.findByRole('button', {name: 'Prefix Option One'})
      ).toBeInTheDocument();
    });

    it('can search', async () => {
      render(
        <CompactSelect
          grid
          searchable
          searchPlaceholder="Search here…"
          options={[
            {value: 'opt_one', label: 'Option One'},
            {value: 'opt_two', label: 'Option Two'},
          ]}
          value={undefined}
          onChange={jest.fn()}
        />
      );

      // click on the trigger button
      await userEvent.click(screen.getByRole('button'));

      // type 'Two' into the search box
      await userEvent.click(screen.getByPlaceholderText('Search here…'));
      await userEvent.keyboard('Two');

      // only Option Two should be available, Option One should be filtered out
      expect(screen.getByRole('row', {name: 'Option Two'})).toBeInTheDocument();
      expect(screen.queryByRole('row', {name: 'Option One'})).not.toBeInTheDocument();
    });

    it('can limit the number of options', async () => {
      render(
        <CompactSelect
          grid
          sizeLimit={2}
          sizeLimitMessage="Use search for more options…"
          searchable
          options={[
            {value: 'opt_one', label: 'Option One'},
            {value: 'opt_two', label: 'Option Two'},
            {value: 'opt_three', label: 'Option Three'},
          ]}
          value={undefined}
          onChange={jest.fn()}
        />
      );

      // click on the trigger button
      await userEvent.click(screen.getByRole('button'));

      // only the first two options should be visible due to `sizeLimit`
      expect(screen.getByRole('row', {name: 'Option One'})).toBeInTheDocument();
      expect(screen.getByRole('row', {name: 'Option Two'})).toBeInTheDocument();
      expect(screen.queryByRole('row', {name: 'Option Three'})).not.toBeInTheDocument();

      // there's a message prompting the user to use search to find more options
      expect(screen.getByText('Use search for more options…')).toBeInTheDocument();

      await waitFor(() => {
        expect(screen.getByPlaceholderText('Search…')).toHaveFocus();
      });
      // Option Three is not reachable via keyboard, focus wraps back to Option One
      await userEvent.keyboard(`{ArrowDown}`);
      expect(screen.getByRole('row', {name: 'Option One'})).toHaveFocus();
      await userEvent.keyboard(`{ArrowDown>2}`);
      expect(screen.getByRole('row', {name: 'Option One'})).toHaveFocus();

      // Option Three is still available via search
      await userEvent.type(screen.getByPlaceholderText('Search…'), 'three');
      expect(screen.getByRole('row', {name: 'Option Three'})).toBeInTheDocument();

      // the size limit message is gone during search
      expect(screen.queryByText('Use search for more options…')).not.toBeInTheDocument();
    });

    it('can toggle sections', async () => {
      const mock = jest.fn();

      function Component() {
        const [state, setState] = useState<string[]>([]);

        return (
          <CompactSelect
            grid
            multiple
            onSectionToggle={mock}
            value={state}
            onChange={selection => {
              mock(selection);
              setState(selection.map(opt => opt.value));
            }}
            options={[
              {
                key: 'section-1',
                label: 'Section 1',
                showToggleAllButton: true,
                options: [
                  {value: 'opt_one', label: 'Option One'},
                  {value: 'opt_two', label: 'Option Two'},
                ],
              },
              {
                key: 'section-2',
                label: 'Section 2',
                showToggleAllButton: true,
                options: [
                  {value: 'opt_three', label: 'Option Three'},
                  {value: 'opt_four', label: 'Option Four'},
                ],
              },
            ]}
          />
        );
      }

      render(<Component />);

      // click on the trigger button
      await userEvent.click(screen.getByRole('button', {expanded: false}));
      await waitFor(() =>
        expect(screen.getByRole('row', {name: 'Option One'})).toHaveFocus()
      );

      // move focus to Section 1's toggle button and press it to select all
      await userEvent.keyboard('{Tab}');
      expect(screen.getByRole('button', {name: 'Select All in Section 1'})).toHaveFocus();
      await userEvent.keyboard('{Enter}');
      expect(screen.getByRole('row', {name: 'Option One'})).toHaveAttribute(
        'aria-selected',
        'true'
      );
      expect(screen.getByRole('row', {name: 'Option Two'})).toHaveAttribute(
        'aria-selected',
        'true'
      );
      expect(mock).toHaveBeenCalledWith(
        {
          key: 'section-1',
          label: 'Section 1',
          showToggleAllButton: true,
          options: [
            {key: 'opt_one', value: 'opt_one', label: 'Option One'},
            {key: 'opt_two', value: 'opt_two', label: 'Option Two'},
          ],
        },
        'select'
      );

      // press Section 1's toggle button again to unselect all
      await userEvent.keyboard('{Enter}');
      expect(screen.getByRole('row', {name: 'Option One'})).toHaveAttribute(
        'aria-selected',
        'false'
      );
      expect(screen.getByRole('row', {name: 'Option Two'})).toHaveAttribute(
        'aria-selected',
        'false'
      );
      expect(mock).toHaveBeenCalledWith(
        {
          key: 'section-1',
          label: 'Section 1',
          showToggleAllButton: true,
          options: [
            {key: 'opt_one', value: 'opt_one', label: 'Option One'},
            {key: 'opt_two', value: 'opt_two', label: 'Option Two'},
          ],
        },
        'unselect'
      );

      // move to Section 2's toggle button and select all
      await userEvent.keyboard('{Tab}');
      expect(screen.getByRole('button', {name: 'Select All in Section 2'})).toHaveFocus();
      await userEvent.keyboard('{Enter}');
      expect(screen.getByRole('row', {name: 'Option Three'})).toHaveAttribute(
        'aria-selected',
        'true'
      );
      expect(screen.getByRole('row', {name: 'Option Four'})).toHaveAttribute(
        'aria-selected',
        'true'
      );
      expect(mock).toHaveBeenCalledWith(
        {
          key: 'section-2',
          label: 'Section 2',
          showToggleAllButton: true,
          options: [
            {key: 'opt_three', value: 'opt_three', label: 'Option Three'},
            {key: 'opt_four', value: 'opt_four', label: 'Option Four'},
          ],
        },
        'select'
      );
    });

    it('triggers onClose when the menu is closed if provided', async () => {
      const onCloseMock = jest.fn();
      render(
        <CompactSelect
          grid
          value={undefined}
          onChange={jest.fn()}
          onClose={onCloseMock}
          options={[
            {value: 'opt_one', label: 'Option One'},
            {value: 'opt_two', label: 'Option Two'},
          ]}
        />
      );

      // click on the trigger button
      await userEvent.click(screen.getByRole('button'));
      expect(onCloseMock).not.toHaveBeenCalled();

      // close the menu
      await userEvent.click(document.body);
      await waitFor(() => {
        expect(onCloseMock).toHaveBeenCalled();
      });
    });

    it('allows keyboard navigation to nested buttons', async () => {
      const onPointerUpMock = jest.fn();
      const onKeyUpMock = jest.fn();

      render(
        <CompactSelect
          grid
          value={undefined}
          onChange={jest.fn()}
          options={[
            {
              value: 'opt_one',
              label: 'Option One',
              trailingItems: (
                <button onPointerUp={onPointerUpMock} onKeyUp={onKeyUpMock}>
                  Trailing Button One
                </button>
              ),
            },
            {
              value: 'opt_two',
              label: 'Option Two',
              trailingItems: (
                <button onPointerUp={onPointerUpMock} onKeyUp={onKeyUpMock}>
                  Trailing Button Two
                </button>
              ),
            },
          ]}
        />
      );

      // click on the trigger button
      await userEvent.click(screen.getByRole('button'));
      await waitFor(() =>
        expect(screen.getByRole('row', {name: 'Option One'})).toHaveFocus()
      );

      // press Arrow Right, focus should be moved to the trailing button
      await userEvent.keyboard('{ArrowRight}');
      expect(screen.getByRole('button', {name: 'Trailing Button One'})).toHaveFocus();

      // press Enter, onKeyUpMock is called
      await userEvent.keyboard('{ArrowRight}');
      expect(onKeyUpMock).toHaveBeenCalled();

      // click on Trailing Button Two, onPointerUpMock is called
      await userEvent.click(screen.getByRole('button', {name: 'Trailing Button Two'}));
      expect(onPointerUpMock).toHaveBeenCalled();
    });
  });
});<|MERGE_RESOLUTION|>--- conflicted
+++ resolved
@@ -1,8 +1,5 @@
 import {Fragment, useState} from 'react';
-<<<<<<< HEAD
-=======
 import {expectTypeOf} from 'expect-type';
->>>>>>> 98b67ef3
 
 import {render, screen, userEvent, waitFor} from 'sentry-test/reactTestingLibrary';
 
