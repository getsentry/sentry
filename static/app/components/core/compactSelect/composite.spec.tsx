import {useState} from 'react';

import {render, screen, userEvent, waitFor} from 'sentry-test/reactTestingLibrary';

import {CompositeSelect} from './composite';

describe('CompositeSelect', () => {
  it('renders', async () => {
    render(
      <CompositeSelect
        menuTitle="Menu title"
        trigger={props => <button {...props}>Open menu</button>}
      >
        <CompositeSelect.Region
          label="Region 1"
          value="choice_one"
          onChange={() => {}}
          options={[
            {value: 'choice_one', label: 'Choice One'},
            {value: 'choice_two', label: 'Choice Two'},
          ]}
        />
        <CompositeSelect.Region
          multiple
          label="Region 2"
          value={['choice_three', 'choice_four']}
          onChange={() => {}}
          options={[
            {value: 'choice_three', label: 'Choice Three'},
            {value: 'choice_four', label: 'Choice Four'},
          ]}
        />
      </CompositeSelect>
    );

    // Trigger button
    const triggerButton = screen.getByRole('button', {expanded: false});
    expect(triggerButton).toBeInTheDocument();
    await userEvent.click(triggerButton);
    expect(triggerButton).toHaveAttribute('aria-expanded', 'true');

    // Menu title
    expect(screen.getByText('Menu title')).toBeInTheDocument();

    // Region 1
    expect(screen.getByRole('listbox', {name: 'Region 1'})).toBeInTheDocument();
    expect(screen.getByRole('option', {name: 'Choice One'})).toBeInTheDocument();
    expect(screen.getByRole('option', {name: 'Choice One'})).toHaveAttribute(
      'aria-selected',
      'true'
    );
    expect(screen.getByRole('option', {name: 'Choice Two'})).toBeInTheDocument();

    // Region 2
    expect(screen.getByRole('listbox', {name: 'Region 2'})).toBeInTheDocument();
    expect(screen.getByRole('listbox', {name: 'Region 2'})).toHaveAttribute(
      'aria-multiselectable',
      'true'
    );
    expect(screen.getByRole('option', {name: 'Choice Three'})).toBeInTheDocument();
    expect(screen.getByRole('option', {name: 'Choice Three'})).toHaveAttribute(
      'aria-selected',
      'true'
    );
    expect(screen.getByRole('option', {name: 'Choice Four'})).toBeInTheDocument();
    expect(screen.getByRole('option', {name: 'Choice Four'})).toHaveAttribute(
      'aria-selected',
      'true'
    );
  });

  it('renders disabled trigger button', async () => {
    render(
      <CompositeSelect disabled trigger={props => <button {...props}>Open menu</button>}>
        <CompositeSelect.Region
          label="Region 1"
          onChange={jest.fn()}
          value={undefined}
          options={[
            {value: 'choice_one', label: 'Choice One'},
            {value: 'choice_two', label: 'Choice Two'},
          ]}
        />
      </CompositeSelect>
    );
    expect(await screen.findByRole('button')).toBeDisabled();
  });

  // CompositeSelect renders a series of separate list boxes, each of which has its own
  // focus state. This test ensures that focus moves seamlessly between regions.
  it('manages focus between regions', async () => {
    render(
      <CompositeSelect trigger={props => <button {...props}>Open menu</button>}>
        <CompositeSelect.Region
          label="Region 1"
          onChange={jest.fn()}
          value={undefined}
          options={[
            {value: 'choice_one', label: 'Choice One'},
            {value: 'choice_two', label: 'Choice Two'},
          ]}
        />
        <CompositeSelect.Region
          multiple
          label="Region 2"
          onChange={jest.fn()}
          value={undefined}
          options={[
            {value: 'choice_three', label: 'Choice Three'},
            {value: 'choice_four', label: 'Choice Four'},
          ]}
        />
      </CompositeSelect>
    );

    // click on the trigger button
    await userEvent.click(screen.getByRole('button'));

    // first option is focused
    await waitFor(() =>
      expect(screen.getByRole('option', {name: 'Choice One'})).toHaveFocus()
    );

    // press arrow down and second option gets focus
    await userEvent.keyboard('{ArrowDown}');
    expect(screen.getByRole('option', {name: 'Choice Two'})).toHaveFocus();

    // press arrow down again and third option in the second region gets focus
    await userEvent.keyboard('{ArrowDown}');
    expect(screen.getByRole('option', {name: 'Choice Three'})).toHaveFocus();

    // press arrow up and second option in the first region gets focus
    await userEvent.keyboard('{ArrowUp}');
    await waitFor(() => {
      expect(screen.getByRole('option', {name: 'Choice Two'})).toHaveFocus();
    });

    // press arrow down 3 times and focus moves to the third and fourth option, before
    // wrapping back to the first option
    await userEvent.keyboard('{ArrowDown>3}');
    await waitFor(() => {
      expect(screen.getByRole('option', {name: 'Choice One'})).toHaveFocus();
    });
  });

  it('has separate, async self-contained select regions', async () => {
    const region1Mock = jest.fn();
    const region2Mock = jest.fn();

    function Component() {
      const [region1, setRegion1] = useState<string>();
      const [region2, setRegion2] = useState<string[]>([]);
      return (
        <CompositeSelect trigger={props => <button {...props}>Open menu</button>}>
          <CompositeSelect.Region
            label="Region 1"
            onChange={selection => {
              region1Mock(selection);
              setRegion1(selection.value);
            }}
            value={region1}
            options={[
              {value: 'choice_one', label: 'Choice One'},
              {value: 'choice_two', label: 'Choice Two'},
            ]}
          />
          <CompositeSelect.Region
            multiple
            label="Region 2"
            onChange={selection => {
              region2Mock(selection);
              setRegion2(selection.map(s => s.value));
            }}
            value={region2}
            options={[
              {value: 'choice_three', label: 'Choice Three'},
              {value: 'choice_four', label: 'Choice Four'},
            ]}
          />
        </CompositeSelect>
      );
    }

    render(<Component />);

    // click on the trigger button
    await userEvent.click(screen.getByRole('button'));

    // select Choice One
    await userEvent.click(screen.getByRole('option', {name: 'Choice One'}));

    // Region 1's callback is called
    expect(region1Mock).toHaveBeenCalledWith({value: 'choice_one', label: 'Choice One'});

    // open the menu again
    await userEvent.click(screen.getByRole('button'));

    // in the first region, only Choice One is selected
    expect(screen.getByRole('option', {name: 'Choice One'})).toHaveAttribute(
      'aria-selected',
      'true'
    );
    expect(screen.getByRole('option', {name: 'Choice Two'})).toHaveAttribute(
      'aria-selected',
      'false'
    );

    // the second region isn't affected, nothing is selected
    expect(screen.getByRole('option', {name: 'Choice Three'})).toHaveAttribute(
      'aria-selected',
      'false'
    );
    expect(screen.getByRole('option', {name: 'Choice Four'})).toHaveAttribute(
      'aria-selected',
      'false'
    );

    // select Choice Three
    await userEvent.click(screen.getByRole('option', {name: 'Choice Three'}));

    // Choice Three is marked as selected, callback is called, and trigger button updated
    expect(screen.getByRole('option', {name: 'Choice Three'})).toHaveAttribute(
      'aria-selected',
      'true'
    );
    expect(region2Mock).toHaveBeenCalledWith([
      {value: 'choice_three', label: 'Choice Three'},
    ]);
  });

  it('can search', async () => {
    render(
      <CompositeSelect
        searchable
        searchPlaceholder="Search placeholder…"
        trigger={props => <button {...props}>Open menu</button>}
      >
        <CompositeSelect.Region
          label="Region 1"
          onChange={jest.fn()}
          value={undefined}
          options={[
            {value: 'choice_one', label: 'Choice One'},
            {value: 'choice_two', label: 'Choice Two'},
          ]}
        />
        <CompositeSelect.Region
          multiple
          label="Region 2"
          onChange={jest.fn()}
          value={undefined}
          options={[
            {value: 'choice_three', label: 'Choice Three'},
            {value: 'choice_four', label: 'Choice Four'},
          ]}
        />
      </CompositeSelect>
    );

    // click on the trigger button
    await userEvent.click(screen.getByRole('button'));

    // type 'Two' into the search box
    await userEvent.click(screen.getByPlaceholderText('Search placeholder…'));
    await userEvent.keyboard('Two');

    // only Option Two should be available
    expect(screen.getByRole('option', {name: 'Choice Two'})).toBeInTheDocument();
    expect(screen.queryByRole('option', {name: 'Choice One'})).not.toBeInTheDocument();
    expect(screen.queryByRole('option', {name: 'Choice Three'})).not.toBeInTheDocument();
    expect(screen.queryByRole('option', {name: 'Choice Four'})).not.toBeInTheDocument();

    // Region 2's label isn't rendered because the region is empty
    expect(screen.queryByRole('Region 2')).not.toBeInTheDocument();
  });

  it('works with grid lists', async () => {
<<<<<<< HEAD
    render(
      <CompositeSelect grid trigger={props => <button {...props}>Open menu</button>}>
        <CompositeSelect.Region
          label="Region 1"
          value="choice_one"
          onChange={() => {}}
          options={[
            {value: 'choice_one', label: 'Choice One'},
            {value: 'choice_two', label: 'Choice Two'},
          ]}
        />
        <CompositeSelect.Region
          multiple
          label="Region 2"
          onChange={jest.fn()}
          value={undefined}
          options={[
            {value: 'choice_three', label: 'Choice Three'},
            {value: 'choice_four', label: 'Choice Four'},
          ]}
        />
      </CompositeSelect>
    );
=======
    function Component() {
      const [region1, setRegion1] = useState('choice_one');
      const [region2, setRegion2] = useState<string[]>([]);
      return (
        <CompositeSelect grid trigger={props => <button {...props}>Open menu</button>}>
          <CompositeSelect.Region
            label="Region 1"
            onChange={selection => {
              setRegion1(selection.value);
            }}
            value={region1}
            options={[
              {value: 'choice_one', label: 'Choice One'},
              {value: 'choice_two', label: 'Choice Two'},
            ]}
          />
          <CompositeSelect.Region
            multiple
            label="Region 2"
            onChange={selection => {
              setRegion2(selection.map(s => s.value));
            }}
            value={region2}
            options={[
              {value: 'choice_three', label: 'Choice Three'},
              {value: 'choice_four', label: 'Choice Four'},
            ]}
          />
        </CompositeSelect>
      );
    }

    render(<Component />);
>>>>>>> 98b67ef3

    // click on the trigger button
    await userEvent.click(screen.getByRole('button'));

    // Region 1 is rendered & Choice One is selected
    expect(screen.getByRole('grid', {name: 'Region 1'})).toBeInTheDocument();
    expect(screen.getByRole('row', {name: 'Choice One'})).toBeInTheDocument();
    await waitFor(() =>
      expect(screen.getByRole('row', {name: 'Choice One'})).toHaveFocus()
    );
    expect(screen.getByRole('row', {name: 'Choice One'})).toHaveAttribute(
      'aria-selected',
      'true'
    );
    expect(screen.getByRole('row', {name: 'Choice Two'})).toBeInTheDocument();

    // Region 2  is rendered
    expect(screen.getByRole('grid', {name: 'Region 2'})).toBeInTheDocument();
    expect(screen.getByRole('grid', {name: 'Region 2'})).toHaveAttribute(
      'aria-multiselectable',
      'true'
    );
    expect(screen.getByRole('row', {name: 'Choice Three'})).toBeInTheDocument();
    expect(screen.getByRole('row', {name: 'Choice Four'})).toBeInTheDocument();

    // Pressing Arrow Down twice moves focus to Choice Three
    await userEvent.keyboard('{ArrowDown>2}');
    expect(screen.getByRole('row', {name: 'Choice Three'})).toHaveFocus();

    // Pressing Enter selects Choice Three
    await userEvent.keyboard('{Enter}');
    expect(screen.getByRole('row', {name: 'Choice Three'})).toHaveAttribute(
      'aria-selected',
      'true'
    );

    // Pressing Arrow Down two more times loops focus back to Choice One
    await userEvent.keyboard('{ArrowDown>2}');
    expect(screen.getByRole('row', {name: 'Choice One'})).toHaveFocus();
  });

  it('can use numbers as values', async () => {
    const onChange = jest.fn();
    render(
      <CompositeSelect trigger={props => <button {...props}>Open menu</button>}>
        <CompositeSelect.Region
          label="Region 1"
          value={1}
          onChange={onChange}
          options={[
            {value: 1, label: 'One'},
            {value: 2, label: 'Two'},
          ]}
        />
      </CompositeSelect>
    );

    // Open the menu
    await userEvent.click(screen.getByRole('button'));

    // Select 2
    await userEvent.click(screen.getByRole('option', {name: 'Two'}));

    expect(onChange).toHaveBeenCalledWith({value: 2, label: 'Two'});
  });
});<|MERGE_RESOLUTION|>--- conflicted
+++ resolved
@@ -275,31 +275,6 @@
   });
 
   it('works with grid lists', async () => {
-<<<<<<< HEAD
-    render(
-      <CompositeSelect grid trigger={props => <button {...props}>Open menu</button>}>
-        <CompositeSelect.Region
-          label="Region 1"
-          value="choice_one"
-          onChange={() => {}}
-          options={[
-            {value: 'choice_one', label: 'Choice One'},
-            {value: 'choice_two', label: 'Choice Two'},
-          ]}
-        />
-        <CompositeSelect.Region
-          multiple
-          label="Region 2"
-          onChange={jest.fn()}
-          value={undefined}
-          options={[
-            {value: 'choice_three', label: 'Choice Three'},
-            {value: 'choice_four', label: 'Choice Four'},
-          ]}
-        />
-      </CompositeSelect>
-    );
-=======
     function Component() {
       const [region1, setRegion1] = useState('choice_one');
       const [region2, setRegion2] = useState<string[]>([]);
@@ -333,7 +308,6 @@
     }
 
     render(<Component />);
->>>>>>> 98b67ef3
 
     // click on the trigger button
     await userEvent.click(screen.getByRole('button'));
