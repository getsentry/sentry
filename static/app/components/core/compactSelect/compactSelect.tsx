import {useId, useMemo} from 'react';
import {Item, Section} from '@react-stately/collections';

import type {DistributiveOmit} from '@sentry/scraps/types';

import {t} from 'sentry/locale';

import {Control, type ControlProps} from './control';
import type {MultipleListProps, SingleListProps} from './list';
import {List} from './list';
import {EmptyMessage} from './styles';
import type {
  SelectKey,
  SelectOption,
  SelectOptionOrSection,
  SelectOptionOrSectionWithKey,
  SelectSection,
} from './types';
import {getItemsWithKeys, shouldCloseOnSelect} from './utils';

export type {SelectOption, SelectOptionOrSection, SelectSection, SelectKey};

interface BaseSelectProps<Value extends SelectKey>
  extends Omit<ControlProps, 'onClear' | 'clearable'> {
  options: Array<SelectOptionOrSection<Value>>;
}

export type SingleSelectProps<Value extends SelectKey> = BaseSelectProps<Value> &
  DistributiveOmit<
    SingleListProps<Value>,
    'children' | 'items' | 'grid' | 'compositeIndex' | 'label'
  >;

export type MultipleSelectProps<Value extends SelectKey> = BaseSelectProps<Value> &
  DistributiveOmit<
    MultipleListProps<Value>,
    'children' | 'items' | 'grid' | 'compositeIndex' | 'label'
  >;

export type SelectProps<Value extends SelectKey> =
  | SingleSelectProps<Value>
  | MultipleSelectProps<Value>;

// A series of TS function overloads to properly parse prop types across 2 dimensions:
// option value types (number vs string), and selection mode (singular vs multiple)
export function CompactSelect<Value extends number>(
  props: SelectProps<Value>
): React.JSX.Element;
export function CompactSelect<Value extends string>(
  props: SelectProps<Value>
): React.JSX.Element;
export function CompactSelect<Value extends SelectKey>(
  props: SelectProps<Value>
): React.JSX.Element;

/**
 * Flexible select component with a customizable trigger button
 */
export function CompactSelect<Value extends SelectKey>({
  // List props
  options,
  value,
  onChange,
  onSectionToggle,
  multiple,
  clearable,
  isOptionDisabled,
  sizeLimit,
  sizeLimitMessage,

  // Control props
  grid,
  disabled,
  emptyMessage,
  size = 'md',
  closeOnSelect,
  triggerProps,
  ...controlProps
}: SelectProps<Value>) {
  const triggerId = useId();

  // Combine list props into an object with two clearly separated types, one where
  // `multiple` is true and the other where it's not. Necessary to avoid TS errors.
  // also multiple:false must be split into clearable true/false to satisfy TS
  const listProps = useMemo(() => {
    if (multiple) {
      return {
        clearable,
        multiple,
        value,
        onChange,
        closeOnSelect,
        grid,
      };
    }

    if (clearable) {
      return {
        clearable,
        multiple,
        value,
        onChange,
        closeOnSelect,
        grid,
      };
    }

    return {
      clearable,
      multiple,
      value,
      onChange,
      closeOnSelect,
      grid,
    };
  }, [multiple, clearable, value, onChange, closeOnSelect, grid]);

  const itemsWithKey = useMemo(() => getItemsWithKeys(options), [options]);

  const controlDisabled = disabled ?? options?.length === 0;

  return (
    <Control
      {...controlProps}
      triggerProps={{...triggerProps, id: triggerId}}
      disabled={controlDisabled}
      grid={grid}
      size={size}
<<<<<<< HEAD
      items={itemsWithKey}
      value={value}
=======
      clearable={clearable}
      onClear={({overlayState}) => {
        if (clearable) {
          if (multiple) {
            onChange([]);
          } else {
            onChange(undefined);
          }
          if (shouldCloseOnSelect?.({...listProps, selectedOptions: []})) {
            overlayState?.close();
          }
        }
      }}
>>>>>>> 98b67ef3
    >
      <List
        {...listProps}
        items={itemsWithKey}
        onSectionToggle={onSectionToggle}
        isOptionDisabled={isOptionDisabled}
        size={size}
        sizeLimit={sizeLimit}
        sizeLimitMessage={sizeLimitMessage}
        aria-labelledby={triggerId}
      >
        {(item: SelectOptionOrSectionWithKey<Value>) => {
          if ('options' in item) {
            return (
              <Section key={item.key} title={item.label}>
                {item.options?.map(opt => (
                  <Item {...opt} key={opt.key}>
                    {opt.label}
                  </Item>
                )) ?? null}
              </Section>
            );
          }

          return (
            <Item {...item} key={item.key}>
              {item.label}
            </Item>
          );
        }}
      </List>

      {/* Only displayed when List is empty */}
      <EmptyMessage>{emptyMessage ?? t('No options found')}</EmptyMessage>
    </Control>
  );
}<|MERGE_RESOLUTION|>--- conflicted
+++ resolved
@@ -126,10 +126,8 @@
       disabled={controlDisabled}
       grid={grid}
       size={size}
-<<<<<<< HEAD
       items={itemsWithKey}
       value={value}
-=======
       clearable={clearable}
       onClear={({overlayState}) => {
         if (clearable) {
@@ -143,7 +141,6 @@
           }
         }
       }}
->>>>>>> 98b67ef3
     >
       <List
         {...listProps}
