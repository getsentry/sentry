import {
  createContext,
  Fragment,
  useCallback,
  useEffect,
  useMemo,
  useRef,
  useState,
} from 'react';
import isPropValid from '@emotion/is-prop-valid';
import {useTheme} from '@emotion/react';
import styled from '@emotion/styled';
import {FocusScope} from '@react-aria/focus';
import {useKeyboard} from '@react-aria/interactions';
import {mergeProps} from '@react-aria/utils';
import type {OverlayTriggerState} from '@react-stately/overlays';

import {Badge} from 'sentry/components/core/badge';
import {Button} from 'sentry/components/core/button';
import {Input} from 'sentry/components/core/input';
import type {DropdownButtonProps} from 'sentry/components/dropdownButton';
import DropdownButton from 'sentry/components/dropdownButton';
import LoadingIndicator from 'sentry/components/loadingIndicator';
import {Overlay, PositionWrapper} from 'sentry/components/overlay';
import {t} from 'sentry/locale';
import {space} from 'sentry/styles/space';
import {defined} from 'sentry/utils';
import type {FormSize} from 'sentry/utils/theme';
import type {UseOverlayProps} from 'sentry/utils/useOverlay';
import useOverlay from 'sentry/utils/useOverlay';
import usePrevious from 'sentry/utils/usePrevious';

import type {SingleListProps} from './list';
import type {SelectKey, SelectOptionOrSection} from './types';

// autoFocus react attribute is sync called on render, this causes
// layout thrashing and is bad for performance. This thin wrapper function
// will defer the focus call until the next frame, after the browser and react
// have had a chance to update the DOM, splitting the perf cost across frames.
function nextFrameCallback(cb: () => void) {
  if ('requestAnimationFrame' in window) {
    window.requestAnimationFrame(() => cb());
  } else {
    setTimeout(() => {
      cb();
    }, 1);
  }
}

interface SelectContextValue {
  overlayIsOpen: boolean;
  /**
<<<<<<< HEAD
   * Function to be called once when a list is initialized, to register its state in
   * SelectContext. In composite selectors, where there can be multiple lists, the
   * `index` parameter is the list's index number (the order in which it appears). In
   * non-composite selectors, where there's only one list, that list's index is 0.
   */
  registerListState: (index: number, listState: ListState<any>) => void;
=======
   * Function to be called when a list's selection state changes. We need a complete
   * list of all selected options to label the trigger button. The `index` parameter
   * identifies the list.
   */
  saveSelectedOptions: (
    index: number,
    newSelectedOptions: SelectOption<SelectKey> | Array<SelectOption<SelectKey>>
  ) => void;
>>>>>>> 98b67ef3
  /**
   * Search string to determine whether an option should be rendered in the select list.
   */
  search: string;
  /**
   * The control's overlay state. Useful for opening/closing the menu from inside the
   * selector.
   */
  overlayState?: OverlayTriggerState;
}

export const SelectContext = createContext<SelectContextValue>({
<<<<<<< HEAD
  registerListState: () => {},
=======
  saveSelectedOptions: () => {},
>>>>>>> 98b67ef3
  overlayIsOpen: false,
  search: '',
});

export interface ControlProps
  extends Omit<
      React.BaseHTMLAttributes<HTMLDivElement>,
      // omit keys from SingleListProps because those will be passed to <List /> instead
      | keyof Omit<
          SingleListProps<SelectKey>,
          'children' | 'items' | 'grid' | 'compositeIndex' | 'label'
        >
      | 'defaultValue'
    >,
    Pick<
      UseOverlayProps,
      | 'isOpen'
      | 'onClose'
      | 'offset'
      | 'position'
      | 'isDismissable'
      | 'shouldCloseOnBlur'
      | 'shouldCloseOnInteractOutside'
      | 'onInteractOutside'
      | 'preventOverflowOptions'
      | 'flipOptions'
      | 'strategy'
    > {
  children?: React.ReactNode;
  className?: string;
  /**
   * If true, there will be a "Clear" button in the menu header.
   */
  clearable?: boolean;
  /**
   * Whether to disable the search input's filter function (applicable only when
   * `searchable` is true). This is useful for implementing custom search behaviors,
   * like fetching new options on search (via the onSearch() prop).
   */
  disableSearchFilter?: boolean;
  disabled?: boolean;
  /**
   * Message to be displayed when all options have been filtered out (via search).
   */
  emptyMessage?: React.ReactNode;
  /**
   * Whether to render a grid list rather than a list box.
   *
   * Unlike list boxes, grid lists are two-dimensional. Users can press Arrow Up/Down to
   * move between rows (options), and Arrow Left/Right to move between "columns". This
   * is useful when the select options have smaller, interactive elements
   * (buttons/links) inside. Grid lists allow users to focus on those child elements
   * using the Arrow Left/Right keys and interact with them, which isn't possible with
   * list boxes.
   */
  grid?: boolean;
  /**
   * If true, all select options will be hidden. This should only be used on a temporary
   * basis in conjunction with `menuBody` to display special views/states (e.g. a
   * secondary date range selector).
   */
  hideOptions?: boolean;
  /**
   * If true, there will be a loading indicator in the menu header.
   */
  loading?: boolean;
  maxMenuHeight?: number | string;
  maxMenuWidth?: number | string;
  /**
   * Optional content to display below the menu's header and above the options.
   */
  menuBody?:
    | React.ReactNode
    | ((actions: {closeOverlay: () => void}) => React.JSX.Element);
  /**
   * Footer to be rendered at the bottom of the menu.
   */
  menuFooter?:
    | React.ReactNode
    | ((actions: {closeOverlay: () => void; resetSearch: () => void}) => React.ReactNode);
  /**
   * Items to be displayed in the trailing (right) side of the menu's header.
   */
  menuHeaderTrailingItems?:
    | React.ReactNode
    | ((actions: {closeOverlay: () => void}) => React.ReactNode);
  /**
   * Title to display in the menu's header. Keep the title as short as possible.
   */
  menuTitle?: React.ReactNode;
  menuWidth?: number | string;
  /**
   * Called when the clear button is clicked (applicable only when `clearable` is
   * true).
   */
  onClear?: (props: {overlayState: OverlayTriggerState}) => void;
  /**
   * Called when the menu is opened or closed.
   */
  onOpenChange?: (newOpenState: boolean) => void;
  /**
   * Called when the search input's value changes (applicable only when `searchable`
   * is true).
   */
  onSearch?: (value: string) => void;
  /**
   * The search input's placeholder text (applicable only when `searchable` is true).
   */
  searchPlaceholder?: string;
  /**
   * If true, there will be a search box on top of the menu, useful for quickly finding
   * menu items.
   */
  searchable?: boolean;
  size?: FormSize;

  /**
   * Optional replacement for the default trigger button. Note that the replacement must
   * forward `props` and `ref` its outer wrap, otherwise many accessibility features
   * won't work correctly.
   */
  trigger?: (
    props: Omit<React.HTMLAttributes<HTMLButtonElement>, 'children'> & {
      ref?: React.Ref<HTMLButtonElement | null>;
    },
    isOpen: boolean
  ) => React.ReactNode;

  /**
   * Props to be passed to the default trigger button.
   */
  triggerProps?: DropdownButtonProps;
}

/**
 * Controls Select's open state and exposes SelectContext to all chidlren.
 */
export function Control({
  // Control props
  autoFocus,
  trigger,
  triggerProps: {children: triggerLabelProp, ...triggerProps} = {},
  isOpen,
  onClose,
  isDismissable,
  onInteractOutside,
  shouldCloseOnInteractOutside,
  shouldCloseOnBlur,
  preventOverflowOptions,
  flipOptions,
  disabled,
  position = 'bottom-start',
  strategy = 'absolute',
  offset,
  hideOptions,
  menuTitle,
  maxMenuHeight = '32rem',
  maxMenuWidth,
  menuWidth,
  menuHeaderTrailingItems,
  menuBody,
  menuFooter,
  onOpenChange,
  items = [],
  value,

  // Select props
  size = 'md',
  searchable = false,
  searchPlaceholder = 'Search…',
  disableSearchFilter = false,
  onSearch,
  clearable = false,
  onClear,
  loading = false,
  grid = false,
  children,
  ...wrapperProps
}: ControlProps & {
  items?: Array<SelectOptionOrSection<SelectKey>>;
  value?: SelectKey | SelectKey[] | undefined;
}) {
  const wrapperRef = useRef<HTMLDivElement>(null);
  /**
   * Search/filter value, used to filter out the list of displayed elements
   */
  const [search, setSearch] = useState('');
  const [searchInputValue, setSearchInputValue] = useState(search);
  const searchRef = useRef<HTMLInputElement>(null);
  const updateSearch = (newValue: string) => {
    onSearch?.(newValue);

    setSearchInputValue(newValue);
    if (!disableSearchFilter) {
      setSearch(newValue);
      return;
    }
  };

  const {keyboardProps: searchKeyboardProps} = useKeyboard({
    onKeyDown: e => {
      // When the search input is focused, and the user presses Arrow Down,
      // we should move the focus to the menu items list.
      if (e.key === 'ArrowDown') {
        e.preventDefault(); // Prevent scroll action
        overlayRef.current
          ?.querySelector<HTMLLIElement>(`li[role="${grid ? 'row' : 'option'}"]`)
          ?.focus();
      }

      // Prevent form submissions on Enter key press in search box
      if (e.key === 'Enter') {
        e.preventDefault();
      }

      // Continue propagation, otherwise the overlay won't close on Esc key press
      e.continuePropagation();
    },
  });

  /**
   * Clears selection values
   */
  const clearSelection = () => {
    setSelectedOptions([]);
    onClear?.({overlayState});
  };

  // Manage overlay position
  const {
    isOpen: overlayIsOpen,
    state: overlayState,
    update: updateOverlay,
    triggerRef,
    triggerProps: overlayTriggerProps,
    overlayRef,
    overlayProps,
  } = useOverlay({
    disableTrigger: disabled,
    type: grid ? 'menu' : 'listbox',
    position,
    offset,
    isOpen,
    isDismissable,
    onInteractOutside,
    shouldCloseOnInteractOutside,
    shouldCloseOnBlur,
    preventOverflowOptions,
    flipOptions,
    strategy,
    onOpenChange: open => {
      onOpenChange?.(open);

      nextFrameCallback(() => {
        if (open) {
          // Force a overlay update, as sometimes the overlay is misaligned when opened
          updateOverlay?.();
          // Focus on search box if present
          if (searchable) {
            searchRef.current?.focus();
            return;
          }

          const firstSelectedOption = overlayRef.current?.querySelector<HTMLLIElement>(
            `li[role="${grid ? 'row' : 'option'}"][aria-selected="true"]`
          );

          // Focus on first selected item
          if (firstSelectedOption) {
            firstSelectedOption.focus();
            return;
          }

          // If no item is selected, focus on first item instead
          overlayRef.current
            ?.querySelector<HTMLLIElement>(`li[role="${grid ? 'row' : 'option'}"]`)
            ?.focus();
          return;
        }

        // On close
        onClose?.();

        // Clear search string
        setSearchInputValue('');
        setSearch('');

        // Only restore focus if it's already here or lost to the body.
        // This prevents focus from being stolen from other elements.
        if (
          document.activeElement === document.body ||
          wrapperRef.current?.contains(document.activeElement)
        ) {
          triggerRef.current?.focus();
        }
      });
    },
  });

  // Recalculate overlay position when its main content changes
  const prevMenuBody = usePrevious(menuBody);
  const prevHideOptions = usePrevious(hideOptions);
  useEffect(() => {
    if (
      // Don't update when the content inside `menuBody` changes. We should only update
      // when `menuBody` itself appears/disappears.
      ((!prevMenuBody && !menuBody) || (!!prevMenuBody && !!menuBody)) &&
      prevHideOptions === hideOptions
    ) {
      return;
    }

    updateOverlay?.();
    // eslint-disable-next-line react-hooks/exhaustive-deps
  }, [menuBody, hideOptions]);

  const wasRefAvailable = useRef(false);
  useEffect(() => {
    // Trigger ref is set by a setState in useOverlay, so we need to wait for it to be available
    // We also need to make sure we only focus once
    if (!triggerRef.current || wasRefAvailable.current) {
      return;
    }
    wasRefAvailable.current = true;

    if (autoFocus && !disabled) {
      triggerRef.current.focus();
    }
  }, [autoFocus, disabled, triggerRef]);

  /**
   * The menu's full width, before any option has been filtered out. Used to maintain a
   * constant width while the user types into the search box.
   */
  const [menuFullWidth, setMenuFullWidth] = useState<number>();
  // When search box is focused, read the menu's width and lock it at that value to
  // prevent visual jumps during search
  const onSearchFocus = useCallback(
    () => setMenuFullWidth(overlayRef.current?.offsetWidth),
    [overlayRef]
  );
  // When search box is blurred, release the lock the menu's width
  const onSearchBlur = useCallback(
    () => !search && setMenuFullWidth(undefined),
    [search]
  );

  /**
   * Trigger label, generated from current selection values. If more than one option is
   * selected, then a count badge will appear.
   */
  const triggerLabel: React.ReactNode = useMemo(() => {
    if (defined(triggerLabelProp)) {
      return triggerLabelProp;
    }

    const values = Array.isArray(value) ? value : [value];
    const options = items
      .flatMap(item => {
        if ('options' in item) return item.options.flat();
        return item;
      })
      .filter(item => values.includes(item.value));

    if (options.length === 0) {
      return <TriggerLabel>{t('None')}</TriggerLabel>;
    }

    return (
      <Fragment>
        <TriggerLabel>{options[0]?.label}</TriggerLabel>
        {options.length > 1 && (
          <StyledBadge type="default">{`+${options.length - 1}`}</StyledBadge>
        )}
      </Fragment>
    );
  }, [triggerLabelProp, value, items]);

  const {keyboardProps: triggerKeyboardProps} = useKeyboard({
    onKeyDown: e => {
      // Open the select menu when user presses Arrow Up/Down.
      if (e.key === 'ArrowDown' || e.key === 'ArrowUp') {
        e.preventDefault(); // Prevent scroll
        overlayState.open();
      } else {
        e.continuePropagation();
      }
    },
  });

  const showClearButton = useMemo(() => items.flat().length > 0, [items]);

  const contextValue = useMemo(() => {
    return {
<<<<<<< HEAD
      registerListState,
=======
      saveSelectedOptions,
>>>>>>> 98b67ef3
      overlayState,
      overlayIsOpen,
      search,
    };
  }, [overlayState, overlayIsOpen, search]);

  const theme = useTheme();

  return (
    <SelectContext value={contextValue}>
      <ControlWrap {...wrapperProps}>
        {trigger ? (
          trigger(mergeProps(triggerKeyboardProps, overlayTriggerProps), overlayIsOpen)
        ) : (
          <DropdownButton
            size={size}
            {...mergeProps(triggerProps, triggerKeyboardProps, overlayTriggerProps)}
            isOpen={overlayIsOpen}
            disabled={disabled}
          >
            {triggerLabel}
          </DropdownButton>
        )}
        <StyledPositionWrapper
          visible={overlayIsOpen}
          zIndex={theme.zIndex?.dropdown}
          {...overlayProps}
        >
          {overlayIsOpen && (
            <StyledOverlay
              width={menuWidth ?? menuFullWidth}
              minWidth={overlayProps.style!.minWidth}
              maxWidth={maxMenuWidth}
              maxHeight={overlayProps.style!.maxHeight}
              maxHeightProp={maxMenuHeight}
              data-menu-has-header={!!menuTitle || clearable}
              data-menu-has-search={searchable}
              data-menu-has-footer={!!menuFooter}
            >
              <FocusScope contain>
                {(menuTitle ||
                  menuHeaderTrailingItems ||
                  (clearable && showClearButton)) && (
                  <MenuHeader size={size}>
                    <MenuTitle>{menuTitle}</MenuTitle>
                    <MenuHeaderTrailingItems>
                      {loading && <StyledLoadingIndicator size={12} />}
                      {typeof menuHeaderTrailingItems === 'function'
                        ? menuHeaderTrailingItems({closeOverlay: overlayState.close})
                        : menuHeaderTrailingItems}
                      {clearable && showClearButton && (
                        <ClearButton onClick={clearSelection} size="zero" borderless>
                          {t('Clear')}
                        </ClearButton>
                      )}
                    </MenuHeaderTrailingItems>
                  </MenuHeader>
                )}
                {searchable && (
                  <SearchInput
                    ref={searchRef}
                    placeholder={searchPlaceholder}
                    value={searchInputValue}
                    onFocus={onSearchFocus}
                    onBlur={onSearchBlur}
                    onChange={e => updateSearch(e.target.value)}
                    size="xs"
                    {...searchKeyboardProps}
                  />
                )}
                {typeof menuBody === 'function'
                  ? menuBody({closeOverlay: overlayState.close})
                  : menuBody}
                {!hideOptions && <OptionsWrap>{children}</OptionsWrap>}
                {menuFooter && (
                  <MenuFooter>
                    {typeof menuFooter === 'function'
                      ? menuFooter({
                          closeOverlay: overlayState.close,
                          resetSearch: () => updateSearch(''),
                        })
                      : menuFooter}
                  </MenuFooter>
                )}
              </FocusScope>
            </StyledOverlay>
          )}
        </StyledPositionWrapper>
      </ControlWrap>
    </SelectContext>
  );
}

const ControlWrap = styled('div')`
  position: relative;
  width: max-content;
`;

export const TriggerLabel = styled('span')`
  ${p => p.theme.overflowEllipsis}
  text-align: left;
  ${p => !p.theme.isChonk && 'line-height: normal;'}
`;

const StyledBadge = styled(Badge)`
  flex-shrink: 0;
  top: auto;
`;

const headerVerticalPadding: Record<NonNullable<ControlProps['size']>, string> = {
  xs: space(0.25),
  sm: space(0.5),
  md: space(0.75),
};
const MenuHeader = styled('div')<{size: NonNullable<ControlProps['size']>}>`
  position: relative;
  display: flex;
  align-items: center;
  justify-content: space-between;
  padding: ${p => headerVerticalPadding[p.size]} ${space(1.5)};
  box-shadow: 0 1px 0 ${p => p.theme.translucentInnerBorder};

  [data-menu-has-search='true'] > & {
    padding-bottom: 0;
    box-shadow: none;
  }

  line-height: ${p => p.theme.text.lineHeightBody};
  z-index: 2;

  font-size: ${p => (p.size === 'xs' ? p.theme.fontSize.xs : p.theme.fontSize.sm)};
  color: ${p => p.theme.headingColor};
`;

const MenuHeaderTrailingItems = styled('div')`
  display: grid;
  grid-auto-flow: column;
  gap: ${space(0.5)};
`;

const MenuTitle = styled('span')`
  font-size: inherit; /* Inherit font size from MenuHeader */
  font-weight: ${p => p.theme.fontWeight.bold};
  white-space: nowrap;
  margin-right: ${space(2)};
`;

const StyledLoadingIndicator = styled(LoadingIndicator)`
  display: flex;
  align-items: center;
  && {
    margin: 0;
  }
`;

const ClearButton = styled(Button)`
  font-size: inherit; /* Inherit font size from MenuHeader */
  font-weight: ${p => p.theme.fontWeight.normal};
  color: ${p => p.theme.subText};
  padding: 0 ${space(0.5)};
  margin: -${space(0.25)} -${space(0.5)};
`;

const SearchInput = styled(Input)`
  appearance: none;
  width: calc(100% - ${space(0.5)} * 2);
  margin: ${space(0.5)} ${space(0.5)};

  /* Add 1px to top margin if immediately preceded by menu header, to account for the
  header's shadow border */
  [data-menu-has-header='true'] > & {
    margin-top: calc(${space(0.5)} + 1px);
  }
`;
const withUnits = (value: any) => (typeof value === 'string' ? value : `${value}px`);

const StyledOverlay = styled(Overlay, {
  shouldForwardProp: prop => typeof prop === 'string' && isPropValid(prop),
})<{
  maxHeightProp: string | number;
  maxHeight?: string | number;
  maxWidth?: string | number;
  minWidth?: string | number;
  width?: string | number;
}>`
  /* Should be a flex container so that when maxHeight is set (to avoid page overflow),
  ListBoxWrap/GridListWrap will also shrink to fit */
  display: flex;
  flex-direction: column;
  overflow: hidden;

  ${p => p.width && `width: ${withUnits(p.width)};`}
  ${p => p.minWidth && `min-width: ${withUnits(p.minWidth)};`}
  max-width: ${p => (p.maxWidth ? `min(${withUnits(p.maxWidth)}, 100%)` : `100%`)};
  max-height: ${p =>
    p.maxHeight
      ? `min(${withUnits(p.maxHeight)}, ${withUnits(p.maxHeightProp)})`
      : withUnits(p.maxHeightProp)};
`;

const StyledPositionWrapper = styled(PositionWrapper, {
  shouldForwardProp: prop => isPropValid(prop),
})<{visible?: boolean; zIndex?: number}>`
  min-width: 100%;
  display: ${p => (p.visible ? 'block' : 'none')};
  z-index: ${p => p?.zIndex};
`;

const OptionsWrap = styled('div')`
  display: flex;
  flex-direction: column;
  min-height: 0;
`;

const MenuFooter = styled('div')`
  box-shadow: 0 -1px 0 ${p => p.theme.translucentInnerBorder};
  padding: ${space(1)} ${space(1.5)};
  z-index: 2;
`;<|MERGE_RESOLUTION|>--- conflicted
+++ resolved
@@ -50,24 +50,6 @@
 interface SelectContextValue {
   overlayIsOpen: boolean;
   /**
-<<<<<<< HEAD
-   * Function to be called once when a list is initialized, to register its state in
-   * SelectContext. In composite selectors, where there can be multiple lists, the
-   * `index` parameter is the list's index number (the order in which it appears). In
-   * non-composite selectors, where there's only one list, that list's index is 0.
-   */
-  registerListState: (index: number, listState: ListState<any>) => void;
-=======
-   * Function to be called when a list's selection state changes. We need a complete
-   * list of all selected options to label the trigger button. The `index` parameter
-   * identifies the list.
-   */
-  saveSelectedOptions: (
-    index: number,
-    newSelectedOptions: SelectOption<SelectKey> | Array<SelectOption<SelectKey>>
-  ) => void;
->>>>>>> 98b67ef3
-  /**
    * Search string to determine whether an option should be rendered in the select list.
    */
   search: string;
@@ -79,11 +61,6 @@
 }
 
 export const SelectContext = createContext<SelectContextValue>({
-<<<<<<< HEAD
-  registerListState: () => {},
-=======
-  saveSelectedOptions: () => {},
->>>>>>> 98b67ef3
   overlayIsOpen: false,
   search: '',
 });
@@ -478,11 +455,6 @@
 
   const contextValue = useMemo(() => {
     return {
-<<<<<<< HEAD
-      registerListState,
-=======
-      saveSelectedOptions,
->>>>>>> 98b67ef3
       overlayState,
       overlayIsOpen,
       search,
