--- conflicted
+++ resolved
@@ -38,9 +38,6 @@
 ```
 
 > [!NOTE]
-<<<<<<< HEAD
-> To enable exit animations, you'll need to wrap `<SlideOverPanel />` in an `<AnimatePresence />` component, and render the panel conditionally (e.g., `{isPanelOpen &&}`) instead of using the `isOpen` prop.
-=======
 > It's also possible to conditionally render the panel (e.g., `{isPanelOpen && <SlideOverPanel ...`). We do not recommend this approach. If you do this, the panel will not defer rendering its contents (see below).
 
 ## Skeleton UI
@@ -62,7 +59,7 @@
 ```jsx
 <Button onClick={() => setIsPanelOpen(true)}>Open Panel</Button>
 
-<SlideOverPanel collapsed={!isPanelOpen} slidePosition="right">
+<SlideOverPanel isOpen={isPanelOpen} slidePosition="right">
   {({isOpening}) => isOpening ? <Placeholder /> :
   <Container border="primary" height="100%" padding="md">
     <Button onClick={() => setIsPanelOpen(false)}>Close Panel</Button>
@@ -73,5 +70,4 @@
 
 ## Animating Panel Close
 
-Generally, we recommend not animating the panel on close, and simply removing it from the UI. In cases where you need to animate closing it (e.g., if it's coordinated with another animation), please wrap the panel in `<AnimatePresence>`.
->>>>>>> c2ee7dc4
+Generally, we recommend not animating the panel on close, and simply removing it from the UI. In cases where you need to animate closing it (e.g., if it's coordinated with another animation), please wrap the panel in `<AnimatePresence>`.