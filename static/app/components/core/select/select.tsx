--- conflicted
+++ resolved
@@ -289,13 +289,8 @@
     }),
     multiValue: provided => ({
       ...provided,
-<<<<<<< HEAD
-      color: theme.textColor,
       backgroundColor: theme.tokens.background.primary,
-=======
       color: theme.tokens.content.primary,
-      backgroundColor: theme.background,
->>>>>>> 24b7a1e4
       borderRadius: '2px',
       border: `1px solid ${theme.border}`,
       display: 'flex',
