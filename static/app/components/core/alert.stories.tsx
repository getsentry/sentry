--- conflicted
+++ resolved
@@ -4,11 +4,7 @@
 import {Alert, type AlertProps} from 'sentry/components/core/alert';
 import JSXNode from 'sentry/components/stories/jsxNode';
 import JSXProperty from 'sentry/components/stories/jsxProperty';
-<<<<<<< HEAD
 import {IconClose, IconSentry, IconStar} from 'sentry/icons';
-=======
-import {IconClose, IconDelete, IconSad, IconSentry, IconStar} from 'sentry/icons';
->>>>>>> 1791a329
 import storyBook from 'sentry/stories/storyBook';
 import useDismissAlert from 'sentry/utils/useDismissAlert';
 
@@ -57,30 +53,17 @@
       <Fragment>
         <p>System alerts are used for important messages that are not dismissible.</p>
         <Alert.Container>
-<<<<<<< HEAD
           {ALERT_VARIANTS.map(variant => (
             <Alert key={variant} type={variant} {...RECOMMENDED_USAGE} system>
               Sentry Alert...
             </Alert>
           ))}
-=======
-          <Alert type="warning" showIcon icon={<IconDelete />}>
-            Are you sure you want to delete?
-          </Alert>
-          <Alert type="error" showIcon icon={<IconSad />}>
-            Oh no!
-          </Alert>
->>>>>>> 1791a329
         </Alert.Container>
       </Fragment>
     );
   });
 
-<<<<<<< HEAD
   story('Expandable Alerts', () => {
-=======
-  story('expand', () => {
->>>>>>> 1791a329
     return (
       <Fragment>
         <p>
