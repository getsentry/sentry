--- conflicted
+++ resolved
@@ -67,12 +67,11 @@
     decrementButtonRef
   );
 
-<<<<<<< HEAD
   return (
     <InputGroup {...groupProps}>
       <InputGroup.Input
         {...inputProps}
-        ref={mergeRefs([localRef, ref])}
+        ref={mergeRefs(localRef, ref)}
         placeholder={placeholder}
         size={size}
         nativeSize={nativeSize}
@@ -92,43 +91,6 @@
     </InputGroup>
   );
 }
-=======
-    return (
-      <InputGroup {...groupProps}>
-        <InputGroup.Input
-          {...inputProps}
-          ref={mergeRefs(localRef, ref)}
-          placeholder={placeholder}
-          size={size}
-          nativeSize={nativeSize}
-          monospace={monospace}
-          className={className}
-        />
-        <InputGroup.TrailingItems>
-          <StepWrap size={size}>
-            <StepButton
-              ref={incrementButtonRef}
-              size="zero"
-              borderless
-              {...incrementProps}
-            >
-              <StyledIconChevron direction="up" />
-            </StepButton>
-            <StepButton
-              ref={decrementButtonRef}
-              size="zero"
-              borderless
-              {...decrementProps}
-            >
-              <StyledIconChevron direction="down" />
-            </StepButton>
-          </StepWrap>
-        </InputGroup.TrailingItems>
-      </InputGroup>
-    );
-  }
-);
->>>>>>> 05ea0fea
 
 const StepWrap = styled('div')<{size?: FormSize}>`
   display: flex;
