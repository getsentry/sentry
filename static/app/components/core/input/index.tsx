import isPropValid from '@emotion/is-prop-valid';
import type {Theme} from '@emotion/react';
import {css} from '@emotion/react';
import styled from '@emotion/styled';

import {chonkInputStyles} from 'sentry/components/core/input/index.chonk';
import type {FormSize} from 'sentry/utils/theme';

export interface InputProps
  extends Omit<React.InputHTMLAttributes<HTMLInputElement>, 'size' | 'readOnly'>,
    InputStylesProps {}

/**
 * Basic input component.
 *
 * Use the `size` prop ('md', 'sm', 'xs') to control the input's height &
 * padding. To use the native size attribute (which controls the number of
 * characters the input should fit), use the `nativeSize` prop instead.
 *
 * To add leading/trailing items (e.g. a search icon on the left side), use
 * InputControl (components/inputControl) instead.
 */
const StyledInput = styled(
  forwardRef<HTMLInputElement, InputProps>(
    (
      {
        // Do not forward `size` since it's used for custom styling, not as the
        // native `size` attribute (for that, use `nativeSize` instead)
        size: _size,
        // Use `nativeSize` as the native `size` attribute
        nativeSize,
        ...props
      },
      ref
    ) => <input {...props} ref={ref} size={nativeSize} />
  ),
  {shouldForwardProp: prop => typeof prop === 'string' && isPropValid(prop)}
)``;

// This is a hack - emotion does not support overriding the shouldForwardProp
// for styled components, but if we wrap it inside another component, we can
// prevent it from doing that while still applying the styles.
export const Input = styled(
  forwardRef<HTMLInputElement, InputProps>((props: InputProps, ref) => (
    <StyledInput {...props} ref={ref} />
  ))
)`
  ${p => (p.theme.isChonk ? chonkInputStyles(p as any) : inputStyles(p))}
`;

export interface InputStylesProps {
  monospace?: boolean;
  nativeSize?: React.InputHTMLAttributes<HTMLInputElement>['size'];
  readOnly?: React.InputHTMLAttributes<HTMLInputElement>['readOnly'];
  size?: FormSize;
  type?: React.HTMLInputTypeAttribute;
}

const inputStyles = (p: InputStylesProps & {theme: Theme}) => css`
  display: block;
  width: 100%;
  color: ${p.theme.formText};
  background: ${p.theme.background};
  border: 1px solid ${p.theme.border};
  border-radius: ${p.theme.borderRadius};
  box-shadow: inset ${p.theme.dropShadowMedium};
  resize: vertical;
  transition:
    border 0.1s,
    box-shadow 0.1s;

  ${p.monospace ? `font-family: ${p.theme.text.familyMono};` : ''}
  ${p.readOnly ? 'cursor: default;' : ''}

  ${p.theme.form[p.size ?? 'md']}
  ${p.theme.formPadding[p.size ?? 'md']}

  &::placeholder {
    color: ${p.theme.formPlaceholder};
    opacity: 1;
  }

  &[disabled],
  &[aria-disabled='true'] {
    background: ${p.theme.background};
    color: ${p.theme.disabled};
    cursor: not-allowed;

    &::placeholder {
      color: ${p.theme.disabled};
    }
  }

  &:focus,
  &:focus-visible,
  :focus-within {
    outline: none;
    border-color: ${p.theme.focusBorder};
    box-shadow: ${p.theme.focusBorder} 0 0 0 1px;
  }
  &[type='number'] {
    appearance: textfield;
    -moz-appearance: textfield;
    font-variant-numeric: tabular-nums;
  }
  &::-webkit-outer-spin-button,
  &::-webkit-inner-spin-button {
    -webkit-appearance: none;
    margin: 0;
  }
<<<<<<< HEAD
`;

export interface InputProps
  extends Omit<React.InputHTMLAttributes<HTMLInputElement>, 'size' | 'readOnly'>,
    InputStylesProps {}

/**
 * Basic input component.
 *
 * Use the `size` prop ('md', 'sm', 'xs') to control the input's height &
 * padding. To use the native size attribute (which controls the number of
 * characters the input should fit), use the `nativeSize` prop instead.
 *
 * To add leading/trailing items (e.g. a search icon on the left side), use
 * InputControl (components/inputControl) instead.
 */
export const Input = styled(
  ({
    ref,

    // Do not forward `required` to avoid default browser behavior
    required: _required,

    // Do not forward `size` since it's used for custom styling, not as the
    // native `size` attribute (for that, use `nativeSize` instead)
    size: _size,

    // Use `nativeSize` as the native `size` attribute
    nativeSize,

    ...props
  }: InputProps & {
    ref?: React.Ref<HTMLInputElement>;
  }) => <input {...props} ref={ref} size={nativeSize} />,
  {shouldForwardProp: prop => typeof prop === 'string' && isPropValid(prop)}
)`
  ${p => (p.theme.isChonk ? chonkInputStyles(p as any) : inputStyles(p))}
=======
>>>>>>> 05ea0fea
`;<|MERGE_RESOLUTION|>--- conflicted
+++ resolved
@@ -20,30 +20,21 @@
  * To add leading/trailing items (e.g. a search icon on the left side), use
  * InputControl (components/inputControl) instead.
  */
-const StyledInput = styled(
-  forwardRef<HTMLInputElement, InputProps>(
-    (
-      {
-        // Do not forward `size` since it's used for custom styling, not as the
-        // native `size` attribute (for that, use `nativeSize` instead)
-        size: _size,
-        // Use `nativeSize` as the native `size` attribute
-        nativeSize,
-        ...props
-      },
-      ref
-    ) => <input {...props} ref={ref} size={nativeSize} />
-  ),
+export const Input = styled(
+  ({
+    ref,
+    // Do not forward `size` since it's used for custom styling, not as the
+    // native `size` attribute (for that, use `nativeSize` instead)
+    size: _size,
+
+    // Use `nativeSize` as the native `size` attribute
+    nativeSize,
+
+    ...props
+  }: InputProps & {
+    ref?: React.Ref<HTMLInputElement>;
+  }) => <input {...props} ref={ref} size={nativeSize} />,
   {shouldForwardProp: prop => typeof prop === 'string' && isPropValid(prop)}
-)``;
-
-// This is a hack - emotion does not support overriding the shouldForwardProp
-// for styled components, but if we wrap it inside another component, we can
-// prevent it from doing that while still applying the styles.
-export const Input = styled(
-  forwardRef<HTMLInputElement, InputProps>((props: InputProps, ref) => (
-    <StyledInput {...props} ref={ref} />
-  ))
 )`
   ${p => (p.theme.isChonk ? chonkInputStyles(p as any) : inputStyles(p))}
 `;
@@ -108,44 +99,4 @@
     -webkit-appearance: none;
     margin: 0;
   }
-<<<<<<< HEAD
-`;
-
-export interface InputProps
-  extends Omit<React.InputHTMLAttributes<HTMLInputElement>, 'size' | 'readOnly'>,
-    InputStylesProps {}
-
-/**
- * Basic input component.
- *
- * Use the `size` prop ('md', 'sm', 'xs') to control the input's height &
- * padding. To use the native size attribute (which controls the number of
- * characters the input should fit), use the `nativeSize` prop instead.
- *
- * To add leading/trailing items (e.g. a search icon on the left side), use
- * InputControl (components/inputControl) instead.
- */
-export const Input = styled(
-  ({
-    ref,
-
-    // Do not forward `required` to avoid default browser behavior
-    required: _required,
-
-    // Do not forward `size` since it's used for custom styling, not as the
-    // native `size` attribute (for that, use `nativeSize` instead)
-    size: _size,
-
-    // Use `nativeSize` as the native `size` attribute
-    nativeSize,
-
-    ...props
-  }: InputProps & {
-    ref?: React.Ref<HTMLInputElement>;
-  }) => <input {...props} ref={ref} size={nativeSize} />,
-  {shouldForwardProp: prop => typeof prop === 'string' && isPropValid(prop)}
-)`
-  ${p => (p.theme.isChonk ? chonkInputStyles(p as any) : inputStyles(p))}
-=======
->>>>>>> 05ea0fea
 `;