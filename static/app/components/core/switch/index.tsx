--- conflicted
+++ resolved
@@ -1,17 +1,12 @@
 import {forwardRef} from 'react';
 import styled from '@emotion/styled';
 
-<<<<<<< HEAD
 import {withChonk} from 'sentry/utils/theme/withChonk';
 
 import * as ChonkSwitch from './index.chonk';
 
 export interface SwitchProps
   extends Omit<React.InputHTMLAttributes<HTMLInputElement>, 'size' | 'type' | 'onClick'> {
-=======
-export interface SwitchProps
-  extends Omit<React.InputHTMLAttributes<HTMLInputElement>, 'size' | 'type'> {
->>>>>>> 35a296b8
   size?: 'sm' | 'lg';
 }
 
@@ -22,11 +17,7 @@
         {/* @TODO(jonasbadalic): if we name the prop size, it conflicts with the native input size prop,
          * so we need to use a different name, or somehow tell emotion to not create a type intersection.
          */}
-<<<<<<< HEAD
-        <NativeHiddenCheckbox ref={ref} type="checkbox" toggleSize={size} {...props} />
-=======
         <NativeHiddenCheckbox ref={ref} type="checkbox" nativeSize={size} {...props} />
->>>>>>> 35a296b8
         <FakeCheckbox size={size}>
           <FakeCheckboxButton size={size} />
         </FakeCheckbox>
@@ -45,7 +36,6 @@
     top: 3,
   },
 };
-<<<<<<< HEAD
 
 const ToggleWrapperSize = {
   sm: 16,
@@ -61,7 +51,7 @@
 
 const NativeHiddenCheckbox = withChonk(
   styled('input')<{
-    toggleSize: NonNullable<SwitchProps['size']>;
+    nativeSize: NonNullable<SwitchProps['size']>;
   }>`
     position: absolute;
     opacity: 0;
@@ -76,7 +66,7 @@
     & + div {
       > div {
         background: ${p => p.theme.border};
-        transform: translateX(${p => ToggleConfig[p.toggleSize].top}px);
+        transform: translateX(${p => ToggleConfig[p.nativeSize].top}px);
       }
     }
 
@@ -85,7 +75,7 @@
         background: ${p => p.theme.active};
         transform: translateX(
           ${p =>
-            ToggleConfig[p.toggleSize].top + ToggleWrapperSize[p.toggleSize] * 0.875}px
+            ToggleConfig[p.nativeSize].top + ToggleWrapperSize[p.nativeSize] * 0.875}px
         );
       }
     }
@@ -140,91 +130,4 @@
     height: ${p => ToggleConfig[p.size].size}px;
   `,
   ChonkSwitch.ChonkFakeCheckboxButton
-);
-=======
-
-const ToggleWrapperSize = {
-  sm: 16,
-  lg: 24,
-};
-
-const SwitchWrapper = styled('div')`
-  position: relative;
-  cursor: pointer;
-  display: inline-flex;
-  justify-content: flex-start;
-`;
-
-const NativeHiddenCheckbox = styled('input')<{
-  nativeSize: NonNullable<SwitchProps['size']>;
-}>`
-  position: absolute;
-  opacity: 0;
-  top: 0;
-  left: 0;
-  height: 100%;
-  width: 100%;
-  margin: 0;
-  padding: 0;
-  cursor: pointer;
-
-  & + div {
-    > div {
-      background: ${p => p.theme.border};
-      transform: translateX(${p => ToggleConfig[p.nativeSize].top}px);
-    }
-  }
-
-  &:checked + div {
-    > div {
-      background: ${p => p.theme.active};
-      transform: translateX(
-        ${p => ToggleConfig[p.nativeSize].top + ToggleWrapperSize[p.nativeSize] * 0.875}px
-      );
-    }
-  }
-
-  &:focus + div,
-  &:focus-visible + div {
-    outline: none;
-    border-color: ${p => p.theme.focusBorder};
-    box-shadow: ${p => p.theme.focusBorder} 0 0 0 1px;
-  }
-
-  &:disabled {
-    cursor: not-allowed;
-
-    + div {
-      opacity: 0.4;
-    }
-  }
-`;
-
-const FakeCheckbox = styled('div')<{
-  size: NonNullable<SwitchProps['size']>;
-}>`
-  position: relative;
-  display: inline-block;
-  border: 1px solid ${p => p.theme.border};
-  box-shadow: inset ${p => p.theme.dropShadowMedium};
-  height: ${p => ToggleWrapperSize[p.size]}px;
-  width: ${p => ToggleWrapperSize[p.size] * 1.875}px;
-  border-radius: ${p => ToggleWrapperSize[p.size]}px;
-  pointer-events: none;
-
-  transition:
-    border 0.1s,
-    box-shadow 0.1s;
-`;
-
-const FakeCheckboxButton = styled('div')<{
-  size: NonNullable<SwitchProps['size']>;
-}>`
-  position: absolute;
-  transition: 0.25s all ease;
-  border-radius: 50%;
-  top: ${p => ToggleConfig[p.size].top}px;
-  width: ${p => ToggleConfig[p.size].size}px;
-  height: ${p => ToggleConfig[p.size].size}px;
-`;
->>>>>>> 35a296b8
+);