--- conflicted
+++ resolved
@@ -1,9 +1,6 @@
 import type {CSSProperties} from 'react';
-<<<<<<< HEAD
+import isPropValid from '@emotion/is-prop-valid';
 import {css} from '@emotion/react';
-=======
-import isPropValid from '@emotion/is-prop-valid';
->>>>>>> d30ffd7f
 import styled from '@emotion/styled';
 
 import type {space} from 'sentry/styles/space';
