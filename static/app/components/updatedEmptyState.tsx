--- conflicted
+++ resolved
@@ -138,7 +138,6 @@
                       </CodeSnippetWrapper>
                     </div>
                   ))}
-<<<<<<< HEAD
                   {!configurations &&
                     !extraConfigDescription &&
                     !verifyConfigutations && (
@@ -158,25 +157,6 @@
                         )}
                       </FirstEventIndicator>
                     )}
-=======
-                  {verify.length === 0 && (
-                    <FirstEventIndicator
-                      organization={organization}
-                      project={project}
-                      eventType="error"
-                    >
-                      {({indicator, firstEventButton}) => (
-                        <div>
-                          <IndicatorWrapper>{indicator}</IndicatorWrapper>
-                          <StyledButtonBar gap={1}>
-                            <GuidedSteps.BackButton size="md" />
-                            {firstEventButton}
-                          </StyledButtonBar>
-                        </div>
-                      )}
-                    </FirstEventIndicator>
-                  )}
->>>>>>> fb4c0e3d
                 </div>
                 <GuidedSteps.ButtonWrapper>
                   <GuidedSteps.BackButton size="md" />
@@ -226,8 +206,7 @@
                 title={extraConfigTitle || 'Upload Source Maps'}
               >
                 <div>
-<<<<<<< HEAD
-                  <div>
+                 <div>
                     <DescriptionWrapper>{extraConfigDescription}</DescriptionWrapper>
                     {extraConfigurations?.map((configuration, index) => (
                       <div key={index}>
@@ -271,39 +250,12 @@
                       <GuidedSteps.NextButton size="md" />
                     </GuidedSteps.ButtonWrapper>
                   )}
-=======
-                  <DescriptionWrapper>{sourcemapDescription}</DescriptionWrapper>
-                  {sourceMapConfigurations?.map((configuration, index) => (
-                    <div key={index}>
-                      <DescriptionWrapper>{configuration.description}</DescriptionWrapper>
-                      <CodeSnippetWrapper>
-                        {configuration.code ? (
-                          Array.isArray(configuration.code) ? (
-                            <TabbedCodeSnippet tabs={configuration.code} />
-                          ) : (
-                            <OnboardingCodeSnippet language={configuration.language}>
-                              {configuration.code}
-                            </OnboardingCodeSnippet>
-                          )
-                        ) : null}
-                      </CodeSnippetWrapper>
-                    </div>
-                  ))}
-                  <GuidedSteps.ButtonWrapper>
-                    <GuidedSteps.BackButton size="md" />
-                    <GuidedSteps.NextButton size="md" />
-                  </GuidedSteps.ButtonWrapper>
->>>>>>> fb4c0e3d
                 </div>
               </GuidedSteps.Step>
             ) : (
               <Fragment />
             )}
-<<<<<<< HEAD
             {verifyConfigutations || verifyDescription ? (
-=======
-            {verifyConfigutations ? (
->>>>>>> fb4c0e3d
               <GuidedSteps.Step stepKey="verify-sentry" title={t('Verify')}>
                 <div>
                   <DescriptionWrapper>{verifyDescription}</DescriptionWrapper>
