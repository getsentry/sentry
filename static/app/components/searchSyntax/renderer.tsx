import {Fragment, useEffect, useRef, useState} from 'react';
import {css, keyframes} from '@emotion/react';
import styled from '@emotion/styled';
import {useReducedMotion} from 'framer-motion';

import {Tooltip} from 'sentry/components/tooltip';
import {space} from 'sentry/styles/space';

import {ParseResult, Token, TokenResult} from './parser';
import {isWithinToken} from './utils';

type Props = {
  /**
   * The result from parsing the search query string
   */
  parsedQuery: ParseResult;
  /**
   * The current location of the cursor within the query. This is used to
   * highlight active tokens and trigger error tooltips.
   */
  cursorPosition?: number;
};

/**
 * Renders the parsed query with syntax highlighting.
 */
export default function HighlightQuery({parsedQuery, cursorPosition}: Props) {
  const result = renderResult(parsedQuery, cursorPosition ?? -1);

  return <Fragment>{result}</Fragment>;
}

function renderResult(result: ParseResult, cursor: number) {
  return result
    .map(t => renderToken(t, cursor))
    .map((renderedToken, i) => <Fragment key={i}>{renderedToken}</Fragment>);
}

function renderToken(token: TokenResult<Token> | string, cursor: number) {
  if (typeof token === 'string') {
    return token;
  }

  switch (token.type) {
    case Token.Spaces:
      return token.value;

    case Token.Filter:
      return <FilterToken filter={token} cursor={cursor} />;

    case Token.ValueTextList:
    case Token.ValueNumberList:
      return <ListToken token={token} cursor={cursor} />;

    case Token.ValueNumber:
      return <NumberToken token={token} />;

    case Token.ValueBoolean:
      return <Boolean>{token.text}</Boolean>;

    case Token.ValueIso8601Date:
      return <DateTime>{token.text}</DateTime>;

    case Token.LogicGroup:
      return <LogicGroup>{renderResult(token.inner, cursor)}</LogicGroup>;

    case Token.LogicBoolean:
      return <LogicBoolean>{token.value}</LogicBoolean>;

    case Token.FreeText:
<<<<<<< HEAD
      return <FreeTextToken filter={token} cursor={cursor} />;
=======
      return <FreeTextToken token={token} cursor={cursor} />;
>>>>>>> b4d92893

    default:
      return token.text;
  }
}

// XXX(epurkhiser): We have to animate `left` here instead of `transform` since
// inline elements cannot be transformed. The filter _must_ be inline to
// support text wrapping.
const shakeAnimation = keyframes`
  ${new Array(4)
    .fill(0)
    .map((_, i) => `${i * (100 / 4)}% { left: ${3 * (i % 2 === 0 ? 1 : -1)}px; }`)
    .join('\n')}
`;

function FilterToken({
  filter,
  cursor,
}: {
  cursor: number;
  filter: TokenResult<Token.Filter>;
}) {
  const isActive = isWithinToken(filter, cursor);

  // This state tracks if the cursor has left the filter token. We initialize it
  // to !isActive in the case where the filter token is rendered without the
  // cursor initially being in it.
  const [hasLeft, setHasLeft] = useState(!isActive);

  // Used to trigger the shake animation when the element becomes invalid
  const filterElementRef = useRef<HTMLSpanElement>(null);

  // Trigger the effect when isActive changes to updated whether the cursor has
  // left the token.
  useEffect(() => {
    if (!isActive && !hasLeft) {
      setHasLeft(true);
    }
  }, [hasLeft, isActive]);

  const showInvalid = hasLeft && !!filter.invalid;
  const showTooltip = showInvalid && isActive;

  const reduceMotion = useReducedMotion();

  // Trigger the shakeAnimation when showInvalid is set to true. We reset the
  // animation by clearing the style, set it to running, and re-applying the
  // animation
  useEffect(() => {
    if (!filterElementRef.current || !showInvalid || reduceMotion) {
      return;
    }

    const style = filterElementRef.current.style;

    style.animation = 'none';
    void filterElementRef.current.offsetTop;

    window.requestAnimationFrame(
      () => (style.animation = `${shakeAnimation.name} 300ms`)
    );
  }, [reduceMotion, showInvalid]);

  return (
    <Tooltip
      disabled={!showTooltip}
      title={filter.invalid?.reason}
      overlayStyle={{maxWidth: '350px'}}
      forceVisible
      skipWrapper
    >
      <TokenGroup
        ref={filterElementRef}
        active={isActive}
        invalid={showInvalid}
        data-test-id={showInvalid ? 'filter-token-invalid' : 'filter-token'}
      >
        {filter.negated && <Negation>!</Negation>}
        <KeyToken token={filter.key} negated={filter.negated} />
        {filter.operator && <Operator>{filter.operator}</Operator>}
        <Value>{renderToken(filter.value, cursor)}</Value>
      </TokenGroup>
    </Tooltip>
  );
}

function FreeTextToken({
  token,
  cursor,
}: {
  cursor: number;
  token: TokenResult<Token.FreeText>;
}) {
  const isActive = isWithinToken(token, cursor);

  // This state tracks if the cursor has left the filter token. We initialize it
  // to !isActive in the case where the filter token is rendered without the
  // cursor initially being in it.
  const [hasLeft, setHasLeft] = useState(!isActive);

  // Used to trigger the shake animation when the element becomes invalid
  const filterElementRef = useRef<HTMLSpanElement>(null);

  // Trigger the effect when isActive changes to updated whether the cursor has
  // left the token.
  useEffect(() => {
    if (!isActive && !hasLeft) {
      setHasLeft(true);
    }
  }, [hasLeft, isActive]);

  const showInvalid = hasLeft && !!token.invalid;
  const showTooltip = showInvalid && isActive;

  const reduceMotion = useReducedMotion();

  // Trigger the shakeAnimation when showInvalid is set to true. We reset the
  // animation by clearing the style, set it to running, and re-applying the
  // animation
  useEffect(() => {
    if (!filterElementRef.current || !showInvalid || reduceMotion) {
      return;
    }

    const style = filterElementRef.current.style;

    style.animation = 'none';
    void filterElementRef.current.offsetTop;

    window.requestAnimationFrame(
      () => (style.animation = `${shakeAnimation.name} 300ms`)
    );
  }, [reduceMotion, showInvalid]);

  return (
    <Tooltip
      disabled={!showTooltip}
      title={token.invalid?.reason}
      overlayStyle={{maxWidth: '350px'}}
      forceVisible
      skipWrapper
    >
      <FreeTextTokenGroup ref={filterElementRef} active={isActive} invalid={showInvalid}>
        <FreeText>{token.text}</FreeText>
      </FreeTextTokenGroup>
    </Tooltip>
  );
}

function FreeTextToken({
  filter,
  cursor,
}: {
  cursor: number;
  filter: TokenResult<Token.FreeText>;
}) {
  const isActive = isWithinToken(filter, cursor);

  // This state tracks if the cursor has left the filter token. We initialize it
  // to !isActive in the case where the filter token is rendered without the
  // cursor initially being in it.
  const [hasLeft, setHasLeft] = useState(!isActive);

  // Used to trigger the shake animation when the element becomes invalid
  const filterElementRef = useRef<HTMLSpanElement>(null);

  // Trigger the effect when isActive changes to updated whether the cursor has
  // left the token.
  useEffect(() => {
    if (!isActive && !hasLeft) {
      setHasLeft(true);
    }
  }, [hasLeft, isActive]);

  const showInvalid = hasLeft && !!filter.invalid;
  const showTooltip = showInvalid && isActive;

  const reduceMotion = useReducedMotion();

  // Trigger the shakeAnimation when showInvalid is set to true. We reset the
  // animation by clearing the style, set it to running, and re-applying the
  // animation
  useEffect(() => {
    if (!filterElementRef.current || !showInvalid || reduceMotion) {
      return;
    }

    const style = filterElementRef.current.style;

    style.animation = 'none';
    void filterElementRef.current.offsetTop;

    window.requestAnimationFrame(
      () => (style.animation = `${shakeAnimation.name} 300ms`)
    );
  }, [reduceMotion, showInvalid]);

  if (!filter.invalid?.reason) {
    return <Fragment>{renderToken(filter.value, cursor)}</Fragment>;
  }

  return (
    <Tooltip
      disabled={!showTooltip}
      title={filter.invalid?.reason}
      overlayStyle={{maxWidth: '350px'}}
      forceVisible
      skipWrapper
    >
      <Filter
        ref={filterElementRef}
        active={isActive}
        invalid={showInvalid}
        data-test-id={showInvalid ? 'filter-token-invalid' : 'filter-token'}
      >
        <FreeText>{renderToken(filter.value, cursor)}</FreeText>
      </Filter>
    </Tooltip>
  );
}

function KeyToken({
  token,
  negated,
}: {
  token: TokenResult<Token.KeySimple | Token.KeyAggregate | Token.KeyExplicitTag>;
  negated?: boolean;
}) {
  let value: React.ReactNode = token.text;

  if (token.type === Token.KeyExplicitTag) {
    value = (
      <ExplicitKey prefix={token.prefix}>
        {token.key.quoted ? `"${token.key.value}"` : token.key.value}
      </ExplicitKey>
    );
  }

  return <Key negated={!!negated}>{value}:</Key>;
}

function ListToken({
  token,
  cursor,
}: {
  cursor: number;
  token: TokenResult<Token.ValueNumberList | Token.ValueTextList>;
}) {
  return (
    <InList>
      {token.items.map(({value, separator}) => [
        <ListComma key="comma">{separator}</ListComma>,
        value && renderToken(value, cursor),
      ])}
    </InList>
  );
}

function NumberToken({token}: {token: TokenResult<Token.ValueNumber>}) {
  return (
    <Fragment>
      {token.value}
      <Unit>{token.unit}</Unit>
    </Fragment>
  );
}

type TokenGroupProps = {
  active: boolean;
  invalid: boolean;
};

const colorType = (p: TokenGroupProps) =>
  `${p.invalid ? 'invalid' : 'valid'}${p.active ? 'Active' : ''}` as const;

const TokenGroup = styled('span')<TokenGroupProps>`
  --token-bg: ${p => p.theme.searchTokenBackground[colorType(p)]};
  --token-border: ${p => p.theme.searchTokenBorder[colorType(p)]};
  --token-value-color: ${p => (p.invalid ? p.theme.red400 : p.theme.blue400)};

  position: relative;
  animation-name: ${shakeAnimation};
`;

const FreeTextTokenGroup = styled(TokenGroup)`
  ${p =>
    !p.invalid &&
    css`
      --token-bg: inherit;
      --token-border: inherit;
      --token-value-color: inherit;
    `}
`;

const filterCss = css`
  background: var(--token-bg);
  border: 0.5px solid var(--token-border);
  padding: ${space(0.25)} 0;
`;

const Negation = styled('span')`
  ${filterCss};
  border-right: none;
  padding-left: 1px;
  margin-left: -1px;
  font-weight: bold;
  border-radius: 2px 0 0 2px;
  color: ${p => p.theme.red400};
`;

const Key = styled('span')<{negated: boolean}>`
  ${filterCss};
  border-right: none;
  font-weight: bold;
  ${p =>
    !p.negated
      ? css`
          border-radius: 2px 0 0 2px;
          padding-left: 1px;
          margin-left: -2px;
        `
      : css`
          border-left: none;
          margin-left: 0;
        `};
`;

const ExplicitKey = styled('span')<{prefix: string}>`
  &:before,
  &:after {
    color: ${p => p.theme.subText};
  }
  &:before {
    content: '${p => p.prefix}[';
  }
  &:after {
    content: ']';
  }
`;

const Operator = styled('span')`
  ${filterCss};
  border-left: none;
  border-right: none;
  margin: -1px 0;
  color: ${p => p.theme.pink400};
`;

const Value = styled('span')`
  ${filterCss};
  border-left: none;
  border-radius: 0 2px 2px 0;
  color: var(--token-value-color);
  margin: -1px -2px -1px 0;
  padding-right: 1px;
`;

const FreeText = styled('span')`
  ${filterCss};
<<<<<<< HEAD
  border-radius: 0 2px 2px 0;
  color: var(--token-value-color);
  margin: -1px -2px -1px 0;
  padding-right: 1px;
=======
  border-radius: 2px;
  color: var(--token-value-color);
  margin: -1px -2px -1px 0;
  padding-right: 1px;
  padding-left: 1px;
>>>>>>> b4d92893
`;

const Unit = styled('span')`
  font-weight: bold;
  color: ${p => p.theme.green400};
`;

const LogicBoolean = styled('span')`
  font-weight: bold;
  color: ${p => p.theme.gray300};
`;

const Boolean = styled('span')`
  color: ${p => p.theme.pink400};
`;

const DateTime = styled('span')`
  color: ${p => p.theme.green400};
`;

const ListComma = styled('span')`
  color: ${p => p.theme.gray300};
`;

const InList = styled('span')`
  &:before {
    content: '[';
    font-weight: bold;
    color: ${p => p.theme.purple400};
  }
  &:after {
    content: ']';
    font-weight: bold;
    color: ${p => p.theme.purple400};
  }

  ${Value} {
    color: ${p => p.theme.purple400};
  }
`;

const LogicGroup = styled(({children, ...props}) => (
  <span {...props}>
    <span>(</span>
    {children}
    <span>)</span>
  </span>
))`
  > span:first-child,
  > span:last-child {
    position: relative;
    color: transparent;

    &:before {
      position: absolute;
      top: -5px;
      color: ${p => p.theme.pink400};
      font-size: 16px;
      font-weight: bold;
    }
  }

  > span:first-child:before {
    left: -3px;
    content: '(';
  }
  > span:last-child:before {
    right: -3px;
    content: ')';
  }
`;<|MERGE_RESOLUTION|>--- conflicted
+++ resolved
@@ -68,11 +68,7 @@
       return <LogicBoolean>{token.value}</LogicBoolean>;
 
     case Token.FreeText:
-<<<<<<< HEAD
-      return <FreeTextToken filter={token} cursor={cursor} />;
-=======
       return <FreeTextToken token={token} cursor={cursor} />;
->>>>>>> b4d92893
 
     default:
       return token.text;
@@ -223,78 +219,6 @@
   );
 }
 
-function FreeTextToken({
-  filter,
-  cursor,
-}: {
-  cursor: number;
-  filter: TokenResult<Token.FreeText>;
-}) {
-  const isActive = isWithinToken(filter, cursor);
-
-  // This state tracks if the cursor has left the filter token. We initialize it
-  // to !isActive in the case where the filter token is rendered without the
-  // cursor initially being in it.
-  const [hasLeft, setHasLeft] = useState(!isActive);
-
-  // Used to trigger the shake animation when the element becomes invalid
-  const filterElementRef = useRef<HTMLSpanElement>(null);
-
-  // Trigger the effect when isActive changes to updated whether the cursor has
-  // left the token.
-  useEffect(() => {
-    if (!isActive && !hasLeft) {
-      setHasLeft(true);
-    }
-  }, [hasLeft, isActive]);
-
-  const showInvalid = hasLeft && !!filter.invalid;
-  const showTooltip = showInvalid && isActive;
-
-  const reduceMotion = useReducedMotion();
-
-  // Trigger the shakeAnimation when showInvalid is set to true. We reset the
-  // animation by clearing the style, set it to running, and re-applying the
-  // animation
-  useEffect(() => {
-    if (!filterElementRef.current || !showInvalid || reduceMotion) {
-      return;
-    }
-
-    const style = filterElementRef.current.style;
-
-    style.animation = 'none';
-    void filterElementRef.current.offsetTop;
-
-    window.requestAnimationFrame(
-      () => (style.animation = `${shakeAnimation.name} 300ms`)
-    );
-  }, [reduceMotion, showInvalid]);
-
-  if (!filter.invalid?.reason) {
-    return <Fragment>{renderToken(filter.value, cursor)}</Fragment>;
-  }
-
-  return (
-    <Tooltip
-      disabled={!showTooltip}
-      title={filter.invalid?.reason}
-      overlayStyle={{maxWidth: '350px'}}
-      forceVisible
-      skipWrapper
-    >
-      <Filter
-        ref={filterElementRef}
-        active={isActive}
-        invalid={showInvalid}
-        data-test-id={showInvalid ? 'filter-token-invalid' : 'filter-token'}
-      >
-        <FreeText>{renderToken(filter.value, cursor)}</FreeText>
-      </Filter>
-    </Tooltip>
-  );
-}
-
 function KeyToken({
   token,
   negated,
@@ -433,18 +357,11 @@
 
 const FreeText = styled('span')`
   ${filterCss};
-<<<<<<< HEAD
-  border-radius: 0 2px 2px 0;
-  color: var(--token-value-color);
-  margin: -1px -2px -1px 0;
-  padding-right: 1px;
-=======
   border-radius: 2px;
   color: var(--token-value-color);
   margin: -1px -2px -1px 0;
   padding-right: 1px;
   padding-left: 1px;
->>>>>>> b4d92893
 `;
 
 const Unit = styled('span')`
