--- conflicted
+++ resolved
@@ -390,17 +390,6 @@
     };
   };
 
-<<<<<<< HEAD
-  tokenFreeText = (value: string, quoted: boolean) => {
-    return {
-      ...this.defaultTokenFields,
-      type: Token.FreeText as const,
-      value,
-      quoted,
-      invalid: this.checkInvalidFreeText(value),
-    };
-  };
-=======
   tokenFreeText = (value: string, quoted: boolean) => ({
     ...this.defaultTokenFields,
     type: Token.FreeText as const,
@@ -408,7 +397,6 @@
     quoted,
     invalid: this.checkInvalidFreeText(value),
   });
->>>>>>> b4d92893
 
   tokenLogicGroup = (
     inner: Array<
@@ -647,15 +635,11 @@
    */
   checkInvalidFreeText = (value: string) => {
     if (this.config.disallowWildcard && value.includes('*')) {
-<<<<<<< HEAD
       return {
         reason:
           this.config.disallowWildcardReason ??
-          t('Invalid query. Wildcards not supported in search.'),
+          t('Invalid query. Wildcards are not supported.'),
       };
-=======
-      return {reason: t('Invalid query. Wildcards are not supported.')};
->>>>>>> b4d92893
     }
 
     return null;
@@ -762,14 +746,10 @@
    */
   checkInvalidTextValue = (value: TextFilter['value']) => {
     if (this.config.disallowWildcard && value.value.includes('*')) {
-<<<<<<< HEAD
       return {
         reason:
           this.config.disallowWildcardReason ?? t('Wildcards not supported in search'),
       };
-=======
-      return {reason: t('Wildcards not supported in search')};
->>>>>>> b4d92893
     }
 
     if (!value.quoted && /(^|[^\\])"/.test(value.value)) {
@@ -793,22 +773,11 @@
       return {reason: t('Lists should not have empty values')};
     }
 
-<<<<<<< HEAD
-    const hasWildCard = items.some(item => item.value.value.includes('*'));
-
-    if (this.config.disallowWildcard && hasWildCard) {
-      return {
-        reason:
-          this.config.disallowWildcardReason ??
-          t('Lists should not have wildcard values'),
-      };
-=======
     if (
       this.config.disallowWildcard &&
       items.some(item => item.value.value.includes('*'))
     ) {
       return {reason: t('Lists should not have wildcard values')};
->>>>>>> b4d92893
     }
 
     return null;
@@ -869,11 +838,7 @@
    */
   dateKeys: Set<string>;
   /**
-<<<<<<< HEAD
-   * Disallow wildcards in free text search
-=======
    * Disallow wildcards in free text search AND in tag values
->>>>>>> b4d92893
    */
   disallowWildcard: boolean;
   /**
@@ -970,29 +935,6 @@
   const configCopy = {...defaultConfig};
 
   // Merge additionalConfig with defaultConfig
-<<<<<<< HEAD
-  const config = additionalConfig
-    ? {
-        ...additionalConfig,
-        ...Object.keys(defaultConfig).reduce((configAccumulator, key) => {
-          if (typeof defaultConfig[key] === 'object') {
-            configAccumulator[key] = new Set([
-              ...defaultConfig[key],
-              ...(additionalConfig[key] ?? []),
-            ]);
-            return configAccumulator;
-          }
-          if (typeof defaultConfig[key] === 'boolean') {
-            configAccumulator[key] = additionalConfig[key] || defaultConfig[key];
-            return configAccumulator;
-          }
-
-          configAccumulator[key] = defaultConfig[key];
-          return configAccumulator;
-        }, {}),
-      }
-    : defaultConfig;
-=======
   const config = mergeWith(configCopy, additionalConfig, (srcValue, destValue) => {
     if (destValue instanceof Set) {
       return new Set([...destValue, ...srcValue]);
@@ -1001,7 +943,6 @@
     // Use default merge behavior
     return undefined;
   });
->>>>>>> b4d92893
 
   try {
     return grammar.parse(query, {...options, config});
