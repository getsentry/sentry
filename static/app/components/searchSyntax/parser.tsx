import mergeWith from 'lodash/mergeWith';
import moment from 'moment';
import {LocationRange} from 'pegjs';

import {t} from 'sentry/locale';
import {TagCollection} from 'sentry/types';
import {
  isMeasurement,
  isSpanOperationBreakdownField,
  measurementType,
} from 'sentry/utils/discover/fields';

import grammar from './grammar.pegjs';
import {getKeyName} from './utils';

type TextFn = () => string;
type LocationFn = () => LocationRange;

type ListItem<V> = [
  space: ReturnType<TokenConverter['tokenSpaces']>,
  comma: string,
  space: ReturnType<TokenConverter['tokenSpaces']>,
  notComma: undefined,
  value: V | null
];

const listJoiner = <K,>([s1, comma, s2, _, value]: ListItem<K>) => ({
  separator: [s1.value, comma, s2.value].join(''),
  value,
});

/**
 * A token represents a node in the syntax tree. These are all extrapolated
 * from the grammar and may not be named exactly the same.
 */
export enum Token {
  Spaces = 'spaces',
  Filter = 'filter',
  FreeText = 'freeText',
  LogicGroup = 'logicGroup',
  LogicBoolean = 'logicBoolean',
  KeySimple = 'keySimple',
  KeyExplicitTag = 'keyExplicitTag',
  KeyAggregate = 'keyAggregate',
  KeyAggregateArgs = 'keyAggregateArgs',
  KeyAggregateParam = 'keyAggregateParam',
  ValueIso8601Date = 'valueIso8601Date',
  ValueRelativeDate = 'valueRelativeDate',
  ValueDuration = 'valueDuration',
  ValueSize = 'valueSize',
  ValuePercentage = 'valuePercentage',
  ValueBoolean = 'valueBoolean',
  ValueNumber = 'valueNumber',
  ValueText = 'valueText',
  ValueNumberList = 'valueNumberList',
  ValueTextList = 'valueTextList',
}

/**
 * An operator in a key value term
 */
export enum TermOperator {
  Default = '',
  GreaterThanEqual = '>=',
  LessThanEqual = '<=',
  GreaterThan = '>',
  LessThan = '<',
  Equal = '=',
  NotEqual = '!=',
}

/**
 * Logic operators
 */
export enum BooleanOperator {
  And = 'AND',
  Or = 'OR',
}

/**
 * The Token.Filter may be one of many types of filters. This enum declares the
 * each variant filter type.
 */
export enum FilterType {
  Text = 'text',
  TextIn = 'textIn',
  Date = 'date',
  SpecificDate = 'specificDate',
  RelativeDate = 'relativeDate',
  Duration = 'duration',
  Size = 'size',
  Numeric = 'numeric',
  NumericIn = 'numericIn',
  Boolean = 'boolean',
  AggregateDuration = 'aggregateDuration',
  AggregateSize = 'aggregateSize',
  AggregatePercentage = 'aggregatePercentage',
  AggregateNumeric = 'aggregateNumeric',
  AggregateDate = 'aggregateDate',
  AggregateRelativeDate = 'aggregateRelativeDate',
  Has = 'has',
  Is = 'is',
}

export const allOperators = [
  TermOperator.Default,
  TermOperator.GreaterThanEqual,
  TermOperator.LessThanEqual,
  TermOperator.GreaterThan,
  TermOperator.LessThan,
  TermOperator.Equal,
  TermOperator.NotEqual,
] as const;

const basicOperators = [TermOperator.Default, TermOperator.NotEqual] as const;

/**
 * Map of certain filter types to other filter types with applicable operators
 * e.g. SpecificDate can use the operators from Date to become a Date filter.
 */
export const interchangeableFilterOperators = {
  [FilterType.SpecificDate]: [FilterType.Date],
  [FilterType.Date]: [FilterType.SpecificDate],
};

const textKeys = [Token.KeySimple, Token.KeyExplicitTag] as const;

const numberUnits = {
  b: 1_000_000_000,
  m: 1_000_000,
  k: 1_000,
};

/**
 * This constant-type configuration object declares how each filter type
 * operates. Including what types of keys, operators, and values it may
 * receive.
 *
 * This configuration is used to generate the discriminate Filter type that is
 * returned from the tokenFilter converter.
 */
export const filterTypeConfig = {
  [FilterType.Text]: {
    validKeys: textKeys,
    validOps: basicOperators,
    validValues: [Token.ValueText],
    canNegate: true,
  },
  [FilterType.TextIn]: {
    validKeys: textKeys,
    validOps: [],
    validValues: [Token.ValueTextList],
    canNegate: true,
  },
  [FilterType.Date]: {
    validKeys: [Token.KeySimple],
    validOps: allOperators,
    validValues: [Token.ValueIso8601Date],
    canNegate: false,
  },
  [FilterType.SpecificDate]: {
    validKeys: [Token.KeySimple],
    validOps: [],
    validValues: [Token.ValueIso8601Date],
    canNegate: false,
  },
  [FilterType.RelativeDate]: {
    validKeys: [Token.KeySimple],
    validOps: [],
    validValues: [Token.ValueRelativeDate],
    canNegate: false,
  },
  [FilterType.Duration]: {
    validKeys: [Token.KeySimple],
    validOps: allOperators,
    validValues: [Token.ValueDuration],
    canNegate: true,
  },
  [FilterType.Size]: {
    validKeys: [Token.KeySimple],
    validOps: allOperators,
    validValues: [Token.ValueSize],
    canNegate: true,
  },
  [FilterType.Numeric]: {
    validKeys: [Token.KeySimple],
    validOps: allOperators,
    validValues: [Token.ValueNumber],
    canNegate: true,
  },
  [FilterType.NumericIn]: {
    validKeys: [Token.KeySimple],
    validOps: [],
    validValues: [Token.ValueNumberList],
    canNegate: true,
  },
  [FilterType.Boolean]: {
    validKeys: [Token.KeySimple],
    validOps: basicOperators,
    validValues: [Token.ValueBoolean],
    canNegate: true,
  },
  [FilterType.AggregateDuration]: {
    validKeys: [Token.KeyAggregate],
    validOps: allOperators,
    validValues: [Token.ValueDuration],
    canNegate: true,
  },
  [FilterType.AggregateSize]: {
    validKeys: [Token.KeyAggregate],
    validOps: allOperators,
    validValues: [Token.ValueSize],
    canNegate: true,
  },
  [FilterType.AggregateNumeric]: {
    validKeys: [Token.KeyAggregate],
    validOps: allOperators,
    validValues: [Token.ValueNumber],
    canNegate: true,
  },
  [FilterType.AggregatePercentage]: {
    validKeys: [Token.KeyAggregate],
    validOps: allOperators,
    validValues: [Token.ValuePercentage],
    canNegate: true,
  },
  [FilterType.AggregateDate]: {
    validKeys: [Token.KeyAggregate],
    validOps: allOperators,
    validValues: [Token.ValueIso8601Date],
    canNegate: true,
  },
  [FilterType.AggregateRelativeDate]: {
    validKeys: [Token.KeyAggregate],
    validOps: allOperators,
    validValues: [Token.ValueRelativeDate],
    canNegate: true,
  },
  [FilterType.Has]: {
    validKeys: [Token.KeySimple],
    validOps: basicOperators,
    validValues: [],
    canNegate: true,
  },
  [FilterType.Is]: {
    validKeys: [Token.KeySimple],
    validOps: basicOperators,
    validValues: [Token.ValueText],
    canNegate: true,
  },
} as const;

type FilterTypeConfig = typeof filterTypeConfig;

/**
 * Object representing an invalid filter state
 */
type InvalidFilter = {
  /**
   * The message indicating why the filter is invalid
   */
  reason: string;
  /**
   * In the case where a filter is invalid, we may be expecting a different
   * type for this filter based on the key. This can be useful to hint to the
   * user what values they should be providing.
   *
   * This may be multiple filter types.
   */
  expectedType?: FilterType[];
};

type FilterMap = {
  [F in keyof FilterTypeConfig]: {
    /**
     * The filter type being represented
     */
    filter: F;
    /**
     * When a filter is marked as 'invalid' a reason is given. If the filter is
     * not invalid this will always be null
     */
    invalid: InvalidFilter | null;
    /**
     * The key of the filter
     */
    key: KVConverter<FilterTypeConfig[F]['validKeys'][number]>;
    /**
     * Indicates if the filter has been negated
     */
    negated: FilterTypeConfig[F]['canNegate'] extends true ? boolean : false;
    /**
     * The operator applied to the filter
     */
    operator: FilterTypeConfig[F]['validOps'][number];
    type: Token.Filter;
    /**
     * The value of the filter
     */
    value: KVConverter<FilterTypeConfig[F]['validValues'][number]>;
  };
};

type TextFilter = FilterMap[FilterType.Text];
type InFilter = FilterMap[FilterType.TextIn] | FilterMap[FilterType.NumericIn];

/**
 * The Filter type discriminates on the FilterType enum using the `filter` key.
 *
 * When receiving this type you may narrow it to a specific filter by checking
 * this field. This will give you proper types on what the key, value, and
 * operator results are.
 */
type FilterResult = FilterMap[FilterType];

type TokenConverterOpts = {
  config: SearchConfig;
  location: LocationFn;
  text: TextFn;
};

/**
 * Used to construct token results via the token grammar
 */
export class TokenConverter {
  text: TextFn;
  location: LocationFn;
  config: SearchConfig;

  constructor({text, location, config}: TokenConverterOpts) {
    this.text = text;
    this.location = location;
    this.config = config;
  }

  /**
   * Validates various types of keys
   */
  keyValidation = {
    isNumeric: (key: string) =>
      this.config.numericKeys.has(key) ||
      isMeasurement(key) ||
      isSpanOperationBreakdownField(key),
    isBoolean: (key: string) => this.config.booleanKeys.has(key),
    isPercentage: (key: string) => this.config.percentageKeys.has(key),
    isDate: (key: string) => this.config.dateKeys.has(key),
    isDuration: (key: string) =>
      this.config.durationKeys.has(key) ||
      isSpanOperationBreakdownField(key) ||
      measurementType(key) === 'duration',
    isSize: (key: string) => this.config.sizeKeys.has(key),
  };

  /**
   * Creates shared `text` and `location` keys.
   */
  get defaultTokenFields() {
    return {
      text: this.text(),
      location: this.location(),
    };
  }

  tokenSpaces = (value: string) => ({
    ...this.defaultTokenFields,
    type: Token.Spaces as const,
    value,
  });

  tokenFilter = <T extends FilterType>(
    filter: T,
    key: FilterMap[T]['key'],
    value: FilterMap[T]['value'],
    operator: FilterMap[T]['operator'] | undefined,
    negated: FilterMap[T]['negated']
  ) => {
    const filterToken = {
      type: Token.Filter as const,
      filter,
      key,
      value,
      negated,
      operator: operator ?? TermOperator.Default,
      invalid: this.checkInvalidFilter(filter, key, value),
    } as FilterResult;

    return {
      ...this.defaultTokenFields,
      ...filterToken,
    };
  };

  tokenFreeText = (value: string, quoted: boolean) => {
    return {
      ...this.defaultTokenFields,
      type: Token.FreeText as const,
      value,
      quoted,
      invalid: this.checkInvalidFreeText(value),
    };
  };

  tokenLogicGroup = (
    inner: Array<
      | ReturnType<TokenConverter['tokenLogicBoolean']>
      | ReturnType<TokenConverter['tokenFilter']>
      | ReturnType<TokenConverter['tokenFreeText']>
    >
  ) => ({
    ...this.defaultTokenFields,
    type: Token.LogicGroup as const,
    inner,
  });

  tokenLogicBoolean = (bool: BooleanOperator) => ({
    ...this.defaultTokenFields,
    type: Token.LogicBoolean as const,
    value: bool,
  });

  tokenKeySimple = (value: string, quoted: boolean) => ({
    ...this.defaultTokenFields,
    type: Token.KeySimple as const,
    value,
    quoted,
  });

  tokenKeyExplicitTag = (
    prefix: string,
    key: ReturnType<TokenConverter['tokenKeySimple']>
  ) => ({
    ...this.defaultTokenFields,
    type: Token.KeyExplicitTag as const,
    prefix,
    key,
  });

  tokenKeyAggregateParam = (value: string, quoted: boolean) => ({
    ...this.defaultTokenFields,
    type: Token.KeyAggregateParam as const,
    value,
    quoted,
  });

  tokenKeyAggregate = (
    name: ReturnType<TokenConverter['tokenKeySimple']>,
    args: ReturnType<TokenConverter['tokenKeyAggregateArgs']> | null,
    argsSpaceBefore: ReturnType<TokenConverter['tokenSpaces']>,
    argsSpaceAfter: ReturnType<TokenConverter['tokenSpaces']>
  ) => ({
    ...this.defaultTokenFields,
    type: Token.KeyAggregate as const,
    name,
    args,
    argsSpaceBefore,
    argsSpaceAfter,
  });

  tokenKeyAggregateArgs = (
    arg1: ReturnType<TokenConverter['tokenKeyAggregateParam']>,
    args: ListItem<ReturnType<TokenConverter['tokenKeyAggregateParam']>>[]
  ) => ({
    ...this.defaultTokenFields,
    type: Token.KeyAggregateArgs as const,
    args: [{separator: '', value: arg1}, ...args.map(listJoiner)],
  });

  tokenValueIso8601Date = (value: string) => ({
    ...this.defaultTokenFields,
    type: Token.ValueIso8601Date as const,
    value: moment(value),
  });

  tokenValueRelativeDate = (
    value: string,
    sign: '-' | '+',
    unit: 'w' | 'd' | 'h' | 'm'
  ) => ({
    ...this.defaultTokenFields,
    type: Token.ValueRelativeDate as const,
    value: Number(value),
    sign,
    unit,
  });

  tokenValueDuration = (
    value: string,
    unit: 'ms' | 's' | 'min' | 'm' | 'hr' | 'h' | 'day' | 'd' | 'wk' | 'w'
  ) => ({
    ...this.defaultTokenFields,

    type: Token.ValueDuration as const,
    value: Number(value),
    unit,
  });

  tokenValueSize = (
    value: string,
    unit:
      | 'bit'
      | 'nb'
      | 'bytes'
      | 'kb'
      | 'mb'
      | 'gb'
      | 'tb'
      | 'pb'
      | 'eb'
      | 'zb'
      | 'yb'
      | 'kib'
      | 'mib'
      | 'gib'
      | 'tib'
      | 'pib'
      | 'eib'
      | 'zib'
      | 'yib'
  ) => ({
    ...this.defaultTokenFields,

    type: Token.ValueSize as const,
    value: Number(value),
    unit,
  });

  tokenValuePercentage = (value: string) => ({
    ...this.defaultTokenFields,
    type: Token.ValuePercentage as const,
    value: Number(value),
  });

  tokenValueBoolean = (value: string) => ({
    ...this.defaultTokenFields,
    type: Token.ValueBoolean as const,
    value: ['1', 'true'].includes(value.toLowerCase()),
  });

  tokenValueNumber = (value: string, unit: string) => ({
    ...this.defaultTokenFields,
    type: Token.ValueNumber as const,
    value,
    rawValue: Number(value) * (numberUnits[unit] ?? 1),
    unit,
  });

  tokenValueNumberList = (
    item1: ReturnType<TokenConverter['tokenValueNumber']>,
    items: ListItem<ReturnType<TokenConverter['tokenValueNumber']>>[]
  ) => ({
    ...this.defaultTokenFields,
    type: Token.ValueNumberList as const,
    items: [{separator: '', value: item1}, ...items.map(listJoiner)],
  });

  tokenValueTextList = (
    item1: ReturnType<TokenConverter['tokenValueText']>,
    items: ListItem<ReturnType<TokenConverter['tokenValueText']>>[]
  ) => ({
    ...this.defaultTokenFields,
    type: Token.ValueTextList as const,
    items: [{separator: '', value: item1}, ...items.map(listJoiner)],
  });

  tokenValueText = (value: string, quoted: boolean) => ({
    ...this.defaultTokenFields,
    type: Token.ValueText as const,
    value,
    quoted,
  });

  /**
   * This method is used while tokenizing to predicate whether a filter should
   * match or not. We do this because not all keys are valid for specific
   * filter types. For example, boolean filters should only match for keys
   * which can be filtered as booleans.
   *
   * See [0] and look for &{ predicate } to understand how predicates are
   * declared in the grammar
   *
   * [0]:https://pegjs.org/documentation
   */
  predicateFilter = <T extends FilterType>(type: T, key: FilterMap[T]['key']) => {
    // @ts-expect-error Unclear why this isn’t resolving correctly
    const keyName = getKeyName(key);
    const aggregateKey = key as ReturnType<TokenConverter['tokenKeyAggregate']>;

    const {isNumeric, isDuration, isBoolean, isDate, isPercentage, isSize} =
      this.keyValidation;

    const checkAggregate = (check: (s: string) => boolean) =>
      aggregateKey.args?.args.some(arg => check(arg?.value?.value ?? ''));

    switch (type) {
      case FilterType.Numeric:
      case FilterType.NumericIn:
        return isNumeric(keyName);

      case FilterType.Duration:
        return isDuration(keyName);

      case FilterType.Size:
        return isSize(keyName);

      case FilterType.Boolean:
        return isBoolean(keyName);

      case FilterType.Date:
      case FilterType.RelativeDate:
      case FilterType.SpecificDate:
        return isDate(keyName);

      case FilterType.AggregateDuration:
        return checkAggregate(isDuration);

      case FilterType.AggregateDate:
        return checkAggregate(isDate);

      case FilterType.AggregatePercentage:
        return checkAggregate(isPercentage);

      default:
        return true;
    }
  };

  /**
   * Predicates weather a text filter have operators for specific keys.
   */
  predicateTextOperator = (key: TextFilter['key']) =>
    this.config.textOperatorKeys.has(getKeyName(key));

  /**
   * Checks the validity of a free text based on the provided search configuration
   */
  checkInvalidFreeText = (value: string) => {
    if (this.config.disallowWildcard && value.includes('*')) {
      return {reason: t('Invalid query. Wildcards are not supported.')};
    }

    return null;
  };

  /**
   * Checks a filter against some non-grammar validation rules
   */
  checkInvalidFilter = <T extends FilterType>(
    filter: T,
    key: FilterMap[T]['key'],
    value: FilterMap[T]['value']
  ) => {
    // Text filter is the "fall through" filter that will match when other
    // filter predicates fail.
    if (
      this.config.validateKeys &&
      this.config.supportedTags &&
      !this.config.supportedTags[key.text]
    ) {
      return {reason: t('Invalid key. "%s" is not a supported search key.', key.text)};
    }

    if (filter === FilterType.Text) {
      return this.checkInvalidTextFilter(
        key as TextFilter['key'],
        value as TextFilter['value']
      );
    }

    if (filter === FilterType.Is || filter === FilterType.Has) {
      return this.checkInvalidTextValue(value as TextFilter['value']);
    }

    if ([FilterType.TextIn, FilterType.NumericIn].includes(filter)) {
      return this.checkInvalidInFilter(value as InFilter['value']);
    }

    return null;
  };

  /**
   * Validates text filters which may have failed predication
   */
  checkInvalidTextFilter = (key: TextFilter['key'], value: TextFilter['value']) => {
    // Explicit tag keys will always be treated as text filters
    if (key.type === Token.KeyExplicitTag) {
      return this.checkInvalidTextValue(value);
    }

    const keyName = getKeyName(key);

    if (this.keyValidation.isDuration(keyName)) {
      return {
        reason: t('Invalid duration. Expected number followed by duration unit suffix'),
        expectedType: [FilterType.Duration],
      };
    }

    if (this.keyValidation.isDate(keyName)) {
      const date = new Date();
      date.setSeconds(0);
      date.setMilliseconds(0);
      const example = date.toISOString();

      return {
        reason: t(
          'Invalid date format. Expected +/-duration (e.g. +1h) or ISO 8601-like (e.g. %s or %s)',
          example.slice(0, 10),
          example
        ),
        expectedType: [FilterType.Date, FilterType.SpecificDate, FilterType.RelativeDate],
      };
    }

    if (this.keyValidation.isBoolean(keyName)) {
      return {
        reason: t('Invalid boolean. Expected true, 1, false, or 0.'),
        expectedType: [FilterType.Boolean],
      };
    }

    if (this.keyValidation.isSize(keyName)) {
      return {
        reason: t('Invalid file size. Expected number followed by file size unit suffix'),
        expectedType: [FilterType.Size],
      };
    }

    if (this.keyValidation.isNumeric(keyName)) {
      return {
        reason: t(
          'Invalid number. Expected number then optional k, m, or b suffix (e.g. 500k)'
        ),
        expectedType: [FilterType.Numeric, FilterType.NumericIn],
      };
    }

    return this.checkInvalidTextValue(value);
  };

  /**
   * Validates the value of a text filter
   */
  checkInvalidTextValue = (value: TextFilter['value']) => {
    if (this.config.disallowWildcard && value.value.includes('*')) {
      return {reason: t('Wildcards not supported in search')};
    }

    if (!value.quoted && /(^|[^\\])"/.test(value.value)) {
      return {reason: t('Quotes must enclose text or be escaped')};
    }

    if (!value.quoted && value.value === '') {
      return {reason: t('Filter must have a value')};
    }

    return null;
  };

  /**
   * Validates IN filter values do not have an missing elements
   */
  checkInvalidInFilter = ({items}: InFilter['value']) => {
    const hasEmptyValue = items.some(item => item.value === null);

    if (hasEmptyValue) {
      return {reason: t('Lists should not have empty values')};
    }

    if (
      this.config.disallowWildcard && 
      items.some(item => item.value.value.includes('*')
    ) {
      return {reason: t('Lists should not have wildcard values')};
    }

    return null;
  };
}

/**
 * Maps token conversion methods to their result types
 */
type ConverterResultMap = {
  [K in keyof TokenConverter & `token${string}`]: ReturnType<TokenConverter[K]>;
};

type Converter = keyof ConverterResultMap;

/**
 * Converter keys specific to Key and Value tokens
 */
type KVTokens = Converter & `token${'Key' | 'Value'}${string}`;

/**
 * Similar to TokenResult, but only includes Key* and Value* token type
 * results. This avoids a circular reference when this is used for the Filter
 * token converter result
 */
type KVConverter<T extends Token> = ConverterResultMap[KVTokens] & {type: T};

/**
 * Each token type is discriminated by the `type` field.
 */
export type TokenResult<T extends Token> = ConverterResultMap[Converter] & {type: T};

/**
 * Result from parsing a search query.
 */
export type ParseResult = Array<
  | TokenResult<Token.LogicBoolean>
  | TokenResult<Token.LogicGroup>
  | TokenResult<Token.Filter>
  | TokenResult<Token.FreeText>
  | TokenResult<Token.Spaces>
>;

/**
 * Configures behavior of search parsing
 */
export type SearchConfig = {
  /**
   * Enables boolean filtering (AND / OR)
   */
  allowBoolean: boolean;
  /**
   * Keys considered valid for boolean filter types
   */
  booleanKeys: Set<string>;
  /**
   * Keys considered valid for date filter types
   */
  dateKeys: Set<string>;
  /**
   * Disallow wildcards in free text search
   */
  disallowWildcard: boolean;
  /**
   * Keys which are considered valid for duration filters
   */
  durationKeys: Set<string>;
  /**
   * Keys considered valid for numeric filter types
   */
  numericKeys: Set<string>;
  /**
   * Keys considered valid for the percentage aggregate and may have percentage
   * search values
   */
  percentageKeys: Set<string>;
  /**
   * Keys considered valid for size filter types
   */
  sizeKeys: Set<string>;
  /**
   * Text filter keys we allow to have operators
   */
  textOperatorKeys: Set<string>;
  /**
   * If validateKeys is set to true, tag keys that don't exist in supportedTags will be consider invalid
   */
  supportedTags?: TagCollection;
  /**
   * If set to true, tag keys that don't exist in supportedTags will be consider invalid
   */
  validateKeys?: boolean;
};

const defaultConfig: SearchConfig = {
  textOperatorKeys: new Set([
    'release.version',
    'release.build',
    'release.package',
    'release.stage',
  ]),
  durationKeys: new Set(['transaction.duration']),
  percentageKeys: new Set(['percentage']),
  // do not put functions in this Set
  numericKeys: new Set([
    'project_id',
    'project.id',
    'issue.id',
    'stack.colno',
    'stack.lineno',
    'stack.stack_level',
    'transaction.duration',
  ]),
  dateKeys: new Set([
    'start',
    'end',
    'firstSeen',
    'lastSeen',
    'last_seen()',
    'time',
    'event.timestamp',
    'timestamp',
    'timestamp.to_hour',
    'timestamp.to_day',
  ]),
  booleanKeys: new Set([
    'error.handled',
    'error.unhandled',
    'stack.in_app',
    'team_key_transaction',
  ]),
  sizeKeys: new Set([]),
  allowBoolean: true,
  disallowWildcard: false,
};

const options = {
  TokenConverter,
  TermOperator,
  FilterType,
};

/**
 * Parse a search query into a ParseResult. Failing to parse the search query
 * will result in null.
 */
export function parseSearch(
  query: string,
  additionalConfig?: Partial<SearchConfig>
): ParseResult | null {
  const configCopy = {...defaultConfig};

  // Merge additionalConfig with defaultConfig
<<<<<<< HEAD
  const config = additionalConfig
    ? {
        ...additionalConfig,
        ...Object.keys(defaultConfig).reduce((configAccumulator, key) => {
          if (typeof defaultConfig[key] === 'object') {
            configAccumulator[key] = new Set([
              ...defaultConfig[key],
              ...(additionalConfig[key] ?? []),
            ]);
            return configAccumulator;
          }
          if (typeof defaultConfig[key] === 'boolean') {
            configAccumulator[key] = additionalConfig[key] || defaultConfig[key];
            return configAccumulator;
          }

          configAccumulator[key] = defaultConfig[key];
          return configAccumulator;
        }, {}),
      }
    : defaultConfig;
=======
  const config = mergeWith(configCopy, additionalConfig, (srcValue, destValue) => {
    if (destValue instanceof Set) {
      return new Set([...destValue, ...srcValue]);
    }

    // Use default merge behavior
    return undefined;
  });
>>>>>>> e88987f8

  try {
    return grammar.parse(query, {...options, config});
  } catch (e) {
    // TODO(epurkhiser): Should we capture these errors somewhere?
  }

  return null;
}

/**
 * Join a parsed query array into a string.
 * Should handle null cases to chain easily with parseSearch.
 * Option to add a leading space when applicable (e.g. to combine with other strings).
 * Option to add a space between elements (e.g. for when no Token.Spaces present).
 */
export function joinQuery(
  parsedTerms: ParseResult | null | undefined,
  leadingSpace?: boolean,
  additionalSpaceBetween?: boolean
): string {
  if (!parsedTerms || !parsedTerms.length) {
    return '';
  }

  return (
    (leadingSpace ? ' ' : '') +
    (parsedTerms.length === 1
      ? parsedTerms[0].text
      : parsedTerms.map(p => p.text).join(additionalSpaceBetween ? ' ' : ''))
  );
}<|MERGE_RESOLUTION|>--- conflicted
+++ resolved
@@ -767,8 +767,8 @@
     }
 
     if (
-      this.config.disallowWildcard && 
-      items.some(item => item.value.value.includes('*')
+      this.config.disallowWildcard &&
+      items.some(item => item.value.value.includes('*'))
     ) {
       return {reason: t('Lists should not have wildcard values')};
     }
@@ -831,7 +831,7 @@
    */
   dateKeys: Set<string>;
   /**
-   * Disallow wildcards in free text search
+   * Disallow wildcards in free text search AND in tag values
    */
   disallowWildcard: boolean;
   /**
@@ -924,29 +924,6 @@
   const configCopy = {...defaultConfig};
 
   // Merge additionalConfig with defaultConfig
-<<<<<<< HEAD
-  const config = additionalConfig
-    ? {
-        ...additionalConfig,
-        ...Object.keys(defaultConfig).reduce((configAccumulator, key) => {
-          if (typeof defaultConfig[key] === 'object') {
-            configAccumulator[key] = new Set([
-              ...defaultConfig[key],
-              ...(additionalConfig[key] ?? []),
-            ]);
-            return configAccumulator;
-          }
-          if (typeof defaultConfig[key] === 'boolean') {
-            configAccumulator[key] = additionalConfig[key] || defaultConfig[key];
-            return configAccumulator;
-          }
-
-          configAccumulator[key] = defaultConfig[key];
-          return configAccumulator;
-        }, {}),
-      }
-    : defaultConfig;
-=======
   const config = mergeWith(configCopy, additionalConfig, (srcValue, destValue) => {
     if (destValue instanceof Set) {
       return new Set([...destValue, ...srcValue]);
@@ -955,7 +932,6 @@
     // Use default merge behavior
     return undefined;
   });
->>>>>>> e88987f8
 
   try {
     return grammar.parse(query, {...options, config});
