--- conflicted
+++ resolved
@@ -101,7 +101,6 @@
   Is = 'is',
 }
 
-<<<<<<< HEAD
 type AggregateFilter =
   | FilterType.AggregateDate
   | FilterType.AggregateDuration
@@ -109,10 +108,7 @@
   | FilterType.AggregatePercentage
   | FilterType.AggregateRelativeDate;
 
-const allOperators = [
-=======
 export const allOperators = [
->>>>>>> 2b3779d7
   TermOperator.Default,
   TermOperator.GreaterThanEqual,
   TermOperator.LessThanEqual,
