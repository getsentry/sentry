--- conflicted
+++ resolved
@@ -368,13 +368,8 @@
 duration_unit = "ms"/"s"/"min"/"m"/"hr"/"h"/"day"/"d"/"wk"/"w"
 size_unit     = bit_unit / byte_unit
 
-<<<<<<< HEAD
-bit_unit  = "bit"i / "kib"i / "mib"i / "gib"i / "tib"i / "pib"i / "eib"i / "zib"i / "yib"i
-byte_unit = "bytes"i / "nb"i / "kb"i / "mb"i / "gb"i / "tb"i / "pb"i / "eb"i / "zb"i / "yb"i
-=======
 bit_unit      = "bit"i / "kib"i / "mib"i / "gib"i / "tib"i / "pib"i / "eib"i / "zib"i / "yib"i
 byte_unit     = "bytes"i / "nb"i / "kb"i / "mb"i / "gb"i / "tb"i / "pb"i / "eb"i / "zb"i / "yb"i
->>>>>>> ea98901f
 
 // NOTE: the order in which these operators are listed matters because for
 // example, if < comes before <= it will match that even if the operator is <=
