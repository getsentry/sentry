import {withRouter, WithRouterProps} from 'react-router';
import styled from '@emotion/styled';

import {updateDateTime} from 'sentry/actionCreators/pageFilters';
import PageFilterDropdownButton from 'sentry/components/organizations/pageFilters/pageFilterDropdownButton';
import PageFilterPinButton from 'sentry/components/organizations/pageFilters/pageFilterPinButton';
import TimeRangeSelector, {
  ChangeData,
} from 'sentry/components/organizations/timeRangeSelector';
import PageTimeRangeSelector from 'sentry/components/pageTimeRangeSelector';
import {IconCalendar} from 'sentry/icons';
import PageFiltersStore from 'sentry/stores/pageFiltersStore';
import {useLegacyStore} from 'sentry/stores/useLegacyStore';
import space from 'sentry/styles/space';
import useOrganization from 'sentry/utils/useOrganization';

type Props = Omit<
  React.ComponentProps<typeof TimeRangeSelector>,
  'organization' | 'start' | 'end' | 'utc' | 'relative' | 'onUpdate'
<<<<<<< HEAD
> & {
  router: WithRouterProps['router'];
  hidePin?: boolean;
  /**
   * Reset these URL params when we fire actions (custom routing only)
   */
  resetParamsOnChange?: string[];
};
=======
> &
  WithRouterProps & {
    /**
     * Reset these URL params when we fire actions (custom routing only)
     */
    resetParamsOnChange?: string[];
  };
>>>>>>> dce1eb15

function DatePageFilter({router, resetParamsOnChange, hidePin, ...props}: Props) {
  const {selection, desyncedFilters} = useLegacyStore(PageFiltersStore);
  const organization = useOrganization();
  const {start, end, period, utc} = selection.datetime;

  const handleUpdate = (timePeriodUpdate: ChangeData) => {
    const {relative, ...startEndUtc} = timePeriodUpdate;
    const newTimePeriod = {
      period: relative,
      ...startEndUtc,
    };

    updateDateTime(newTimePeriod, router, {save: true, resetParams: resetParamsOnChange});
  };

  const customDropdownButton = ({getActorProps, isOpen}) => {
    let label;
    if (start && end) {
      const startString = start.toLocaleString('default', {
        month: 'short',
        day: 'numeric',
      });
      const endString = end.toLocaleString('default', {month: 'short', day: 'numeric'});
      label = `${startString} - ${endString}`;
    } else {
      label = period?.toUpperCase();
    }

    return (
      <PageFilterDropdownButton
        isOpen={isOpen}
        icon={<IconCalendar />}
        highlighted={desyncedFilters.has('datetime')}
        {...getActorProps()}
      >
        <DropdownTitle>
          <TitleContainer>{label}</TitleContainer>
        </DropdownTitle>
      </PageFilterDropdownButton>
    );
  };

  return (
    <DateSelectorContainer>
      <StyledPageTimeRangeSelector
        organization={organization}
        start={start}
        end={end}
        relative={period}
        utc={utc}
        onUpdate={handleUpdate}
        label={<IconCalendar color="textColor" />}
        customDropdownButton={customDropdownButton}
        detached
        {...props}
      />
      {!hidePin && <PageFilterPinButton size="zero" filter="datetime" />}
    </DateSelectorContainer>
  );
}

const DateSelectorContainer = styled('div')`
  flex-grow: 0;
  flex-shrink: 0;
  flex-basis: fit-content;
  position: relative;
  display: grid;
  gap: ${space(1)};
  align-items: center;
  grid-auto-flow: column;
  grid-auto-columns: max-content;
`;

const StyledPageTimeRangeSelector = styled(PageTimeRangeSelector)`
  height: 100%;
  font-weight: 600;
  background: ${p => p.theme.background};
  border: none;
  box-shadow: none;
`;

const TitleContainer = styled('div')`
  overflow: hidden;
  white-space: nowrap;
  text-overflow: ellipsis;
  flex: 1 1 0%;
`;

const DropdownTitle = styled('div')`
  display: flex;
  overflow: hidden;
  align-items: center;
  flex: 1;
`;

export default withRouter<Props>(DatePageFilter);<|MERGE_RESOLUTION|>--- conflicted
+++ resolved
@@ -17,24 +17,14 @@
 type Props = Omit<
   React.ComponentProps<typeof TimeRangeSelector>,
   'organization' | 'start' | 'end' | 'utc' | 'relative' | 'onUpdate'
-<<<<<<< HEAD
-> & {
-  router: WithRouterProps['router'];
-  hidePin?: boolean;
-  /**
-   * Reset these URL params when we fire actions (custom routing only)
-   */
-  resetParamsOnChange?: string[];
-};
-=======
 > &
   WithRouterProps & {
+    hidePin?: boolean;
     /**
      * Reset these URL params when we fire actions (custom routing only)
      */
     resetParamsOnChange?: string[];
   };
->>>>>>> dce1eb15
 
 function DatePageFilter({router, resetParamsOnChange, hidePin, ...props}: Props) {
   const {selection, desyncedFilters} = useLegacyStore(PageFiltersStore);
@@ -131,4 +121,4 @@
   flex: 1;
 `;
 
-export default withRouter<Props>(DatePageFilter);+export default withRouter(DatePageFilter);