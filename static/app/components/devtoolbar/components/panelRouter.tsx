--- conflicted
+++ resolved
@@ -40,17 +40,13 @@
         </AnalyticsProvider>
       );
     case 'releases':
-<<<<<<< HEAD
-      return <PanelReleases />;
-    case 'replay':
-      return <PanelReplay />;
-=======
       return (
         <AnalyticsProvider keyVal="releases-panel" nameVal="Releases panel">
           <PanelReleases />
         </AnalyticsProvider>
       );
->>>>>>> f2ed2e37
+    case 'replay':
+      return <PanelReplay />;
     default:
       return null;
   }
