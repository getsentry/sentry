--- conflicted
+++ resolved
@@ -1,9 +1,5 @@
 import type {ReactNode} from 'react';
 
-<<<<<<< HEAD
-import {IconClose, IconFlag, IconIssues, IconMegaphone, IconSiren} from 'sentry/icons';
-=======
-import InteractionStateLayer from 'sentry/components/interactionStateLayer';
 import {
   IconClose,
   IconFlag,
@@ -12,7 +8,6 @@
   IconReleases,
   IconSiren,
 } from 'sentry/icons';
->>>>>>> 659154ce
 
 import useConfiguration from '../hooks/useConfiguration';
 import usePlacementCss from '../hooks/usePlacementCss';
@@ -39,18 +34,7 @@
       css={[resetDialogCss, navigationCss, placement.navigation.css]}
       data-has-active={isRouteActive}
     >
-<<<<<<< HEAD
       <IconButton
-=======
-      <NavButton panelName="issues" label="Issues" icon={<IconIssues />} />
-      <NavButton panelName="feedback" label="User Feedback" icon={<IconMegaphone />} />
-      <NavButton panelName="alerts" label="Active Alerts" icon={<IconSiren />}>
-        <AlertCountBadge />
-      </NavButton>
-      <NavButton panelName="featureFlags" label="Feature Flags" icon={<IconFlag />} />
-      <NavButton panelName="releases" label="Releases" icon={<IconReleases />} />
-      <HideButton
->>>>>>> 659154ce
         onClick={() => {
           setIsDisabled(true);
           trackAnalytics?.({
@@ -70,6 +54,7 @@
         <AlertCountBadge />
       </NavButton>
       <NavButton panelName="featureFlags" label="Feature Flags" icon={<IconFlag />} />
+      <NavButton panelName="releases" label="Releases" icon={<IconReleases />} />
     </dialog>
   );
 }
