--- conflicted
+++ resolved
@@ -2,11 +2,7 @@
 
 import useConfiguration from 'sentry/components/devtoolbar/hooks/useConfiguration';
 import InteractionStateLayer from 'sentry/components/interactionStateLayer';
-<<<<<<< HEAD
-import {IconClose, IconFlag, IconIssues, IconMegaphone} from 'sentry/icons';
-=======
-import {IconClose, IconIssues, IconMegaphone, IconSiren} from 'sentry/icons';
->>>>>>> 1c6eba46
+import {IconClose, IconFlag, IconIssues, IconMegaphone, IconSiren} from 'sentry/icons';
 
 import usePlacementCss from '../hooks/usePlacementCss';
 import useToolbarRoute from '../hooks/useToolbarRoute';
@@ -26,15 +22,10 @@
         placement.navigation.css,
       ]}
     >
-<<<<<<< HEAD
-      <NavButton panelName="issues" label={'Issues'} icon={<IconIssues />} />
-      <NavButton panelName="feedback" label={'User Feedback'} icon={<IconMegaphone />} />
-      <NavButton panelName="featureFlags" label={'Feature Flags'} icon={<IconFlag />} />
-=======
       <NavButton panelName="issues" label="Issues" icon={<IconIssues />} />
       <NavButton panelName="feedback" label="User Feedback" icon={<IconMegaphone />} />
+      <NavButton panelName="featureFlags" label={'Feature Flags'} icon={<IconFlag />} />
       <NavButton panelName="alerts" label="Active Alerts" icon={<IconSiren />} />
->>>>>>> 1c6eba46
       <HideButton
         onClick={() => {
           setIsHidden(true);
