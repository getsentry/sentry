import {css} from '@emotion/react';

const SPACES = {
  0: '0',
  25: '2px',
  50: '4px',
  75: '6px',
  100: '8px',
  150: '12px',
  200: '16px',
  300: '20px',
  400: '30px',
} as const;

export const globalCss = css`
  :host {
    ${Object.entries(SPACES)
      .map(([size, px]) => `--space${size}: ${px};`)
      .join('\n')}

    --gray500: #2b2233;
    --gray400: #3e3446;
    --gray300: #80708f;
    --gray200: #e0dce5;
    --gray100: #f0ecf3;

    --purple400: #6559c5;
    --purple300: #6c5fc7;
    --purple200: rgba(108, 95, 199, 0.5);
    --purple100: rgba(108, 95, 199, 0.09);

    --blue400: #2562d4;
    --blue300: #3c74dd;
    --blue200: rgba(60, 116, 221, 0.5);
    --blue100: rgba(60, 116, 221, 0.09);

<<<<<<< HEAD
    --z-index: 10000;
=======
    --green400: #207964;
    --green300: #2ba185;
    --green200: rgba(43, 161, 133, 0.55);
    --green100: rgba(43, 161, 133, 0.11);

    --yellow400: #856c00;
    --yellow300: #ebc000;
    --yellow200: rgba(235, 192, 0, 0.7);
    --yellow100: rgba(235, 192, 0, 0.14);

    --red400: #cf2126;
    --red300: #f55459;
    --red200: rgba(245, 84, 89, 0.5);
    --red100: rgba(245, 84, 89, 0.1);

    --pink400: #d1056b;
    --pink300: #f14499;
    --pink200: rgba(249, 26, 138, 0.5);
    --pink100: rgba(249, 26, 138, 0.09);

    --z-index: 100000;
>>>>>>> 59a0547b

    color: var(--gray400);
    font-family: system-ui, 'Helvetica Neue', Arial, sans-serif;
    font-size: 16px;
    line-height: 1.4;

    *::selection {
      background: var(--blue200);
    }

    dialog {
      color: inherit;
    }
  }

  @media (prefers-reduced-motion) {
    *,
    *::before,
    *::after {
      animation-duration: 0s !important;
      transition: none !important;
      scroll-behavior: auto !important;
    }
  }

  *,
  *::before,
  *::after {
    box-sizing: border-box;
  }

  div {
    display: flex;
    flex-direction: column;
  }

  div.flex-row div {
    flex-direction: row;
  }

  .ReactQueryDevtools,
  .ReactQueryDevtools div {
    display: initial;
    flex-direction: initial;
  }
`;

export const avatarCss = css`
  .avatar {
    width: 20px;
    height: 20px;
    vertical-align: middle;
    position: relative;
    display: inline-block;
  }

  .avatar img {
    vertical-align: middle;
    max-width: 100%;
  }
`;

export const loadingIndicatorCss = css`
  .loading {
    --loader-size-big: 64px;

    margin: 6em auto;
    position: relative;

    &.overlay {
      position: absolute;
      top: 0;
      bottom: 0;
      left: 0;
      right: 0;
      background-color: rgba(255, 255, 255, 0.8);
      display: flex;
      align-items: center;
      justify-content: center;
      margin: 0;

      &.dark {
        background-color: rgba(0, 0, 0, 0.6);
      }
    }

    .loading-indicator {
      position: relative;
      border: 6px solid var(--gray100);
      border-left-color: var(--purple300);
      -webkit-animation: loading 0.5s infinite linear;
      animation: loading 0.55s infinite linear;
      margin: 0 auto;
    }

    .loading-indicator,
    .loading-indicator:after {
      border-radius: 50%;
      width: var(--loader-size-big);
      height: var(--loader-size-big);
    }

    .loading-message {
      margin-top: 20px;
      text-align: center;
    }
  }

  @-webkit-keyframes loading {
    0% {
      -webkit-transform: rotate(0deg);
      transform: rotate(0deg);
    }

    100% {
      -webkit-transform: rotate(360deg);
      transform: rotate(360deg);
    }
  }

  @keyframes loading {
    0% {
      -webkit-transform: rotate(0deg);
      transform: rotate(0deg);
    }

    100% {
      -webkit-transform: rotate(360deg);
      transform: rotate(360deg);
    }
  }

  /**
   * mini
   */

  .loading.mini {
    --loader-size-mini: 24px;

    margin: 4px 0;
    font-size: 13px;
    height: var(--loader-size-mini);

    .loading-indicator {
      margin: 0;
      border-radius: 50%;
      width: var(--loader-size-mini);
      height: var(--loader-size-mini);
      border-width: 2px;
      position: absolute;
      left: 0;
      top: 0;

      &.relative {
        position: relative;
        left: auto;
        top: auto;
      }
    }

    .loading-message {
      padding-left: 30px;
      margin-top: 1px;
      display: inline-block;
    }
  }

  /* Spinning logo icon loader */
  .loading.triangle {
    position: absolute;
    top: 50%;
    left: 50%;
    width: 500px;
    margin-top: -200px;
    margin-left: -250px;

    /* Nerf the styles of other loading indicators */
    .loading-indicator {
      height: 150px;
      width: 150px;
      display: flex;
      align-items: center;
      justify-content: center;
      background: #fff;

      animation: none;
      -webkit-animation: none;
      border: 0;
      overflow: hidden;
      border-radius: 50%;
    }
  }
`;<|MERGE_RESOLUTION|>--- conflicted
+++ resolved
@@ -34,9 +34,6 @@
     --blue200: rgba(60, 116, 221, 0.5);
     --blue100: rgba(60, 116, 221, 0.09);
 
-<<<<<<< HEAD
-    --z-index: 10000;
-=======
     --green400: #207964;
     --green300: #2ba185;
     --green200: rgba(43, 161, 133, 0.55);
@@ -57,8 +54,7 @@
     --pink200: rgba(249, 26, 138, 0.5);
     --pink100: rgba(249, 26, 138, 0.09);
 
-    --z-index: 100000;
->>>>>>> 59a0547b
+    --z-index: 10000;
 
     color: var(--gray400);
     font-family: system-ui, 'Helvetica Neue', Arial, sans-serif;
