--- conflicted
+++ resolved
@@ -1,11 +1,7 @@
 import {createContext, useCallback, useContext, useState} from 'react';
 
 type State = {
-<<<<<<< HEAD
-  activePanel: null | 'feedback' | 'issues' | 'featureFlags';
-=======
-  activePanel: null | 'alerts' | 'feedback' | 'issues';
->>>>>>> 1c6eba46
+  activePanel: null | 'alerts' | 'feedback' | 'issues' | 'featureFlags';
 };
 
 const context = createContext<{
