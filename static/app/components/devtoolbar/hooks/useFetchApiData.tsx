--- conflicted
+++ resolved
@@ -31,11 +31,7 @@
 
   // TODO(react-query): Remove this when we upgrade to react-query v5
   // @ts-expect-error: This is a backport of react-query v5
-<<<<<<< HEAD
-  infiniteQueryResult.isPending = infiniteQueryResult.isPending;
-=======
   infiniteQueryResult.isPending = infiniteQueryResult.isLoading;
->>>>>>> f36c906e
 
   // TODO(react-query): Remove casting when we upgrade to react-query v5
   return infiniteQueryResult as BackportIsPending<UseQueryResult<SelectFnData, Error>>;
