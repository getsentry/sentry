--- conflicted
+++ resolved
@@ -550,13 +550,6 @@
     );
 
     const referrer = getRouteStringFromRoutes(routes);
-<<<<<<< HEAD
-
-    const query: Query = {referrer, ...generateQueryStringObjectWithPlaylist(eventView)};
-    if (location.query.cursor) {
-      query.cursor = location.query.cursor;
-=======
-    const eventView = EventView.fromLocation(location);
 
     const {statsPeriod, start, end, ...eventViewQuery} =
       eventView.generateQueryStringObject();
@@ -577,20 +570,15 @@
     } else if (start && end) {
       detailsTabQuery.playlistStart = start;
       detailsTabQuery.playlistEnd = end;
->>>>>>> e03e05d5
     }
 
     // Because the sort and cursor field is only generated in EventView conditionally and we
     // want to avoid dirtying the URL with fields, we manually add them to the query here.
     if (location.query.sort) {
-<<<<<<< HEAD
-      query.playlistSort = location.query.sort;
-=======
       detailsTabQuery.playlistSort = location.query.sort;
     }
     if (location.query.cursor) {
       detailsTabQuery.cursor = location.query.cursor;
->>>>>>> e03e05d5
     }
 
     const replayDetailsPathname = makeReplaysPathname({
@@ -598,19 +586,12 @@
       organization,
     });
 
-<<<<<<< HEAD
-    const detailsTab = () => ({
-      pathname: replayDetailsPathname,
-      query,
-    });
-=======
     const detailsTab = () => {
       return {
         pathname: replayDetailsPathname,
         query: detailsTabQuery,
       };
     };
->>>>>>> e03e05d5
     const trackNavigationEvent = () =>
       trackAnalytics('replay.list-navigate-to-details', {
         project_id: project?.id,
