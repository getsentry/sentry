import type {ReactNode} from 'react';
import {useTheme} from '@emotion/react';
import styled from '@emotion/styled';
import type {Query} from 'history';
import invariant from 'invariant';
import {PlatformIcon} from 'platformicons';

import {LinkButton} from 'sentry/components/core/button/linkButton';
import {Checkbox} from 'sentry/components/core/checkbox';
import {Flex} from 'sentry/components/core/layout/flex';
import {ExternalLink, Link} from 'sentry/components/core/link';
import {Tooltip} from 'sentry/components/core/tooltip';
import Duration from 'sentry/components/duration/duration';
import {useSelectedReplayIndex} from 'sentry/components/replays/queryParams/selectedReplayIndex';
import ReplayBadge from 'sentry/components/replays/replayBadge';
import ReplayPlayPauseButton from 'sentry/components/replays/replayPlayPauseButton';
import NumericDropdownFilter from 'sentry/components/replays/table/filters/numericDropdownFilter';
import OSBrowserDropdownFilter from 'sentry/components/replays/table/filters/osBrowserDropdownFilter';
import {DEFAULT_SORT} from 'sentry/components/replays/table/useReplayTableSort';
import ScoreBar from 'sentry/components/scoreBar';
import {SimpleTable} from 'sentry/components/tables/simpleTable';
import {parseStatsPeriod} from 'sentry/components/timeRangeSelector/utils';
import {IconNot} from 'sentry/icons';
import {IconCursorArrow} from 'sentry/icons/iconCursorArrow';
import {IconFire} from 'sentry/icons/iconFire';
import {IconOpen} from 'sentry/icons/iconOpen';
import {IconPlay} from 'sentry/icons/iconPlay';
import {t, tct} from 'sentry/locale';
import {space} from 'sentry/styles/space';
import {trackAnalytics} from 'sentry/utils/analytics';
import EventView, {encodeSort} from 'sentry/utils/discover/eventView';
import {spanOperationRelativeBreakdownRenderer} from 'sentry/utils/discover/fieldRenderers';
import getRouteStringFromRoutes from 'sentry/utils/getRouteStringFromRoutes';
import {useListItemCheckboxContext} from 'sentry/utils/list/useListItemCheckboxState';
import {generatePlatformIconName} from 'sentry/utils/replays/generatePlatformIconName';
import {MIN_DEAD_RAGE_CLICK_SDK} from 'sentry/utils/replays/sdkVersions';
import {useLocation} from 'sentry/utils/useLocation';
import useMedia from 'sentry/utils/useMedia';
import useOrganization from 'sentry/utils/useOrganization';
import useProjectFromId from 'sentry/utils/useProjectFromId';
import {useRoutes} from 'sentry/utils/useRoutes';
import type {ReplayListRecordWithTx} from 'sentry/views/performance/transactionSummary/transactionReplays/useReplaysWithTxData';
import {makeReplaysPathname} from 'sentry/views/replays/pathnames';
import type {
  ReplayListRecord,
  ReplayRecordNestedFieldName,
} from 'sentry/views/replays/types';
import {REPLAY_LIST_FIELDS} from 'sentry/views/replays/types';

type ListRecord = ReplayListRecord | ReplayListRecordWithTx;

interface HeaderProps {
  columnIndex: number;
  listItemCheckboxState: ReturnType<typeof useListItemCheckboxContext>;
  replays: ReplayListRecord[];
}

interface CellProps {
  columnIndex: number;
  replay: ListRecord;
  rowIndex: number;
  showDropdownFilters: boolean;
  eventView?: EventView;
}

export interface ReplayTableColumn {
  /**
   * Render the content
   * Content will be automatically wrapped with `<SimpleTable.RowCell>`
   */
  Component: (props: CellProps) => ReactNode;

  /**
   * Render the header
   * Header will be automatically wrapped with `<SimpleTable.HeaderCell>`
   */
  Header: string | ((props: HeaderProps) => ReactNode);

  /**
   * If any columns in the table are interactive, we will add an
   * `<InteractionStateLayer>` to each row.
   */
  interactive: boolean;

  /**
   * The `ReplayListRecord` key to sort by
   * If `undefined`, the column header will not be clickable.
   */
  sortKey: undefined | ReplayRecordNestedFieldName;

  /**
   * The width of the column
   * Defaults to `max-content`
   */
  width?: string;
}

function generateQueryStringObjectWithPlaylist(eventView: EventView) {
  const {statsPeriod, ...eventViewQuery} = eventView.generateQueryStringObject();
  let queryStringObject = {...eventViewQuery};

  if (!eventViewQuery.start && !eventViewQuery.end && typeof statsPeriod === 'string') {
    const {start, end} = parseStatsPeriod(statsPeriod);
    queryStringObject = {...queryStringObject, ...{start, end}};
  }
  return queryStringObject;
}

export const ReplayActivityColumn: ReplayTableColumn = {
  Header: () => (
    <Tooltip
      title={t(
        'Activity represents how much user activity happened in a replay. It is determined by the number of errors encountered, duration, and UI events.'
      )}
    >
      {t('Activity')}
    </Tooltip>
  ),
  interactive: false,
  sortKey: 'activity',
  Component: ({replay, showDropdownFilters}) => {
    const theme = useTheme();

    if (replay.is_archived) {
      return null;
    }
    const colors = theme.chart.getColorPalette(0);
    const scoreBarPalette = new Array(10).fill([colors[0]]);
    return (
      <DropdownContainer key="activity">
        <ScoreBar
          size={20}
          score={replay?.activity ?? 1}
          palette={scoreBarPalette}
          radius={0}
        />
        {showDropdownFilters ? (
          <NumericDropdownFilter type="activity" val={replay?.activity ?? 0} />
        ) : null}
      </DropdownContainer>
    );
  },
};

export const ReplayBrowserColumn: ReplayTableColumn = {
  Header: t('Browser'),
  interactive: false,
  sortKey: 'browser.name',
  Component: ({replay, showDropdownFilters}) => {
    const theme = useTheme();
    const isLargeBreakpoint = useMedia(`(min-width: ${theme.breakpoints.lg})`);

    if (replay.is_archived) {
      return null;
    }
    const {name, version} = replay.browser;
    if (!name && !version) {
      return (
        <DropdownContainer>
          <Tooltip title={t('N/A')}>
            <Flex justify="center" width="20px">
              <IconNot size="xs" color="gray300" />
            </Flex>
          </Tooltip>
        </DropdownContainer>
      );
    }

    const icon = generatePlatformIconName(
      name ?? '',
      version && isLargeBreakpoint ? version : undefined
    );

    const nameOrUnknown = name ?? t('Unknown');
    const versionOrBlank = version ?? '';

    return (
      <DropdownContainer key="browser">
        <Tooltip title={`${nameOrUnknown} ${versionOrBlank}`.trim()}>
          <PlatformIcon platform={icon} size="20px" />
          {showDropdownFilters ? (
            <OSBrowserDropdownFilter type="browser" name={name} version={version} />
          ) : null}
        </Tooltip>
      </DropdownContainer>
    );
  },
};

export const ReplayCountDeadClicksColumn: ReplayTableColumn = {
  Header: () => (
    <Tooltip
      isHoverable
      title={tct(
        'A dead click is a user click that does not result in any page activity after 7 seconds. Requires SDK version >= [minSDK]. [link:Learn more.]',
        {
          minSDK: MIN_DEAD_RAGE_CLICK_SDK.minVersion,
          link: <ExternalLink href="https://docs.sentry.io/platforms/javascript/" />,
        }
      )}
    >
      {t('Dead clicks')}
    </Tooltip>
  ),
  interactive: false,
  sortKey: 'count_dead_clicks',
  Component: ({replay, showDropdownFilters}) => {
    if (replay.is_archived) {
      return null;
    }
    return (
      <DropdownContainer key="countDeadClicks">
        <TabularNumber>
          {replay.count_dead_clicks ? (
            <Flex gap="xs">
              <IconCursorArrow size="sm" color="yellow300" />
              {replay.count_dead_clicks}
            </Flex>
          ) : (
            0
          )}
        </TabularNumber>
        {showDropdownFilters ? (
          <NumericDropdownFilter
            type="count_dead_clicks"
            val={replay.count_dead_clicks ?? 0}
          />
        ) : null}
      </DropdownContainer>
    );
  },
};

export const ReplayCountErrorsColumn: ReplayTableColumn = {
  Header: () => (
    <Tooltip
      isHoverable
      title={tct(
        'The error count only reflects errors generated within the Replay SDK. [inboundFilters:Inbound Filters] may have prevented those errors from being saved. [perfIssue:Performance] and other [replayIssue:error] types may have been added afterwards.',
        {
          inboundFilters: (
            <ExternalLink href="https://docs.sentry.io/concepts/data-management/filtering/" />
          ),
          replayIssue: (
            <ExternalLink href="https://docs.sentry.io/product/issues/issue-details/replay-issues/" />
          ),
          perfIssue: (
            <ExternalLink href="https://docs.sentry.io/product/issues/issue-details/performance-issues/" />
          ),
        }
      )}
    >
      {t('Errors')}
    </Tooltip>
  ),
  interactive: false,
  sortKey: 'count_errors',
  Component: ({replay, showDropdownFilters}) => {
    if (replay.is_archived) {
      return null;
    }
    return (
      <DropdownContainer
        key="countErrors"
        data-test-id="replay-table-column-count-errors"
      >
        <TabularNumber>
          {replay.count_errors ? (
            <Flex gap="xs">
              <IconFire color="red300" />
              {replay.count_errors}
            </Flex>
          ) : (
            0
          )}
        </TabularNumber>
        {showDropdownFilters ? (
          <NumericDropdownFilter type="count_errors" val={replay.count_errors ?? 0} />
        ) : null}
      </DropdownContainer>
    );
  },
};

export const ReplayCountRageClicksColumn: ReplayTableColumn = {
  Header: () => (
    <Tooltip
      isHoverable
      title={tct(
        'A rage click is 5 or more clicks on a dead element, which exhibits no page activity after 7 seconds. Requires SDK version >= [minSDK]. [link:Learn more.]',
        {
          minSDK: MIN_DEAD_RAGE_CLICK_SDK.minVersion,
          link: <ExternalLink href="https://docs.sentry.io/platforms/javascript/" />,
        }
      )}
    >
      {t('Rage clicks')}
    </Tooltip>
  ),
  interactive: false,
  sortKey: 'count_rage_clicks',
  Component: ({replay, showDropdownFilters}) => {
    if (replay.is_archived) {
      return null;
    }
    return (
      <DropdownContainer key="countRageClicks">
        <TabularNumber>
          {replay.count_rage_clicks ? (
            <Flex gap="xs">
              <IconCursorArrow size="sm" color="red300" />
              {replay.count_rage_clicks}
            </Flex>
          ) : (
            0
          )}
        </TabularNumber>
        {showDropdownFilters ? (
          <NumericDropdownFilter
            type="count_rage_clicks"
            val={replay.count_rage_clicks ?? 0}
          />
        ) : null}
      </DropdownContainer>
    );
  },
};

export const ReplayDetailsLinkColumn: ReplayTableColumn = {
  Header: '',
  interactive: true,
  sortKey: undefined,
  Component: ({replay, eventView}) => {
    const routes = useRoutes();
    const organization = useOrganization();

    const referrer = getRouteStringFromRoutes(routes);
    let query = {referrer};

    if (eventView) {
      query = {...query, ...generateQueryStringObjectWithPlaylist(eventView)};
    }

    const replayDetailsPathname = makeReplaysPathname({
      path: `/${replay.id}/`,
      organization,
    });

    const detailsTab = () => ({
      pathname: replayDetailsPathname,
      query,
    });

    return (
      <DetailsLink to={detailsTab()}>
        <Tooltip title={t('See Full Replay')}>
          <IconOpen />
        </Tooltip>
      </DetailsLink>
    );
  },
};

export const ReplayDurationColumn: ReplayTableColumn = {
  Header: t('Duration'),
  interactive: false,
  sortKey: 'duration',
  Component: ({replay, showDropdownFilters}) => {
    if (replay.is_archived) {
      return null;
    }
    invariant(
      replay.duration,
      'For TypeScript: replay.duration is implied because replay.is_archived is false'
    );
    return (
      <DropdownContainer key="duration">
        <Duration duration={[replay.duration.asMilliseconds(), 'ms']} precision="sec" />
        {showDropdownFilters ? (
          <NumericDropdownFilter
            type="duration"
            val={replay.duration.asSeconds() ?? 0}
            formatter={(val: number) => `${val}s`}
          />
        ) : null}
      </DropdownContainer>
    );
  },
};

export const ReplayOSColumn: ReplayTableColumn = {
  Header: t('OS'),
  interactive: false,
  sortKey: 'os.name',
  Component: ({replay, showDropdownFilters}) => {
    const theme = useTheme();
    const isLargeBreakpoint = useMedia(`(min-width: ${theme.breakpoints.lg})`);

    if (replay.is_archived) {
      return null;
    }
    const {name, version} = replay.os;
    const icon = generatePlatformIconName(
      name ?? '',
      version && isLargeBreakpoint ? version : undefined
    );

    const nameOrUnknown = name ?? t('Unknown');
    const versionOrBlank = version ?? '';

    return (
      <DropdownContainer key="os">
        <Tooltip title={`${nameOrUnknown} ${versionOrBlank}`.trim()}>
          <PlatformIcon platform={icon} size="20px" />
          {showDropdownFilters ? (
            <OSBrowserDropdownFilter type="os" name={name} version={version} />
          ) : null}
        </Tooltip>
      </DropdownContainer>
    );
  },
};

export const ReplayPlayPauseColumn: ReplayTableColumn = {
  Header: '',
  interactive: true,
  sortKey: undefined,
  Component: ({replay, rowIndex}) => {
    const location = useLocation();
    const {index: selectedReplayIndex, select: setSelectedReplayIndex} =
      useSelectedReplayIndex();

    if (replay.is_archived) {
      return null;
    }
    if (rowIndex === selectedReplayIndex) {
      return (
        <PlayPauseButtonContainer>
          <ReplayPlayPauseButton
            key="playPause-play"
            borderless
            priority="default"
            size="sm"
          />
        </PlayPauseButtonContainer>
      );
    }
    return (
      <PlayPauseButtonContainer onClick={() => setSelectedReplayIndex(rowIndex)}>
        <LinkButton
          key="playPause-select"
          aria-label={t('Play')}
          borderless
          data-test-id="replay-table-play-button"
          icon={<IconPlay />}
          to={{
            pathname: location.pathname,
            query: {...location.query, selected_replay_index: rowIndex},
          }}
          priority="default"
          size="sm"
          title={t('Play')}
        />
      </PlayPauseButtonContainer>
    );
  },
};

export const ReplaySelectColumn: ReplayTableColumn = {
  Header: ({
    listItemCheckboxState: {
      deselectAll,
      isAllSelected,
      knownIds,
      selectedIds,
      toggleSelected,
    },
    replays,
  }) => {
    return (
      <CheckboxHeaderContainer>
        <Checkbox
          id="replay-table-select-all"
          checked={isAllSelected}
          disabled={knownIds.length === 0}
          onChange={() => {
            // If the replay is archived, don't include it in the selection
            const eligibleIds = knownIds.filter(
              id => !replays.find(r => r.id === id)?.is_archived
            );

            if (isAllSelected === true || selectedIds.length === eligibleIds.length) {
              deselectAll();
            } else {
              // Make everything visible selected
              const unselectedIds = eligibleIds.filter(id => !selectedIds.includes(id));
              toggleSelected(unselectedIds);
            }
          }}
        />
      </CheckboxHeaderContainer>
    );
  },
  interactive: true,
  sortKey: undefined,
  Component: ({replay}) => {
    const {isSelected, toggleSelected} = useListItemCheckboxContext();
    if (replay.is_archived) {
      return null;
    }
    return (
      <CheckboxClickCapture onClick={e => e.stopPropagation()}>
        <CheckboxCellContainer>
          <CheckboxClickTarget htmlFor={`replay-table-select-${replay.id}`}>
            <Checkbox
              id={`replay-table-select-${replay.id}`}
              disabled={isSelected(replay.id) === 'all-selected'}
              checked={isSelected(replay.id) !== false}
              onChange={() => {
                toggleSelected(replay.id);
              }}
            />
          </CheckboxClickTarget>

          <Tooltip title={t('Unread')} skipWrapper disabled={Boolean(replay.has_viewed)}>
            <UnreadIndicator data-has-viewed={replay.has_viewed} />
          </Tooltip>
        </CheckboxCellContainer>
      </CheckboxClickCapture>
    );
  },
};

export const ReplaySessionColumn: ReplayTableColumn = {
  Header: () => (
    <Tooltip title={t('By default, replays are sorted by time sent.')}>
      {t('Replay')}
    </Tooltip>
  ),
  interactive: true,
  sortKey: 'started_at',
  width: 'minmax(150px, 1fr)',
  Component: ({replay, eventView}) => {
    const routes = useRoutes();
    const location = useLocation();
    const organization = useOrganization();
    const project = useProjectFromId({project_id: replay.project_id ?? undefined});

    if (replay.is_archived) {
      return <ReplayBadge replay={replay} />;
    }

    invariant(
      replay.started_at,
      'For TypeScript: replay.started_at is implied because replay.is_archived is false'
    );

    const referrer = getRouteStringFromRoutes(routes);
<<<<<<< HEAD

    let query: Query = {referrer};

    if (eventView) {
      query = {...query, ...generateQueryStringObjectWithPlaylist(eventView)};
    }

    query.sort = location.query.sort ?? encodeSort(DEFAULT_SORT);
    query.field = REPLAY_LIST_FIELDS;

    if (location.query.cursor) {
      query.cursor = location.query.cursor;
=======
    const eventView = EventView.fromLocation(location);

    const {statsPeriod, ...eventViewQuery} = eventView.generateQueryStringObject();

    let query = {
      referrer,
      ...eventViewQuery,
    };

    if (!eventViewQuery.start && !eventViewQuery.end && typeof statsPeriod === 'string') {
      const {start: playlistStart, end: playlistEnd} = parseStatsPeriod(statsPeriod);
      query = {...query, ...{playlistStart, playlistEnd}};
    }

    if (location.query.cursor) {
      query = {...query, ...{cursor: location.query.cursor}};
    }

    // Because the sort field is only generated if the corresponding fields are also in the URL, but we
    // want to avoid dirtying the URL with fields, we manually add the sort field to the query here.
    if (location.query.sort) {
      query = {...query, ...{playlistSort: location.query.sort}};
>>>>>>> 6f211364
    }

    const replayDetailsPathname = makeReplaysPathname({
      path: `/${replay.id}/`,
      organization,
    });

<<<<<<< HEAD
    const detailsTab = () => ({
      pathname: replayDetailsPathname,
      query,
    });
=======
    const detailsTab = () => {
      return {
        pathname: replayDetailsPathname,
        query,
      };
    };
>>>>>>> 6f211364
    const trackNavigationEvent = () =>
      trackAnalytics('replay.list-navigate-to-details', {
        project_id: project?.id,
        platform: project?.platform,
        organization,
        referrer,
        referrer_table: 'main',
      });

    return (
      <CellLink to={detailsTab()} onClick={trackNavigationEvent}>
        <ReplayBadge replay={replay} />
      </CellLink>
    );
  },
};

export const ReplaySlowestTransactionColumn: ReplayTableColumn = {
  Header: t('Slowest Transaction'),
  interactive: false,
  sortKey: undefined,
  Component: ({replay}) => {
    const location = useLocation();
    const organization = useOrganization();
    const theme = useTheme();

    if (replay.is_archived) {
      return null;
    }
    const hasTxEvent = 'txEvent' in replay;
    const txDuration = hasTxEvent ? replay.txEvent?.['transaction.duration'] : undefined;
    if (!hasTxEvent) {
      return null;
    }
    return (
      <SpanOperationBreakdown key="slowestTransaction">
        {txDuration ? <div>{txDuration}ms</div> : null}
        {spanOperationRelativeBreakdownRenderer(
          replay.txEvent,
          {organization, location, theme},
          {enableOnClick: false}
        )}
      </SpanOperationBreakdown>
    );
  },
};

const DetailsLink = styled(Link)`
  z-index: 1;
  margin: -${p => p.theme.space.md};
  padding: ${p => p.theme.space.md};
  line-height: 0;
`;

const DropdownContainer = styled(Flex)`
  position: relative;
  flex-direction: column;
  justify-content: center;
`;

const TabularNumber = styled('div')`
  font-variant-numeric: tabular-nums;
`;

const CellLink = styled(Link)`
  ${SimpleTable.rowLinkStyle}

  flex-grow: 1;
`;

const PlayPauseButtonContainer = styled(Flex)`
  ${SimpleTable.rowLinkStyle}

  z-index: 1; /* Raise above any ReplaySessionColumn in the row */
  flex-direction: column;
  justify-content: center;

  margin: 0 -${p => p.theme.space.xl} 0 -${p => p.theme.space.md};
`;

const CheckboxHeaderContainer = styled(Flex)`
  display: flex;
  position: relative;
  flex-direction: column;
  justify-content: center;
  align-items: center;
  gap: ${space(1)};

  margin: 0 -${space(1)} 0 -${space(0.5)};
`;

const CheckboxClickCapture = styled('div')`
  z-index: 1; /* Raise above any ReplaySessionColumn in the row */
  padding: ${space(2)};
  margin: -${space(2)};
`;

const CheckboxCellContainer = styled('div')`
  display: flex;
  position: relative;
  flex-direction: column;
  justify-content: center;
  align-items: center;
  gap: ${space(0.5)};

  padding: ${space(0.5)} 0 0 0;
  margin: 0 -${space(1)} 0 -${space(0.5)};
`;

const CheckboxClickTarget = styled('label')`
  cursor: pointer;
  display: block;
  margin: -${p => p.theme.space.md};
  padding: ${p => p.theme.space.md};
  max-width: unset;
  line-height: 0;
`;

const UnreadIndicator = styled('div')`
  width: 8px;
  height: 8px;
  border-radius: 50%;

  background-color: ${p => p.theme.purple400};
  &[data-has-viewed='true'] {
    background-color: transparent;
  }
`;

const SpanOperationBreakdown = styled('div')`
  width: 100%;
  display: flex;
  flex-direction: column;
  gap: ${space(0.5)};
  color: ${p => p.theme.gray500};
  font-size: ${p => p.theme.fontSize.md};
  text-align: right;
`;<|MERGE_RESOLUTION|>--- conflicted
+++ resolved
@@ -16,7 +16,6 @@
 import ReplayPlayPauseButton from 'sentry/components/replays/replayPlayPauseButton';
 import NumericDropdownFilter from 'sentry/components/replays/table/filters/numericDropdownFilter';
 import OSBrowserDropdownFilter from 'sentry/components/replays/table/filters/osBrowserDropdownFilter';
-import {DEFAULT_SORT} from 'sentry/components/replays/table/useReplayTableSort';
 import ScoreBar from 'sentry/components/scoreBar';
 import {SimpleTable} from 'sentry/components/tables/simpleTable';
 import {parseStatsPeriod} from 'sentry/components/timeRangeSelector/utils';
@@ -28,7 +27,7 @@
 import {t, tct} from 'sentry/locale';
 import {space} from 'sentry/styles/space';
 import {trackAnalytics} from 'sentry/utils/analytics';
-import EventView, {encodeSort} from 'sentry/utils/discover/eventView';
+import EventView from 'sentry/utils/discover/eventView';
 import {spanOperationRelativeBreakdownRenderer} from 'sentry/utils/discover/fieldRenderers';
 import getRouteStringFromRoutes from 'sentry/utils/getRouteStringFromRoutes';
 import {useListItemCheckboxContext} from 'sentry/utils/list/useListItemCheckboxState';
@@ -45,7 +44,6 @@
   ReplayListRecord,
   ReplayRecordNestedFieldName,
 } from 'sentry/views/replays/types';
-import {REPLAY_LIST_FIELDS} from 'sentry/views/replays/types';
 
 type ListRecord = ReplayListRecord | ReplayListRecordWithTx;
 
@@ -57,10 +55,10 @@
 
 interface CellProps {
   columnIndex: number;
+  eventView: EventView;
   replay: ListRecord;
   rowIndex: number;
   showDropdownFilters: boolean;
-  eventView?: EventView;
 }
 
 export interface ReplayTableColumn {
@@ -556,25 +554,10 @@
     );
 
     const referrer = getRouteStringFromRoutes(routes);
-<<<<<<< HEAD
-
-    let query: Query = {referrer};
-
-    if (eventView) {
-      query = {...query, ...generateQueryStringObjectWithPlaylist(eventView)};
-    }
-
-    query.sort = location.query.sort ?? encodeSort(DEFAULT_SORT);
-    query.field = REPLAY_LIST_FIELDS;
-
-    if (location.query.cursor) {
-      query.cursor = location.query.cursor;
-=======
-    const eventView = EventView.fromLocation(location);
 
     const {statsPeriod, ...eventViewQuery} = eventView.generateQueryStringObject();
 
-    let query = {
+    let query: Query = {
       referrer,
       ...eventViewQuery,
     };
@@ -585,14 +568,13 @@
     }
 
     if (location.query.cursor) {
-      query = {...query, ...{cursor: location.query.cursor}};
+      query.cursor = location.query.cursor;
     }
 
     // Because the sort field is only generated if the corresponding fields are also in the URL, but we
     // want to avoid dirtying the URL with fields, we manually add the sort field to the query here.
     if (location.query.sort) {
       query = {...query, ...{playlistSort: location.query.sort}};
->>>>>>> 6f211364
     }
 
     const replayDetailsPathname = makeReplaysPathname({
@@ -600,19 +582,10 @@
       organization,
     });
 
-<<<<<<< HEAD
     const detailsTab = () => ({
       pathname: replayDetailsPathname,
       query,
     });
-=======
-    const detailsTab = () => {
-      return {
-        pathname: replayDetailsPathname,
-        query,
-      };
-    };
->>>>>>> 6f211364
     const trackNavigationEvent = () =>
       trackAnalytics('replay.list-navigate-to-details', {
         project_id: project?.id,
