--- conflicted
+++ resolved
@@ -550,50 +550,8 @@
       });
 
     return (
-<<<<<<< HEAD
-      <Flex key="session" align="center" gap="md">
-        <UserAvatar
-          user={{
-            username: replay.user?.display_name || '',
-            email: replay.user?.email || '',
-            id: replay.user?.id || '',
-            ip_address: replay.user?.ip || '',
-            name: replay.user?.username || '',
-          }}
-          size={24}
-        />
-        <SubText>
-          <Flex gap="xs" align="flex-start">
-            <DisplayNameLink
-              data-underline-on-hover
-              to={
-                isIssuesReplayList
-                  ? // if on the issues replay list, don't redirect to the details tab. this causes URL flickering
-                    {
-                      pathname: location.pathname,
-                      query: location.query,
-                    }
-                  : detailsTab()
-              }
-              onClick={trackNavigationEvent}
-              data-has-viewed={replay.has_viewed}
-            >
-              {replay.user.display_name || t('Anonymous User')}
-            </DisplayNameLink>
-          </Flex>
-          <Flex gap="xs">
-            {/* Avatar is used instead of ProjectBadge because using ProjectBadge increases spacing, which doesn't look as good */}
-            {project ? <ProjectAvatar size={12} project={project} /> : null}
-            {project ? project.slug : null}
-            <Link to={detailsTab()} onClick={trackNavigationEvent}>
-              {getShortEventId(replay.id)}
-            </Link>
-            <Flex gap="xs">
-              <IconCalendar color="gray300" size="xs" />
-              <TimeSince date={replay.started_at} />
-=======
       <CellLink to={detailsTab()} onClick={trackNavigationEvent}>
-        <Flex key="session" align="center" gap={space(1)}>
+        <Flex key="session" align="center" gap="md">
           <UserAvatar
             user={{
               username: replay.user?.display_name || '',
@@ -605,21 +563,20 @@
             size={24}
           />
           <SubText>
-            <Flex gap={space(0.5)} align="flex-start">
+            <Flex gap="xs" align="flex-start">
               <DisplayName data-underline-on-hover>
                 {replay.user.display_name || t('Anonymous User')}
               </DisplayName>
             </Flex>
-            <Flex gap={space(0.5)}>
+            <Flex gap="xs">
               {/* Avatar is used instead of ProjectBadge because using ProjectBadge increases spacing, which doesn't look as good */}
               {project ? <ProjectAvatar size={12} project={project} /> : null}
               {project ? <span>{project.slug}</span> : null}
               <span>{getShortEventId(replay.id)}</span>
-              <Flex gap={space(0.5)}>
+              <Flex gap="xs">
                 <IconCalendar color="gray300" size="xs" />
                 <TimeSince date={replay.started_at} />
               </Flex>
->>>>>>> 10fe48ad
             </Flex>
           </SubText>
         </Flex>
