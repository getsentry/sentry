import styled from '@emotion/styled';

import {Alert} from 'sentry/components/core/alert';
import InteractionStateLayer from 'sentry/components/core/interactionStateLayer';
import LoadingIndicator from 'sentry/components/loadingIndicator';
import type {ReplayTableColumn} from 'sentry/components/replays/table/replayTableColumns';
import ReplayTableHeader from 'sentry/components/replays/table/replayTableHeader';
import {SimpleTable} from 'sentry/components/tables/simpleTable';
import {t} from 'sentry/locale';
import type {Sort} from 'sentry/utils/discover/fields';
import type RequestError from 'sentry/utils/requestError/requestError';
import {ERROR_MAP} from 'sentry/utils/requestError/requestError';
import type {ReplayListRecord} from 'sentry/views/replays/types';

type SortProps =
  | {
      onSortClick: (key: string) => void;
      sort: Sort;
    }
  | {onSortClick?: never; sort?: never};

type Props = SortProps & {
  columns: readonly ReplayTableColumn[];
  error: RequestError | null | undefined;
  isPending: boolean;
  replays: ReplayListRecord[];
  showDropdownFilters: boolean;
  onClickRow?: (props: {replay: ReplayListRecord; rowIndex: number}) => void;
};

export default function ReplayTable({
  columns,
  error,
  isPending,
  onClickRow,
  onSortClick,
  replays,
  showDropdownFilters,
  sort,
}: Props) {
  const gridTemplateColumns = columns.map(col => col.width ?? 'max-content').join(' ');

  if (isPending) {
    return (
<<<<<<< HEAD
      <ReplayTableWithColumns columns={columns} data-test-id="replay-table-loading">
        <ReplayTableHeader
          columns={columns}
          replays={replays}
          onSortClick={onSortClick}
          sort={sort}
        />
=======
      <StyledSimpleTable
        data-test-id="replay-table-loading"
        style={{gridTemplateColumns}}
      >
        <ReplayTableHeader columns={columns} onSortClick={onSortClick} sort={sort} />
>>>>>>> d075c981
        <SimpleTable.Empty>
          <LoadingIndicator />
        </SimpleTable.Empty>
      </StyledSimpleTable>
    );
  }

  if (error) {
    return (
<<<<<<< HEAD
      <ReplayTableWithColumns columns={columns} data-test-id="replay-table-errored">
        <ReplayTableHeader
          columns={columns}
          onSortClick={onSortClick}
          replays={replays}
          sort={sort}
        />
=======
      <StyledSimpleTable
        data-test-id="replay-table-errored"
        style={{gridTemplateColumns}}
      >
        <ReplayTableHeader columns={columns} onSortClick={onSortClick} sort={sort} />
>>>>>>> d075c981
        <SimpleTable.Empty>
          <Alert type="error" showIcon>
            {t('Sorry, the list of replays could not be loaded. ')}
            {getErrorMessage(error)}
          </Alert>
        </SimpleTable.Empty>
      </StyledSimpleTable>
    );
  }

  return (
<<<<<<< HEAD
    <ReplayTableWithColumns columns={columns} data-test-id="replay-table">
      <ReplayTableHeader
        columns={columns}
        onSortClick={onSortClick}
        replays={replays}
        sort={sort}
      />
=======
    <StyledSimpleTable data-test-id="replay-table" style={{gridTemplateColumns}}>
      <ReplayTableHeader columns={columns} onSortClick={onSortClick} sort={sort} />
>>>>>>> d075c981
      {replays.length === 0 && (
        <SimpleTable.Empty>{t('No replays found')}</SimpleTable.Empty>
      )}
      {replays.map((replay, rowIndex) => {
        const rows = columns.map((column, columnIndex) => (
          <RowCell key={`${replay.id}-${column.sortKey}`}>
            <column.Component
              columnIndex={columnIndex}
              replay={replay}
              rowIndex={rowIndex}
              showDropdownFilters={showDropdownFilters}
            />
          </RowCell>
        ));
        return (
          <SimpleTable.Row
            key={replay.id}
            variant={replay.is_archived ? 'faded' : 'default'}
          >
            {onClickRow ? (
              <RowContentButton as="div" onClick={() => onClickRow({replay, rowIndex})}>
                <InteractionStateLayer />
                {rows}
              </RowContentButton>
            ) : (
              rows
            )}
          </SimpleTable.Row>
        );
      })}
    </StyledSimpleTable>
  );
}

<<<<<<< HEAD
const ReplayTableWithColumns = styled(SimpleTable, {
  shouldForwardProp: prop => prop !== 'columns',
})<{
  columns: readonly ReplayTableColumn[];
}>`
  grid-template-columns: ${p =>
    p.columns.map(col => col.width ?? 'max-content').join(' ')};
  margin-bottom: 0;
=======
const StyledSimpleTable = styled(SimpleTable)`
>>>>>>> d075c981
  overflow: auto;

  [data-clickable='true'] {
    cursor: pointer;
  }
`;

function getErrorMessage(fetchError: RequestError) {
  if (typeof fetchError === 'string') {
    return fetchError;
  }
  if (typeof fetchError?.responseJSON?.detail === 'string') {
    return fetchError.responseJSON.detail;
  }
  if (fetchError?.responseJSON?.detail?.message) {
    return fetchError.responseJSON.detail.message;
  }
  if (fetchError.name === ERROR_MAP[500]) {
    return t('There was an internal systems error.');
  }
  return t(
    'This could be due to invalid search parameters or an internal systems error.'
  );
}

const RowContentButton = styled('button')`
  display: contents;
  cursor: pointer;

  border: none;
  background: transparent;
  margin: 0;
  padding: 0;
`;

const RowCell = styled(SimpleTable.RowCell)`
  position: relative;
  overflow: auto;

  /* Used for cell menu items that are hidden by default */
  &:hover [data-visible-on-hover='true'] {
    opacity: 1;
  }

  /* Used for the main replay display name in ReplaySessionColumn  */
  &:hover [data-underline-on-hover='true'] {
    text-decoration: underline;
  }
`;<|MERGE_RESOLUTION|>--- conflicted
+++ resolved
@@ -42,21 +42,16 @@
 
   if (isPending) {
     return (
-<<<<<<< HEAD
-      <ReplayTableWithColumns columns={columns} data-test-id="replay-table-loading">
+      <StyledSimpleTable
+        data-test-id="replay-table-loading"
+        style={{gridTemplateColumns}}
+      >
         <ReplayTableHeader
           columns={columns}
           replays={replays}
           onSortClick={onSortClick}
           sort={sort}
         />
-=======
-      <StyledSimpleTable
-        data-test-id="replay-table-loading"
-        style={{gridTemplateColumns}}
-      >
-        <ReplayTableHeader columns={columns} onSortClick={onSortClick} sort={sort} />
->>>>>>> d075c981
         <SimpleTable.Empty>
           <LoadingIndicator />
         </SimpleTable.Empty>
@@ -66,21 +61,17 @@
 
   if (error) {
     return (
-<<<<<<< HEAD
-      <ReplayTableWithColumns columns={columns} data-test-id="replay-table-errored">
+      <StyledSimpleTable
+        data-test-id="replay-table-errored"
+        style={{gridTemplateColumns}}
+      >
         <ReplayTableHeader
           columns={columns}
           onSortClick={onSortClick}
           replays={replays}
           sort={sort}
         />
-=======
-      <StyledSimpleTable
-        data-test-id="replay-table-errored"
-        style={{gridTemplateColumns}}
-      >
-        <ReplayTableHeader columns={columns} onSortClick={onSortClick} sort={sort} />
->>>>>>> d075c981
+
         <SimpleTable.Empty>
           <Alert type="error" showIcon>
             {t('Sorry, the list of replays could not be loaded. ')}
@@ -92,18 +83,13 @@
   }
 
   return (
-<<<<<<< HEAD
-    <ReplayTableWithColumns columns={columns} data-test-id="replay-table">
+    <StyledSimpleTable data-test-id="replay-table" style={{gridTemplateColumns}}>
       <ReplayTableHeader
         columns={columns}
         onSortClick={onSortClick}
         replays={replays}
         sort={sort}
       />
-=======
-    <StyledSimpleTable data-test-id="replay-table" style={{gridTemplateColumns}}>
-      <ReplayTableHeader columns={columns} onSortClick={onSortClick} sort={sort} />
->>>>>>> d075c981
       {replays.length === 0 && (
         <SimpleTable.Empty>{t('No replays found')}</SimpleTable.Empty>
       )}
@@ -138,18 +124,7 @@
   );
 }
 
-<<<<<<< HEAD
-const ReplayTableWithColumns = styled(SimpleTable, {
-  shouldForwardProp: prop => prop !== 'columns',
-})<{
-  columns: readonly ReplayTableColumn[];
-}>`
-  grid-template-columns: ${p =>
-    p.columns.map(col => col.width ?? 'max-content').join(' ')};
-  margin-bottom: 0;
-=======
 const StyledSimpleTable = styled(SimpleTable)`
->>>>>>> d075c981
   overflow: auto;
 
   [data-clickable='true'] {
