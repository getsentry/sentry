--- conflicted
+++ resolved
@@ -60,26 +60,6 @@
       config: this.config,
     });
 
-<<<<<<< HEAD
-    root?.classList.add('video-replayer');
-=======
-    const grouped = Object.groupBy(touchEvents, (t: any) => t.data.pointerId);
-    Object.values(grouped).forEach(t => {
-      if (t?.length !== 2) {
-        Sentry.captureMessage(
-          'Mobile replay has mismatching touch start and end events',
-          {
-            tags: {
-              sdk_name: context.sdkName,
-              sdk_version: context.sdkVersion,
-              touch_event_type: typeof t,
-            },
-          }
-        );
-      }
-    });
->>>>>>> e583a3d9
-
     this.replayer = new Replayer(eventsWithSnapshots, {
       root,
       blockClass: 'sentry-block',
