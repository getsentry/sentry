--- conflicted
+++ resolved
@@ -47,16 +47,6 @@
   dimensions: Dimensions;
 
   /**
-<<<<<<< HEAD
-   * Deprecated: use `replayReader.getDuration()` instead.
-   *
-   * Duration of the video, in milliseconds
-   */
-  duration: undefined | number;
-
-  /**
-=======
->>>>>>> 076d29a5
    * The calculated speed of the player when fast-forwarding through idle moments in the video
    * The value is set to `0` when the video is not fast-forwarding
    * The speed is automatically determined by the length of each idle period
@@ -449,11 +439,6 @@
     setBufferTime({target: -1, previous: -1});
   }
 
-<<<<<<< HEAD
-  const duration = replay?.getDurationMS();
-
-=======
->>>>>>> 076d29a5
   return (
     <ReplayPlayerContext.Provider
       value={{
