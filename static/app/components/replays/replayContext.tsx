import {
  createContext,
  memo,
  useCallback,
  useContext,
  useEffect,
  useRef,
  useState,
} from 'react';
import {useTheme} from '@emotion/react';
import {Replayer, ReplayerEvents} from '@sentry-internal/rrweb';

import type {
  PrefsStrategy,
  ReplayPrefs,
} from 'sentry/components/replays/preferences/replayPreferences';
import useReplayHighlighting from 'sentry/components/replays/useReplayHighlighting';
import {trackAnalytics} from 'sentry/utils/analytics';
import clamp from 'sentry/utils/number/clamp';
import type useInitialOffsetMs from 'sentry/utils/replays/hooks/useInitialTimeOffsetMs';
import useRAF from 'sentry/utils/replays/hooks/useRAF';
import type ReplayReader from 'sentry/utils/replays/replayReader';
import useOrganization from 'sentry/utils/useOrganization';
import usePrevious from 'sentry/utils/usePrevious';
import useProjectFromId from 'sentry/utils/useProjectFromId';
import {useUser} from 'sentry/utils/useUser';

import {CanvasReplayerPlugin} from './canvasReplayerPlugin';
import {VideoReplayer} from './videoReplayer';

type Dimensions = {height: number; width: number};
type RootElem = null | HTMLDivElement;

type HighlightCallbacks = ReturnType<typeof useReplayHighlighting>;

// Important: Don't allow context Consumers to access `Replayer` directly.
// It has state that, when changed, will not trigger a react render.
// Instead only expose methods that wrap `Replayer` and manage state.
interface ReplayPlayerContextProps extends HighlightCallbacks {
  /**
   * The context in which the replay is being viewed.
   */
  analyticsContext: string;

  /**
   * The time, in milliseconds, where the user focus is.
   * The user focus can be reported by any collaborating object, usually on
   * hover.
   */
  currentHoverTime: undefined | number;

  /**
   * The current time of the video, in milliseconds
   * The value is updated on every animation frame, about every 16.6ms
   */
  currentTime: number;

  /**
   * Original dimensions in pixels of the captured browser window
   */
  dimensions: Dimensions;

  /**
   * The calculated speed of the player when fast-forwarding through idle moments in the video
   * The value is set to `0` when the video is not fast-forwarding
   * The speed is automatically determined by the length of each idle period
   */
  fastForwardSpeed: number;

  /**
   * Set to true while the library is reconstructing the DOM
   */
  isBuffering: boolean;

  /**
   * Is the data inside the `replay` complete, or are we waiting for more.
   */
  isFetching;

  /**
   * Set to true when the replay finish event is fired
   */
  isFinished: boolean;

  /**
   * Whether the video is currently playing
   */
  isPlaying: boolean;

  /**
   * Whether fast-forward mode is enabled if RRWeb detects idle moments in the video
   */
  isSkippingInactive: boolean;

  /**
   * Set to true while the current video is loading (this is used
   * only for video replays and in lieu of `isBuffering`)
   */
  isVideoBuffering: boolean;

  /**
   * Whether the replay is considered a video replay
   */
  isVideoReplay: boolean;

  /**
   * The core replay data
   */
  replay: ReplayReader | null;

  /**
   * Restart the replay
   */
  restart: () => void;

  /**
   * Set the currentHoverTime so collaborating components can highlight related
   * information
   */
  setCurrentHoverTime: (time: undefined | number) => void;

  /**
   * Jump the video to a specific time
   */
  setCurrentTime: (time: number) => void;

  /**
   * Required to be called with a <div> Ref
   * Represents the location in the DOM where the iframe video should be mounted
   *
   * @param root
   */
  setRoot: (root: RootElem) => void;

  /**
   * Set speed for normal playback
   */
  setSpeed: (speed: number) => void;

  /**
   * Set the timeline width to the specific scale, starting at 1x and growing larger
   */
  setTimelineScale: (size: number) => void;

  /**
   * The speed for normal playback
   */
  speed: number;

  /**
   * Scale of the timeline width, starts from 1x and increases by 1x
   */
  timelineScale: number;

  /**
   * Start or stop playback
   *
   * @param play
   */
  togglePlayPause: (play: boolean) => void;
  /**
   * Allow RRWeb to use Fast-Forward mode for idle moments in the video
   *
   * @param skip
   */
  toggleSkipInactive: (skip: boolean) => void;
}

const ReplayPlayerContext = createContext<ReplayPlayerContextProps>({
  analyticsContext: '',
  clearAllHighlights: () => {},
  currentHoverTime: undefined,
  currentTime: 0,
  dimensions: {height: 0, width: 0},
  fastForwardSpeed: 0,
  addHighlight: () => {},
  isBuffering: false,
  isVideoBuffering: false,
  isFetching: false,
  isFinished: false,
  isPlaying: false,
  isVideoReplay: false,
  isSkippingInactive: true,
  removeHighlight: () => {},
  replay: null,
  restart: () => {},
  setCurrentHoverTime: () => {},
  setCurrentTime: () => {},
  setRoot: () => {},
  setSpeed: () => {},
  setTimelineScale: () => {},
  speed: 1,
  timelineScale: 1,
  togglePlayPause: () => {},
  toggleSkipInactive: () => {},
});

type Props = {
  /**
   * The context in which the replay is being viewed.
   * Attached to certain analytics events.
   */
  analyticsContext: string;

  children: React.ReactNode;

  /**
   * Is the data inside the `replay` complete, or are we waiting for more.
   */
  isFetching: boolean;

  /**
   * The strategy for saving/loading preferences, like the playback speed
   */
  prefsStrategy: PrefsStrategy;

  replay: ReplayReader | null;

  /**
   * Start the video as soon as it's ready
   */
  autoStart?: boolean;

  /**
   * Time, in seconds, when the video should start
   */
  initialTimeOffsetMs?: ReturnType<typeof useInitialOffsetMs>;

  /**
   * Override return fields for testing
   */
  value?: Partial<ReplayPlayerContextProps>;
};

function useCurrentTime(callback: () => number) {
  const [currentTime, setCurrentTime] = useState(0);
  useRAF(() => setCurrentTime(callback));
  return currentTime;
}

function ProviderNonMemo({
  analyticsContext,
  children,
  initialTimeOffsetMs,
  isFetching,
  prefsStrategy,
  replay,
  autoStart,
  value = {},
}: Props) {
  const user = useUser();
  const organization = useOrganization();
  const projectSlug = useProjectFromId({
    project_id: replay?.getReplay().project_id,
  })?.slug;
  const events = replay?.getRRWebFrames();
  const savedReplayConfigRef = useRef<ReplayPrefs>(prefsStrategy.get());

  const theme = useTheme();
  const oldEvents = usePrevious(events);
  // Note we have to check this outside of hooks, see `usePrevious` comments
  const hasNewEvents = events !== oldEvents;
  const replayerRef = useRef<Replayer>(null);
  const [dimensions, setDimensions] = useState<Dimensions>({height: 0, width: 0});
  const [currentHoverTime, setCurrentHoverTime] = useState<undefined | number>();
  const [isPlaying, setIsPlaying] = useState(false);
  const [finishedAtMS, setFinishedAtMS] = useState<number>(-1);
  const [isSkippingInactive, setIsSkippingInactive] = useState(
    savedReplayConfigRef.current.isSkippingInactive
  );
  const [speed, setSpeedState] = useState(savedReplayConfigRef.current.playbackSpeed);
  const [fastForwardSpeed, setFFSpeed] = useState(0);
  const [buffer, setBufferTime] = useState({target: -1, previous: -1});
  const [isVideoBuffering, setVideoBuffering] = useState(false);
  const playTimer = useRef<number | undefined>(undefined);
  const didApplyInitialOffset = useRef(false);
  const [timelineScale, setTimelineScale] = useState(1);
  const [rootEl, setRoot] = useState<HTMLDivElement | null>(null);

  const durationMs = replay?.getDurationMs() ?? 0;
  const clipWindow = replay?.getClipWindow() ?? undefined;
  const startTimeOffsetMs = replay?.getStartOffsetMs() ?? 0;
  const videoEvents = replay?.getVideoEvents();
  const startTimestampMs = replay?.getStartTimestampMs();
  const isVideoReplay = Boolean(
    organization.features.includes('session-replay-mobile-player') && videoEvents?.length
  );

  const forceDimensions = (dimension: Dimensions) => {
    setDimensions(dimension);
  };
  const onFastForwardStart = (e: {speed: number}) => {
    setFFSpeed(e.speed);
  };
  const onFastForwardEnd = () => {
    setFFSpeed(0);
  };

  const {addHighlight, clearAllHighlights, removeHighlight} = useReplayHighlighting({
    replayerRef,
  });

  const getCurrentPlayerTime = useCallback(
    () => (replayerRef.current ? Math.max(replayerRef.current.getCurrentTime(), 0) : 0),
    []
  );

  const isFinished = getCurrentPlayerTime() === finishedAtMS;
  const setReplayFinished = useCallback(() => {
    setFinishedAtMS(getCurrentPlayerTime());
    setIsPlaying(false);
  }, [getCurrentPlayerTime]);

  const privateSetCurrentTime = useCallback(
    (requestedTimeMs: number) => {
      const replayer = replayerRef.current;
      if (!replayer) {
        return;
      }

      const skipInactive = replayer.config;
      if (skipInactive) {
        // If the replayer is set to skip inactive, we should turn it off before
        // manually scrubbing, so when the player resumes playing its not stuck
        replayer.setConfig({skipInactive: false});
      }

      const time = clamp(requestedTimeMs, 0, startTimeOffsetMs + durationMs);

      // Sometimes rrweb doesn't get to the exact target time, as long as it has
      // changed away from the previous time then we can hide then buffering message.
      setBufferTime({target: time, previous: getCurrentPlayerTime()});

      // Clear previous timers. Without this (but with the setTimeout) multiple
      // requests to set the currentTime could finish out of order and cause jumping.
      if (playTimer.current) {
        window.clearTimeout(playTimer.current);
      }
      if (skipInactive) {
        replayer.setConfig({skipInactive: true});
      }
      if (isPlaying) {
        playTimer.current = window.setTimeout(() => replayer.play(time), 0);
        setIsPlaying(true);
      } else {
        playTimer.current = window.setTimeout(() => replayer.pause(time), 0);
        setIsPlaying(false);
      }
    },
    [startTimeOffsetMs, durationMs, getCurrentPlayerTime, isPlaying]
  );

  const setCurrentTime = useCallback(
    (requestedTimeMs: number) => {
      privateSetCurrentTime(requestedTimeMs + startTimeOffsetMs);
      clearAllHighlights();
    },
    [privateSetCurrentTime, startTimeOffsetMs, clearAllHighlights]
  );

  const applyInitialOffset = useCallback(() => {
    const offsetMs = (initialTimeOffsetMs?.offsetMs ?? 0) + startTimeOffsetMs;

    if (
      !didApplyInitialOffset.current &&
      (initialTimeOffsetMs || offsetMs) &&
      events &&
      replayerRef.current
    ) {
      const highlightArgs = initialTimeOffsetMs?.highlight;
      if (offsetMs > 0) {
        privateSetCurrentTime(offsetMs);
      }
      if (highlightArgs) {
        addHighlight(highlightArgs);
        setTimeout(() => {
          clearAllHighlights();
          addHighlight(highlightArgs);
        });
      }
      didApplyInitialOffset.current = true;
    }
  }, [
    clearAllHighlights,
    events,
    addHighlight,
    initialTimeOffsetMs,
    privateSetCurrentTime,
    startTimeOffsetMs,
  ]);

  useEffect(clearAllHighlights, [clearAllHighlights, isPlaying]);

  const initRoot = useCallback(
    (root: RootElem) => {
      if (events === undefined || root === null || isFetching) {
        return;
      }

      if (replayerRef.current) {
        if (!hasNewEvents) {
          return;
        }

        if (replayerRef.current.iframe.contentDocument?.body.childElementCount === 0) {
          // If this is true, then no need to clear old iframe as nothing was rendered
          return;
        }

        // We have new events, need to clear out the old iframe because a new
        // `Replayer` instance is about to be created
        while (root.firstChild) {
          root.removeChild(root.firstChild);
        }
      }

<<<<<<< HEAD
      // check if this is a video replay and if we can use the video replayer
      if (isVideoReplay && videoEvents && startTimestampMs) {
        const inst = new VideoReplayer(videoEvents, {
          videoApiPrefix: `/api/0/projects/${
            organization.slug
          }/${projectSlug}/replays/${replay?.getReplay().id}/videos/`,
          root,
          start: startTimestampMs,
          onFinished: setReplayFinished,
          onLoaded: event => {
            const {videoHeight, videoWidth} = event.target;
            if (!videoHeight || !videoWidth) {
              return;
            }
            setDimensions({
              height: videoHeight,
              width: videoWidth,
            });
          },
          onBuffer: buffering => {
            setVideoBuffering(buffering);
          },
          clipWindow,
        });
        // `.current` is marked as readonly, but it's safe to set the value from
        // inside a `useEffect` hook.
        // See: https://reactjs.org/docs/hooks-faq.html#is-there-something-like-instance-variables
        // @ts-expect-error
        replayerRef.current = inst;
        applyInitialOffset();
        return;
      }

=======
>>>>>>> 1ff52222
      // eslint-disable-next-line no-new
      const inst = new Replayer(events, {
        root,
        blockClass: 'sentry-block',
        mouseTail: {
          duration: 0.75 * 1000,
          lineCap: 'round',
          lineWidth: 2,
          strokeStyle: theme.purple200,
        },
        plugins: organization.features.includes('session-replay-enable-canvas-replayer')
          ? [CanvasReplayerPlugin(events)]
          : [],
        skipInactive: savedReplayConfigRef.current.isSkippingInactive,
        speed: savedReplayConfigRef.current.playbackSpeed,
      });

      // @ts-expect-error: rrweb types event handlers with `unknown` parameters
      inst.on(ReplayerEvents.Resize, forceDimensions);
      inst.on(ReplayerEvents.Finish, setReplayFinished);
      // @ts-expect-error: rrweb types event handlers with `unknown` parameters
      inst.on(ReplayerEvents.SkipStart, onFastForwardStart);
      inst.on(ReplayerEvents.SkipEnd, onFastForwardEnd);

      // `.current` is marked as readonly, but it's safe to set the value from
      // inside a `useEffect` hook.
      // See: https://reactjs.org/docs/hooks-faq.html#is-there-something-like-instance-variables
      // @ts-expect-error
      replayerRef.current = inst;

      applyInitialOffset();
      if (autoStart) {
        inst.play(startTimeOffsetMs);
        setIsPlaying(true);
      }
    },
    [
      applyInitialOffset,
      events,
      hasNewEvents,
      isFetching,
      organization.features,
      setReplayFinished,
      theme.purple200,
      startTimeOffsetMs,
      autoStart,
    ]
  );

  const initVideoRoot = useCallback(
    (root: RootElem) => {
      if (root === null || isFetching) {
        return null;
      }

      // check if this is a video replay and if we can use the video replayer
      if (!isVideoReplay || !videoEvents || !startTimestampMs) {
        return null;
      }

      const inst = new VideoReplayer(videoEvents, {
        videoApiPrefix: `/api/0/projects/${
          organization.slug
        }/${projectSlug}/replays/${replay?.getReplay().id}/videos/`,
        root,
        start: startTimestampMs,
        onFinished: setReplayFinished,
        onLoaded: event => {
          const {videoHeight, videoWidth} = event.target;
          if (!videoHeight || !videoWidth) {
            return;
          }
          setDimensions({
            height: videoHeight,
            width: videoWidth,
          });
        },
        onBuffer: buffering => {
          setVideoBuffering(buffering);
        },
      });
      // `.current` is marked as readonly, but it's safe to set the value from
      // inside a `useEffect` hook.
      // See: https://reactjs.org/docs/hooks-faq.html#is-there-something-like-instance-variables
      // @ts-expect-error
      replayerRef.current = inst;
      applyInitialOffset();
      if (autoStart) {
        inst.play(startTimeOffsetMs);
        setIsPlaying(true);
      }
      return inst;
    },
    [
      applyInitialOffset,
      autoStart,
      isFetching,
      isVideoReplay,
      videoEvents,
      organization.slug,
      projectSlug,
      replay,
      setReplayFinished,
      startTimestampMs,
      startTimeOffsetMs,
<<<<<<< HEAD
      autoStart,
      clipWindow,
=======
>>>>>>> 1ff52222
    ]
  );

  const setSpeed = useCallback(
    (newSpeed: number) => {
      const replayer = replayerRef.current;
      savedReplayConfigRef.current = {
        ...savedReplayConfigRef.current,
        playbackSpeed: newSpeed,
      };

      prefsStrategy.set(savedReplayConfigRef.current);

      if (!replayer) {
        return;
      }
      if (isPlaying) {
        replayer.pause();
        replayer.setConfig({speed: newSpeed});
        replayer.play(getCurrentPlayerTime());
      } else {
        replayer.setConfig({speed: newSpeed});
      }

      setSpeedState(newSpeed);
    },
    [prefsStrategy, getCurrentPlayerTime, isPlaying]
  );

  const togglePlayPause = useCallback(
    (play: boolean) => {
      const replayer = replayerRef.current;
      if (!replayer) {
        return;
      }

      if (play) {
        replayer.play(getCurrentPlayerTime());
      } else {
        replayer.pause(getCurrentPlayerTime());
      }
      setIsPlaying(play);

      trackAnalytics('replay.play-pause', {
        organization,
        user_email: user.email,
        play,
        context: analyticsContext,
      });
    },
    [organization, user.email, analyticsContext, getCurrentPlayerTime]
  );

  useEffect(() => {
    const handleVisibilityChange = () => {
      if (document.visibilityState !== 'visible' && replayerRef.current) {
        togglePlayPause(false);
      }
    };

    document.addEventListener('visibilitychange', handleVisibilityChange);

    return () => {
      document.removeEventListener('visibilitychange', handleVisibilityChange);
    };
  }, [togglePlayPause]);

  // Initialize replayer for Video Replays
  useEffect(() => {
    const instance =
      isVideoReplay && rootEl && !replayerRef.current && initVideoRoot(rootEl);

    return () => {
      if (instance && !rootEl) {
        instance.destroy();
      }
    };
  }, [rootEl, isVideoReplay, initVideoRoot, videoEvents]);

  // For non-video (e.g. rrweb) replays, initialize the player
  useEffect(() => {
    if (!isVideoReplay && events) {
      if (replayerRef.current) {
        // If it's already been initialized, we still call initRoot, which
        // should clear out existing dom element
        initRoot(replayerRef.current.wrapper.parentElement as RootElem);
      } else if (rootEl) {
        initRoot(rootEl);
      }
    }
  }, [rootEl, initRoot, events, isVideoReplay]);

  // Clean-up rrweb replayer when root element is unmounted
  useEffect(() => {
    return () => {
      if (rootEl && replayerRef.current) {
        replayerRef.current.destroy();
        // @ts-expect-error Cleaning up
        replayerRef.current = null;
      }
    };
  }, [rootEl]);

  const restart = useCallback(() => {
    if (replayerRef.current) {
      replayerRef.current.play(startTimeOffsetMs);
      setIsPlaying(true);
    }
  }, [startTimeOffsetMs]);

  const toggleSkipInactive = useCallback(
    (skip: boolean) => {
      const replayer = replayerRef.current;
      savedReplayConfigRef.current = {
        ...savedReplayConfigRef.current,
        isSkippingInactive: skip,
      };

      prefsStrategy.set(savedReplayConfigRef.current);

      if (!replayer) {
        return;
      }
      if (skip !== replayer.config.skipInactive) {
        replayer.setConfig({skipInactive: skip});
      }

      setIsSkippingInactive(skip);
    },
    [prefsStrategy]
  );

  const currentPlayerTime = useCurrentTime(getCurrentPlayerTime);

  const [isBuffering, currentBufferedPlayerTime] =
    buffer.target !== -1 &&
    buffer.previous === currentPlayerTime &&
    buffer.target !== buffer.previous
      ? [true, buffer.target]
      : [false, currentPlayerTime];

  const currentTime = currentBufferedPlayerTime - startTimeOffsetMs;

  useEffect(() => {
    if (!isBuffering && events && events.length >= 2 && replayerRef.current) {
      applyInitialOffset();
    }
  }, [isBuffering, events, applyInitialOffset]);

  useEffect(() => {
    if (!isBuffering && buffer.target !== -1) {
      setBufferTime({target: -1, previous: -1});
    }
  }, [isBuffering, buffer.target]);

  return (
    <ReplayPlayerContext.Provider
      value={{
        analyticsContext,
        clearAllHighlights,
        currentHoverTime,
        currentTime,
        dimensions,
        fastForwardSpeed,
        addHighlight,
        setRoot,
        isBuffering: isBuffering && !isVideoReplay,
        isVideoBuffering,
        isFetching,
        isVideoReplay,
        isFinished,
        isPlaying,
        isSkippingInactive,
        removeHighlight,
        replay,
        restart,
        setCurrentHoverTime,
        setCurrentTime,
        setSpeed,
        setTimelineScale,
        speed,
        timelineScale,
        togglePlayPause,
        toggleSkipInactive,
        ...value,
      }}
    >
      {children}
    </ReplayPlayerContext.Provider>
  );
}

export const useReplayContext = () => useContext(ReplayPlayerContext);

export const Provider = memo(ProviderNonMemo);<|MERGE_RESOLUTION|>--- conflicted
+++ resolved
@@ -414,7 +414,6 @@
         }
       }
 
-<<<<<<< HEAD
       // check if this is a video replay and if we can use the video replayer
       if (isVideoReplay && videoEvents && startTimestampMs) {
         const inst = new VideoReplayer(videoEvents, {
@@ -448,8 +447,6 @@
         return;
       }
 
-=======
->>>>>>> 1ff52222
       // eslint-disable-next-line no-new
       const inst = new Replayer(events, {
         root,
@@ -496,6 +493,13 @@
       theme.purple200,
       startTimeOffsetMs,
       autoStart,
+      clipWindow,
+      isVideoReplay,
+      organization.slug,
+      startTimestampMs,
+      videoEvents,
+      projectSlug,
+      replay,
     ]
   );
 
@@ -555,11 +559,6 @@
       setReplayFinished,
       startTimestampMs,
       startTimeOffsetMs,
-<<<<<<< HEAD
-      autoStart,
-      clipWindow,
-=======
->>>>>>> 1ff52222
     ]
   );
 
