--- conflicted
+++ resolved
@@ -125,11 +125,7 @@
   speed: number;
 
   /**
-<<<<<<< HEAD
-   * Scale of the timeline width
-=======
    * Scale of the timeline width, starts from 1x and increases by 0.5x
->>>>>>> 66892711
    */
   timelineScale: number;
 
