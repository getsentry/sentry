--- conflicted
+++ resolved
@@ -108,22 +108,12 @@
  * and the timestamp of the crumb.
  */
 export function getCrumbsByColumn(
-<<<<<<< HEAD
   startTimestampMS: number,
-  duration: number,
-  crumbs: Crumb[],
-  totalColumns: number
-) {
-  const safeDuration = isNaN(duration) ? 1 : duration;
-=======
-  startTimestamp: number,
   durationMS: number,
   crumbs: Crumb[],
   totalColumns: number
 ) {
-  const startMilliSeconds = startTimestamp * 1000;
   const safeDurationMS = isNaN(durationMS) ? 1 : durationMS;
->>>>>>> 076d29a5
 
   const columnCrumbPairs = crumbs.map(breadcrumb => {
     const {timestamp} = breadcrumb;
