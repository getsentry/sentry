import {Timer} from 'sentry/utils/replays/timer';
import type {VideoEvent} from 'sentry/utils/replays/types';

import {findVideoSegmentIndex} from './utils';

type RootElem = HTMLDivElement | null;

// The number of segments to load on either side of the requested segment (around 15 seconds)
// Also the number of segments we load initially
const PRELOAD_BUFFER = 3;

interface OffsetOptions {
  segmentOffsetMs?: number;
}

interface VideoReplayerOptions {
  onBuffer: (isBuffering: boolean) => void;
  onFinished: () => void;
  onLoaded: (event: any) => void;
  root: RootElem;
  start: number;
  videoApiPrefix: string;
}

interface VideoReplayerConfig {
  /**
   * Not supported, only here to maintain compat w/ rrweb player
   */
  skipInactive: false;
  /**
   * Video playback speed
   */
  speed: number;
}

/**
 * A special replayer that is specific to mobile replays. Should replicate rrweb's player interface.
 */
export class VideoReplayer {
  private _attachments: VideoEvent[];
  private _callbacks: Record<string, (args?: any) => unknown>;
  private _currentIndex: number | undefined;
  private _currentVideo: HTMLVideoElement | undefined;
  private _startTimestamp: number;
  private _timer = new Timer();
  private _trackList: [ts: number, index: number][];
  private _isPlaying: boolean = false;
  /**
   * _videos is a dict that maps attachment index to the video element.
   * Video elements in this dict are preloaded and ready to be played.
   */
  private _videos: Record<number, HTMLVideoElement>;
  private _videoApiPrefix: string;
  public config: VideoReplayerConfig = {
    skipInactive: false,
    speed: 1.0,
  };
  public wrapper: HTMLElement;
  public iframe = {};

  constructor(
    attachments: VideoEvent[],
    {root, start, videoApiPrefix, onBuffer, onFinished, onLoaded}: VideoReplayerOptions
  ) {
    this._attachments = attachments;
    this._startTimestamp = start;
    this._trackList = [];
    this._videoApiPrefix = videoApiPrefix;
    this._callbacks = {
      onFinished,
      onLoaded,
      onBuffer,
    };
    this._videos = {};

    this.wrapper = document.createElement('div');
    if (root) {
      root.appendChild(this.wrapper);
    }

    // Initially, only load some videos
    this.preloadVideos({low: 0, high: PRELOAD_BUFFER});
    this.loadSegment(0);

    // Show first frame by default
    this.showVideo(this._videos[0]);

    this._trackList = this._attachments.map(({timestamp}, i) => [timestamp, i]);
  }

  private createVideo(segmentData: VideoEvent, index: number) {
    const el = document.createElement('video');
    el.src = `${this._videoApiPrefix}${segmentData.id}/`;
    el.style.display = 'none';
    el.setAttribute('muted', '');
    el.setAttribute('playinline', '');

    // TODO: only attach these when needed
    el.addEventListener('ended', () => this.handleSegmentEnd(index));
    el.addEventListener('loadeddata', event => {
      // Used to correctly set the dimensions of the first frame
      if (this._currentIndex === undefined && index === 0) {
        this._callbacks.onLoaded(event);
      }
    });
    el.addEventListener('play', event => {
      if (index === this._currentIndex) {
        this._callbacks.onLoaded(event);
      }
    });

    // Finished loading data, ready to play
    el.addEventListener('loadeddata', () => {
      // Only call this for current segment as we preload multiple
      // segments simultaneously
      if (index === this._currentIndex) {
        this.setBuffering(false);

        // We want to display the previous segment until next video
        // is loaded and ready to play and since video is loaded
        // and ready here, we can show next video and hide the
        // previous video
        this.showVideo(el);
      }
    });

    el.addEventListener('loadedmetadata', event => {
      // Only call this for current segment?
      if (index === this._currentIndex) {
        this._callbacks.onLoaded(event);
      }
    });

    el.preload = 'auto';
    // TODO: Timer needs to also account for playback speed
    el.playbackRate = this.config.speed;

    // Append the video element to the mobile player wrapper element
    this.wrapper.appendChild(el);

    return el;
  }

  /**
   * Resume timer only if replay is running. This accounts for
   * playing through "dead air".
   */
  private resumeTimer() {
    if (!this._isPlaying) {
      return;
    }
    this._timer.resume();
  }

  /**
   * Pause timer only if replay is running. Otherwise, no need to
   * pause if timer is not already running.
   */
  private pauseTimer(videoOffsetMs?: number | undefined) {
    // This is valid to run when replay is not playing (seeking to
    // a place in the replay). Due to ReplayContext and maintaining
    // compatibility with rrweb player, we need to update the time
    // in the timer, as that will get passed into `play()` when we
    // press the play button.
    //
    // This supports the case where we load the replay, seek, and
    // then play.
    if (videoOffsetMs !== undefined) {
      this._timer.setTime(videoOffsetMs);
    }

    if (!this._isPlaying) {
      return;
    }

    this._timer.stop();
  }

  private startReplay(videoOffsetMs: number) {
    this._isPlaying = true;
    this._timer.start(videoOffsetMs);
  }

  /**
   * This is called when we want to pause the timer. This can be
   * called when replay is *and* is not running (e.g. seeking while
   * stopped). We need to update the timer with offset in this case.
   */
  private pauseReplay(videoOffsetMs: number | undefined) {
    this.pauseTimer(videoOffsetMs);
    this._isPlaying = false;
  }

  /**
   * Sets the current buffering state by:
   *
   * - calling `onBuffer` callback to propagate up
   * - control timers as they should not run while buffering
   */
  private setBuffering(isBuffering: boolean) {
    if (isBuffering) {
      this.pauseTimer();
    } else {
      this.resumeTimer();
    }

    this._callbacks.onBuffer(isBuffering);
  }

  private stopReplay() {
    this._timer.stop();
    this._callbacks.onFinished();
    this._isPlaying = false;
  }

  /**
   * Called when a video finishes playing, so that it can proceed
   * to the next video
   */
  private handleSegmentEnd(index: number) {
    const nextIndex = index + 1;

    // No more segments
    if (nextIndex >= this._attachments.length) {
      this.stopReplay();
      return;
    }

    // Final check in case replay was stopped immediately after a video
    if (!this._isPlaying) {
      return;
    }

    this.playSegmentAtIndex(nextIndex);
  }

  /**
   * Create videos from a slice of _attachments, given the start and end index.
   */
  protected preloadVideos({low, high}: {high: number; low: number}) {
    // Make sure we don't go out of bounds
    const l = Math.max(0, low);
    const h = Math.min(high, this._attachments.length + 1);

    return this._attachments.slice(l, h).forEach((attachment, index) => {
      const dictIndex = index + l;

      // Might be some videos we've already loaded before
      if (!this._videos[dictIndex]) {
        this._videos[dictIndex] = this.createVideo(attachment, dictIndex);
      }
    });
  }

  /**
   * Given a relative time offset, get the segment number where the time offset would be contained in
   */
  protected getSegmentIndexForTime(relativeOffsetMs: number): {
    previousSegment: number | undefined;
    segment: number | undefined;
  } {
    const timestamp = this._startTimestamp + relativeOffsetMs;

    // This function will return the prior segment index if no valid segments
    // were found, so we will need to double check if the result was an exact
    // match or not
    const result = findVideoSegmentIndex(this._trackList, this._attachments, timestamp);
    const resultSegment = this.getSegment(result)!;
    const isExactSegment =
      resultSegment &&
      timestamp >= resultSegment.timestamp &&
      timestamp <= resultSegment.timestamp + resultSegment.duration;

    // TODO: Handle the case where relativeOffsetMs > length of the replay/seekbar (shouldn't happen)
    return {
      segment: isExactSegment ? result : undefined,
      previousSegment: !isExactSegment ? result : undefined,
    };
  }

  protected getSegment(index?: number | undefined): VideoEvent | undefined {
    if (index === undefined) {
      return undefined;
    }

    return this._attachments[index];
  }

  /**
   * Returns the video in the dictionary at the requested index.
   */
  protected getVideo(index: number | undefined): HTMLVideoElement | undefined {
    if (index === undefined || index < 0 || index >= this._attachments.length) {
      return undefined;
    }

    return this._videos[index];
  }

  /**
   * Shows the video -- it is assumed that it is preloaded. Also
   * hides the previous video, there should not be a reason we show
   * a video and not hide the previous video, otherwise there will
   * be multiple video elements stacked on top of each other.
   */
  protected showVideo(nextVideo: HTMLVideoElement | undefined): void {
    if (!nextVideo) {
      return;
    }

    // This is the soon-to-be previous video that needs to be hidden
    if (this._currentVideo) {
      this._currentVideo.style.display = 'none';
    }

<<<<<<< HEAD
    nextVideo.style.display = 'block';

    // Update current video so that we can hide it when showing the
    // next video
    this._currentVideo = nextVideo;
=======
    // TODO: resize video if it changes orientation
    video.style.display = 'block';
>>>>>>> 4b9d5e48
  }

  protected async playVideo(video: HTMLVideoElement | undefined): Promise<void> {
    if (!video) {
      return Promise.resolve();
    }
    video.playbackRate = this.config.speed;

    // If video is not playable, then update buffering state,
    // otherwise, proceed to hide the previous video and play
    if (video.readyState === 0) {
      // Note that we do not handle when the load finishes here, it
      // is handled via the `loadeddata` event handler
      this.setBuffering(true);
    }

    const playPromise = video.play();
    await playPromise;

    // Buffering is over after play promise is resolved
    this.setBuffering(false);

    return playPromise;
  }

  protected setVideoTime(video: HTMLVideoElement, timeMs: number) {
    // Needs to be in seconds
    video.currentTime = timeMs / 1000;
  }

  /**
   * Loads a segment at a specified index. Handles hiding/showing the video
   * segment, and ensures that the videos are synced with the timer. That is,
   * do not show videos before the timer has reached the segment's current
   * starting timestamp.
   */
  protected async loadSegment(
    index: number | undefined,
    {segmentOffsetMs = 0}: OffsetOptions = {}
  ): Promise<number> {
    // Check if index is valid
    if (index === undefined || index < 0 || index >= this._attachments.length) {
      return -1;
    }

    // Check if video at index should be played (e.g. if scrubber time is
    // within bounds of video time constraints)
    const currentSegment = this.getSegment(index);
    const now = this._timer.getTime();

    if (!currentSegment) {
      // Error if segment isn't found
      return -1;
    }

    const currentSegmentOffset = currentSegment.timestamp - this._startTimestamp;

    // `handleEnd()` dumbly gives the next video, we need to make sure that the
    // current seek time is inside of the video timestamp, as there can be gaps
    // in between videos.
    if (now < currentSegmentOffset && this._isPlaying) {
      // There should not be the case where this is called and we need to
      // display the previous segment. `loadSegmentAtTime` handles showing the
      // previous segment when you seek.
      await new Promise(resolve =>
        this._timer.addNotificationAtTime(currentSegmentOffset, () => resolve(true))
      );
    }

    // Preload the next few videos
    if (index < this._attachments.length) {
      this.preloadVideos({low: index, high: index + PRELOAD_BUFFER});
    }

    const nextVideo = this.getVideo(index);

    if (nextVideo) {
      // Will need to hide previous video if next video is ready to
      // be played immediately
      // const previousVideoIndex = this._currentIndex;
      // Set video to proper offset
      this.setVideoTime(nextVideo, segmentOffsetMs);
      this._currentIndex = index;

      if (nextVideo.readyState === 0) {
        // Video is not ready to be played, show buffering state
        this.setBuffering(true);
      } else {
        // Video is ready to be played, show the next video
        this.showVideo(nextVideo);
      }
    } else {
      // eslint-disable-next-line no-console
      console.error(new Error('Loading invalid video'));
      return -1;
    }

    return this._currentIndex;
  }

  /**
   * Plays a segment at the segment index
   */
  protected async playSegmentAtIndex(index: number | undefined) {
    this._isPlaying = true;
    const loadedSegmentIndex = await this.loadSegment(index, {segmentOffsetMs: 0});

    // Preload videos before and after this index
    this.preloadVideos({
      low: loadedSegmentIndex - PRELOAD_BUFFER,
      high: loadedSegmentIndex + PRELOAD_BUFFER,
    });

    if (loadedSegmentIndex !== undefined) {
      this.playVideo(this.getVideo(loadedSegmentIndex));
    }
  }

  /**
   * Loads a segment based on the video offset (all of the segments
   * concatenated together). Finds the proper segment to load based on each
   * segment's timestamp and duration. Displays the closest prior segment if
   * offset exists in a gap where there is no recorded segment.
   */
  protected async loadSegmentAtTime(
    videoOffsetMs: number = 0
  ): Promise<number | undefined> {
    const {segment: segmentIndex, previousSegment: previousSegmentIndex} =
      this.getSegmentIndexForTime(videoOffsetMs);

    // segmentIndex can be undefined because user has seeked into a gap where
    // there is no segment, because we have the previous index, we know what
    // the next index will be since segments are expected to be sorted
    const nextSegmentIndex =
      segmentIndex !== undefined
        ? segmentIndex
        : previousSegmentIndex !== undefined
          ? previousSegmentIndex + 1
          : undefined;

    // edge case where we have a gap between start of replay and first segment
    // wait until timer reaches the first segment before starting
    if (segmentIndex === undefined && previousSegmentIndex === -1) {
      await this.loadSegment(nextSegmentIndex, {
        segmentOffsetMs: 0,
      });
    }
    // It's possible video and segment don't exist, e.g. if we seek to a gap
    // between two replays. In this case, we load the previous segment index
    // and wait until the timer reaches the next video segment's starting
    // timestamp before playing.
    else if (segmentIndex === undefined && previousSegmentIndex !== undefined) {
      const previousSegment = this.getSegment(previousSegmentIndex)!;
      // Load the last frame of the previous segment
      await this.loadSegment(previousSegmentIndex, {
        segmentOffsetMs: previousSegment.duration,
      });
    }

    const segment = this.getSegment(nextSegmentIndex);
    if (!segment) {
      // There could be an edge case where we have a gap at the end of the
      // video (due to bad data maybe?), and there is no next segment
      return undefined;
    }

    // We are given an offset based on all videos combined, so we have to
    // calculate the individual video segment's offset
    //
    // This can be negative if videoOffsetMs is in a gap because `segment` will
    // represent the next video to be played
    const segmentOffsetMs = Math.max(
      this._startTimestamp + videoOffsetMs - segment.timestamp,
      0
    );

    return this.loadSegment(nextSegmentIndex, {segmentOffsetMs});
  }

  /**
   * Returns the current time of our timer
   *
   * We keep a separate timer because there can be cases where we have "gaps"
   * between videos. In this case we will need the seek bar to continue running
   * until the next video starts.
   */
  public getCurrentTime() {
    // Note that timer can be running while there is no `_currentIndex`
    // e.g. if first segment's start timestamp does not match replay's starting timestamp
    return this._timer.getTime();
  }

  /**
   * Plays the replay at a time (offset), e.g. starting at 20 seconds
   *
   * @param videoOffsetMs The time within the entire video, to start playing at
   */
  public async play(videoOffsetMs: number): Promise<void> {
    this.startReplay(videoOffsetMs);

    // When we seek to a new spot in the replay, pause the old video
    const previousVideo = this.getVideo(this._currentIndex);

    if (previousVideo) {
      previousVideo.pause();
    }

    const loadedSegmentIndex = await this.loadSegmentAtTime(videoOffsetMs);

    if (loadedSegmentIndex === undefined) {
      // TODO: this shouldn't happen, loadSegment should load the previous
      // segment until it's time to start the next segment
      return Promise.resolve();
    }

    // Preload videos before and after this index
    this.preloadVideos({
      low: loadedSegmentIndex - PRELOAD_BUFFER,
      high: loadedSegmentIndex + PRELOAD_BUFFER,
    });

    return this.playVideo(this.getVideo(loadedSegmentIndex));
  }

  /**
   * Pause at a specific time in the replay. Note that this gets
   * called when seeking while video is not playing.
   */
  public pause(videoOffsetMs: number) {
    const index = this._currentIndex ?? 0;
    this.pauseReplay(videoOffsetMs);

    // Hide first frame if we seek to a later part of the replay first
    if (videoOffsetMs > 0) {
      this.hideVideo(0);
    }

    // Preload videos before and after this index
    this.preloadVideos({
      low: index - PRELOAD_BUFFER,
      high: index + PRELOAD_BUFFER,
    });

<<<<<<< HEAD
    // Pause the current video
=======
    // Pause the old video
>>>>>>> 4b9d5e48
    const currentVideo = this.getVideo(index);
    currentVideo?.pause();

    // Load the current segment and set to correct time
    this.loadSegmentAtTime(videoOffsetMs);
  }

  /**
   * Equivalent to rrweb's `setConfig()`, but here we only support the `speed` configuration
   */
  public setConfig(config: Partial<VideoReplayerConfig>): void {
    Object.entries(config)
      .filter(([, value]) => value !== undefined)
      .forEach(([key, value]) => {
        this.config[key] = value;
      });

    if (config.speed !== undefined) {
      const currentVideo = this.getVideo(this._currentIndex);

      if (!currentVideo) {
        return;
      }
      currentVideo.playbackRate = this.config.speed;
    }
  }
}<|MERGE_RESOLUTION|>--- conflicted
+++ resolved
@@ -313,16 +313,12 @@
       this._currentVideo.style.display = 'none';
     }
 
-<<<<<<< HEAD
+    // TODO: resize video if it changes orientation
     nextVideo.style.display = 'block';
 
     // Update current video so that we can hide it when showing the
     // next video
     this._currentVideo = nextVideo;
-=======
-    // TODO: resize video if it changes orientation
-    video.style.display = 'block';
->>>>>>> 4b9d5e48
   }
 
   protected async playVideo(video: HTMLVideoElement | undefined): Promise<void> {
@@ -566,11 +562,7 @@
       high: index + PRELOAD_BUFFER,
     });
 
-<<<<<<< HEAD
-    // Pause the current video
-=======
     // Pause the old video
->>>>>>> 4b9d5e48
     const currentVideo = this.getVideo(index);
     currentVideo?.pause();
 
