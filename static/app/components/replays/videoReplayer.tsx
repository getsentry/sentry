--- conflicted
+++ resolved
@@ -90,14 +90,8 @@
     this.config = config;
 
     this.wrapper = document.createElement('div');
-<<<<<<< HEAD
     this.wrapper.className = 'video-replayer-wrapper';
-    if (root) {
-      root.appendChild(this.wrapper);
-    }
-=======
     root.appendChild(this.wrapper);
->>>>>>> 1dcf3ace
 
     this._trackList = this._attachments.map(({timestamp}, i) => [timestamp, i]);
 
