--- conflicted
+++ resolved
@@ -59,11 +59,6 @@
       const ending = percentComplete + initialTranslate > 1;
 
       if (left >= 0) {
-<<<<<<< HEAD
-        const percent = (left - width / 2) / width;
-        const time = currentTime + (percent * durationMs) / size;
-        setCurrentHoverTime(time);
-=======
         const time = () => {
           let percent = left / width;
           if (starting) {
@@ -76,7 +71,6 @@
           return currentTime + (percent * durationMs) / scale;
         };
         setCurrentHoverTime(time());
->>>>>>> 66892711
       } else {
         setCurrentHoverTime(undefined);
       }
