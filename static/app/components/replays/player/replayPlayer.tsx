import {type HTMLAttributes, useEffect, useLayoutEffect, useRef} from 'react';
import {type Interpolation, type Theme, useTheme} from '@emotion/react';
import {Replayer} from '@sentry-internal/rrweb';

import Stacked from 'sentry/components/replays/breadcrumbs/stacked';
import {
  baseReplayerCss,
  sentryReplayerCss,
} from 'sentry/components/replays/player/styles';
<<<<<<< HEAD
import {VideoReplayer} from 'sentry/components/replays/videoReplayer';
=======
>>>>>>> d4eaf091
import {useReplayPlayerPlugins} from 'sentry/utils/replays/playback/providers/replayPlayerPluginsContext';
import {
  useReplayPlayerStateDispatch,
  useReplayUserAction,
} from 'sentry/utils/replays/playback/providers/replayPlayerStateContext';
import {useReplayPrefs} from 'sentry/utils/replays/playback/providers/replayPreferencesContext';
<<<<<<< HEAD
import {useReplayBasics} from 'sentry/utils/replays/playback/providers/replayReaderProvider';
import useOrganization from 'sentry/utils/useOrganization';
=======
import {useReplayReader} from 'sentry/utils/replays/playback/providers/replayReaderProvider';
>>>>>>> d4eaf091

function useReplayerInstance() {
  // The div that is emitted from react, where we will attach the replayer to
  const mountPointRef = useRef<HTMLDivElement>(null);

  // The single Replayer instance, that is mounted into mountPointRef
  const replayerRef = useRef<Replayer | null>(null);
  // The optional VideoReplayer instance, that is also mounted into mountPointRef
  const videoReplayerRef = useRef<VideoReplayer | null>(null);

  // Collect the info Replayer depends on:
  const organization = useOrganization();
  const orgSlug = organization.slug;

  const theme = useTheme();
  const [prefs] = useReplayPrefs();
  const initialPrefsRef = useRef(prefs); // don't re-mount the player when prefs change, instead there's a useEffect
  const {projectSlug, replay} = useReplayBasics();
  const getPlugins = useReplayPlayerPlugins();
<<<<<<< HEAD
=======
  const replay = useReplayReader();
>>>>>>> d4eaf091

  // Hooks to sync this Replayer state up and out of this component
  const dispatch = useReplayPlayerStateDispatch();
  const userAction = useReplayUserAction();

  const isVideoReplay = replay.getVideoEvents().length > 0;

  // useLayoutEffect in order to wait for `mountPointRef.current`
  useLayoutEffect(() => {
    const root = mountPointRef.current;
    if (!root || replayerRef.current) {
      return () => {};
    }

<<<<<<< HEAD
    const replayId = replay.getReplay().id;
    const webFrames = replay.getRRWebFrames();
    const videoEvents = replay.getVideoEvents();

    const videoReplayer = isVideoReplay
      ? new VideoReplayer(videoEvents, {
          videoApiPrefix: `/api/0/projects/${orgSlug}/${projectSlug}/replays/${replayId}/videos/`,
          root,
          start: replay.getStartTimestampMs(),
          onFinished: () => {},
          onLoaded: () => {},
          onBuffer: () => {},
          // clipWindow,
          durationMs: replay.getDurationMs(),
          config: {
            skipInactive: false, // not supported by videoReplay
            speed: initialPrefsRef.current.playbackSpeed,
          },
        })
      : null;
    videoReplayer?.setConfig({speed: initialPrefsRef.current.playbackSpeed});
=======
    const webFrames = replay.getRRWebFrames();
>>>>>>> d4eaf091

    const replayer = new Replayer(webFrames, {
      root,
      blockClass: 'sentry-block',
      mouseTail: {
        duration: 0.75 * 1000,
        lineCap: 'round',
        lineWidth: 2,
        strokeStyle: theme.purple200,
      },
      plugins: getPlugins(webFrames),
<<<<<<< HEAD
      skipInactive: isVideoReplay
        ? false // not supported by videoReplay
        : initialPrefsRef.current.isSkippingInactive,
=======
      skipInactive: initialPrefsRef.current.isSkippingInactive,
>>>>>>> d4eaf091
      speed: initialPrefsRef.current.playbackSpeed,
    });

    replayerRef.current = replayer;
<<<<<<< HEAD
    videoReplayerRef.current = videoReplayer;

    dispatch({type: 'didMountPlayer', replayer, videoReplayer, dispatch});
    return () => dispatch({type: 'didUnmountPlayer', replayer, videoReplayer});
  }, [dispatch, getPlugins, isVideoReplay, orgSlug, projectSlug, replay, theme]);
=======
    dispatch({type: 'didMountPlayer', replayer, dispatch});
    return () => dispatch({type: 'didUnmountPlayer', replayer});
  }, [dispatch, getPlugins, replay, theme]);
>>>>>>> d4eaf091

  useEffect(() => {
    if (!replayerRef.current) {
      return;
    }

    if (replayerRef.current.config.speed !== prefs.playbackSpeed) {
      userAction({type: 'setConfigPlaybackSpeed', playbackSpeed: prefs.playbackSpeed});
    }
    if (
      !isVideoReplay &&
      replayerRef.current.config.skipInactive !== prefs.isSkippingInactive
    ) {
      userAction({
        type: 'setConfigIsSkippingInactive',
        isSkippingInactive: prefs.isSkippingInactive,
      });
    }
  }, [isVideoReplay, prefs, userAction]);

  return mountPointRef;
}

interface Props extends HTMLAttributes<HTMLDivElement> {
  css?: Interpolation<Theme>;
  inspectable?: boolean;
  offsetMs?: undefined | number;
}

export default function ReplayPlayer({offsetMs, ...props}: Props) {
  const mountPointRef = useReplayerInstance();
  const userAction = useReplayUserAction();

  useEffect(() => {
    if (offsetMs !== undefined) {
      userAction({type: 'jumpToOffset', offsetMs});
    }
  }, [offsetMs, userAction]);

  return (
    <Stacked
      {...props}
      css={[baseReplayerCss, sentryReplayerCss, props.css]}
      ref={mountPointRef}
    />
  );
}<|MERGE_RESOLUTION|>--- conflicted
+++ resolved
@@ -7,22 +7,16 @@
   baseReplayerCss,
   sentryReplayerCss,
 } from 'sentry/components/replays/player/styles';
-<<<<<<< HEAD
 import {VideoReplayer} from 'sentry/components/replays/videoReplayer';
-=======
->>>>>>> d4eaf091
+import {useReplayProjectSlug} from 'sentry/utils/replays/hooks/useReplayProjectSlug';
 import {useReplayPlayerPlugins} from 'sentry/utils/replays/playback/providers/replayPlayerPluginsContext';
 import {
   useReplayPlayerStateDispatch,
   useReplayUserAction,
 } from 'sentry/utils/replays/playback/providers/replayPlayerStateContext';
 import {useReplayPrefs} from 'sentry/utils/replays/playback/providers/replayPreferencesContext';
-<<<<<<< HEAD
-import {useReplayBasics} from 'sentry/utils/replays/playback/providers/replayReaderProvider';
+import {useReplayReader} from 'sentry/utils/replays/playback/providers/replayReaderProvider';
 import useOrganization from 'sentry/utils/useOrganization';
-=======
-import {useReplayReader} from 'sentry/utils/replays/playback/providers/replayReaderProvider';
->>>>>>> d4eaf091
 
 function useReplayerInstance() {
   // The div that is emitted from react, where we will attach the replayer to
@@ -40,12 +34,9 @@
   const theme = useTheme();
   const [prefs] = useReplayPrefs();
   const initialPrefsRef = useRef(prefs); // don't re-mount the player when prefs change, instead there's a useEffect
-  const {projectSlug, replay} = useReplayBasics();
+  const replay = useReplayReader();
+  const projectSlug = useReplayProjectSlug({replayRecord: replay.getReplay()});
   const getPlugins = useReplayPlayerPlugins();
-<<<<<<< HEAD
-=======
-  const replay = useReplayReader();
->>>>>>> d4eaf091
 
   // Hooks to sync this Replayer state up and out of this component
   const dispatch = useReplayPlayerStateDispatch();
@@ -60,7 +51,6 @@
       return () => {};
     }
 
-<<<<<<< HEAD
     const replayId = replay.getReplay().id;
     const webFrames = replay.getRRWebFrames();
     const videoEvents = replay.getVideoEvents();
@@ -82,9 +72,6 @@
         })
       : null;
     videoReplayer?.setConfig({speed: initialPrefsRef.current.playbackSpeed});
-=======
-    const webFrames = replay.getRRWebFrames();
->>>>>>> d4eaf091
 
     const replayer = new Replayer(webFrames, {
       root,
@@ -96,28 +83,19 @@
         strokeStyle: theme.purple200,
       },
       plugins: getPlugins(webFrames),
-<<<<<<< HEAD
+
       skipInactive: isVideoReplay
         ? false // not supported by videoReplay
         : initialPrefsRef.current.isSkippingInactive,
-=======
-      skipInactive: initialPrefsRef.current.isSkippingInactive,
->>>>>>> d4eaf091
       speed: initialPrefsRef.current.playbackSpeed,
     });
 
     replayerRef.current = replayer;
-<<<<<<< HEAD
     videoReplayerRef.current = videoReplayer;
 
     dispatch({type: 'didMountPlayer', replayer, videoReplayer, dispatch});
     return () => dispatch({type: 'didUnmountPlayer', replayer, videoReplayer});
   }, [dispatch, getPlugins, isVideoReplay, orgSlug, projectSlug, replay, theme]);
-=======
-    dispatch({type: 'didMountPlayer', replayer, dispatch});
-    return () => dispatch({type: 'didUnmountPlayer', replayer});
-  }, [dispatch, getPlugins, replay, theme]);
->>>>>>> d4eaf091
 
   useEffect(() => {
     if (!replayerRef.current) {
