import {Fragment, useCallback, useEffect, useRef, useState} from 'react';
import styled from '@emotion/styled';
import {useResizeObserver} from '@react-aria/utils';

import NegativeSpaceContainer from 'sentry/components/container/negativeSpaceContainer';
import LoadingIndicator from 'sentry/components/loadingIndicator';
import BufferingOverlay from 'sentry/components/replays/player/bufferingOverlay';
import FastForwardBadge from 'sentry/components/replays/player/fastForwardBadge';
import {
  baseReplayerCss,
  legacyVideoReplayerCss,
  sentryReplayerCss,
} from 'sentry/components/replays/player/styles';
import {useReplayContext} from 'sentry/components/replays/replayContext';
import {trackAnalytics} from 'sentry/utils/analytics';
import useOrganization from 'sentry/utils/useOrganization';

import UnmaskAlert from './unmaskAlert';

type Dimensions = ReturnType<typeof useReplayContext>['dimensions'];

interface Props {
  className?: string;
  /**
   * When the player is "inspectable" it'll capture the mouse and things like
   * css :hover properties will be applied.
   * This makes it easier to Right-Click > Inspect Dom Element
   * But it also makes it harder to have sliders or mouse interactions that overlay
   * on top of the player.
   *
   * Therefore, in cases where the replay is in a debugging/video context it
   * should be interactable.
   * But when the player is used for things like static rendering or hydration
   * diffs, people interact with the
   *
   */
  inspectable?: boolean;
  /**
   * Use when the player is shown in an embedded preview context.
   */
  isPreview?: boolean;
  overlayContent?: React.ReactNode;
}

function useVideoSizeLogger({
  videoDimensions,
  windowDimensions,
}: {
  videoDimensions: Dimensions;
  windowDimensions: Dimensions;
}) {
  const organization = useOrganization();
  const [didLog, setDidLog] = useState<boolean>(false);
  const {analyticsContext} = useReplayContext();

  useEffect(() => {
    if (didLog || (videoDimensions.width === 0 && videoDimensions.height === 0)) {
      return;
    }

    const aspect_ratio =
      videoDimensions.width > videoDimensions.height ? 'landscape' : 'portrait';

    const scale = Math.min(
      windowDimensions.width / videoDimensions.width,
      windowDimensions.height / videoDimensions.height,
      1
    );
    const scale_bucket = (Math.floor(scale * 10) * 10) as Parameters<
      typeof trackAnalytics<'replay.render-player'>
    >[1]['scale_bucket'];

    trackAnalytics('replay.render-player', {
      organization,
      aspect_ratio,
      context: analyticsContext,
      scale_bucket,
    });
    setDidLog(true);
  }, [organization, windowDimensions, videoDimensions, didLog, analyticsContext]);
}

function BasePlayerRoot({
  className,
  overlayContent,
  isPreview = false,
  inspectable,
}: Props) {
  const {
    dimensions: videoDimensions,
    fastForwardSpeed,
    setRoot,
    isBuffering,
    isVideoBuffering,
    isFetching,
    isFinished,
    isVideoReplay,
    replay,
  } = useReplayContext();

  const sdkOptions = replay?.getSDKOptions();

  const hasDefaultMaskSettings = sdkOptions
    ? Boolean(
        sdkOptions.maskAllInputs && sdkOptions.maskAllText && sdkOptions.blockAllMedia
      )
    : true;

  const windowEl = useRef<HTMLDivElement>(null);
  const viewEl = useRef<HTMLDivElement>(null);

  const [windowDimensions, setWindowDimensions] = useState<Dimensions>({
    width: 0,
    height: 0,
  });

  useVideoSizeLogger({videoDimensions, windowDimensions});

  // Sets the parent element where the player
  // instance will use as root (i.e. where it will
  // create an iframe)
  useEffect(() => {
    // XXX: This is smelly, but without the
    // dependence on `isFetching` here, will result
    // in ReplayContext creating a new Replayer
    // instance before events are hydrated. This
    // resulted in the `recording(Start/End)Frame`
    // as the only two events when we instantiated
    // Replayer and the rrweb Replayer requires all
    // events to be present when instantiated.
    if (!isFetching) {
      setRoot(viewEl.current);
    }
    return () => {
      setRoot(null);
    };
  }, [setRoot, isFetching]);

  // Read the initial width & height where the player will be inserted, this is
  // so we can shrink the video into the available space.
  // If the size of the container changes, we can re-calculate the scaling factor
  const updateWindowDimensions = useCallback(
    () =>
      setWindowDimensions({
        width: windowEl.current?.clientWidth || 0,
        height: windowEl.current?.clientHeight || 0,
      }),
    [setWindowDimensions]
  );
  useResizeObserver({ref: windowEl, onResize: updateWindowDimensions});
  // If your browser doesn't have ResizeObserver then set the size once.
  useEffect(() => {
    if (typeof window.ResizeObserver !== 'undefined') {
      return;
    }
    updateWindowDimensions();
  }, [updateWindowDimensions]);

  // Update the scale of the view whenever dimensions have changed.
  useEffect(() => {
    if (viewEl.current) {
      // We use 1.5 here because we want to scale up mobile replays
      // (or other replays that have height > width)
      const scale = Math.min(
        windowDimensions.width / videoDimensions.width,
        windowDimensions.height / videoDimensions.height,
        1.5
      );
      if (scale) {
        viewEl.current.style['transform-origin'] = 'top left';
        viewEl.current.style.transform = `scale(${scale})`;
        viewEl.current.style.width = `${videoDimensions.width * scale}px`;
        viewEl.current.style.height = `${videoDimensions.height * scale}px`;
      }
    }
  }, [windowDimensions, videoDimensions]);

  return (
    <Fragment>
      {isFinished && overlayContent && (
        <Overlay>
          <OverlayInnerWrapper>{overlayContent}</OverlayInnerWrapper>
        </Overlay>
      )}
      <StyledNegativeSpaceContainer ref={windowEl} className="sentry-block">
        <div ref={viewEl} className={className} data-inspectable={inspectable} />
        {fastForwardSpeed ? <PositionedFastForward speed={fastForwardSpeed} /> : null}
        {isBuffering || isVideoBuffering ? <PositionedBuffering /> : null}
        {isPreview || isVideoReplay || isFetching || !hasDefaultMaskSettings ? null : (
          <UnmaskAlert />
        )}
        {isFetching ? <PositionedLoadingIndicator /> : null}
      </StyledNegativeSpaceContainer>
    </Fragment>
  );
}

const PositionedFastForward = styled(FastForwardBadge)`
  position: absolute;
  left: 0;
  bottom: 0;
`;

const PositionedBuffering = styled(BufferingOverlay)`
  position: absolute;
  top: 0;
  left: 0;
  right: 0;
  bottom: 0;
`;

const PositionedLoadingIndicator = styled(LoadingIndicator)`
  position: absolute;
`;

const SentryPlayerRoot = styled(BasePlayerRoot)`
  /* Base styles, to make the Replayer instance work */
  ${baseReplayerCss}
  /* Sentry-specific styles for the player */
  ${p => sentryReplayerCss(p.theme)}
<<<<<<< HEAD
  ${legacyVideoReplayerCss}
=======

  .video-replayer-wrapper + .replayer-wrapper {
    position: absolute;
    top: 0;
    left: 0;
    width: 100%;
    height: 100%;
  }
>>>>>>> e839f8d6
`;

const Overlay = styled('div')`
  position: absolute;
  top: 0;
  left: 0;
  right: 0;
  bottom: 0;
  background-color: rgba(0, 0, 0, 0.5);
  z-index: 1;
`;

const OverlayInnerWrapper = styled('div')`
  position: absolute;
  top: 50%;
  left: 50%;
  transform: translate(-50%, -50%);
  color: white;
  display: flex;
  justify-content: center;
  flex-direction: column;
  align-items: center;
  gap: 9px;
`;

const StyledNegativeSpaceContainer = styled(NegativeSpaceContainer)`
  position: relative;
  width: 100%;
  height: 100%;
`;

export default SentryPlayerRoot;<|MERGE_RESOLUTION|>--- conflicted
+++ resolved
@@ -8,7 +8,6 @@
 import FastForwardBadge from 'sentry/components/replays/player/fastForwardBadge';
 import {
   baseReplayerCss,
-  legacyVideoReplayerCss,
   sentryReplayerCss,
 } from 'sentry/components/replays/player/styles';
 import {useReplayContext} from 'sentry/components/replays/replayContext';
@@ -218,9 +217,6 @@
   ${baseReplayerCss}
   /* Sentry-specific styles for the player */
   ${p => sentryReplayerCss(p.theme)}
-<<<<<<< HEAD
-  ${legacyVideoReplayerCss}
-=======
 
   .video-replayer-wrapper + .replayer-wrapper {
     position: absolute;
@@ -229,7 +225,6 @@
     width: 100%;
     height: 100%;
   }
->>>>>>> e839f8d6
 `;
 
 const Overlay = styled('div')`
