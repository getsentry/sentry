--- conflicted
+++ resolved
@@ -18,7 +18,6 @@
   isPreview?: boolean;
 }
 
-<<<<<<< HEAD
 function useVideoSizeLogger({
   videoDimensions,
   windowDimensions,
@@ -54,10 +53,7 @@
   }, [organization, windowDimensions, videoDimensions, didLog]);
 }
 
-function BasePlayerRoot({className}: Props) {
-=======
 function BasePlayerRoot({className, isPreview = false}: Props) {
->>>>>>> e2f6d7fe
   const {
     initRoot,
     dimensions: videoDimensions,
