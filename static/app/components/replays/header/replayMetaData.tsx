--- conflicted
+++ resolved
@@ -38,51 +38,6 @@
 
   return (
     <KeyMetrics>
-<<<<<<< HEAD
-      <KeyMetricLabel>{t('Dead Clicks')}</KeyMetricLabel>
-      <KeyMetricData>
-        {replayRecord?.count_dead_clicks ? (
-          <Link to={breadcrumbTab}>
-            <ClickCount>
-              <IconCursorArrow size="sm" color="yellow300" />
-              {replayRecord.count_dead_clicks}
-            </ClickCount>
-          </Link>
-        ) : (
-          <Count>0</Count>
-        )}
-      </KeyMetricData>
-
-      <KeyMetricLabel>{t('Rage Clicks')}</KeyMetricLabel>
-      <KeyMetricData>
-        {replayRecord?.count_rage_clicks ? (
-          <Link to={breadcrumbTab}>
-            <ClickCount>
-              <IconCursorArrow size="sm" color="red300" />
-              {replayRecord.count_rage_clicks}
-            </ClickCount>
-          </Link>
-        ) : (
-          <Count>0</Count>
-        )}
-      </KeyMetricData>
-=======
-      <KeyMetricLabel>{t('Start Time')}</KeyMetricLabel>
-      <KeyMetricData>
-        {replayRecord ? (
-          <TimeContainer>
-            <IconCalendar color="gray300" size="sm" />
-            <TimeSince
-              date={replayRecord.started_at}
-              isTooltipHoverable
-              unitStyle="regular"
-            />
-          </TimeContainer>
-        ) : (
-          <HeaderPlaceholder width="80px" height="16px" />
-        )}
-      </KeyMetricData>
-
       {showDeadRageClicks && (
         <Fragment>
           <KeyMetricLabel>{t('Dead Clicks')}</KeyMetricLabel>
@@ -118,7 +73,6 @@
           </KeyMetricData>
         </Fragment>
       )}
->>>>>>> 7e9c87e7
 
       <KeyMetricLabel>{t('Errors')}</KeyMetricLabel>
       <KeyMetricData>
