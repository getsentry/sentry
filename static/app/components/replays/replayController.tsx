import React, {useCallback, useLayoutEffect, useRef, useState} from 'react';
import styled from '@emotion/styled';
import {useResizeObserver} from '@react-aria/utils';

import Button from 'sentry/components/button';
import ButtonBar from 'sentry/components/buttonBar';
import {transformCrumbs} from 'sentry/components/events/interfaces/breadcrumbs/utils';
import CompactSelect from 'sentry/components/forms/compactSelect';
import {useReplayContext} from 'sentry/components/replays/replayContext';
import {formatTime, relativeTimeInMs} from 'sentry/components/replays/utils';
import {
  IconArrow,
  IconNext,
  IconPause,
  IconPlay,
  IconPrevious,
  IconRefresh,
  IconResize,
} from 'sentry/icons';
import {t} from 'sentry/locale';
import space from 'sentry/styles/space';
import {BreadcrumbType} from 'sentry/types/breadcrumbs';
import {getNextBreadcrumb} from 'sentry/utils/replays/getBreadcrumb';
import useFullscreen from 'sentry/utils/replays/hooks/useFullscreen';

const SECOND = 1000;

const USER_ACTIONS = [
  BreadcrumbType.ERROR,
  BreadcrumbType.INIT,
  BreadcrumbType.NAVIGATION,
  BreadcrumbType.UI,
  BreadcrumbType.USER,
];

interface Props {
  speedOptions?: number[];
  toggleFullscreen?: () => void;
}

function ReplayPlayPauseBar({isCompact}: {isCompact: boolean}) {
  const {
    currentTime,
    isFinished,
    isPlaying,
    replay,
    restart,
    setCurrentTime,
    togglePlayPause,
  } = useReplayContext();

  return (
    <ButtonBar merged>
<<<<<<< HEAD
      {!isCompact && (
        <Button
          size="xsmall"
          title={t('Go back 10 seconds')}
          icon={<IconRefresh size="sm" />}
          onClick={() => setCurrentTime(currentTime - 10 * SECOND)}
          aria-label={t('Go back 10 seconds')}
        />
      )}
=======
      <Button
        size="xs"
        title={t('Go back 10 seconds')}
        icon={<IconRefresh size="sm" />}
        onClick={() => setCurrentTime(currentTime - 10 * SECOND)}
        aria-label={t('Go back 10 seconds')}
      />
>>>>>>> bcf09a19
      {isFinished ? (
        <Button
          size="xs"
          title={t('Restart Replay')}
          icon={<IconPrevious size="sm" />}
          onClick={restart}
          aria-label={t('Restart the Replay')}
        />
      ) : (
        <Button
          size="xs"
          title={isPlaying ? t('Pause the Replay') : t('Play the Replay')}
          icon={isPlaying ? <IconPause size="sm" /> : <IconPlay size="sm" />}
          onClick={() => togglePlayPause(!isPlaying)}
          aria-label={isPlaying ? t('Pause the Replay') : t('Play the Replay')}
        />
      )}
<<<<<<< HEAD
      {!isCompact && (
        <Button
          size="xsmall"
          title={t('Jump to next event')}
          icon={<IconNext size="sm" />}
          onClick={() => {
            const startTimestampSec = replay?.getEvent().startTimestamp;
            if (!startTimestampSec) {
              return;
            }
            const transformedCrumbs = transformCrumbs(replay?.getRawCrumbs() || []);
            const next = getNextBreadcrumb({
              crumbs: transformedCrumbs.filter(crumb =>
                USER_ACTIONS.includes(crumb.type)
              ),
              targetTimestampMs: startTimestampSec * 1000 + currentTime,
            });

            if (startTimestampSec !== undefined && next?.timestamp) {
              setCurrentTime(relativeTimeInMs(next.timestamp, startTimestampSec));
            }
          }}
          aria-label={t('Jump to next event')}
        />
      )}
=======
      <Button
        size="xs"
        title={t('Jump to next event')}
        icon={<IconNext size="sm" />}
        onClick={() => {
          const startTimestampSec = replay?.getEvent().startTimestamp;
          if (!startTimestampSec) {
            return;
          }
          const transformedCrumbs = transformCrumbs(replay?.getRawCrumbs() || []);
          const next = getNextBreadcrumb({
            crumbs: transformedCrumbs.filter(crumb => USER_ACTIONS.includes(crumb.type)),
            targetTimestampMs: startTimestampSec * 1000 + currentTime,
          });

          if (startTimestampSec !== undefined && next?.timestamp) {
            setCurrentTime(relativeTimeInMs(next.timestamp, startTimestampSec));
          }
        }}
        aria-label={t('Jump to next event')}
      />
>>>>>>> bcf09a19
    </ButtonBar>
  );
}

function ReplayCurrentTime() {
  const {currentTime, duration} = useReplayContext();

  return (
    <span>
      {formatTime(currentTime)} / {duration ? formatTime(duration) : '??:??'}
    </span>
  );
}

function ReplayPlaybackSpeed({
  speedOptions,
  isCompact,
}: {
  isCompact: boolean;
  speedOptions: number[];
}) {
  const {setSpeed, speed} = useReplayContext();
  return (
    <CompactSelect
      triggerProps={{
<<<<<<< HEAD
        size: 'xsmall',
        prefix: isCompact ? '' : t('Speed'),
=======
        size: 'xs',
        prefix: t('Speed'),
>>>>>>> bcf09a19
      }}
      value={speed}
      options={speedOptions.map(speedOption => ({
        value: speedOption,
        label: `${speedOption}x`,
        disabled: speedOption === speed,
      }))}
      onChange={opt => {
        setSpeed(opt.value);
      }}
    />
  );
}

const ReplayControls = ({
  toggleFullscreen = () => {},
  speedOptions = [0.1, 0.25, 0.5, 1, 2, 4],
}: Props) => {
  const barRef = useRef<HTMLDivElement>(null);
  const [compactLevel, setCompactLevel] = useState(0);
  const {isFullscreen} = useFullscreen();
  const {isSkippingInactive, toggleSkipInactive} = useReplayContext();

  const updateCompactLevel = useCallback(() => {
    const {width} = barRef.current?.getBoundingClientRect() ?? {width: 500};
    if (width < 400) {
      setCompactLevel(1);
    } else {
      setCompactLevel(0);
    }
  }, []);

  useResizeObserver({
    ref: barRef,
    onResize: updateCompactLevel,
  });
  useLayoutEffect(() => updateCompactLevel, [updateCompactLevel]);

  return (
    <ButtonGrid ref={barRef}>
      <ReplayPlayPauseBar isCompact={compactLevel > 0} />
      <ReplayCurrentTime />

      {/* TODO(replay): Need a better icon for the FastForward toggle */}
      <Button
        size="xs"
        title={t('Fast-forward idle moments')}
        aria-label={t('Fast-forward idle moments')}
        icon={<IconArrow size="sm" direction="right" />}
        priority={isSkippingInactive ? 'primary' : undefined}
        onClick={() => toggleSkipInactive(!isSkippingInactive)}
      />

      <ReplayPlaybackSpeed speedOptions={speedOptions} isCompact={compactLevel > 0} />

      <Button
        size="xs"
        title={isFullscreen ? t('Exit full screen') : t('View in full screen')}
        aria-label={isFullscreen ? t('Exit full screen') : t('View in full screen')}
        icon={<IconResize size="sm" />}
        priority={isFullscreen ? 'primary' : undefined}
        onClick={toggleFullscreen}
      />
    </ButtonGrid>
  );
};

const ButtonGrid = styled('div')`
  display: grid;
  grid-column-gap: ${space(1)};
  grid-template-columns: max-content auto max-content max-content max-content;
  align-items: center;
`;

export default ReplayControls;<|MERGE_RESOLUTION|>--- conflicted
+++ resolved
@@ -51,25 +51,15 @@
 
   return (
     <ButtonBar merged>
-<<<<<<< HEAD
       {!isCompact && (
         <Button
-          size="xsmall"
+          size="xs"
           title={t('Go back 10 seconds')}
           icon={<IconRefresh size="sm" />}
           onClick={() => setCurrentTime(currentTime - 10 * SECOND)}
           aria-label={t('Go back 10 seconds')}
         />
       )}
-=======
-      <Button
-        size="xs"
-        title={t('Go back 10 seconds')}
-        icon={<IconRefresh size="sm" />}
-        onClick={() => setCurrentTime(currentTime - 10 * SECOND)}
-        aria-label={t('Go back 10 seconds')}
-      />
->>>>>>> bcf09a19
       {isFinished ? (
         <Button
           size="xs"
@@ -87,10 +77,9 @@
           aria-label={isPlaying ? t('Pause the Replay') : t('Play the Replay')}
         />
       )}
-<<<<<<< HEAD
       {!isCompact && (
         <Button
-          size="xsmall"
+          size="xs"
           title={t('Jump to next event')}
           icon={<IconNext size="sm" />}
           onClick={() => {
@@ -113,29 +102,6 @@
           aria-label={t('Jump to next event')}
         />
       )}
-=======
-      <Button
-        size="xs"
-        title={t('Jump to next event')}
-        icon={<IconNext size="sm" />}
-        onClick={() => {
-          const startTimestampSec = replay?.getEvent().startTimestamp;
-          if (!startTimestampSec) {
-            return;
-          }
-          const transformedCrumbs = transformCrumbs(replay?.getRawCrumbs() || []);
-          const next = getNextBreadcrumb({
-            crumbs: transformedCrumbs.filter(crumb => USER_ACTIONS.includes(crumb.type)),
-            targetTimestampMs: startTimestampSec * 1000 + currentTime,
-          });
-
-          if (startTimestampSec !== undefined && next?.timestamp) {
-            setCurrentTime(relativeTimeInMs(next.timestamp, startTimestampSec));
-          }
-        }}
-        aria-label={t('Jump to next event')}
-      />
->>>>>>> bcf09a19
     </ButtonBar>
   );
 }
@@ -161,13 +127,8 @@
   return (
     <CompactSelect
       triggerProps={{
-<<<<<<< HEAD
-        size: 'xsmall',
+        size: 'xs',
         prefix: isCompact ? '' : t('Speed'),
-=======
-        size: 'xs',
-        prefix: t('Speed'),
->>>>>>> bcf09a19
       }}
       value={speed}
       options={speedOptions.map(speedOption => ({
