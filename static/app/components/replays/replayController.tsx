--- conflicted
+++ resolved
@@ -16,13 +16,8 @@
   IconPause,
   IconPlay,
   IconPrevious,
-<<<<<<< HEAD
-  IconRefresh,
-  IconResize,
+  IconRewind10,
   IconSettings,
-=======
-  IconRewind10,
->>>>>>> 149f7f20
 } from 'sentry/icons';
 import {t} from 'sentry/locale';
 import space from 'sentry/styles/space';
