--- conflicted
+++ resolved
@@ -42,7 +42,6 @@
   return (
     <OrganizationContext.Provider value={organization}>
       <AnalyticsArea name="hydration-error-modal">
-<<<<<<< HEAD
         <DiffCompareContextProvider
           replay={replay}
           initialLeftOffsetMs={initialLeftOffsetMs}
@@ -68,7 +67,7 @@
                   <IconInfo />
                 </Tooltip>
               </Title>
-              <div>
+              <Flex gap={space(1)}>
                 <LearnMoreButton
                   onHover={() => focusTrap?.pause()}
                   onBlur={() => focusTrap?.unpause()}
@@ -85,7 +84,7 @@
                     }}
                   />
                 ) : null}
-              </div>
+              </Flex>
             </ModalHeader>
           </Header>
           <Body>
@@ -96,57 +95,6 @@
                 )}
               </Alert>
             ) : null}
-=======
-        <Header closeButton>
-          <ModalHeader>
-            <Title>
-              {t('Hydration Error')}
-              <Tooltip
-                isHoverable
-                title={tct(
-                  'This modal helps with debugging hydration errors by diffing the DOM before and after the app hydrated. [boldBefore:Before] refers to the HTML rendered on the server. [boldAfter:After] refers to the HTML rendered on the client. Read more about [link:resolving hydration errors].',
-                  {
-                    boldBefore: <Before />,
-                    boldAfter: <After />,
-                    link: (
-                      <ExternalLink href="https://sentry.io/answers/hydration-error-nextjs/" />
-                    ),
-                  }
-                )}
-              >
-                <IconInfo />
-              </Tooltip>
-            </Title>
-            <Flex gap={space(1)}>
-              <LearnMoreButton
-                onHover={() => focusTrap?.pause()}
-                onBlur={() => focusTrap?.unpause()}
-              />
-              {focusTrap ? (
-                <FeedbackWidgetButton
-                  optionOverrides={{
-                    onFormOpen: () => {
-                      focusTrap.pause();
-                    },
-                    onFormClose: () => {
-                      focusTrap.unpause();
-                    },
-                  }}
-                />
-              ) : null}
-            </Flex>
-          </ModalHeader>
-        </Header>
-        <Body>
-          {isSameTimestamp ? (
-            <Alert type="warning" showIcon>
-              {t(
-                "Cannot display diff for this hydration error. Sentry wasn't able to identify the correct event."
-              )}
-            </Alert>
-          ) : null}
->>>>>>> 72ccb5f9
-
             <ReplayDiffChooser />
           </Body>
         </DiffCompareContextProvider>
