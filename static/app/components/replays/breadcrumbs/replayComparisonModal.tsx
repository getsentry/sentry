import {useTheme} from '@emotion/react';
import styled from '@emotion/styled';

import type {ModalRenderProps} from 'sentry/actionCreators/modal';
import Alert from 'sentry/components/alert';
import FeatureBadge from 'sentry/components/badge/featureBadge';
import FeedbackWidgetButton from 'sentry/components/feedback/widget/feedbackWidgetButton';
import {useGlobalModal} from 'sentry/components/globalModal/useGlobalModal';
import ReplayDiffChooser from 'sentry/components/replays/diff/replayDiffChooser';
import {t, tct} from 'sentry/locale';
import {space} from 'sentry/styles/space';
import type {Organization} from 'sentry/types/organization';
import type ReplayReader from 'sentry/utils/replays/replayReader';
import {OrganizationContext} from 'sentry/views/organizationContext';

interface Props extends ModalRenderProps {
  leftOffsetMs: number;
  organization: Organization;
  replay: null | ReplayReader;
  rightOffsetMs: number;
}

export default function ReplayComparisonModal({
  Body,
  Header,
  leftOffsetMs,
  organization,
  replay,
  rightOffsetMs,
}: Props) {
  // Callbacks set by GlobalModal on-render.
  // We need these to interact with feedback opened while a modal is active.
  const {focusTrap} = useGlobalModal();
  const theme = useTheme();

  const isSameTimestamp = leftOffsetMs === rightOffsetMs;

  return (
    <OrganizationContext.Provider value={organization}>
      <Header closeButton>
        <ModalHeader>
          <h4>
            Hydration Error
            <FeatureBadge type="beta" />
          </h4>
          {focusTrap ? (
            <FeedbackWidgetButton
              optionOverrides={{
                onFormOpen: () => {
                  focusTrap.pause();
                },
                onFormClose: () => {
                  focusTrap.unpause();
                },
              }}
            />
          ) : null}
        </ModalHeader>
      </Header>
      <Body>
<<<<<<< HEAD
        <StyledParagraph>
          {tct(
            'This modal helps with debugging hydration errors by diffing the dom before and after the app hydrated. [boldBefore:Before] refers to the html rendered on the server. [boldAfter:After] refers to the html rendered on the client. This feature is actively being developed; please share any questions or feedback to the discussion linked above.',
            {
              boldBefore: <strong css={{color: `${theme.red300}`}} />,
              boldAfter: <strong css={{color: `${theme.green300}`}} />,
            }
=======
        <Grid>
          <StyledParagraph>
            {tct(
              'This modal helps with debugging hydration errors by diffing the dom before and after the app hydrated. [boldBefore:Before Hydration] refers to the html rendered on the server. [boldAfter:After Hydration] refers to the html rendered on the client. This feature is actively being developed; please share any questions or feedback to the discussion linked above.',
              {
                boldBefore: <strong />,
                boldAfter: <strong />,
              }
            )}
          </StyledParagraph>

          {isSameTimestamp ? (
            <Alert type="warning" showIcon>
              {t(
                "Cannot display diff for this hydration error. Sentry wasn't able to identify the correct event."
              )}
            </Alert>
          ) : (
            <div />
>>>>>>> 61794d65
          )}

          <ReplayDiffChooser
            replay={replay}
            leftOffsetMs={leftOffsetMs}
            rightOffsetMs={rightOffsetMs}
          />
        </Grid>
      </Body>
    </OrganizationContext.Provider>
  );
}

const ModalHeader = styled('div')`
  display: flex;
  align-items: center;
  justify-content: space-between;
  flex-direction: row;
`;

const Grid = styled('div')`
  height: 100%;
  display: grid;
  grid-template-rows: max-content max-content 1fr;
  align-items: start;
`;

const StyledParagraph = styled('p')`
  padding-top: ${space(0.5)};
  margin-bottom: ${space(1)};
`;<|MERGE_RESOLUTION|>--- conflicted
+++ resolved
@@ -58,22 +58,13 @@
         </ModalHeader>
       </Header>
       <Body>
-<<<<<<< HEAD
-        <StyledParagraph>
-          {tct(
-            'This modal helps with debugging hydration errors by diffing the dom before and after the app hydrated. [boldBefore:Before] refers to the html rendered on the server. [boldAfter:After] refers to the html rendered on the client. This feature is actively being developed; please share any questions or feedback to the discussion linked above.',
-            {
-              boldBefore: <strong css={{color: `${theme.red300}`}} />,
-              boldAfter: <strong css={{color: `${theme.green300}`}} />,
-            }
-=======
         <Grid>
           <StyledParagraph>
             {tct(
-              'This modal helps with debugging hydration errors by diffing the dom before and after the app hydrated. [boldBefore:Before Hydration] refers to the html rendered on the server. [boldAfter:After Hydration] refers to the html rendered on the client. This feature is actively being developed; please share any questions or feedback to the discussion linked above.',
+              'This modal helps with debugging hydration errors by diffing the dom before and after the app hydrated. [boldBefore:Before] refers to the html rendered on the server. [boldAfter:After] refers to the html rendered on the client. This feature is actively being developed; please share any questions or feedback to the discussion linked above.',
               {
-                boldBefore: <strong />,
-                boldAfter: <strong />,
+                boldBefore: <strong css={{color: `${theme.red300}`}} />,
+                boldAfter: <strong css={{color: `${theme.green300}`}} />,
               }
             )}
           </StyledParagraph>
@@ -86,7 +77,6 @@
             </Alert>
           ) : (
             <div />
->>>>>>> 61794d65
           )}
 
           <ReplayDiffChooser
