--- conflicted
+++ resolved
@@ -130,37 +130,11 @@
             </CodeContainer>
           ) : null}
 
-          {traces?.flattenedTraces.map((flatTrace, i) => (
-            <TraceGrid
-              key={i}
-              flattenedTrace={flatTrace}
-              onDimensionChange={onDimensionChange}
-            />
-<<<<<<< HEAD
-          </div>
-        ) : null}
-
-        {extraction?.html ? (
-          <CodeContainer>
-            <CodeSnippet language="html" hideCopyButton>
-              {beautify.html(extraction?.html, {indent_size: 2})}
-            </CodeSnippet>
-          </CodeContainer>
-        ) : null}
-
-        {isErrorFrame(frame) || isFeedbackFrame(frame) ? (
-          <CrumbErrorIssue frame={frame} />
-        ) : null}
-      </CrumbDetails>
-=======
-          ))}
-
           {isErrorFrame(frame) || isFeedbackFrame(frame) ? (
             <CrumbErrorIssue frame={frame} />
           ) : null}
         </CrumbDetails>
       </ErrorBoundary>
->>>>>>> 11e41a9f
     </CrumbItem>
   );
 }
