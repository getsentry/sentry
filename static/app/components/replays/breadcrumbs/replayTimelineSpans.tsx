--- conflicted
+++ resolved
@@ -29,25 +29,15 @@
   className?: string;
 };
 
-<<<<<<< HEAD
-function ReplayTimelineEvents({className, duration, spans, startTimestampMS}: Props) {
-=======
-function ReplayTimelineEvents({className, durationMS, spans, startTimestamp}: Props) {
->>>>>>> 076d29a5
+function ReplayTimelineEvents({className, durationMS, spans, startTimestampMS}: Props) {
   const flattenedSpans = flattenSpans(spans);
 
   return (
     <Spans className={className}>
       {flattenedSpans.map((span, i) => {
-<<<<<<< HEAD
         const sinceStart = span.startTimestamp - startTimestampMS;
-        const startPct = divide(sinceStart, duration);
-        const widthPct = divide(span.duration, duration);
-=======
-        const sinceStart = span.startTimestamp - startMs;
         const startPct = divide(sinceStart, durationMS);
         const widthPct = divide(span.duration, durationMS);
->>>>>>> 076d29a5
 
         const requestsCount = tn(
           '%s network request',
