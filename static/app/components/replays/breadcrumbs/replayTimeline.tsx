--- conflicted
+++ resolved
@@ -42,7 +42,6 @@
   const networkSpans = replay.getNetworkSpans();
 
   return (
-<<<<<<< HEAD
     <Panel ref={elem} {...mouseTrackingProps}>
       <Resizeable>
         {({width}) => (
@@ -57,7 +56,7 @@
                 startTimestampMs={startTimestampMs}
               />
             </UnderTimestamp>
-            <UnderTimestamp paddingTop="0">
+            <UnderTimestamp paddingTop="26px">
               <ReplayTimelineEvents
                 crumbs={userCrumbs}
                 durationMs={durationMs}
@@ -68,35 +67,6 @@
           </Stacked>
         )}
       </Resizeable>
-=======
-    <Panel>
-      <ScrubberMouseTracking>
-        <Resizeable>
-          {({width}) => (
-            <Stacked>
-              <MinorGridlines durationMs={durationMs} width={width} />
-              <MajorGridlines durationMs={durationMs} width={width} />
-              <TimelineScrubber />
-              <UnderTimestamp paddingTop="36px">
-                <ReplayTimelineSpans
-                  durationMs={durationMs}
-                  spans={networkSpans}
-                  startTimestampMs={startTimestampMs}
-                />
-              </UnderTimestamp>
-              <UnderTimestamp paddingTop="26px">
-                <ReplayTimelineEvents
-                  crumbs={userCrumbs}
-                  durationMs={durationMs}
-                  startTimestampMs={startTimestampMs}
-                  width={width}
-                />
-              </UnderTimestamp>
-            </Stacked>
-          )}
-        </Resizeable>
-      </ScrubberMouseTracking>
->>>>>>> 04034acf
     </Panel>
   );
 }
