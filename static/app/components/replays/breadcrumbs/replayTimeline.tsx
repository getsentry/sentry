import styled from '@emotion/styled';

import {Panel} from 'sentry/components/panels';
import Placeholder from 'sentry/components/placeholder';
import {
  MajorGridlines,
  MinorGridlines,
} from 'sentry/components/replays/breadcrumbs/gridlines';
import ReplayTimelineEvents from 'sentry/components/replays/breadcrumbs/replayTimelineEvents';
import ReplayTimelineSpans from 'sentry/components/replays/breadcrumbs/replayTimelineSpans';
import Stacked from 'sentry/components/replays/breadcrumbs/stacked';
import {TimelineScrubber} from 'sentry/components/replays/player/scrubber';
import ScrubberMouseTracking from 'sentry/components/replays/player/scrubberMouseTracking';
import {useReplayContext} from 'sentry/components/replays/replayContext';
import {Resizeable} from 'sentry/components/replays/resizeable';
import {BreadcrumbType} from 'sentry/types/breadcrumbs';

type Props = {};

const USER_ACTIONS = [
  BreadcrumbType.ERROR,
  BreadcrumbType.NAVIGATION,
  BreadcrumbType.UI,
  BreadcrumbType.USER,
];

function ReplayTimeline({}: Props) {
  const {replay} = useReplayContext();

  if (!replay) {
    return <Placeholder height="48px" bottomGutter={2} />;
  }

<<<<<<< HEAD
  const startTimestampMS = replay.getReplay().started_at.getTime();
=======
  const durationMS = replay.getDurationMS();
  const {startTimestamp} = replay.getEvent();
>>>>>>> 076d29a5
  const crumbs = replay.getRawCrumbs() || [];
  const spans = replay.getRawSpans() || [];
  const userCrumbs = crumbs.filter(crumb => USER_ACTIONS.includes(crumb.type));

  const networkSpans = spans.filter(replay.isNotMemorySpan);

  return (
    <Panel>
      <ScrubberMouseTracking>
        <Resizeable>
          {({width}) => (
            <Stacked>
              <MinorGridlines durationMS={durationMS} width={width} />
              <MajorGridlines durationMS={durationMS} width={width} />
              <TimelineScrubber />
              <UnderTimestamp paddingTop="36px">
                <ReplayTimelineSpans
                  durationMS={durationMS}
                  spans={networkSpans}
                  startTimestampMS={startTimestampMS}
                />
              </UnderTimestamp>
              <UnderTimestamp paddingTop="0">
                <ReplayTimelineEvents
                  crumbs={userCrumbs}
<<<<<<< HEAD
                  duration={duration}
                  startTimestampMS={startTimestampMS}
=======
                  durationMS={durationMS}
                  startTimestamp={startTimestamp}
>>>>>>> 076d29a5
                  width={width}
                />
              </UnderTimestamp>
            </Stacked>
          )}
        </Resizeable>
      </ScrubberMouseTracking>
    </Panel>
  );
}

const UnderTimestamp = styled('div')<{paddingTop: string}>`
  /* Weird size to put equal space above/below a <small> node that MajorGridlines emits */
  padding-top: ${p => p.paddingTop};
`;

export default ReplayTimeline;<|MERGE_RESOLUTION|>--- conflicted
+++ resolved
@@ -31,12 +31,8 @@
     return <Placeholder height="48px" bottomGutter={2} />;
   }
 
-<<<<<<< HEAD
+  const durationMS = replay.getDurationMS();
   const startTimestampMS = replay.getReplay().started_at.getTime();
-=======
-  const durationMS = replay.getDurationMS();
-  const {startTimestamp} = replay.getEvent();
->>>>>>> 076d29a5
   const crumbs = replay.getRawCrumbs() || [];
   const spans = replay.getRawSpans() || [];
   const userCrumbs = crumbs.filter(crumb => USER_ACTIONS.includes(crumb.type));
@@ -62,13 +58,8 @@
               <UnderTimestamp paddingTop="0">
                 <ReplayTimelineEvents
                   crumbs={userCrumbs}
-<<<<<<< HEAD
-                  duration={duration}
+                  durationMS={durationMS}
                   startTimestampMS={startTimestampMS}
-=======
-                  durationMS={durationMS}
-                  startTimestamp={startTimestamp}
->>>>>>> 076d29a5
                   width={width}
                 />
               </UnderTimestamp>
