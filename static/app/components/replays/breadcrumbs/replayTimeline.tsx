import {useRef} from 'react';
import styled from '@emotion/styled';

import Panel from 'sentry/components/panels/panel';
import Placeholder from 'sentry/components/placeholder';
import {
  MajorGridlines,
  MinorGridlines,
} from 'sentry/components/replays/breadcrumbs/gridlines';
import ReplayTimelineEvents from 'sentry/components/replays/breadcrumbs/replayTimelineEvents';
import ReplayTimelineSpans from 'sentry/components/replays/breadcrumbs/replayTimelineSpans';
import Stacked from 'sentry/components/replays/breadcrumbs/stacked';
import {
  CompactTimelineScrubber,
  TimelineScrubber,
} from 'sentry/components/replays/player/scrubber';
import {useTimelineScrubberMouseTracking} from 'sentry/components/replays/player/useScrubberMouseTracking';
import {useReplayContext} from 'sentry/components/replays/replayContext';
import {divide} from 'sentry/components/replays/utils';
import toPercent from 'sentry/utils/number/toPercent';
import {useDimensions} from 'sentry/utils/useDimensions';
import useOrganization from 'sentry/utils/useOrganization';

type Props = {};

function ReplayTimeline({}: Props) {
  const {replay, currentTime, timelineScale} = useReplayContext();

  const panelRef = useRef<HTMLDivElement>(null);
  const mouseTrackingProps = useTimelineScrubberMouseTracking(
    {elem: panelRef},
    timelineScale
  );

  const stackedRef = useRef<HTMLDivElement>(null);
  const {width} = useDimensions<HTMLDivElement>({elementRef: stackedRef});

  const organization = useOrganization();
  const hasNewTimeline = organization.features.includes('session-replay-new-timeline');

  if (!replay) {
    return <Placeholder height={hasNewTimeline ? '20px' : '54px'} />;
  }

  const durationMs = replay.getDurationMs();
  const startTimestampMs = replay.getReplay().started_at.getTime();
  const chapterFrames = replay.getChapterFrames();
  const networkFrames = replay.getNetworkFrames();

<<<<<<< HEAD
  // start of the timeline is in the middle
  const initialTranslate = 0.5 / timelineScale;

  const translate =
    initialTranslate - (currentTime > durationMs ? 1 : divide(currentTime, durationMs));
=======
  // timeline is in the middle
  const initialTranslate = 0.5 / timelineScale;
  const percentComplete = divide(currentTime, durationMs);

  const starting = percentComplete < initialTranslate;
  const ending = percentComplete + initialTranslate > 1;

  const translate = () => {
    if (starting) {
      return 0;
    }
    if (ending) {
      return initialTranslate - (1 - initialTranslate);
    }
    return initialTranslate - (currentTime > durationMs ? 1 : percentComplete);
  };
>>>>>>> 66892711

  return hasNewTimeline ? (
    <VisiblePanel ref={panelRef} {...mouseTrackingProps}>
      <Stacked
        style={{
          width: `${toPercent(timelineScale)}`,
<<<<<<< HEAD
          transform: `translate(${toPercent(translate)}, 0%)`,
=======
          transform: `translate(${toPercent(translate())}, 0%)`,
>>>>>>> 66892711
        }}
        ref={stackedRef}
      >
        <MinorGridlines durationMs={durationMs} width={width} />
        <MajorGridlines durationMs={durationMs} width={width} />
        <CompactTimelineScrubber />
        <TimelineEventsContainer>
          <ReplayTimelineEvents
            durationMs={durationMs}
            frames={chapterFrames}
            startTimestampMs={startTimestampMs}
            width={width}
          />
        </TimelineEventsContainer>
      </Stacked>
    </VisiblePanel>
  ) : (
    <PanelNoMargin ref={panelRef} {...mouseTrackingProps}>
      <Stacked ref={stackedRef}>
        <MinorGridlines durationMs={durationMs} width={width} />
        <MajorGridlines durationMs={durationMs} width={width} />
        <TimelineScrubber />
        <div style={{paddingTop: '36px'}}>
          <ReplayTimelineSpans
            durationMs={durationMs}
            frames={networkFrames}
            startTimestampMs={startTimestampMs}
          />
        </div>
        <div style={{paddingTop: '26px'}}>
          <ReplayTimelineEvents
            durationMs={durationMs}
            frames={chapterFrames}
            startTimestampMs={startTimestampMs}
            width={width}
          />
        </div>
      </Stacked>
    </PanelNoMargin>
  );
}

const PanelNoMargin = styled(Panel)`
  margin: 0;
`;

const VisiblePanel = styled(Panel)`
  margin: 0;
  border: 0;
  overflow: hidden;
  background: ${p => p.theme.translucentInnerBorder};
`;

const TimelineEventsContainer = styled('div')`
  padding-top: 10px;
  padding-bottom: 10px;
`;

export default ReplayTimeline;<|MERGE_RESOLUTION|>--- conflicted
+++ resolved
@@ -47,13 +47,6 @@
   const chapterFrames = replay.getChapterFrames();
   const networkFrames = replay.getNetworkFrames();
 
-<<<<<<< HEAD
-  // start of the timeline is in the middle
-  const initialTranslate = 0.5 / timelineScale;
-
-  const translate =
-    initialTranslate - (currentTime > durationMs ? 1 : divide(currentTime, durationMs));
-=======
   // timeline is in the middle
   const initialTranslate = 0.5 / timelineScale;
   const percentComplete = divide(currentTime, durationMs);
@@ -70,18 +63,13 @@
     }
     return initialTranslate - (currentTime > durationMs ? 1 : percentComplete);
   };
->>>>>>> 66892711
 
   return hasNewTimeline ? (
     <VisiblePanel ref={panelRef} {...mouseTrackingProps}>
       <Stacked
         style={{
           width: `${toPercent(timelineScale)}`,
-<<<<<<< HEAD
-          transform: `translate(${toPercent(translate)}, 0%)`,
-=======
           transform: `translate(${toPercent(translate())}, 0%)`,
->>>>>>> 66892711
         }}
         ref={stackedRef}
       >
