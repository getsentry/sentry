--- conflicted
+++ resolved
@@ -6,564 +6,6 @@
   type SidebarPanelProps,
 } from 'sentry/components/sidebar/sidebarPanel';
 import type {CommonSidebarProps} from 'sentry/components/sidebar/types';
-<<<<<<< HEAD
-import {Tooltip} from 'sentry/components/tooltip';
-import {
-  IconCheckmark,
-  IconChevron,
-  IconClose,
-  IconNot,
-  IconSupport,
-  IconSync,
-} from 'sentry/icons';
-import {t, tct} from 'sentry/locale';
-import ConfigStore from 'sentry/stores/configStore';
-import DemoWalkthroughStore from 'sentry/stores/demoWalkthroughStore';
-import {space} from 'sentry/styles/space';
-import {type OnboardingTask, OnboardingTaskKey} from 'sentry/types/onboarding';
-import {trackAnalytics} from 'sentry/utils/analytics';
-import {isDemoModeEnabled} from 'sentry/utils/demoMode';
-import testableTransition from 'sentry/utils/testableTransition';
-import useApi from 'sentry/utils/useApi';
-import {useLocalStorageState} from 'sentry/utils/useLocalStorageState';
-import useOrganization from 'sentry/utils/useOrganization';
-import useRouter from 'sentry/utils/useRouter';
-
-/**
- * How long (in ms) to delay before beginning to mark tasks complete
- */
-const INITIAL_MARK_COMPLETE_TIMEOUT = 100;
-
-const orderedGettingStartedTasks = [
-  OnboardingTaskKey.FIRST_PROJECT,
-  OnboardingTaskKey.FIRST_EVENT,
-  OnboardingTaskKey.INVITE_MEMBER,
-  OnboardingTaskKey.ALERT_RULE,
-  OnboardingTaskKey.SOURCEMAPS,
-  OnboardingTaskKey.LINK_SENTRY_TO_SOURCE_CODE,
-  OnboardingTaskKey.RELEASE_TRACKING,
-];
-
-const orderedBeyondBasicsTasks = [
-  OnboardingTaskKey.REAL_TIME_NOTIFICATIONS,
-  OnboardingTaskKey.SESSION_REPLAY,
-  OnboardingTaskKey.FIRST_TRANSACTION,
-  OnboardingTaskKey.SECOND_PLATFORM,
-];
-
-function groupTasksByCompletion(tasks: OnboardingTask[]) {
-  const [completedTasks, incompletedTasks] = partition(tasks, task =>
-    findCompleteTasks(task)
-  );
-  return {
-    completedTasks,
-    incompletedTasks,
-  };
-}
-
-interface TaskCardProps {
-  icon: React.ReactNode;
-  title: React.ReactNode;
-  actions?: React.ReactNode;
-  className?: string;
-  description?: React.ReactNode;
-  onClick?: (e: React.MouseEvent) => void;
-}
-
-function TaskCard({
-  description,
-  icon,
-  title,
-  actions,
-  onClick,
-  className,
-}: TaskCardProps) {
-  return (
-    <TaskCardWrapper
-      role={onClick ? 'button' : undefined}
-      onClick={onClick}
-      className={className}
-    >
-      {onClick && <InteractionStateLayer />}
-      <TaskCardIcon>{icon}</TaskCardIcon>
-      <TaskCardDescription>
-        {title}
-        {description && <p>{description}</p>}
-      </TaskCardDescription>
-      <TaskCardActions>{actions}</TaskCardActions>
-    </TaskCardWrapper>
-  );
-}
-
-interface TaskStatusIconProps {
-  status: 'complete' | 'inProgress' | 'skipped' | 'pending';
-  progress?: number;
-  tooltipText?: string;
-}
-
-function TaskStatusIcon({status, tooltipText, progress}: TaskStatusIconProps) {
-  const theme = useTheme();
-
-  const progressValue = progress ?? 0;
-
-  return (
-    <Tooltip title={tooltipText} disabled={!tooltipText} containerDisplayMode="flex">
-      {status === 'complete' ? (
-        <IconCheckmark
-          css={css`
-            color: ${theme.success};
-            height: ${theme.fontSizeLarge};
-            width: ${theme.fontSizeLarge};
-          `}
-          isCircled
-        />
-      ) : status === 'skipped' ? (
-        <IconNot
-          css={css`
-            color: ${theme.disabled};
-            height: ${theme.fontSizeLarge};
-            width: ${theme.fontSizeLarge};
-          `}
-        />
-      ) : status === 'pending' ? (
-        <IconSync
-          css={css`
-            color: ${theme.pink400};
-            height: ${theme.fontSizeLarge};
-            width: ${theme.fontSizeLarge};
-          `}
-        />
-      ) : (
-        <ProgressRing
-          value={progressValue * 100}
-          progressEndcaps="round"
-          size={16}
-          barWidth={2}
-        />
-      )}
-    </Tooltip>
-  );
-}
-
-interface SkipConfirmationProps {
-  onConfirm: () => void;
-  onDismiss: () => void;
-}
-
-function SkipConfirmation({onConfirm, onDismiss}: SkipConfirmationProps) {
-  const organization = useOrganization();
-  const theme = useTheme();
-
-  return (
-    <SkipConfirmationWrapper>
-      <TaskCard
-        title={t('Not sure what to do? We’re here for you!')}
-        icon={
-          <IconChevron
-            direction="up"
-            css={css`
-              color: ${theme.disabled};
-              height: ${theme.fontSizeLarge};
-              width: ${theme.fontSizeLarge};
-            `}
-            isCircled
-          />
-        }
-        actions={
-          <Fragment>
-            <Button
-              borderless
-              size="zero"
-              aria-label={t('Just Skip')}
-              title={t('Just Skip')}
-              icon={<IconClose color="gray300" isCircled />}
-              onClick={event => {
-                event.stopPropagation();
-                onConfirm();
-              }}
-            />
-            <DropdownMenu
-              position="top-start"
-              triggerProps={{
-                'aria-label': t('Help'),
-                title: t('Help'),
-                icon: <IconSupport color="gray300" />,
-                showChevron: false,
-                size: 'zero',
-                borderless: true,
-              }}
-              items={[
-                {
-                  key: 'search',
-                  label: t('Search Support, Docs and More'),
-                  onAction() {
-                    openHelpSearchModal({organization});
-                  },
-                },
-                {
-                  key: 'help',
-                  label: t('Visit Help Center'),
-                  // TODO(Telemetry): Make it open in a new tab
-                  to: 'https://sentry.zendesk.com/hc/en-us',
-                },
-                {
-                  key: 'discord',
-                  label: t('Join our Discord'),
-                  to: 'https://discord.com/invite/sentry',
-                },
-                {
-                  key: 'support',
-                  label: t('Contact Support'),
-                  to: `mailto:${ConfigStore.get('supportEmail')}`,
-                },
-              ]}
-            />
-            <Button
-              borderless
-              size="zero"
-              aria-label={t('Dismiss Skip')}
-              title={t('Dismiss Skip')}
-              icon={<IconClose color="gray300" />}
-              onClick={event => {
-                event.stopPropagation();
-                onDismiss();
-              }}
-            />
-          </Fragment>
-        }
-      />
-    </SkipConfirmationWrapper>
-  );
-}
-
-interface TaskProps {
-  hidePanel: () => void;
-  task: OnboardingTask;
-  completed?: boolean;
-  showWaitingIndicator?: boolean;
-}
-
-function Task({task, hidePanel, showWaitingIndicator}: TaskProps) {
-  const api = useApi();
-  const organization = useOrganization();
-  const router = useRouter();
-  const [showSkipConfirmation, setShowSkipConfirmation] = useState(false);
-
-  const handleClick = useCallback(
-    (e: React.MouseEvent) => {
-      trackAnalytics('quick_start.task_card_clicked', {
-        organization,
-        todo_id: task.task,
-        todo_title: task.title,
-        action: 'clickthrough',
-      });
-
-      e.stopPropagation();
-
-      if (isDemoModeEnabled()) {
-        DemoWalkthroughStore.activateGuideAnchor(task.task);
-      }
-
-      if (task.actionType === 'external') {
-        window.open(task.location, '_blank');
-      }
-
-      if (task.actionType === 'action') {
-        task.action(router);
-      }
-
-      if (task.actionType === 'app') {
-        // Convert all paths to a location object
-        let to =
-          typeof task.location === 'string' ? {pathname: task.location} : task.location;
-        // Add referrer to all links
-        to = {...to, query: {...to.query, referrer: 'onboarding_task'}};
-
-        navigateTo(to, router);
-      }
-      hidePanel();
-    },
-    [task, organization, router, hidePanel]
-  );
-
-  const handleMarkSkipped = useCallback(
-    (taskKey: OnboardingTaskKey) => {
-      trackAnalytics('quick_start.task_card_clicked', {
-        organization,
-        todo_id: task.task,
-        todo_title: task.title,
-        action: 'skipped',
-      });
-      updateOnboardingTask(api, organization, {
-        task: taskKey,
-        status: 'skipped',
-        completionSeen: true,
-      });
-    },
-    [task, organization, api]
-  );
-
-  const iconTooltipText = useMemo(() => {
-    switch (task.status) {
-      case 'complete':
-        return t('Task completed');
-      case 'pending':
-        return task.pendingTitle ?? t('Task in progress\u2026');
-      case 'skipped':
-        return t('Task skipped');
-      default:
-        return undefined;
-    }
-  }, [task.status, task.pendingTitle]);
-
-  return (
-    <TaskWrapper
-      initial
-      animate="animate"
-      layout={showSkipConfirmation ? false : true}
-      variants={{
-        initial: {
-          opacity: 0,
-          y: 40,
-        },
-        animate: {
-          opacity: 1,
-          y: 0,
-          transition: testableTransition({
-            delay: 0.8,
-            when: 'beforeChildren',
-            staggerChildren: 0.3,
-          }),
-        },
-      }}
-    >
-      <TaskCard
-        onClick={
-          task.status === 'complete' || task.status === 'skipped'
-            ? undefined
-            : handleClick
-        }
-        icon={<TaskStatusIcon status={task.status} tooltipText={iconTooltipText} />}
-        description={task.description}
-        title={<strong>{task.title}</strong>}
-        actions={
-          task.status === 'complete' || task.status === 'skipped' ? undefined : (
-            <TaskActions>
-              {task.skippable && (
-                <Button
-                  borderless
-                  size="zero"
-                  aria-label={t('Skip Task')}
-                  title={t('Skip Task')}
-                  icon={<IconClose color="gray300" isCircled />}
-                  onClick={event => {
-                    event.stopPropagation();
-                    setShowSkipConfirmation(!showSkipConfirmation);
-                  }}
-                  css={css`
-                    /* If the pulsing indicator is active, the close button
-                  * should be above it so it's clickable.
-                  */
-                    z-index: 1;
-                  `}
-                />
-              )}
-              {task.SupplementComponent && showWaitingIndicator && (
-                <task.SupplementComponent task={task} />
-              )}
-            </TaskActions>
-          )
-        }
-      />
-      {showSkipConfirmation && (
-        <SkipConfirmation
-          onConfirm={() => {
-            handleMarkSkipped(task.task);
-            setShowSkipConfirmation(false);
-          }}
-          onDismiss={() => setShowSkipConfirmation(false)}
-        />
-      )}
-    </TaskWrapper>
-  );
-}
-
-interface ExpandedTaskGroupProps {
-  hidePanel: () => void;
-  sortedTasks: OnboardingTask[];
-  taskKeyForWaitingIndicator: OnboardingTaskKey | undefined;
-}
-
-function ExpandedTaskGroup({
-  sortedTasks,
-  hidePanel,
-  taskKeyForWaitingIndicator,
-}: ExpandedTaskGroupProps) {
-  const api = useApi();
-  const organization = useOrganization();
-
-  const markCompletionTimeout = useRef<number | undefined>();
-
-  function completionTimeout(time: number): Promise<void> {
-    window.clearTimeout(markCompletionTimeout.current);
-    return new Promise(resolve => {
-      markCompletionTimeout.current = window.setTimeout(resolve, time);
-    });
-  }
-
-  const markTasksAsSeen = useCallback(() => {
-    const unseenDoneTasks = sortedTasks
-      .filter(task => taskIsDone(task) && !task.completionSeen)
-      .map(task => task.task);
-
-    for (const unseenDoneTask of unseenDoneTasks) {
-      updateOnboardingTask(api, organization, {
-        task: unseenDoneTask,
-        completionSeen: true,
-      });
-    }
-  }, [api, organization, sortedTasks]);
-
-  const markSeenOnOpen = useCallback(
-    async function () {
-      // Add a minor delay to marking tasks complete to account for the animation
-      // opening of the group
-      await completionTimeout(INITIAL_MARK_COMPLETE_TIMEOUT);
-      markTasksAsSeen();
-    },
-    [markTasksAsSeen]
-  );
-
-  useEffect(() => {
-    markSeenOnOpen();
-    return () => {
-      window.clearTimeout(markCompletionTimeout.current);
-    };
-  }, []); // eslint-disable-line react-hooks/exhaustive-deps
-
-  return (
-    <Fragment>
-      <hr />
-      <TaskGroupBody>
-        <AnimatePresence initial={false}>
-          {sortedTasks.map(sortedTask => (
-            <Task
-              key={sortedTask.task}
-              task={sortedTask}
-              hidePanel={hidePanel}
-              showWaitingIndicator={taskKeyForWaitingIndicator === sortedTask.task}
-            />
-          ))}
-        </AnimatePresence>
-      </TaskGroupBody>
-    </Fragment>
-  );
-}
-
-interface TaskGroupProps {
-  /**
-   * Used for analytics
-   */
-  group: 'getting_started' | 'beyond_basics';
-  hidePanel: () => void;
-  taskKeyForWaitingIndicator: OnboardingTaskKey | undefined;
-  tasks: OnboardingTask[];
-  title: string;
-  expanded?: boolean;
-  toggleable?: boolean;
-}
-
-function TaskGroup({
-  title,
-  tasks,
-  expanded,
-  hidePanel,
-  taskKeyForWaitingIndicator,
-  toggleable = true,
-  group,
-}: TaskGroupProps) {
-  const organization = useOrganization();
-  const [isExpanded, setIsExpanded] = useState(expanded);
-  const {completedTasks, incompletedTasks} = groupTasksByCompletion(tasks);
-
-  const [taskGroupComplete, setTaskGroupComplete] = useLocalStorageState(
-    `quick-start:${organization.slug}:${group}-completed`,
-    false
-  );
-
-  const doneTasks = useMemo(() => {
-    return tasks.filter(task => taskIsDone(task));
-  }, [tasks]);
-
-  useEffect(() => {
-    setIsExpanded(expanded);
-  }, [expanded]);
-
-  useEffect(() => {
-    if (completedTasks.length !== tasks.length || taskGroupComplete) {
-      return;
-    }
-
-    trackAnalytics('quick_start.task_group_completed', {
-      organization,
-      group,
-    });
-
-    setTaskGroupComplete(true);
-  }, [
-    group,
-    organization,
-    completedTasks,
-    tasks,
-    setTaskGroupComplete,
-    taskGroupComplete,
-  ]);
-
-  return (
-    <TaskGroupWrapper>
-      <TaskGroupHeader
-        title={<strong>{title}</strong>}
-        description={
-          tasks.length > 1
-            ? tct('[totalCompletedTasks] out of [totalTasks] tasks completed', {
-                totalCompletedTasks: doneTasks.length,
-                totalTasks: tasks.length,
-              })
-            : tct('[totalCompletedTasks] out of [totalTasks] task completed', {
-                totalCompletedTasks: doneTasks.length,
-                totalTasks: tasks.length,
-              })
-        }
-        hasProgress={doneTasks.length > 0}
-        onClick={toggleable ? () => setIsExpanded(!isExpanded) : undefined}
-        icon={
-          <TaskStatusIcon
-            status={doneTasks.length === tasks.length ? 'complete' : 'inProgress'}
-            progress={doneTasks.length / tasks.length}
-          />
-        }
-        actions={
-          <Button
-            icon={<Chevron direction={isExpanded ? 'up' : 'down'} />}
-            aria-label={isExpanded ? t('Collapse') : t('Expand')}
-            aria-expanded={isExpanded}
-            size="zero"
-            borderless
-          />
-        }
-      />
-      {isExpanded && (
-        <ExpandedTaskGroup
-          sortedTasks={[...incompletedTasks, ...completedTasks]}
-          hidePanel={hidePanel}
-          taskKeyForWaitingIndicator={taskKeyForWaitingIndicator}
-        />
-      )}
-    </TaskGroupWrapper>
-  );
-}
-=======
->>>>>>> 7cff846e
 
 interface SidebarProps
   extends Pick<SidebarPanelProps, 'title'>,
