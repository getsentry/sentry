--- conflicted
+++ resolved
@@ -389,11 +389,8 @@
             groupTasksByCompletion(gettingStartedTasks).incompletedTasks.length > 0
           }
           toggleable={sortedBeyondBasicsTasks.length > 0}
-<<<<<<< HEAD
+          taskKeyForWaitingIndicator={taskKeyForWaitingIndicator}
           group="getting_started"
-=======
-          taskKeyForWaitingIndicator={taskKeyForWaitingIndicator}
->>>>>>> 9f4a6a7c
         />
         {sortedBeyondBasicsTasks.length > 0 && (
           <TaskGroup
@@ -406,11 +403,8 @@
             expanded={
               groupTasksByCompletion(gettingStartedTasks).incompletedTasks.length === 0
             }
-<<<<<<< HEAD
+            taskKeyForWaitingIndicator={taskKeyForWaitingIndicator}
             group="beyond_basics"
-=======
-            taskKeyForWaitingIndicator={taskKeyForWaitingIndicator}
->>>>>>> 9f4a6a7c
           />
         )}
       </Content>
