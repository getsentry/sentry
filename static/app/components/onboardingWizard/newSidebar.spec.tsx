--- conflicted
+++ resolved
@@ -1,5 +1,11 @@
 import {initializeOrg} from 'sentry-test/initializeOrg';
-import {render, screen, userEvent, waitFor} from 'sentry-test/reactTestingLibrary';
+import {
+  render,
+  screen,
+  userEvent,
+  waitFor,
+  waitForElementToBeRemoved,
+} from 'sentry-test/reactTestingLibrary';
 
 import {NewOnboardingSidebar} from 'sentry/components/onboardingWizard/newSidebar';
 import {type OnboardingTask, OnboardingTaskKey} from 'sentry/types/onboarding';
@@ -148,11 +154,11 @@
     expect(screen.getByRole('link', {name: 'Visit Help Center'})).toBeInTheDocument();
 
     // Dismiss skip confirmation
-    userEvent.click(screen.getByRole('button', {name: 'Dismiss Skip'}));
+    await userEvent.click(screen.getByRole('button', {name: 'Dismiss Skip'}));
     await waitForElementToBeRemoved(() => screen.queryByText(/Not sure what to do/));
 
     // Click skip task again
-    userEvent.click(screen.getByRole('button', {name: 'Skip Task'}));
+    await userEvent.click(screen.getByRole('button', {name: 'Skip Task'}));
     expect(await screen.findByText(/Not sure what to do/)).toBeInTheDocument();
 
     // Click 'Just Skip'
@@ -168,12 +174,5 @@
         })
       );
     });
-<<<<<<< HEAD
-=======
-
-    // Dismiss skip confirmation
-    await userEvent.click(screen.getByRole('button', {name: 'Dismiss Skip'}));
-    expect(screen.queryByText(/Not sure what to do/)).not.toBeInTheDocument();
->>>>>>> da65c524
   });
 });