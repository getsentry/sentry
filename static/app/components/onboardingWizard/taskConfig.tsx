import styled from '@emotion/styled';

import {openInviteMembersModal} from 'sentry/actionCreators/modal';
import {Client} from 'sentry/api';
import {taskIsDone} from 'sentry/components/onboardingWizard/utils';
import {sourceMaps} from 'sentry/data/platformCategories';
import {t} from 'sentry/locale';
import pulsingIndicatorStyles from 'sentry/styles/pulsingIndicator';
import space from 'sentry/styles/space';
import {
  OnboardingSupplementComponentProps,
  OnboardingTask,
  OnboardingTaskDescriptor,
  OnboardingTaskKey,
  Organization,
  Project,
} from 'sentry/types';
import EventWaiter from 'sentry/utils/eventWaiter';
import withApi from 'sentry/utils/withApi';

import OnboardingProjectsCard from './onboardingCard';

function hasPlatformWithSourceMaps(projects: Project[] | undefined) {
  return projects !== undefined
    ? projects.some(({platform}) => platform && sourceMaps.includes(platform))
    : false;
}

type FirstEventWaiterProps = OnboardingSupplementComponentProps & {
  api: Client;
};

type Options = {
  /**
   * The organization to show onboarding tasks for
   */
  organization: Organization;
  /**
   * A list of the organizations projects. This is used for some onboarding
   * tasks to show additional task details (such as for suggesting sourcemaps)
   */
  projects?: Project[];
};

function getIssueAlertUrl({projects, organization}: Options) {
  if (!projects || !projects.length) {
    return `/organizations/${organization.slug}/alerts/rules/`;
  }
  // pick the first project with events if we have that, otherwise just pick the first project
  const firstProjectWithEvents = projects.find(project => !!project.firstEvent);
  const project = firstProjectWithEvents ?? projects[0];
  return `/organizations/${organization.slug}/alerts/${project.slug}/wizard/`;
}

function getMetricAlertUrl({projects, organization}: Options) {
  if (!projects || !projects.length) {
    return `/organizations/${organization.slug}/alerts/rules/`;
  }
  // pick the first project with transaction events if we have that, otherwise just pick the first project
  const firstProjectWithEvents = projects.find(
    project => !!project.firstTransactionEvent
  );
  const project = firstProjectWithEvents ?? projects[0];
  return `/organizations/${organization.slug}/alerts/${project.slug}/wizard/?alert_option=trans_duration`;
}

export function getOnboardingTasks({
  organization,
  projects,
}: Options): OnboardingTaskDescriptor[] {
  return [
    {
      task: OnboardingTaskKey.FIRST_PROJECT,
      title: t('Create a project'),
      description: t(
        "Monitor in seconds by adding a simple lines of code to your project. It's as easy as microwaving leftover pizza."
      ),
      skippable: false,
      requisites: [],
      actionType: 'app',
      location: `/organizations/${organization.slug}/projects/new/`,
      display: true,
    },
    {
      task: OnboardingTaskKey.FIRST_EVENT,
      title: t('Capture your first error'),
      description: t(
        "Time to test it out. Now that you've created a project, capture your first error. We've got an example you can fiddle with."
      ),
      skippable: false,
      requisites: [OnboardingTaskKey.FIRST_PROJECT],
      actionType: 'app',
      location: `/settings/${organization.slug}/projects/:projectId/install/`,
      display: true,
      SupplementComponent: withApi(({api, task, onCompleteTask}: FirstEventWaiterProps) =>
        !!projects?.length && task.requisiteTasks.length === 0 && !task.completionSeen ? (
          <EventWaiter
            api={api}
            organization={organization}
            project={projects[0]}
            eventType="error"
            onIssueReceived={() => !taskIsDone(task) && onCompleteTask()}
          >
            {() => <EventWaitingIndicator />}
          </EventWaiter>
        ) : null
      ),
    },
    {
      task: OnboardingTaskKey.INVITE_MEMBER,
      title: t('Invite your team'),
      description: t(
        'Assign issues and comment on shared errors with coworkers so you always know who to blame when sh*t hits the fan.'
      ),
      skippable: true,
      requisites: [],
      actionType: 'action',
      action: () => openInviteMembersModal({source: 'onboarding_widget'}),
      display: true,
    },
    {
      task: OnboardingTaskKey.SECOND_PLATFORM,
      title: t('Create another project'),
      description: t(
        'Easy, right? Don’t stop at one. Set up another project and send it events to keep things running smoothly in both the frontend and backend.'
      ),
      skippable: true,
      requisites: [OnboardingTaskKey.FIRST_PROJECT, OnboardingTaskKey.FIRST_EVENT],
      actionType: 'app',
      location: `/organizations/${organization.slug}/projects/new/`,
      display: true,
    },
    {
      task: OnboardingTaskKey.FIRST_TRANSACTION,
      title: t('Boost performance'),
      description: t(
        "Don't keep users waiting. Trace transactions, investigate spans and cross-reference related issues for those mission-critical endpoints."
      ),
      skippable: true,
      requisites: [OnboardingTaskKey.FIRST_PROJECT],
      actionType: 'external',
      location: 'https://docs.sentry.io/product/performance/getting-started/',
      display: true,
      SupplementComponent: withApi(({api, task, onCompleteTask}: FirstEventWaiterProps) =>
        !!projects?.length && task.requisiteTasks.length === 0 && !task.completionSeen ? (
          <EventWaiter
            api={api}
            organization={organization}
            project={projects[0]}
            eventType="transaction"
            onIssueReceived={() => !taskIsDone(task) && onCompleteTask()}
          >
            {() => <EventWaitingIndicator />}
          </EventWaiter>
        ) : null
      ),
    },
    {
      task: OnboardingTaskKey.USER_CONTEXT,
      title: t('Get more user context'),
      description: t(
        'Enable us to pinpoint which users are suffering from that bad code, so you can debug the problem more swiftly and maybe even apologize for it.'
      ),
      skippable: true,
      requisites: [OnboardingTaskKey.FIRST_PROJECT, OnboardingTaskKey.FIRST_EVENT],
      actionType: 'external',
      location:
        'https://docs.sentry.io/platform-redirect/?next=/enriching-events/identify-user/',
      display: true,
    },
    {
      task: OnboardingTaskKey.RELEASE_TRACKING,
      title: t('Track releases'),
      description: t(
        'Take an in-depth look at the health of each and every release with crash analytics, errors, related issues and suspect commits.'
      ),
      skippable: true,
      requisites: [OnboardingTaskKey.FIRST_PROJECT, OnboardingTaskKey.FIRST_EVENT],
      actionType: 'app',
      location: `/settings/${organization.slug}/projects/:projectId/release-tracking/`,
      display: true,
    },
    {
      task: OnboardingTaskKey.SOURCEMAPS,
      title: t('Upload source maps'),
      description: t(
        "Deminify Javascript source code to debug with context. Seeing code in it's original form will help you debunk the ghosts of errors past."
      ),
      skippable: true,
      requisites: [OnboardingTaskKey.FIRST_PROJECT, OnboardingTaskKey.FIRST_EVENT],
      actionType: 'external',
      location: 'https://docs.sentry.io/platforms/javascript/sourcemaps/',
      display: hasPlatformWithSourceMaps(projects),
    },
    {
      task: OnboardingTaskKey.USER_REPORTS,
      title: 'User crash reports',
      description: t('Collect user feedback when your application crashes'),
      skippable: true,
      requisites: [
        OnboardingTaskKey.FIRST_PROJECT,
        OnboardingTaskKey.FIRST_EVENT,
        OnboardingTaskKey.USER_CONTEXT,
      ],
      actionType: 'app',
      location: `/settings/${organization.slug}/projects/:projectId/user-reports/`,
      display: false,
    },
    {
      task: OnboardingTaskKey.ISSUE_TRACKER,
      title: t('Set up issue tracking'),
      description: t('Link to Sentry issues within your issue tracker'),
      skippable: true,
      requisites: [OnboardingTaskKey.FIRST_PROJECT, OnboardingTaskKey.FIRST_EVENT],
      actionType: 'app',
      location: `/settings/${organization.slug}/projects/:projectId/plugins/`,
      display: false,
    },
    {
      task: OnboardingTaskKey.ALERT_RULE,
      title: t('Configure an Issue Alert'),
      description: t(
        'We all have issues. Get real-time error notifications by setting up alerts for issues that match your set criteria.'
      ),
      skippable: true,
      requisites: [OnboardingTaskKey.FIRST_PROJECT],
      actionType: 'app',
      location: getIssueAlertUrl({projects, organization}),
      display: true,
    },
    {
<<<<<<< HEAD
      task: OnboardingTaskKey.USER_SELECTED_PROJECTS,
      title: t('Projects to Setup'),
      description: '',
      skippable: true,
      requisites: [],
      actionType: 'action',
      action: () => {},
      display: true,
      renderCard: OnboardingProjectsCard,
=======
      task: OnboardingTaskKey.METRIC_ALERT,
      title: t('Create a Performance Alert'),
      description: t(
        'No one likes crashes and frozen frames. Define thresholds for metrics that trigger alerts for when your application’s performance is degrading.'
      ),
      skippable: true,
      requisites: [OnboardingTaskKey.FIRST_PROJECT, OnboardingTaskKey.FIRST_TRANSACTION],
      actionType: 'app',
      location: getMetricAlertUrl({projects, organization}),
      display: organization.features?.includes('incidents'),
>>>>>>> 72fcd0ec
    },
  ];
}

export function getMergedTasks({organization, projects}: Options) {
  const taskDescriptors = getOnboardingTasks({organization, projects});
  const serverTasks = organization.onboardingTasks;

  // Map server task state (i.e. completed status) with tasks objects
  const allTasks = taskDescriptors.map(
    desc =>
      ({
        ...desc,
        ...serverTasks.find(serverTask => serverTask.task === desc.task),
        requisiteTasks: [],
      } as OnboardingTask)
  );

  // Map incomplete requisiteTasks as full task objects
  return allTasks.map(task => ({
    ...task,
    requisiteTasks: task.requisites
      .map(key => allTasks.find(task2 => task2.task === key)!)
      .filter(reqTask => reqTask.status !== 'complete'),
  }));
}

const PulsingIndicator = styled('div')`
  ${pulsingIndicatorStyles};
  margin-right: ${space(1)};
`;

const EventWaitingIndicator = styled((p: React.HTMLAttributes<HTMLDivElement>) => (
  <div {...p}>
    <PulsingIndicator />
    {t('Waiting for event')}
  </div>
))`
  display: flex;
  align-items: center;
  flex-grow: 1;
  font-size: ${p => p.theme.fontSizeMedium};
  color: ${p => p.theme.pink300};
`;<|MERGE_RESOLUTION|>--- conflicted
+++ resolved
@@ -229,7 +229,18 @@
       display: true,
     },
     {
-<<<<<<< HEAD
+      task: OnboardingTaskKey.METRIC_ALERT,
+      title: t('Create a Performance Alert'),
+      description: t(
+        'No one likes crashes and frozen frames. Define thresholds for metrics that trigger alerts for when your application’s performance is degrading.'
+      ),
+      skippable: true,
+      requisites: [OnboardingTaskKey.FIRST_PROJECT, OnboardingTaskKey.FIRST_TRANSACTION],
+      actionType: 'app',
+      location: getMetricAlertUrl({projects, organization}),
+      display: organization.features?.includes('incidents'),
+    },
+    {
       task: OnboardingTaskKey.USER_SELECTED_PROJECTS,
       title: t('Projects to Setup'),
       description: '',
@@ -239,18 +250,6 @@
       action: () => {},
       display: true,
       renderCard: OnboardingProjectsCard,
-=======
-      task: OnboardingTaskKey.METRIC_ALERT,
-      title: t('Create a Performance Alert'),
-      description: t(
-        'No one likes crashes and frozen frames. Define thresholds for metrics that trigger alerts for when your application’s performance is degrading.'
-      ),
-      skippable: true,
-      requisites: [OnboardingTaskKey.FIRST_PROJECT, OnboardingTaskKey.FIRST_TRANSACTION],
-      actionType: 'app',
-      location: getMetricAlertUrl({projects, organization}),
-      display: organization.features?.includes('incidents'),
->>>>>>> 72fcd0ec
     },
   ];
 }
