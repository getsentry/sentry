import {Fragment, useCallback, useEffect, useMemo, useRef, useState} from 'react';
import {css, useTheme} from '@emotion/react';
import styled from '@emotion/styled';
import {AnimatePresence, motion} from 'framer-motion';
import partition from 'lodash/partition';

import {openHelpSearchModal} from 'sentry/actionCreators/modal';
import {navigateTo} from 'sentry/actionCreators/navigation';
import {Button} from 'sentry/components/core/button';
import {DropdownMenu} from 'sentry/components/dropdownMenu';
import InteractionStateLayer from 'sentry/components/interactionStateLayer';
import {useMutateOnboardingTasks} from 'sentry/components/onboarding/useMutateOnboardingTasks';
import {useOnboardingTasks} from 'sentry/components/onboardingWizard/useOnboardingTasks';
import {findCompleteTasks, taskIsDone} from 'sentry/components/onboardingWizard/utils';
import ProgressRing from 'sentry/components/progressRing';
import {Tooltip} from 'sentry/components/tooltip';
import {
  IconCheckmark,
  IconChevron,
  IconClose,
  IconNot,
  IconSupport,
  IconSync,
} from 'sentry/icons';
import {t, tct} from 'sentry/locale';
import ConfigStore from 'sentry/stores/configStore';
import DemoWalkthroughStore from 'sentry/stores/demoWalkthroughStore';
import {space} from 'sentry/styles/space';
import {type OnboardingTask, OnboardingTaskKey} from 'sentry/types/onboarding';
import {trackAnalytics} from 'sentry/utils/analytics';
import {isDemoModeActive} from 'sentry/utils/demoMode';
<<<<<<< HEAD
import {DemoTour, useDemoTours} from 'sentry/utils/demoMode/demoTours';
=======
import {DemoTour, DemoTourStep, useDemoTours} from 'sentry/utils/demoMode/demoTours';
>>>>>>> 1f38ed82
import {updateDemoWalkthroughTask} from 'sentry/utils/demoMode/guides';
import testableTransition from 'sentry/utils/testableTransition';
import {useLocalStorageState} from 'sentry/utils/useLocalStorageState';
import useOrganization from 'sentry/utils/useOrganization';
import useRouter from 'sentry/utils/useRouter';

/**
 * How long (in ms) to delay before beginning to mark tasks complete
 */
const INITIAL_MARK_COMPLETE_TIMEOUT = 100;

const orderedGettingStartedTasks = [
  OnboardingTaskKey.FIRST_PROJECT,
  OnboardingTaskKey.FIRST_EVENT,
  OnboardingTaskKey.INVITE_MEMBER,
  OnboardingTaskKey.ALERT_RULE,
  OnboardingTaskKey.SOURCEMAPS,
  OnboardingTaskKey.LINK_SENTRY_TO_SOURCE_CODE,
  OnboardingTaskKey.RELEASE_TRACKING,
];

const orderedBeyondBasicsTasks = [
  OnboardingTaskKey.REAL_TIME_NOTIFICATIONS,
  OnboardingTaskKey.SESSION_REPLAY,
  OnboardingTaskKey.FIRST_TRANSACTION,
  OnboardingTaskKey.SECOND_PLATFORM,
];

function groupTasksByCompletion(tasks: OnboardingTask[]) {
  const [completedTasks, incompletedTasks] = partition(tasks, task =>
    findCompleteTasks(task)
  );
  return {
    completedTasks,
    incompletedTasks,
  };
}

interface TaskCardProps {
  icon: React.ReactNode;
  title: React.ReactNode;
  actions?: React.ReactNode;
  className?: string;
  description?: React.ReactNode;
  onClick?: (e: React.MouseEvent) => void;
}

function TaskCard({
  description,
  icon,
  title,
  actions,
  onClick,
  className,
}: TaskCardProps) {
  return (
    <TaskCardWrapper
      role={onClick ? 'button' : undefined}
      onClick={onClick}
      className={className}
    >
      {onClick && <InteractionStateLayer />}
      <TaskCardIcon>{icon}</TaskCardIcon>
      <TaskCardDescription>
        {title}
        {description && <p>{description}</p>}
      </TaskCardDescription>
      <TaskCardActions>{actions}</TaskCardActions>
    </TaskCardWrapper>
  );
}

interface TaskStatusIconProps {
  status: 'complete' | 'inProgress' | 'skipped' | 'pending';
  progress?: number;
  tooltipText?: string;
}

function TaskStatusIcon({status, tooltipText, progress}: TaskStatusIconProps) {
  const theme = useTheme();

  const progressValue = progress ?? 0;

  return (
    <Tooltip title={tooltipText} disabled={!tooltipText} containerDisplayMode="flex">
      {status === 'complete' ? (
        <IconCheckmark
          data-test-id="task-status-icon-complete"
          css={css`
            color: ${theme.success};
            height: ${theme.fontSizeLarge};
            width: ${theme.fontSizeLarge};
          `}
          isCircled
        />
      ) : status === 'skipped' ? (
        <IconNot
          data-test-id="task-status-icon-skipped"
          css={css`
            color: ${theme.disabled};
            height: ${theme.fontSizeLarge};
            width: ${theme.fontSizeLarge};
          `}
        />
      ) : status === 'pending' ? (
        <IconSync
          data-test-id="task-status-icon-pending"
          css={css`
            color: ${theme.pink400};
            height: ${theme.fontSizeLarge};
            width: ${theme.fontSizeLarge};
          `}
        />
      ) : (
        <ProgressRing
          data-test-id="task-status-icon-progress"
          value={progressValue * 100}
          progressEndcaps="round"
          size={16}
          barWidth={2}
        />
      )}
    </Tooltip>
  );
}

interface SkipConfirmationProps {
  onConfirm: () => void;
  onDismiss: () => void;
}

function SkipConfirmation({onConfirm, onDismiss}: SkipConfirmationProps) {
  const organization = useOrganization();
  const theme = useTheme();

  return (
    <SkipConfirmationWrapper>
      <TaskCard
        title={t('Not sure what to do? We’re here for you!')}
        icon={
          <IconChevron
            direction="up"
            css={css`
              color: ${theme.disabled};
              height: ${theme.fontSizeLarge};
              width: ${theme.fontSizeLarge};
            `}
            isCircled
          />
        }
        actions={
          <Fragment>
            <Button
              borderless
              size="zero"
              aria-label={t('Just Skip')}
              title={t('Just Skip')}
              icon={<IconClose color="gray300" isCircled />}
              onClick={event => {
                event.stopPropagation();
                onConfirm();
              }}
            />
            <DropdownMenu
              position="top-start"
              triggerProps={{
                'aria-label': t('Help'),
                title: t('Help'),
                icon: <IconSupport color="gray300" />,
                showChevron: false,
                size: 'zero',
                borderless: true,
              }}
              items={[
                {
                  key: 'search',
                  label: t('Search Support, Docs and More'),
                  onAction() {
                    openHelpSearchModal({organization});
                  },
                },
                {
                  key: 'help',
                  label: t('Visit Help Center'),
                  // TODO(Telemetry): Make it open in a new tab
                  to: 'https://sentry.zendesk.com/hc/en-us',
                },
                {
                  key: 'discord',
                  label: t('Join our Discord'),
                  to: 'https://discord.com/invite/sentry',
                },
                {
                  key: 'support',
                  label: t('Contact Support'),
                  to: `mailto:${ConfigStore.get('supportEmail')}`,
                },
              ]}
            />
            <Button
              borderless
              size="zero"
              aria-label={t('Dismiss Skip')}
              title={t('Dismiss Skip')}
              icon={<IconClose color="gray300" />}
              onClick={event => {
                event.stopPropagation();
                onDismiss();
              }}
            />
          </Fragment>
        }
      />
    </SkipConfirmationWrapper>
  );
}

interface TaskProps {
  hidePanel: () => void;
  task: OnboardingTask;
  completed?: boolean;
  showWaitingIndicator?: boolean;
}

function Task({task, hidePanel, showWaitingIndicator}: TaskProps) {
  const organization = useOrganization();
  const mutateOnboardingTasks = useMutateOnboardingTasks();
  const router = useRouter();
  const [showSkipConfirmation, setShowSkipConfirmation] = useState(false);

  const tours = useDemoTours();

  const handleClick = useCallback(
    (e: React.MouseEvent) => {
      trackAnalytics('quick_start.task_card_clicked', {
        organization,
        todo_id: task.task,
        todo_title: task.title,
        action: 'clickthrough',
      });

      e.stopPropagation();

      if (isDemoModeActive()) {
<<<<<<< HEAD
        if (task.task === OnboardingTaskKey.PERFORMANCE_GUIDE) {
          tours?.[DemoTour.PERFORMANCE]?.startTour();
        } else if (task.task === OnboardingTaskKey.RELEASE_GUIDE) {
          tours?.[DemoTour.RELEASES]?.startTour();
        } else if (task.task === OnboardingTaskKey.ISSUE_GUIDE) {
          tours?.[DemoTour.ISSUES]?.startTour();
=======
        // Performance guide is updated to use the new tour
        if (task.task === OnboardingTaskKey.PERFORMANCE_GUIDE) {
          tours?.[DemoTour.PERFORMANCE]?.startTour(DemoTourStep.PERFORMANCE_TABLE);
        } else if (task.task === OnboardingTaskKey.RELEASE_GUIDE) {
          tours?.[DemoTour.RELEASES]?.startTour();
>>>>>>> 1f38ed82
        } else {
          DemoWalkthroughStore.activateGuideAnchor(task.task);
        }
      }

      if (task.actionType === 'external') {
        window.open(task.location, '_blank');
      }

      if (task.actionType === 'action') {
        task.action(router);
      }

      if (task.actionType === 'app') {
        // Convert all paths to a location object
        let to =
          typeof task.location === 'string' ? {pathname: task.location} : task.location;
        // Add referrer to all links
        to = {...to, query: {...to.query, referrer: 'onboarding_task'}};

        navigateTo(to, router);
      }
      hidePanel();
    },
    [task, organization, router, hidePanel, tours]
  );

  const handleMarkSkipped = useCallback(() => {
    // all demos tasks are not skippable,
    // so this apply for the quick start only.
    // Adding this check here just in case it changes in the future
    if (isDemoModeActive()) {
      return;
    }

    trackAnalytics('quick_start.task_card_clicked', {
      organization,
      todo_id: task.task,
      todo_title: task.title,
      action: 'skipped',
    });

    mutateOnboardingTasks.mutate([
      {
        task: task.task,
        status: 'skipped',
        completionSeen: true,
      },
    ]);
  }, [task, organization, mutateOnboardingTasks]);

  const iconTooltipText = useMemo(() => {
    switch (task.status) {
      case 'complete':
        return t('Task completed');
      case 'pending':
        return task.pendingTitle ?? t('Task in progress\u2026');
      case 'skipped':
        return t('Task skipped');
      default:
        return undefined;
    }
  }, [task.status, task.pendingTitle]);

  return (
    <TaskWrapper
      initial
      animate="animate"
      layout={showSkipConfirmation ? false : true}
      variants={{
        initial: {
          opacity: 0,
          y: 40,
        },
        animate: {
          opacity: 1,
          y: 0,
          transition: testableTransition({
            delay: 0.8,
            when: 'beforeChildren',
            staggerChildren: 0.3,
          }),
        },
      }}
    >
      <TaskCard
        onClick={
          task.status === 'complete' || task.status === 'skipped'
            ? undefined
            : handleClick
        }
        icon={<TaskStatusIcon status={task.status} tooltipText={iconTooltipText} />}
        description={task.description}
        title={<strong>{task.title}</strong>}
        actions={
          task.status === 'complete' || task.status === 'skipped' ? undefined : (
            <TaskActions>
              {task.skippable && (
                <Button
                  borderless
                  size="zero"
                  aria-label={t('Skip Task')}
                  title={t('Skip Task')}
                  icon={<IconClose color="gray300" isCircled />}
                  onClick={event => {
                    event.stopPropagation();
                    setShowSkipConfirmation(!showSkipConfirmation);
                  }}
                  css={css`
                    /* If the pulsing indicator is active, the close button
                        * should be above it so it's clickable.
                        */
                    z-index: 1;
                  `}
                />
              )}
              {task.SupplementComponent && showWaitingIndicator && (
                <task.SupplementComponent task={task} />
              )}
            </TaskActions>
          )
        }
      />
      {showSkipConfirmation && (
        <SkipConfirmation
          onConfirm={() => {
            handleMarkSkipped();
            setShowSkipConfirmation(false);
          }}
          onDismiss={() => setShowSkipConfirmation(false)}
        />
      )}
    </TaskWrapper>
  );
}

interface ExpandedTaskGroupProps {
  hidePanel: () => void;
  sortedTasks: OnboardingTask[];
  taskKeyForWaitingIndicator: OnboardingTaskKey | undefined;
}

function ExpandedTaskGroup({
  sortedTasks,
  hidePanel,
  taskKeyForWaitingIndicator,
}: ExpandedTaskGroupProps) {
  const mutateOnboardingTasks = useMutateOnboardingTasks();

  const markCompletionTimeout = useRef<number | undefined>(undefined);

  function completionTimeout(time: number): Promise<void> {
    window.clearTimeout(markCompletionTimeout.current);
    return new Promise(resolve => {
      markCompletionTimeout.current = window.setTimeout(resolve, time);
    });
  }

  const markTasksAsSeen = useCallback(() => {
    const unseenDoneTasks = sortedTasks
      .filter(task => taskIsDone(task) && !task.completionSeen)
      .map(task => ({...task, completionSeen: true}));

    if (isDemoModeActive()) {
      for (const unseenDoneTask of unseenDoneTasks) {
        updateDemoWalkthroughTask(unseenDoneTask);
      }
    } else {
      mutateOnboardingTasks.mutate(unseenDoneTasks);
    }
  }, [mutateOnboardingTasks, sortedTasks]);

  const markSeenOnOpen = useCallback(
    async function () {
      // Add a minor delay to marking tasks complete to account for the animation
      // opening of the group
      await completionTimeout(INITIAL_MARK_COMPLETE_TIMEOUT);
      markTasksAsSeen();
    },
    [markTasksAsSeen]
  );

  useEffect(() => {
    markSeenOnOpen();
    return () => {
      window.clearTimeout(markCompletionTimeout.current);
    };
  }, []); // eslint-disable-line react-hooks/exhaustive-deps

  return (
    <Fragment>
      <hr />
      <TaskGroupBody>
        <AnimatePresence initial={false}>
          {sortedTasks.map(sortedTask => (
            <Task
              key={sortedTask.task}
              task={sortedTask}
              hidePanel={hidePanel}
              showWaitingIndicator={taskKeyForWaitingIndicator === sortedTask.task}
            />
          ))}
        </AnimatePresence>
      </TaskGroupBody>
    </Fragment>
  );
}

interface TaskGroupProps {
  /**
   * Used for analytics
   */
  group: 'getting_started' | 'beyond_basics';
  hidePanel: () => void;
  taskKeyForWaitingIndicator: OnboardingTaskKey | undefined;
  tasks: OnboardingTask[];
  title: string;
  expanded?: boolean;
  toggleable?: boolean;
}

function TaskGroup({
  title,
  tasks,
  expanded,
  hidePanel,
  taskKeyForWaitingIndicator,
  toggleable = true,
  group,
}: TaskGroupProps) {
  const organization = useOrganization();
  const [isExpanded, setIsExpanded] = useState(expanded);
  const {completedTasks, incompletedTasks} = groupTasksByCompletion(tasks);

  const [taskGroupComplete, setTaskGroupComplete] = useLocalStorageState(
    `quick-start:${organization.slug}:${group}-completed`,
    false
  );

  const doneTasks = useMemo(() => {
    return tasks.filter(task => taskIsDone(task));
  }, [tasks]);

  useEffect(() => {
    setIsExpanded(expanded);
  }, [expanded]);

  useEffect(() => {
    if (completedTasks.length !== tasks.length || taskGroupComplete) {
      return;
    }

    trackAnalytics('quick_start.task_group_completed', {
      organization,
      group,
    });

    setTaskGroupComplete(true);
  }, [
    group,
    organization,
    completedTasks,
    tasks,
    setTaskGroupComplete,
    taskGroupComplete,
  ]);

  return (
    <TaskGroupWrapper>
      <TaskGroupHeader
        title={<strong>{title}</strong>}
        description={
          tasks.length > 1
            ? tct('[totalCompletedTasks] out of [totalTasks] tasks completed', {
                totalCompletedTasks: doneTasks.length,
                totalTasks: tasks.length,
              })
            : tct('[totalCompletedTasks] out of [totalTasks] task completed', {
                totalCompletedTasks: doneTasks.length,
                totalTasks: tasks.length,
              })
        }
        hasProgress={doneTasks.length > 0}
        onClick={toggleable ? () => setIsExpanded(!isExpanded) : undefined}
        icon={
          <TaskStatusIcon
            status={doneTasks.length === tasks.length ? 'complete' : 'inProgress'}
            progress={doneTasks.length / tasks.length}
          />
        }
        actions={
          <Button
            icon={<IconChevron direction={isExpanded ? 'up' : 'down'} size="sm" />}
            aria-label={isExpanded ? t('Collapse') : t('Expand')}
            aria-expanded={isExpanded}
            size="zero"
            borderless
          />
        }
      />
      {isExpanded && (
        <ExpandedTaskGroup
          sortedTasks={[...incompletedTasks, ...completedTasks]}
          hidePanel={hidePanel}
          taskKeyForWaitingIndicator={taskKeyForWaitingIndicator}
        />
      )}
    </TaskGroupWrapper>
  );
}

interface OnboardingSidebarContentProps {
  onClose: () => void;
}

export function OnboardingSidebarContent({onClose}: OnboardingSidebarContentProps) {
  const {gettingStartedTasks, beyondBasicsTasks, allTasks, doneTasks} =
    useOnboardingTasks();

  const sortedGettingStartedTasks = gettingStartedTasks.sort(
    (a, b) =>
      orderedGettingStartedTasks.indexOf(a.task) -
      orderedGettingStartedTasks.indexOf(b.task)
  );

  const sortedBeyondBasicsTasks = beyondBasicsTasks.sort(
    (a, b) =>
      orderedBeyondBasicsTasks.indexOf(a.task) - orderedBeyondBasicsTasks.indexOf(b.task)
  );

  const taskKeyForWaitingIndicator = useMemo(() => {
    return [...sortedGettingStartedTasks, ...sortedBeyondBasicsTasks].find(
      task => !taskIsDone(task) && !!task.SupplementComponent
    )?.task;
  }, [sortedGettingStartedTasks, sortedBeyondBasicsTasks]);

  return (
    <Content data-test-id="quick-start-content">
      <TaskGroup
        title={t('Getting Started')}
        tasks={sortedGettingStartedTasks}
        hidePanel={onClose}
        expanded={
          groupTasksByCompletion(sortedGettingStartedTasks).incompletedTasks.length > 0
        }
        toggleable={sortedBeyondBasicsTasks.length > 0}
        taskKeyForWaitingIndicator={taskKeyForWaitingIndicator}
        group="getting_started"
      />
      {sortedBeyondBasicsTasks.length > 0 && (
        <TaskGroup
          title={t('Beyond the Basics')}
          tasks={sortedBeyondBasicsTasks}
          hidePanel={onClose}
          expanded={
            groupTasksByCompletion(sortedGettingStartedTasks).incompletedTasks.length ===
              0 &&
            groupTasksByCompletion(sortedBeyondBasicsTasks).incompletedTasks.length > 0
          }
          taskKeyForWaitingIndicator={taskKeyForWaitingIndicator}
          group="beyond_basics"
        />
      )}
      {allTasks.length === doneTasks.length && (
        <CompletionCelebrationText>
          <div>{t('Good job, you’re all done here!')}</div>
          {t('Now get out of here and write some broken code.')}
        </CompletionCelebrationText>
      )}
    </Content>
  );
}

const CompletionCelebrationText = styled('div')`
  margin-top: ${space(1.5)};
  text-align: center;
`;

const Content = styled('div')`
  padding: ${space(3)};
  display: flex;
  flex-direction: column;
  gap: ${space(1)};
  flex: 1;

  p {
    margin-bottom: ${space(1)};
  }
`;

const TaskGroupWrapper = styled('div')`
  border: 1px solid ${p => p.theme.border};
  border-radius: ${p => p.theme.borderRadius};
  padding: ${space(1)};

  background-color: ${p => p.theme.background};

  hr {
    border-color: ${p => p.theme.translucentBorder};
    margin: ${space(1)} -${space(1)};
  }
`;

const TaskGroupHeader = styled(TaskCard)<{hasProgress: boolean}>`
  p {
    color: ${p => (p.hasProgress ? p.theme.successText : p.theme.subText)};
  }
`;

const TaskGroupBody = styled('ul')`
  border-radius: ${p => p.theme.borderRadius};
  list-style-type: none;
  padding: 0;
  margin: 0;
`;

const TaskWrapper = styled(motion.li)`
  gap: ${space(1)};
`;

const TaskActions = styled('div')`
  display: flex;
  flex-direction: column;
  align-items: center;
  gap: ${space(1)};
`;

const TaskCardWrapper = styled('div')`
  position: relative;
  display: grid;
  grid-template-columns: max-content 1fr max-content;
  gap: ${space(1.5)};
  cursor: ${p => (p.onClick ? 'pointer' : 'default')};
  border-radius: ${p => p.theme.borderRadius};
  padding: ${space(1)} ${space(1.5)};
  p {
    margin: 0;
    font-size: ${p => p.theme.fontSizeSmall};
  }
`;

const TaskCardDescription = styled('div')`
  line-height: 20px;
`;

const TaskCardIcon = styled('div')`
  display: flex;
  align-items: center;
  height: 20px;
`;

const TaskCardActions = styled('div')`
  display: grid;
  grid-auto-flow: column;
  grid-auto-columns: 20px;
  gap: ${space(1)};
  align-items: flex-start;
`;

const SkipConfirmationWrapper = styled('div')`
  margin: ${space(1)} 0;
  border: 1px solid ${p => p.theme.border};
  border-radius: ${p => p.theme.borderRadius};
`;<|MERGE_RESOLUTION|>--- conflicted
+++ resolved
@@ -29,11 +29,7 @@
 import {type OnboardingTask, OnboardingTaskKey} from 'sentry/types/onboarding';
 import {trackAnalytics} from 'sentry/utils/analytics';
 import {isDemoModeActive} from 'sentry/utils/demoMode';
-<<<<<<< HEAD
 import {DemoTour, useDemoTours} from 'sentry/utils/demoMode/demoTours';
-=======
-import {DemoTour, DemoTourStep, useDemoTours} from 'sentry/utils/demoMode/demoTours';
->>>>>>> 1f38ed82
 import {updateDemoWalkthroughTask} from 'sentry/utils/demoMode/guides';
 import testableTransition from 'sentry/utils/testableTransition';
 import {useLocalStorageState} from 'sentry/utils/useLocalStorageState';
@@ -278,20 +274,12 @@
       e.stopPropagation();
 
       if (isDemoModeActive()) {
-<<<<<<< HEAD
         if (task.task === OnboardingTaskKey.PERFORMANCE_GUIDE) {
           tours?.[DemoTour.PERFORMANCE]?.startTour();
         } else if (task.task === OnboardingTaskKey.RELEASE_GUIDE) {
           tours?.[DemoTour.RELEASES]?.startTour();
         } else if (task.task === OnboardingTaskKey.ISSUE_GUIDE) {
           tours?.[DemoTour.ISSUES]?.startTour();
-=======
-        // Performance guide is updated to use the new tour
-        if (task.task === OnboardingTaskKey.PERFORMANCE_GUIDE) {
-          tours?.[DemoTour.PERFORMANCE]?.startTour(DemoTourStep.PERFORMANCE_TABLE);
-        } else if (task.task === OnboardingTaskKey.RELEASE_GUIDE) {
-          tours?.[DemoTour.RELEASES]?.startTour();
->>>>>>> 1f38ed82
         } else {
           DemoWalkthroughStore.activateGuideAnchor(task.task);
         }
