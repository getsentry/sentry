import {Fragment, useCallback, useEffect, useMemo, useRef, useState} from 'react';
import {css, useTheme} from '@emotion/react';
import styled from '@emotion/styled';
import {AnimatePresence, motion} from 'framer-motion';
import partition from 'lodash/partition';

import {openHelpSearchModal} from 'sentry/actionCreators/modal';
import {navigateTo} from 'sentry/actionCreators/navigation';
import {useUpdateOnboardingTasks} from 'sentry/actionCreators/onboardingTasks';
import {Button} from 'sentry/components/core/button';
import {DropdownMenu} from 'sentry/components/dropdownMenu';
import InteractionStateLayer from 'sentry/components/interactionStateLayer';
import {useOnboardingTasks} from 'sentry/components/onboardingWizard/useOnboardingTasks';
import {findCompleteTasks, taskIsDone} from 'sentry/components/onboardingWizard/utils';
import ProgressRing from 'sentry/components/progressRing';
import {Tooltip} from 'sentry/components/tooltip';
import {
  IconCheckmark,
  IconChevron,
  IconClose,
  IconNot,
  IconSupport,
  IconSync,
} from 'sentry/icons';
import {t, tct} from 'sentry/locale';
import ConfigStore from 'sentry/stores/configStore';
import DemoWalkthroughStore from 'sentry/stores/demoWalkthroughStore';
import {space} from 'sentry/styles/space';
import {type OnboardingTask, OnboardingTaskKey} from 'sentry/types/onboarding';
import {trackAnalytics} from 'sentry/utils/analytics';
import {isDemoModeActive} from 'sentry/utils/demoMode';
import {DemoTour, DemoTourStep, useDemoTours} from 'sentry/utils/demoMode/demoTours';
import {updateDemoWalkthroughTask} from 'sentry/utils/demoMode/guides';
import testableTransition from 'sentry/utils/testableTransition';
import {useLocalStorageState} from 'sentry/utils/useLocalStorageState';
import useOrganization from 'sentry/utils/useOrganization';
import useRouter from 'sentry/utils/useRouter';

/**
 * How long (in ms) to delay before beginning to mark tasks complete
 */
const INITIAL_MARK_COMPLETE_TIMEOUT = 100;

const orderedGettingStartedTasks = [
  OnboardingTaskKey.FIRST_PROJECT,
  OnboardingTaskKey.FIRST_EVENT,
  OnboardingTaskKey.INVITE_MEMBER,
  OnboardingTaskKey.ALERT_RULE,
  OnboardingTaskKey.SOURCEMAPS,
  OnboardingTaskKey.LINK_SENTRY_TO_SOURCE_CODE,
  OnboardingTaskKey.RELEASE_TRACKING,
];

const orderedBeyondBasicsTasks = [
  OnboardingTaskKey.REAL_TIME_NOTIFICATIONS,
  OnboardingTaskKey.SESSION_REPLAY,
  OnboardingTaskKey.FIRST_TRANSACTION,
  OnboardingTaskKey.SECOND_PLATFORM,
];

function groupTasksByCompletion(tasks: OnboardingTask[]) {
  const [completedTasks, incompletedTasks] = partition(tasks, task =>
    findCompleteTasks(task)
  );
  return {
    completedTasks,
    incompletedTasks,
  };
}

interface TaskCardProps {
  icon: React.ReactNode;
  title: React.ReactNode;
  actions?: React.ReactNode;
  className?: string;
  description?: React.ReactNode;
  onClick?: (e: React.MouseEvent) => void;
}

function TaskCard({
  description,
  icon,
  title,
  actions,
  onClick,
  className,
}: TaskCardProps) {
  return (
    <TaskCardWrapper
      role={onClick ? 'button' : undefined}
      onClick={onClick}
      className={className}
    >
      {onClick && <InteractionStateLayer />}
      <TaskCardIcon>{icon}</TaskCardIcon>
      <TaskCardDescription>
        {title}
        {description && <p>{description}</p>}
      </TaskCardDescription>
      <TaskCardActions>{actions}</TaskCardActions>
    </TaskCardWrapper>
  );
}

interface TaskStatusIconProps {
  status: 'complete' | 'inProgress' | 'skipped' | 'pending';
  progress?: number;
  tooltipText?: string;
}

function TaskStatusIcon({status, tooltipText, progress}: TaskStatusIconProps) {
  const theme = useTheme();

  const progressValue = progress ?? 0;

  return (
    <Tooltip title={tooltipText} disabled={!tooltipText} containerDisplayMode="flex">
      {status === 'complete' ? (
        <IconCheckmark
          data-test-id="task-status-icon-complete"
          css={css`
            color: ${theme.success};
            height: ${theme.fontSizeLarge};
            width: ${theme.fontSizeLarge};
          `}
          isCircled
        />
      ) : status === 'skipped' ? (
        <IconNot
          data-test-id="task-status-icon-skipped"
          css={css`
            color: ${theme.disabled};
            height: ${theme.fontSizeLarge};
            width: ${theme.fontSizeLarge};
          `}
        />
      ) : status === 'pending' ? (
        <IconSync
          data-test-id="task-status-icon-pending"
          css={css`
            color: ${theme.pink400};
            height: ${theme.fontSizeLarge};
            width: ${theme.fontSizeLarge};
          `}
        />
      ) : (
        <ProgressRing
          data-test-id="task-status-icon-progress"
          value={progressValue * 100}
          progressEndcaps="round"
          size={16}
          barWidth={2}
        />
      )}
    </Tooltip>
  );
}

interface SkipConfirmationProps {
  onConfirm: () => void;
  onDismiss: () => void;
}

function SkipConfirmation({onConfirm, onDismiss}: SkipConfirmationProps) {
  const organization = useOrganization();
  const theme = useTheme();

  return (
    <SkipConfirmationWrapper>
      <TaskCard
        title={t('Not sure what to do? We’re here for you!')}
        icon={
          <IconChevron
            direction="up"
            css={css`
              color: ${theme.disabled};
              height: ${theme.fontSizeLarge};
              width: ${theme.fontSizeLarge};
            `}
            isCircled
          />
        }
        actions={
          <Fragment>
            <Button
              borderless
              size="zero"
              aria-label={t('Just Skip')}
              title={t('Just Skip')}
              icon={<IconClose color="gray300" isCircled />}
              onClick={event => {
                event.stopPropagation();
                onConfirm();
              }}
            />
            <DropdownMenu
              position="top-start"
              triggerProps={{
                'aria-label': t('Help'),
                title: t('Help'),
                icon: <IconSupport color="gray300" />,
                showChevron: false,
                size: 'zero',
                borderless: true,
              }}
              items={[
                {
                  key: 'search',
                  label: t('Search Support, Docs and More'),
                  onAction() {
                    openHelpSearchModal({organization});
                  },
                },
                {
                  key: 'help',
                  label: t('Visit Help Center'),
                  // TODO(Telemetry): Make it open in a new tab
                  to: 'https://sentry.zendesk.com/hc/en-us',
                },
                {
                  key: 'discord',
                  label: t('Join our Discord'),
                  to: 'https://discord.com/invite/sentry',
                },
                {
                  key: 'support',
                  label: t('Contact Support'),
                  to: `mailto:${ConfigStore.get('supportEmail')}`,
                },
              ]}
            />
            <Button
              borderless
              size="zero"
              aria-label={t('Dismiss Skip')}
              title={t('Dismiss Skip')}
              icon={<IconClose color="gray300" />}
              onClick={event => {
                event.stopPropagation();
                onDismiss();
              }}
            />
          </Fragment>
        }
      />
    </SkipConfirmationWrapper>
  );
}

interface TaskProps {
  hidePanel: () => void;
  task: OnboardingTask;
  completed?: boolean;
  showWaitingIndicator?: boolean;
}

function Task({task, hidePanel, showWaitingIndicator}: TaskProps) {
  const organization = useOrganization();
  const updateOnboardingTasks = useUpdateOnboardingTasks();
  const router = useRouter();
  const [showSkipConfirmation, setShowSkipConfirmation] = useState(false);

  const tours = useDemoTours();

  const handleClick = useCallback(
    (e: React.MouseEvent) => {
      trackAnalytics('quick_start.task_card_clicked', {
        organization,
        todo_id: task.task,
        todo_title: task.title,
        action: 'clickthrough',
      });

      e.stopPropagation();

      if (isDemoModeActive()) {
        // Performance guide is updated to use the new tour
        if (task.task === OnboardingTaskKey.PERFORMANCE_GUIDE) {
          tours?.[DemoTour.PERFORMANCE]?.startTour(DemoTourStep.PERFORMANCE_TABLE);
<<<<<<< HEAD
        }
        if (task.task === OnboardingTaskKey.RELEASE_GUIDE) {
          tours?.[DemoTour.RELEASES]?.startTour();
=======
>>>>>>> deeb0cdc
        } else {
          DemoWalkthroughStore.activateGuideAnchor(task.task);
        }
      }

      if (task.actionType === 'external') {
        window.open(task.location, '_blank');
      }

      if (task.actionType === 'action') {
        task.action(router);
      }

      if (task.actionType === 'app') {
        // Convert all paths to a location object
        let to =
          typeof task.location === 'string' ? {pathname: task.location} : task.location;
        // Add referrer to all links
        to = {...to, query: {...to.query, referrer: 'onboarding_task'}};

        navigateTo(to, router);
      }
      hidePanel();
    },
    [task, organization, router, hidePanel, tours]
  );

  const handleMarkSkipped = useCallback(() => {
    // all demos tasks are not skippable,
    // so this apply for the quick start only.
    // Adding this check here just in case it changes in the future
    if (isDemoModeActive()) {
      return;
    }

    trackAnalytics('quick_start.task_card_clicked', {
      organization,
      todo_id: task.task,
      todo_title: task.title,
      action: 'skipped',
    });

    updateOnboardingTasks.mutate([
      {
        task: task.task,
        status: 'skipped',
        completionSeen: true,
      },
    ]);
  }, [task, organization, updateOnboardingTasks]);

  const iconTooltipText = useMemo(() => {
    switch (task.status) {
      case 'complete':
        return t('Task completed');
      case 'pending':
        return task.pendingTitle ?? t('Task in progress\u2026');
      case 'skipped':
        return t('Task skipped');
      default:
        return undefined;
    }
  }, [task.status, task.pendingTitle]);

  return (
    <TaskWrapper
      initial
      animate="animate"
      layout={showSkipConfirmation ? false : true}
      variants={{
        initial: {
          opacity: 0,
          y: 40,
        },
        animate: {
          opacity: 1,
          y: 0,
          transition: testableTransition({
            delay: 0.8,
            when: 'beforeChildren',
            staggerChildren: 0.3,
          }),
        },
      }}
    >
      <TaskCard
        onClick={
          task.status === 'complete' || task.status === 'skipped'
            ? undefined
            : handleClick
        }
        icon={<TaskStatusIcon status={task.status} tooltipText={iconTooltipText} />}
        description={task.description}
        title={<strong>{task.title}</strong>}
        actions={
          task.status === 'complete' || task.status === 'skipped' ? undefined : (
            <TaskActions>
              {task.skippable && (
                <Button
                  borderless
                  size="zero"
                  aria-label={t('Skip Task')}
                  title={t('Skip Task')}
                  icon={<IconClose color="gray300" isCircled />}
                  onClick={event => {
                    event.stopPropagation();
                    setShowSkipConfirmation(!showSkipConfirmation);
                  }}
                  css={css`
                    /* If the pulsing indicator is active, the close button
                        * should be above it so it's clickable.
                        */
                    z-index: 1;
                  `}
                />
              )}
              {task.SupplementComponent && showWaitingIndicator && (
                <task.SupplementComponent task={task} />
              )}
            </TaskActions>
          )
        }
      />
      {showSkipConfirmation && (
        <SkipConfirmation
          onConfirm={() => {
            handleMarkSkipped();
            setShowSkipConfirmation(false);
          }}
          onDismiss={() => setShowSkipConfirmation(false)}
        />
      )}
    </TaskWrapper>
  );
}

interface ExpandedTaskGroupProps {
  hidePanel: () => void;
  sortedTasks: OnboardingTask[];
  taskKeyForWaitingIndicator: OnboardingTaskKey | undefined;
}

function ExpandedTaskGroup({
  sortedTasks,
  hidePanel,
  taskKeyForWaitingIndicator,
}: ExpandedTaskGroupProps) {
  const updateOnboardingTasks = useUpdateOnboardingTasks();

  const markCompletionTimeout = useRef<number | undefined>(undefined);

  function completionTimeout(time: number): Promise<void> {
    window.clearTimeout(markCompletionTimeout.current);
    return new Promise(resolve => {
      markCompletionTimeout.current = window.setTimeout(resolve, time);
    });
  }

  const markTasksAsSeen = useCallback(() => {
    const unseenDoneTasks = sortedTasks
      .filter(task => taskIsDone(task) && !task.completionSeen)
      .map(task => ({...task, completionSeen: true}));

    if (isDemoModeActive()) {
      for (const unseenDoneTask of unseenDoneTasks) {
        updateDemoWalkthroughTask(unseenDoneTask);
      }
    } else {
      updateOnboardingTasks.mutate(unseenDoneTasks);
    }
  }, [updateOnboardingTasks, sortedTasks]);

  const markSeenOnOpen = useCallback(
    async function () {
      // Add a minor delay to marking tasks complete to account for the animation
      // opening of the group
      await completionTimeout(INITIAL_MARK_COMPLETE_TIMEOUT);
      markTasksAsSeen();
    },
    [markTasksAsSeen]
  );

  useEffect(() => {
    markSeenOnOpen();
    return () => {
      window.clearTimeout(markCompletionTimeout.current);
    };
  }, []); // eslint-disable-line react-hooks/exhaustive-deps

  return (
    <Fragment>
      <hr />
      <TaskGroupBody>
        <AnimatePresence initial={false}>
          {sortedTasks.map(sortedTask => (
            <Task
              key={sortedTask.task}
              task={sortedTask}
              hidePanel={hidePanel}
              showWaitingIndicator={taskKeyForWaitingIndicator === sortedTask.task}
            />
          ))}
        </AnimatePresence>
      </TaskGroupBody>
    </Fragment>
  );
}

interface TaskGroupProps {
  /**
   * Used for analytics
   */
  group: 'getting_started' | 'beyond_basics';
  hidePanel: () => void;
  taskKeyForWaitingIndicator: OnboardingTaskKey | undefined;
  tasks: OnboardingTask[];
  title: string;
  expanded?: boolean;
  toggleable?: boolean;
}

function TaskGroup({
  title,
  tasks,
  expanded,
  hidePanel,
  taskKeyForWaitingIndicator,
  toggleable = true,
  group,
}: TaskGroupProps) {
  const organization = useOrganization();
  const [isExpanded, setIsExpanded] = useState(expanded);
  const {completedTasks, incompletedTasks} = groupTasksByCompletion(tasks);

  const [taskGroupComplete, setTaskGroupComplete] = useLocalStorageState(
    `quick-start:${organization.slug}:${group}-completed`,
    false
  );

  const doneTasks = useMemo(() => {
    return tasks.filter(task => taskIsDone(task));
  }, [tasks]);

  useEffect(() => {
    setIsExpanded(expanded);
  }, [expanded]);

  useEffect(() => {
    if (completedTasks.length !== tasks.length || taskGroupComplete) {
      return;
    }

    trackAnalytics('quick_start.task_group_completed', {
      organization,
      group,
    });

    setTaskGroupComplete(true);
  }, [
    group,
    organization,
    completedTasks,
    tasks,
    setTaskGroupComplete,
    taskGroupComplete,
  ]);

  return (
    <TaskGroupWrapper>
      <TaskGroupHeader
        title={<strong>{title}</strong>}
        description={
          tasks.length > 1
            ? tct('[totalCompletedTasks] out of [totalTasks] tasks completed', {
                totalCompletedTasks: doneTasks.length,
                totalTasks: tasks.length,
              })
            : tct('[totalCompletedTasks] out of [totalTasks] task completed', {
                totalCompletedTasks: doneTasks.length,
                totalTasks: tasks.length,
              })
        }
        hasProgress={doneTasks.length > 0}
        onClick={toggleable ? () => setIsExpanded(!isExpanded) : undefined}
        icon={
          <TaskStatusIcon
            status={doneTasks.length === tasks.length ? 'complete' : 'inProgress'}
            progress={doneTasks.length / tasks.length}
          />
        }
        actions={
          <Button
            icon={<IconChevron direction={isExpanded ? 'up' : 'down'} size="sm" />}
            aria-label={isExpanded ? t('Collapse') : t('Expand')}
            aria-expanded={isExpanded}
            size="zero"
            borderless
          />
        }
      />
      {isExpanded && (
        <ExpandedTaskGroup
          sortedTasks={[...incompletedTasks, ...completedTasks]}
          hidePanel={hidePanel}
          taskKeyForWaitingIndicator={taskKeyForWaitingIndicator}
        />
      )}
    </TaskGroupWrapper>
  );
}

interface OnboardingSidebarContentProps {
  onClose: () => void;
}

export function OnboardingSidebarContent({onClose}: OnboardingSidebarContentProps) {
  const {gettingStartedTasks, beyondBasicsTasks, allTasks, doneTasks} =
    useOnboardingTasks();

  const sortedGettingStartedTasks = gettingStartedTasks.sort(
    (a, b) =>
      orderedGettingStartedTasks.indexOf(a.task) -
      orderedGettingStartedTasks.indexOf(b.task)
  );

  const sortedBeyondBasicsTasks = beyondBasicsTasks.sort(
    (a, b) =>
      orderedBeyondBasicsTasks.indexOf(a.task) - orderedBeyondBasicsTasks.indexOf(b.task)
  );

  const taskKeyForWaitingIndicator = useMemo(() => {
    return [...sortedGettingStartedTasks, ...sortedBeyondBasicsTasks].find(
      task => !taskIsDone(task) && !!task.SupplementComponent
    )?.task;
  }, [sortedGettingStartedTasks, sortedBeyondBasicsTasks]);

  return (
    <Content data-test-id="quick-start-content">
      <TaskGroup
        title={t('Getting Started')}
        tasks={sortedGettingStartedTasks}
        hidePanel={onClose}
        expanded={
          groupTasksByCompletion(sortedGettingStartedTasks).incompletedTasks.length > 0
        }
        toggleable={sortedBeyondBasicsTasks.length > 0}
        taskKeyForWaitingIndicator={taskKeyForWaitingIndicator}
        group="getting_started"
      />
      {sortedBeyondBasicsTasks.length > 0 && (
        <TaskGroup
          title={t('Beyond the Basics')}
          tasks={sortedBeyondBasicsTasks}
          hidePanel={onClose}
          expanded={
            groupTasksByCompletion(sortedGettingStartedTasks).incompletedTasks.length ===
              0 &&
            groupTasksByCompletion(sortedBeyondBasicsTasks).incompletedTasks.length > 0
          }
          taskKeyForWaitingIndicator={taskKeyForWaitingIndicator}
          group="beyond_basics"
        />
      )}
      {allTasks.length === doneTasks.length && (
        <CompletionCelebrationText>
          <div>{t('Good job, you’re all done here!')}</div>
          {t('Now get out of here and write some broken code.')}
        </CompletionCelebrationText>
      )}
    </Content>
  );
}

const CompletionCelebrationText = styled('div')`
  margin-top: ${space(1.5)};
  text-align: center;
`;

const Content = styled('div')`
  padding: ${space(3)};
  display: flex;
  flex-direction: column;
  gap: ${space(1)};
  flex: 1;

  p {
    margin-bottom: ${space(1)};
  }
`;

const TaskGroupWrapper = styled('div')`
  border: 1px solid ${p => p.theme.border};
  border-radius: ${p => p.theme.borderRadius};
  padding: ${space(1)};

  background-color: ${p => p.theme.background};

  hr {
    border-color: ${p => p.theme.translucentBorder};
    margin: ${space(1)} -${space(1)};
  }
`;

const TaskGroupHeader = styled(TaskCard)<{hasProgress: boolean}>`
  p {
    color: ${p => (p.hasProgress ? p.theme.successText : p.theme.subText)};
  }
`;

const TaskGroupBody = styled('ul')`
  border-radius: ${p => p.theme.borderRadius};
  list-style-type: none;
  padding: 0;
  margin: 0;
`;

const TaskWrapper = styled(motion.li)`
  gap: ${space(1)};
`;

const TaskActions = styled('div')`
  display: flex;
  flex-direction: column;
  align-items: center;
  gap: ${space(1)};
`;

const TaskCardWrapper = styled('div')`
  position: relative;
  display: grid;
  grid-template-columns: max-content 1fr max-content;
  gap: ${space(1.5)};
  cursor: ${p => (p.onClick ? 'pointer' : 'default')};
  border-radius: ${p => p.theme.borderRadius};
  padding: ${space(1)} ${space(1.5)};
  p {
    margin: 0;
    font-size: ${p => p.theme.fontSizeSmall};
  }
`;

const TaskCardDescription = styled('div')`
  line-height: 20px;
`;

const TaskCardIcon = styled('div')`
  display: flex;
  align-items: center;
  height: 20px;
`;

const TaskCardActions = styled('div')`
  display: grid;
  grid-auto-flow: column;
  grid-auto-columns: 20px;
  gap: ${space(1)};
  align-items: flex-start;
`;

const SkipConfirmationWrapper = styled('div')`
  margin: ${space(1)} 0;
  border: 1px solid ${p => p.theme.border};
  border-radius: ${p => p.theme.borderRadius};
`;<|MERGE_RESOLUTION|>--- conflicted
+++ resolved
@@ -277,12 +277,8 @@
         // Performance guide is updated to use the new tour
         if (task.task === OnboardingTaskKey.PERFORMANCE_GUIDE) {
           tours?.[DemoTour.PERFORMANCE]?.startTour(DemoTourStep.PERFORMANCE_TABLE);
-<<<<<<< HEAD
-        }
-        if (task.task === OnboardingTaskKey.RELEASE_GUIDE) {
+        } else if (task.task === OnboardingTaskKey.RELEASE_GUIDE) {
           tours?.[DemoTour.RELEASES]?.startTour();
-=======
->>>>>>> deeb0cdc
         } else {
           DemoWalkthroughStore.activateGuideAnchor(task.task);
         }
