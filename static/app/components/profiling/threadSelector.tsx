import {useCallback, useMemo} from 'react';
import styled from '@emotion/styled';

import CompactSelect from 'sentry/components/forms/compactSelect';
import {ControlProps, GeneralSelectValue} from 'sentry/components/forms/selectControl';
import {IconList} from 'sentry/icons';
import {tn} from 'sentry/locale';
import space from 'sentry/styles/space';
import {SelectValue} from 'sentry/types';
import {defined} from 'sentry/utils';
import {FlamegraphState} from 'sentry/utils/profiling/flamegraph/flamegraphStateProvider/index';
import {ProfileGroup} from 'sentry/utils/profiling/profile/importProfile';
import {Profile} from 'sentry/utils/profiling/profile/profile';
import {makeFormatter} from 'sentry/utils/profiling/units/units';

interface ThreadSelectorProps {
  onThreadIdChange: (threadId: Profile['threadId']) => void;
  profileGroup: ProfileGroup;
  threadId: FlamegraphState['profiles']['threadId'];
}

function ThreadMenuSelector<OptionType extends GeneralSelectValue = GeneralSelectValue>({
  threadId,
  onThreadIdChange,
  profileGroup,
}: ThreadSelectorProps) {
  const options: SelectValue<number>[] = useMemo(() => {
    return profileGroup.profiles
      .map(profile => ({
        name: profile.name,
        duration: profile.duration,
<<<<<<< HEAD
        index: i,
        formatter: makeFormatter(profile.unit),
        samples: profile.samples.length,
        threadId: profile.threadId,
      }))
      .sort(compareProfiles)
      .map(item => ({
        label: item.name ? item.name : `tid (${item.threadId})`,
        value: item.index,
        details: (
          <ThreadLabelDetails
            duration={item.formatter(item.duration)}
            samples={item.samples}
          />
        ),
      }));
=======
        threadId: profile.threadId,
      }))
      .sort(compareProfiles)
      .map(item => ({label: item.name, value: item.threadId}));
>>>>>>> 380a5604
  }, [profileGroup]);

  const handleChange: NonNullable<ControlProps<OptionType>['onChange']> = useCallback(
    opt => {
      if (defined(opt)) {
        onThreadIdChange(opt.value);
      }
    },
    [onThreadIdChange]
  );

  return (
    <CompactSelect
      triggerProps={{
        icon: <IconList size="xs" />,
        size: 'xsmall',
      }}
      options={options}
      value={threadId}
      onChange={handleChange}
      isSearchable
    />
  );
}

interface ThreadLabelDetailsProps {
  duration: string;
  samples: number;
}

function ThreadLabelDetails(props: ThreadLabelDetailsProps) {
  return (
    <DetailsContainer>
      <div>{props.duration}</div>
      <div>{tn('%s sample', '%s samples', props.samples)}</div>
    </DetailsContainer>
  );
}

type ProfileLight = {
  duration: Profile['duration'];
  name: Profile['name'];
  threadId: Profile['threadId'];
};

function compareProfiles(a: ProfileLight, b: ProfileLight): number {
  if (!b.duration) {
    return -1;
  }
  if (!a.duration) {
    return 1;
  }

  if (a.name.startsWith('(tid') && b.name.startsWith('(tid')) {
    return -1;
  }
  if (a.name.startsWith('(tid')) {
    return -1;
  }
  if (b.name.startsWith('(tid')) {
    return -1;
  }
  if (a.name.includes('main')) {
    return -1;
  }
  if (b.name.includes('main')) {
    return 1;
  }
  return a.name > b.name ? -1 : 1;
}

const DetailsContainer = styled('div')`
  display: flex;
  flex-direction: row;
  justify-content: space-between;
  gap: ${space(1)};
`;

export {ThreadMenuSelector};<|MERGE_RESOLUTION|>--- conflicted
+++ resolved
@@ -25,33 +25,16 @@
   profileGroup,
 }: ThreadSelectorProps) {
   const options: SelectValue<number>[] = useMemo(() => {
-    return profileGroup.profiles
-      .map(profile => ({
-        name: profile.name,
-        duration: profile.duration,
-<<<<<<< HEAD
-        index: i,
-        formatter: makeFormatter(profile.unit),
-        samples: profile.samples.length,
-        threadId: profile.threadId,
-      }))
-      .sort(compareProfiles)
-      .map(item => ({
-        label: item.name ? item.name : `tid (${item.threadId})`,
-        value: item.index,
-        details: (
-          <ThreadLabelDetails
-            duration={item.formatter(item.duration)}
-            samples={item.samples}
-          />
-        ),
-      }));
-=======
-        threadId: profile.threadId,
-      }))
-      .sort(compareProfiles)
-      .map(item => ({label: item.name, value: item.threadId}));
->>>>>>> 380a5604
+    return profileGroup.profiles.sort(compareProfiles).map(profile => ({
+      label: profile.name ? profile.name : `tid (${profile.threadId})`,
+      value: profile.threadId,
+      details: (
+        <ThreadLabelDetails
+          duration={makeFormatter(profile.unit)(profile.duration)}
+          samples={profile.samples.length}
+        />
+      ),
+    }));
   }, [profileGroup]);
 
   const handleChange: NonNullable<ControlProps<OptionType>['onChange']> = useCallback(
