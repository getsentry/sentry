--- conflicted
+++ resolved
@@ -69,13 +69,7 @@
 
 function frameSearch(
   query: string,
-<<<<<<< HEAD
   frames: ReadonlyArray<FlamegraphFrame>
-=======
-  frames: ReadonlyArray<FlamegraphFrame>,
-  index: Fuse<FlamegraphFrame>,
-  useFzf: boolean
->>>>>>> 5b4832b5
 ): FlamegraphSearchResults['results'] {
   const results: FlamegraphSearchResults['results'] = new Map();
 
@@ -116,37 +110,9 @@
     return results;
   }
 
-<<<<<<< HEAD
   // we lowercase the query to make the search case insensitive (assumption of fzf)
   // when caseSensitive = false
   const lowercaseQuery = query.toLowerCase();
-=======
-  if (useFzf) {
-    // we lowercase the query to make the search case insensitive (assumption of fzf)
-    // when caseSensitive = false
-    const lowercaseQuery = query.toLowerCase();
-
-    for (let i = 0; i < frames.length; i++) {
-      const frame = frames[i]!;
-      const match = fzf(frame.frame.name, lowercaseQuery, false);
-
-      if (match.score > 0) {
-        results.set(getFlamegraphFrameSearchId(frame), {
-          frame,
-          match: match.matches[0],
-        });
-      }
-    }
-    return results;
-  }
-
-  const fuseResults = index.search(query);
-
-  if (fuseResults.length <= 0) {
-    return results;
-  }
->>>>>>> 5b4832b5
-
   for (let i = 0; i < frames.length; i++) {
     const frame = frames[i]!;
     const match = fzf(frame.frame.name, lowercaseQuery, false);
@@ -233,11 +199,7 @@
       dispatch({
         type: 'set results',
         payload: {
-<<<<<<< HEAD
           results: frameSearch(value, allFrames),
-=======
-          results: frameSearch(value, allFrames, searchIndex, true),
->>>>>>> 5b4832b5
           query: value,
         },
       });
