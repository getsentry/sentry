--- conflicted
+++ resolved
@@ -142,7 +142,6 @@
           </tr>
         </FrameCallersTableHeader>
         <tbody>
-<<<<<<< HEAD
           {roots.sort(sortFunction).map(r => {
             return (
               <FrameRow
@@ -155,21 +154,6 @@
               />
             );
           })}
-=======
-          {roots
-            .sort((a, b) => b.node.selfWeight - a.node.selfWeight)
-            .map(r => {
-              return (
-                <FrameRow
-                  key={r.key}
-                  depth={0}
-                  frame={r}
-                  referenceNode={r}
-                  flamegraphRenderer={flamegraphRenderer}
-                />
-              );
-            })}
->>>>>>> 408c3022
           {/* We add a row at the end with rowSpan so that we can have that nice border-right stretched over the entire table */}
           <tr>
             <FrameCallersTableCell rowSpan={100} />
@@ -338,12 +322,7 @@
           </Button>
         </li>
       </FrameTabs>
-
-<<<<<<< HEAD
       <FrameCallTreeStack {...props} roots={roots ?? []} referenceNode={selectedNode} />
-=======
-      <FrameCallTreeStack {...props} roots={roots ?? []} />
->>>>>>> 408c3022
     </FrameDrawer>
   ) : null;
 }
