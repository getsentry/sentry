import {Fragment, useCallback, useMemo, useState} from 'react';
import styled from '@emotion/styled';
import {PlatformIcon} from 'platformicons';

import {ModalRenderProps} from 'sentry/actionCreators/modal';
import Button, {ButtonPropsWithoutAriaLabel} from 'sentry/components/button';
import {SelectField} from 'sentry/components/forms';
import {SelectFieldProps} from 'sentry/components/forms/selectField';
import ExternalLink from 'sentry/components/links/externalLink';
import List from 'sentry/components/list';
import Tag from 'sentry/components/tag';
import {IconOpen} from 'sentry/icons';
import {t} from 'sentry/locale';
import space from 'sentry/styles/space';
import {Project} from 'sentry/types/project';
import useProjects from 'sentry/utils/useProjects';

// This is just a doubly linked list of steps
interface OnboardingStep {
  current: React.ComponentType<OnboardingStepProps>;
  next: OnboardingStep | null;
  previous: OnboardingStep | null;
}

type OnboardingRouterState = [OnboardingStep, (step: OnboardingStep | null) => void];
function useOnboardingRouter(initialStep: OnboardingStep): OnboardingRouterState {
  const [state, setState] = useState(initialStep);

  const toStep = useCallback((nextStep: OnboardingStep | null) => {
    // For ergonomics, else we need to move everything to consts so that typescript can infer non nullable types
    if (nextStep === null) {
      return;
    }

    setState(current => {
      const next = {...nextStep, next: null, previous: current};
      // Add the edges between the old and the new step
      current.next = next;
      next.previous = current;
      // Return the next step
      return next;
    });
  }, []);

  return [state, toStep];
}

// The wrapper component for all of the onboarding steps. Keeps track of the current step
// and all state. This ensures that moving from step to step does not require users to redo their actions
// and each step can just re-initialize with the values that the user has already selected.
export interface ProfilingOnboardingModalProps extends ModalRenderProps {
  onDismiss: () => void;
}

export function ProfilingOnboardingModal({
  onDismiss,
  closeModal,
  ...rest
}: ProfilingOnboardingModalProps) {
  const [state, toStep] = useOnboardingRouter({
    previous: null,
    current: SelectProjectStep,
    next: null,
  });
  const [project, setProject] = useState<Project | null>(null);

  const onCloseAndDismiss = useCallback(() => {
    onDismiss();
    closeModal();
  }, [closeModal, onDismiss]);

  return (
    <state.current
      {...rest}
      closeModal={onCloseAndDismiss}
      toStep={toStep}
      step={state}
      project={project}
      setProject={setProject}
    />
  );
}

// Generate an option for the select field from project
function asSelectOption(
  project: Project,
  options: {disabled: boolean}
): SelectFieldProps<Project>['options'][0]['options'] {
  return {
    label: project.name,
    value: project,
    disabled: options.disabled,
    leadingItems: project.platform ? <PlatformIcon platform={project.platform} /> : null,
  };
}

const platformToInstructionsMapping: Record<
  string,
  React.ComponentType<OnboardingStepProps>
> = {
  android: AndroidSendDebugFilesInstruction,
  'apple-ios': IOSSendDebugFilesInstruction,
};

// Splits a list of projects into supported and unsuported list
function splitProjectsByProfilingSupport(projects: Project[]): {
  supported: Project[];
  unsupported: Project[];
} {
  const supported: Project[] = [];
  const unsupported: Project[] = [];

  for (const project of projects) {
    if (project.platform && platformToInstructionsMapping[project.platform]) {
      supported.push(project);
    } else {
      unsupported.push(project);
    }
  }

  return {supported, unsupported};
}

// Individual modal steps are defined here.
// We proxy the modal props to each individaul modal component
// so that each can build their own modal and they can remain independent.
interface OnboardingStepProps extends ModalRenderProps {
  project: Project | null;
  setProject: React.Dispatch<React.SetStateAction<Project | null>>;
  step: OnboardingStep;
  toStep: OnboardingRouterState[1];
}

function SelectProjectStep({
  Body: ModalBody,
  Header: ModalHeader,
  Footer: ModalFooter,
  closeModal,
  toStep,
  step,
  project,
  setProject,
}: OnboardingStepProps) {
  const {projects} = useProjects();

  const onFormSubmit = useCallback(
    (evt: React.FormEvent) => {
      evt.preventDefault();

      if (!project?.platform) {
        return;
      }

      const nextStep = platformToInstructionsMapping[project.platform];
      if (nextStep === undefined) {
        throw new TypeError(
          "Platform doesn't have a onboarding step, user should not be able to select it"
        );
      }

      toStep({
        previous: step,
        current: nextStep,
        next: null,
      });
    },
    [project, step, toStep]
  );

  const projectSelectOptions = useMemo((): SelectFieldProps<Project>['options'] => {
    const {supported: supportedProjects, unsupported: unsupporedProjects} =
      splitProjectsByProfilingSupport(projects);

    return [
      {
        label: t('Supported'),
        options: supportedProjects.map(p => asSelectOption(p, {disabled: false})),
      },
      {
        label: t('Unsupported'),
        options: unsupporedProjects.map(p => asSelectOption(p, {disabled: true})),
      },
    ];
  }, [projects]);

  return (
    <ModalBody>
      <ModalHeader>
        <h3>{t('Setup Profiling')}</h3>
      </ModalHeader>
      <form onSubmit={onFormSubmit}>
        <StyledList symbol="colored-numeric">
          <li>
            <StepTitle>
              <label htmlFor="project-select">{t('Select a project')}</label>
            </StepTitle>
            <div>
              <StyledSelectField
                id="project-select"
                name="select"
                options={projectSelectOptions}
                onChange={setProject}
              />
            </div>
          </li>
          {project?.platform === 'android' ? <AndroidInstallSteps /> : null}
          {project?.platform === 'apple-ios' ? <IOSInstallSteps /> : null}
        </StyledList>
        <ModalFooter>
          <ModalActions>
            <DocsLink />
            <div>
              <StepIndicator>{t('Step 1 of 2')}</StepIndicator>
              <PreviousStepButton type="button" onClick={closeModal} />
              <NextStepButton
                disabled={
                  !(project?.platform && platformToInstructionsMapping[project.platform])
                }
                type="submit"
              />
            </div>
          </ModalActions>
        </ModalFooter>
      </form>
    </ModalBody>
  );
}

function AndroidInstallSteps() {
  return (
    <Fragment>
      <li>
        <StepTitle>{t('Update your projects SDK version')}</StepTitle>
        <p>
<<<<<<< HEAD
          {t('Make sure your SDKs are upgraded to at least version 6.0.0 (sentry-java).')}
=======
          {t(
            'Make sure your SDKs are upgraded to at least version 6.0.0 (sentry-android).'
          )}
>>>>>>> a3b5a531
        </p>
      </li>
      <li>
        <StepTitle>{t('Setup Performance Monitoring')}</StepTitle>
        {t(
          `For Sentry to ingest profiles, we first require you to setup performance monitoring.`
        )}{' '}
        <ExternalLink
          openInNewTab
<<<<<<< HEAD
          href="https://docs.sentry.io/platforms/java/performance/"
=======
          href="https://docs.sentry.io/platforms/android/performance/"
>>>>>>> a3b5a531
        >
          {t('Lear more about performance monitoring.')}
        </ExternalLink>
      </li>
      <li>
        <StepTitle>
          {t('Enable profiling in your app by configuring the SDKs like below:')}
        </StepTitle>
        <CodeContainer>
          {`<application>
  <meta-data android:name="io.sentry.dsn" android:value="..." />
  <meta-data android:name="io.sentry.traces.sample-rate" android:value="1.0" />
  <meta-data android:name="io.sentry.traces.profiling.enable" android:value="true" />
</application>`}
        </CodeContainer>
      </li>
    </Fragment>
  );
}

function IOSInstallSteps() {
  return (
    <Fragment>
      <li>
        <StepTitle>{t('Update your projects SDK version')}</StepTitle>
        <p>
          {t(
            'Make sure your SDKs are upgraded to at least version 7.23.0 (sentry-cocoa).'
          )}
        </p>
      </li>
      <li>
        <StepTitle>{t('Setup Performance Monitoring')}</StepTitle>
        {t(
          `For Sentry to ingest profiles, we first require you to setup performance monitoring.`
        )}{' '}
<<<<<<< HEAD
        <ExternalLink openInNewTab href="https://docs.sentry.io/product/performance/">
=======
        <ExternalLink
          openInNewTab
          href="https://docs.sentry.io/platforms/apple/guides/ios/performance/"
        >
>>>>>>> a3b5a531
          {t('Lear more about performance monitoring.')}
        </ExternalLink>
      </li>
      <li>
        <StepTitle>
          {t('Enable profiling in your app by configuring the SDKs like below:')}
        </StepTitle>
        <CodeContainer>{`SentrySDK.start { options in
    options.dsn = "..."
    options.tracesSampleRate = 1.0 // Make sure transactions are enabled
    options.enableProfiling = true
}`}</CodeContainer>
      </li>
    </Fragment>
  );
}

const StyledList = styled(List)`
  position: relative;

  li {
    margin-bottom: ${space(3)};
  }
`;

const StyledSelectField = styled(SelectField)`
  padding: 0;
  border-bottom: 0;

  > div {
    width: 100%;
    padding-left: 0;
  }
`;

function AndroidSendDebugFilesInstruction({
  Body: ModalBody,
  Header: ModalHeader,
  Footer: ModalFooter,
  closeModal,
  toStep,
  step,
}: OnboardingStepProps) {
  return (
    <ModalBody>
      <ModalHeader>
        <h3>{t('Setup Profiling')}</h3>
      </ModalHeader>
      <p>
        {t(`The most straightforward way to provide Sentry with debug information files is to
        upload them using sentry-cli. Depending on your workflow, you may want to upload
        as part of your build pipeline or when deploying and publishing your application.`)}{' '}
        <ExternalLink href="https://docs.sentry.io/product/cli/dif/">
          {t('Learn more about Debug Information Files.')}
        </ExternalLink>
      </p>
      <OptionsContainer>
        <OptionTitleContainer>
          <OptionTitle>{t('Option 1')}</OptionTitle> <Tag>{t('Recommended')}</Tag>
        </OptionTitleContainer>
        <OptionTitleContainer>
          <OptionTitle>{t('Option 2')}</OptionTitle>
        </OptionTitleContainer>
      </OptionsContainer>
      <OptionsContainer>
        <Option>
          <ExternalOptionTitle href="https://docs.sentry.io/platforms/android/proguard/">
            {t('Proguard and DexGuard')}
            <IconOpen />
          </ExternalOptionTitle>
          <p>{t('Upload ProGuard files using our Gradle plugin.')}</p>
        </Option>
        <Option>
          <ExternalOptionTitle href="https://docs.sentry.io/product/cli/dif/#uploading-files">
            {t('Sentry-cli')}
            <IconOpen />
          </ExternalOptionTitle>
          <p>{t('Validate and upload debug files using our cli tool.')}</p>
        </Option>
      </OptionsContainer>
      <ModalFooter>
        <ModalActions>
          <DocsLink />
          <div>
            <StepIndicator>{t('Step 2 of 2')}</StepIndicator>
            {step.previous ? (
              <PreviousStepButton onClick={() => toStep(step.previous)} />
            ) : null}
            <Button priority="primary" onClick={closeModal}>
              {t('Done')}
            </Button>
          </div>
        </ModalActions>
      </ModalFooter>
    </ModalBody>
  );
}

function IOSSendDebugFilesInstruction({
  Body: ModalBody,
  Header: ModalHeader,
  Footer: ModalFooter,
  closeModal,
  toStep,
  step,
}: OnboardingStepProps) {
  return (
    <ModalBody>
      <ModalHeader>
        <h3>{t('Setup Profiling')}</h3>
      </ModalHeader>
      <p>
        {t(`The most straightforward way to provide Sentry with debug information files is to
        upload them using sentry-cli. Depending on your workflow, you may want to upload
        as part of your build pipeline or when deploying and publishing your application.`)}{' '}
        <ExternalLink href="https://docs.sentry.io/product/cli/dif/">
          {t('Learn more about Debug Information Files.')}
        </ExternalLink>
      </p>
      <OptionsContainer>
        <OptionTitleContainer>
          <OptionTitle>{t('Option 1')}</OptionTitle> <Tag>{t('Recommended')}</Tag>
        </OptionTitleContainer>
        <OptionTitleContainer>
          <OptionTitle>{t('Option 2')}</OptionTitle>
        </OptionTitleContainer>
      </OptionsContainer>
      <OptionsContainer>
        <Option>
          <ExternalOptionTitle href="https://docs.sentry.io/product/cli/dif/#uploading-files">
            {t('Sentry-cli')}
            <IconOpen />
          </ExternalOptionTitle>
          <p>{t('Validate and upload debug files using our cli tool.')}</p>
        </Option>
        <Option>
          <ExternalOptionTitle href="https://docs.sentry.io/platforms/apple/dsym/">
            {t('Symbol servers')}
            <IconOpen />
          </ExternalOptionTitle>
          <p>
            {t('Sentry downloads debug information files from external repositories.')}
          </p>
        </Option>
      </OptionsContainer>
      <ModalFooter>
        <ModalActions>
          <DocsLink />
          <div>
            <StepIndicator>{t('Step 2 of 2')}</StepIndicator>
            {step.previous !== null ? (
              <PreviousStepButton onClick={() => toStep(step.previous)} />
            ) : null}
            <Button priority="primary" onClick={closeModal}>
              {t('Next')}
            </Button>
          </div>
        </ModalActions>
      </ModalFooter>
    </ModalBody>
  );
}

type StepButtonProps = Omit<ButtonPropsWithoutAriaLabel, 'children'>;

// A few common component definitions that are used in each step
function NextStepButton(props: StepButtonProps) {
  return (
    <Button priority="primary" {...props}>
      {t('Next')}
    </Button>
  );
}

function PreviousStepButton(props: StepButtonProps) {
  return <Button {...props}>{t('Back')}</Button>;
}

function DocsLink() {
  return (
    <Button external href="https://docs.sentry.io/">
      {t('Read Docs')}
    </Button>
  );
}

interface ModalActionsProps {
  children: React.ReactNode;
}
function ModalActions({children}: ModalActionsProps) {
  return <ModalActionsContainer>{children}</ModalActionsContainer>;
}

const OptionTitleContainer = styled('div')`
  margin-bottom: ${space(0.5)};
`;

const OptionTitle = styled('span')`
  font-weight: bold;
`;

const ExternalOptionTitle = styled(ExternalLink)`
  font-weight: bold;
  font-size: ${p => p.theme.fontSizeLarge};
  display: flex;
  align-items: center;
  margin-bottom: ${space(0.5)};

  svg {
    margin-left: ${space(0.5)};
  }
`;

const Option = styled('div')`
  border-radius: ${p => p.theme.borderRadius};
  border: 1px solid ${p => p.theme.border};
  padding: ${space(2)};
  margin-top: ${space(1)};
`;

const OptionsContainer = styled('div')`
  display: grid;
  grid-template-columns: 1fr 1fr;
  gap: ${space(2)};

  > p {
    margin: 0;
  }
`;

const ModalActionsContainer = styled('div')`
  display: flex;
  justify-content: space-between;
  align-items: center;
  flex: 1 1 100%;

  button:not(:last-child) {
    margin-right: ${space(1)};
  }
`;

const StepTitle = styled('div')`
  margin-bottom: ${space(1)};
  font-weight: bold;
`;

const StepIndicator = styled('span')`
  color: ${p => p.theme.subText};
  margin-right: ${space(2)};
`;

const PreContainer = styled('pre')`
  code {
    white-space: pre;
  }
`;
function CodeContainer({children}: {children: React.ReactNode}) {
  return (
    <PreContainer>
      <code>{children}</code>
    </PreContainer>
  );
}<|MERGE_RESOLUTION|>--- conflicted
+++ resolved
@@ -232,13 +232,9 @@
       <li>
         <StepTitle>{t('Update your projects SDK version')}</StepTitle>
         <p>
-<<<<<<< HEAD
-          {t('Make sure your SDKs are upgraded to at least version 6.0.0 (sentry-java).')}
-=======
           {t(
             'Make sure your SDKs are upgraded to at least version 6.0.0 (sentry-android).'
           )}
->>>>>>> a3b5a531
         </p>
       </li>
       <li>
@@ -248,11 +244,7 @@
         )}{' '}
         <ExternalLink
           openInNewTab
-<<<<<<< HEAD
-          href="https://docs.sentry.io/platforms/java/performance/"
-=======
           href="https://docs.sentry.io/platforms/android/performance/"
->>>>>>> a3b5a531
         >
           {t('Lear more about performance monitoring.')}
         </ExternalLink>
@@ -289,14 +281,10 @@
         {t(
           `For Sentry to ingest profiles, we first require you to setup performance monitoring.`
         )}{' '}
-<<<<<<< HEAD
-        <ExternalLink openInNewTab href="https://docs.sentry.io/product/performance/">
-=======
         <ExternalLink
           openInNewTab
           href="https://docs.sentry.io/platforms/apple/guides/ios/performance/"
         >
->>>>>>> a3b5a531
           {t('Lear more about performance monitoring.')}
         </ExternalLink>
       </li>
