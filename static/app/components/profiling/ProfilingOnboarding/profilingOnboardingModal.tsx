--- conflicted
+++ resolved
@@ -267,15 +267,9 @@
         )}{' '}
         <ExternalLink
           openInNewTab
-<<<<<<< HEAD
-          href="https://docs.sentry.io/platforms/java/performance/"
+          href="https://docs.sentry.io/platforms/apple/guides/ios/performance/"
         >
           {t('follow our step by step instructions here.')}
-=======
-          href="https://docs.sentry.io/platforms/apple/guides/ios/performance/"
-        >
-          {t('Lear more about performance monitoring.')}
->>>>>>> d6d9acef
         </ExternalLink>
       </li>
       <li>
