import {useCallback, useMemo, useState} from 'react';
import styled from '@emotion/styled';

import Button from 'sentry/components/button';
import {t} from 'sentry/locale';
import space from 'sentry/styles/space';
import {CanvasPoolManager} from 'sentry/utils/profiling/canvasScheduler';
import {useFlamegraphProfilesValue} from 'sentry/utils/profiling/flamegraph/useFlamegraphProfiles';
import {useFlamegraphTheme} from 'sentry/utils/profiling/flamegraph/useFlamegraphTheme';
import {useVerticallyResizableDrawer} from 'sentry/utils/profiling/hooks/useResizableDrawer';
import {invertCallTree} from 'sentry/utils/profiling/profile/utils';
import {FlamegraphRenderer} from 'sentry/utils/profiling/renderers/flamegraphRenderer';

import {FrameStackTable} from './frameStackTable';

interface FrameStackProps {
  canvasPoolManager: CanvasPoolManager;
  flamegraphRenderer: FlamegraphRenderer;
}

function FrameStack(props: FrameStackProps) {
  const theme = useFlamegraphTheme();
  const {selectedNode} = useFlamegraphProfilesValue();

  const [tab, setTab] = useState<'bottom up' | 'call order'>('call order');
  const [recursion, setRecursion] = useState<'collapsed' | null>(null);

  const roots = useMemo(() => {
    if (!selectedNode) {
      return null;
    }

    if (tab === 'call order') {
      return [selectedNode];
    }

    return invertCallTree([selectedNode]);
  }, [selectedNode, tab]);

  const handleRecursionChange = useCallback(
    (evt: React.ChangeEvent<HTMLInputElement>) => {
      setRecursion(evt.currentTarget.checked ? 'collapsed' : null);
    },
    []
  );
<<<<<<< HEAD

  const {height, onMouseDown} = useVerticallyResizableDrawer({
    initialHeight: (theme.SIZES.FLAMEGRAPH_DEPTH_OFFSET + 2) * theme.SIZES.BAR_HEIGHT,
    minHeight: 30,
  });
=======

  const onBottomUpClick = useCallback(() => {
    setTab('bottom up');
  }, []);

  const onCallOrderClick = useCallback(() => {
    setTab('call order');
  }, []);
>>>>>>> aa29ecdf

  const {height, onMouseDown} = useVerticallyResizableDrawer({
    initialHeight: (theme.SIZES.FLAMEGRAPH_DEPTH_OFFSET + 2) * theme.SIZES.BAR_HEIGHT,
    minHeight: 30,
  });

  return selectedNode ? (
    <FrameDrawer
      style={{
        height,
      }}
    >
      <FrameTabs>
        <li className={tab === 'bottom up' ? 'active' : undefined}>
          <Button priority="link" size="zero" onClick={onBottomUpClick}>
            {t('Bottom Up')}
          </Button>
        </li>
        <li className={tab === 'call order' ? 'active' : undefined}>
<<<<<<< HEAD
          <Button priority="link" size="zero" onClick={() => setTab('call order')}>
=======
          <Button priority="link" size="zero" onClick={onCallOrderClick}>
>>>>>>> aa29ecdf
            {t('Call Order')}
          </Button>
        </li>
        <li>
          <FrameDrawerLabel>
            <input type="checkbox" onChange={handleRecursionChange} />
<<<<<<< HEAD
            Collapse recursion
=======
            {t('Collapse recursion')}
>>>>>>> aa29ecdf
          </FrameDrawerLabel>
        </li>
        <li style={{flex: '1 1 100%', cursor: 'ns-resize'}} onMouseDown={onMouseDown} />
      </FrameTabs>
      <FrameStackTable
        {...props}
        recursion={recursion}
        roots={roots ?? []}
        referenceNode={selectedNode}
        canvasPoolManager={props.canvasPoolManager}
      />
    </FrameDrawer>
  ) : null;
}

const FrameDrawerLabel = styled('label')`
  display: flex;
  align-items: center;
  white-space: nowrap;
  margin-bottom: 0;
  height: 100%;

  > input {
    margin: 0 ${space(0.5)} 0 0;
  }
`;

const FrameDrawer = styled('div')`
  display: flex;
  flex-shrink: 0;
  flex-direction: column;
`;

const FrameTabs = styled('ul')`
  display: flex;
  list-style-type: none;
  padding: 0 ${space(1)};
  margin: 0;
  border-top: 1px solid ${prop => prop.theme.border};
  background-color: ${props => props.theme.surface400};
  user-select: none;

  > li {
    font-size: ${p => p.theme.fontSizeSmall};
    font-weight: bold;
    margin-right: ${space(1)};

    button {
      border: none;
      border-top: 2px solid transparent;
      border-bottom: 2px solid transparent;
      border-radius: 0;
      margin: 0;
      padding: ${space(0.5)} 0;
      color: ${p => p.theme.textColor};

      &:hover {
        color: ${p => p.theme.textColor};
      }
    }

    &.active button {
      border-bottom: 2px solid ${prop => prop.theme.active};
    }
  }
`;

const FRAME_WEIGHT_CELL_WIDTH_PX = 164;
export const FrameCallersTableCell = styled('div')<{
  noPadding?: boolean;
  textAlign?: React.CSSProperties['textAlign'];
}>`
  width: ${FRAME_WEIGHT_CELL_WIDTH_PX}px;
  position: relative;
  white-space: nowrap;
  flex-shrink: 0;
  padding: 0 ${p => (p.noPadding ? 0 : space(1))} 0 0;
  text-align: ${p => p.textAlign ?? 'initial'};

  &:not(:last-child) {
    border-right: 1px solid ${p => p.theme.border};
  }
`;

export {FrameStack};<|MERGE_RESOLUTION|>--- conflicted
+++ resolved
@@ -43,13 +43,6 @@
     },
     []
   );
-<<<<<<< HEAD
-
-  const {height, onMouseDown} = useVerticallyResizableDrawer({
-    initialHeight: (theme.SIZES.FLAMEGRAPH_DEPTH_OFFSET + 2) * theme.SIZES.BAR_HEIGHT,
-    minHeight: 30,
-  });
-=======
 
   const onBottomUpClick = useCallback(() => {
     setTab('bottom up');
@@ -58,7 +51,6 @@
   const onCallOrderClick = useCallback(() => {
     setTab('call order');
   }, []);
->>>>>>> aa29ecdf
 
   const {height, onMouseDown} = useVerticallyResizableDrawer({
     initialHeight: (theme.SIZES.FLAMEGRAPH_DEPTH_OFFSET + 2) * theme.SIZES.BAR_HEIGHT,
@@ -78,22 +70,14 @@
           </Button>
         </li>
         <li className={tab === 'call order' ? 'active' : undefined}>
-<<<<<<< HEAD
-          <Button priority="link" size="zero" onClick={() => setTab('call order')}>
-=======
           <Button priority="link" size="zero" onClick={onCallOrderClick}>
->>>>>>> aa29ecdf
             {t('Call Order')}
           </Button>
         </li>
         <li>
           <FrameDrawerLabel>
             <input type="checkbox" onChange={handleRecursionChange} />
-<<<<<<< HEAD
-            Collapse recursion
-=======
             {t('Collapse recursion')}
->>>>>>> aa29ecdf
           </FrameDrawerLabel>
         </li>
         <li style={{flex: '1 1 100%', cursor: 'ns-resize'}} onMouseDown={onMouseDown} />
