import {memo, useCallback, useMemo, useState} from 'react';
import styled from '@emotion/styled';

import Button from 'sentry/components/button';
import {IconArrow} from 'sentry/icons';
import {t} from 'sentry/locale';
import space from 'sentry/styles/space';
import {CanvasPoolManager} from 'sentry/utils/profiling/canvasScheduler';
import {filterFlamegraphTree} from 'sentry/utils/profiling/filterFlamegraphTree';
import {Flamegraph} from 'sentry/utils/profiling/flamegraph';
import {useFlamegraphPreferences} from 'sentry/utils/profiling/flamegraph/useFlamegraphPreferences';
import {useFlamegraphTheme} from 'sentry/utils/profiling/flamegraph/useFlamegraphTheme';
import {FlamegraphFrame} from 'sentry/utils/profiling/flamegraphFrame';
import {useVerticallyResizableDrawer} from 'sentry/utils/profiling/hooks/useResizableDrawer';
import {invertCallTree} from 'sentry/utils/profiling/profile/utils';

import {FrameStackTable} from './frameStackTable';

interface FrameStackProps {
  canvasPoolManager: CanvasPoolManager;
  formatDuration: Flamegraph['formatter'];
  getFrameColor: (frame: FlamegraphFrame) => string;
  root: FlamegraphFrame;
  roots: FlamegraphFrame[];
}

const FrameStack = memo(function FrameStack(props: FrameStackProps) {
  const theme = useFlamegraphTheme();
<<<<<<< HEAD
  const [flamegraphPreferences, dispatchFlamegraphPreferences] =
    useFlamegraphPreferences();
=======
  const {selectedRoot} = useFlamegraphProfilesValue();
>>>>>>> 7989cef7

  const [tab, setTab] = useState<'bottom up' | 'call order'>('call order');
  const [treeType, setTreeType] = useState<'all' | 'application' | 'system'>('all');
  const [recursion, setRecursion] = useState<'collapsed' | null>(null);

  const roots: FlamegraphFrame[] | null = useMemo(() => {
<<<<<<< HEAD
=======
    if (!selectedRoot) {
      return null;
    }

>>>>>>> 7989cef7
    const skipFunction: (f: FlamegraphFrame) => boolean =
      treeType === 'application'
        ? f => !f.frame.is_application
        : treeType === 'system'
        ? f => f.frame.is_application
        : () => false;

    const maybeFilteredRoots =
<<<<<<< HEAD
      treeType !== 'all' ? filterFlamegraphTree(props.roots, skipFunction) : props.roots;
=======
      treeType !== 'all'
        ? filterFlamegraphTree([selectedRoot], skipFunction)
        : [selectedRoot];
>>>>>>> 7989cef7

    if (tab === 'call order') {
      return maybeFilteredRoots;
    }

    return invertCallTree(maybeFilteredRoots);
<<<<<<< HEAD
  }, [tab, treeType, props.roots]);
=======
  }, [selectedRoot, tab, treeType]);
>>>>>>> 7989cef7

  const handleRecursionChange = useCallback(
    (evt: React.ChangeEvent<HTMLInputElement>) => {
      setRecursion(evt.currentTarget.checked ? 'collapsed' : null);
    },
    []
  );

  const onBottomUpClick = useCallback(() => {
    setTab('bottom up');
  }, []);

  const onCallOrderClick = useCallback(() => {
    setTab('call order');
  }, []);

  const onAllApplicationsClick = useCallback(() => {
    setTreeType('all');
  }, []);

  const onApplicationsClick = useCallback(() => {
    setTreeType('application');
  }, []);

  const onSystemsClick = useCallback(() => {
    setTreeType('system');
  }, []);

  const onTableLeftClick = useCallback(() => {
    dispatchFlamegraphPreferences({type: 'set layout', payload: 'table_left'});
  }, [dispatchFlamegraphPreferences]);

  const onTableBottomClick = useCallback(() => {
    dispatchFlamegraphPreferences({type: 'set layout', payload: 'table_bottom'});
  }, [dispatchFlamegraphPreferences]);

  const onTableRightClick = useCallback(() => {
    dispatchFlamegraphPreferences({type: 'set layout', payload: 'table_right'});
  }, [dispatchFlamegraphPreferences]);

  const {height, onMouseDown} = useVerticallyResizableDrawer({
    initialHeight: (theme.SIZES.FLAMEGRAPH_DEPTH_OFFSET + 2) * theme.SIZES.BAR_HEIGHT,
    minHeight: 30,
  });

<<<<<<< HEAD
  return (
=======
  return selectedRoot ? (
>>>>>>> 7989cef7
    <FrameDrawer
      style={{
        // If the table is not at the bottom, the height should not be managed
        height: flamegraphPreferences.layout === 'table_bottom' ? height : undefined,
      }}
    >
      <FrameTabs>
        <li className={tab === 'bottom up' ? 'active' : undefined}>
          <Button
            data-title={t('Bottom Up')}
            priority="link"
            size="zero"
            onClick={onBottomUpClick}
          >
            {t('Bottom Up')}
          </Button>
        </li>
        <li className={tab === 'call order' ? 'active' : undefined}>
          <Button
            data-title={t('Call Order')}
            priority="link"
            size="zero"
            onClick={onCallOrderClick}
          >
            {t('Call Order')}
          </Button>
        </li>
        <Separator />
        <li className={treeType === 'all' ? 'active' : undefined}>
          <Button
            data-title={t('All Frames')}
            priority="link"
            size="zero"
            onClick={onAllApplicationsClick}
          >
            {t('All Frames')}
          </Button>
        </li>
        <li className={treeType === 'application' ? 'active' : undefined}>
          <Button
            data-title={t('Application Frames')}
            priority="link"
            size="zero"
            onClick={onApplicationsClick}
          >
            {t('Application Frames')}
          </Button>
        </li>
        <li className={treeType === 'system' ? 'active' : undefined}>
          <Button
            data-title={t('System Frames')}
            priority="link"
            size="zero"
            onClick={onSystemsClick}
          >
            {t('System Frames')}
          </Button>
        </li>
        <Separator />
        <li>
          <FrameDrawerLabel>
            <input
              type="checkbox"
              checked={recursion === 'collapsed'}
              onChange={handleRecursionChange}
            />
            {t('Collapse recursion')}
          </FrameDrawerLabel>
        </li>
        <li
          style={{
            flex: '1 1 100%',
            cursor:
              flamegraphPreferences.layout === 'table_bottom' ? 'ns-resize' : undefined,
          }}
          onMouseDown={
            flamegraphPreferences.layout === 'table_bottom' ? onMouseDown : undefined
          }
        />
        <li>
          <LayoutSelectionContainer>
            <Button onClick={onTableLeftClick} size="xs" title={t('Table left')}>
              <IconArrow size="xs" direction="left" />
            </Button>
            <Button onClick={onTableBottomClick} size="xs" title={t('Table bottom')}>
              <IconArrow size="xs" direction="down" />
            </Button>
            <Button onClick={onTableRightClick} size="xs" title={t('Table right')}>
              <IconArrow size="xs" direction="right" />
            </Button>
          </LayoutSelectionContainer>
        </li>
      </FrameTabs>
      <FrameStackTable
        {...props}
        recursion={recursion}
<<<<<<< HEAD
        root={props.root}
        frames={roots ?? []}
=======
        roots={roots ?? []}
        referenceNode={selectedRoot}
>>>>>>> 7989cef7
        canvasPoolManager={props.canvasPoolManager}
      />
    </FrameDrawer>
  );
});

const FrameDrawerLabel = styled('label')`
  display: flex;
  align-items: center;
  white-space: nowrap;
  margin-bottom: 0;
  height: 100%;
  font-weight: normal;

  > input {
    margin: 0 ${space(0.5)} 0 0;
  }
`;

const FrameDrawer = styled('div')`
  display: flex;
  flex-shrink: 0;
  flex-direction: column;
  height: 100%;
`;

const Separator = styled('li')`
  width: 1px;
  height: 66%;
  margin: 0 ${space(0.5)};
  background: ${p => p.theme.border};
  transform: translateY(29%);
`;

const FrameTabs = styled('ul')`
  display: flex;
  list-style-type: none;
  padding: 0 ${space(1)};
  margin: 0;
  border-top: 1px solid ${prop => prop.theme.border};
  background-color: ${props => props.theme.surface400};
  user-select: none;

  > li {
    font-size: ${p => p.theme.fontSizeSmall};
    margin-right: ${space(1)};

    button {
      border: none;
      border-top: 2px solid transparent;
      border-bottom: 2px solid transparent;
      border-radius: 0;
      margin: 0;
      padding: ${space(0.5)} 0;
      color: ${p => p.theme.textColor};

      &::after {
        display: block;
        content: attr(data-title);
        font-weight: bold;
        height: 1px;
        color: transparent;
        overflow: hidden;
        visibility: hidden;
        white-space: nowrap;
      }

      &:hover {
        color: ${p => p.theme.textColor};
      }
    }

    &.active button {
      font-weight: bold;
      border-bottom: 2px solid ${prop => prop.theme.active};
    }
  }
`;

const LayoutSelectionContainer = styled('div')`
  display: flex;
  align-items: center;
`;

const FRAME_WEIGHT_CELL_WIDTH_PX = 164;
export const FrameCallersTableCell = styled('div')<{
  isSelected?: boolean;
  noPadding?: boolean;
  textAlign?: React.CSSProperties['textAlign'];
}>`
  width: ${FRAME_WEIGHT_CELL_WIDTH_PX}px;
  position: relative;
  white-space: nowrap;
  flex-shrink: 0;
  padding: 0 ${p => (p.noPadding ? 0 : space(1))} 0 0;
  text-align: ${p => p.textAlign ?? 'initial'};

  &:first-child,
  &:nth-child(2) {
    position: sticky;
    z-index: 1;
    background-color: ${p => (p.isSelected ? p.theme.blue300 : p.theme.background)};
  }

  &:first-child {
    left: 0;
  }
  &:nth-child(2) {
    left: ${FRAME_WEIGHT_CELL_WIDTH_PX}px;
  }

  &:not(:last-child) {
    border-right: 1px solid ${p => p.theme.border};
  }
`;

export {FrameStack};<|MERGE_RESOLUTION|>--- conflicted
+++ resolved
@@ -26,25 +26,15 @@
 
 const FrameStack = memo(function FrameStack(props: FrameStackProps) {
   const theme = useFlamegraphTheme();
-<<<<<<< HEAD
   const [flamegraphPreferences, dispatchFlamegraphPreferences] =
     useFlamegraphPreferences();
-=======
   const {selectedRoot} = useFlamegraphProfilesValue();
->>>>>>> 7989cef7
 
   const [tab, setTab] = useState<'bottom up' | 'call order'>('call order');
   const [treeType, setTreeType] = useState<'all' | 'application' | 'system'>('all');
   const [recursion, setRecursion] = useState<'collapsed' | null>(null);
 
   const roots: FlamegraphFrame[] | null = useMemo(() => {
-<<<<<<< HEAD
-=======
-    if (!selectedRoot) {
-      return null;
-    }
-
->>>>>>> 7989cef7
     const skipFunction: (f: FlamegraphFrame) => boolean =
       treeType === 'application'
         ? f => !f.frame.is_application
@@ -53,24 +43,14 @@
         : () => false;
 
     const maybeFilteredRoots =
-<<<<<<< HEAD
       treeType !== 'all' ? filterFlamegraphTree(props.roots, skipFunction) : props.roots;
-=======
-      treeType !== 'all'
-        ? filterFlamegraphTree([selectedRoot], skipFunction)
-        : [selectedRoot];
->>>>>>> 7989cef7
 
     if (tab === 'call order') {
       return maybeFilteredRoots;
     }
 
     return invertCallTree(maybeFilteredRoots);
-<<<<<<< HEAD
   }, [tab, treeType, props.roots]);
-=======
-  }, [selectedRoot, tab, treeType]);
->>>>>>> 7989cef7
 
   const handleRecursionChange = useCallback(
     (evt: React.ChangeEvent<HTMLInputElement>) => {
@@ -116,11 +96,7 @@
     minHeight: 30,
   });
 
-<<<<<<< HEAD
   return (
-=======
-  return selectedRoot ? (
->>>>>>> 7989cef7
     <FrameDrawer
       style={{
         // If the table is not at the bottom, the height should not be managed
@@ -217,13 +193,8 @@
       <FrameStackTable
         {...props}
         recursion={recursion}
-<<<<<<< HEAD
         root={props.root}
         frames={roots ?? []}
-=======
-        roots={roots ?? []}
-        referenceNode={selectedRoot}
->>>>>>> 7989cef7
         canvasPoolManager={props.canvasPoolManager}
       />
     </FrameDrawer>
