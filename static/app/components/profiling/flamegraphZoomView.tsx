import {useCallback, useEffect, useMemo, useRef, useState} from 'react';
import styled from '@emotion/styled';
import {mat3, vec2} from 'gl-matrix';

import space from 'sentry/styles/space';
import {CallTreeNode} from 'sentry/utils/profiling/callTreeNode';
import {CanvasPoolManager, CanvasScheduler} from 'sentry/utils/profiling/canvasScheduler';
import {DifferentialFlamegraph} from 'sentry/utils/profiling/differentialFlamegraph';
import {Flamegraph} from 'sentry/utils/profiling/flamegraph';
<<<<<<< HEAD
import {useFlamegraphSearch} from 'sentry/utils/profiling/flamegraph/useFlamegraphSearch';
=======
import {useFlamegraphProfiles} from 'sentry/utils/profiling/flamegraph/hooks/useFlamegraphProfiles';
import {useFlamegraphSearch} from 'sentry/utils/profiling/flamegraph/hooks/useFlamegraphSearch';
>>>>>>> ebd9b378
import {
  useDispatchFlamegraphState,
  useFlamegraphState,
} from 'sentry/utils/profiling/flamegraph/hooks/useFlamegraphState';
import {useFlamegraphTheme} from 'sentry/utils/profiling/flamegraph/useFlamegraphTheme';
import {FlamegraphCanvas} from 'sentry/utils/profiling/flamegraphCanvas';
import {FlamegraphFrame} from 'sentry/utils/profiling/flamegraphFrame';
import {FlamegraphView} from 'sentry/utils/profiling/flamegraphView';
import {formatColorForFrame, Rect} from 'sentry/utils/profiling/gl/utils';
import {useContextMenu} from 'sentry/utils/profiling/hooks/useContextMenu';
import {useInternalFlamegraphDebugMode} from 'sentry/utils/profiling/hooks/useInternalFlamegraphDebugMode';
import {FlamegraphRenderer} from 'sentry/utils/profiling/renderers/flamegraphRenderer';
import {GridRenderer} from 'sentry/utils/profiling/renderers/gridRenderer';
import {SampleTickRenderer} from 'sentry/utils/profiling/renderers/sampleTickRenderer';
import {SelectedFrameRenderer} from 'sentry/utils/profiling/renderers/selectedFrameRenderer';
import {TextRenderer} from 'sentry/utils/profiling/renderers/textRenderer';
import usePrevious from 'sentry/utils/usePrevious';

import {BoundTooltip} from './boundTooltip';
import {FlamegraphOptionsContextMenu} from './flamegraphOptionsContextMenu';

function formatWeightToProfileDuration(frame: CallTreeNode, flamegraph: Flamegraph) {
  return `(${Math.round((frame.totalWeight / flamegraph.profile.duration) * 100)}%)`;
}

function isHighlightingAllOccurences(
  node: FlamegraphFrame | null,
  selectedNodes: FlamegraphFrame[] | null
) {
  return !!(
    selectedNodes &&
    node &&
    selectedNodes.length > 1 &&
    selectedNodes.includes(node)
  );
}

interface FlamegraphZoomViewProps {
  canvasBounds: Rect;
  canvasPoolManager: CanvasPoolManager;
  flamegraph: Flamegraph | DifferentialFlamegraph;
  flamegraphCanvas: FlamegraphCanvas | null;
  flamegraphCanvasRef: HTMLCanvasElement | null;
  flamegraphOverlayCanvasRef: HTMLCanvasElement | null;
  flamegraphRenderer: FlamegraphRenderer | null;
  flamegraphView: FlamegraphView | null;
  setFlamegraphCanvasRef: React.Dispatch<React.SetStateAction<HTMLCanvasElement | null>>;
  setFlamegraphOverlayCanvasRef: React.Dispatch<
    React.SetStateAction<HTMLCanvasElement | null>
  >;
}

function FlamegraphZoomView({
  canvasPoolManager,
  canvasBounds,
  flamegraphRenderer,
  flamegraph,
  flamegraphCanvas,
  flamegraphCanvasRef,
  flamegraphOverlayCanvasRef,
  flamegraphView,
  setFlamegraphCanvasRef,
  setFlamegraphOverlayCanvasRef,
}: FlamegraphZoomViewProps): React.ReactElement {
  const flamegraphTheme = useFlamegraphTheme();
<<<<<<< HEAD
  const [flamegraphSearch] = useFlamegraphSearch();
=======
  const flamegraphProfile = useFlamegraphProfiles();
  const flamegraphSearch = useFlamegraphSearch();
>>>>>>> ebd9b378
  const isInternalFlamegraphDebugModeEnabled = useInternalFlamegraphDebugMode();

  const [lastInteraction, setLastInteraction] = useState<
    'pan' | 'click' | 'zoom' | 'scroll' | null
  >(null);

  const dispatch = useDispatchFlamegraphState();
  const scheduler = useMemo(() => new CanvasScheduler(), []);

  const [flamegraphState, {previousState, nextState}] = useFlamegraphState();
  const [startPanVector, setStartPanVector] = useState<vec2 | null>(null);
  const [configSpaceCursor, setConfigSpaceCursor] = useState<vec2 | null>(null);

  const textRenderer: TextRenderer | null = useMemo(() => {
    if (!flamegraphOverlayCanvasRef) {
      return null;
    }
    return new TextRenderer(flamegraphOverlayCanvasRef, flamegraph, flamegraphTheme);
  }, [flamegraph, flamegraphOverlayCanvasRef, flamegraphTheme]);

  const gridRenderer: GridRenderer | null = useMemo(() => {
    if (!flamegraphOverlayCanvasRef) {
      return null;
    }
    return new GridRenderer(
      flamegraphOverlayCanvasRef,
      flamegraphTheme,
      flamegraph.formatter
    );
  }, [flamegraphOverlayCanvasRef, flamegraph, flamegraphTheme]);

  const sampleTickRenderer: SampleTickRenderer | null = useMemo(() => {
    if (!isInternalFlamegraphDebugModeEnabled) {
      return null;
    }

    if (!flamegraphOverlayCanvasRef || !flamegraphView?.configSpace) {
      return null;
    }
    return new SampleTickRenderer(
      flamegraphOverlayCanvasRef,
      flamegraph,
      flamegraphView.configSpace,
      flamegraphTheme
    );
  }, [
    isInternalFlamegraphDebugModeEnabled,
    flamegraphOverlayCanvasRef,
    flamegraph,
    flamegraphView?.configSpace,
    flamegraphTheme,
  ]);

  const selectedFrameRenderer = useMemo(() => {
    if (!flamegraphOverlayCanvasRef) {
      return null;
    }
    return new SelectedFrameRenderer(flamegraphOverlayCanvasRef);
  }, [flamegraphOverlayCanvasRef]);

  const hoveredNode: FlamegraphFrame | null = useMemo(() => {
    if (!configSpaceCursor || !flamegraphRenderer) {
      return null;
    }
    return flamegraphRenderer.getHoveredNode(configSpaceCursor);
  }, [configSpaceCursor, flamegraphRenderer]);

  useEffect(() => {
    const onKeyDown = (evt: KeyboardEvent) => {
      if (!flamegraphView) {
        return;
      }

      if (evt.key === 'z' && evt.metaKey) {
        const action = evt.shiftKey ? 'redo' : 'undo';

        if (action === 'undo') {
          const previousPosition = previousState?.position?.view;

          // If previous position is empty, reset the view to it's max
          if (previousPosition?.isEmpty()) {
            canvasPoolManager.dispatch('reset zoom', []);
          } else if (
            previousPosition &&
            !previousPosition?.equals(flamegraphView.configView)
          ) {
            // We need to always dispatch with the height of the current view,
            // because the height may have changed due to window resizing and
            // calling it with the old height may result in the flamegraph
            // being drawn into a very small or very large area.
            canvasPoolManager.dispatch('set config view', [
              previousPosition.withHeight(flamegraphView.configView.height),
            ]);
          }
        }

        if (action === 'redo') {
          const nextPosition = nextState?.position?.view;

          if (nextPosition && !nextPosition.equals(flamegraphView.configView)) {
            // We need to always dispatch with the height of the current view,
            // because the height may have changed due to window resizing and
            // calling it with the old height may result in the flamegraph
            // being drawn into a very small or very large area.
            canvasPoolManager.dispatch('set config view', [
              nextPosition.withHeight(flamegraphView.configView.height),
            ]);
          }
        }

        dispatch({type: action});
      }
    };

    document.addEventListener('keydown', onKeyDown);

    return () => {
      document.removeEventListener('keydown', onKeyDown);
    };
  }, [canvasPoolManager, dispatch, nextState, previousState, flamegraphView]);

  const previousInteraction = usePrevious(lastInteraction);
  const beforeInteractionConfigView = useRef<Rect | null>(null);

  useEffect(() => {
    if (!flamegraphView) {
      return;
    }

    // Check if we are starting a new interaction
    if (previousInteraction === null && lastInteraction) {
      beforeInteractionConfigView.current = flamegraphView.configView.clone();
      return;
    }

    if (
      beforeInteractionConfigView.current &&
      !beforeInteractionConfigView.current.equals(flamegraphView.configView)
    ) {
      dispatch({type: 'checkpoint', payload: flamegraphView.configView.clone()});
    }
  }, [dispatch, lastInteraction, previousInteraction, flamegraphView]);

  useEffect(() => {
    if (!flamegraphCanvas || !flamegraphView || !flamegraphRenderer) {
      return undefined;
    }

    const drawRectangles = () => {
      flamegraphRenderer.draw(
        flamegraphView.fromConfigView(flamegraphCanvas.physicalSpace),
        flamegraphState.search.results
      );
    };

    scheduler.registerBeforeFrameCallback(drawRectangles);
    scheduler.draw();

    return () => {
      scheduler.unregisterBeforeFrameCallback(drawRectangles);
    };
  }, [
    flamegraphCanvas,
    flamegraphRenderer,
    flamegraphState.search.results,
    scheduler,
    flamegraphView,
  ]);

  useEffect(() => {
    if (!flamegraphCanvas || !flamegraphView || !textRenderer || !gridRenderer) {
      return undefined;
    }

    const clearOverlayCanvas = () => {
      textRenderer.context.clearRect(
        0,
        0,
        textRenderer.canvas.width,
        textRenderer.canvas.height
      );
    };

    const drawText = () => {
      textRenderer.draw(
        flamegraphView.configView,
        flamegraphView.fromConfigView(flamegraphCanvas.physicalSpace),
        flamegraphSearch.results
      );
    };

    const drawGrid = () => {
      gridRenderer.draw(
        flamegraphView.configView,
        flamegraphCanvas.physicalSpace,
        flamegraphView.fromConfigView(flamegraphCanvas.physicalSpace),
        flamegraphView.toConfigView(flamegraphCanvas.logicalSpace)
      );
    };

    const drawInternalSampleTicks = () => {
      if (!sampleTickRenderer) {
        return;
      }
      sampleTickRenderer.draw(
        flamegraphView.fromConfigView(flamegraphCanvas.physicalSpace),
        flamegraphView.configView
      );
    };

    scheduler.registerBeforeFrameCallback(clearOverlayCanvas);
    scheduler.registerAfterFrameCallback(drawText);
    scheduler.registerAfterFrameCallback(drawGrid);
    scheduler.registerAfterFrameCallback(drawInternalSampleTicks);

    scheduler.draw();

    return () => {
      scheduler.unregisterBeforeFrameCallback(clearOverlayCanvas);
      scheduler.unregisterAfterFrameCallback(drawText);
      scheduler.unregisterAfterFrameCallback(drawGrid);
      scheduler.unregisterAfterFrameCallback(drawInternalSampleTicks);
    };
  }, [
    flamegraphCanvas,
    flamegraphView,
    scheduler,
    flamegraph,
    flamegraphTheme,
    textRenderer,
    gridRenderer,
    sampleTickRenderer,
    canvasPoolManager,
    flamegraphSearch,
  ]);

  const selectedFramesRef = useRef<FlamegraphFrame[] | null>(null);
  useEffect(() => {
    if (!flamegraphCanvas || !flamegraphView || !selectedFrameRenderer) {
      return undefined;
    }

    const onNodeHighlight = (
      node: FlamegraphFrame[] | null,
      mode: 'hover' | 'selected'
    ) => {
      if (mode === 'selected') {
        selectedFramesRef.current = node;
      }
      scheduler.draw();
    };

    const drawSelectedFrameBorder = () => {
      if (selectedFramesRef.current) {
        selectedFrameRenderer.draw(
          selectedFramesRef.current.map(frame => {
            return new Rect(frame.start, frame.depth, frame.end - frame.start, 1);
          }),
          {
            BORDER_COLOR: flamegraphTheme.COLORS.SELECTED_FRAME_BORDER_COLOR,
            BORDER_WIDTH: flamegraphTheme.SIZES.FRAME_BORDER_WIDTH,
          },
          flamegraphView.fromConfigView(flamegraphCanvas.physicalSpace)
        );
      }
    };

    scheduler.on('highlight frame', onNodeHighlight);
    scheduler.registerAfterFrameCallback(drawSelectedFrameBorder);
    scheduler.draw();

    return () => {
      scheduler.off('highlight frame', onNodeHighlight);
      scheduler.unregisterAfterFrameCallback(drawSelectedFrameBorder);
    };
  }, [
    flamegraphView,
    flamegraphCanvas,
    scheduler,
    selectedFrameRenderer,
    flamegraphTheme,
  ]);

  useEffect(() => {
    if (!flamegraphCanvas || !flamegraphView || !selectedFrameRenderer) {
      return undefined;
    }

    const drawHoveredFrameBorder = () => {
      if (hoveredNode) {
        selectedFrameRenderer.draw(
          [
            new Rect(
              hoveredNode.start,
              hoveredNode.depth,
              hoveredNode.end - hoveredNode.start,
              1
            ),
          ],
          {
            BORDER_COLOR: flamegraphTheme.COLORS.HOVERED_FRAME_BORDER_COLOR,
            BORDER_WIDTH: flamegraphTheme.SIZES.HOVERED_FRAME_BORDER_WIDTH,
          },
          flamegraphView.fromConfigView(flamegraphCanvas.physicalSpace)
        );
      }
    };

    scheduler.registerAfterFrameCallback(drawHoveredFrameBorder);
    scheduler.draw();

    return () => {
      scheduler.unregisterAfterFrameCallback(drawHoveredFrameBorder);
    };
  }, [
    flamegraphView,
    flamegraphCanvas,
    scheduler,
    hoveredNode,
    selectedFrameRenderer,
    flamegraphTheme,
  ]);

  useEffect(() => {
    if (!flamegraphCanvas || !flamegraphView) {
      return undefined;
    }

    const onResetZoom = () => {
      setConfigSpaceCursor(null);
    };

    const onZoomIntoFrame = () => {
      setConfigSpaceCursor(null);
    };

    scheduler.on('reset zoom', onResetZoom);
    scheduler.on('zoom at frame', onZoomIntoFrame);

    return () => {
      scheduler.off('reset zoom', onResetZoom);
      scheduler.off('zoom at frame', onZoomIntoFrame);
    };
  }, [flamegraphCanvas, canvasPoolManager, dispatch, scheduler, flamegraphView]);

  useEffect(() => {
    canvasPoolManager.registerScheduler(scheduler);
    return () => canvasPoolManager.unregisterScheduler(scheduler);
  }, [canvasPoolManager, scheduler]);

  const onCanvasMouseDown = useCallback((evt: React.MouseEvent<HTMLCanvasElement>) => {
    const logicalMousePos = vec2.fromValues(
      evt.nativeEvent.offsetX,
      evt.nativeEvent.offsetY
    );

    const physicalMousePos = vec2.scale(
      vec2.create(),
      logicalMousePos,
      window.devicePixelRatio
    );

    setLastInteraction('click');
    setStartPanVector(physicalMousePos);
  }, []);

  const onCanvasMouseUp = useCallback(
    (evt: React.MouseEvent<HTMLCanvasElement>) => {
      evt.preventDefault();
      evt.stopPropagation();

      if (!configSpaceCursor) {
        setLastInteraction(null);
        setStartPanVector(null);
        return;
      }

      // Only dispatch the zoom action if the new clicked node is not the same as the old selected node.
      // This essentially tracks double click action on a rectangle
      if (lastInteraction === 'click') {
        if (
          hoveredNode &&
          flamegraphState.profiles.selectedRoot &&
          hoveredNode === flamegraphState.profiles.selectedRoot
        ) {
          // If double click is fired on a node, then zoom into it
          canvasPoolManager.dispatch('zoom at frame', [hoveredNode, 'exact']);
        }

<<<<<<< HEAD
        canvasPoolManager.dispatch('highlight frame', [
          hoveredNode ? [hoveredNode] : null,
          'selected',
        ]);
        dispatchFlamegraphState({type: 'set selected root', payload: hoveredNode});
=======
        canvasPoolManager.dispatch('highlight frame', [hoveredNode, 'selected']);
        dispatch({type: 'set selected root', payload: hoveredNode});
>>>>>>> ebd9b378
      }

      setLastInteraction(null);
      setStartPanVector(null);
    },
    [
      configSpaceCursor,
      flamegraphState.profiles.selectedRoot,
      dispatch,
      hoveredNode,
      canvasPoolManager,
      lastInteraction,
    ]
  );

  const onMouseDrag = useCallback(
    (evt: React.MouseEvent<HTMLCanvasElement>) => {
      if (!flamegraphCanvas || !flamegraphView || !startPanVector) {
        return;
      }

      const logicalMousePos = vec2.fromValues(
        evt.nativeEvent.offsetX,
        evt.nativeEvent.offsetY
      );

      const physicalMousePos = vec2.scale(
        vec2.create(),
        logicalMousePos,
        window.devicePixelRatio
      );

      const physicalDelta = vec2.subtract(
        vec2.create(),
        startPanVector,
        physicalMousePos
      );

      if (physicalDelta[0] === 0 && physicalDelta[1] === 0) {
        return;
      }

      const physicalToConfig = mat3.invert(
        mat3.create(),
        flamegraphView.fromConfigView(flamegraphCanvas.physicalSpace)
      );
      const [m00, m01, m02, m10, m11, m12] = physicalToConfig;

      const configDelta = vec2.transformMat3(vec2.create(), physicalDelta, [
        m00,
        m01,
        m02,
        m10,
        m11,
        m12,
        0,
        0,
        0,
      ]);

      canvasPoolManager.dispatch('transform config view', [
        mat3.fromTranslation(mat3.create(), configDelta),
      ]);

      setStartPanVector(physicalMousePos);
    },
    [flamegraphCanvas, flamegraphView, startPanVector, canvasPoolManager]
  );

  const onCanvasMouseMove = useCallback(
    (evt: React.MouseEvent<HTMLCanvasElement>) => {
      if (!flamegraphCanvas || !flamegraphView) {
        return;
      }

      const configSpaceMouse = flamegraphView.getConfigViewCursor(
        vec2.fromValues(evt.nativeEvent.offsetX, evt.nativeEvent.offsetY),
        flamegraphCanvas
      );

      setConfigSpaceCursor(configSpaceMouse);

      if (startPanVector) {
        onMouseDrag(evt);
        setLastInteraction('pan');
      } else {
        setLastInteraction(null);
      }
    },
    [flamegraphCanvas, flamegraphView, setConfigSpaceCursor, onMouseDrag, startPanVector]
  );

  const onCanvasMouseLeave = useCallback(() => {
    setConfigSpaceCursor(null);
    setStartPanVector(null);
    setLastInteraction(null);
  }, []);

  const zoom = useCallback(
    (evt: WheelEvent) => {
      if (!flamegraphCanvas || !flamegraphView) {
        return;
      }

      const identity = mat3.identity(mat3.create());
      const scale = 1 - evt.deltaY * 0.01 * -1; // -1 to invert scale

      const mouseInConfigView = flamegraphView.getConfigViewCursor(
        vec2.fromValues(evt.offsetX, evt.offsetY),
        flamegraphCanvas
      );

      const configCenter = vec2.fromValues(
        mouseInConfigView[0],
        flamegraphView.configView.y
      );

      const invertedConfigCenter = vec2.multiply(
        vec2.create(),
        vec2.fromValues(-1, -1),
        configCenter
      );

      const translated = mat3.translate(mat3.create(), identity, configCenter);
      const scaled = mat3.scale(mat3.create(), translated, vec2.fromValues(scale, 1));
      const translatedBack = mat3.translate(mat3.create(), scaled, invertedConfigCenter);

      canvasPoolManager.dispatch('transform config view', [translatedBack]);
    },
    [flamegraphCanvas, flamegraphView, canvasPoolManager]
  );

  const scroll = useCallback(
    (evt: WheelEvent) => {
      if (!flamegraphCanvas || !flamegraphView) {
        return;
      }

      const physicalDelta = vec2.fromValues(evt.deltaX, evt.deltaY);
      const physicalToConfig = mat3.invert(
        mat3.create(),
        flamegraphView.fromConfigView(flamegraphCanvas.physicalSpace)
      );
      const [m00, m01, m02, m10, m11, m12] = physicalToConfig;

      const configDelta = vec2.transformMat3(vec2.create(), physicalDelta, [
        m00,
        m01,
        m02,
        m10,
        m11,
        m12,
        0,
        0,
        0,
      ]);

      const translate = mat3.fromTranslation(mat3.create(), configDelta);
      canvasPoolManager.dispatch('transform config view', [translate]);
    },
    [flamegraphCanvas, flamegraphView, canvasPoolManager]
  );

  useEffect(() => {
    if (!flamegraphCanvasRef) {
      return undefined;
    }

    let wheelStopTimeoutId: number | undefined;
    function onCanvasWheel(evt: WheelEvent) {
      window.clearTimeout(wheelStopTimeoutId);
      wheelStopTimeoutId = window.setTimeout(() => {
        setLastInteraction(null);
      }, 300);

      evt.preventDefault();

      // When we zoom, we want to clear cursor so that any tooltips
      // rendered on the flamegraph are removed from the flamegraphView
      setConfigSpaceCursor(null);

      // pinch to zoom is recognized as `ctrlKey + wheelEvent`
      if (evt.metaKey || evt.ctrlKey) {
        zoom(evt);
        setLastInteraction('zoom');
      } else {
        scroll(evt);
        setLastInteraction('scroll');
      }
    }

    flamegraphCanvasRef.addEventListener('wheel', onCanvasWheel);

    return () => {
      window.clearTimeout(wheelStopTimeoutId);
      flamegraphCanvasRef.removeEventListener('wheel', onCanvasWheel);
    };
  }, [flamegraphCanvasRef, zoom, scroll]);

  const hoveredNodeOnContextMenuOpen = useRef<FlamegraphFrame | null>(null);
  const contextMenu = useContextMenu({container: flamegraphCanvasRef});
  const [highlightingAllOccurences, setHighlightingAllOccurences] = useState(
    isHighlightingAllOccurences(hoveredNode, selectedFramesRef.current)
  );

  const handleContextMenuOpen = useCallback(
    (event: React.MouseEvent) => {
      hoveredNodeOnContextMenuOpen.current = hoveredNode;
      contextMenu.handleContextMenu(event);
      // Make sure we set the highlight state relative to the newly hovered node
      setHighlightingAllOccurences(
        isHighlightingAllOccurences(hoveredNode, selectedFramesRef.current)
      );
    },
    [contextMenu, hoveredNode]
  );

  const handleHighlightAllFramesClick = useCallback(() => {
    if (!hoveredNodeOnContextMenuOpen.current) {
      return;
    }

    if (
      isHighlightingAllOccurences(
        hoveredNodeOnContextMenuOpen.current,
        selectedFramesRef.current
      )
    ) {
      setHighlightingAllOccurences(false);
      canvasPoolManager.dispatch('highlight frame', [null, 'selected']);
      scheduler.draw();
      return;
    }

    const matches: FlamegraphFrame[] = [];

    for (let i = 0; i < flamegraph.frames.length; i++) {
      if (
        flamegraph.frames[i].frame.name ===
        hoveredNodeOnContextMenuOpen.current.node.frame.name
      ) {
        matches.push(flamegraph.frames[i]);
      }
    }

    setHighlightingAllOccurences(true);
    canvasPoolManager.dispatch('highlight frame', [matches, 'selected']);
  }, [canvasPoolManager, flamegraph, scheduler]);

  return (
    <CanvasContainer>
      <Canvas
        ref={canvas => setFlamegraphCanvasRef(canvas)}
        onMouseDown={onCanvasMouseDown}
        onMouseUp={onCanvasMouseUp}
        onMouseMove={onCanvasMouseMove}
        onMouseLeave={onCanvasMouseLeave}
        onContextMenu={handleContextMenuOpen}
        style={{cursor: lastInteraction === 'pan' ? 'grab' : 'default'}}
      />
      <Canvas
        ref={canvas => setFlamegraphOverlayCanvasRef(canvas)}
        style={{
          pointerEvents: 'none',
        }}
      />
      <FlamegraphOptionsContextMenu
        contextMenu={contextMenu}
        hoveredNode={hoveredNodeOnContextMenuOpen.current}
        isHighlightingAllOccurences={highlightingAllOccurences}
        onHighlightAllOccurencesClick={handleHighlightAllFramesClick}
      />
      {flamegraphCanvas &&
      flamegraphRenderer &&
      flamegraphView &&
      configSpaceCursor &&
      hoveredNode?.frame?.name ? (
        <BoundTooltip
          bounds={canvasBounds}
          cursor={configSpaceCursor}
          flamegraphCanvas={flamegraphCanvas}
          flamegraphView={flamegraphView}
        >
          <HoveredFrameMainInfo>
            <FrameColorIndicator
              backgroundColor={formatColorForFrame(hoveredNode, flamegraphRenderer)}
            />
            {flamegraphRenderer.flamegraph.formatter(hoveredNode.node.totalWeight)}{' '}
            {formatWeightToProfileDuration(
              hoveredNode.node,
              flamegraphRenderer.flamegraph
            )}{' '}
            {hoveredNode.frame.name}
          </HoveredFrameMainInfo>
          <HoveredFrameTimelineInfo>
            {flamegraphRenderer.flamegraph.timelineFormatter(hoveredNode.start)}{' '}
            {' \u2014 '}
            {flamegraphRenderer.flamegraph.timelineFormatter(hoveredNode.end)}
          </HoveredFrameTimelineInfo>
        </BoundTooltip>
      ) : null}
    </CanvasContainer>
  );
}

const HoveredFrameTimelineInfo = styled('div')`
  color: ${p => p.theme.subText};
`;

const HoveredFrameMainInfo = styled('div')`
  display: flex;
  align-items: center;
`;

const FrameColorIndicator = styled('div')<{
  backgroundColor: React.CSSProperties['backgroundColor'];
}>`
  width: 12px;
  height: 12px;
  min-width: 12px;
  min-height: 12px;
  border-radius: 2px;
  display: inline-block;
  background-color: ${p => p.backgroundColor};
  margin-right: ${space(1)};
`;

const CanvasContainer = styled('div')`
  display: flex;
  flex-direction: column;
  height: 100%;
  position: relative;
`;

const Canvas = styled('canvas')`
  left: 0;
  top: 0;
  width: 100%;
  height: 100%;
  user-select: none;
  position: absolute;
`;

export {FlamegraphZoomView};<|MERGE_RESOLUTION|>--- conflicted
+++ resolved
@@ -7,12 +7,7 @@
 import {CanvasPoolManager, CanvasScheduler} from 'sentry/utils/profiling/canvasScheduler';
 import {DifferentialFlamegraph} from 'sentry/utils/profiling/differentialFlamegraph';
 import {Flamegraph} from 'sentry/utils/profiling/flamegraph';
-<<<<<<< HEAD
-import {useFlamegraphSearch} from 'sentry/utils/profiling/flamegraph/useFlamegraphSearch';
-=======
-import {useFlamegraphProfiles} from 'sentry/utils/profiling/flamegraph/hooks/useFlamegraphProfiles';
 import {useFlamegraphSearch} from 'sentry/utils/profiling/flamegraph/hooks/useFlamegraphSearch';
->>>>>>> ebd9b378
 import {
   useDispatchFlamegraphState,
   useFlamegraphState,
@@ -78,12 +73,7 @@
   setFlamegraphOverlayCanvasRef,
 }: FlamegraphZoomViewProps): React.ReactElement {
   const flamegraphTheme = useFlamegraphTheme();
-<<<<<<< HEAD
-  const [flamegraphSearch] = useFlamegraphSearch();
-=======
-  const flamegraphProfile = useFlamegraphProfiles();
   const flamegraphSearch = useFlamegraphSearch();
->>>>>>> ebd9b378
   const isInternalFlamegraphDebugModeEnabled = useInternalFlamegraphDebugMode();
 
   const [lastInteraction, setLastInteraction] = useState<
@@ -473,16 +463,11 @@
           canvasPoolManager.dispatch('zoom at frame', [hoveredNode, 'exact']);
         }
 
-<<<<<<< HEAD
         canvasPoolManager.dispatch('highlight frame', [
           hoveredNode ? [hoveredNode] : null,
           'selected',
         ]);
-        dispatchFlamegraphState({type: 'set selected root', payload: hoveredNode});
-=======
-        canvasPoolManager.dispatch('highlight frame', [hoveredNode, 'selected']);
         dispatch({type: 'set selected root', payload: hoveredNode});
->>>>>>> ebd9b378
       }
 
       setLastInteraction(null);
