import {Fragment, useCallback, useEffect, useMemo, useRef, useState} from 'react';
import styled from '@emotion/styled';
import {mat3, vec2} from 'gl-matrix';

import {FrameStack} from 'sentry/components/profiling/frameStack';
import {CanvasPoolManager, CanvasScheduler} from 'sentry/utils/profiling/canvasScheduler';
import {DifferentialFlamegraph} from 'sentry/utils/profiling/differentialFlamegraph';
import {Flamegraph} from 'sentry/utils/profiling/flamegraph';
import {useFlamegraphPreferencesValue} from 'sentry/utils/profiling/flamegraph/useFlamegraphPreferences';
import {
  useDispatchFlamegraphState,
  useFlamegraphState,
} from 'sentry/utils/profiling/flamegraph/useFlamegraphState';
import {useFlamegraphTheme} from 'sentry/utils/profiling/flamegraph/useFlamegraphTheme';
import {FlamegraphFrame} from 'sentry/utils/profiling/flamegraphFrame';
import {Rect, watchForResize} from 'sentry/utils/profiling/gl/utils';
import {FlamegraphRenderer} from 'sentry/utils/profiling/renderers/flamegraphRenderer';
import {GridRenderer} from 'sentry/utils/profiling/renderers/gridRenderer';
import {SelectedFrameRenderer} from 'sentry/utils/profiling/renderers/selectedFrameRenderer';
import {TextRenderer} from 'sentry/utils/profiling/renderers/textRenderer';
import {useMemoWithPrevious} from 'sentry/utils/useMemoWithPrevious';
import usePrevious from 'sentry/utils/usePrevious';

import {BoundTooltip} from './boundTooltip';
import {
  FlamegraphOptionsContextMenu,
  useContextMenu,
} from './flamegraphOptionsContextMenu';

interface FlamegraphZoomViewProps {
  canvasPoolManager: CanvasPoolManager;
  flamegraph: Flamegraph | DifferentialFlamegraph;
}

function FlamegraphZoomView({
  flamegraph,
  canvasPoolManager,
}: FlamegraphZoomViewProps): React.ReactElement {
  const flamegraphTheme = useFlamegraphTheme();

  const [lastInteraction, setLastInteraction] = useState<
    'pan' | 'click' | 'zoom' | 'scroll' | null
  >(null);

  const [dispatch, {previousState, nextState}] = useDispatchFlamegraphState();
  const flamegraphPreferences = useFlamegraphPreferencesValue();

  const [flamegraphCanvasRef, setFlamegraphCanvasRef] =
    useState<HTMLCanvasElement | null>(null);
  const [flamegraphOverlayCanvasRef, setFlamegraphOverlayCanvasRef] =
    useState<HTMLCanvasElement | null>(null);

  const scheduler = useMemo(() => new CanvasScheduler(), []);

  const [flamegraphState, dispatchFlamegraphState] = useFlamegraphState();
  const [canvasBounds, setCanvasBounds] = useState<Rect>(Rect.Empty());
  const [startPanVector, setStartPanVector] = useState<vec2 | null>(null);
  const [configSpaceCursor, setConfigSpaceCursor] = useState<vec2 | null>(null);

  const flamegraphRenderer = useMemoWithPrevious<FlamegraphRenderer | null>(
    previousRenderer => {
      if (flamegraphCanvasRef) {
        const renderer = new FlamegraphRenderer(
          flamegraphCanvasRef,
          flamegraph,
          flamegraphTheme,
          vec2.fromValues(
            0,
            flamegraphTheme.SIZES.TIMELINE_HEIGHT * window.devicePixelRatio
          ),
          {draw_border: true}
        );

        if (!previousRenderer?.configSpace.equals(renderer.configSpace)) {
          return renderer;
        }

        if (previousRenderer?.flamegraph.profile === renderer.flamegraph.profile) {
          if (previousRenderer.flamegraph.leftHeavy !== renderer.flamegraph.leftHeavy) {
            // When the user toggles left heavy, the entire flamegraph will take
            // on a different shape. In this case, there's no obvious position
            // that can be carried over.
          } else {
            renderer.setConfigView(previousRenderer.configView);
          }
        }

        return renderer;
      }
      // If we have no renderer, then the canvas is not initialize yet and we cannot initialize the renderer
      return null;
    },
    [
      flamegraphCanvasRef,
      flamegraphTheme,
      flamegraph,
      canvasPoolManager,
      flamegraphPreferences.colorCoding,
    ]
  );

  const textRenderer: TextRenderer | null = useMemo(() => {
    if (!flamegraphOverlayCanvasRef) {
      return null;
    }
    return new TextRenderer(flamegraphOverlayCanvasRef, flamegraph, flamegraphTheme);
  }, [flamegraphOverlayCanvasRef, flamegraph, flamegraphTheme]);

  const gridRenderer: GridRenderer | null = useMemo(() => {
    if (!flamegraphOverlayCanvasRef) {
      return null;
    }
    return new GridRenderer(
      flamegraphOverlayCanvasRef,
      flamegraphTheme,
      flamegraph.formatter
    );
  }, [flamegraphOverlayCanvasRef, flamegraph, flamegraphTheme]);

  const selectedFrameRenderer = useMemo(() => {
    if (!flamegraphOverlayCanvasRef) {
      return null;
    }
    return new SelectedFrameRenderer(flamegraphOverlayCanvasRef);
  }, [flamegraphOverlayCanvasRef]);

  const hoveredNode = useMemo(() => {
    if (!configSpaceCursor || !flamegraphRenderer) {
      return null;
    }
    return flamegraphRenderer.getHoveredNode(configSpaceCursor);
  }, [configSpaceCursor, flamegraphRenderer]);

  useEffect(() => {
    const onKeyDown = (evt: KeyboardEvent) => {
      if (!flamegraphRenderer) {
        return;
      }

      if (evt.key === 'z' && evt.metaKey) {
        const action = evt.shiftKey ? 'redo' : 'undo';

        if (action === 'undo') {
          const previousPosition = previousState?.position?.view;

          // If previous position is empty, reset the view to it's max
          if (previousPosition?.isEmpty()) {
            canvasPoolManager.dispatch('resetZoom', []);
          } else if (
            previousPosition &&
            !previousPosition?.equals(flamegraphRenderer.configView)
          ) {
            // We need to always dispatch with the height of the current view,
            // because the height may have changed due to window resizing and
            // calling it with the old height may result in the flamegraph
            // being drawn into a very small or very large area.
            canvasPoolManager.dispatch('setConfigView', [
              previousPosition.withHeight(flamegraphRenderer.configView.height),
            ]);
          }
        }

        if (action === 'redo') {
          const nextPosition = nextState?.position?.view;

          if (nextPosition && !nextPosition.equals(flamegraphRenderer.configView)) {
            // We need to always dispatch with the height of the current view,
            // because the height may have changed due to window resizing and
            // calling it with the old height may result in the flamegraph
            // being drawn into a very small or very large area.
            canvasPoolManager.dispatch('setConfigView', [
              nextPosition.withHeight(flamegraphRenderer.configView.height),
            ]);
          }
        }

        dispatchFlamegraphState({type: action});
      }
    };

    document.addEventListener('keydown', onKeyDown);

    return () => {
      document.removeEventListener('keydown', onKeyDown);
    };
  }, [
    flamegraphRenderer,
    canvasPoolManager,
    dispatchFlamegraphState,
    previousState,
    nextState,
    scheduler,
  ]);

  const previousInteraction = usePrevious(lastInteraction);
  const beforeInteractionConfigView = useRef<Rect | null>(null);
  useEffect(() => {
    if (!flamegraphRenderer) {
      return;
    }

    // Check if we are starting a new interaction
    if (previousInteraction === null && lastInteraction) {
      beforeInteractionConfigView.current = flamegraphRenderer.configView.clone();
      return;
    }

    if (
      beforeInteractionConfigView.current &&
      !beforeInteractionConfigView.current.equals(flamegraphRenderer.configView)
    ) {
      dispatch({type: 'checkpoint', payload: flamegraphRenderer.configView.clone()});
    }
  }, [lastInteraction, flamegraphRenderer, dispatch, previousInteraction]);

  useEffect(() => {
    if (!flamegraphRenderer) {
      return undefined;
    }

    const drawRectangles = () => {
      flamegraphRenderer.draw(flamegraphState.search.results);
    };

    scheduler.registerBeforeFrameCallback(drawRectangles);
    scheduler.draw();

    return () => {
      scheduler.unregisterBeforeFrameCallback(drawRectangles);
    };
  }, [scheduler, flamegraphRenderer, flamegraphState.search.results]);

  useEffect(() => {
    if (!flamegraphRenderer || !textRenderer || !gridRenderer || !selectedFrameRenderer) {
      return undefined;
    }

    const clearOverlayCanvas = () => {
      textRenderer.context.clearRect(
        0,
        0,
        textRenderer.canvas.width,
        textRenderer.canvas.height
      );
    };

    const drawSelectedFrameBorder = () => {
      if (flamegraphState.profiles.selectedNode) {
        selectedFrameRenderer.draw(
          new Rect(
            flamegraphState.profiles.selectedNode.start,
            flamegraphState.profiles.selectedNode.depth,
            flamegraphState.profiles.selectedNode.end -
              flamegraphState.profiles.selectedNode.start,
            1
          ),
          {
            BORDER_COLOR: flamegraphRenderer.theme.COLORS.SELECTED_FRAME_BORDER_COLOR,
            BORDER_WIDTH: flamegraphRenderer.theme.SIZES.FRAME_BORDER_WIDTH,
          },
          flamegraphRenderer.configViewToPhysicalSpace
        );
      }

      if (hoveredNode && flamegraphState.profiles.selectedNode !== hoveredNode) {
        selectedFrameRenderer.draw(
          new Rect(
            hoveredNode.start,
            hoveredNode.depth,
            hoveredNode.end - hoveredNode.start,
            1
          ),
          {
            BORDER_COLOR: flamegraphRenderer.theme.COLORS.HOVERED_FRAME_BORDER_COLOR,
            BORDER_WIDTH: flamegraphRenderer.theme.SIZES.HOVERED_FRAME_BORDER_WIDTH,
          },
          flamegraphRenderer.configViewToPhysicalSpace
        );
      }
    };

    const drawText = () => {
      textRenderer.draw(
        flamegraphRenderer.configView,
        flamegraphRenderer.configViewToPhysicalSpace
      );
    };

    const drawGrid = () => {
      gridRenderer.draw(
        flamegraphRenderer.configView,
        flamegraphRenderer.physicalSpace,
        flamegraphRenderer.configViewToPhysicalSpace,
        flamegraphRenderer.logicalSpaceToConfigView
      );
    };

    scheduler.registerBeforeFrameCallback(clearOverlayCanvas);
    scheduler.registerBeforeFrameCallback(drawSelectedFrameBorder);
    scheduler.registerAfterFrameCallback(drawText);
    scheduler.registerAfterFrameCallback(drawGrid);

    scheduler.draw();

    return () => {
      scheduler.unregisterBeforeFrameCallback(clearOverlayCanvas);
      scheduler.unregisterBeforeFrameCallback(drawSelectedFrameBorder);
      scheduler.unregisterAfterFrameCallback(drawText);
      scheduler.unregisterAfterFrameCallback(drawGrid);
    };
  }, [
    scheduler,
    flamegraph,
    flamegraphRenderer,
    textRenderer,
    gridRenderer,
    flamegraphState.profiles.selectedNode,
    hoveredNode,
    selectedFrameRenderer,
  ]);

  useEffect(() => {
    if (!flamegraphRenderer) {
      return undefined;
    }

    const onConfigViewChange = (rect: Rect) => {
      flamegraphRenderer.setConfigView(rect);
      scheduler.draw();
    };

    const onTransformConfigView = (mat: mat3) => {
      flamegraphRenderer.transformConfigView(mat);
      scheduler.draw();
    };

    const onResetZoom = () => {
      flamegraphRenderer.resetConfigView();
      setConfigSpaceCursor(null);
      scheduler.draw();
    };

    const onZoomIntoFrame = (frame: FlamegraphFrame) => {
      flamegraphRenderer.setConfigView(
        new Rect(
          frame.start,
          frame.depth,
          frame.end - frame.start,
          flamegraphRenderer.configView.height
        )
      );

      setConfigSpaceCursor(null);
      dispatchFlamegraphState({type: 'set selected node', payload: frame});

      scheduler.draw();
    };

    scheduler.on('setConfigView', onConfigViewChange);
    scheduler.on('transformConfigView', onTransformConfigView);
    scheduler.on('resetZoom', onResetZoom);
    scheduler.on('zoomIntoFrame', onZoomIntoFrame);

    return () => {
      scheduler.off('setConfigView', onConfigViewChange);
      scheduler.off('transformConfigView', onTransformConfigView);
      scheduler.off('resetZoom', onResetZoom);
      scheduler.off('zoomIntoFrame', onZoomIntoFrame);
    };
  }, [scheduler, flamegraphRenderer, dispatchFlamegraphState]);

  useEffect(() => {
    if (!flamegraphCanvasRef || !flamegraphOverlayCanvasRef || !flamegraphRenderer) {
      return undefined;
    }

    const observer = watchForResize(
      [flamegraphCanvasRef, flamegraphOverlayCanvasRef],
      () => {
        const bounds = flamegraphOverlayCanvasRef.getBoundingClientRect();
        setCanvasBounds(new Rect(bounds.x, bounds.y, bounds.width, bounds.height));

        flamegraphRenderer.onResizeUpdateSpace();
        canvasPoolManager.dispatch('setConfigView', [flamegraphRenderer.configView]);
        scheduler.drawSync();
      }
    );
    return () => observer.disconnect();
  }, [
    canvasPoolManager,
    scheduler,
    flamegraphCanvasRef,
    flamegraphOverlayCanvasRef,
    flamegraphRenderer,
  ]);

  useEffect(() => {
    canvasPoolManager.registerScheduler(scheduler);
    return () => canvasPoolManager.unregisterScheduler(scheduler);
  }, [canvasPoolManager, scheduler]);

  const onCanvasMouseDown = useCallback(
    (evt: React.MouseEvent<HTMLCanvasElement>) => {
      if (!flamegraphRenderer) {
        return;
      }

      const logicalMousePos = vec2.fromValues(
        evt.nativeEvent.offsetX,
        evt.nativeEvent.offsetY
      );

      const physicalMousePos = vec2.scale(
        vec2.create(),
        logicalMousePos,
        window.devicePixelRatio
      );

      setLastInteraction('click');
      setStartPanVector(physicalMousePos);
    },
    [flamegraphRenderer]
  );

  const onCanvasMouseUp = useCallback(
    (evt: React.MouseEvent<HTMLCanvasElement>) => {
      evt.preventDefault();
      evt.stopPropagation();

      if (!flamegraphRenderer || !configSpaceCursor) {
        setLastInteraction(null);
        setStartPanVector(null);
        return;
      }

      // Only dispatch the zoom action if the new clicked node is not the same as the old selected node.
      // This essentialy tracks double click action on a rectangle
      if (lastInteraction === 'click') {
        if (
          hoveredNode &&
          flamegraphState.profiles.selectedNode &&
          hoveredNode === flamegraphState.profiles.selectedNode
        ) {
          canvasPoolManager.dispatch('zoomIntoFrame', [hoveredNode]);
        }
        canvasPoolManager.dispatch('selectedNode', [hoveredNode]);
        dispatchFlamegraphState({type: 'set selected node', payload: hoveredNode});
      }

      setLastInteraction(null);
      setStartPanVector(null);
    },
    [
      flamegraphRenderer,
      configSpaceCursor,
      flamegraphState.profiles.selectedNode,
      dispatchFlamegraphState,
      hoveredNode,
      canvasPoolManager,
      lastInteraction,
    ]
  );

  const onMouseDrag = useCallback(
    (evt: React.MouseEvent<HTMLCanvasElement>) => {
      if (!startPanVector || !flamegraphRenderer) {
        return;
      }

      const logicalMousePos = vec2.fromValues(
        evt.nativeEvent.offsetX,
        evt.nativeEvent.offsetY
      );

      const physicalMousePos = vec2.scale(
        vec2.create(),
        logicalMousePos,
        window.devicePixelRatio
      );

      const physicalDelta = vec2.subtract(
        vec2.create(),
        startPanVector,
        physicalMousePos
      );

      if (physicalDelta[0] === 0 && physicalDelta[1] === 0) {
        return;
      }

      const physicalToConfig = mat3.invert(
        mat3.create(),
        flamegraphRenderer.configViewToPhysicalSpace
      );
      const [m00, m01, m02, m10, m11, m12] = physicalToConfig;

      const configDelta = vec2.transformMat3(vec2.create(), physicalDelta, [
        m00,
        m01,
        m02,
        m10,
        m11,
        m12,
        0,
        0,
        0,
      ]);

      canvasPoolManager.dispatch('transformConfigView', [
        mat3.fromTranslation(mat3.create(), configDelta),
      ]);

      setStartPanVector(physicalMousePos);
    },
    [flamegraphRenderer, startPanVector, canvasPoolManager]
  );

  const onCanvasMouseMove = useCallback(
    (evt: React.MouseEvent<HTMLCanvasElement>) => {
      if (!flamegraphRenderer?.frames.length) {
        return;
      }

      const configSpaceMouse = flamegraphRenderer.getConfigSpaceCursor(
        vec2.fromValues(evt.nativeEvent.offsetX, evt.nativeEvent.offsetY)
      );

      setConfigSpaceCursor(configSpaceMouse);

      if (startPanVector) {
        onMouseDrag(evt);
        setLastInteraction('pan');
      } else {
        setLastInteraction(null);
      }
    },
    [flamegraphRenderer, setConfigSpaceCursor, onMouseDrag, startPanVector]
  );

  const onCanvasMouseLeave = useCallback(() => {
    setConfigSpaceCursor(null);
    setStartPanVector(null);
    setLastInteraction(null);
  }, []);

  const zoom = useCallback(
    (evt: WheelEvent) => {
      if (!flamegraphRenderer?.frames.length) {
        return;
      }

      const identity = mat3.identity(mat3.create());
      const scale = 1 - evt.deltaY * 0.01 * -1; // -1 to invert scale

      const mouseInConfigSpace = flamegraphRenderer.getConfigSpaceCursor(
        vec2.fromValues(evt.offsetX, evt.offsetY)
      );

      const configCenter = vec2.fromValues(
        mouseInConfigSpace[0],
        flamegraphRenderer.configView.y
      );

      const invertedConfigCenter = vec2.multiply(
        vec2.create(),
        vec2.fromValues(-1, -1),
        configCenter
      );

      const translated = mat3.translate(mat3.create(), identity, configCenter);
      const scaled = mat3.scale(mat3.create(), translated, vec2.fromValues(scale, 1));
      const translatedBack = mat3.translate(mat3.create(), scaled, invertedConfigCenter);

      canvasPoolManager.dispatch('transformConfigView', [translatedBack]);
    },
    [flamegraphRenderer, canvasPoolManager]
  );

  const scroll = useCallback(
    (evt: WheelEvent) => {
      if (!flamegraphRenderer?.frames.length) {
        return;
      }

      const physicalDelta = vec2.fromValues(evt.deltaX, evt.deltaY);
      const physicalToConfig = mat3.invert(
        mat3.create(),
        flamegraphRenderer.configViewToPhysicalSpace
      );
      const [m00, m01, m02, m10, m11, m12] = physicalToConfig;

      const configDelta = vec2.transformMat3(vec2.create(), physicalDelta, [
        m00,
        m01,
        m02,
        m10,
        m11,
        m12,
        0,
        0,
        0,
      ]);

      const translate = mat3.fromTranslation(mat3.create(), configDelta);
      canvasPoolManager.dispatch('transformConfigView', [translate]);
    },
    [flamegraphRenderer, canvasPoolManager]
  );

  useEffect(() => {
    if (!flamegraphCanvasRef) {
      return undefined;
    }

    let wheelStopTimeoutId: number | undefined;
    function onCanvasWheel(evt: WheelEvent) {
      window.clearTimeout(wheelStopTimeoutId);
      wheelStopTimeoutId = window.setTimeout(() => {
        setLastInteraction(null);
      }, 300);

      if (!flamegraphRenderer) {
        return;
      }
      evt.preventDefault();

      // When we zoom, we want to clear cursor so that any tooltips
      // rendered on the flamegraph are removed from the view
      setConfigSpaceCursor(null);

      if (evt.metaKey) {
        zoom(evt);
        setLastInteraction('zoom');
      } else {
        scroll(evt);
        setLastInteraction('scroll');
      }
    }

    flamegraphCanvasRef.addEventListener('wheel', onCanvasWheel);

    return () => {
      window.clearTimeout(wheelStopTimeoutId);
      flamegraphCanvasRef.removeEventListener('wheel', onCanvasWheel);
    };
  }, [flamegraphCanvasRef, flamegraphRenderer, zoom, scroll]);

  // Context menu coordinates
  const contextMenuProps = useContextMenu();
  const [contextMenuCoordinates, setContextMenuCoordinates] = useState<Rect | null>(null);
  const onContextMenu = useCallback(
    (evt: React.MouseEvent) => {
      evt.preventDefault();
      evt.stopPropagation();

      if (!flamegraphCanvasRef) {
        return;
      }

      const parentPosition = flamegraphCanvasRef.getBoundingClientRect();

      setContextMenuCoordinates(
        new Rect(
          evt.clientX - parentPosition.left,
          evt.clientY - parentPosition.top,
          0,
          0
        )
      );
      contextMenuProps.setOpen(true);
    },
    [flamegraphCanvasRef, contextMenuProps]
  );

  return (
    <Fragment>
<<<<<<< HEAD
      <CanvasContainer>
        <Canvas
          ref={canvas => setFlamegraphCanvasRef(canvas)}
          onMouseDown={onCanvasMouseDown}
          onMouseUp={onCanvasMouseUp}
          onMouseMove={onCanvasMouseMove}
          onMouseLeave={onCanvasMouseLeave}
          style={{cursor: lastInteraction === 'pan' ? 'grab' : 'default'}}
        />
        <Canvas
          ref={canvas => setFlamegraphOverlayCanvasRef(canvas)}
          style={{
            pointerEvents: 'none',
          }}
        />
        {flamegraphRenderer ? (
          <BoundTooltip
            bounds={canvasBounds}
            cursor={configSpaceCursor}
            configViewToPhysicalSpace={flamegraphRenderer.configViewToPhysicalSpace}
          >
            {hoveredNode?.frame?.name}
          </BoundTooltip>
        ) : null}
      </CanvasContainer>
=======
      <Canvas
        ref={canvas => setFlamegraphCanvasRef(canvas)}
        onMouseDown={onCanvasMouseDown}
        onMouseUp={onCanvasMouseUp}
        onMouseMove={onCanvasMouseMove}
        onMouseLeave={onCanvasMouseLeave}
        onContextMenu={onContextMenu}
        style={{cursor: lastInteraction === 'pan' ? 'grab' : 'default'}}
      />
      <Canvas
        ref={canvas => setFlamegraphOverlayCanvasRef(canvas)}
        style={{
          pointerEvents: 'none',
        }}
      />
      {contextMenuProps.open ? (
        <FlamegraphOptionsContextMenu
          container={flamegraphCanvasRef}
          contextMenuCoordinates={contextMenuCoordinates}
          contextMenuProps={contextMenuProps}
        />
      ) : null}
>>>>>>> b48eb9c3
      {flamegraphRenderer ? (
        <FrameStack
          canvasPoolManager={canvasPoolManager}
          flamegraphRenderer={flamegraphRenderer}
        />
      ) : null}
    </Fragment>
  );
}

const CanvasContainer = styled('div')`
  display: flex;
  flex-direction: column;
  height: 100%;
  position: relative;
`;

const Canvas = styled('canvas')`
  left: 0;
  top: 0;
  width: 100%;
  height: 100%;
  user-select: none;
  position: absolute;
`;

export {FlamegraphZoomView};<|MERGE_RESOLUTION|>--- conflicted
+++ resolved
@@ -674,7 +674,6 @@
 
   return (
     <Fragment>
-<<<<<<< HEAD
       <CanvasContainer>
         <Canvas
           ref={canvas => setFlamegraphCanvasRef(canvas)}
@@ -690,6 +689,13 @@
             pointerEvents: 'none',
           }}
         />
+        {contextMenuProps.open ? (
+          <FlamegraphOptionsContextMenu
+            container={flamegraphCanvasRef}
+            contextMenuCoordinates={contextMenuCoordinates}
+            contextMenuProps={contextMenuProps}
+          />
+        ) : null}
         {flamegraphRenderer ? (
           <BoundTooltip
             bounds={canvasBounds}
@@ -700,30 +706,6 @@
           </BoundTooltip>
         ) : null}
       </CanvasContainer>
-=======
-      <Canvas
-        ref={canvas => setFlamegraphCanvasRef(canvas)}
-        onMouseDown={onCanvasMouseDown}
-        onMouseUp={onCanvasMouseUp}
-        onMouseMove={onCanvasMouseMove}
-        onMouseLeave={onCanvasMouseLeave}
-        onContextMenu={onContextMenu}
-        style={{cursor: lastInteraction === 'pan' ? 'grab' : 'default'}}
-      />
-      <Canvas
-        ref={canvas => setFlamegraphOverlayCanvasRef(canvas)}
-        style={{
-          pointerEvents: 'none',
-        }}
-      />
-      {contextMenuProps.open ? (
-        <FlamegraphOptionsContextMenu
-          container={flamegraphCanvasRef}
-          contextMenuCoordinates={contextMenuCoordinates}
-          contextMenuProps={contextMenuProps}
-        />
-      ) : null}
->>>>>>> b48eb9c3
       {flamegraphRenderer ? (
         <FrameStack
           canvasPoolManager={canvasPoolManager}
