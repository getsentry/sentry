import {Fragment, useCallback, useEffect, useMemo, useRef, useState} from 'react';
import styled from '@emotion/styled';
import {mat3, vec2} from 'gl-matrix';

<<<<<<< HEAD
import {FrameStack} from 'sentry/components/profiling/frameStack';
=======
import {CallTreeNode} from 'sentry/utils/profiling/callTreeNode';
>>>>>>> c2c0ae73
import {CanvasPoolManager, CanvasScheduler} from 'sentry/utils/profiling/canvasScheduler';
import {DifferentialFlamegraph} from 'sentry/utils/profiling/differentialFlamegraph';
import {Flamegraph} from 'sentry/utils/profiling/flamegraph';
import {
  useDispatchFlamegraphState,
  useFlamegraphState,
} from 'sentry/utils/profiling/flamegraph/useFlamegraphState';
import {useFlamegraphTheme} from 'sentry/utils/profiling/flamegraph/useFlamegraphTheme';
import {FlamegraphCanvas} from 'sentry/utils/profiling/flamegraphCanvas';
import {FlamegraphFrame} from 'sentry/utils/profiling/flamegraphFrame';
import {FlamegraphView} from 'sentry/utils/profiling/flamegraphView';
import {Rect} from 'sentry/utils/profiling/gl/utils';
import {FlamegraphRenderer} from 'sentry/utils/profiling/renderers/flamegraphRenderer';
import {GridRenderer} from 'sentry/utils/profiling/renderers/gridRenderer';
import {SelectedFrameRenderer} from 'sentry/utils/profiling/renderers/selectedFrameRenderer';
import {TextRenderer} from 'sentry/utils/profiling/renderers/textRenderer';
import usePrevious from 'sentry/utils/usePrevious';

import {BoundTooltip} from './boundTooltip';
import {
  FlamegraphOptionsContextMenu,
  useContextMenu,
} from './flamegraphOptionsContextMenu';

function formatWeightToProfileDuration(frame: CallTreeNode, flamegraph: Flamegraph) {
  return `(${Math.round((frame.totalWeight / flamegraph.profile.duration) * 100)}%)`;
}

interface FlamegraphZoomViewProps {
  canvasBounds: Rect;
  canvasPoolManager: CanvasPoolManager;
  flamegraph: Flamegraph | DifferentialFlamegraph;
  flamegraphCanvas: FlamegraphCanvas | null;
  flamegraphCanvasRef: HTMLCanvasElement | null;
  flamegraphOverlayCanvasRef: HTMLCanvasElement | null;
  flamegraphView: FlamegraphView | null;
  setFlamegraphCanvasRef: React.Dispatch<React.SetStateAction<HTMLCanvasElement | null>>;
  setFlamegraphOverlayCanvasRef: React.Dispatch<
    React.SetStateAction<HTMLCanvasElement | null>
  >;
}

function FlamegraphZoomView({
  canvasPoolManager,
  canvasBounds,
  flamegraph,
  flamegraphCanvas,
  flamegraphCanvasRef,
  flamegraphOverlayCanvasRef,
  flamegraphView,
  setFlamegraphCanvasRef,
  setFlamegraphOverlayCanvasRef,
}: FlamegraphZoomViewProps): React.ReactElement {
  const flamegraphTheme = useFlamegraphTheme();

  const [lastInteraction, setLastInteraction] = useState<
    'pan' | 'click' | 'zoom' | 'scroll' | null
  >(null);

  const [dispatch, {previousState, nextState}] = useDispatchFlamegraphState();

  const scheduler = useMemo(() => new CanvasScheduler(), []);

  const [flamegraphState, dispatchFlamegraphState] = useFlamegraphState();
  const [startPanVector, setStartPanVector] = useState<vec2 | null>(null);
  const [configSpaceCursor, setConfigSpaceCursor] = useState<vec2 | null>(null);

  const flamegraphRenderer = useMemo(() => {
    if (!flamegraphCanvasRef) {
      return null;
    }

    return new FlamegraphRenderer(flamegraphCanvasRef, flamegraph, flamegraphTheme, {
      draw_border: true,
    });
  }, [flamegraph, flamegraphCanvasRef, flamegraphTheme]);

  const textRenderer: TextRenderer | null = useMemo(() => {
    if (!flamegraphOverlayCanvasRef) {
      return null;
    }
    return new TextRenderer(flamegraphOverlayCanvasRef, flamegraph, flamegraphTheme);
  }, [flamegraph, flamegraphOverlayCanvasRef, flamegraphTheme]);

  const gridRenderer: GridRenderer | null = useMemo(() => {
    if (!flamegraphOverlayCanvasRef) {
      return null;
    }
    return new GridRenderer(
      flamegraphOverlayCanvasRef,
      flamegraphTheme,
      flamegraph.formatter
    );
  }, [flamegraphOverlayCanvasRef, flamegraph, flamegraphTheme]);

  const selectedFrameRenderer = useMemo(() => {
    if (!flamegraphOverlayCanvasRef) {
      return null;
    }
    return new SelectedFrameRenderer(flamegraphOverlayCanvasRef);
  }, [flamegraphOverlayCanvasRef]);

  const hoveredNode = useMemo(() => {
    if (!configSpaceCursor || !flamegraphRenderer) {
      return null;
    }
    return flamegraphRenderer.getHoveredNode(configSpaceCursor);
  }, [configSpaceCursor, flamegraphRenderer]);

  useEffect(() => {
    const onKeyDown = (evt: KeyboardEvent) => {
      if (!flamegraphView) {
        return;
      }

      if (evt.key === 'z' && evt.metaKey) {
        const action = evt.shiftKey ? 'redo' : 'undo';

        if (action === 'undo') {
          const previousPosition = previousState?.position?.view;

          // If previous position is empty, reset the view to it's max
          if (previousPosition?.isEmpty()) {
            canvasPoolManager.dispatch('resetZoom', []);
          } else if (
            previousPosition &&
            !previousPosition?.equals(flamegraphView.configView)
          ) {
            // We need to always dispatch with the height of the current view,
            // because the height may have changed due to window resizing and
            // calling it with the old height may result in the flamegraph
            // being drawn into a very small or very large area.
            canvasPoolManager.dispatch('setConfigView', [
              previousPosition.withHeight(flamegraphView.configView.height),
            ]);
          }
        }

        if (action === 'redo') {
          const nextPosition = nextState?.position?.view;

          if (nextPosition && !nextPosition.equals(flamegraphView.configView)) {
            // We need to always dispatch with the height of the current view,
            // because the height may have changed due to window resizing and
            // calling it with the old height may result in the flamegraph
            // being drawn into a very small or very large area.
            canvasPoolManager.dispatch('setConfigView', [
              nextPosition.withHeight(flamegraphView.configView.height),
            ]);
          }
        }

        dispatchFlamegraphState({type: action});
      }
    };

    document.addEventListener('keydown', onKeyDown);

    return () => {
      document.removeEventListener('keydown', onKeyDown);
    };
  }, [
    canvasPoolManager,
    dispatchFlamegraphState,
    nextState,
    previousState,
    flamegraphView,
  ]);

  const previousInteraction = usePrevious(lastInteraction);
  const beforeInteractionConfigView = useRef<Rect | null>(null);

  useEffect(() => {
    if (!flamegraphView) {
      return;
    }

    // Check if we are starting a new interaction
    if (previousInteraction === null && lastInteraction) {
      beforeInteractionConfigView.current = flamegraphView.configView.clone();
      return;
    }

    if (
      beforeInteractionConfigView.current &&
      !beforeInteractionConfigView.current.equals(flamegraphView.configView)
    ) {
      dispatch({type: 'checkpoint', payload: flamegraphView.configView.clone()});
    }
  }, [dispatch, lastInteraction, previousInteraction, flamegraphView]);

  useEffect(() => {
    if (!flamegraphCanvas || !flamegraphView || !flamegraphRenderer) {
      return undefined;
    }

    const drawRectangles = () => {
      flamegraphRenderer.draw(
        flamegraphView.fromConfigView(flamegraphCanvas.physicalSpace),
        flamegraphState.search.results
      );
    };

    scheduler.registerBeforeFrameCallback(drawRectangles);
    scheduler.draw();

    return () => {
      scheduler.unregisterBeforeFrameCallback(drawRectangles);
    };
  }, [
    flamegraphCanvas,
    flamegraphRenderer,
    flamegraphState.search.results,
    scheduler,
    flamegraphView,
  ]);

  useEffect(() => {
    if (
      !flamegraphCanvas ||
      !flamegraphView ||
      !textRenderer ||
      !gridRenderer ||
      !selectedFrameRenderer
    ) {
      return undefined;
    }

    const clearOverlayCanvas = () => {
      textRenderer.context.clearRect(
        0,
        0,
        textRenderer.canvas.width,
        textRenderer.canvas.height
      );
    };

    const drawSelectedFrameBorder = () => {
      if (flamegraphState.profiles.selectedNode) {
        selectedFrameRenderer.draw(
          new Rect(
            flamegraphState.profiles.selectedNode.start,
            flamegraphState.profiles.selectedNode.depth,
            flamegraphState.profiles.selectedNode.end -
              flamegraphState.profiles.selectedNode.start,
            1
          ),
          {
            BORDER_COLOR: flamegraphTheme.COLORS.SELECTED_FRAME_BORDER_COLOR,
            BORDER_WIDTH: flamegraphTheme.SIZES.FRAME_BORDER_WIDTH,
          },
          flamegraphView.fromConfigView(flamegraphCanvas.physicalSpace)
        );
      }

      if (hoveredNode && flamegraphState.profiles.selectedNode !== hoveredNode) {
        selectedFrameRenderer.draw(
          new Rect(
            hoveredNode.start,
            hoveredNode.depth,
            hoveredNode.end - hoveredNode.start,
            1
          ),
          {
            BORDER_COLOR: flamegraphTheme.COLORS.HOVERED_FRAME_BORDER_COLOR,
            BORDER_WIDTH: flamegraphTheme.SIZES.HOVERED_FRAME_BORDER_WIDTH,
          },
          flamegraphView.fromConfigView(flamegraphCanvas.physicalSpace)
        );
      }
    };

    const drawText = () => {
      textRenderer.draw(
        flamegraphView.configView,
        flamegraphView.fromConfigView(flamegraphCanvas.physicalSpace)
      );
    };

    const drawGrid = () => {
      gridRenderer.draw(
        flamegraphView.configView,
        flamegraphCanvas.physicalSpace,
        flamegraphView.fromConfigView(flamegraphCanvas.physicalSpace),
        flamegraphView.toConfigView(flamegraphCanvas.logicalSpace)
      );
    };

    scheduler.registerBeforeFrameCallback(clearOverlayCanvas);
    scheduler.registerBeforeFrameCallback(drawSelectedFrameBorder);
    scheduler.registerAfterFrameCallback(drawText);
    scheduler.registerAfterFrameCallback(drawGrid);

    scheduler.draw();

    return () => {
      scheduler.unregisterBeforeFrameCallback(clearOverlayCanvas);
      scheduler.unregisterBeforeFrameCallback(drawSelectedFrameBorder);
      scheduler.unregisterAfterFrameCallback(drawText);
      scheduler.unregisterAfterFrameCallback(drawGrid);
    };
  }, [
    flamegraphCanvas,
    flamegraphView,
    scheduler,
    flamegraph,
    flamegraphTheme,
    textRenderer,
    gridRenderer,
    flamegraphState.profiles.selectedNode,
    hoveredNode,
    selectedFrameRenderer,
  ]);

  useEffect(() => {
    if (!flamegraphCanvas || !flamegraphView) {
      return undefined;
    }

    const onResetZoom = () => {
      setConfigSpaceCursor(null);
    };

    const onZoomIntoFrame = (frame: FlamegraphFrame) => {
      setConfigSpaceCursor(null);
      dispatchFlamegraphState({type: 'set selected node', payload: frame});
    };

    scheduler.on('resetZoom', onResetZoom);
    scheduler.on('zoomIntoFrame', onZoomIntoFrame);

    return () => {
      scheduler.off('resetZoom', onResetZoom);
      scheduler.off('zoomIntoFrame', onZoomIntoFrame);
    };
  }, [
    flamegraphCanvas,
    canvasPoolManager,
    dispatchFlamegraphState,
    scheduler,
    flamegraphView,
  ]);

  useEffect(() => {
    canvasPoolManager.registerScheduler(scheduler);
    return () => canvasPoolManager.unregisterScheduler(scheduler);
  }, [canvasPoolManager, scheduler]);

  const onCanvasMouseDown = useCallback((evt: React.MouseEvent<HTMLCanvasElement>) => {
    const logicalMousePos = vec2.fromValues(
      evt.nativeEvent.offsetX,
      evt.nativeEvent.offsetY
    );

    const physicalMousePos = vec2.scale(
      vec2.create(),
      logicalMousePos,
      window.devicePixelRatio
    );

    setLastInteraction('click');
    setStartPanVector(physicalMousePos);
  }, []);

  const onCanvasMouseUp = useCallback(
    (evt: React.MouseEvent<HTMLCanvasElement>) => {
      evt.preventDefault();
      evt.stopPropagation();

      if (!configSpaceCursor) {
        setLastInteraction(null);
        setStartPanVector(null);
        return;
      }

      // Only dispatch the zoom action if the new clicked node is not the same as the old selected node.
      // This essentialy tracks double click action on a rectangle
      if (lastInteraction === 'click') {
        if (
          hoveredNode &&
          flamegraphState.profiles.selectedNode &&
          hoveredNode === flamegraphState.profiles.selectedNode
        ) {
          canvasPoolManager.dispatch('zoomIntoFrame', [hoveredNode]);
        }
        canvasPoolManager.dispatch('selectedNode', [hoveredNode]);
        dispatchFlamegraphState({type: 'set selected node', payload: hoveredNode});
      }

      setLastInteraction(null);
      setStartPanVector(null);
    },
    [
      configSpaceCursor,
      flamegraphState.profiles.selectedNode,
      dispatchFlamegraphState,
      hoveredNode,
      canvasPoolManager,
      lastInteraction,
    ]
  );

  const onMouseDrag = useCallback(
    (evt: React.MouseEvent<HTMLCanvasElement>) => {
      if (!flamegraphCanvas || !flamegraphView || !startPanVector) {
        return;
      }

      const logicalMousePos = vec2.fromValues(
        evt.nativeEvent.offsetX,
        evt.nativeEvent.offsetY
      );

      const physicalMousePos = vec2.scale(
        vec2.create(),
        logicalMousePos,
        window.devicePixelRatio
      );

      const physicalDelta = vec2.subtract(
        vec2.create(),
        startPanVector,
        physicalMousePos
      );

      if (physicalDelta[0] === 0 && physicalDelta[1] === 0) {
        return;
      }

      const physicalToConfig = mat3.invert(
        mat3.create(),
        flamegraphView.fromConfigView(flamegraphCanvas.physicalSpace)
      );
      const [m00, m01, m02, m10, m11, m12] = physicalToConfig;

      const configDelta = vec2.transformMat3(vec2.create(), physicalDelta, [
        m00,
        m01,
        m02,
        m10,
        m11,
        m12,
        0,
        0,
        0,
      ]);

      canvasPoolManager.dispatch('transformConfigView', [
        mat3.fromTranslation(mat3.create(), configDelta),
      ]);

      setStartPanVector(physicalMousePos);
    },
    [flamegraphCanvas, flamegraphView, startPanVector, canvasPoolManager]
  );

  const onCanvasMouseMove = useCallback(
    (evt: React.MouseEvent<HTMLCanvasElement>) => {
      if (!flamegraphCanvas || !flamegraphView) {
        return;
      }

      const configSpaceMouse = flamegraphView.getConfigViewCursor(
        vec2.fromValues(evt.nativeEvent.offsetX, evt.nativeEvent.offsetY),
        flamegraphCanvas
      );

      setConfigSpaceCursor(configSpaceMouse);

      if (startPanVector) {
        onMouseDrag(evt);
        setLastInteraction('pan');
      } else {
        setLastInteraction(null);
      }
    },
    [flamegraphCanvas, flamegraphView, setConfigSpaceCursor, onMouseDrag, startPanVector]
  );

  const onCanvasMouseLeave = useCallback(() => {
    setConfigSpaceCursor(null);
    setStartPanVector(null);
    setLastInteraction(null);
  }, []);

  const zoom = useCallback(
    (evt: WheelEvent) => {
      if (!flamegraphCanvas || !flamegraphView) {
        return;
      }

      const identity = mat3.identity(mat3.create());
      const scale = 1 - evt.deltaY * 0.01 * -1; // -1 to invert scale

      const mouseInConfigView = flamegraphView.getConfigViewCursor(
        vec2.fromValues(evt.offsetX, evt.offsetY),
        flamegraphCanvas
      );

      const configCenter = vec2.fromValues(
        mouseInConfigView[0],
        flamegraphView.configView.y
      );

      const invertedConfigCenter = vec2.multiply(
        vec2.create(),
        vec2.fromValues(-1, -1),
        configCenter
      );

      const translated = mat3.translate(mat3.create(), identity, configCenter);
      const scaled = mat3.scale(mat3.create(), translated, vec2.fromValues(scale, 1));
      const translatedBack = mat3.translate(mat3.create(), scaled, invertedConfigCenter);

      canvasPoolManager.dispatch('transformConfigView', [translatedBack]);
    },
    [flamegraphCanvas, flamegraphView, canvasPoolManager]
  );

  const scroll = useCallback(
    (evt: WheelEvent) => {
      if (!flamegraphCanvas || !flamegraphView) {
        return;
      }

      const physicalDelta = vec2.fromValues(evt.deltaX, evt.deltaY);
      const physicalToConfig = mat3.invert(
        mat3.create(),
        flamegraphView.fromConfigView(flamegraphCanvas.physicalSpace)
      );
      const [m00, m01, m02, m10, m11, m12] = physicalToConfig;

      const configDelta = vec2.transformMat3(vec2.create(), physicalDelta, [
        m00,
        m01,
        m02,
        m10,
        m11,
        m12,
        0,
        0,
        0,
      ]);

      const translate = mat3.fromTranslation(mat3.create(), configDelta);
      canvasPoolManager.dispatch('transformConfigView', [translate]);
    },
    [flamegraphCanvas, flamegraphView, canvasPoolManager]
  );

  useEffect(() => {
    if (!flamegraphCanvasRef) {
      return undefined;
    }

    let wheelStopTimeoutId: number | undefined;
    function onCanvasWheel(evt: WheelEvent) {
      window.clearTimeout(wheelStopTimeoutId);
      wheelStopTimeoutId = window.setTimeout(() => {
        setLastInteraction(null);
      }, 300);

      evt.preventDefault();

      // When we zoom, we want to clear cursor so that any tooltips
      // rendered on the flamegraph are removed from the flamegraphView
      setConfigSpaceCursor(null);

      if (evt.metaKey) {
        zoom(evt);
        setLastInteraction('zoom');
      } else {
        scroll(evt);
        setLastInteraction('scroll');
      }
    }

    flamegraphCanvasRef.addEventListener('wheel', onCanvasWheel);

    return () => {
      window.clearTimeout(wheelStopTimeoutId);
      flamegraphCanvasRef.removeEventListener('wheel', onCanvasWheel);
    };
  }, [flamegraphCanvasRef, zoom, scroll]);

  // Context menu coordinates
  const contextMenuProps = useContextMenu();
  const [contextMenuCoordinates, setContextMenuCoordinates] = useState<Rect | null>(null);
  const onContextMenu = useCallback(
    (evt: React.MouseEvent) => {
      evt.preventDefault();
      evt.stopPropagation();

      if (!flamegraphCanvasRef) {
        return;
      }

      const parentPosition = flamegraphCanvasRef.getBoundingClientRect();

      setContextMenuCoordinates(
        new Rect(
          evt.clientX - parentPosition.left,
          evt.clientY - parentPosition.top,
          0,
          0
        )
      );
      contextMenuProps.setOpen(true);
    },
    [flamegraphCanvasRef, contextMenuProps]
  );

  return (
    <Fragment>
      <CanvasContainer>
        <Canvas
          ref={canvas => setFlamegraphCanvasRef(canvas)}
          onMouseDown={onCanvasMouseDown}
          onMouseUp={onCanvasMouseUp}
          onMouseMove={onCanvasMouseMove}
          onMouseLeave={onCanvasMouseLeave}
          onContextMenu={onContextMenu}
          style={{cursor: lastInteraction === 'pan' ? 'grab' : 'default'}}
        />
        <Canvas
          ref={canvas => setFlamegraphOverlayCanvasRef(canvas)}
          style={{
            pointerEvents: 'none',
          }}
        />
        {contextMenuProps.open ? (
          <FlamegraphOptionsContextMenu
            container={flamegraphCanvasRef}
            contextMenuCoordinates={contextMenuCoordinates}
            contextMenuProps={contextMenuProps}
          />
        ) : null}
        {flamegraphRenderer &&
        flamegraphView &&
        flamegraphCanvas &&
        hoveredNode?.frame?.name ? (
          <BoundTooltip
            bounds={canvasBounds}
            cursor={configSpaceCursor}
            flamegraphCanvas={flamegraphCanvas}
            flamegraphView={flamegraphView}
          >
            {hoveredNode?.frame?.name}
          </BoundTooltip>
        ) : null}
      </CanvasContainer>
      {flamegraphRenderer ? (
        <FrameStack
          canvasPoolManager={canvasPoolManager}
          flamegraphRenderer={flamegraphRenderer}
        />
<<<<<<< HEAD
=======
      ) : null}
      {flamegraphCanvas &&
      flamegraphRenderer &&
      flamegraphView &&
      configSpaceCursor &&
      hoveredNode?.frame?.name ? (
        <BoundTooltip
          bounds={canvasBounds}
          cursor={configSpaceCursor}
          flamegraphCanvas={flamegraphCanvas}
          flamegraphView={flamegraphView}
        >
          {flamegraphRenderer.flamegraph.formatter(hoveredNode.node.totalWeight)}{' '}
          {formatWeightToProfileDuration(hoveredNode.node, flamegraphRenderer.flamegraph)}{' '}
          {hoveredNode.frame.name}
        </BoundTooltip>
>>>>>>> c2c0ae73
      ) : null}
    </Fragment>
  );
}

const CanvasContainer = styled('div')`
  display: flex;
  flex-direction: column;
  height: 100%;
  position: relative;
`;

const Canvas = styled('canvas')`
  left: 0;
  top: 0;
  width: 100%;
  height: 100%;
  user-select: none;
  position: absolute;
`;

export {FlamegraphZoomView};<|MERGE_RESOLUTION|>--- conflicted
+++ resolved
@@ -2,11 +2,8 @@
 import styled from '@emotion/styled';
 import {mat3, vec2} from 'gl-matrix';
 
-<<<<<<< HEAD
 import {FrameStack} from 'sentry/components/profiling/frameStack';
-=======
 import {CallTreeNode} from 'sentry/utils/profiling/callTreeNode';
->>>>>>> c2c0ae73
 import {CanvasPoolManager, CanvasScheduler} from 'sentry/utils/profiling/canvasScheduler';
 import {DifferentialFlamegraph} from 'sentry/utils/profiling/differentialFlamegraph';
 import {Flamegraph} from 'sentry/utils/profiling/flamegraph';
@@ -644,9 +641,10 @@
             contextMenuProps={contextMenuProps}
           />
         ) : null}
-        {flamegraphRenderer &&
+        {flamegraphCanvas &&
+        flamegraphRenderer &&
         flamegraphView &&
-        flamegraphCanvas &&
+        configSpaceCursor &&
         hoveredNode?.frame?.name ? (
           <BoundTooltip
             bounds={canvasBounds}
@@ -654,7 +652,12 @@
             flamegraphCanvas={flamegraphCanvas}
             flamegraphView={flamegraphView}
           >
-            {hoveredNode?.frame?.name}
+            {flamegraphRenderer.flamegraph.formatter(hoveredNode.node.totalWeight)}{' '}
+            {formatWeightToProfileDuration(
+              hoveredNode.node,
+              flamegraphRenderer.flamegraph
+            )}{' '}
+            {hoveredNode.frame.name}
           </BoundTooltip>
         ) : null}
       </CanvasContainer>
@@ -663,25 +666,6 @@
           canvasPoolManager={canvasPoolManager}
           flamegraphRenderer={flamegraphRenderer}
         />
-<<<<<<< HEAD
-=======
-      ) : null}
-      {flamegraphCanvas &&
-      flamegraphRenderer &&
-      flamegraphView &&
-      configSpaceCursor &&
-      hoveredNode?.frame?.name ? (
-        <BoundTooltip
-          bounds={canvasBounds}
-          cursor={configSpaceCursor}
-          flamegraphCanvas={flamegraphCanvas}
-          flamegraphView={flamegraphView}
-        >
-          {flamegraphRenderer.flamegraph.formatter(hoveredNode.node.totalWeight)}{' '}
-          {formatWeightToProfileDuration(hoveredNode.node, flamegraphRenderer.flamegraph)}{' '}
-          {hoveredNode.frame.name}
-        </BoundTooltip>
->>>>>>> c2c0ae73
       ) : null}
     </Fragment>
   );
