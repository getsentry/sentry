--- conflicted
+++ resolved
@@ -163,7 +163,11 @@
             previousView.configView.withHeight(newView.configView.height)
           );
         }
-      } else if (defined(zoomIntoView)) {
+      } else if (
+        // When the profile changes, it may be because it finally loaded and if a zoom
+        // was specified, this should be used as the initial view.
+        defined(zoomIntoView)
+      ) {
         newView.setConfigView(zoomIntoView);
         return newView;
       }
@@ -177,13 +181,10 @@
 
       return newView;
     },
-<<<<<<< HEAD
-    [flamegraph, flamegraphCanvas, flamegraphTheme, zoomIntoView]
-=======
+
     // We skip position.view dependency because it will go into an infinite loop
     // eslint-disable-next-line react-hooks/exhaustive-deps
-    [flamegraph, flamegraphTheme, flamegraphCanvas]
->>>>>>> 69c4b980
+    [flamegraph, flamegraphCanvas, flamegraphTheme, zoomIntoView]
   );
 
   useEffect(() => {
