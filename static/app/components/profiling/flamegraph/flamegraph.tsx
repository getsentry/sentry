import {
  Fragment,
  ReactElement,
  useCallback,
  useEffect,
  useLayoutEffect,
  useMemo,
  useState,
} from 'react';
import * as Sentry from '@sentry/react';
import {mat3, vec2} from 'gl-matrix';

import {ProfileDragDropImport} from 'sentry/components/profiling/flamegraph/flamegraphOverlays/profileDragDropImport';
import {FlamegraphOptionsMenu} from 'sentry/components/profiling/flamegraph/flamegraphToolbar/flamegraphOptionsMenu';
import {FlamegraphSearch} from 'sentry/components/profiling/flamegraph/flamegraphToolbar/flamegraphSearch';
import {
  FlamegraphThreadSelector,
  FlamegraphThreadSelectorProps,
} from 'sentry/components/profiling/flamegraph/flamegraphToolbar/flamegraphThreadSelector';
import {FlamegraphToolbar} from 'sentry/components/profiling/flamegraph/flamegraphToolbar/flamegraphToolbar';
import {
  FlamegraphViewSelectMenu,
  FlamegraphViewSelectMenuProps,
} from 'sentry/components/profiling/flamegraph/flamegraphToolbar/flamegraphViewSelectMenu';
import {FlamegraphZoomView} from 'sentry/components/profiling/flamegraph/flamegraphZoomView';
import {FlamegraphZoomViewMinimap} from 'sentry/components/profiling/flamegraph/flamegraphZoomViewMinimap';
import {EntryType, EventTransaction} from 'sentry/types';
import {EntrySpans} from 'sentry/types/event';
import {defined} from 'sentry/utils';
import {
  CanvasPoolManager,
  useCanvasScheduler,
} from 'sentry/utils/profiling/canvasScheduler';
import {CanvasView} from 'sentry/utils/profiling/canvasView';
import {Flamegraph as FlamegraphModel} from 'sentry/utils/profiling/flamegraph';
import {FlamegraphProfiles} from 'sentry/utils/profiling/flamegraph/flamegraphStateProvider/reducers/flamegraphProfiles';
import {useFlamegraphPreferences} from 'sentry/utils/profiling/flamegraph/hooks/useFlamegraphPreferences';
import {useFlamegraphProfiles} from 'sentry/utils/profiling/flamegraph/hooks/useFlamegraphProfiles';
import {useDispatchFlamegraphState} from 'sentry/utils/profiling/flamegraph/hooks/useFlamegraphState';
import {useFlamegraphZoomPosition} from 'sentry/utils/profiling/flamegraph/hooks/useFlamegraphZoomPosition';
import {useFlamegraphTheme} from 'sentry/utils/profiling/flamegraph/useFlamegraphTheme';
import {FlamegraphCanvas} from 'sentry/utils/profiling/flamegraphCanvas';
import {FlamegraphFrame} from 'sentry/utils/profiling/flamegraphFrame';
import {
  computeConfigViewWithStrategy,
  computeMinZoomConfigViewForFrames,
  formatColorForFrame,
  Rect,
  useResizeCanvasObserver,
} from 'sentry/utils/profiling/gl/utils';
import {ProfileGroup} from 'sentry/utils/profiling/profile/importProfile';
import {FlamegraphRendererWebGL} from 'sentry/utils/profiling/renderers/flamegraphRendererWebGL';
import {SpanChart, SpanChartNode} from 'sentry/utils/profiling/spanChart';
import {SpanTree} from 'sentry/utils/profiling/spanTree';
import {UIFrames} from 'sentry/utils/profiling/uiFrames';
import {formatTo, ProfilingFormatterUnit} from 'sentry/utils/profiling/units/units';
import {useDevicePixelRatio} from 'sentry/utils/useDevicePixelRatio';
import {useMemoWithPrevious} from 'sentry/utils/useMemoWithPrevious';
import useOrganization from 'sentry/utils/useOrganization';
import {useProfileGroup} from 'sentry/views/profiling/profileGroupProvider';
import {
  useProfileTransaction,
  useSetProfiles,
} from 'sentry/views/profiling/profilesProvider';

import {FlamegraphDrawer} from './flamegraphDrawer/flamegraphDrawer';
import {FlamegraphWarnings} from './flamegraphOverlays/FlamegraphWarnings';
import {useViewKeyboardNavigation} from './interactions/useViewKeyboardNavigation';
import {FlamegraphLayout} from './flamegraphLayout';
import {FlamegraphSpans} from './flamegraphSpans';
import {FlamegraphUIFrames} from './flamegraphUIFrames';

function getTransactionConfigSpace(
  profileGroup: ProfileGroup,
  transaction: EventTransaction | null,
  unit: ProfilingFormatterUnit | string
): Rect {
  // We have a transaction, so we should do our best to align the profile
  // with the transaction's timeline.
  if (transaction) {
    // TODO: Adjust the alignment based on the profile's timestamp if it does
    // not match the transaction's start timestamp
    const duration = transaction.endTimestamp - transaction.startTimestamp;
    return new Rect(0, 0, formatTo(duration, 'seconds', unit), 0);
  }

  // No transaction was found, so best we can do is align it to the starting
  // position of the profiles
  const duration = profileGroup.metadata.durationNS;

  // If durationNs is present, use it
  if (typeof duration === 'number') {
    return new Rect(0, 0, formatTo(duration, 'nanoseconds', unit), 0);
  }

  // else fallback to Math.max of profile durations
  const maxProfileDuration = Math.max(...profileGroup.profiles.map(p => p.duration));
  return new Rect(0, 0, maxProfileDuration, 0);
}

function collectAllSpanEntriesFromTransaction(
  transaction: EventTransaction
): EntrySpans['data'] {
  if (!transaction.entries.length) {
    return [];
  }

  const spans = transaction.entries.filter(
    (e): e is EntrySpans => e.type === EntryType.SPANS
  );

  let allSpans: EntrySpans['data'] = [];

  for (const span of spans) {
    allSpans = allSpans.concat(span.data);
  }

  return allSpans;
}

type FlamegraphCandidate = {
  frame: FlamegraphFrame;
  threadId: number;
  isActiveThread?: boolean; // this is the thread referred to by the active profile index
};

function findLongestMatchingFrame(
  flamegraph: FlamegraphModel,
  focusFrame: FlamegraphProfiles['highlightFrames']
): FlamegraphFrame | null {
  if (focusFrame === null) {
    return null;
  }

  let longestFrame: FlamegraphFrame | null = null;

  const frames: FlamegraphFrame[] = [...flamegraph.root.children];
  while (frames.length > 0) {
    const frame = frames.pop()!;
    if (
      focusFrame.name === frame.frame.name &&
      // the image name on a frame is optional,
      // treat it the same as the empty string
      focusFrame.package === (frame.frame.image || '') &&
      (longestFrame?.node?.totalWeight || 0) < frame.node.totalWeight
    ) {
      longestFrame = frame;
    }

    for (let i = 0; i < frame.children.length; i++) {
      frames.push(frame.children[i]);
    }
  }

  return longestFrame;
}

const LOADING_OR_FALLBACK_FLAMEGRAPH = FlamegraphModel.Empty();
const LOADING_OR_FALLBACK_SPAN_TREE = SpanTree.Empty;
const LOADING_OR_FALLBACK_UIFRAMES = UIFrames.Empty;

const noopFormatDuration = () => '';

function Flamegraph(): ReactElement {
  const organization = useOrganization();
  const devicePixelRatio = useDevicePixelRatio();
  const profiledTransaction = useProfileTransaction();
  const dispatch = useDispatchFlamegraphState();

  const setProfiles = useSetProfiles();
  const profileGroup = useProfileGroup();

  const flamegraphTheme = useFlamegraphTheme();
  const position = useFlamegraphZoomPosition();
  const profiles = useFlamegraphProfiles();
<<<<<<< HEAD
  const {colorCoding, sorting, view, type} = useFlamegraphPreferences();
=======
  const {colorCoding, sorting, view, xAxis} = useFlamegraphPreferences();
>>>>>>> 4d1afe06
  const {threadId, selectedRoot, highlightFrames} = useFlamegraphProfiles();

  const [flamegraphCanvasRef, setFlamegraphCanvasRef] =
    useState<HTMLCanvasElement | null>(null);
  const [flamegraphOverlayCanvasRef, setFlamegraphOverlayCanvasRef] =
    useState<HTMLCanvasElement | null>(null);

  const [flamegraphMiniMapCanvasRef, setFlamegraphMiniMapCanvasRef] =
    useState<HTMLCanvasElement | null>(null);
  const [flamegraphMiniMapOverlayCanvasRef, setFlamegraphMiniMapOverlayCanvasRef] =
    useState<HTMLCanvasElement | null>(null);

  const [spansCanvasRef, setSpansCanvasRef] = useState<HTMLCanvasElement | null>(null);
  const [uiFramesCanvasRef, setUIFramesCanvasRef] = useState<HTMLCanvasElement | null>(
    null
  );

  const canvasPoolManager = useMemo(() => new CanvasPoolManager(), []);
  const scheduler = useCanvasScheduler(canvasPoolManager);

  const hasUIFrames = useMemo(() => {
    const platform = profileGroup.metadata.platform;
    return (
      (platform === 'cocoa' || platform === 'android') &&
      organization.features.includes('profiling-ui-frames')
    );
  }, [organization.features, profileGroup.metadata.platform]);

  const profile = useMemo(() => {
    return profileGroup.profiles.find(p => p.threadId === threadId);
  }, [profileGroup, threadId]);

  const spanTree: SpanTree = useMemo(() => {
    if (profiledTransaction.type === 'resolved' && profiledTransaction.data) {
      return new SpanTree(
        profiledTransaction.data,
        collectAllSpanEntriesFromTransaction(profiledTransaction.data)
      );
    }

    return LOADING_OR_FALLBACK_SPAN_TREE;
  }, [profiledTransaction]);

  const spanChart = useMemo(() => {
    if (!profile) {
      return null;
    }

    return new SpanChart(spanTree, {unit: profile.unit});
  }, [spanTree, profile]);

  const flamegraph = useMemo(() => {
    if (typeof threadId !== 'number') {
      return LOADING_OR_FALLBACK_FLAMEGRAPH;
    }

    // This could happen if threadId was initialized from query string, but for some
    // reason the profile was removed from the list of profiles.
    if (!profile) {
      return LOADING_OR_FALLBACK_FLAMEGRAPH;
    }

    // Wait for the transaction to finish loading, regardless of the results.
    // Otherwise, the rendered profile will probably shift once the transaction loads.
    if (
      profiledTransaction.type === 'loading' ||
      profiledTransaction.type === 'initial'
    ) {
      return LOADING_OR_FALLBACK_FLAMEGRAPH;
    }

    const transaction = Sentry.startTransaction({
      op: 'import',
      name: 'flamegraph.constructor',
    });

    transaction.setTag('sorting', sorting.split(' ').join('_'));
    transaction.setTag('view', view.split(' ').join('_'));

    const newFlamegraph = new FlamegraphModel(profile, threadId, {
      inverted: view === 'bottom up',
      sort: sorting,
      configSpace: getTransactionConfigSpace(
        profileGroup,
        profiledTransaction.type === 'resolved' ? profiledTransaction.data : null,
        profile.unit
      ),
    });
    transaction.finish();

    return newFlamegraph;
  }, [profile, profileGroup, profiledTransaction, sorting, threadId, view]);

  const uiFrames = useMemo(() => {
    if (!hasUIFrames) {
      return LOADING_OR_FALLBACK_UIFRAMES;
    }
    return new UIFrames(
      {
        slow: profileGroup.measurements?.slow_frame_renders,
        frozen: profileGroup.measurements?.frozen_frame_renders,
      },
      {unit: flamegraph.profile.unit},
      flamegraph.configSpace.withHeight(1)
    );
  }, [
    profileGroup.measurements,
    flamegraph.profile.unit,
    flamegraph.configSpace,
    hasUIFrames,
  ]);

  const flamegraphCanvas = useMemo(() => {
    if (!flamegraphCanvasRef) {
      return null;
    }
    const yOrigin =
      flamegraph.profile.type === 'flamegraph'
        ? 0
        : flamegraphTheme.SIZES.TIMELINE_HEIGHT * devicePixelRatio;
    return new FlamegraphCanvas(flamegraphCanvasRef, vec2.fromValues(0, yOrigin));
  }, [devicePixelRatio, flamegraphCanvasRef, flamegraphTheme, flamegraph.profile.type]);

  const flamegraphMiniMapCanvas = useMemo(() => {
    if (!flamegraphMiniMapCanvasRef) {
      return null;
    }
    return new FlamegraphCanvas(flamegraphMiniMapCanvasRef, vec2.fromValues(0, 0));
  }, [flamegraphMiniMapCanvasRef]);

  const spansCanvas = useMemo(() => {
    if (!spansCanvasRef) {
      return null;
    }
    return new FlamegraphCanvas(spansCanvasRef, vec2.fromValues(0, 0));
  }, [spansCanvasRef]);

  const uiFramesCanvas = useMemo(() => {
    if (!uiFramesCanvasRef) {
      return null;
    }
    return new FlamegraphCanvas(uiFramesCanvasRef, vec2.fromValues(0, 0));
  }, [uiFramesCanvasRef]);

  const flamegraphView = useMemoWithPrevious<CanvasView<FlamegraphModel> | null>(
    previousView => {
      if (!flamegraphCanvas) {
        return null;
      }

      const newView = new CanvasView({
        canvas: flamegraphCanvas,
        model: flamegraph,
        options: {
          inverted: flamegraph.inverted,
          minWidth: flamegraph.profile.minFrameDuration,
          barHeight: flamegraphTheme.SIZES.BAR_HEIGHT,
          depthOffset: flamegraphTheme.SIZES.FLAMEGRAPH_DEPTH_OFFSET,
          configSpaceTransform: new Rect(flamegraph.profile.startedAt, 0, 0, 0),
        },
      });

      if (
        // if the profile or the config space of the flamegraph has changed, we do not
        // want to persist the config view. This is to avoid a case where the new config space
        // is larger than the previous one, meaning the new view could now be zoomed in even
        // though the user did not fire any zoom events.
        previousView?.model.profile === newView.model.profile &&
        previousView.configSpace.equals(newView.configSpace)
      ) {
        if (
          // if we're still looking at the same profile but only a preference other than
          // left heavy has changed, we do want to persist the config view
          previousView.model.sort === 'left heavy' &&
          newView.model.sort === 'left heavy'
        ) {
          newView.setConfigView(
            previousView.configView.withHeight(newView.configView.height)
          );
        }
      } else if (defined(highlightFrames)) {
        const frames = flamegraph.findAllMatchingFrames(
          highlightFrames.name,
          highlightFrames.package
        );

        if (frames.length > 0) {
          const rectFrames = frames.map(
            f => new Rect(f.start, f.depth, f.end - f.start, 1)
          );
          const newConfigView = computeMinZoomConfigViewForFrames(
            newView.configView,
            rectFrames
          );
          newView.setConfigView(newConfigView);
          return newView;
        }
      }

      // Because we render empty flamechart while we fetch the data, we need to make sure
      // to have some heuristic when the data is fetched to determine if we should
      // initialize the config view to the full view or a predefined value
      else if (
        !defined(highlightFrames) &&
        position.view &&
        !position.view.isEmpty() &&
        previousView?.model === LOADING_OR_FALLBACK_FLAMEGRAPH
      ) {
        // We allow min width to be initialize to lower than view.minWidth because
        // there is a chance that user zoomed into a span duration which may have been updated
        // after the model was loaded (see L320)
        newView.setConfigView(position.view, {width: {min: 0}});
      }

      return newView;
    },

    // We skip position.view dependency because it will go into an infinite loop
    // eslint-disable-next-line react-hooks/exhaustive-deps
    [flamegraph, flamegraphCanvas, flamegraphTheme]
  );

  const uiFramesView = useMemoWithPrevious<CanvasView<UIFrames> | null>(
    _previousView => {
      if (!flamegraphView || !flamegraphCanvas || !uiFrames) {
        return null;
      }

      const newView = new CanvasView({
        canvas: flamegraphCanvas,
        model: uiFrames,
        mode: 'stretchToFit',
        options: {
          inverted: flamegraph.inverted,
          minWidth: uiFrames.minFrameDuration,
          barHeight: 10,
          depthOffset: 0,
          configSpaceTransform: new Rect(flamegraph.profile.startedAt, 0, 0, 0),
        },
      });

      // Initialize configView to whatever the flamegraph configView is
      newView.setConfigView(
        flamegraphView.configView.withHeight(newView.configView.height),
        {width: {min: 0}}
      );

      return newView;
    },
    [flamegraphView, flamegraphCanvas, flamegraph, uiFrames]
  );

  const spansView = useMemoWithPrevious<CanvasView<SpanChart> | null>(
    _previousView => {
      if (!spansCanvas || !spanChart || !flamegraphView) {
        return null;
      }

      const newView = new CanvasView({
        canvas: spansCanvas,
        model: spanChart,
        options: {
          inverted: flamegraph.inverted,
          minWidth: spanChart.minSpanDuration,
          barHeight: flamegraphTheme.SIZES.SPANS_BAR_HEIGHT,
          depthOffset: flamegraphTheme.SIZES.SPANS_DEPTH_OFFSET,
        },
      });

      // Initialize configView to whatever the flamegraph configView is
      newView.setConfigView(flamegraphView.configView, {width: {min: 0}});
      return newView;
    },
    [spanChart, spansCanvas, flamegraph.inverted, flamegraphView, flamegraphTheme.SIZES]
  );

  // We want to make sure that the views have the same min zoom levels so that
  // if you wheel zoom on one, the other one will also zoom to the same level of detail.
  // If we dont do this, then at some point during the zoom action the views will
  // detach and only one will zoom while the other one will stay at the same zoom level.
  useEffect(() => {
    if (flamegraphView && spansView) {
      const minWidthBetweenViews = Math.min(flamegraphView.minWidth, spansView.minWidth);

      flamegraphView.setMinWidth(minWidthBetweenViews);
      spansView.setMinWidth(minWidthBetweenViews);

      if (uiFramesView) {
        uiFramesView.setMinWidth(minWidthBetweenViews);
      }
    }
  }, [flamegraphView, spansView, uiFramesView]);

  // Uses a useLayoutEffect to ensure that these top level/global listeners are added before
  // any of the children components effects actually run. This way we do not lose events
  // when we register/unregister these top level listeners.
  useLayoutEffect(() => {
    if (!flamegraphCanvas || !flamegraphView) {
      return undefined;
    }

    // This code below manages the synchronization of the config views between spans and flamegraph
    // We do so by listening to the config view change event and then updating the other views accordingly which
    // allows us to keep the X axis in sync between the two views but keep the Y axis independent
    const onConfigViewChange = (rect: Rect, sourceConfigViewChange: CanvasView<any>) => {
      if (sourceConfigViewChange === flamegraphView) {
        flamegraphView.setConfigView(rect.withHeight(flamegraphView.configView.height));

        if (spansView) {
          const beforeY = spansView.configView.y;
          spansView.setConfigView(
            rect.withHeight(spansView.configView.height).withY(beforeY)
          );
        }
        if (uiFramesView) {
          uiFramesView.setConfigView(rect);
        }
      }

      if (sourceConfigViewChange === spansView) {
        spansView.setConfigView(rect.withHeight(spansView.configView.height));
        const beforeY = flamegraphView.configView.y;
        flamegraphView.setConfigView(
          rect.withHeight(flamegraphView.configView.height).withY(beforeY)
        );
        if (uiFramesView) {
          uiFramesView.setConfigView(rect);
        }
      }
      canvasPoolManager.draw();
    };

    const onTransformConfigView = (
      mat: mat3,
      sourceTransformConfigView: CanvasView<any>
    ) => {
      if (
        sourceTransformConfigView === flamegraphView ||
        sourceTransformConfigView === uiFramesView
      ) {
        flamegraphView.transformConfigView(mat);
        if (spansView) {
          const beforeY = spansView.configView.y;
          spansView.transformConfigView(mat);
          spansView.setConfigView(spansView.configView.withY(beforeY));
        }
        if (uiFramesView) {
          uiFramesView.transformConfigView(mat);
        }
      }

      if (sourceTransformConfigView === spansView) {
        spansView.transformConfigView(mat);
        const beforeY = flamegraphView.configView.y;
        flamegraphView.transformConfigView(mat);
        flamegraphView.setConfigView(flamegraphView.configView.withY(beforeY));
        if (uiFramesView) {
          uiFramesView.transformConfigView(mat);
        }
      }

      canvasPoolManager.draw();
    };

    const onResetZoom = () => {
      flamegraphView.resetConfigView(flamegraphCanvas);
      if (spansView && spansCanvas) {
        spansView.resetConfigView(spansCanvas);
      }
      if (uiFramesView && uiFramesCanvas) {
        uiFramesView.resetConfigView(uiFramesCanvas);
      }
      canvasPoolManager.draw();
    };

    const onZoomIntoFrame = (frame: FlamegraphFrame, strategy: 'min' | 'exact') => {
      const newConfigView = computeConfigViewWithStrategy(
        strategy,
        flamegraphView.configView,
        new Rect(frame.start, frame.depth, frame.end - frame.start, 1)
      ).transformRect(flamegraphView.configSpaceTransform);

      flamegraphView.setConfigView(newConfigView);
      if (spansView) {
        spansView.setConfigView(newConfigView.withHeight(spansView.configView.height));
      }
      if (uiFramesView) {
        uiFramesView.setConfigView(
          newConfigView.withHeight(uiFramesView.configView.height)
        );
      }
      canvasPoolManager.draw();
    };

    const onZoomIntoSpan = (span: SpanChartNode, strategy: 'min' | 'exact') => {
      if (!spansView) {
        return;
      }
      const newConfigView = computeConfigViewWithStrategy(
        strategy,
        flamegraphView.configView,
        new Rect(span.start, span.depth, span.end - span.start, 1)
      ).transformRect(spansView.configSpaceTransform);

      spansView.setConfigView(newConfigView);
      if (uiFramesView) {
        uiFramesView.setConfigView(
          newConfigView.withHeight(uiFramesView.configView.height)
        );
      }
      flamegraphView.setConfigView(
        newConfigView.withHeight(flamegraphView.configView.height)
      );
      canvasPoolManager.draw();
    };

    scheduler.on('set config view', onConfigViewChange);
    scheduler.on('transform config view', onTransformConfigView);
    scheduler.on('reset zoom', onResetZoom);
    scheduler.on('zoom at frame', onZoomIntoFrame);
    scheduler.on('zoom at span', onZoomIntoSpan);

    return () => {
      scheduler.off('set config view', onConfigViewChange);
      scheduler.off('transform config view', onTransformConfigView);
      scheduler.off('reset zoom', onResetZoom);
      scheduler.off('zoom at frame', onZoomIntoFrame);
      scheduler.off('zoom at span', onZoomIntoSpan);
    };
  }, [
    canvasPoolManager,
    flamegraphCanvas,
    flamegraphView,
    scheduler,
    spansCanvas,
    spansView,
    uiFramesCanvas,
    uiFramesView,
  ]);

  const minimapCanvases = useMemo(() => {
    return [flamegraphMiniMapCanvasRef, flamegraphMiniMapOverlayCanvasRef];
  }, [flamegraphMiniMapCanvasRef, flamegraphMiniMapOverlayCanvasRef]);

  useResizeCanvasObserver(
    minimapCanvases,
    canvasPoolManager,
    flamegraphMiniMapCanvas,
    null
  );

  const spansCanvases = useMemo(() => {
    return [spansCanvasRef];
  }, [spansCanvasRef]);

  const spansCanvasBounds = useResizeCanvasObserver(
    spansCanvases,
    canvasPoolManager,
    spansCanvas,
    spansView
  );

  const uiFramesCanvases = useMemo(() => {
    return [uiFramesCanvasRef];
  }, [uiFramesCanvasRef]);

  const uiFramesCanvasBounds = useResizeCanvasObserver(
    uiFramesCanvases,
    canvasPoolManager,
    uiFramesCanvas,
    uiFramesView
  );

  const flamegraphCanvases = useMemo(() => {
    return [flamegraphCanvasRef, flamegraphOverlayCanvasRef];
  }, [flamegraphCanvasRef, flamegraphOverlayCanvasRef]);

  const flamegraphCanvasBounds = useResizeCanvasObserver(
    flamegraphCanvases,
    canvasPoolManager,
    flamegraphCanvas,
    flamegraphView
  );

  const flamegraphRenderer = useMemo(() => {
    if (!flamegraphCanvasRef) {
      return null;
    }

    return new FlamegraphRendererWebGL(flamegraphCanvasRef, flamegraph, flamegraphTheme, {
      colorCoding,
      draw_border: true,
    });
  }, [colorCoding, flamegraph, flamegraphCanvasRef, flamegraphTheme]);

  const getFrameColor = useCallback(
    (frame: FlamegraphFrame) => {
      if (!flamegraphRenderer) {
        return '';
      }
      return formatColorForFrame(frame, flamegraphRenderer);
    },
    [flamegraphRenderer]
  );

  const physicalToConfig =
    flamegraphView && flamegraphCanvas
      ? mat3.invert(
          mat3.create(),
          flamegraphView.fromConfigView(flamegraphCanvas.physicalSpace)
        )
      : mat3.create();

  const configSpacePixel = new Rect(0, 0, 1, 1).transformRect(physicalToConfig);

  // Register keyboard navigation
  useViewKeyboardNavigation(flamegraphView, canvasPoolManager, configSpacePixel.width);

  // referenceNode is passed down to the flamegraphdrawer and is used to determine
  // the weights of each frame. In other words, in case there is no user selected root, then all
  // of the frame weights and timing are relative to the entire profile. If there is a user selected
  // root however, all weights are relative to that sub tree.
  const referenceNode = useMemo(
    () => (selectedRoot ? selectedRoot : flamegraph.root),
    [selectedRoot, flamegraph.root]
  );

  // In case a user selected root is present, we will display that root + it's entire sub tree.
  // If no root is selected, we will display the entire sub tree down from the root. We start at
  // root.children because flamegraph.root is a virtual node that we do not want to show in the table.
  const rootNodes = useMemo(() => {
    return selectedRoot ? [selectedRoot] : flamegraph.root.children;
  }, [selectedRoot, flamegraph.root]);

  const onSortingChange: FlamegraphViewSelectMenuProps['onSortingChange'] = useCallback(
    newSorting => {
      dispatch({type: 'set sorting', payload: newSorting});
    },
    [dispatch]
  );

  const onViewChange: FlamegraphViewSelectMenuProps['onViewChange'] = useCallback(
    newView => {
      dispatch({type: 'set view', payload: newView});
    },
    [dispatch]
  );

  const onThreadIdChange: FlamegraphThreadSelectorProps['onThreadIdChange'] = useCallback(
    newThreadId => {
      dispatch({type: 'set thread id', payload: newThreadId});
    },
    [dispatch]
  );

  const onImport = useCallback(
    (p: Profiling.ProfileInput) => {
      setProfiles({type: 'resolved', data: p});
    },
    [setProfiles]
  );

  useEffect(() => {
    if (defined(profiles.threadId)) {
      return;
    }
    const threadID =
      typeof profileGroup.activeProfileIndex === 'number'
        ? profileGroup.profiles[profileGroup.activeProfileIndex]?.threadId
        : null;

    // if the state has a highlight frame specified, then we want to jump to the
    // thread containing it, highlight the frames on the thread, and change the
    // view so it's obvious where it is
    if (highlightFrames) {
      const candidate = profileGroup.profiles.reduce<FlamegraphCandidate | null>(
        (prevCandidate, currentProfile) => {
          // if the previous candidate is the active thread, it always takes priority
          if (prevCandidate?.isActiveThread) {
            return prevCandidate;
          }

          const graph = new FlamegraphModel(currentProfile, currentProfile.threadId, {
            inverted: false,
            sort: sorting,
            configSpace: undefined,
          });

          const frame = findLongestMatchingFrame(graph, highlightFrames);

          if (!defined(frame)) {
            return prevCandidate;
          }

          const newScore = frame.node.totalWeight || 0;
          const oldScore = prevCandidate?.frame?.node?.totalWeight || 0;

          // if we find the frame on the active thread, it always takes priority
          if (newScore > 0 && currentProfile.threadId === threadID) {
            return {
              frame,
              threadId: currentProfile.threadId,
              isActiveThread: true,
            };
          }

          return newScore <= oldScore
            ? prevCandidate
            : {
                frame,
                threadId: currentProfile.threadId,
              };
        },
        null
      );

      if (defined(candidate)) {
        dispatch({
          type: 'set thread id',
          payload: candidate.threadId,
        });
        return;
      }
    }

    // fall back case, when we finally load the active profile index from the profile,
    // make sure we update the thread id so that it is show first
    if (defined(threadID)) {
      dispatch({
        type: 'set thread id',
        payload: threadID,
      });
    }
  }, [profileGroup, highlightFrames, profiles.threadId, dispatch, sorting]);

  // A bit unfortunate for now, but the search component accepts a list
  // of model to search through. This will become useful as we  build
  // differential flamecharts or start comparing different profiles/charts
  const flamegraphs = useMemo(() => [flamegraph], [flamegraph]);
  const spans = useMemo(() => (spanChart ? [spanChart] : []), [spanChart]);

  return (
    <Fragment>
      <FlamegraphToolbar>
        <FlamegraphThreadSelector
          profileGroup={profileGroup}
          threadId={threadId}
          onThreadIdChange={onThreadIdChange}
        />
        <FlamegraphViewSelectMenu
          view={view}
          sorting={sorting}
          onSortingChange={onSortingChange}
          onViewChange={onViewChange}
        />
        <FlamegraphSearch
          spans={spans}
          flamegraphs={flamegraphs}
          canvasPoolManager={canvasPoolManager}
        />
        <FlamegraphOptionsMenu canvasPoolManager={canvasPoolManager} />
      </FlamegraphToolbar>

      <FlamegraphLayout
        uiFrames={
          hasUIFrames ? (
            <FlamegraphUIFrames
              canvasBounds={uiFramesCanvasBounds}
              canvasPoolManager={canvasPoolManager}
              setUIFramesCanvasRef={setUIFramesCanvasRef}
              uiFramesCanvasRef={uiFramesCanvasRef}
              uiFramesCanvas={uiFramesCanvas}
              uiFramesView={uiFramesView}
              uiFrames={uiFrames}
            />
          ) : null
        }
        spansTreeDepth={spanChart?.depth}
        spans={
          spanChart ? (
            <FlamegraphSpans
              canvasBounds={spansCanvasBounds}
              spanChart={spanChart}
              spansCanvas={spansCanvas}
              spansCanvasRef={spansCanvasRef}
              setSpansCanvasRef={setSpansCanvasRef}
              canvasPoolManager={canvasPoolManager}
              spansView={spansView}
            />
          ) : null
        }
        minimap={
          <FlamegraphZoomViewMinimap
            canvasPoolManager={canvasPoolManager}
            flamegraph={flamegraph}
            flamegraphMiniMapCanvas={flamegraphMiniMapCanvas}
            flamegraphMiniMapCanvasRef={flamegraphMiniMapCanvasRef}
            flamegraphMiniMapOverlayCanvasRef={flamegraphMiniMapOverlayCanvasRef}
            flamegraphMiniMapView={flamegraphView}
            setFlamegraphMiniMapCanvasRef={setFlamegraphMiniMapCanvasRef}
            setFlamegraphMiniMapOverlayCanvasRef={setFlamegraphMiniMapOverlayCanvasRef}
          />
        }
        flamegraph={
          <ProfileDragDropImport onImport={onImport}>
            <FlamegraphWarnings flamegraph={flamegraph} />
            <FlamegraphZoomView
              canvasBounds={flamegraphCanvasBounds}
              canvasPoolManager={canvasPoolManager}
              flamegraph={flamegraph}
              flamegraphRenderer={flamegraphRenderer}
              flamegraphCanvas={flamegraphCanvas}
              flamegraphCanvasRef={flamegraphCanvasRef}
              flamegraphOverlayCanvasRef={flamegraphOverlayCanvasRef}
              flamegraphView={flamegraphView}
              setFlamegraphCanvasRef={setFlamegraphCanvasRef}
              setFlamegraphOverlayCanvasRef={setFlamegraphOverlayCanvasRef}
            />
          </ProfileDragDropImport>
        }
        flamegraphDrawer={
          <FlamegraphDrawer
            profileGroup={profileGroup}
            getFrameColor={getFrameColor}
            referenceNode={referenceNode}
            rootNodes={rootNodes}
            flamegraph={flamegraph}
            formatDuration={flamegraph ? flamegraph.formatter : noopFormatDuration}
            canvasPoolManager={canvasPoolManager}
            canvasScheduler={scheduler}
          />
        }
      />
    </Fragment>
  );
}

export {Flamegraph};<|MERGE_RESOLUTION|>--- conflicted
+++ resolved
@@ -173,11 +173,7 @@
   const flamegraphTheme = useFlamegraphTheme();
   const position = useFlamegraphZoomPosition();
   const profiles = useFlamegraphProfiles();
-<<<<<<< HEAD
-  const {colorCoding, sorting, view, type} = useFlamegraphPreferences();
-=======
-  const {colorCoding, sorting, view, xAxis} = useFlamegraphPreferences();
->>>>>>> 4d1afe06
+  const {colorCoding, sorting, view} = useFlamegraphPreferences();
   const {threadId, selectedRoot, highlightFrames} = useFlamegraphProfiles();
 
   const [flamegraphCanvasRef, setFlamegraphCanvasRef] =
