import {
  Fragment,
  ReactElement,
  useCallback,
  useEffect,
  useLayoutEffect,
  useMemo,
  useState,
} from 'react';
import * as Sentry from '@sentry/react';
import {mat3, vec2} from 'gl-matrix';

import {ProfileDragDropImport} from 'sentry/components/profiling/flamegraph/flamegraphOverlays/profileDragDropImport';
import {FlamegraphOptionsMenu} from 'sentry/components/profiling/flamegraph/flamegraphToolbar/flamegraphOptionsMenu';
import {FlamegraphSearch} from 'sentry/components/profiling/flamegraph/flamegraphToolbar/flamegraphSearch';
import {
  FlamegraphThreadSelector,
  FlamegraphThreadSelectorProps,
} from 'sentry/components/profiling/flamegraph/flamegraphToolbar/flamegraphThreadSelector';
import {FlamegraphToolbar} from 'sentry/components/profiling/flamegraph/flamegraphToolbar/flamegraphToolbar';
import {
  FlamegraphViewSelectMenu,
  FlamegraphViewSelectMenuProps,
} from 'sentry/components/profiling/flamegraph/flamegraphToolbar/flamegraphViewSelectMenu';
import {FlamegraphZoomView} from 'sentry/components/profiling/flamegraph/flamegraphZoomView';
import {FlamegraphZoomViewMinimap} from 'sentry/components/profiling/flamegraph/flamegraphZoomViewMinimap';
import {EntryType, EventTransaction} from 'sentry/types';
import {EntrySpans} from 'sentry/types/event';
import {defined} from 'sentry/utils';
import {
  CanvasPoolManager,
  useCanvasScheduler,
} from 'sentry/utils/profiling/canvasScheduler';
import {CanvasView} from 'sentry/utils/profiling/canvasView';
import {Flamegraph as FlamegraphModel} from 'sentry/utils/profiling/flamegraph';
import {FlamegraphSearch as FlamegraphSearchType} from 'sentry/utils/profiling/flamegraph/flamegraphStateProvider/reducers/flamegraphSearch';
import {useFlamegraphPreferences} from 'sentry/utils/profiling/flamegraph/hooks/useFlamegraphPreferences';
import {useFlamegraphProfiles} from 'sentry/utils/profiling/flamegraph/hooks/useFlamegraphProfiles';
import {useFlamegraphSearch} from 'sentry/utils/profiling/flamegraph/hooks/useFlamegraphSearch';
import {useDispatchFlamegraphState} from 'sentry/utils/profiling/flamegraph/hooks/useFlamegraphState';
import {useFlamegraphZoomPosition} from 'sentry/utils/profiling/flamegraph/hooks/useFlamegraphZoomPosition';
import {useFlamegraphTheme} from 'sentry/utils/profiling/flamegraph/useFlamegraphTheme';
import {FlamegraphCanvas} from 'sentry/utils/profiling/flamegraphCanvas';
import {FlamegraphChart} from 'sentry/utils/profiling/flamegraphChart';
import {FlamegraphFrame} from 'sentry/utils/profiling/flamegraphFrame';
import {
  computeConfigViewWithStrategy,
  computeMinZoomConfigViewForFrames,
  formatColorForFrame,
  useResizeCanvasObserver,
} from 'sentry/utils/profiling/gl/utils';
import {ProfileGroup} from 'sentry/utils/profiling/profile/importProfile';
import {FlamegraphRendererWebGL} from 'sentry/utils/profiling/renderers/flamegraphRendererWebGL';
import {SpanChart, SpanChartNode} from 'sentry/utils/profiling/spanChart';
import {SpanTree} from 'sentry/utils/profiling/spanTree';
import {Rect} from 'sentry/utils/profiling/speedscope';
import {UIFrames} from 'sentry/utils/profiling/uiFrames';
import {formatTo, ProfilingFormatterUnit} from 'sentry/utils/profiling/units/units';
import {useDevicePixelRatio} from 'sentry/utils/useDevicePixelRatio';
import {useMemoWithPrevious} from 'sentry/utils/useMemoWithPrevious';
import useOrganization from 'sentry/utils/useOrganization';
import {useProfileGroup} from 'sentry/views/profiling/profileGroupProvider';
import {
  useProfileTransaction,
  useSetProfiles,
} from 'sentry/views/profiling/profilesProvider';

import {FlamegraphDrawer} from './flamegraphDrawer/flamegraphDrawer';
import {FlamegraphWarnings} from './flamegraphOverlays/FlamegraphWarnings';
import {useViewKeyboardNavigation} from './interactions/useViewKeyboardNavigation';
import {FlamegraphCpuChart} from './flamegraphCpuChart';
import {FlamegraphLayout} from './flamegraphLayout';
import {FlamegraphSpans} from './flamegraphSpans';
import {FlamegraphUIFrames} from './flamegraphUIFrames';

function getTransactionConfigSpace(
  profileGroup: ProfileGroup,
  transaction: EventTransaction | null,
  unit: ProfilingFormatterUnit | string
): Rect {
  // We have a transaction, so we should do our best to align the profile
  // with the transaction's timeline.
  if (transaction) {
    // TODO: Adjust the alignment based on the profile's timestamp if it does
    // not match the transaction's start timestamp
    const duration = transaction.endTimestamp - transaction.startTimestamp;
    return new Rect(0, 0, formatTo(duration, 'seconds', unit), 0);
  }

  // No transaction was found, so best we can do is align it to the starting
  // position of the profiles - find the max of profile durations
  const maxProfileDuration = Math.max(...profileGroup.profiles.map(p => p.duration));
  return new Rect(0, 0, maxProfileDuration, 0);
}

function collectAllSpanEntriesFromTransaction(
  transaction: EventTransaction
): EntrySpans['data'] {
  if (!transaction.entries.length) {
    return [];
  }

  const spans = transaction.entries.filter(
    (e): e is EntrySpans => e.type === EntryType.SPANS
  );

  let allSpans: EntrySpans['data'] = [];

  for (const span of spans) {
    allSpans = allSpans.concat(span.data);
  }

  return allSpans;
}

type FlamegraphCandidate = {
  frame: FlamegraphFrame;
  threadId: number;
  isActiveThread?: boolean; // this is the thread referred to by the active profile index
};

function findLongestMatchingFrame(
  flamegraph: FlamegraphModel,
  focusFrame: FlamegraphSearchType['highlightFrames']
): FlamegraphFrame | null {
  if (focusFrame === null) {
    return null;
  }

  let longestFrame: FlamegraphFrame | null = null;

  const frames: FlamegraphFrame[] = [...flamegraph.root.children];
  while (frames.length > 0) {
    const frame = frames.pop()!;
    if (
      focusFrame.name === frame.frame.name &&
      // the image name on a frame is optional treat it the same as the empty string
      (focusFrame.package === (frame.frame.package || '') ||
        focusFrame.package === (frame.frame.module || '')) &&
      (longestFrame?.node?.totalWeight || 0) < frame.node.totalWeight
    ) {
      longestFrame = frame;
    }

    for (let i = 0; i < frame.children.length; i++) {
      frames.push(frame.children[i]);
    }
  }

  return longestFrame;
}

const LOADING_OR_FALLBACK_FLAMEGRAPH = FlamegraphModel.Empty();
const LOADING_OR_FALLBACK_SPAN_TREE = SpanTree.Empty;
const LOADING_OR_FALLBACK_UIFRAMES = UIFrames.Empty;
const LOADING_OR_FALLBACK_CPU_CHART = FlamegraphChart.Empty;

const noopFormatDuration = () => '';

function Flamegraph(): ReactElement {
  const organization = useOrganization();
  const devicePixelRatio = useDevicePixelRatio();
  const profiledTransaction = useProfileTransaction();
  const dispatch = useDispatchFlamegraphState();

  const setProfiles = useSetProfiles();
  const profileGroup = useProfileGroup();

  const flamegraphTheme = useFlamegraphTheme();
  const position = useFlamegraphZoomPosition();
  const profiles = useFlamegraphProfiles();
  const {colorCoding, sorting, view} = useFlamegraphPreferences();
  const {highlightFrames} = useFlamegraphSearch();
  const {threadId, selectedRoot} = useFlamegraphProfiles();

  const [flamegraphCanvasRef, setFlamegraphCanvasRef] =
    useState<HTMLCanvasElement | null>(null);
  const [flamegraphOverlayCanvasRef, setFlamegraphOverlayCanvasRef] =
    useState<HTMLCanvasElement | null>(null);

  const [flamegraphMiniMapCanvasRef, setFlamegraphMiniMapCanvasRef] =
    useState<HTMLCanvasElement | null>(null);
  const [flamegraphMiniMapOverlayCanvasRef, setFlamegraphMiniMapOverlayCanvasRef] =
    useState<HTMLCanvasElement | null>(null);

  const [spansCanvasRef, setSpansCanvasRef] = useState<HTMLCanvasElement | null>(null);
  const [uiFramesCanvasRef, setUIFramesCanvasRef] = useState<HTMLCanvasElement | null>(
    null
  );
  const [cpuChartCanvasRef, setCpuChartCanvasRef] = useState<HTMLCanvasElement | null>(
    null
  );

  const canvasPoolManager = useMemo(() => new CanvasPoolManager(), []);
  const scheduler = useCanvasScheduler(canvasPoolManager);

  const hasUIFrames = useMemo(() => {
    const platform = profileGroup.metadata.platform;
    return (
      (platform === 'cocoa' || platform === 'android') &&
      organization.features.includes('profiling-ui-frames')
    );
  }, [organization.features, profileGroup.metadata.platform]);

  const hasCPUChart = useMemo(() => {
    const platform = profileGroup.metadata.platform;
    return (
      (platform === 'cocoa' || platform === 'android') &&
      organization.features.includes('profiling-cpu-chart')
    );
  }, [profileGroup.metadata.platform, organization.features]);

  const profile = useMemo(() => {
    return profileGroup.profiles.find(p => p.threadId === threadId);
  }, [profileGroup, threadId]);

  const spanTree: SpanTree = useMemo(() => {
    if (profiledTransaction.type === 'resolved' && profiledTransaction.data) {
      return new SpanTree(
        profiledTransaction.data,
        collectAllSpanEntriesFromTransaction(profiledTransaction.data)
      );
    }

    return LOADING_OR_FALLBACK_SPAN_TREE;
  }, [profiledTransaction]);

  const spanChart = useMemo(() => {
    if (!profile) {
      return null;
    }

    return new SpanChart(spanTree, {unit: profile.unit});
  }, [spanTree, profile]);

  const flamegraph = useMemo(() => {
    if (typeof threadId !== 'number') {
      return LOADING_OR_FALLBACK_FLAMEGRAPH;
    }

    // This could happen if threadId was initialized from query string, but for some
    // reason the profile was removed from the list of profiles.
    if (!profile) {
      return LOADING_OR_FALLBACK_FLAMEGRAPH;
    }

    // Wait for the transaction to finish loading, regardless of the results.
    // Otherwise, the rendered profile will probably shift once the transaction loads.
    if (
      profiledTransaction.type === 'loading' ||
      profiledTransaction.type === 'initial'
    ) {
      return LOADING_OR_FALLBACK_FLAMEGRAPH;
    }

    const transaction = Sentry.startTransaction({
      op: 'import',
      name: 'flamegraph.constructor',
    });

    transaction.setTag('sorting', sorting.split(' ').join('_'));
    transaction.setTag('view', view.split(' ').join('_'));

    const newFlamegraph = new FlamegraphModel(profile, threadId, {
      inverted: view === 'bottom up',
      sort: sorting,
      configSpace: getTransactionConfigSpace(
        profileGroup,
        profiledTransaction.type === 'resolved' ? profiledTransaction.data : null,
        profile.unit
      ),
    });
    transaction.finish();

    return newFlamegraph;
  }, [profile, profileGroup, profiledTransaction, sorting, threadId, view]);

  const uiFrames = useMemo(() => {
    if (!hasUIFrames) {
      return LOADING_OR_FALLBACK_UIFRAMES;
    }
    return new UIFrames(
      {
        slow: profileGroup.measurements?.slow_frame_renders,
        frozen: profileGroup.measurements?.frozen_frame_renders,
      },
      {unit: flamegraph.profile.unit},
      flamegraph.configSpace.withHeight(1)
    );
  }, [
    profileGroup.measurements,
    flamegraph.profile.unit,
    flamegraph.configSpace,
    hasUIFrames,
  ]);

  const CPUChart = useMemo(() => {
    if (!hasCPUChart) {
      return LOADING_OR_FALLBACK_CPU_CHART;
    }

    const measures: Profiling.Measurement[] = [];

    for (const key in profileGroup.measurements) {
      if (key.startsWith('cpu_usage')) {
        measures.push(profileGroup.measurements[key]!);
      }
    }

    return new FlamegraphChart(
      Rect.From(flamegraph.configSpace),
<<<<<<< HEAD
      measures.length > 0
        ? measures
        : [
            {
              unit: 'percent',
              values: [],
            },
          ],
=======
      measures.length > 0 ? measures : [],
>>>>>>> e868b7bc
      flamegraphTheme.COLORS.CPU_CHART_COLORS
    );
  }, [profileGroup.measurements, flamegraph.configSpace, flamegraphTheme, hasCPUChart]);

  const flamegraphCanvas = useMemo(() => {
    if (!flamegraphCanvasRef) {
      return null;
    }
    return new FlamegraphCanvas(
      flamegraphCanvasRef,
      vec2.fromValues(0, flamegraphTheme.SIZES.TIMELINE_HEIGHT * devicePixelRatio)
    );
  }, [devicePixelRatio, flamegraphCanvasRef, flamegraphTheme]);

  const flamegraphMiniMapCanvas = useMemo(() => {
    if (!flamegraphMiniMapCanvasRef) {
      return null;
    }
    return new FlamegraphCanvas(flamegraphMiniMapCanvasRef, vec2.fromValues(0, 0));
  }, [flamegraphMiniMapCanvasRef]);

  const spansCanvas = useMemo(() => {
    if (!spansCanvasRef) {
      return null;
    }
    return new FlamegraphCanvas(spansCanvasRef, vec2.fromValues(0, 0));
  }, [spansCanvasRef]);

  const uiFramesCanvas = useMemo(() => {
    if (!uiFramesCanvasRef) {
      return null;
    }
    return new FlamegraphCanvas(uiFramesCanvasRef, vec2.fromValues(0, 0));
  }, [uiFramesCanvasRef]);

  const cpuChartCanvas = useMemo(() => {
    if (!cpuChartCanvasRef) {
      return null;
    }
    return new FlamegraphCanvas(cpuChartCanvasRef, vec2.fromValues(0, 0));
  }, [cpuChartCanvasRef]);

  const flamegraphView = useMemoWithPrevious<CanvasView<FlamegraphModel> | null>(
    previousView => {
      if (!flamegraphCanvas) {
        return null;
      }

      let offset = flamegraph.profile.startedAt;

      const transactionStart =
        profiledTransaction.type === 'resolved'
          ? profiledTransaction.data?.startTimestamp ?? null
          : null;

      const profileStart = flamegraph.profile.timestamp;

      if (defined(transactionStart) && defined(profileStart)) {
        offset += formatTo(
          profileStart - transactionStart,
          'second',
          flamegraph.profile.unit
        );
      }

      const newView = new CanvasView({
        canvas: flamegraphCanvas,
        model: flamegraph,
        options: {
          inverted: flamegraph.inverted,
          minWidth: flamegraph.profile.minFrameDuration,
          barHeight: flamegraphTheme.SIZES.BAR_HEIGHT,
          depthOffset: flamegraphTheme.SIZES.FLAMEGRAPH_DEPTH_OFFSET,
          configSpaceTransform: new Rect(offset, 0, 0, 0),
        },
      });

      if (
        // if the profile or the config space of the flamegraph has changed, we do not
        // want to persist the config view. This is to avoid a case where the new config space
        // is larger than the previous one, meaning the new view could now be zoomed in even
        // though the user did not fire any zoom events.
        previousView?.model.profile === newView.model.profile &&
        previousView.configSpace.equals(newView.configSpace)
      ) {
        if (
          // if we're still looking at the same profile but only a preference other than
          // left heavy has changed, we do want to persist the config view
          previousView.model.sort === 'left heavy' &&
          newView.model.sort === 'left heavy'
        ) {
          newView.setConfigView(
            previousView.configView.withHeight(newView.configView.height)
          );
        }
      }

      if (defined(highlightFrames)) {
        let frames = flamegraph.findAllMatchingFrames(
          highlightFrames.name,
          highlightFrames.package
        );

        if (
          !frames.length &&
          !highlightFrames.package &&
          highlightFrames.name &&
          profileGroup.metadata.platform === 'node'
        ) {
          // there is a chance that the reason we did not find any frames is because
          // for node, we try to infer some package from the frontend code.
          // If that happens, we'll try and just do a search by name. This logic
          // is duplicated in flamegraphZoomView.tsx and should be kept in sync
          frames = flamegraph.findAllMatchingFramesBy(highlightFrames.name, ['name']);
        }

        if (frames.length > 0) {
          const rectFrames = frames.map(
            f => new Rect(f.start, f.depth, f.end - f.start, 1)
          );
          const newConfigView = computeMinZoomConfigViewForFrames(
            newView.configView,
            rectFrames
          ).transformRect(newView.configSpaceTransform);
          newView.setConfigView(newConfigView);
          return newView;
        }
      }

      // Because we render empty flamechart while we fetch the data, we need to make sure
      // to have some heuristic when the data is fetched to determine if we should
      // initialize the config view to the full view or a predefined value
      else if (
        !defined(highlightFrames) &&
        position.view &&
        !position.view.isEmpty() &&
        previousView?.model === LOADING_OR_FALLBACK_FLAMEGRAPH
      ) {
        // We allow min width to be initialize to lower than view.minWidth because
        // there is a chance that user zoomed into a span duration which may have been updated
        // after the model was loaded (see L320)
        newView.setConfigView(position.view, {width: {min: 0}});
      }

      return newView;
    },

    // We skip position.view dependency because it will go into an infinite loop
    // eslint-disable-next-line react-hooks/exhaustive-deps
    [flamegraph, flamegraphCanvas, flamegraphTheme, profiledTransaction]
  );

  const uiFramesView = useMemoWithPrevious<CanvasView<UIFrames> | null>(
    _previousView => {
      if (!flamegraphView || !flamegraphCanvas || !uiFrames) {
        return null;
      }

      const newView = new CanvasView({
        canvas: flamegraphCanvas,
        model: uiFrames,
        mode: 'stretchToFit',
        options: {
          inverted: flamegraph.inverted,
          minWidth: uiFrames.minFrameDuration,
          barHeight: 10,
          depthOffset: 0,
        },
      });

      // Initialize configView to whatever the flamegraph configView is
      newView.setConfigView(
        flamegraphView.configView.withHeight(newView.configView.height),
        {width: {min: 0}}
      );

      return newView;
    },
    [flamegraphView, flamegraphCanvas, flamegraph, uiFrames]
  );

  const cpuChartView = useMemoWithPrevious<CanvasView<FlamegraphChart> | null>(
    _previousView => {
      if (!flamegraphView || !flamegraphCanvas || !CPUChart || !cpuChartCanvas) {
        return null;
      }

      const newView = new CanvasView({
        canvas: flamegraphCanvas,
        model: CPUChart,
        mode: 'anchorBottom',
        options: {
          // Invert chart so origin is at bottom left
          // corner as opposed to top left
          inverted: true,
          minWidth: uiFrames.minFrameDuration,
          barHeight: 0,
          depthOffset: 0,
          maxHeight: CPUChart.configSpace.height,
        },
      });

      // Compute the total size of the padding and stretch the view. This ensures that
      // the total range is rendered and perfectly aligned from top to bottom.
      newView.setConfigView(
        flamegraphView.configView.withHeight(newView.configView.height),
        {
          width: {min: 0},
        }
      );

      return newView;
    },
    [
      flamegraphView,
      flamegraphCanvas,
      CPUChart,
      uiFrames.minFrameDuration,
      cpuChartCanvas,
    ]
  );

  const spansView = useMemoWithPrevious<CanvasView<SpanChart> | null>(
    _previousView => {
      if (!spansCanvas || !spanChart || !flamegraphView) {
        return null;
      }

      const newView = new CanvasView({
        canvas: spansCanvas,
        model: spanChart,
        options: {
          inverted: flamegraph.inverted,
          minWidth: spanChart.minSpanDuration,
          barHeight: flamegraphTheme.SIZES.SPANS_BAR_HEIGHT,
          depthOffset: flamegraphTheme.SIZES.SPANS_DEPTH_OFFSET,
        },
      });

      // Initialize configView to whatever the flamegraph configView is
      newView.setConfigView(
        flamegraphView.configView.withHeight(newView.configView.height),
        {width: {min: 0}}
      );
      return newView;
    },
    [spanChart, spansCanvas, flamegraph.inverted, flamegraphView, flamegraphTheme.SIZES]
  );

  // We want to make sure that the views have the same min zoom levels so that
  // if you wheel zoom on one, the other one will also zoom to the same level of detail.
  // If we dont do this, then at some point during the zoom action the views will
  // detach and only one will zoom while the other one will stay at the same zoom level.
  useEffect(() => {
    const minWidthBetweenViews = Math.min(
      flamegraphView?.minWidth ?? Number.MAX_SAFE_INTEGER,
      spansView?.minWidth ?? Number.MAX_SAFE_INTEGER,
      uiFramesView?.minWidth ?? Number.MAX_SAFE_INTEGER,
      cpuChartView?.minWidth ?? Number.MAX_SAFE_INTEGER
    );

    flamegraphView?.setMinWidth?.(minWidthBetweenViews);
    spansView?.setMinWidth?.(minWidthBetweenViews);
    uiFramesView?.setMinWidth?.(minWidthBetweenViews);
    cpuChartView?.setMinWidth?.(minWidthBetweenViews);
  }, [flamegraphView, spansView, uiFramesView, cpuChartView]);

  // Uses a useLayoutEffect to ensure that these top level/global listeners are added before
  // any of the children components effects actually run. This way we do not lose events
  // when we register/unregister these top level listeners.
  useLayoutEffect(() => {
    if (!flamegraphCanvas || !flamegraphView) {
      return undefined;
    }

    // This code below manages the synchronization of the config views between spans and flamegraph
    // We do so by listening to the config view change event and then updating the other views accordingly which
    // allows us to keep the X axis in sync between the two views but keep the Y axis independent
    const onConfigViewChange = (rect: Rect, sourceConfigViewChange: CanvasView<any>) => {
      if (sourceConfigViewChange === flamegraphView) {
        flamegraphView.setConfigView(rect.withHeight(flamegraphView.configView.height));

        if (spansView) {
          const beforeY = spansView.configView.y;
          spansView.setConfigView(
            rect.withHeight(spansView.configView.height).withY(beforeY)
          );
        }
        if (uiFramesView) {
          uiFramesView.setConfigView(rect);
        }
        if (cpuChartView) {
          cpuChartView.setConfigView(rect);
        }
      }

      if (sourceConfigViewChange === spansView) {
        spansView.setConfigView(rect.withHeight(spansView.configView.height));
        const beforeY = flamegraphView.configView.y;
        flamegraphView.setConfigView(
          rect.withHeight(flamegraphView.configView.height).withY(beforeY)
        );
        if (uiFramesView) {
          uiFramesView.setConfigView(rect);
        }
        if (cpuChartView) {
          cpuChartView.setConfigView(rect);
        }
      }

      canvasPoolManager.draw();
    };

    const onTransformConfigView = (
      mat: mat3,
      sourceTransformConfigView: CanvasView<any>
    ) => {
      if (
        sourceTransformConfigView === flamegraphView ||
        sourceTransformConfigView === uiFramesView ||
        sourceTransformConfigView === cpuChartView
      ) {
        flamegraphView.transformConfigView(mat);
        if (spansView) {
          const beforeY = spansView.configView.y;
          spansView.transformConfigView(mat);
          spansView.setConfigView(spansView.configView.withY(beforeY));
        }
        if (uiFramesView) {
          uiFramesView.transformConfigView(mat);
        }
        if (cpuChartView) {
          cpuChartView.transformConfigView(mat);
        }
      }

      if (sourceTransformConfigView === spansView) {
        spansView.transformConfigView(mat);
        const beforeY = flamegraphView.configView.y;
        flamegraphView.transformConfigView(mat);
        flamegraphView.setConfigView(flamegraphView.configView.withY(beforeY));
        if (uiFramesView) {
          uiFramesView.transformConfigView(mat);
        }
        if (cpuChartView) {
          cpuChartView.transformConfigView(mat);
        }
      }

      canvasPoolManager.draw();
    };

    const onResetZoom = () => {
      flamegraphView.resetConfigView(flamegraphCanvas);
      if (spansView && spansCanvas) {
        spansView.resetConfigView(spansCanvas);
      }
      if (uiFramesView && uiFramesCanvas) {
        uiFramesView.resetConfigView(uiFramesCanvas);
      }
      if (cpuChartView && cpuChartCanvas) {
        cpuChartView.resetConfigView(cpuChartCanvas);
      }
      canvasPoolManager.draw();
    };

    const onZoomIntoFrame = (frame: FlamegraphFrame, strategy: 'min' | 'exact') => {
      const newConfigView = computeConfigViewWithStrategy(
        strategy,
        flamegraphView.configView,
        new Rect(frame.start, frame.depth, frame.end - frame.start, 1)
      ).transformRect(flamegraphView.configSpaceTransform);

      flamegraphView.setConfigView(newConfigView);
      if (spansView) {
        spansView.setConfigView(newConfigView.withHeight(spansView.configView.height));
      }
      if (uiFramesView) {
        uiFramesView.setConfigView(
          newConfigView.withHeight(uiFramesView.configView.height)
        );
      }
      if (cpuChartView) {
        cpuChartView.setConfigView(
          newConfigView.withHeight(cpuChartView.configView.height)
        );
      }
      canvasPoolManager.draw();
    };

    const onZoomIntoSpan = (span: SpanChartNode, strategy: 'min' | 'exact') => {
      if (!spansView) {
        return;
      }

      const newConfigView = computeConfigViewWithStrategy(
        strategy,
        spansView.configView,
        new Rect(span.start, span.depth, span.end - span.start, 1)
      ).transformRect(spansView.configSpaceTransform);

      spansView.setConfigView(newConfigView);
      flamegraphView.setConfigView(
        newConfigView
          .withHeight(flamegraphView.configView.height)
          .withY(flamegraphView.configView.y)
      );
      if (uiFramesView) {
        uiFramesView.setConfigView(
          newConfigView.withHeight(uiFramesView.configView.height)
        );
      }
      if (cpuChartView) {
        cpuChartView.setConfigView(
          newConfigView.withHeight(cpuChartView.configView.height)
        );
      }
      canvasPoolManager.draw();
    };

    scheduler.on('set config view', onConfigViewChange);
    scheduler.on('transform config view', onTransformConfigView);
    scheduler.on('reset zoom', onResetZoom);
    scheduler.on('zoom at frame', onZoomIntoFrame);
    scheduler.on('zoom at span', onZoomIntoSpan);

    return () => {
      scheduler.off('set config view', onConfigViewChange);
      scheduler.off('transform config view', onTransformConfigView);
      scheduler.off('reset zoom', onResetZoom);
      scheduler.off('zoom at frame', onZoomIntoFrame);
      scheduler.off('zoom at span', onZoomIntoSpan);
    };
  }, [
    canvasPoolManager,
    flamegraphCanvas,
    flamegraphView,
    scheduler,
    spansCanvas,
    spansView,
    uiFramesCanvas,
    uiFramesView,
    cpuChartCanvas,
    cpuChartView,
  ]);

  const minimapCanvases = useMemo(() => {
    return [flamegraphMiniMapCanvasRef, flamegraphMiniMapOverlayCanvasRef];
  }, [flamegraphMiniMapCanvasRef, flamegraphMiniMapOverlayCanvasRef]);

  useResizeCanvasObserver(
    minimapCanvases,
    canvasPoolManager,
    flamegraphMiniMapCanvas,
    null
  );

  const spansCanvases = useMemo(() => {
    return [spansCanvasRef];
  }, [spansCanvasRef]);

  const spansCanvasBounds = useResizeCanvasObserver(
    spansCanvases,
    canvasPoolManager,
    spansCanvas,
    spansView
  );

  const uiFramesCanvases = useMemo(() => {
    return [uiFramesCanvasRef];
  }, [uiFramesCanvasRef]);

  const uiFramesCanvasBounds = useResizeCanvasObserver(
    uiFramesCanvases,
    canvasPoolManager,
    uiFramesCanvas,
    uiFramesView
  );

  const chartCanvases = useMemo(() => {
    return [cpuChartCanvasRef];
  }, [cpuChartCanvasRef]);

  const cpuChartCanvasBounds = useResizeCanvasObserver(
    chartCanvases,
    canvasPoolManager,
    cpuChartCanvas,
    cpuChartView
  );

  const flamegraphCanvases = useMemo(() => {
    return [flamegraphCanvasRef, flamegraphOverlayCanvasRef];
  }, [flamegraphCanvasRef, flamegraphOverlayCanvasRef]);

  const flamegraphCanvasBounds = useResizeCanvasObserver(
    flamegraphCanvases,
    canvasPoolManager,
    flamegraphCanvas,
    flamegraphView
  );

  const flamegraphRenderer = useMemo(() => {
    if (!flamegraphCanvasRef) {
      return null;
    }

    return new FlamegraphRendererWebGL(flamegraphCanvasRef, flamegraph, flamegraphTheme, {
      colorCoding,
      draw_border: true,
    });
  }, [colorCoding, flamegraph, flamegraphCanvasRef, flamegraphTheme]);

  const getFrameColor = useCallback(
    (frame: FlamegraphFrame) => {
      if (!flamegraphRenderer) {
        return '';
      }
      return formatColorForFrame(frame, flamegraphRenderer);
    },
    [flamegraphRenderer]
  );

  const physicalToConfig =
    flamegraphView && flamegraphCanvas
      ? mat3.invert(
          mat3.create(),
          flamegraphView.fromConfigView(flamegraphCanvas.physicalSpace)
        )
      : mat3.create();

  const configSpacePixel = new Rect(0, 0, 1, 1).transformRect(physicalToConfig);

  // Register keyboard navigation
  useViewKeyboardNavigation(flamegraphView, canvasPoolManager, configSpacePixel.width);

  // referenceNode is passed down to the flamegraphdrawer and is used to determine
  // the weights of each frame. In other words, in case there is no user selected root, then all
  // of the frame weights and timing are relative to the entire profile. If there is a user selected
  // root however, all weights are relative to that sub tree.
  const referenceNode = useMemo(
    () => (selectedRoot ? selectedRoot : flamegraph.root),
    [selectedRoot, flamegraph.root]
  );

  // In case a user selected root is present, we will display that root + it's entire sub tree.
  // If no root is selected, we will display the entire sub tree down from the root. We start at
  // root.children because flamegraph.root is a virtual node that we do not want to show in the table.
  const rootNodes = useMemo(() => {
    return selectedRoot ? [selectedRoot] : flamegraph.root.children;
  }, [selectedRoot, flamegraph.root]);

  const onSortingChange: FlamegraphViewSelectMenuProps['onSortingChange'] = useCallback(
    newSorting => {
      dispatch({type: 'set sorting', payload: newSorting});
    },
    [dispatch]
  );

  const onViewChange: FlamegraphViewSelectMenuProps['onViewChange'] = useCallback(
    newView => {
      dispatch({type: 'set view', payload: newView});
    },
    [dispatch]
  );

  const onThreadIdChange: FlamegraphThreadSelectorProps['onThreadIdChange'] = useCallback(
    newThreadId => {
      dispatch({type: 'set thread id', payload: newThreadId});
    },
    [dispatch]
  );

  const onImport = useCallback(
    (p: Profiling.ProfileInput) => {
      setProfiles({type: 'resolved', data: p});
    },
    [setProfiles]
  );

  useEffect(() => {
    if (defined(profiles.threadId)) {
      return;
    }
    const threadID =
      typeof profileGroup.activeProfileIndex === 'number'
        ? profileGroup.profiles[profileGroup.activeProfileIndex]?.threadId
        : null;

    // if the state has a highlight frame specified, then we want to jump to the
    // thread containing it, highlight the frames on the thread, and change the
    // view so it's obvious where it is
    if (highlightFrames) {
      const candidate = profileGroup.profiles.reduce<FlamegraphCandidate | null>(
        (prevCandidate, currentProfile) => {
          // if the previous candidate is the active thread, it always takes priority
          if (prevCandidate?.isActiveThread) {
            return prevCandidate;
          }

          const graph = new FlamegraphModel(currentProfile, currentProfile.threadId, {
            inverted: false,
            sort: sorting,
            configSpace: undefined,
          });

          const frame = findLongestMatchingFrame(graph, highlightFrames);

          if (!defined(frame)) {
            return prevCandidate;
          }

          const newScore = frame.node.totalWeight || 0;
          const oldScore = prevCandidate?.frame?.node?.totalWeight || 0;

          // if we find the frame on the active thread, it always takes priority
          if (newScore > 0 && currentProfile.threadId === threadID) {
            return {
              frame,
              threadId: currentProfile.threadId,
              isActiveThread: true,
            };
          }

          return newScore <= oldScore
            ? prevCandidate
            : {
                frame,
                threadId: currentProfile.threadId,
              };
        },
        null
      );

      if (defined(candidate)) {
        dispatch({
          type: 'set thread id',
          payload: candidate.threadId,
        });
        return;
      }
    }

    // fall back case, when we finally load the active profile index from the profile,
    // make sure we update the thread id so that it is show first
    if (defined(threadID)) {
      dispatch({
        type: 'set thread id',
        payload: threadID,
      });
    }
  }, [profileGroup, highlightFrames, profiles.threadId, dispatch, sorting]);

  // A bit unfortunate for now, but the search component accepts a list
  // of model to search through. This will become useful as we  build
  // differential flamecharts or start comparing different profiles/charts
  const flamegraphs = useMemo(() => [flamegraph], [flamegraph]);
  const spans = useMemo(() => (spanChart ? [spanChart] : []), [spanChart]);

  return (
    <Fragment>
      <FlamegraphToolbar>
        <FlamegraphThreadSelector
          profileGroup={profileGroup}
          threadId={threadId}
          onThreadIdChange={onThreadIdChange}
        />
        <FlamegraphViewSelectMenu
          view={view}
          sorting={sorting}
          onSortingChange={onSortingChange}
          onViewChange={onViewChange}
        />
        <FlamegraphSearch
          spans={spans}
          flamegraphs={flamegraphs}
          canvasPoolManager={canvasPoolManager}
        />
        <FlamegraphOptionsMenu canvasPoolManager={canvasPoolManager} />
      </FlamegraphToolbar>

      <FlamegraphLayout
        uiFrames={
          hasUIFrames ? (
            <FlamegraphUIFrames
              canvasBounds={uiFramesCanvasBounds}
              canvasPoolManager={canvasPoolManager}
              setUIFramesCanvasRef={setUIFramesCanvasRef}
              uiFramesCanvasRef={uiFramesCanvasRef}
              uiFramesCanvas={uiFramesCanvas}
              uiFramesView={uiFramesView}
              uiFrames={uiFrames}
            />
          ) : null
        }
        cpuChart={
          hasCPUChart ? (
            <FlamegraphCpuChart
              cpuChartCanvasRef={cpuChartCanvasRef}
              cpuChartCanvas={cpuChartCanvas}
              setCpuChartCanvasRef={setCpuChartCanvasRef}
              canvasBounds={cpuChartCanvasBounds}
              cpuChartView={cpuChartView}
              canvasPoolManager={canvasPoolManager}
              chart={CPUChart}
            />
          ) : null
        }
        spansTreeDepth={spanChart?.depth}
        spans={
          spanChart ? (
            <FlamegraphSpans
              canvasBounds={spansCanvasBounds}
              spanChart={spanChart}
              spansCanvas={spansCanvas}
              spansCanvasRef={spansCanvasRef}
              setSpansCanvasRef={setSpansCanvasRef}
              canvasPoolManager={canvasPoolManager}
              spansView={spansView}
            />
          ) : null
        }
        minimap={
          <FlamegraphZoomViewMinimap
            canvasPoolManager={canvasPoolManager}
            flamegraph={flamegraph}
            flamegraphMiniMapCanvas={flamegraphMiniMapCanvas}
            flamegraphMiniMapCanvasRef={flamegraphMiniMapCanvasRef}
            flamegraphMiniMapOverlayCanvasRef={flamegraphMiniMapOverlayCanvasRef}
            flamegraphMiniMapView={flamegraphView}
            setFlamegraphMiniMapCanvasRef={setFlamegraphMiniMapCanvasRef}
            setFlamegraphMiniMapOverlayCanvasRef={setFlamegraphMiniMapOverlayCanvasRef}
          />
        }
        flamegraph={
          <ProfileDragDropImport onImport={onImport}>
            <FlamegraphWarnings flamegraph={flamegraph} />
            <FlamegraphZoomView
              canvasBounds={flamegraphCanvasBounds}
              canvasPoolManager={canvasPoolManager}
              flamegraph={flamegraph}
              flamegraphRenderer={flamegraphRenderer}
              flamegraphCanvas={flamegraphCanvas}
              flamegraphCanvasRef={flamegraphCanvasRef}
              flamegraphOverlayCanvasRef={flamegraphOverlayCanvasRef}
              flamegraphView={flamegraphView}
              setFlamegraphCanvasRef={setFlamegraphCanvasRef}
              setFlamegraphOverlayCanvasRef={setFlamegraphOverlayCanvasRef}
            />
          </ProfileDragDropImport>
        }
        flamegraphDrawer={
          <FlamegraphDrawer
            profileGroup={profileGroup}
            getFrameColor={getFrameColor}
            referenceNode={referenceNode}
            rootNodes={rootNodes}
            flamegraph={flamegraph}
            formatDuration={flamegraph ? flamegraph.formatter : noopFormatDuration}
            canvasPoolManager={canvasPoolManager}
            canvasScheduler={scheduler}
          />
        }
      />
    </Fragment>
  );
}

export {Flamegraph};<|MERGE_RESOLUTION|>--- conflicted
+++ resolved
@@ -309,18 +309,7 @@
 
     return new FlamegraphChart(
       Rect.From(flamegraph.configSpace),
-<<<<<<< HEAD
-      measures.length > 0
-        ? measures
-        : [
-            {
-              unit: 'percent',
-              values: [],
-            },
-          ],
-=======
       measures.length > 0 ? measures : [],
->>>>>>> e868b7bc
       flamegraphTheme.COLORS.CPU_CHART_COLORS
     );
   }, [profileGroup.measurements, flamegraph.configSpace, flamegraphTheme, hasCPUChart]);
