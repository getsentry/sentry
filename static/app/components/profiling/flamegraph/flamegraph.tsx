import {
  Fragment,
  ReactElement,
  useCallback,
  useEffect,
  useLayoutEffect,
  useMemo,
  useState,
} from 'react';
import {mat3, vec2} from 'gl-matrix';

import {
  ProfileDragDropImport,
  ProfileDragDropImportProps,
} from 'sentry/components/profiling/flamegraph/flamegraphOverlays/profileDragDropImport';
import {FlamegraphOptionsMenu} from 'sentry/components/profiling/flamegraph/flamegraphToolbar/flamegraphOptionsMenu';
import {FlamegraphSearch} from 'sentry/components/profiling/flamegraph/flamegraphToolbar/flamegraphSearch';
import {FlamegraphThreadSelector} from 'sentry/components/profiling/flamegraph/flamegraphToolbar/flamegraphThreadSelector';
import {FlamegraphToolbar} from 'sentry/components/profiling/flamegraph/flamegraphToolbar/flamegraphToolbar';
import {FlamegraphViewSelectMenu} from 'sentry/components/profiling/flamegraph/flamegraphToolbar/flamegraphViewSelectMenu';
import {FlamegraphZoomView} from 'sentry/components/profiling/flamegraph/flamegraphZoomView';
import {FlamegraphZoomViewMinimap} from 'sentry/components/profiling/flamegraph/flamegraphZoomViewMinimap';
import {defined} from 'sentry/utils';
import {CanvasPoolManager, CanvasScheduler} from 'sentry/utils/profiling/canvasScheduler';
import {Flamegraph as FlamegraphModel} from 'sentry/utils/profiling/flamegraph';
import {useFlamegraphPreferences} from 'sentry/utils/profiling/flamegraph/hooks/useFlamegraphPreferences';
import {useFlamegraphProfiles} from 'sentry/utils/profiling/flamegraph/hooks/useFlamegraphProfiles';
import {useDispatchFlamegraphState} from 'sentry/utils/profiling/flamegraph/hooks/useFlamegraphState';
import {useFlamegraphZoomPosition} from 'sentry/utils/profiling/flamegraph/hooks/useFlamegraphZoomPosition';
import {useFlamegraphTheme} from 'sentry/utils/profiling/flamegraph/useFlamegraphTheme';
import {FlamegraphCanvas} from 'sentry/utils/profiling/flamegraphCanvas';
import {FlamegraphFrame} from 'sentry/utils/profiling/flamegraphFrame';
import {FlamegraphView} from 'sentry/utils/profiling/flamegraphView';
import {
  computeConfigViewWithStrategy,
  formatColorForFrame,
  Rect,
  watchForResize,
} from 'sentry/utils/profiling/gl/utils';
import {ProfileGroup} from 'sentry/utils/profiling/profile/importProfile';
import {FlamegraphRenderer} from 'sentry/utils/profiling/renderers/flamegraphRenderer';
import {SpanChart} from 'sentry/utils/profiling/spanChart';
import {SpanTree} from 'sentry/utils/profiling/spanTree';
import {formatTo, ProfilingFormatterUnit} from 'sentry/utils/profiling/units/units';
import {useDevicePixelRatio} from 'sentry/utils/useDevicePixelRatio';
import {useMemoWithPrevious} from 'sentry/utils/useMemoWithPrevious';

import {FlamegraphDrawer} from './flamegraphDrawer/flamegraphDrawer';
import {FlamegraphWarnings} from './flamegraphOverlays/FlamegraphWarnings';
import {FlamegraphLayout} from './flamegraphLayout';
import {FlamegraphSpans} from './flamegraphSpans';

function getTransactionConfigSpace(
  profileGroup: ProfileGroup,
  startedAt: number,
  unit: ProfilingFormatterUnit | string
): Rect {
  const duration = profileGroup.metadata.durationNS;

  // If durationNs is present, use it
  if (typeof duration === 'number') {
    return new Rect(startedAt, 0, formatTo(duration, 'nanoseconds', unit), 0);
  }

  // else fallback to Math.max of profile durations
  const maxProfileDuration = Math.max(...profileGroup.profiles.map(p => p.duration));
  return new Rect(startedAt, 0, maxProfileDuration, 0);
}

const FALLBACK_FLAMEGRAPH = FlamegraphModel.Empty();

const noopFormatDuration = () => '';
interface FlamegraphProps {
  onImport: ProfileDragDropImportProps['onImport'];
  profiles: ProfileGroup;
  spanTree: SpanTree | null;
}

function Flamegraph(props: FlamegraphProps): ReactElement {
  const [canvasBounds, setCanvasBounds] = useState<Rect>(Rect.Empty());
  const devicePixelRatio = useDevicePixelRatio();
  const dispatch = useDispatchFlamegraphState();

  const flamegraphTheme = useFlamegraphTheme();
  const position = useFlamegraphZoomPosition();
  const {sorting, view, xAxis} = useFlamegraphPreferences();
  const {threadId, selectedRoot, zoomIntoFrame, highlightFrames} =
    useFlamegraphProfiles();

  const [flamegraphCanvasRef, setFlamegraphCanvasRef] =
    useState<HTMLCanvasElement | null>(null);
  const [flamegraphOverlayCanvasRef, setFlamegraphOverlayCanvasRef] =
    useState<HTMLCanvasElement | null>(null);

  const [flamegraphMiniMapCanvasRef, setFlamegraphMiniMapCanvasRef] =
    useState<HTMLCanvasElement | null>(null);
  const [flamegraphMiniMapOverlayCanvasRef, setFlamegraphMiniMapOverlayCanvasRef] =
    useState<HTMLCanvasElement | null>(null);

  const [spansCanvasRef, setSpansCanvasRef] = useState<HTMLCanvasElement | null>(null);

  const canvasPoolManager = useMemo(() => new CanvasPoolManager(), []);
  const scheduler = useMemo(() => new CanvasScheduler(), []);

  const spanChart = useMemo(() => {
    if (!props.spanTree) {
      return null;
    }

    return new SpanChart(props.spanTree);
  }, [props.spanTree]);

  const flamegraph = useMemo(() => {
    if (typeof threadId !== 'number') {
      return FALLBACK_FLAMEGRAPH;
    }

    // This could happen if threadId was initialized from query string, but for some
    // reason the profile was removed from the list of profiles.
    const profile = props.profiles.profiles.find(p => p.threadId === threadId);
    if (!profile) {
      return FALLBACK_FLAMEGRAPH;
    }

    return new FlamegraphModel(profile, threadId, {
      inverted: view === 'bottom up',
      leftHeavy: sorting === 'left heavy',
      configSpace:
        xAxis === 'transaction'
          ? getTransactionConfigSpace(props.profiles, profile.startedAt, profile.unit)
          : undefined,
    });
  }, [props.profiles, sorting, threadId, view, xAxis]);

  const flamegraphCanvas = useMemo(() => {
    if (!flamegraphCanvasRef) {
      return null;
    }
    return new FlamegraphCanvas(
      flamegraphCanvasRef,
      vec2.fromValues(0, flamegraphTheme.SIZES.TIMELINE_HEIGHT * devicePixelRatio)
    );
  }, [devicePixelRatio, flamegraphCanvasRef, flamegraphTheme]);

  const flamegraphMiniMapCanvas = useMemo(() => {
    if (!flamegraphMiniMapCanvasRef) {
      return null;
    }
    return new FlamegraphCanvas(flamegraphMiniMapCanvasRef, vec2.fromValues(0, 0));
  }, [flamegraphMiniMapCanvasRef]);

  const spansCanvas = useMemo(() => {
    if (!spansCanvasRef) {
      return null;
    }
    return new FlamegraphCanvas(spansCanvasRef, vec2.fromValues(0, 0));
  }, [spansCanvasRef]);

  const flamegraphView = useMemoWithPrevious<FlamegraphView | null>(
    previousView => {
      if (!flamegraphCanvas) {
        return null;
      }

      const newView = new FlamegraphView({
        canvas: flamegraphCanvas,
        flamegraph,
        theme: flamegraphTheme,
      });

      if (
        // if the profile or the config space of the flamegraph has changed, we do not
        // want to persist the config view. This is to avoid a case where the new config space
        // is larger than the previous one, meaning the new view could now be zoomed in even
        // though the user did not fire any zoom events.
        previousView?.flamegraph.profile === newView.flamegraph.profile &&
        previousView.configSpace.equals(newView.configSpace)
      ) {
        if (
          // if we're still looking at the same profile but only a preference other than
          // left heavy has changed, we do want to persist the config view
          previousView.flamegraph.leftHeavy === newView.flamegraph.leftHeavy
        ) {
          newView.setConfigView(
            previousView.configView.withHeight(newView.configView.height)
          );
        }
      } else if (
        // When the profile changes, it may be because it finally loaded and if a zoom
        // was specified, this should be used as the initial view.
        defined(zoomIntoFrame)
      ) {
        const newConfigView = computeConfigViewWithStrategy(
          'min',
          newView.configView,
          new Rect(
            zoomIntoFrame.start,
            zoomIntoFrame.depth,
            zoomIntoFrame.end - zoomIntoFrame.start,
            1
          )
        );
        newView.setConfigView(newConfigView);
        return newView;
      }

      if (defined(highlightFrames)) {
        const [firstFrame, ...frames] = flamegraph.findAllMatchingFrames(
          highlightFrames.name,
          highlightFrames.package
        );

        if (firstFrame) {
          const rectParams = frames.reduce(
            (acc, frame) => {
              acc.x = Math.min(acc.x, frame.start);
              acc.y = Math.min(acc.y, frame.depth);
              acc.width = Math.max(acc.width, frame.end);
              return acc;
            },
            {
              x: firstFrame.start,
              y: firstFrame.depth,
              width: firstFrame.end,
            }
          );

          const newConfigView = computeConfigViewWithStrategy(
            'min',
            newView.configView,
            new Rect(rectParams.x, rectParams.y, rectParams.width, 1)
          );
          newView.setConfigView(newConfigView);
          return newView;
        }
      }

      // Because we render empty flamechart while we fetch the data, we need to make sure
      // to have some heuristic when the data is fetched to determine if we should
      // initialize the config view to the full view or a predefined value
      if (
        position.view &&
        !position.view.isEmpty() &&
        previousView?.flamegraph === FALLBACK_FLAMEGRAPH
      ) {
        newView.setConfigView(position.view);
      }

      return newView;
    },

    // We skip position.view dependency because it will go into an infinite loop
    // eslint-disable-next-line react-hooks/exhaustive-deps
    [flamegraph, flamegraphCanvas, flamegraphTheme, zoomIntoFrame]
  );

  useEffect(() => {
    if (!flamegraphCanvas || !flamegraphView) {
      return undefined;
    }

    const onConfigViewChange = (rect: Rect) => {
      flamegraphView.setConfigView(rect);
      canvasPoolManager.draw();
    };

    const onTransformConfigView = (mat: mat3) => {
      flamegraphView.transformConfigView(mat);
      canvasPoolManager.draw();
    };

    const onResetZoom = () => {
      flamegraphView.resetConfigView(flamegraphCanvas);
      canvasPoolManager.draw();
    };

    const onZoomIntoFrame = (frame: FlamegraphFrame, strategy: 'min' | 'exact') => {
      const newConfigView = computeConfigViewWithStrategy(
        strategy,
        flamegraphView.configView,
        new Rect(frame.start, frame.depth, frame.end, 1)
      );

      flamegraphView.setConfigView(newConfigView);
      canvasPoolManager.draw();
    };

    scheduler.on('set config view', onConfigViewChange);
    scheduler.on('transform config view', onTransformConfigView);
    scheduler.on('reset zoom', onResetZoom);
    scheduler.on('zoom at frame', onZoomIntoFrame);

    return () => {
      scheduler.off('set config view', onConfigViewChange);
      scheduler.off('transform config view', onTransformConfigView);
      scheduler.off('reset zoom', onResetZoom);
      scheduler.off('zoom at frame', onZoomIntoFrame);
    };
  }, [canvasPoolManager, flamegraphCanvas, flamegraphView, scheduler]);

  useEffect(() => {
    canvasPoolManager.registerScheduler(scheduler);
    return () => canvasPoolManager.unregisterScheduler(scheduler);
  }, [canvasPoolManager, scheduler]);

  useLayoutEffect(() => {
    if (
      !flamegraphView ||
      !flamegraphCanvas ||
      !flamegraphMiniMapCanvas ||
      !flamegraphCanvasRef ||
      !flamegraphOverlayCanvasRef ||
      !flamegraphMiniMapCanvasRef ||
      !flamegraphMiniMapOverlayCanvasRef
    ) {
      return undefined;
    }

    const flamegraphObserver = watchForResize(
      [flamegraphCanvasRef, flamegraphOverlayCanvasRef],
      entries => {
        const contentRect =
          entries[0].contentRect ?? flamegraphCanvasRef.getBoundingClientRect();
        setCanvasBounds(
          new Rect(contentRect.x, contentRect.y, contentRect.width, contentRect.height)
        );

        flamegraphCanvas.initPhysicalSpace();
        flamegraphView.resizeConfigSpace(flamegraphCanvas);

        canvasPoolManager.drawSync();
      }
    );

    const flamegraphMiniMapObserver = watchForResize(
      [flamegraphMiniMapCanvasRef, flamegraphMiniMapOverlayCanvasRef],
      () => {
        flamegraphMiniMapCanvas.initPhysicalSpace();

        canvasPoolManager.drawSync();
      }
    );

    const spansCanvasObserver = spansCanvasRef
      ? watchForResize(
          [flamegraphMiniMapCanvasRef, flamegraphMiniMapOverlayCanvasRef],
          () => {
            flamegraphMiniMapCanvas.initPhysicalSpace();

            canvasPoolManager.drawSync();
          }
        )
      : null;

    return () => {
      flamegraphObserver.disconnect();
      flamegraphMiniMapObserver.disconnect();
      if (spansCanvasObserver) {
        spansCanvasObserver.disconnect();
      }
    };
  }, [
    canvasPoolManager,
    flamegraphCanvas,
    flamegraphCanvasRef,
    flamegraphMiniMapCanvas,
    flamegraphMiniMapCanvasRef,
    flamegraphMiniMapOverlayCanvasRef,
    flamegraphOverlayCanvasRef,
    flamegraphView,
    spansCanvasRef,
  ]);

  const flamegraphRenderer = useMemo(() => {
    if (!flamegraphCanvasRef) {
      return null;
    }

    return new FlamegraphRenderer(flamegraphCanvasRef, flamegraph, flamegraphTheme, {
      draw_border: true,
    });
  }, [flamegraph, flamegraphCanvasRef, flamegraphTheme]);

  const getFrameColor = useCallback(
    (frame: FlamegraphFrame) => {
      if (!flamegraphRenderer) {
        return '';
      }
      return formatColorForFrame(frame, flamegraphRenderer);
    },
    [flamegraphRenderer]
  );

  // referenceNode is passed down to the flamegraphdrawer and is used to determine
  // the weights of each frame. In other words, in case there is no user selected root, then all
  // of the frame weights and timing are relative to the entire profile. If there is a user selected
  // root however, all weights are relative to that sub tree.
  const referenceNode = useMemo(
    () => (selectedRoot ? selectedRoot : flamegraph.root),
    [selectedRoot, flamegraph.root]
  );

  // In case a user selected root is present, we will display that root + it's entire sub tree.
  // If no root is selected, we will display the entire sub tree down from the root. We start at
  // root.children because flamegraph.root is a virtual node that we do not want to show in the table.
  const rootNodes = useMemo(() => {
    return selectedRoot ? [selectedRoot] : flamegraph.root.children;
  }, [selectedRoot, flamegraph.root]);

  return (
    <Fragment>
      <FlamegraphToolbar>
        <FlamegraphThreadSelector
          profileGroup={props.profiles}
          threadId={threadId}
          onThreadIdChange={newThreadId =>
            dispatch({type: 'set thread id', payload: newThreadId})
          }
        />
        <FlamegraphViewSelectMenu
          view={view}
          sorting={sorting}
          onSortingChange={s => {
            dispatch({type: 'set sorting', payload: s});
          }}
          onViewChange={v => {
            dispatch({type: 'set view', payload: v});
          }}
        />
        <FlamegraphSearch
          flamegraphs={[flamegraph]}
          canvasPoolManager={canvasPoolManager}
        />
        <FlamegraphOptionsMenu canvasPoolManager={canvasPoolManager} />
      </FlamegraphToolbar>

      <FlamegraphLayout
<<<<<<< HEAD
        spans={spanChart ? <FlamegraphSpans spanChart={spanChart} /> : null}
=======
        spans={
          spanChart ? (
            <FlamegraphSpans
              spanChart={spanChart}
              spansCanvas={spansCanvas}
              spansCanvasRef={spansCanvasRef}
              setSpansCanvasRef={setSpansCanvasRef}
              canvasPoolManager={canvasPoolManager}
              flamegraphView={flamegraphView}
            />
          ) : null
        }
>>>>>>> bf5218c8
        minimap={
          <FlamegraphZoomViewMinimap
            canvasPoolManager={canvasPoolManager}
            flamegraph={flamegraph}
            flamegraphMiniMapCanvas={flamegraphMiniMapCanvas}
            flamegraphMiniMapCanvasRef={flamegraphMiniMapCanvasRef}
            flamegraphMiniMapOverlayCanvasRef={flamegraphMiniMapOverlayCanvasRef}
            flamegraphMiniMapView={flamegraphView}
            setFlamegraphMiniMapCanvasRef={setFlamegraphMiniMapCanvasRef}
            setFlamegraphMiniMapOverlayCanvasRef={setFlamegraphMiniMapOverlayCanvasRef}
          />
        }
        flamegraph={
          <ProfileDragDropImport onImport={props.onImport}>
            <FlamegraphWarnings flamegraph={flamegraph} />
            <FlamegraphZoomView
              canvasBounds={canvasBounds}
              canvasPoolManager={canvasPoolManager}
              flamegraph={flamegraph}
              flamegraphRenderer={flamegraphRenderer}
              flamegraphCanvas={flamegraphCanvas}
              flamegraphCanvasRef={flamegraphCanvasRef}
              flamegraphOverlayCanvasRef={flamegraphOverlayCanvasRef}
              flamegraphView={flamegraphView}
              setFlamegraphCanvasRef={setFlamegraphCanvasRef}
              setFlamegraphOverlayCanvasRef={setFlamegraphOverlayCanvasRef}
            />
          </ProfileDragDropImport>
        }
        flamegraphDrawer={
          <FlamegraphDrawer
            profileGroup={props.profiles}
            getFrameColor={getFrameColor}
            referenceNode={referenceNode}
            rootNodes={rootNodes}
            flamegraph={flamegraph}
            formatDuration={flamegraph ? flamegraph.formatter : noopFormatDuration}
            canvasPoolManager={canvasPoolManager}
            canvasScheduler={scheduler}
          />
        }
      />
    </Fragment>
  );
}

export {Flamegraph};<|MERGE_RESOLUTION|>--- conflicted
+++ resolved
@@ -435,9 +435,6 @@
       </FlamegraphToolbar>
 
       <FlamegraphLayout
-<<<<<<< HEAD
-        spans={spanChart ? <FlamegraphSpans spanChart={spanChart} /> : null}
-=======
         spans={
           spanChart ? (
             <FlamegraphSpans
@@ -450,7 +447,6 @@
             />
           ) : null
         }
->>>>>>> bf5218c8
         minimap={
           <FlamegraphZoomViewMinimap
             canvasPoolManager={canvasPoolManager}
