--- conflicted
+++ resolved
@@ -1771,7 +1771,18 @@
       return;
     }
 
-<<<<<<< HEAD
+    if (item.kind === FieldKind.FIELD || item.kind === FieldKind.TAG) {
+      trackAnalytics('search.key_autocompleted', {
+        organization: this.props.organization,
+        search_operator: replaceText,
+        search_source: this.props.searchSource,
+        item_name: item.title ?? item.value?.split(':')[0],
+        item_kind: item.kind,
+        item_type: item.type,
+        search_type: this.props.savedSearchType === 0 ? 'issues' : 'events',
+      });
+    }
+
     if (item.applyFilter) {
       const [tagKeys, tagType] = this.getTagKeys('');
       this.updateAutoCompleteState(
@@ -1782,18 +1793,6 @@
         true
       );
       return;
-=======
-    if (item.kind === FieldKind.FIELD || item.kind === FieldKind.TAG) {
-      trackAnalytics('search.key_autocompleted', {
-        organization: this.props.organization,
-        search_operator: replaceText,
-        search_source: this.props.searchSource,
-        item_name: item.title ?? item.value?.split(':')[0],
-        item_kind: item.kind,
-        item_type: item.type,
-        search_type: this.props.savedSearchType === 0 ? 'issues' : 'events',
-      });
->>>>>>> 4d67b9e1
     }
 
     this.onAutoCompleteFromAst(replaceText, item);
