import {Fragment, useCallback, useMemo, useState} from 'react';
import {css, useTheme} from '@emotion/react';
import styled from '@emotion/styled';
import {
  BrowserClient,
  defaultIntegrations,
  defaultStackParser,
  makeFetchTransport,
} from '@sentry/react';
import {Event} from '@sentry/types';
import cloneDeep from 'lodash/cloneDeep';

import {addSuccessMessage} from 'sentry/actionCreators/indicator';
import {ModalRenderProps} from 'sentry/actionCreators/modal';
import Alert from 'sentry/components/alert';
import Button from 'sentry/components/button';
import ButtonBar from 'sentry/components/buttonBar';
import Textarea from 'sentry/components/forms/controls/textarea';
import Field from 'sentry/components/forms/field';
import SelectField from 'sentry/components/forms/selectField';
import {Data} from 'sentry/components/forms/type';
import ExternalLink from 'sentry/components/links/externalLink';
import {t, tct} from 'sentry/locale';
import ConfigStore from 'sentry/stores/configStore';
import OrganizationStore from 'sentry/stores/organizationStore';
import {useLegacyStore} from 'sentry/stores/useLegacyStore';
import space from 'sentry/styles/space';
import {defined} from 'sentry/utils';
import {useLocation} from 'sentry/utils/useLocation';
import useMedia from 'sentry/utils/useMedia';
import useProjects from 'sentry/utils/useProjects';

const feedbackClient = new BrowserClient({
  // feedback project under Sentry organization
  dsn: 'https://3c5ef4e344a04a0694d187a1272e96de@o1.ingest.sentry.io/6356259',
  transport: makeFetchTransport,
  stackParser: defaultStackParser,
  integrations: defaultIntegrations,
});

const defaultFeedbackTypes = [
  t("I don't like this feature"),
  t('I like this feature'),
  t('Other reason'),
];

export type ChildrenProps<T> = {
  Body: (props: {
    children: React.ReactNode;
    showSelfHostedMessage?: boolean;
  }) => ReturnType<ModalRenderProps['Body']>;
  Footer: (props: {
    onBack?: () => void;
    onNext?: () => void;
    primaryDisabled?: boolean;
    submitEventData?: Event;
  }) => ReturnType<ModalRenderProps['Footer']>;
  Header: (props: {children: React.ReactNode}) => ReturnType<ModalRenderProps['Header']>;
  onFieldChange: <Field extends keyof T>(field: Field, value: T[Field]) => void;
  state: T;
};

type CustomFeedbackModal<T> = {
  children: (props: ChildrenProps<T>) => React.ReactNode;
  featureName: string;
  initialData: T;
};

type DefaultFeedbackModal = {
  featureName: string;
  children?: undefined;
  feedbackTypes?: string[];
};

export type FeedbackModalProps<T extends Data> =
  | DefaultFeedbackModal
  | CustomFeedbackModal<T>;

export function FeedbackModal<T extends Data>({
  Header,
  Body,
  Footer,
  closeModal,
  ...props
}: FeedbackModalProps<T> & ModalRenderProps) {
  const {organization} = useLegacyStore(OrganizationStore);
  const {user, isSelfHosted} = useLegacyStore(ConfigStore);
  const {projects, initiallyLoaded: projectsLoaded} = useProjects();
  const location = useLocation();
<<<<<<< HEAD
  const theme = useTheme();
  const {user, isSelfHosted} = ConfigStore.getConfig();
  const [state, setState] = useState<T>(
    props.children === undefined
      ? ({subject: undefined, additionalInfo: undefined} as unknown as T)
      : props.initialData
  );
  const isScreenSmall = useMedia(`(max-width: ${theme.breakpoints.small})`);
=======

  const [state, setState] = useState<State>({
    subject: undefined,
    additionalInfo: undefined,
  });
>>>>>>> aea39b2f

  const project = useMemo(() => {
    if (projectsLoaded && location.query.project) {
      return projects.find(p => p.id === location.query.project);
    }
    return undefined;
  }, [projectsLoaded, projects, location.query.project]);

  const handleSubmit = useCallback(
    (submitEventData?: Event) => {
      const commonEventProps: Event = {
        message: `Feedback: ${props.featureName} feature`,
        request: {
          url: location.pathname,
        },
        extra: {
          orgFeatures: organization?.features ?? [],
          orgAccess: organization?.access ?? [],
          projectFeatures: project?.features ?? [],
        },
        tags: {
          featureName: props.featureName,
        },
        user,
        level: 'info',
      };

      if (props.children === undefined) {
        const feedbackTypes = props.feedbackTypes ?? defaultFeedbackTypes;
        feedbackClient.captureEvent({
          ...commonEventProps,
          message: state.additionalInfo?.trim()
            ? `Feedback: ${feedbackTypes[state.subject]} - ${state.additionalInfo}`
            : `Feedback: ${feedbackTypes[state.subject]}`,
        });
      } else {
        feedbackClient.captureEvent({
          ...commonEventProps,
          ...(submitEventData ?? {}),
        });
      }

      addSuccessMessage(t('Thanks for taking the time to provide us feedback!'));
      closeModal();
    },
    [
      location.pathname,
      closeModal,
      organization?.features,
      organization?.access,
      project?.features,
      user,
      props,
      state,
    ]
  );

  const ModalHeader = useCallback(
    ({children: headerChildren}: {children: React.ReactNode}) => {
      return (
        <Header closeButton>
          <h3>{headerChildren}</h3>
        </Header>
      );
    },
    [Header]
  );

  const ModalFooter = useCallback(
    ({
      onBack,
      onNext,
      submitEventData,
      primaryDisabled,
    }: Parameters<ChildrenProps<T>['Footer']>[0]) => {
      return (
        <Footer>
          {onBack && (
            <BackButtonWrapper>
              <Button onClick={onBack}>{t('Back')}</Button>
            </BackButtonWrapper>
          )}
          <ButtonBar gap={1}>
            <Button onClick={closeModal}>{t('Cancel')}</Button>
            <Button
              priority="primary"
              title={
                props.children === undefined
                  ? !defined(state.subject)
                    ? t('Required fields must be filled out')
                    : undefined
                  : primaryDisabled
                  ? t('Required fields must be filled out')
                  : undefined
              }
              onClick={onNext ?? (() => handleSubmit(submitEventData))}
              disabled={
                props.children === undefined ? !defined(state.subject) : primaryDisabled
              }
            >
              {onNext ? t('Next') : isScreenSmall ? t('Submit') : t('Submit Feedback')}
            </Button>
          </ButtonBar>
        </Footer>
      );
    },
    [Footer, isScreenSmall, closeModal, handleSubmit, state, props.children]
  );

  const ModalBody = useCallback(
    ({
      children: bodyChildren,
      showSelfHostedMessage = true,
    }: Parameters<ChildrenProps<T>['Body']>[0]) => {
      return (
        <Body>
          {bodyChildren}
          {isSelfHosted && showSelfHostedMessage && (
            <Alert type="info">
              {tct(
                "You agree that any feedback you submit is subject to Sentry's [privacyPolicy:Privacy Policy] and Sentry may use such feedback without restriction or obligation.",
                {
                  privacyPolicy: <ExternalLink href="https://sentry.io/privacy/" />,
                }
              )}
            </Alert>
          )}
        </Body>
      );
    },
    [Body, isSelfHosted]
  );

  function handleFieldChange<Field extends keyof T>(field: Field, value: T[Field]) {
    const newState = cloneDeep(state);
    newState[field] = value;
    setState(newState);
  }

  if (props.children === undefined) {
    const feedbackTypes = props.feedbackTypes ?? defaultFeedbackTypes;

    return (
      <Fragment>
        <ModalHeader>{t('Submit Feedback')}</ModalHeader>
        <ModalBody>
          <SelectField
            label={t('Type of feedback')}
            name="subject"
            inline={false}
            options={feedbackTypes.map((feedbackType, index) => ({
              value: index,
              label: feedbackType,
            }))}
            placeholder={t('Select type of feedback')}
            value={state.subject}
            onChange={value => setState({...state, subject: value})}
            flexibleControlStateSize
            stacked
            required
          />
          <Field
            label={t('Additional feedback')}
            inline={false}
            required={false}
            flexibleControlStateSize
            stacked
          >
            <Textarea
              name="additional-feedback"
              value={state.additionalInfo}
              rows={5}
              autosize
              placeholder={t('What did you expect?')}
              onChange={event =>
                setState({
                  ...state,
                  additionalInfo: event.target.value,
                })
              }
            />
          </Field>
        </ModalBody>
        <ModalFooter />
      </Fragment>
    );
  }

  return (
    <Fragment>
      {props.children({
        Header: ModalHeader,
        Body: ModalBody,
        Footer: ModalFooter,
        onFieldChange: handleFieldChange,
        state,
      })}
    </Fragment>
  );
}

export const modalCss = css`
  width: 100%;
  max-width: 680px;
`;

const BackButtonWrapper = styled('div')`
  margin-right: ${space(1)};
  width: 100%;
`;<|MERGE_RESOLUTION|>--- conflicted
+++ resolved
@@ -87,22 +87,11 @@
   const {user, isSelfHosted} = useLegacyStore(ConfigStore);
   const {projects, initiallyLoaded: projectsLoaded} = useProjects();
   const location = useLocation();
-<<<<<<< HEAD
-  const theme = useTheme();
-  const {user, isSelfHosted} = ConfigStore.getConfig();
-  const [state, setState] = useState<T>(
-    props.children === undefined
-      ? ({subject: undefined, additionalInfo: undefined} as unknown as T)
-      : props.initialData
-  );
-  const isScreenSmall = useMedia(`(max-width: ${theme.breakpoints.small})`);
-=======
 
   const [state, setState] = useState<State>({
     subject: undefined,
     additionalInfo: undefined,
   });
->>>>>>> aea39b2f
 
   const project = useMemo(() => {
     if (projectsLoaded && location.query.project) {
