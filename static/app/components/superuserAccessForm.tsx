import {Component} from 'react';
import styled from '@emotion/styled';

<<<<<<< HEAD
import {logout} from 'sentry/actionCreators/account';
=======
>>>>>>> 794c347d
import {Client} from 'sentry/api';
import Alert from 'sentry/components/alert';
import Form from 'sentry/components/forms/form';
import Hook from 'sentry/components/hook';
import ThemeAndStyleProvider from 'sentry/components/themeAndStyleProvider';
import {ErrorCodes} from 'sentry/constants/superuserAccessErrors';
import {t} from 'sentry/locale';
<<<<<<< HEAD
import withApi from 'sentry/utils/withApi';

=======
import space from 'sentry/styles/space';
import withApi from 'sentry/utils/withApi';

import Button from './button';

>>>>>>> 794c347d
type Props = {
  api: Client;
};

type State = {
  error: boolean;
  errorType: string;
};

class SuperuserAccessForm extends Component<Props, State> {
  state: State = {
    error: false,
    errorType: '',
  };

  handleSubmit = async () => {
    const {api} = this.props;
    const data = {
      isSuperuserModal: true,
      superuserAccessCategory: 'cops_csm',
      superuserReason: 'COPS and CSM use',
    };
    try {
      await api.requestPromise('/auth/', {method: 'PUT', data});
      this.handleSuccess();
    } catch (err) {
      this.handleError(err);
    }
  };

  handleSuccess = () => {
    window.location.reload();
  };

  handleError = err => {
    let errorType = '';
    if (err.status === 403) {
      errorType = ErrorCodes.invalidPassword;
    } else if (err.status === 401) {
      errorType = ErrorCodes.invalidSSOSession;
    } else if (err.status === 400) {
      errorType = ErrorCodes.invalidAccessCategory;
    } else {
      errorType = ErrorCodes.unknownError;
    }
    this.setState({
      error: true,
      errorType,
    });
  };

  handleLogout = async () => {
    const {api} = this.props;
    try {
      await logout(api);
    } catch {
      // ignore errors
    }
    window.location.assign('/auth/login/');
  };

  render() {
    const {error, errorType} = this.state;
    if (errorType === ErrorCodes.invalidSSOSession) {
      this.handleLogout();
      return null;
    }
    return (
      <ThemeAndStyleProvider>
        <Form
          apiMethod="PUT"
          apiEndpoint="/auth/"
          submitLabel={t('Continue')}
          onSubmitSuccess={this.handleSuccess}
          onSubmitError={this.handleError}
          initialData={{isSuperuserModal: true}}
          extraButton={
            <BackWrapper>
              <Button onClick={this.handleSubmit}>{t('COPS/CSM')}</Button>
            </BackWrapper>
          }
          resetOnError
        >
          {error && (
            <StyledAlert type="error" showIcon>
              {t(errorType)}
            </StyledAlert>
          )}
          <Hook name="component:superuser-access-category" />
        </Form>
      </ThemeAndStyleProvider>
    );
  }
}

const StyledAlert = styled(Alert)`
  margin-bottom: 0;
`;

<<<<<<< HEAD
=======
const BackWrapper = styled('div')`
  width: 100%;
  margin-left: ${space(4)};
`;

>>>>>>> 794c347d
export default withApi(SuperuserAccessForm);<|MERGE_RESOLUTION|>--- conflicted
+++ resolved
@@ -1,10 +1,7 @@
 import {Component} from 'react';
 import styled from '@emotion/styled';
 
-<<<<<<< HEAD
 import {logout} from 'sentry/actionCreators/account';
-=======
->>>>>>> 794c347d
 import {Client} from 'sentry/api';
 import Alert from 'sentry/components/alert';
 import Form from 'sentry/components/forms/form';
@@ -12,16 +9,11 @@
 import ThemeAndStyleProvider from 'sentry/components/themeAndStyleProvider';
 import {ErrorCodes} from 'sentry/constants/superuserAccessErrors';
 import {t} from 'sentry/locale';
-<<<<<<< HEAD
-import withApi from 'sentry/utils/withApi';
-
-=======
 import space from 'sentry/styles/space';
 import withApi from 'sentry/utils/withApi';
 
 import Button from './button';
 
->>>>>>> 794c347d
 type Props = {
   api: Client;
 };
@@ -121,12 +113,9 @@
   margin-bottom: 0;
 `;
 
-<<<<<<< HEAD
-=======
 const BackWrapper = styled('div')`
   width: 100%;
   margin-left: ${space(4)};
 `;
 
->>>>>>> 794c347d
 export default withApi(SuperuserAccessForm);