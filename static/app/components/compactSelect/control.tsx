import {createContext, Fragment, useCallback, useMemo, useState} from 'react';
import isPropValid from '@emotion/is-prop-valid';
import {useTheme} from '@emotion/react';
import styled from '@emotion/styled';
import {FocusScope} from '@react-aria/focus';
import {useKeyboard} from '@react-aria/interactions';
import {mergeProps} from '@react-aria/utils';
import {ListState} from '@react-stately/list';
import {OverlayTriggerState} from '@react-stately/overlays';

import Badge from 'sentry/components/badge';
import {Button} from 'sentry/components/button';
import DropdownButton, {DropdownButtonProps} from 'sentry/components/dropdownButton';
import LoadingIndicator from 'sentry/components/loadingIndicator';
import {Overlay, PositionWrapper} from 'sentry/components/overlay';
import {t} from 'sentry/locale';
import {space} from 'sentry/styles/space';
import {defined} from 'sentry/utils';
import {FormSize} from 'sentry/utils/theme';
import useOverlay, {UseOverlayProps} from 'sentry/utils/useOverlay';

import {SelectOption} from './types';

export interface SelectContextValue {
  /**
   * Filter function to determine whether an option should be rendered in the select
   * list. A true return value means the option should be rendered. This function is
   * automatically updated based on the current search string.
   */
  filterOption: (opt: SelectOption<React.Key>) => boolean;
  overlayIsOpen: boolean;
  /**
   * Function to be called once when a list is initialized, to register its state in
   * SelectContext. In composite selectors, where there can be multiple lists, the
   * `index` parameter is the list's index number (the order in which it appears). In
   * non-composite selectors, where there's only one list, that list's index is 0.
   */
  registerListState: (index: number, listState: ListState<any>) => void;
  /**
   * Function to be called when a list's selection state changes. We need a complete
   * list of all selected options to label the trigger button. The `index` parameter
   * indentifies the list, in the same way as in `registerListState`.
   */
  saveSelectedOptions: (
    index: number,
    newSelectedOptions: SelectOption<React.Key> | SelectOption<React.Key>[]
  ) => void;
  /**
   * The control's overlay state. Useful for opening/closing the menu from inside the
   * selector.
   */
  overlayState?: OverlayTriggerState;
}

export const SelectContext = createContext<SelectContextValue>({
  registerListState: () => {},
  saveSelectedOptions: () => {},
  filterOption: () => true,
  overlayIsOpen: false,
});

export interface ControlProps extends UseOverlayProps {
  children?: React.ReactNode;
  className?: string;
  /**
   * If true, there will be a "Clear" button in the menu header.
   */
  clearable?: boolean;
  disabled?: boolean;
  /**
   * Message to be displayed when all options have been filtered out (via search).
   */
  emptyMessage?: string;
  /**
   * Whether to render a grid list rather than a list box.
   *
   * Unlike list boxes, grid lists are two-dimensional. Users can press Arrow Up/Down to
   * move between rows (options), and Arrow Left/Right to move between "columns". This
   * is useful when the select options have smaller, interactive elements
   * (buttons/links) inside. Grid lists allow users to focus on those child elements
   * using the Arrow Left/Right keys and interact with them, which isn't possible with
   * list boxes.
   */
  grid?: boolean;
  /**
   * If true, there will be a loading indicator in the menu header.
   */
  loading?: boolean;
  maxMenuHeight?: number | string;
  maxMenuWidth?: number | string;
  /**
   * Footer to be rendered at the bottom of the menu.
   */
  menuFooter?:
    | React.ReactNode
    | ((actions: {closeOverlay: () => void}) => React.ReactNode);
  /**
   * Title to display in the menu's header. Keep the title as short as possible.
   */
  menuTitle?: React.ReactNode;
  menuWidth?: number | string;
  /**
   * Called when the clear button is clicked (applicable only when `clearable` is
   * true).
   */
  onClear?: () => void;
  /**
   * Called when the search input's value changes (applicable only when `searchable`
   * is true).
   */
  onSearch?: (value: string) => void;
  /**
   * The search input's placeholder text (applicable only when `searchable` is true).
   */
  searchPlaceholder?: string;
  /**
   * If true, there will be a search box on top of the menu, useful for quickly finding
   * menu items.
   */
  searchable?: boolean;
  size?: FormSize;
  /**
   * Optional replacement for the default trigger button. Note that the replacement must
   * forward `props` and `ref` its outer wrap, otherwise many accessibility features
   * won't work correctly.
   */
  trigger?: (args: {
    props: Omit<DropdownButtonProps, 'children'>;
    ref: React.RefObject<HTMLButtonElement>;
  }) => React.ReactNode;
  /**
   * Label text inside the default trigger button. This is optional — by default the
   * selected option's label will be used.
   */
  triggerLabel?: React.ReactNode;
  /**
   * Props to be passed to the default trigger button.
   */
  triggerProps?: DropdownButtonProps;
}

/**
 * Controls Select's open state and exposes SelectContext to all chidlren.
 */
export function Control({
  // Control props
  trigger,
  triggerLabel: triggerLabelProp,
  triggerProps,
  isOpen,
  onClose,
  disabled,
  position = 'bottom-start',
  offset,
  menuTitle,
  maxMenuHeight = '32rem',
  maxMenuWidth,
  menuWidth,
  menuFooter,

  // Select props
  size = 'md',
  searchable = false,
  searchPlaceholder = 'Search…',
  onSearch,
  clearable = false,
  onClear,
  loading = false,
  grid = false,
  children,
  ...wrapperProps
}: ControlProps) {
  // Set up list states (in composite selects, each region has its own state, that way
  // selection values are contained within each region).
  const [listStates, setListStates] = useState<ListState<any>[]>([]);
  const registerListState = useCallback<SelectContextValue['registerListState']>(
    (index, listState) => {
      setListStates(current => [
        ...current.slice(0, index),
        listState,
        ...current.slice(index + 1),
      ]);
    },
    []
  );

  /**
   * Search/filter value, used to filter out the list of displayed elements
   */
  const [search, setSearch] = useState('');
  const updateSearch = useCallback(
    (newValue: string) => {
      setSearch(newValue);
      onSearch?.(newValue);
    },
    [onSearch]
  );
  const filterOption = useCallback<SelectContextValue['filterOption']>(
    opt =>
      String(opt.label ?? '')
        .toLowerCase()
        .includes(search.toLowerCase()),
    [search]
  );

  const {keyboardProps: searchKeyboardProps} = useKeyboard({
    onKeyDown: e => {
      // When the search input is focused, and the user presses Arrow Down,
      // we should move the focus to the menu items list.
      if (e.key === 'ArrowDown') {
        e.preventDefault(); // Prevent scroll action
        overlayRef.current
          ?.querySelector<HTMLLIElement>(`li[role="${grid ? 'row' : 'option'}"]`)
          ?.focus();
      }

      // Continue propagation, otherwise the overlay won't close on Esc key press
      e.continuePropagation();
    },
  });

  /**
   * Clears selection values across all list states
   */
  const clearSelection = useCallback(() => {
    listStates.forEach(listState => listState.selectionManager.clearSelection());
    onClear?.();
  }, [onClear, listStates]);

  // Manage overlay position
  const {
    isOpen: overlayIsOpen,
    state: overlayState,
    triggerRef,
    triggerProps: overlayTriggerProps,
    overlayRef,
    overlayProps,
  } = useOverlay({
    type: grid ? 'menu' : 'listbox',
    position,
    offset,
    isOpen,
    onOpenChange: async open => {
      // On open
      if (open) {
        // Wait for overlay to appear/disappear
        await new Promise(resolve => resolve(null));

        const firstSelectedOption = overlayRef.current?.querySelector<HTMLLIElement>(
          `li[role="${grid ? 'row' : 'option'}"][aria-selected="true"]`
        );

        // Focus on first selected item
        if (firstSelectedOption) {
          firstSelectedOption.focus();
          return;
        }

        // If no item is selected, focus on first item instead
        overlayRef.current
          ?.querySelector<HTMLLIElement>(`li[role="${grid ? 'row' : 'option'}"]`)
          ?.focus();
        return;
      }

      // On close
      onClose?.();
      setSearch(''); // Clear search string

      // Wait for overlay to appear/disappear
      await new Promise(resolve => resolve(null));
      triggerRef.current?.focus();
    },
  });

  /**
   * A list of selected options across all select regions, to be used to generate the
   * trigger label.
   */
  const [selectedOptions, setSelectedOptions] = useState<
    Array<SelectOption<React.Key> | SelectOption<React.Key>[]>
  >([]);
  const saveSelectedOptions = useCallback<SelectContextValue['saveSelectedOptions']>(
    (index, newSelectedOptions) => {
      setSelectedOptions(current => [
        ...current.slice(0, index),
        newSelectedOptions,
        ...current.slice(index + 1),
      ]);
    },
    []
  );

  /**
   * Trigger label, generated from current selection values. If more than one option is
   * selected, then a count badge will appear.
   */
  const triggerLabel: React.ReactNode = useMemo(() => {
    if (defined(triggerLabelProp)) {
      return triggerLabelProp;
    }

    const options = selectedOptions.flat().filter(Boolean);

    if (options.length === 0) {
      return <TriggerLabel>{t('None')}</TriggerLabel>;
    }

    return (
      <Fragment>
        <TriggerLabel>{options[0]?.label}</TriggerLabel>
        {options.length > 1 && <StyledBadge text={`+${options.length - 1}`} />}
      </Fragment>
    );
  }, [triggerLabelProp, selectedOptions]);

  const {keyboardProps: triggerKeyboardProps} = useKeyboard({
    onKeyDown: e => {
      // Open the select menu when user presses Arrow Up/Down.
      if (e.key === 'ArrowDown' || e.key === 'ArrowUp') {
        e.preventDefault(); // Prevent scroll
        overlayState.open();
      }
    },
  });

  const contextValue = useMemo(
    () => ({
      registerListState,
      saveSelectedOptions,
      overlayState,
      overlayIsOpen,
      filterOption,
    }),
    [registerListState, saveSelectedOptions, overlayState, overlayIsOpen, filterOption]
  );

  const theme = useTheme();
  return (
    <SelectContext.Provider value={contextValue}>
      <ControlWrap {...wrapperProps}>
        {trigger ? (
          trigger(
            mergeProps(triggerProps, triggerKeyboardProps, overlayTriggerProps, {
              size,
              disabled,
              isOpen: overlayIsOpen,
            })
          )
        ) : (
          <DropdownButton
            size={size}
            {...mergeProps(triggerProps, triggerKeyboardProps, overlayTriggerProps)}
            isOpen={overlayIsOpen}
            disabled={disabled}
          >
            {triggerLabel}
          </DropdownButton>
        )}
        <StyledPositionWrapper
          zIndex={theme.zIndex.tooltip}
          visible={overlayIsOpen}
          {...overlayProps}
        >
          <StyledOverlay
            width={menuWidth}
            maxWidth={maxMenuWidth}
            maxHeight={overlayProps.style.maxHeight}
            maxHeightProp={maxMenuHeight}
<<<<<<< HEAD
            data-has-header={!!menuTitle || clearable}
            data-has-search={searchable}
            data-has-footer={!!menuFooter}
            data-select-overlay
=======
            data-menu-has-header={!!menuTitle || clearable}
            data-menu-has-footer={!!menuFooter}
>>>>>>> 1c6b3515
          >
            <FocusScope contain={overlayIsOpen}>
              {(menuTitle || clearable) && (
                <MenuHeader size={size}>
                  <MenuTitle>{menuTitle}</MenuTitle>
                  <MenuHeaderTrailingItems>
                    {loading && <StyledLoadingIndicator size={12} mini />}
                    {clearable && (
                      <ClearButton onClick={clearSelection} size="zero" borderless>
                        {t('Clear')}
                      </ClearButton>
                    )}
                  </MenuHeaderTrailingItems>
                </MenuHeader>
              )}
              {searchable && (
                <SearchInput
                  placeholder={searchPlaceholder}
                  value={search}
                  onChange={e => updateSearch(e.target.value)}
                  visualSize={size}
                  {...searchKeyboardProps}
                />
              )}
              <OptionsWrap>{children}</OptionsWrap>
              {menuFooter && (
                <MenuFooter>
                  {typeof menuFooter === 'function'
                    ? menuFooter({closeOverlay: overlayState.close})
                    : menuFooter}
                </MenuFooter>
              )}
            </FocusScope>
          </StyledOverlay>
        </StyledPositionWrapper>
      </ControlWrap>
    </SelectContext.Provider>
  );
}

const ControlWrap = styled('div')`
  position: relative;
  width: max-content;
`;

const TriggerLabel = styled('span')`
  ${p => p.theme.overflowEllipsis}
  text-align: left;
`;

const StyledBadge = styled(Badge)`
  flex-shrink: 0;
  top: auto;
`;

const headerVerticalPadding: Record<FormSize, string> = {
  xs: space(0.25),
  sm: space(0.5),
  md: space(0.75),
};
const MenuHeader = styled('div')<{size: FormSize}>`
  position: relative;
  display: flex;
  align-items: center;
  justify-content: space-between;
  padding: ${p => headerVerticalPadding[p.size]} ${space(1.5)};
  box-shadow: 0 1px 0 ${p => p.theme.translucentInnerBorder};

  div[data-select-overlay][data-has-search='true'] > & {
    padding-bottom: 0;
    box-shadow: none;
  }

  line-height: ${p => p.theme.text.lineHeightBody};
  z-index: 2;

  font-size: ${p =>
    p.size !== 'xs' ? p.theme.fontSizeSmall : p.theme.fontSizeExtraSmall};
  color: ${p => p.theme.headingColor};
`;

const MenuHeaderTrailingItems = styled('div')`
  display: grid;
  grid-auto-flow: column;
  gap: ${space(0.5)};
`;

const MenuTitle = styled('span')`
  font-size: inherit; /* Inherit font size from MenuHeader */
  font-weight: 600;
  white-space: nowrap;
  margin-right: ${space(2)};
`;

const StyledLoadingIndicator = styled(LoadingIndicator)`
  && {
    margin: ${space(0.5)} ${space(0.5)} ${space(0.5)} ${space(1)};
    height: ${space(1)};
    width: ${space(1)};
  }
`;

const ClearButton = styled(Button)`
  font-size: inherit; /* Inherit font size from MenuHeader */
  font-weight: 400;
  color: ${p => p.theme.subText};
  padding: 0 ${space(0.5)};
  margin: 0 -${space(0.5)};
`;

const searchVerticalPadding: Record<FormSize, string> = {
  xs: space(0.25),
  sm: space(0.5),
  md: space(0.5),
};
const SearchInput = styled('input')<{visualSize: FormSize}>`
  appearance: none;
  width: calc(100% - ${space(0.5)} * 2);
  border: solid 1px ${p => p.theme.innerBorder};
  border-radius: ${p => p.theme.borderRadius};
  background: ${p => p.theme.backgroundSecondary};
  font-size: ${p =>
    p.visualSize !== 'xs' ? p.theme.fontSizeMedium : p.theme.fontSizeSmall};

  /* Subtract 1px to account for border width */
  padding: ${p => searchVerticalPadding[p.visualSize]} calc(${space(1)} - 1px);
  margin: ${space(0.5)} ${space(0.5)};

<<<<<<< HEAD
=======
  /* Add 1px to top margin if immediately preceded by menu header, to account for the
  header's shadow border */
  [data-menu-has-header='true'] > & {
    margin-top: calc(${space(0.5)} + 1px);
  }

>>>>>>> 1c6b3515
  &:focus,
  &.focus-visible {
    outline: none;
    border-color: ${p => p.theme.focusBorder};
    box-shadow: ${p => p.theme.focusBorder} 0 0 0 1px;
    background: transparent;
  }
`;

const withUnits = value => (typeof value === 'string' ? value : `${value}px`);

const StyledOverlay = styled(Overlay, {
  shouldForwardProp: prop => isPropValid(prop),
})<{
  maxHeightProp: string | number;
  maxHeight?: string | number;
  maxWidth?: string | number;
  width?: string | number;
}>`
  /* Should be a flex container so that when maxHeight is set (to avoid page overflow),
  ListBoxWrap/GridListWrap will also shrink to fit */
  display: flex;
  flex-direction: column;
  overflow: hidden;

  max-height: ${p =>
    p.maxHeight
      ? `min(${withUnits(p.maxHeight)}, ${withUnits(p.maxHeightProp)})`
      : withUnits(p.maxHeightProp)};
  ${p => p.width && `width: ${withUnits(p.width)};`}
  ${p => p.maxWidth && `max-width: ${withUnits(p.maxWidth)};`}
`;

const StyledPositionWrapper = styled(PositionWrapper, {
  shouldForwardProp: prop => isPropValid(prop),
})<{visible?: boolean}>`
  min-width: 100%;
  display: ${p => (p.visible ? 'block' : 'none')};
`;

const OptionsWrap = styled('div')`
  display: flex;
  flex-direction: column;
  min-height: 0;
`;

const MenuFooter = styled('div')`
  box-shadow: 0 -1px 0 ${p => p.theme.translucentInnerBorder};
  padding: ${space(1)} ${space(1.5)};
  z-index: 2;
`;<|MERGE_RESOLUTION|>--- conflicted
+++ resolved
@@ -367,15 +367,9 @@
             maxWidth={maxMenuWidth}
             maxHeight={overlayProps.style.maxHeight}
             maxHeightProp={maxMenuHeight}
-<<<<<<< HEAD
-            data-has-header={!!menuTitle || clearable}
-            data-has-search={searchable}
-            data-has-footer={!!menuFooter}
-            data-select-overlay
-=======
             data-menu-has-header={!!menuTitle || clearable}
+            data-menu-has-search={searchable}
             data-menu-has-footer={!!menuFooter}
->>>>>>> 1c6b3515
           >
             <FocusScope contain={overlayIsOpen}>
               {(menuTitle || clearable) && (
@@ -444,7 +438,7 @@
   padding: ${p => headerVerticalPadding[p.size]} ${space(1.5)};
   box-shadow: 0 1px 0 ${p => p.theme.translucentInnerBorder};
 
-  div[data-select-overlay][data-has-search='true'] > & {
+  [data-menu-has-search='true'] > & {
     padding-bottom: 0;
     box-shadow: none;
   }
@@ -483,7 +477,7 @@
   font-weight: 400;
   color: ${p => p.theme.subText};
   padding: 0 ${space(0.5)};
-  margin: 0 -${space(0.5)};
+  margin: -${space(0.25)} -${space(0.5)};
 `;
 
 const searchVerticalPadding: Record<FormSize, string> = {
@@ -504,15 +498,12 @@
   padding: ${p => searchVerticalPadding[p.visualSize]} calc(${space(1)} - 1px);
   margin: ${space(0.5)} ${space(0.5)};
 
-<<<<<<< HEAD
-=======
   /* Add 1px to top margin if immediately preceded by menu header, to account for the
   header's shadow border */
   [data-menu-has-header='true'] > & {
     margin-top: calc(${space(0.5)} + 1px);
   }
 
->>>>>>> 1c6b3515
   &:focus,
   &.focus-visible {
     outline: none;
