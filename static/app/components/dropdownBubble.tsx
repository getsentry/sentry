--- conflicted
+++ resolved
@@ -72,13 +72,8 @@
   ),
   {shouldForwardProp: prop => typeof prop === 'string' && isPropValid(prop)}
 )`
-<<<<<<< HEAD
   background: ${p => p.theme.tokens.background.primary};
-  color: ${p => p.theme.textColor};
-=======
-  background: ${p => p.theme.background};
   color: ${p => p.theme.tokens.content.primary};
->>>>>>> 24b7a1e4
   border: 1px solid ${p => p.theme.border};
   position: absolute;
   right: 0;
