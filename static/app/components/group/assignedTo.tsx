--- conflicted
+++ resolved
@@ -21,7 +21,7 @@
 import MemberListStore from 'sentry/stores/memberListStore';
 import TeamStore from 'sentry/stores/teamStore';
 import {space} from 'sentry/styles/space';
-import type {Actor, Commit, Committer, Group, Organization, Project} from 'sentry/types';
+import type {Actor, Commit, Committer, Group, Project} from 'sentry/types';
 import type {Event} from 'sentry/types/event';
 import {defined} from 'sentry/utils';
 import type {FeedbackIssue} from 'sentry/utils/feedback/types';
@@ -163,72 +163,6 @@
   }
 
   return group.assignedTo?.name;
-}
-
-export function useHandleAssigneeChange({
-  organization,
-  group,
-  onAssign,
-<<<<<<< HEAD
-}: {
-  group: Group;
-  organization: Organization;
-  onAssign?: OnAssignCallback;
-}) {
-  const {mutate: handleAssigneeChange, isLoading: assigneeLoading} = useMutation<
-    AssignableEntity | null,
-    RequestError,
-    AssignableEntity | null
-  >({
-    mutationFn: async (
-      newAssignee: AssignableEntity | null
-    ): Promise<AssignableEntity | null> => {
-      if (newAssignee) {
-        await assignToActor({
-          id: group.id,
-          orgSlug: organization.slug,
-          actor: {id: newAssignee.id, type: newAssignee.type},
-          assignedBy: 'assignee_selector',
-        });
-        return Promise.resolve(newAssignee);
-      }
-
-      await clearAssignment(group.id, organization.slug, 'assignee_selector');
-      return Promise.resolve(null);
-    },
-    onSuccess: (newAssignee: AssignableEntity | null) => {
-      if (onAssign && newAssignee) {
-        onAssign(newAssignee.type, newAssignee.assignee, newAssignee.suggestedAssignee);
-      }
-    },
-    onError: () => {
-      addErrorMessage('Failed to update assignee');
-    },
-=======
-  disableDropdown = false,
-}: AssignedToProps) {
-  const organization = useOrganization();
-  const api = useApi();
-  const [eventOwners, setEventOwners] = useState<EventOwners | null>(null);
-  const {data} = useCommitters(
-    {
-      eventId: event?.id ?? '',
-      projectSlug: project.slug,
-    },
-    {
-      notifyOnChangeProps: ['data'],
-      enabled: defined(event?.id),
-    }
-  );
-
-  const {handleAssigneeChange, assigneeLoading} = useHandleAssigneeChange({
-    organization,
-    group,
-    onAssign,
->>>>>>> dd612668
-  });
-
-  return {handleAssigneeChange, assigneeLoading};
 }
 
 function AssignedTo({
