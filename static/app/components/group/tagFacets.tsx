--- conflicted
+++ resolved
@@ -59,11 +59,7 @@
   tagsData: Record<string, TagWithTopValues>;
 };
 
-<<<<<<< HEAD
 export function TagFacets({groupId, tagKeys, environments, event, tagFormatter}: Props) {
-=======
-export function TagFacets({groupId, tagKeys, environments, title, tagFormatter}: Props) {
->>>>>>> e86db0b6
   const [state, setState] = useState<State>({
     tagsData: {},
     selectedTag: tagKeys.length > 0 ? tagKeys[0] : '',
