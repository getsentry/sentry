import {Fragment, ReactNode, useEffect, useState} from 'react';
import styled from '@emotion/styled';
import keyBy from 'lodash/keyBy';

import Placeholder from 'sentry/components/placeholder';
import * as SidebarSection from 'sentry/components/sidebarSection';
import {t} from 'sentry/locale';
import space from 'sentry/styles/space';
import {Environment, TagWithTopValues} from 'sentry/types';
import {formatVersion} from 'sentry/utils/formatters';
import useApi from 'sentry/utils/useApi';
import useOrganization from 'sentry/utils/useOrganization';

import Button from '../button';
import ButtonBar from '../buttonBar';
import BreakdownBars from '../charts/breakdownBars';

export const MOBILE_TAGS = ['os', 'device', 'release'];
export function MOBILE_TAGS_FORMATTER(tagsData: Record<string, TagWithTopValues>) {
  // For "release" tag keys, format the release tag value to be more readable (ie removing version prefix)
  const transformedTagsData = {};
  Object.keys(tagsData).forEach(tagKey => {
    if (tagKey === 'release') {
      transformedTagsData[tagKey] = {
        ...tagsData[tagKey],
        topValues: tagsData[tagKey].topValues.map(topValue => {
          return {
            ...topValue,
            name: formatVersion(topValue.name),
          };
        }),
      };
    } else {
      transformedTagsData[tagKey] = tagsData[tagKey];
    }
  });
  return transformedTagsData;
}

const LESS_ITEMS = 4;
const MORE_ITEMS = 8;

type Props = {
  environments: Environment[];
  groupId: string;
  tagKeys: string[];
<<<<<<< HEAD
  title?: ReactNode;
=======
  tagFormatter?: (
    tagsData: Record<string, TagWithTopValues>
  ) => Record<string, TagWithTopValues>;
>>>>>>> ef2b460b
};

type State = {
  loading: boolean;
  selectedTag: string;
  showMore: boolean;
  tagsData: Record<string, TagWithTopValues>;
};

<<<<<<< HEAD
export function TagFacets({groupId, tagKeys, environments, title}: Props) {
=======
export function TagFacets({groupId, tagKeys, environments, tagFormatter}: Props) {
>>>>>>> ef2b460b
  const [state, setState] = useState<State>({
    tagsData: {},
    selectedTag: tagKeys.length > 0 ? tagKeys[0] : '',
    loading: true,
    showMore: false,
  });
  const api = useApi();
  const organization = useOrganization();

  useEffect(() => {
    const fetchData = async () => {
      // Fetch the top values for the current group's top tags.
      const data = await api.requestPromise(`/issues/${groupId}/tags/`, {
        query: {
          key: tagKeys,
          environment: environments.map(env => env.name),
        },
      });
      setState({...state, tagsData: keyBy(data, 'key'), loading: false});
    };
    setState({...state, loading: true});
    fetchData().catch(() => {
      setState({...state, tagsData: {}, loading: false});
    });
    // Don't want to requery everytime state changes
    // eslint-disable-next-line react-hooks/exhaustive-deps
  }, [api, environments, groupId, tagKeys]);

  const availableTagKeys = tagKeys.filter(tagKey => !!state.tagsData[tagKey]);
  // Format tagsData if the component was given a tagFormatter
  const tagsData = tagFormatter?.(state.tagsData) ?? state.tagsData;
  const points =
    tagsData[state.selectedTag]?.topValues.map(({name, count}) => {
      return {label: name, value: count};
    }) ?? [];

  if (state.loading) {
    return <Placeholder height="60px" />;
  }
  if (availableTagKeys.length > 0) {
    return (
      <SidebarSection.Wrap>
        <SidebarSection.Title>{title ?? t('Tag Summary')}</SidebarSection.Title>
        <TagFacetsContainer>
          <ButtonBar merged active={state.selectedTag}>
            {availableTagKeys.map(tagKey => {
              return (
                <Button
                  size="xs"
                  key={tagKey}
                  barId={tagKey}
                  onClick={() => {
                    setState({...state, selectedTag: tagKey, showMore: false});
                  }}
                >
                  {tagKey}
                </Button>
              );
            })}
          </ButtonBar>
          <BreakdownBarsContainer>
            <BreakdownBars
              data={points}
              maxItems={state.showMore ? MORE_ITEMS : LESS_ITEMS}
            />
          </BreakdownBarsContainer>
          <ButtonContainer>
            {points.length > LESS_ITEMS && (
              <Fragment>
                {state.showMore && (
                  <Button
                    size="xs"
                    to={getTagUrl(organization.slug, groupId, state.selectedTag)}
                  >
                    {t('View all')}
                  </Button>
                )}
                <Button
                  size="xs"
                  onClick={() => setState({...state, showMore: !state.showMore})}
                >
                  {state.showMore ? t('Show less') : t('Show more')}
                </Button>
              </Fragment>
            )}
          </ButtonContainer>
        </TagFacetsContainer>
      </SidebarSection.Wrap>
    );
  }
  return null;
}

function getTagUrl(orgSlug: string, groupId: string, tag: string) {
  return `/organizations/${orgSlug}/issues/${groupId}/tags/${tag}/`;
}

const TagFacetsContainer = styled('div')`
  margin-top: ${space(2)};
`;

const BreakdownBarsContainer = styled('div')`
  margin-top: ${space(2)};
  overflow: hidden;
`;

const ButtonContainer = styled('div')`
  margin-top: ${space(1)};
  display: flex;
  column-gap: ${space(0.5)};
  justify-content: flex-end;
`;<|MERGE_RESOLUTION|>--- conflicted
+++ resolved
@@ -44,13 +44,10 @@
   environments: Environment[];
   groupId: string;
   tagKeys: string[];
-<<<<<<< HEAD
-  title?: ReactNode;
-=======
   tagFormatter?: (
     tagsData: Record<string, TagWithTopValues>
   ) => Record<string, TagWithTopValues>;
->>>>>>> ef2b460b
+  title?: ReactNode;
 };
 
 type State = {
@@ -60,11 +57,7 @@
   tagsData: Record<string, TagWithTopValues>;
 };
 
-<<<<<<< HEAD
-export function TagFacets({groupId, tagKeys, environments, title}: Props) {
-=======
-export function TagFacets({groupId, tagKeys, environments, tagFormatter}: Props) {
->>>>>>> ef2b460b
+export function TagFacets({groupId, tagKeys, environments, title, tagFormatter}: Props) {
   const [state, setState] = useState<State>({
     tagsData: {},
     selectedTag: tagKeys.length > 0 ? tagKeys[0] : '',
