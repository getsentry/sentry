--- conflicted
+++ resolved
@@ -1,8 +1,4 @@
-<<<<<<< HEAD
-import {ReactNode, useEffect, useState} from 'react';
-=======
-import {Fragment, useEffect, useState} from 'react';
->>>>>>> a660e2c4
+import {Fragment, ReactNode, useEffect, useState} from 'react';
 import styled from '@emotion/styled';
 import keyBy from 'lodash/keyBy';
 
@@ -30,14 +26,6 @@
   title?: ReactNode;
 };
 
-<<<<<<< HEAD
-export function TagFacets({groupId, tagKeys, environments, title}: Props) {
-  const [tagsData, setTagsData] = useState<Record<string, TagWithTopValues>>({});
-  const [selectedTag, setSelectedTag] = useState<string>(
-    tagKeys.length > 0 ? tagKeys[0] : ''
-  );
-  const [loading, setLoading] = useState<boolean>(true);
-=======
 type State = {
   loading: boolean;
   selectedTag: string;
@@ -45,14 +33,13 @@
   tagsData: Record<string, TagWithTopValues>;
 };
 
-export function TagFacets({groupId, tagKeys, environments}: Props) {
+export function TagFacets({groupId, tagKeys, environments, title}: Props) {
   const [state, setState] = useState<State>({
     tagsData: {},
     selectedTag: tagKeys.length > 0 ? tagKeys[0] : '',
     loading: true,
     showMore: false,
   });
->>>>>>> a660e2c4
   const api = useApi();
   const organization = useOrganization();
 
