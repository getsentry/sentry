--- conflicted
+++ resolved
@@ -176,15 +176,10 @@
                 onMouseLeave={() => debounceSetHovered(null)}
               >
                 <LegendDot color={colors[index]} focus={focus} />
-<<<<<<< HEAD
-                <LegendText unfocus={unfocus}>{segment.name}</LegendText>
-                <LegendPercent>{`${pctLabel}%`}</LegendPercent>
-=======
                 <LegendText unfocus={unfocus}>
                   {segment.name ?? <NotApplicableLabel>{t('n/a')}</NotApplicableLabel>}
                 </LegendText>
-                {<LegendPercent>{`${pctLabel}%`}</LegendPercent>}
->>>>>>> 70437509
+                <LegendPercent>{`${pctLabel}%`}</LegendPercent>
               </LegendRow>
             </Link>
           );
