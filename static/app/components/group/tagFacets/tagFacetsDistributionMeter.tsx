import isPropValid from '@emotion/is-prop-valid';
import styled from '@emotion/styled';

import {TagSegment} from 'sentry/actionCreators/events';
import Link from 'sentry/components/links/link';
import {SegmentValue} from 'sentry/components/tagDistributionMeter';
import Tooltip from 'sentry/components/tooltip';
import {t} from 'sentry/locale';
import space from 'sentry/styles/space';
import {Project} from 'sentry/types';
import {percent} from 'sentry/utils';
import trackAdvancedAnalyticsEvent from 'sentry/utils/analytics/trackAdvancedAnalyticsEvent';
import {isMobilePlatform} from 'sentry/utils/platform';
import useOrganization from 'sentry/utils/useOrganization';

const COLORS = ['#402A65', '#694D99', '#9A81C4', '#BBA6DF', '#EAE2F8'];

type Props = {
  project: Project;
  segments: TagSegment[];
  title: string;
  totalValues: number;
  colors?: string[];
  onTagClick?: (title: string, value: TagSegment) => void;
};

function TagFacetsDistributionMeter({
  colors = COLORS,
  segments,
  title,
  totalValues,
  onTagClick,
  project,
}: Props) {
<<<<<<< HEAD
  const [expanded, setExpanded] = useState<boolean>(false);
  const organization = useOrganization();

=======
>>>>>>> 4f52fbaf
  function renderTitle() {
    if (!Array.isArray(segments) || segments.length <= 0) {
      return (
        <Title>
          <TitleType>{title}</TitleType>
        </Title>
      );
    }

    return (
      <Title>
        <TitleType>{title}</TitleType>
        <TitleDescription>
          <Label>{segments[0].name || t('n/a')}</Label>
        </TitleDescription>
      </Title>
    );
  }

  function renderSegments() {
    if (totalValues === 0) {
      return (
        <SegmentBar>
          <p>{t('No recent data.')}</p>
        </SegmentBar>
      );
    }

    return (
      <SegmentBar>
        {segments.map((value, index) => {
          const pct = percent(value.count, totalValues);
          const pctLabel = Math.floor(pct);
          const segmentProps: SegmentValue = {
            index,
            to: value.url,
            onClick: () => {
              trackAdvancedAnalyticsEvent('issue_group_details.tags.bar.clicked', {
                tag: title,
                value: value.value,
                platform: project.platform,
                is_mobile: isMobilePlatform(project?.platform),
                organization,
                type: 'distributions',
              });
              return onTagClick?.(title, value);
            },
          };
          return (
            <div key={value.value} style={{width: pct + '%'}}>
              <Tooltip
                title={renderLegend(true)}
                containerDisplayMode="block"
                position="bottom"
              >
                {value.isOther ? (
                  <OtherSegment
                    aria-label={t('Other')}
                    color={colors[colors.length - 1]}
                  />
                ) : (
                  <Segment
                    aria-label={t(
                      'Add the %s %s segment tag to the search query',
                      title,
                      value.value
                    )}
                    color={colors[index]}
                    {...segmentProps}
                  >
                    {index === 0 ? `${pctLabel}%` : null}
                  </Segment>
                )}
              </Tooltip>
            </div>
          );
        })}
      </SegmentBar>
    );
  }

  function renderLegend(tooltip: boolean = false) {
    return (
      <LegendGrid>
        {segments.map((segment, index) => {
          const pctLabel = Math.floor(percent(segment.count, totalValues));
          return (
            <LegendRow key={`segment-${segment.name}-${index}`} tooltip={tooltip}>
              <LegendDot color={colors[index]} />
              <LegendText>{segment.name}</LegendText>
              <LegendPercent>{`${pctLabel}%`}</LegendPercent>
            </LegendRow>
          );
        })}
      </LegendGrid>
    );
  }

  const totalVisible = segments.reduce((sum, value) => sum + value.count, 0);
  const hasOther = totalVisible < totalValues;

  if (hasOther) {
    segments.push({
      isOther: true,
      name: t('Other'),
      value: 'other',
      count: totalValues - totalVisible,
      url: '',
    });
  }

  return (
    <TagSummary>
      {renderTitle()}
      {renderSegments()}
    </TagSummary>
  );
}

export default TagFacetsDistributionMeter;

const TagSummary = styled('div')`
  margin-bottom: ${space(2)};
`;

const SegmentBar = styled('div')`
  display: flex;
  overflow: hidden;
`;

const Title = styled('div')`
  display: flex;
  font-size: ${p => p.theme.fontSizeSmall};
  justify-content: space-between;
  margin-bottom: ${space(0.25)};
  line-height: 1.1;
`;

const TitleType = styled('div')`
  color: ${p => p.theme.textColor};
  font-weight: bold;
  ${p => p.theme.overflowEllipsis};
  font-size: ${p => p.theme.fontSizeSmall};
`;

const TitleDescription = styled('div')`
  display: flex;
  color: ${p => p.theme.gray300};
  text-align: right;
  font-size: ${p => p.theme.fontSizeSmall};
`;

const Label = styled('div')`
  ${p => p.theme.overflowEllipsis};
`;

const OtherSegment = styled('span')<{color: string}>`
  display: block;
  width: 100%;
  height: 16px;
  color: inherit;
  outline: none;
  background-color: ${p => p.color};
`;

const Segment = styled(Link, {shouldForwardProp: isPropValid})<{color: string}>`
  &:hover {
    color: ${p => p.theme.white};
  }
  display: block;
  width: 100%;
  height: 16px;
  color: ${p => p.theme.white};
  outline: none;
  background-color: ${p => p.color};
  border-radius: 0;
  text-align: right;
  font-size: ${p => p.theme.fontSizeExtraSmall};
  padding: 1px ${space(0.5)} 0 0;
`;

const LegendGrid = styled('div')`
  display: grid;
  row-gap: ${space(1)};
  margin: ${space(1)} 0;
`;

const LegendRow = styled('div')<{tooltip: boolean}>`
  display: flex;
  align-items: center;
  ${p => (p.tooltip ? 'max-width: 200px' : '')}
`;

const LegendDot = styled('span')<{color: string}>`
  padding: 0;
  position: relative;
  width: 11px;
  height: 11px;
  text-indent: -9999em;
  display: inline-block;
  border-radius: 50%;
  flex-shrink: 0;
  background-color: ${p => p.color};
`;

const LegendText = styled('span')`
  font-size: ${p => p.theme.fontSizeSmall};
  margin-left: ${space(1)};
  overflow: hidden;
  white-space: nowrap;
  text-overflow: ellipsis;
`;

const LegendPercent = styled('span')`
  font-size: ${p => p.theme.fontSizeSmall};
  margin-left: ${space(1)};
  color: ${p => p.theme.gray300};
  text-align: right;
  flex-grow: 1;
`;<|MERGE_RESOLUTION|>--- conflicted
+++ resolved
@@ -32,12 +32,7 @@
   onTagClick,
   project,
 }: Props) {
-<<<<<<< HEAD
-  const [expanded, setExpanded] = useState<boolean>(false);
   const organization = useOrganization();
-
-=======
->>>>>>> 4f52fbaf
   function renderTitle() {
     if (!Array.isArray(segments) || segments.length <= 0) {
       return (
