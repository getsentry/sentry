--- conflicted
+++ resolved
@@ -199,14 +199,10 @@
 
   return (
     <TagSummary>
-<<<<<<< HEAD
-      <TagHeader onClick={() => multiValueTag && setExpanded(!expanded)}>
-=======
       <TagHeader
         clickable={multiValueTag}
         onClick={() => multiValueTag && setExpanded(!expanded)}
       >
->>>>>>> 9a67a005
         {renderTitle()}
         {renderSegments()}
       </TagHeader>
@@ -221,13 +217,8 @@
   margin-bottom: ${space(2)};
 `;
 
-<<<<<<< HEAD
-const TagHeader = styled('span')`
-  cursor: pointer;
-=======
 const TagHeader = styled('span')<{clickable?: boolean}>`
   ${p => (p.clickable ? 'cursor: pointer' : null)};
->>>>>>> 9a67a005
 `;
 
 const SegmentBar = styled('div')`
