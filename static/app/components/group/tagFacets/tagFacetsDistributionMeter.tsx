--- conflicted
+++ resolved
@@ -175,22 +175,6 @@
             ? t(
                 'Other %s tag values, %s of all events. View all tags.',
                 title,
-<<<<<<< HEAD
-                segment.value
-              )}
-            >
-              <LegendRow
-                onMouseOver={() => setHoveredValue(segment)}
-                onMouseLeave={() => setHoveredValue(null)}
-              >
-                <LegendDot color={colors[index]} focus={focus} />
-                <LegendText unfocus={unfocus}>
-                  {segment.name ?? <NotApplicableLabel>{t('n/a')}</NotApplicableLabel>}
-                </LegendText>
-                <LegendPercent>{`${pctLabel}%`}</LegendPercent>
-              </LegendRow>
-            </Link>
-=======
                 `${pctLabel}%`
               )
             : t(
@@ -203,8 +187,8 @@
             <li key={`segment-${segment.name}-${index}`}>
               <Link to={segment.url} aria-label={linkLabel}>
                 <LegendRow
-                  onMouseOver={() => debounceSetHovered(segment)}
-                  onMouseLeave={() => debounceSetHovered(null)}
+                  onMouseOver={() => setHoveredValue(segment)}
+                  onMouseLeave={() => setHoveredValue(null)}
                 >
                   <LegendDot color={colors[index]} focus={focus} />
                   <LegendText unfocus={unfocus}>
@@ -214,7 +198,6 @@
                 </LegendRow>
               </Link>
             </li>
->>>>>>> 6a059a6b
           );
         })}
       </LegendContainer>
