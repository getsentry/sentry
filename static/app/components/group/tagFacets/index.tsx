--- conflicted
+++ resolved
@@ -10,8 +10,6 @@
 import {formatVersion} from 'sentry/utils/formatters';
 import useApi from 'sentry/utils/useApi';
 import useOrganization from 'sentry/utils/useOrganization';
-
-import TagFacetsDistributionMeter from './tagFacetsDistributionMeter';
 
 export const MOBILE_TAGS = ['device', 'os', 'release', 'environment', 'transaction'];
 
@@ -136,8 +134,7 @@
         <Fragment>
           <SidebarSection.Title>{title || t('Tag Summary')}</SidebarSection.Title>
           <Content>
-<<<<<<< HEAD
-            <Fragment>
+            <span data-test-id="top-distribution-wrapper">
               <TagFacetsDistributionMeterWrapper
                 groupId={groupId}
                 organization={organization}
@@ -146,20 +143,6 @@
                 tagsData={tagsData}
                 expandFirstTag
               />
-=======
-            <span data-test-id="top-distribution-wrapper">
->>>>>>> f2dd50ad
-              <TagFacetsDistributionMeterWrapper
-                groupId={groupId}
-                organization={organization}
-                project={project}
-                tagKeys={topTagKeys}
-                tagsData={tagsData}
-                expandFirstTag
-              />
-<<<<<<< HEAD
-            </Fragment>
-=======
             </span>
             <TagFacetsDistributionMeterWrapper
               groupId={groupId}
@@ -168,25 +151,6 @@
               tagKeys={remainingTagKeys}
               tagsData={tagsData}
             />
-            <ShowAllButtonContainer>
-              <Button
-                size="xs"
-                to={getTagUrl(organization.slug, groupId)}
-                onClick={() => {
-                  trackAdvancedAnalyticsEvent(
-                    'issue_group_details.tags.show_all_tags.clicked',
-                    {
-                      platform: project?.platform,
-                      is_mobile: isMobilePlatform(project?.platform),
-                      organization,
-                    }
-                  );
-                }}
-              >
-                {t('View All Tags')}
-              </Button>
-            </ShowAllButtonContainer>
->>>>>>> f2dd50ad
           </Content>
         </Fragment>
       )}
@@ -250,13 +214,10 @@
 
 const Content = styled('div')`
   margin-top: ${space(2)};
-<<<<<<< HEAD
 `;
 
 export const TagFacetsList = styled('ol')`
   list-style: none;
   padding: 0;
   margin: 0 0 ${space(2)};
-=======
->>>>>>> f2dd50ad
 `;