import {Component, Fragment} from 'react';
// eslint-disable-next-line no-restricted-imports
import {withRouter, WithRouterProps} from 'react-router';
import styled from '@emotion/styled';
import isEqual from 'lodash/isEqual';
import isObject from 'lodash/isObject';
import keyBy from 'lodash/keyBy';
import pickBy from 'lodash/pickBy';

import {Client} from 'sentry/api';
import Feature from 'sentry/components/acl/feature';
import EnvironmentPageFilter from 'sentry/components/environmentPageFilter';
import ErrorBoundary from 'sentry/components/errorBoundary';
import AssignedTo from 'sentry/components/group/assignedTo';
import ExternalIssueList from 'sentry/components/group/externalIssuesList';
import OwnedBy from 'sentry/components/group/ownedBy';
import GroupParticipants from 'sentry/components/group/participants';
import GroupReleaseStats from 'sentry/components/group/releaseStats';
import SuggestedOwners from 'sentry/components/group/suggestedOwners/suggestedOwners';
import SuspectReleases from 'sentry/components/group/suspectReleases';
import GroupTagDistributionMeter from 'sentry/components/group/tagDistributionMeter';
import LoadingError from 'sentry/components/loadingError';
import Placeholder from 'sentry/components/placeholder';
import * as SidebarSection from 'sentry/components/sidebarSection';
import {t} from 'sentry/locale';
import space from 'sentry/styles/space';
import {
  CurrentRelease,
  Environment,
  Group,
  Organization,
  Project,
  TagWithTopValues,
} from 'sentry/types';
import {Event} from 'sentry/types/event';
import trackAdvancedAnalyticsEvent from 'sentry/utils/analytics/trackAdvancedAnalyticsEvent';
import {getUtcDateString} from 'sentry/utils/dates';
import {isMobilePlatform} from 'sentry/utils/platform';
import withApi from 'sentry/utils/withApi';

<<<<<<< HEAD
import FeatureBadge from '../featureBadge';

import {MOBILE_TAGS, TagFacets} from './tagFacets';
=======
import {MOBILE_TAGS, MOBILE_TAGS_FORMATTER, TagFacets} from './tagFacets';
>>>>>>> ef2b460b

type Props = WithRouterProps & {
  api: Client;
  environments: Environment[];
  group: Group;
  organization: Organization;
  project: Project;
  event?: Event;
};

type State = {
  participants: Group['participants'];
  allEnvironmentsGroupData?: Group;
  currentRelease?: CurrentRelease;
  error?: boolean;
  tagsWithTopValues?: Record<string, TagWithTopValues>;
};

class BaseGroupSidebar extends Component<Props, State> {
  state: State = {
    participants: [],
  };

  componentDidMount() {
    this.fetchAllEnvironmentsGroupData();
    this.fetchCurrentRelease();
    this.fetchParticipants();
    this.fetchTagData();
  }

  componentDidUpdate(prevProps: Props) {
    if (!isEqual(prevProps.environments, this.props.environments)) {
      this.fetchTagData();
    }
  }

  trackAssign: React.ComponentProps<typeof AssignedTo>['onAssign'] = () => {
    const {group, project, organization, location} = this.props;
    const {alert_date, alert_rule_id, alert_type} = location.query;
    trackAdvancedAnalyticsEvent('issue_details.action_clicked', {
      organization,
      project_id: parseInt(project.id, 10),
      group_id: parseInt(group.id, 10),
      issue_category: group.issueCategory,
      action_type: 'assign',
      alert_date:
        typeof alert_date === 'string' ? getUtcDateString(Number(alert_date)) : undefined,
      alert_rule_id: typeof alert_rule_id === 'string' ? alert_rule_id : undefined,
      alert_type: typeof alert_type === 'string' ? alert_type : undefined,
    });
  };

  async fetchAllEnvironmentsGroupData() {
    const {group, api} = this.props;

    // Fetch group data for all environments since the one passed in props is filtered for the selected environment
    // The charts rely on having all environment data as well as the data for the selected env
    try {
      const query = {collapse: 'release'};
      const allEnvironmentsGroupData = await api.requestPromise(`/issues/${group.id}/`, {
        query,
      });
      // eslint-disable-next-line react/no-did-mount-set-state
      this.setState({allEnvironmentsGroupData});
    } catch {
      // eslint-disable-next-line react/no-did-mount-set-state
      this.setState({error: true});
    }
  }

  async fetchCurrentRelease() {
    const {group, api} = this.props;

    try {
      const {currentRelease} = await api.requestPromise(
        `/issues/${group.id}/current-release/`
      );
      this.setState({currentRelease});
    } catch {
      this.setState({error: true});
    }
  }

  async fetchParticipants() {
    const {group, api} = this.props;

    try {
      const participants = await api.requestPromise(`/issues/${group.id}/participants/`);
      this.setState({
        participants,
        error: false,
      });
      return participants;
    } catch {
      this.setState({
        error: true,
      });
      return [];
    }
  }

  async fetchTagData() {
    const {api, group} = this.props;

    try {
      // Fetch the top values for the current group's top tags.
      const data = await api.requestPromise(`/issues/${group.id}/tags/`, {
        query: pickBy({
          key: group.tags.map(tag => tag.key),
          environment: this.props.environments.map(env => env.name),
        }),
      });
      this.setState({tagsWithTopValues: keyBy(data, 'key')});
    } catch {
      this.setState({
        tagsWithTopValues: {},
        error: true,
      });
    }
  }

  renderPluginIssue() {
    const issues: React.ReactNode[] = [];
    (this.props.group.pluginIssues || []).forEach(plugin => {
      const issue = plugin.issue;
      // # TODO(dcramer): remove plugin.title check in Sentry 8.22+
      if (issue) {
        issues.push(
          <Fragment key={plugin.slug}>
            <span>{`${plugin.shortName || plugin.name || plugin.title}: `}</span>
            <a href={issue.url}>{isObject(issue.label) ? issue.label.id : issue.label}</a>
          </Fragment>
        );
      }
    });

    if (!issues.length) {
      return null;
    }

    return (
      <SidebarSection.Wrap>
        <SidebarSection.Title>{t('External Issues')}</SidebarSection.Title>
        <SidebarSection.Content>
          <ExternalIssues>{issues}</ExternalIssues>
        </SidebarSection.Content>
      </SidebarSection.Wrap>
    );
  }

  renderParticipantData() {
    const {error, participants = []} = this.state;

    if (error) {
      return (
        <LoadingError
          message={t('There was an error while trying to load participants.')}
        />
      );
    }

    return participants.length !== 0 && <GroupParticipants participants={participants} />;
  }

  render() {
    const {event, group, organization, project, environments} = this.props;
    const {allEnvironmentsGroupData, currentRelease, tagsWithTopValues} = this.state;
    const projectId = project.slug;

    return (
      <Container>
        {!organization.features.includes('issue-actions-v2') && (
          <PageFiltersContainer>
            <EnvironmentPageFilter alignDropdown="right" />
          </PageFiltersContainer>
        )}

        <Feature
          organization={organization}
          features={['issue-details-tag-improvements']}
        >
          {isMobilePlatform(project.platform) && (
            <TagFacets
              environments={environments}
              groupId={group.id}
              tagKeys={MOBILE_TAGS}
<<<<<<< HEAD
              title={
                <Fragment>
                  {t('Mobile Tag Breakdown')} <FeatureBadge type="alpha" />
                </Fragment>
              }
=======
              tagFormatter={MOBILE_TAGS_FORMATTER}
>>>>>>> ef2b460b
            />
          )}
        </Feature>

        <Feature organization={organization} features={['issue-details-owners']}>
          <OwnedBy group={group} project={project} organization={organization} />
          <AssignedTo group={group} projectId={project.id} onAssign={this.trackAssign} />
        </Feature>

        {event && <SuggestedOwners project={project} group={group} event={event} />}

        <GroupReleaseStats
          organization={organization}
          project={project}
          environments={environments}
          allEnvironments={allEnvironmentsGroupData}
          group={group}
          currentRelease={currentRelease}
        />

        <Feature organization={organization} features={['active-release-monitor-alpha']}>
          <SuspectReleases group={group} />
        </Feature>

        {event && (
          <ErrorBoundary mini>
            <ExternalIssueList project={project} group={group} event={event} />
          </ErrorBoundary>
        )}

        {this.renderPluginIssue()}

        <SidebarSection.Wrap>
          <SidebarSection.Title>{t('Tag Summary')}</SidebarSection.Title>
          <SidebarSection.Content>
            {!tagsWithTopValues ? (
              <TagPlaceholders>
                <Placeholder height="40px" />
                <Placeholder height="40px" />
                <Placeholder height="40px" />
                <Placeholder height="40px" />
              </TagPlaceholders>
            ) : (
              group.tags.map(tag => {
                const tagWithTopValues = tagsWithTopValues[tag.key];
                const topValues = tagWithTopValues ? tagWithTopValues.topValues : [];
                const topValuesTotal = tagWithTopValues
                  ? tagWithTopValues.totalValues
                  : 0;

                return (
                  <GroupTagDistributionMeter
                    key={tag.key}
                    tag={tag.key}
                    totalValues={topValuesTotal}
                    topValues={topValues}
                    name={tag.name}
                    organization={organization}
                    projectId={projectId}
                    group={group}
                  />
                );
              })
            )}
            {group.tags.length === 0 && (
              <p data-test-id="no-tags">
                {environments.length
                  ? t('No tags found in the selected environments')
                  : t('No tags found')}
              </p>
            )}
          </SidebarSection.Content>
        </SidebarSection.Wrap>

        {this.renderParticipantData()}
      </Container>
    );
  }
}

const PageFiltersContainer = styled('div')`
  margin-bottom: ${space(2)};
`;

const Container = styled('div')`
  font-size: ${p => p.theme.fontSizeMedium};
`;

const TagPlaceholders = styled('div')`
  display: grid;
  gap: ${space(1)};
  grid-auto-flow: row;
`;

const ExternalIssues = styled('div')`
  display: grid;
  grid-template-columns: auto max-content;
  gap: ${space(2)};
`;

const GroupSidebar = withApi(withRouter(BaseGroupSidebar));

export default GroupSidebar;<|MERGE_RESOLUTION|>--- conflicted
+++ resolved
@@ -38,13 +38,9 @@
 import {isMobilePlatform} from 'sentry/utils/platform';
 import withApi from 'sentry/utils/withApi';
 
-<<<<<<< HEAD
 import FeatureBadge from '../featureBadge';
 
-import {MOBILE_TAGS, TagFacets} from './tagFacets';
-=======
 import {MOBILE_TAGS, MOBILE_TAGS_FORMATTER, TagFacets} from './tagFacets';
->>>>>>> ef2b460b
 
 type Props = WithRouterProps & {
   api: Client;
@@ -231,15 +227,12 @@
               environments={environments}
               groupId={group.id}
               tagKeys={MOBILE_TAGS}
-<<<<<<< HEAD
               title={
                 <Fragment>
                   {t('Mobile Tag Breakdown')} <FeatureBadge type="alpha" />
                 </Fragment>
               }
-=======
               tagFormatter={MOBILE_TAGS_FORMATTER}
->>>>>>> ef2b460b
             />
           )}
         </Feature>
