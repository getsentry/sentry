--- conflicted
+++ resolved
@@ -54,11 +54,6 @@
 };
 
 type State = {
-<<<<<<< HEAD
-  environments: Environment[];
-=======
-  participants: Group['participants'];
->>>>>>> 6b4bbc70
   allEnvironmentsGroupData?: Group;
   currentRelease?: CurrentRelease;
   error?: boolean;
@@ -66,13 +61,7 @@
 };
 
 class BaseGroupSidebar extends Component<Props, State> {
-  state: State = {
-<<<<<<< HEAD
-    environments: this.props.environments,
-=======
-    participants: [],
->>>>>>> 6b4bbc70
-  };
+  state: State = {};
 
   componentDidMount() {
     this.fetchAllEnvironmentsGroupData();
