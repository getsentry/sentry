--- conflicted
+++ resolved
@@ -225,11 +225,8 @@
               environments={environments}
               groupId={group.id}
               tagKeys={MOBILE_TAGS}
-<<<<<<< HEAD
               event={event}
-=======
               tagFormatter={MOBILE_TAGS_FORMATTER}
->>>>>>> ef2b460b
             />
           )}
         </Feature>
