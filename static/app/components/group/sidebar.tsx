--- conflicted
+++ resolved
@@ -227,15 +227,12 @@
               environments={environments}
               groupId={group.id}
               tagKeys={MOBILE_TAGS}
-<<<<<<< HEAD
               event={event}
-=======
               title={
                 <Fragment>
                   {t('Mobile Tag Breakdown')} <FeatureBadge type="alpha" />
                 </Fragment>
               }
->>>>>>> e86db0b6
               tagFormatter={MOBILE_TAGS_FORMATTER}
             />
           )}
