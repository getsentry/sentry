--- conflicted
+++ resolved
@@ -209,13 +209,7 @@
 
   render() {
     const {event, group, organization, project, environments} = this.props;
-<<<<<<< HEAD
-    const {allEnvironmentsGroupData, currentRelease, tagsWithTopValues} = this.state;
-    const projectId = project.slug;
-=======
     const {allEnvironmentsGroupData, currentRelease} = this.state;
-    const hasIssueActionsV2 = organization.features.includes('issue-actions-v2');
->>>>>>> d8786024
     const hasStreamlineTargetingFeature = organization.features.includes(
       'streamline-targeting-context'
     );
