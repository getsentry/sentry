--- conflicted
+++ resolved
@@ -299,15 +299,7 @@
                 ? BACKEND_TAGS
                 : DEFAULT_TAGS
             }
-<<<<<<< HEAD
-            title={<div>{t('Tag Summary')}</div>}
-=======
-            title={
-              <div>
-                {t('All Tags')} <FeatureBadge type="beta" />
-              </div>
-            }
->>>>>>> 20cde554
+            title={<div>{t('All Tags')}</div>}
             event={event}
             tagFormatter={TAGS_FORMATTER}
             project={project}
