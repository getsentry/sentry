--- conflicted
+++ resolved
@@ -54,14 +54,9 @@
       userEvent.click(screen.getByRole('button', {name: 'Save Changes'}));
       expect(externalIssueRequest).not.toHaveBeenCalled();
 
-<<<<<<< HEAD
-    it('submits to the New External Issue endpoint', () => {
-      selectByValue(wrapper, 'number_1', {name: 'numbers'});
-=======
       selectEvent.openMenu(screen.getByRole('textbox', {name: 'Numbers'}));
       userEvent.type(screen.getByRole('textbox', {name: 'Numbers'}), '1');
       userEvent.click(screen.getByText('one'));
->>>>>>> a5692065
 
       // Sets required fields
       userEvent.type(screen.getByRole('textbox', {name: 'Title'}), 'ApiError: Broken');
