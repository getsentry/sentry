--- conflicted
+++ resolved
@@ -10,19 +10,14 @@
 import {IconQuestion} from 'sentry/icons';
 import {t} from 'sentry/locale';
 import {space} from 'sentry/styles/space';
-<<<<<<< HEAD
 import {
   CurrentRelease,
-  Environment,
   Group,
   GroupRelease,
   Organization,
   Project,
 } from 'sentry/types';
 import {defined} from 'sentry/utils';
-=======
-import {CurrentRelease, Group, Organization, Project} from 'sentry/types';
->>>>>>> 884502ed
 import getDynamicText from 'sentry/utils/getDynamicText';
 import {useApiQuery} from 'sentry/utils/queryClient';
 
