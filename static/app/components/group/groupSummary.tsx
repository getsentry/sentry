--- conflicted
+++ resolved
@@ -73,17 +73,10 @@
 }
 
 export function GroupSummaryHeader({groupId}: GroupSummaryProps) {
-<<<<<<< HEAD
-  const {data, isPending, isError} = useGroupSummary(groupId);
+  const {data, isPending, isError, hasGenAIConsent} = useGroupSummary(groupId);
   const isStreamlined = useHasStreamlinedUI();
 
-  if (isError || (!isPending && !data.headline)) {
-=======
-  const {data, isLoading, isError, hasGenAIConsent} = useGroupSummary(groupId);
-  const isStreamlined = useHasStreamlinedUI();
-
-  if (isError || !hasGenAIConsent || (!isLoading && !data?.headline)) {
->>>>>>> f36c906e
+  if (isError || !hasGenAIConsent || (!isPending && !data?.headline)) {
     // Don't render the summary headline if there's an error, the error is already shown in the sidebar
     // If there is no headline we also don't want to render anything
     return null;
@@ -106,11 +99,7 @@
 }
 
 export function GroupSummary({groupId}: GroupSummaryProps) {
-<<<<<<< HEAD
-  const {data, isPending, isError} = useGroupSummary(groupId);
-=======
-  const {data, isLoading, isError, hasGenAIConsent} = useGroupSummary(groupId);
->>>>>>> f36c906e
+  const {data, isPending, isError, hasGenAIConsent} = useGroupSummary(groupId);
 
   const openForm = useFeedbackForm();
 
