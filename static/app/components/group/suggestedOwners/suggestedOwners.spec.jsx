--- conflicted
+++ resolved
@@ -128,44 +128,6 @@
     );
   });
 
-<<<<<<< HEAD
-  it('displays release committers', async function () {
-    const team1 = TestStubs.Team({slug: 'team-1', id: '1'});
-    const team2 = TestStubs.Team({slug: 'team-2', id: '2'});
-    TeamStore.loadInitialData([team1, team2], false, null);
-
-    Client.addMockResponse({
-      url: `${endpoint}/committers/`,
-      body: {
-        committers: [],
-        releaseCommitters: [
-          {
-            author: TestStubs.CommitAuthor(),
-            commits: [TestStubs.Commit()],
-            release: TestStubs.Release(),
-          },
-        ],
-      },
-    });
-
-    Client.addMockResponse({
-      url: `${endpoint}/owners/`,
-      body: {owners: [], rules: []},
-    });
-
-    render(<SuggestedOwners project={project} group={group} event={event} />, {
-      organization,
-    });
-    userEvent.hover(await screen.findByTestId('suggested-assignee'));
-
-    expect(await screen.findByText('Suspect Release')).toBeInTheDocument();
-    expect(
-      screen.getByText('Foo Bar last committed', {exact: false})
-    ).toBeInTheDocument();
-  });
-
-=======
->>>>>>> ed406c16
   it('hides when there are no suggestions', async () => {
     Client.addMockResponse({
       url: `${endpoint}/committers/`,
