--- conflicted
+++ resolved
@@ -181,13 +181,8 @@
       it('fast typing is debounced and uses trailing call when fetching data', async () => {
         renderComponent('Link');
         jest.useFakeTimers();
-<<<<<<< HEAD
-        userEvent.click(screen.getByRole('textbox', {name: 'Issue'}));
-        userEvent.type(screen.getByRole('textbox', {name: 'Issue'}), 'doOT');
-=======
         userEvent.click(screen.getAllByText('Issue').at(1));
         userEvent.type(screen.getByRole('textbox', {name: 'Issue'}), 'faster');
->>>>>>> 9129369a
         expect(window.fetch).toHaveBeenCalledTimes(0);
         jest.advanceTimersByTime(300);
         expect(window.fetch).toHaveBeenCalledTimes(1);
