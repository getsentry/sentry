import {initializeOrg} from 'sentry-test/initializeOrg';
import {render, screen, userEvent, waitFor} from 'sentry-test/reactTestingLibrary';

<<<<<<< HEAD
import {MOBILE_TAGS, TagFacets} from 'sentry/components/group/tagFacets';
import {Event} from 'sentry/types/event';
=======
import {
  MOBILE_TAGS,
  MOBILE_TAGS_FORMATTER,
  TagFacets,
} from 'sentry/components/group/tagFacets';
>>>>>>> ef2b460b

const {organization} = initializeOrg();
describe('TagDistributionMeter', function () {
  let tagsMock;

  beforeEach(function () {
    tagsMock = MockApiClient.addMockResponse({
      url: '/issues/1/tags/',
      body: {
        release: {
          key: 'release',
          topValues: [
            {
              name: 'org.mozilla.ios.Fennec@106.0',
              count: 30,
            },
          ],
        },
        os: {
          key: 'os',
          topValues: [
            {
              name: 'Android 12',
              count: 20,
            },
            {
              name: 'iOS 16.0',
              count: 10,
            },
          ],
        },
        device: {
          key: 'device',
          topValues: [
            {
              name: 'iPhone15',
              count: 7,
            },
            {
              name: 'Android Phone',
              count: 10,
            },
            {
              name: 'iPhone12',
              count: 13,
            },
            {
              name: 'iPhone11',
              count: 15,
            },
            {
              name: 'iPhone10',
              count: 18,
            },
          ],
        },
      },
    });
  });

  it('does not display anything if no tag values recieved', async function () {
    tagsMock = MockApiClient.addMockResponse({
      url: '/issues/1/tags/',
      body: {},
    });
    render(<TagFacets environments={[]} groupId="1" tagKeys={MOBILE_TAGS} />, {
      organization,
    });
    await waitFor(() => {
      expect(tagsMock).toHaveBeenCalled();
    });
    expect(screen.queryByText('os')).not.toBeInTheDocument();
    expect(screen.queryByText('device')).not.toBeInTheDocument();
    expect(screen.queryByText('release')).not.toBeInTheDocument();
  });

  it('displays os, device, and release tags', async function () {
    render(<TagFacets environments={[]} groupId="1" tagKeys={MOBILE_TAGS} />, {
      organization,
    });
    await waitFor(() => {
      expect(tagsMock).toHaveBeenCalled();
    });
    expect(screen.getByText('os')).toBeInTheDocument();
    expect(screen.getByText('device')).toBeInTheDocument();
    expect(screen.getByText('release')).toBeInTheDocument();
    expect(screen.getByText('67%')).toBeInTheDocument();
    expect(screen.getByText('Android 12')).toBeInTheDocument();
    expect(screen.getByText('33%')).toBeInTheDocument();
    expect(screen.getByText('iOS 16.0')).toBeInTheDocument();

    userEvent.click(screen.getByText('device'));
    expect(screen.getByText('11%')).toBeInTheDocument();
    expect(screen.getByText('iPhone15')).toBeInTheDocument();
    expect(screen.getByText('16%')).toBeInTheDocument();
    expect(screen.getByText('Android Phone')).toBeInTheDocument();
    expect(screen.getByText('21%')).toBeInTheDocument();
    expect(screen.getByText('iPhone12')).toBeInTheDocument();
    expect(screen.getByText('24%')).toBeInTheDocument();
    expect(screen.getByText('iPhone11')).toBeInTheDocument();
    expect(screen.queryByText('29%')).not.toBeInTheDocument();
    expect(screen.queryByText('iPhone10')).not.toBeInTheDocument();

    userEvent.click(screen.getByText('release'));
    expect(screen.getByText('100%')).toBeInTheDocument();
    expect(screen.getByText('org.mozilla.ios.Fennec@106.0')).toBeInTheDocument();
  });

  it('shows more device tag values when Show more is clicked', async function () {
    render(<TagFacets environments={[]} groupId="1" tagKeys={MOBILE_TAGS} />, {
      organization,
    });
    await waitFor(() => {
      expect(tagsMock).toHaveBeenCalled();
    });

    userEvent.click(screen.getByText('device'));
    expect(screen.getByText('11%')).toBeInTheDocument();
    expect(screen.getByText('iPhone15')).toBeInTheDocument();
    expect(screen.getByText('16%')).toBeInTheDocument();
    expect(screen.getByText('Android Phone')).toBeInTheDocument();
    expect(screen.getByText('21%')).toBeInTheDocument();
    expect(screen.getByText('iPhone12')).toBeInTheDocument();
    expect(screen.getByText('24%')).toBeInTheDocument();
    expect(screen.getByText('iPhone11')).toBeInTheDocument();
    expect(screen.queryByText('29%')).not.toBeInTheDocument();
    expect(screen.queryByText('iPhone10')).not.toBeInTheDocument();

    userEvent.click(screen.getByText('Show more'));
    expect(screen.getByText('29%')).toBeInTheDocument();
    expect(screen.getByText('iPhone10')).toBeInTheDocument();
  });

<<<<<<< HEAD
  it('shows tooltip', async function () {
=======
  it('format tag values when given a tagFormatter', async function () {
>>>>>>> ef2b460b
    render(
      <TagFacets
        environments={[]}
        groupId="1"
        tagKeys={MOBILE_TAGS}
<<<<<<< HEAD
        event={{tags: [{key: 'os', value: 'Android 12'}]} as Event}
=======
        tagFormatter={MOBILE_TAGS_FORMATTER}
>>>>>>> ef2b460b
      />,
      {
        organization,
      }
    );
    await waitFor(() => {
      expect(tagsMock).toHaveBeenCalled();
    });

<<<<<<< HEAD
    userEvent.hover(screen.getByText('Android 12'));
    await waitFor(() =>
      expect(
        screen.getByText('This is also the tag value of the error event you are viewing.')
      ).toBeInTheDocument()
    );
=======
    userEvent.click(screen.getByText('release'));
    expect(screen.getByText('100%')).toBeInTheDocument();
    expect(screen.getByText('106.0')).toBeInTheDocument();
>>>>>>> ef2b460b
  });
});<|MERGE_RESOLUTION|>--- conflicted
+++ resolved
@@ -1,16 +1,12 @@
 import {initializeOrg} from 'sentry-test/initializeOrg';
 import {render, screen, userEvent, waitFor} from 'sentry-test/reactTestingLibrary';
 
-<<<<<<< HEAD
-import {MOBILE_TAGS, TagFacets} from 'sentry/components/group/tagFacets';
-import {Event} from 'sentry/types/event';
-=======
 import {
   MOBILE_TAGS,
   MOBILE_TAGS_FORMATTER,
   TagFacets,
 } from 'sentry/components/group/tagFacets';
->>>>>>> ef2b460b
+import {Event} from 'sentry/types/event';
 
 const {organization} = initializeOrg();
 describe('TagDistributionMeter', function () {
@@ -144,21 +140,13 @@
     expect(screen.getByText('iPhone10')).toBeInTheDocument();
   });
 
-<<<<<<< HEAD
   it('shows tooltip', async function () {
-=======
-  it('format tag values when given a tagFormatter', async function () {
->>>>>>> ef2b460b
     render(
       <TagFacets
         environments={[]}
         groupId="1"
         tagKeys={MOBILE_TAGS}
-<<<<<<< HEAD
         event={{tags: [{key: 'os', value: 'Android 12'}]} as Event}
-=======
-        tagFormatter={MOBILE_TAGS_FORMATTER}
->>>>>>> ef2b460b
       />,
       {
         organization,
@@ -168,17 +156,32 @@
       expect(tagsMock).toHaveBeenCalled();
     });
 
-<<<<<<< HEAD
     userEvent.hover(screen.getByText('Android 12'));
     await waitFor(() =>
       expect(
         screen.getByText('This is also the tag value of the error event you are viewing.')
       ).toBeInTheDocument()
     );
-=======
+  });
+
+  it('format tag values when given a tagFormatter', async function () {
+    render(
+      <TagFacets
+        environments={[]}
+        groupId="1"
+        tagKeys={MOBILE_TAGS}
+        tagFormatter={MOBILE_TAGS_FORMATTER}
+      />,
+      {
+        organization,
+      }
+    );
+    await waitFor(() => {
+      expect(tagsMock).toHaveBeenCalled();
+    });
+
     userEvent.click(screen.getByText('release'));
     expect(screen.getByText('100%')).toBeInTheDocument();
     expect(screen.getByText('106.0')).toBeInTheDocument();
->>>>>>> ef2b460b
   });
 });