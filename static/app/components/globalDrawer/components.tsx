--- conflicted
+++ resolved
@@ -206,7 +206,6 @@
         panelWidth={'var(--drawer-width)'} // Initial width only
         className="drawer-panel"
       >
-<<<<<<< HEAD
         {drawerKey && (
           <ResizeHandle
             ref={resizeHandleRef}
@@ -217,15 +216,12 @@
             ).toString()}
           />
         )}
-        <DrawerContentContext.Provider value={{onClose, ariaLabel}}>
-=======
         {/*
           This provider allows data passed to openDrawer to be accessed by drawer components.
           For example: <DrawerHeader />, will trigger the custom onClose callback set in openDrawer
           when it's button is pressed.
         */}
         <DrawerContentContext value={{onClose, ariaLabel}}>
->>>>>>> 8dd02005
           {children}
         </DrawerContentContext>
       </DrawerSlidePanel>
