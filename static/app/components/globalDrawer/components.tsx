import {createContext, Fragment, useContext} from 'react';
import styled from '@emotion/styled';
import type {AnimationProps} from 'framer-motion';

import {Button} from 'sentry/components/core/button';
import type {DrawerOptions} from 'sentry/components/globalDrawer';
import SlideOverPanel from 'sentry/components/slideOverPanel';
import {IconClose} from 'sentry/icons/iconClose';
import {t} from 'sentry/locale';
import {space} from 'sentry/styles/space';

interface DrawerContentContextType {
  ariaLabel: string;
  onClose: DrawerOptions['onClose'];
}

const DrawerContentContext = createContext<DrawerContentContextType>({
  onClose: () => {},
  ariaLabel: 'slide out drawer',
});

export function useDrawerContentContext() {
  return useContext(DrawerContentContext);
}

interface DrawerPanelProps {
  ariaLabel: DrawerContentContextType['ariaLabel'];
  children: React.ReactNode;
  headerContent: React.ReactNode;
  onClose: DrawerContentContextType['onClose'];
  drawerWidth?: DrawerOptions['drawerWidth'];
  transitionProps?: AnimationProps['transition'];
}

<<<<<<< HEAD
export function DrawerPanel({
  ref,
  ariaLabel,
  children,
  transitionProps,
  onClose,
}: DrawerPanelProps & {
  ref?: React.Ref<HTMLDivElement>;
}) {
=======
export const DrawerPanel = forwardRef(function _DrawerPanel(
  {ariaLabel, children, transitionProps, onClose, drawerWidth}: DrawerPanelProps,
  ref: React.ForwardedRef<HTMLDivElement>
) {
>>>>>>> 05ea0fea
  return (
    <DrawerContainer>
      <DrawerSlidePanel
        ariaLabel={ariaLabel}
        slidePosition="right"
        collapsed={false}
        ref={ref}
        transitionProps={transitionProps}
        panelWidth={drawerWidth}
      >
        {/*
          This provider allows data passed to openDrawer to be accessed by drawer components.
          For example: <DrawerHeader />, will trigger the custom onClose callback set in openDrawer
          when it's button is pressed.
        */}
        <DrawerContentContext.Provider value={{onClose, ariaLabel}}>
          {children}
        </DrawerContentContext.Provider>
      </DrawerSlidePanel>
    </DrawerContainer>
  );
}

interface DrawerHeaderProps {
  children?: React.ReactNode;
  className?: string;
  /**
   * If true, hides the spacer bar separating close button from custom header content
   */
  hideBar?: boolean;
  /**
   * If true, hides the close button
   */
  hideCloseButton?: boolean;
}

export function DrawerHeader({
  ref,
  className,
  children = null,
  hideBar = false,
  hideCloseButton = false,
}: DrawerHeaderProps & {
  ref?: React.Ref<HTMLHeadingElement>;
}) {
  const {onClose} = useDrawerContentContext();

  return (
    <Header ref={ref} className={className}>
      {!hideCloseButton && (
        <Fragment>
          <CloseButton
            priority="link"
            size="xs"
            borderless
            aria-label={t('Close Drawer')}
            icon={<IconClose />}
            onClick={onClose}
          >
            {t('Close')}
          </CloseButton>
          {!hideBar && <HeaderBar />}
        </Fragment>
      )}
      {children}
    </Header>
  );
}

const CloseButton = styled(Button)`
  color: ${p => p.theme.subText};
  &:hover {
    color: ${p => p.theme.textColor};
  }
`;

const HeaderBar = styled('div')`
  margin: 0 ${space(2)};
  border-right: 1px solid ${p => p.theme.border};
`;

const Header = styled('header')`
  position: sticky;
  top: 0;
  z-index: ${p => p.theme.zIndex.drawer + 1};
  background: ${p => p.theme.background};
  justify-content: flex-start;
  display: flex;
  padding: ${space(1.5)};
  box-shadow: ${p => p.theme.border} 0 1px;
  padding-left: 24px;
`;

export const DrawerBody = styled('aside')`
  padding: ${space(2)} 24px;
  font-size: ${p => p.theme.fontSizeMedium};
`;

const DrawerContainer = styled('div')`
  position: fixed;
  inset: 0;
  z-index: ${p => p.theme.zIndex.drawer};
  pointer-events: none;
`;

const DrawerSlidePanel = styled(SlideOverPanel)`
  box-shadow: 0 0 0 1px ${p => p.theme.translucentBorder};
`;

export const DrawerComponents = {
  DrawerBody,
  DrawerHeader,
  DrawerPanel,
};

export default DrawerComponents;<|MERGE_RESOLUTION|>--- conflicted
+++ resolved
@@ -32,22 +32,16 @@
   transitionProps?: AnimationProps['transition'];
 }
 
-<<<<<<< HEAD
 export function DrawerPanel({
   ref,
   ariaLabel,
   children,
   transitionProps,
   onClose,
+  drawerWidth,
 }: DrawerPanelProps & {
   ref?: React.Ref<HTMLDivElement>;
 }) {
-=======
-export const DrawerPanel = forwardRef(function _DrawerPanel(
-  {ariaLabel, children, transitionProps, onClose, drawerWidth}: DrawerPanelProps,
-  ref: React.ForwardedRef<HTMLDivElement>
-) {
->>>>>>> 05ea0fea
   return (
     <DrawerContainer>
       <DrawerSlidePanel
