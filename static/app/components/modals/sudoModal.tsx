--- conflicted
+++ resolved
@@ -1,8 +1,4 @@
-<<<<<<< HEAD
 import {Fragment, useContext, useEffect, useState} from 'react';
-=======
-import {Fragment, useEffect, useState} from 'react';
->>>>>>> c6793a9d
 import type {WithRouterProps} from 'react-router';
 import styled from '@emotion/styled';
 import trimEnd from 'lodash/trimEnd';
@@ -20,7 +16,7 @@
 import {t} from 'sentry/locale';
 import ConfigStore from 'sentry/stores/configStore';
 import {space} from 'sentry/styles/space';
-import type {Authenticator} from 'sentry/types';
+import type {Authenticator} from 'sentry/types/auth';
 import useApi from 'sentry/utils/useApi';
 import {useLocation} from 'sentry/utils/useLocation';
 import useRouter from 'sentry/utils/useRouter';
@@ -64,16 +60,8 @@
 function SudoModal({
   closeModal,
   isSuperuser,
-<<<<<<< HEAD
-  location,
-  needsReload,
-  router,
-  retryRequest,
-  api,
-=======
   needsReload,
   retryRequest,
->>>>>>> c6793a9d
   Header,
   Body,
   closeButton,
@@ -96,13 +84,10 @@
     superuserReason,
   } = state;
 
-<<<<<<< HEAD
   const isLoading = useContext(OrganizationLoaderContext)?.isLoading;
-=======
   const router = useRouter();
   const api = useApi();
   const location = useLocation();
->>>>>>> c6793a9d
 
   useEffect(() => {
     const getAuthenticators = async () => {
@@ -117,15 +102,10 @@
       }
     };
 
-<<<<<<< HEAD
     if (!isLoading) {
       getAuthenticators();
     }
   }, [api, isLoading]);
-=======
-    getAuthenticators();
-  }, [api]);
->>>>>>> c6793a9d
 
   const handleSubmitCOPS = () => {
     setState(prevState => ({
