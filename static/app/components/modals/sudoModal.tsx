import {Component, Fragment} from 'react';
// eslint-disable-next-line no-restricted-imports
import {withRouter, WithRouterProps} from 'react-router';
import styled from '@emotion/styled';

import {logout} from 'sentry/actionCreators/account';
import {ModalRenderProps} from 'sentry/actionCreators/modal';
import {Client} from 'sentry/api';
import Alert from 'sentry/components/alert';
import Button from 'sentry/components/button';
import Form from 'sentry/components/forms/form';
import InputField from 'sentry/components/forms/inputField';
import Hook from 'sentry/components/hook';
import U2fContainer from 'sentry/components/u2f/u2fContainer';
import {ErrorCodes} from 'sentry/constants/superuserAccessErrors';
import {t} from 'sentry/locale';
import ConfigStore from 'sentry/stores/configStore';
import space from 'sentry/styles/space';
import {Authenticator} from 'sentry/types';
import withApi from 'sentry/utils/withApi';
import TextBlock from 'sentry/views/settings/components/text/textBlock';

type OnTapProps = NonNullable<React.ComponentProps<typeof U2fContainer>['onTap']>;

type Props = WithRouterProps &
  Pick<ModalRenderProps, 'Body' | 'Header'> & {
    api: Client;
    closeModal: () => void;
    /**
     * User is a superuser without an active su session
     */
    isSuperuser?: boolean;
    needsReload?: boolean;
    /**
     * expects a function that returns a Promise
     */
    retryRequest?: () => Promise<any>;
  };

type State = {
  authenticators: Array<Authenticator>;
  busy: boolean;
  error: boolean;
  errorType: string;
  showAccessForms: boolean;
  superuserAccessCategory: string;
  superuserReason: string;
};

class SudoModal extends Component<Props, State> {
  state: State = {
    authenticators: [],
    busy: false,
    error: false,
    errorType: '',
    showAccessForms: true,
    superuserAccessCategory: '',
    superuserReason: '',
  };

  componentDidMount() {
    this.getAuthenticators();
  }

  handleSubmitCOPS = () => {
    this.setState({
      superuserAccessCategory: 'cops_csm',
      superuserReason: 'COPS and CSM use',
    });
  };

  handleSubmit = async data => {
    const {api, isSuperuser} = this.props;
<<<<<<< HEAD
    const superuserAccessCategory =
      this.state.superuserAccessCategory === null
        ? data.superuserAccessCategory
        : this.state.superuserAccessCategory;

    const superuserReason =
      this.state.superuserReason === null
        ? data.superuserReason
        : this.state.superuserReason;

    if (!this.state.authenticators.length) {
=======
    const {superuserAccessCategory, superuserReason, authenticators} = this.state;

    const suAccessCategory = superuserAccessCategory || data.superuserAccessCategory;

    const suReason = superuserReason || data.superuserReason;

    if (!authenticators.length) {
>>>>>>> a27f55a0
      this.handleError('No Authenticator');
      return;
    }

    if (this.state.showAccessForms && isSuperuser) {
      this.setState({
        showAccessForms: false,
<<<<<<< HEAD
        superuserAccessCategory,
        superuserReason,
=======
        superuserAccessCategory: suAccessCategory,
        superuserReason: suReason,
>>>>>>> a27f55a0
      });
    } else {
      try {
        await api.requestPromise('/auth/', {method: 'PUT', data});
        this.handleSuccess();
      } catch (err) {
        this.handleError(err);
      }
    }
  };

  handleSuccess = () => {
    const {closeModal, isSuperuser, location, needsReload, router, retryRequest} =
      this.props;

    if (!retryRequest) {
      closeModal();
      return;
    }

    if (isSuperuser) {
      router.replace({pathname: location.pathname, state: {forceUpdate: new Date()}});
      if (needsReload) {
        window.location.reload();
      }
      return;
    }

    this.setState({busy: true}, () => {
      retryRequest().then(() => {
        this.setState({busy: false, showAccessForms: true}, closeModal);
      });
    });
  };

  handleError = err => {
    let errorType = '';
    if (err.status === 403) {
      if (err.responseJSON.detail.code === 'no_u2f') {
        errorType = ErrorCodes.noAuthenticator;
      } else {
        errorType = ErrorCodes.invalidPassword;
      }
    } else if (err.status === 401) {
      errorType = ErrorCodes.invalidSSOSession;
    } else if (err.status === 400) {
      errorType = ErrorCodes.invalidAccessCategory;
    } else if (err === 'No Authenticator') {
      errorType = ErrorCodes.noAuthenticator;
    } else {
      errorType = ErrorCodes.unknownError;
    }
    this.setState({
      busy: false,
      error: true,
      errorType,
      showAccessForms: true,
    });
  };

  handleU2fTap = async (data: Parameters<OnTapProps>[0]) => {
    this.setState({busy: true});

    const {api, isSuperuser} = this.props;

    try {
      data.isSuperuserModal = isSuperuser;
      data.superuserAccessCategory = this.state.superuserAccessCategory;
      data.superuserReason = this.state.superuserReason;
      await api.requestPromise('/auth/', {method: 'PUT', data});
      this.handleSuccess();
    } catch (err) {
      this.setState({busy: false});
      // u2fInterface relies on this
      throw err;
    }
  };

  handleLogout = async () => {
    const {api} = this.props;
    try {
      await logout(api);
    } catch {
      // ignore errors
    }
    window.location.assign(`/auth/login/?next=${encodeURIComponent(location.pathname)}`);
  };

  async getAuthenticators() {
    const {api} = this.props;

    try {
      const authenticators = await api.requestPromise('/authenticators/');
      this.setState({authenticators: authenticators ?? []});
    } catch {
      // ignore errors
    }
  }

  renderBodyContent() {
    const {isSuperuser} = this.props;
    const {authenticators, error, errorType, showAccessForms} = this.state;
    const user = ConfigStore.get('user');
    const isSelfHosted = ConfigStore.get('isSelfHosted');
    const validateSUForm = ConfigStore.get('validateSUForm');

    if (errorType === ErrorCodes.invalidSSOSession) {
      this.handleLogout();
      return null;
    }

    if (
      (!user.hasPasswordAuth && authenticators.length === 0) ||
      (isSuperuser && !isSelfHosted && validateSUForm)
    ) {
      return (
        <Fragment>
          <StyledTextBlock>
            {isSuperuser
              ? t(
                  'You are attempting to access a resource that requires superuser access, please re-authenticate as a superuser.'
                )
              : t('You will need to reauthenticate to continue')}
          </StyledTextBlock>
          {error && (
            <StyledAlert type="error" showIcon>
              {t(errorType)}
            </StyledAlert>
          )}
          {isSuperuser ? (
            <Form
              apiMethod="PUT"
              apiEndpoint="/auth/"
              submitLabel={showAccessForms ? t('Continue') : t('Re-authenticate')}
              onSubmit={this.handleSubmit}
              onSubmitSuccess={this.handleSuccess}
              onSubmitError={this.handleError}
              initialData={{isSuperuserModal: isSuperuser}}
              extraButton={
                <BackWrapper>
                  <Button onClick={this.handleSubmitCOPS}>{t('COPS/CSM')}</Button>
                </BackWrapper>
              }
              resetOnError
            >
              {!isSelfHosted && showAccessForms && (
                <Hook name="component:superuser-access-category" />
              )}
              {!isSelfHosted && !showAccessForms && (
                <U2fContainer
                  authenticators={authenticators}
                  displayMode="sudo"
                  onTap={this.handleU2fTap}
                />
              )}
            </Form>
          ) : (
            <Button
              priority="primary"
              href={`/auth/login/?next=${encodeURIComponent(location.pathname)}`}
            >
              {t('Continue')}
            </Button>
          )}
        </Fragment>
      );
    }

    return (
      <Fragment>
        <StyledTextBlock>
          {isSuperuser
            ? t(
                'You are attempting to access a resource that requires superuser access, please re-authenticate as a superuser.'
              )
            : t('Help us keep your account safe by confirming your identity.')}
        </StyledTextBlock>

        {error && (
          <StyledAlert type="error" showIcon>
            {t(errorType)}
          </StyledAlert>
        )}

        <Form
          apiMethod="PUT"
          apiEndpoint="/auth/"
          submitLabel={t('Confirm Password')}
          onSubmitSuccess={this.handleSuccess}
          onSubmitError={this.handleError}
          hideFooter={!user.hasPasswordAuth && authenticators.length === 0}
          initialData={{isSuperuserModal: isSuperuser}}
          resetOnError
        >
          {user.hasPasswordAuth && (
            <StyledInputField
              type="password"
              inline={false}
              label={t('Password')}
              name="password"
              autoFocus
              flexibleControlStateSize
            />
          )}

          <U2fContainer
            authenticators={authenticators}
            displayMode="sudo"
            onTap={this.handleU2fTap}
          />
        </Form>
      </Fragment>
    );
  }

  render() {
    const {Header, Body} = this.props;

    return (
      <Fragment>
        <Header closeButton>{t('Confirm Password to Continue')}</Header>
        <Body>{this.renderBodyContent()}</Body>
      </Fragment>
    );
  }
}

export default withRouter(withApi(SudoModal));
export {SudoModal};

const StyledTextBlock = styled(TextBlock)`
  margin-bottom: ${space(1)};
`;

const StyledInputField = styled(InputField)`
  padding-left: 0;
`;

const StyledAlert = styled(Alert)`
  margin-bottom: 0;
`;

const BackWrapper = styled('div')`
  width: 100%;
  margin-left: ${space(4)};
`;<|MERGE_RESOLUTION|>--- conflicted
+++ resolved
@@ -71,19 +71,6 @@
 
   handleSubmit = async data => {
     const {api, isSuperuser} = this.props;
-<<<<<<< HEAD
-    const superuserAccessCategory =
-      this.state.superuserAccessCategory === null
-        ? data.superuserAccessCategory
-        : this.state.superuserAccessCategory;
-
-    const superuserReason =
-      this.state.superuserReason === null
-        ? data.superuserReason
-        : this.state.superuserReason;
-
-    if (!this.state.authenticators.length) {
-=======
     const {superuserAccessCategory, superuserReason, authenticators} = this.state;
 
     const suAccessCategory = superuserAccessCategory || data.superuserAccessCategory;
@@ -91,7 +78,6 @@
     const suReason = superuserReason || data.superuserReason;
 
     if (!authenticators.length) {
->>>>>>> a27f55a0
       this.handleError('No Authenticator');
       return;
     }
@@ -99,13 +85,8 @@
     if (this.state.showAccessForms && isSuperuser) {
       this.setState({
         showAccessForms: false,
-<<<<<<< HEAD
-        superuserAccessCategory,
-        superuserReason,
-=======
         superuserAccessCategory: suAccessCategory,
         superuserReason: suReason,
->>>>>>> a27f55a0
       });
     } else {
       try {
