import {css} from '@emotion/react';
import styled from '@emotion/styled';

import type {ModalRenderProps} from 'sentry/actionCreators/modal';
import ErrorBoundary from 'sentry/components/errorBoundary';
import LoadingError from 'sentry/components/loadingError';
import LoadingIndicator from 'sentry/components/loadingIndicator';
import {
  ErrorAlert,
  InviteMessage,
} from 'sentry/components/modals/inviteMembersModal/inviteHeaderMessages';
import {InviteMembersContext} from 'sentry/components/modals/inviteMembersModal/inviteMembersContext';
import InviteMembersFooter from 'sentry/components/modals/inviteMembersModal/inviteMembersFooter';
import InviteMembersModalView from 'sentry/components/modals/inviteMembersModal/inviteMembersModalview';
import InviteRowControl from 'sentry/components/modals/inviteMembersModal/inviteRowControlNew';
import type {InviteRow} from 'sentry/components/modals/inviteMembersModal/types';
import useInviteModal from 'sentry/components/modals/inviteMembersModal/useInviteModal';
import {InviteModalHook} from 'sentry/components/modals/memberInviteModalCustomization';
import {ORG_ROLES} from 'sentry/constants';
import {t} from 'sentry/locale';
import {space} from 'sentry/styles/space';
import {trackAnalytics} from 'sentry/utils/analytics';
import {isActiveSuperuser} from 'sentry/utils/isActiveSuperuser';
import useOrganization from 'sentry/utils/useOrganization';

interface InviteMembersModalProps extends ModalRenderProps {
  initialData?: Partial<InviteRow>[];
  source?: string;
}

function InviteMembersModal({
  Header,
  Body,
  closeModal,
  initialData,
  source,
  Footer,
}: InviteMembersModalProps) {
  const organization = useOrganization();

  const {
    addInviteRow,
    invites,
    memberResult,
    removeInviteRow,
    reset,
    sendInvites,
    sessionId,
    setEmails,
    setRole,
    setTeams,
    setInviteStatus,
    willInvite,
    complete,
    inviteStatus,
    pendingInvites,
    sendingInvites,
    error,
  } = useInviteModal({
    initialData,
    organization,
    source,
  });

  if (memberResult.isPending) {
    return <LoadingIndicator />;
  }

  if (memberResult.isError && !isActiveSuperuser()) {
    return (
      <LoadingError
        message={t('Failed to load members')}
        onRetry={memberResult.refetch}
      />
    );
  }

  return (
    <ErrorBoundary>
      <InviteModalHook
        organization={organization}
        willInvite={willInvite}
        onSendInvites={sendInvites}
      >
<<<<<<< HEAD
        {({
          sendInvites: _sendInvites,
          canSend: canSend,
          headerInfo: headerInfo,
          isOverMemberLimit: isOverMemberLimit,
        }) => {
=======
        {({sendInvites: inviteModalSendInvites, canSend, headerInfo}) => {
>>>>>>> 81a16b22
          return organization.features.includes('invite-members-new-modal') ? (
            <InviteMembersContext.Provider
              value={{
                willInvite,
                invites,
                setEmails,
                setRole,
                setTeams,
                setInviteStatus,
                sendInvites: inviteModalSendInvites,
                reset,
                inviteStatus,
                pendingInvites: pendingInvites[0],
                sendingInvites,
                complete,
                error,
              }}
            >
              <Header closeButton>
                <ErrorAlert />
                <Heading>{t('Invite New Members')}</Heading>
              </Header>
              <Body>
                <InviteMessage />
                {headerInfo}
                <StyledInviteRow
                  roleOptions={memberResult.data?.orgRoleList ?? ORG_ROLES}
                  roleDisabledUnallowed={willInvite}
                />
              </Body>
              <Footer>
                <InviteMembersFooter canSend />
              </Footer>
            </InviteMembersContext.Provider>
          ) : (
            <InviteMembersModalView
              addInviteRow={addInviteRow}
              canSend={canSend}
              closeModal={() => {
                trackAnalytics('invite_modal.closed', {
                  organization,
                  modal_session: sessionId,
                });
                closeModal();
              }}
              complete={complete}
              Footer={Footer}
              headerInfo={headerInfo}
              invites={invites}
              inviteStatus={inviteStatus}
              isOverMemberLimit={isOverMemberLimit}
              member={memberResult.data}
              pendingInvites={pendingInvites}
              removeInviteRow={removeInviteRow}
              reset={reset}
              sendingInvites={sendingInvites}
              sendInvites={inviteModalSendInvites}
              setEmails={setEmails}
              setRole={setRole}
              setTeams={setTeams}
              willInvite={willInvite}
              error={error}
            />
          );
        }}
      </InviteModalHook>
    </ErrorBoundary>
  );
}

export const modalCss = css`
  width: 100%;
  max-width: 900px;
  margin: 50px auto;
`;

const Heading = styled('h1')`
  font-weight: ${p => p.theme.fontWeightNormal};
  font-size: ${p => p.theme.headerFontSize};
  margin-top: 0;
  margin-bottom: ${space(0.75)};
`;

const StyledInviteRow = styled(InviteRowControl)`
  margin-bottom: ${space(1.5)};
`;

export default InviteMembersModal;<|MERGE_RESOLUTION|>--- conflicted
+++ resolved
@@ -82,16 +82,12 @@
         willInvite={willInvite}
         onSendInvites={sendInvites}
       >
-<<<<<<< HEAD
         {({
-          sendInvites: _sendInvites,
+          sendInvites: inviteModalSendInvites,
           canSend: canSend,
           headerInfo: headerInfo,
           isOverMemberLimit: isOverMemberLimit,
         }) => {
-=======
-        {({sendInvites: inviteModalSendInvites, canSend, headerInfo}) => {
->>>>>>> 81a16b22
           return organization.features.includes('invite-members-new-modal') ? (
             <InviteMembersContext.Provider
               value={{
