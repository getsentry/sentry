--- conflicted
+++ resolved
@@ -2,12 +2,9 @@
 export enum WidgetViewerQueryField {
   SORT = 'sort',
   QUERY = 'query',
-<<<<<<< HEAD
   LEGEND = 'legend',
-=======
   PAGE = 'page',
   CURSOR = 'cursor',
->>>>>>> 28d75884
 }
 
 export function isWidgetViewerPath(pathname: string) {
