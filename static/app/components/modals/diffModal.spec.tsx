--- conflicted
+++ resolved
@@ -30,11 +30,7 @@
     });
     MockApiClient.addMockResponse({
       url: `/projects/org-slug/project-slug/`,
-<<<<<<< HEAD
-      body: {features: ['']},
-=======
       body: {features: []},
->>>>>>> 2e30c63b
     });
 
     const styledWrapper = styled(c => c.children);
