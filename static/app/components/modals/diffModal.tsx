import {css} from '@emotion/react';

import type {ModalRenderProps} from 'sentry/actionCreators/modal';
import IssueDiff from 'sentry/components/issueDiff';
import {useDetailedProject} from 'sentry/utils/useDetailedProject';
import useOrganization from 'sentry/utils/useOrganization';

type Props = ModalRenderProps & React.ComponentProps<typeof IssueDiff>;

function DiffModal({className, Body, CloseButton, ...props}: Props) {
  const organization = useOrganization();
  const {project} = props;
  const {data: projectData} = useDetailedProject({
    orgSlug: organization.slug,
    projectSlug: project.slug,
  });
<<<<<<< HEAD
=======
  // similarity-embeddings feature is only available on project details
>>>>>>> 2e30c63b
  const similarityEmbeddingsProjectFeature = projectData?.features.includes(
    'similarity-embeddings'
  );

  return (
    <Body>
      <CloseButton />
      <IssueDiff
        className={className}
        organization={organization}
        hasSimilarityEmbeddingsProjectFeature={similarityEmbeddingsProjectFeature}
        {...props}
      />
    </Body>
  );
}

const modalCss = css`
  position: absolute;
  left: 20px;
  right: 20px;
  top: 20px;
  bottom: 20px;
  display: flex;
  padding: 0;
  width: auto;

  [role='document'] {
    height: 100%;
    display: flex;
    flex: 1;
  }

  section {
    display: flex;
    width: 100%;
  }
`;

export {modalCss};

export default DiffModal;<|MERGE_RESOLUTION|>--- conflicted
+++ resolved
@@ -14,10 +14,7 @@
     orgSlug: organization.slug,
     projectSlug: project.slug,
   });
-<<<<<<< HEAD
-=======
   // similarity-embeddings feature is only available on project details
->>>>>>> 2e30c63b
   const similarityEmbeddingsProjectFeature = projectData?.features.includes(
     'similarity-embeddings'
   );
