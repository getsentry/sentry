import {Fragment, useCallback, useEffect, useState} from 'react';
import {css} from '@emotion/react';
import styled from '@emotion/styled';
import omit from 'lodash/omit';
import {PlatformIcon} from 'platformicons';

import {
  addErrorMessage,
  addLoadingMessage,
  addSuccessMessage,
  clearIndicators,
} from 'sentry/actionCreators/indicator';
import {
  type ModalRenderProps,
  openConsoleModal,
  openProjectCreationModal,
} from 'sentry/actionCreators/modal';
import {Button} from 'sentry/components/core/button';
import {Input} from 'sentry/components/core/input';
import PlatformPicker, {
  type Category,
  type Platform,
} from 'sentry/components/platformPicker';
import type {TeamOption} from 'sentry/components/teamSelector';
import TeamSelector from 'sentry/components/teamSelector';
import {t} from 'sentry/locale';
import ProjectsStore from 'sentry/stores/projectsStore';
import {space} from 'sentry/styles/space';
import type {OnboardingSelectedSDK} from 'sentry/types/onboarding';
import type {Team} from 'sentry/types/organization';
import {trackAnalytics} from 'sentry/utils/analytics';
import slugify from 'sentry/utils/slugify';
import useApi from 'sentry/utils/useApi';
import useOrganization from 'sentry/utils/useOrganization';
import type {AlertRuleOptions} from 'sentry/views/projectInstall/issueAlertOptions';
import IssueAlertOptions, {
  getRequestDataFragment,
} from 'sentry/views/projectInstall/issueAlertOptions';

type Props = ModalRenderProps & {
  defaultCategory?: Category;
};

export default function ProjectCreationModal({
  Header,
  closeModal,
  defaultCategory,
}: Props) {
  const [category, setCategory] = useState<Category | undefined>(defaultCategory);
  const [platform, setPlatform] = useState<OnboardingSelectedSDK | undefined>(undefined);
  const [step, setStep] = useState(0);
  const [projectName, setProjectName] = useState('');
  const [team, setTeam] = useState<string | undefined>(undefined);
  const [creating, setCreating] = useState(false);
  const [alertForm, setAlertForm] = useState<Partial<AlertRuleOptions>>();

  const api = useApi();
  const organization = useOrganization();

  useEffect(() => {
    setCategory(defaultCategory);
  }, [defaultCategory]);

  function handlePlatformChange(selectedPlatform: Platform | null) {
<<<<<<< HEAD
    if (
      selectedPlatform?.type === 'console' &&
      !organization.enabledConsolePlatforms?.includes(selectedPlatform.id)
    ) {
      openConsoleModal({
        selectedPlatform: {
          ...selectedPlatform,
          key: selectedPlatform.id,
        },
        onClose: () => {
          openProjectCreationModal({
            defaultCategory: selectedPlatform.category,
          });
        },
      });
      return;
    }

    if (!selectedPlatform) {
      setPlatform(undefined);
      return;
    }

=======
    if (!selectedPlatform) {
      setPlatform(undefined);
      return;
    }
>>>>>>> 12dbf550
    setPlatform({
      ...omit(selectedPlatform, 'id'),
      key: selectedPlatform.id,
    });
<<<<<<< HEAD
    setCategory(selectedPlatform.category);
=======
>>>>>>> 12dbf550
  }

  const createProject = useCallback(async () => {
    const {slug} = organization;

    const alertRuleConfig = getRequestDataFragment(alertForm);

    if (platform === undefined) {
      return;
    }

    addLoadingMessage(t('Creating project...'), {
      duration: 15000,
    });

    try {
      const url = `/teams/${slug}/${team}/projects/`;
      const projectData = await api.requestPromise(url, {
        method: 'POST',
        data: {
          name: projectName,
          platform: platform.key,
          default_rules: alertRuleConfig.defaultRules ?? true,
          origin: 'ui',
        },
      });

      let ruleId: string | undefined;
      if (alertRuleConfig.shouldCreateCustomRule) {
        const ruleData = await api.requestPromise(
          `/projects/${organization.slug}/${projectData.slug}/rules/`,
          {
            method: 'POST',
            data: {
              name: alertRuleConfig.name,
              conditions: alertRuleConfig.conditions,
              actions: alertRuleConfig.actions,
              actionMatch: alertRuleConfig.actionMatch,
              frequency: alertRuleConfig.frequency,
            },
          }
        );
        ruleId = ruleData.id;
      }

      ProjectsStore.onCreateSuccess(projectData, organization.slug);
      clearIndicators();
      trackAnalytics('project_modal.created', {
        organization,
        issue_alert: alertRuleConfig.defaultRules
          ? 'Default'
          : alertRuleConfig.shouldCreateCustomRule
            ? 'Custom'
            : 'No Rule',
        project_id: projectData.id,
        rule_id: ruleId || '',
      });

      addSuccessMessage(`Created project ${projectData.slug}`);
      closeModal();
    } catch (err) {
      setCreating(false);
      addErrorMessage(`Failed to create project ${projectName}`);
    }
  }, [api, organization, platform, projectName, team, closeModal, alertForm]);

  return (
    <Fragment>
      <Header closeButton>
        <h4>{t('Create a Project')}</h4>
      </Header>
      {step === 0 && (
        <Fragment>
          <Subtitle>{t('Choose a Platform')}</Subtitle>
          <PlatformPicker
<<<<<<< HEAD
            defaultCategory={category}
            setPlatform={handlePlatformChange}
            organization={organization}
            platform={platform?.key}
            noAutoFilter
=======
            defaultCategory={platform?.category ?? defaultCategory}
            setPlatform={handlePlatformChange}
            organization={organization}
            platform={platform?.key}
>>>>>>> 12dbf550
          />
        </Fragment>
      )}
      {step === 1 && (
        <Fragment>
          <Subtitle>{t('Set your alert frequency')}</Subtitle>
          <IssueAlertOptions
            alertSetting={alertForm?.alertSetting}
            interval={alertForm?.interval}
            metric={alertForm?.metric}
            threshold={alertForm?.threshold}
            onFieldChange={(field, value) => {
              setAlertForm(prev => ({
                ...prev,
                [field]: value,
              }));
            }}
          />
          <Subtitle>{t('Name your project and assign it a team')}</Subtitle>
          <ProjectNameTeamSection>
            <div>
              <Label>{t('Project name')}</Label>
              <ProjectNameInputWrap>
                <StyledPlatformIcon platform={platform?.key ?? 'other'} size={20} />
                <ProjectNameInput
                  type="text"
                  name="project-name"
                  placeholder={t('project-name')}
                  autoComplete="off"
                  value={projectName}
                  onChange={e => setProjectName(slugify(e.target.value))}
                />
              </ProjectNameInputWrap>
            </div>
            <div>
              <Label>{t('Team')}</Label>
              <TeamInput
                allowCreate
                name="select-team"
                aria-label={t('Select a Team')}
                menuPlacement="auto"
                clearable={false}
                value={team}
                placeholder={t('Select a Team')}
                onChange={(choice: TeamOption) => setTeam(choice.value)}
                teamFilter={(tm: Team) => tm.access.includes('team:admin')}
              />
            </div>
          </ProjectNameTeamSection>
        </Fragment>
      )}
      <Footer>
        {step === 1 && <Button onClick={() => setStep(step - 1)}>{t('Back')}</Button>}
        {step === 0 && (
          <Button
            priority="primary"
            disabled={!platform}
            onClick={() => setStep(step + 1)}
          >
            {t('Next Step')}
          </Button>
        )}
        {step === 1 && (
          <Button
            priority="primary"
            onClick={() => {
              setCreating(true);
              createProject();
            }}
            disabled={!projectName || !team || !platform || creating}
          >
            {t('Create Project')}
          </Button>
        )}
      </Footer>
    </Fragment>
  );
}

const Footer = styled('div')`
  display: flex;
  flex-direction: row;
  justify-content: right;
  gap: ${space(1)};
  margin-top: ${space(2)};
`;

const StyledPlatformIcon = styled(PlatformIcon)`
  position: absolute;
  top: 50%;
  left: ${p => p.theme.formPadding.md.paddingLeft}px;
  transform: translateY(-50%);
`;

const ProjectNameInputWrap = styled('div')`
  position: relative;
`;
const ProjectNameInput = styled(Input)`
  padding-left: calc(${p => p.theme.formPadding.md.paddingLeft}px * 1.5 + 20px);
`;

export const modalCss = css`
  width: 100%;
  max-width: 1000px;
`;

const ProjectNameTeamSection = styled('div')`
  display: flex;
  flex-direction: row;
  gap: ${space(1)};
`;

const Label = styled('div')`
  font-size: ${p => p.theme.fontSize.xl};
  margin-bottom: ${space(1)};
`;

const TeamInput = styled(TeamSelector)`
  min-width: 250px;
`;

const Subtitle = styled('p')`
  margin: ${space(2)} 0 ${space(1)} 0;
  font-size: ${p => p.theme.fontSize.xl};
  font-weight: ${p => p.theme.fontWeight.bold};
`;<|MERGE_RESOLUTION|>--- conflicted
+++ resolved
@@ -1,4 +1,4 @@
-import {Fragment, useCallback, useEffect, useState} from 'react';
+import {Fragment, useCallback, useState} from 'react';
 import {css} from '@emotion/react';
 import styled from '@emotion/styled';
 import omit from 'lodash/omit';
@@ -57,12 +57,7 @@
   const api = useApi();
   const organization = useOrganization();
 
-  useEffect(() => {
-    setCategory(defaultCategory);
-  }, [defaultCategory]);
-
   function handlePlatformChange(selectedPlatform: Platform | null) {
-<<<<<<< HEAD
     if (
       selectedPlatform?.type === 'console' &&
       !organization.enabledConsolePlatforms?.includes(selectedPlatform.id)
@@ -86,20 +81,11 @@
       return;
     }
 
-=======
-    if (!selectedPlatform) {
-      setPlatform(undefined);
-      return;
-    }
->>>>>>> 12dbf550
     setPlatform({
       ...omit(selectedPlatform, 'id'),
       key: selectedPlatform.id,
     });
-<<<<<<< HEAD
     setCategory(selectedPlatform.category);
-=======
->>>>>>> 12dbf550
   }
 
   const createProject = useCallback(async () => {
@@ -175,18 +161,11 @@
         <Fragment>
           <Subtitle>{t('Choose a Platform')}</Subtitle>
           <PlatformPicker
-<<<<<<< HEAD
             defaultCategory={category}
             setPlatform={handlePlatformChange}
             organization={organization}
             platform={platform?.key}
             noAutoFilter
-=======
-            defaultCategory={platform?.category ?? defaultCategory}
-            setPlatform={handlePlatformChange}
-            organization={organization}
-            platform={platform?.key}
->>>>>>> 12dbf550
           />
         </Fragment>
       )}
