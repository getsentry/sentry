--- conflicted
+++ resolved
@@ -134,13 +134,8 @@
   height: 30px;
   width: 30px;
   border-radius: 50%;
-<<<<<<< HEAD
   background: ${p => p.theme.tokens.background.primary};
-  color: ${p => p.theme.textColor};
-=======
-  background: ${p => p.theme.background};
   color: ${p => p.theme.tokens.content.primary};
->>>>>>> 24b7a1e4
 `;
 
 export default DemoSignUpModal;