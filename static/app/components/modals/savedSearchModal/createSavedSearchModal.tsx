import {useState} from 'react';

import {addLoadingMessage, clearIndicators} from 'sentry/actionCreators/indicator';
import {ModalRenderProps} from 'sentry/actionCreators/modal';
import {Alert} from 'sentry/components/alert';
import {Form} from 'sentry/components/forms';
import {OnSubmitCallback} from 'sentry/components/forms/types';
import {SavedSearchModalContent} from 'sentry/components/modals/savedSearchModal/savedSearchModalContent';
import {t} from 'sentry/locale';
import {Organization, SavedSearchType, SavedSearchVisibility} from 'sentry/types';
import {trackAnalytics} from 'sentry/utils/analytics';
import {enablePrioritySortByDefault} from 'sentry/utils/prioritySort';
import {useCreateSavedSearch} from 'sentry/views/issueList/mutations/useCreateSavedSearch';
import {IssueSortOptions} from 'sentry/views/issueList/utils';

interface CreateSavedSearchModalProps extends ModalRenderProps {
  organization: Organization;
  query: string;
  sort?: string;
}

function validateSortOption({
  sort,
  organization,
}: {
  organization: Organization;
  sort?: string;
}) {
<<<<<<< HEAD
  const hasBetterPrioritySort = enablePrioritySortByDefault(organization);
  const sortOptions = [...DEFAULT_SORT_OPTIONS];
  if (hasBetterPrioritySort) {
    sortOptions.push(IssueSortOptions.BETTER_PRIORITY);
  }
=======
  const hasBetterPrioritySort = organization.features.includes(
    'issue-list-better-priority-sort'
  );
  const sortOptions = [
    ...(hasBetterPrioritySort ? [IssueSortOptions.BETTER_PRIORITY] : []), // show better priority for EA orgs
    IssueSortOptions.DATE,
    IssueSortOptions.NEW,
    ...(hasBetterPrioritySort ? [] : [IssueSortOptions.PRIORITY]), // hide regular priority for EA orgs
    IssueSortOptions.FREQ,
    IssueSortOptions.USER,
  ];
>>>>>>> 8e787ab8
  if (sortOptions.find(option => option === sort)) {
    return sort as string;
  }

  return IssueSortOptions.DATE;
}

export function CreateSavedSearchModal({
  Header,
  Body,
  closeModal,
  organization,
  query,
  sort,
}: CreateSavedSearchModalProps) {
  const [error, setError] = useState(null);

  const {mutateAsync: createSavedSearch} = useCreateSavedSearch();

  const initialData = {
    name: '',
    query,
    sort: validateSortOption({sort, organization}),
    visibility: SavedSearchVisibility.OWNER,
  };

  const handleSubmit: OnSubmitCallback = async (
    data,
    onSubmitSuccess,
    onSubmitError,
    event
  ) => {
    event.preventDefault();
    setError(null);

    addLoadingMessage(t('Saving Changes'));

    trackAnalytics('search.saved_search_create', {
      name: data.name,
      organization,
      query: data.query,
      search_type: 'issues',
      sort: data.sort,
      visibility: data.visibility,
    });

    try {
      await createSavedSearch({
        orgSlug: organization.slug,
        name: data.name,
        query: data.query,
        sort: data.sort,
        type: SavedSearchType.ISSUE,
        visibility: data.visibility,
      });

      closeModal();
      clearIndicators();
      onSubmitSuccess(data);
    } catch (err) {
      clearIndicators();
      onSubmitError(
        err?.responseJSON?.detail
          ? err.responseJSON.detail
          : t('Unable to save your changes.')
      );
    }
  };

  return (
    <Form
      onSubmit={handleSubmit}
      onCancel={closeModal}
      saveOnBlur={false}
      initialData={initialData}
      submitLabel={t('Save')}
      onSubmitError={submitError => setError(submitError)}
    >
      <Header>
        <h4>{t('Create a Saved Search')}</h4>
      </Header>

      <Body>
        {error && <Alert type="error">{error}</Alert>}
        <SavedSearchModalContent organization={organization} />
      </Body>
    </Form>
  );
}<|MERGE_RESOLUTION|>--- conflicted
+++ resolved
@@ -26,16 +26,7 @@
   organization: Organization;
   sort?: string;
 }) {
-<<<<<<< HEAD
   const hasBetterPrioritySort = enablePrioritySortByDefault(organization);
-  const sortOptions = [...DEFAULT_SORT_OPTIONS];
-  if (hasBetterPrioritySort) {
-    sortOptions.push(IssueSortOptions.BETTER_PRIORITY);
-  }
-=======
-  const hasBetterPrioritySort = organization.features.includes(
-    'issue-list-better-priority-sort'
-  );
   const sortOptions = [
     ...(hasBetterPrioritySort ? [IssueSortOptions.BETTER_PRIORITY] : []), // show better priority for EA orgs
     IssueSortOptions.DATE,
@@ -44,7 +35,6 @@
     IssueSortOptions.FREQ,
     IssueSortOptions.USER,
   ];
->>>>>>> 8e787ab8
   if (sortOptions.find(option => option === sort)) {
     return sort as string;
   }
