--- conflicted
+++ resolved
@@ -270,38 +270,6 @@
             hideLoadingIndicator
           >
             {metricsDataSide => (
-<<<<<<< HEAD
-              <MEPSettingProvider
-                location={location}
-                forceTransactions={metricsDataSide.forceTransactionsOnly}
-              >
-                <WidgetCard
-                  organization={organization}
-                  isEditingDashboard={false}
-                  showContextMenu={false}
-                  widgetLimitReached={false}
-                  selection={
-                    selectedDashboard
-                      ? getSavedFiltersAsPageFilters(selectedDashboard)
-                      : selection
-                  }
-                  dashboardFilters={
-                    getDashboardFiltersFromURL(location) ?? selectedDashboard?.filters
-                  }
-                  widget={widget}
-                  shouldResize={false}
-                  widgetLegendState={
-                    new WidgetLegendSelectionState({
-                      location,
-                      router,
-                      organization,
-                      dashboard: selectedDashboard,
-                    })
-                  }
-                />
-                <IndexedEventsSelectionAlert widget={widget} />
-              </MEPSettingProvider>
-=======
               <DashboardsMEPProvider>
                 <MEPSettingProvider
                   location={location}
@@ -321,7 +289,6 @@
                       getDashboardFiltersFromURL(location) ?? selectedDashboard?.filters
                     }
                     widget={widget}
-                    showStoredAlert
                     shouldResize={false}
                     widgetLegendState={
                       new WidgetLegendSelectionState({
@@ -332,9 +299,10 @@
                       })
                     }
                   />
+
+                  <IndexedEventsSelectionAlert widget={widget} />
                 </MEPSettingProvider>
               </DashboardsMEPProvider>
->>>>>>> bb0e71d2
             )}
           </MetricsDataSwitcher>
         </MetricsCardinalityProvider>
