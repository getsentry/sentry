import * as React from 'react';
import {withRouter, WithRouterProps} from 'react-router';
import {css} from '@emotion/react';
import styled from '@emotion/styled';
import {truncate} from '@sentry/utils';
import cloneDeep from 'lodash/cloneDeep';
import moment from 'moment';

import {ModalRenderProps} from 'sentry/actionCreators/modal';
import Button from 'sentry/components/button';
import ButtonBar from 'sentry/components/buttonBar';
import SelectControl from 'sentry/components/forms/selectControl';
import GridEditable, {
  COL_WIDTH_MINIMUM,
  GridColumnOrder,
} from 'sentry/components/gridEditable';
import Pagination from 'sentry/components/pagination';
import Tooltip from 'sentry/components/tooltip';
import {t} from 'sentry/locale';
import space from 'sentry/styles/space';
import {Organization, PageFilters, SelectValue} from 'sentry/types';
import {defined} from 'sentry/utils';
import {getUtcDateString} from 'sentry/utils/dates';
import {isAggregateField} from 'sentry/utils/discover/fields';
import parseLinkHeader from 'sentry/utils/parseLinkHeader';
import {decodeInteger, decodeScalar} from 'sentry/utils/queryString';
import useApi from 'sentry/utils/useApi';
import withPageFilters from 'sentry/utils/withPageFilters';
import {DisplayType, Widget, WidgetType} from 'sentry/views/dashboardsV2/types';
import {
  eventViewFromWidget,
  getFieldsFromEquations,
  getWidgetDiscoverUrl,
  getWidgetIssueUrl,
} from 'sentry/views/dashboardsV2/utils';
import IssueWidgetQueries from 'sentry/views/dashboardsV2/widgetCard/issueWidgetQueries';
import WidgetCardChartContainer from 'sentry/views/dashboardsV2/widgetCard/widgetCardChartContainer';
import WidgetQueries from 'sentry/views/dashboardsV2/widgetCard/widgetQueries';

import {WidgetViewerQueryField} from './widgetViewerModal/utils';
import {
  renderDiscoverGridHeaderCell,
  renderGridBodyCell,
  renderIssueGridHeaderCell,
  renderPrependColumns,
} from './widgetViewerModal/widgetViewerTableCell';

export type WidgetViewerModalOptions = {
  organization: Organization;
  widget: Widget;
  onEdit?: () => void;
};

type Props = ModalRenderProps &
  WithRouterProps &
  WidgetViewerModalOptions & {
    organization: Organization;
    selection: PageFilters;
  };

const FULL_TABLE_ITEM_LIMIT = 20;
const HALF_TABLE_ITEM_LIMIT = 10;
const GEO_COUNTRY_CODE = 'geo.country_code';

function WidgetViewerModal(props: Props) {
  const {
    organization,
    widget,
    selection,
    location,
    Footer,
    Body,
    Header,
    closeModal,
    onEdit,
    router,
  } = props;
  const isTableWidget = widget.displayType === DisplayType.TABLE;
  const [modalSelection, setModalSelection] = React.useState<PageFilters>(selection);
  const selectedQueryIndex =
    decodeInteger(location.query[WidgetViewerQueryField.QUERY]) ?? 0;
  const [pagination, setPagination] = React.useState<{page: number; cursor?: string}>({
    cursor: undefined,
    page: 0,
  });

  // Use sort if provided by location query to sort table
  const sort = decodeScalar(location.query[WidgetViewerQueryField.SORT]);
  const sortedQueries = sort
    ? widget.queries.map(query => ({...query, orderby: sort}))
    : widget.queries;
  // Top N widget charts rely on the table sorting
  const primaryWidget =
    widget.displayType === DisplayType.TOP_N
      ? {...widget, queries: sortedQueries}
      : widget;
  const api = useApi();

  // Create Table widget
  const tableWidget = {
    ...cloneDeep({...widget, queries: [sortedQueries[selectedQueryIndex]]}),
    displayType: DisplayType.TABLE,
  };
  const fields = tableWidget.queries[0].fields;

  // World Map view should always have geo.country in the table chart
  if (
    widget.displayType === DisplayType.WORLD_MAP &&
    !fields.includes(GEO_COUNTRY_CODE)
  ) {
    fields.unshift(GEO_COUNTRY_CODE);
  }

<<<<<<< HEAD
    // Create Table widget
    const tableWidget = {
      ...cloneDeep({...widget, queries: [sortedQueries[selectedQueryIndex]]}),
      displayType: DisplayType.TABLE,
    };
    const fields = defined(tableWidget.queries[0].fields)
      ? tableWidget.queries[0].fields
      : [...tableWidget.queries[0].columns, ...tableWidget.queries[0].aggregates];

    const columns = tableWidget.queries[0].columns;
    const aggregates = tableWidget.queries[0].aggregates;

    // World Map view should always have geo.country in the table chart
    if (
      widget.displayType === DisplayType.WORLD_MAP &&
      !columns.includes(GEO_COUNTRY_CODE)
    ) {
      fields.unshift(GEO_COUNTRY_CODE);
      columns.unshift(GEO_COUNTRY_CODE);
    }
    if (!isTableWidget) {
      // Updates fields by adding any individual terms from equation fields as a column
      const equationFields = getFieldsFromEquations(fields);
      equationFields.forEach(term => {
        if (Array.isArray(fields) && !fields.includes(term)) {
          fields.unshift(term);
        }
        if (isAggregateField(term) && !aggregates.includes(term)) {
          aggregates.unshift(term);
        }
        if (!isAggregateField(term) && !columns.includes(term)) {
          columns.unshift(term);
        }
      });
    }
    const eventView = eventViewFromWidget(
      tableWidget.title,
      tableWidget.queries[0],
      modalSelection,
      tableWidget.displayType
=======
  // Default table columns for visualizations that don't have a column setting
  const shouldReplaceTableColumns = [
    DisplayType.AREA,
    DisplayType.LINE,
    DisplayType.BIG_NUMBER,
    DisplayType.BAR,
  ].includes(widget.displayType);

  if (shouldReplaceTableColumns) {
    tableWidget.queries[0].orderby = tableWidget.queries[0].orderby || '-timestamp';
    fields.splice(
      0,
      fields.length,
      ...['title', 'event.type', 'project', 'user.display', 'timestamp']
>>>>>>> 5a74fa09
    );
  }

  const prependColumnWidths = shouldReplaceTableColumns
    ? [`minmax(${COL_WIDTH_MINIMUM}px, max-content)`]
    : [];

  if (!isTableWidget) {
    // Updates fields by adding any individual terms from equation fields as a column
    const equationFields = getFieldsFromEquations(fields);
    equationFields.forEach(term => {
      if (Array.isArray(fields) && !fields.includes(term)) {
        fields.unshift(term);
      }
    });
  }
  const eventView = eventViewFromWidget(
    tableWidget.title,
    tableWidget.queries[0],
    modalSelection,
    tableWidget.displayType
  );
  const columnOrder = eventView.getColumns();
  const columnSortBy = eventView.getSorts();

  const queryOptions = sortedQueries.map(({name, conditions}, index) => ({
    label: truncate(name || conditions, 120),
    value: index,
  }));

  function renderWidgetViewer() {
    return (
      <React.Fragment>
        {widget.queries.length > 1 && (
          <TextContainer>
            {t(
              'This widget was built with multiple queries. Table data can only be displayed for one query at a time.'
            )}
          </TextContainer>
        )}
        {widget.displayType !== DisplayType.TABLE && (
          <Container>
            <WidgetCardChartContainer
              api={api}
              organization={organization}
              selection={modalSelection}
              // Top N charts rely on the orderby of the table
              widget={primaryWidget}
              onZoom={(_evt, chart) => {
                // @ts-ignore getModel() is private but we need this to retrieve datetime values of zoomed in region
                const model = chart.getModel();
                const {startValue, endValue} = model._payload.batch[0];
                const start = getUtcDateString(moment.utc(startValue));
                const end = getUtcDateString(moment.utc(endValue));
                setModalSelection({
                  ...modalSelection,
                  datetime: {...modalSelection.datetime, start, end, period: null},
                });
              }}
            />
          </Container>
        )}
        {widget.queries.length > 1 && (
          <StyledSelectControl
            value={selectedQueryIndex}
            options={queryOptions}
            onChange={(option: SelectValue<number>) =>
              router.replace({
                pathname: location.pathname,
                query: {...location.query, [WidgetViewerQueryField.QUERY]: option.value},
              })
            }
          />
        )}
        <TableContainer>
          {widget.widgetType === WidgetType.ISSUE ? (
            <IssueWidgetQueries
              api={api}
              organization={organization}
              widget={tableWidget}
              selection={modalSelection}
              limit={
                widget.displayType === DisplayType.TABLE
                  ? FULL_TABLE_ITEM_LIMIT
                  : HALF_TABLE_ITEM_LIMIT
              }
              cursor={pagination.cursor}
            >
              {({transformedResults, loading, pageLinks}) => {
                return (
                  <React.Fragment>
                    <GridEditable
                      isLoading={loading}
                      data={transformedResults}
                      columnOrder={columnOrder}
                      columnSortBy={columnSortBy}
                      grid={{
                        renderHeadCell: renderIssueGridHeaderCell({
                          ...props,
                          widget: tableWidget,
                        }) as (
                          column: GridColumnOrder,
                          columnIndex: number
                        ) => React.ReactNode,
                        renderBodyCell: renderGridBodyCell({
                          ...props,
                          widget: tableWidget,
                        }),
                      }}
                      location={location}
                    />
                    <StyledPagination
                      pageLinks={pageLinks}
                      onCursor={(nextCursor, _path, _query, delta) => {
                        let nextPage = isNaN(pagination.page)
                          ? delta
                          : pagination.page + delta;
                        let newCursor = nextCursor;
                        // unset cursor and page when we navigate back to the first page
                        // also reset cursor if somehow the previous button is enabled on
                        // first page and user attempts to go backwards
                        if (nextPage <= 0) {
                          newCursor = undefined;
                          nextPage = 0;
                        }
                        setPagination({cursor: newCursor, page: nextPage});
                      }}
                    />
                  </React.Fragment>
                );
              }}
            </IssueWidgetQueries>
          ) : (
            <WidgetQueries
              api={api}
              organization={organization}
              widget={tableWidget}
              selection={modalSelection}
              limit={
                widget.displayType === DisplayType.TABLE
                  ? FULL_TABLE_ITEM_LIMIT
                  : HALF_TABLE_ITEM_LIMIT
              }
              pagination
              cursor={pagination.cursor}
            >
              {({tableResults, loading, pageLinks}) => {
                const isFirstPage = pageLinks
                  ? parseLinkHeader(pageLinks).previous.results === false
                  : false;
                return (
                  <React.Fragment>
                    <GridEditable
                      isLoading={loading}
                      data={tableResults?.[0]?.data ?? []}
                      columnOrder={columnOrder}
                      columnSortBy={columnSortBy}
                      grid={{
                        renderHeadCell: renderDiscoverGridHeaderCell({
                          ...props,
                          widget: tableWidget,
                          tableData: tableResults?.[0],
                        }) as (
                          column: GridColumnOrder,
                          columnIndex: number
                        ) => React.ReactNode,
                        renderBodyCell: renderGridBodyCell({
                          ...props,
                          tableData: tableResults?.[0],
                          isFirstPage,
                        }),
                        renderPrependColumns: shouldReplaceTableColumns
                          ? renderPrependColumns({
                              ...props,
                              eventView,
                              tableData: tableResults?.[0],
                            })
                          : undefined,
                        prependColumnWidths,
                      }}
                      location={location}
                    />
                    <StyledPagination
                      pageLinks={pageLinks}
                      onCursor={newCursor => {
                        setPagination({cursor: newCursor, page: 0});
                      }}
                    />
                  </React.Fragment>
                );
              }}
            </WidgetQueries>
          )}
        </TableContainer>
      </React.Fragment>
    );
  }

  const StyledHeader = styled(Header)`
    ${headerCss}
  `;
  const StyledFooter = styled(Footer)`
    ${footerCss}
  `;

  let openLabel: string;
  let path: string;
  switch (widget.widgetType) {
    case WidgetType.ISSUE:
      openLabel = t('Open in Issues');
      path = getWidgetIssueUrl(primaryWidget, modalSelection, organization);
      break;
    case WidgetType.DISCOVER:
    default:
      openLabel = t('Open in Discover');
      path = getWidgetDiscoverUrl(
        {...primaryWidget, queries: tableWidget.queries},
        modalSelection,
        organization
      );
      break;
  }
  return (
    <React.Fragment>
      <StyledHeader closeButton>
        <Tooltip title={widget.title} showOnlyOnOverflow>
          <WidgetTitle>{widget.title}</WidgetTitle>
        </Tooltip>
      </StyledHeader>
      <Body>{renderWidgetViewer()}</Body>
      <StyledFooter>
        <ButtonBar gap={1}>
          {onEdit && (
            <Button
              type="button"
              onClick={() => {
                closeModal();
                onEdit();
              }}
            >
              {t('Edit Widget')}
            </Button>
          )}
          <Button to={path} priority="primary" type="button">
            {openLabel}
          </Button>
        </ButtonBar>
      </StyledFooter>
    </React.Fragment>
  );
}

export const modalCss = css`
  width: 100%;
  max-width: 1400px;
`;

const headerCss = css`
  margin: -${space(4)} -${space(4)} 0px -${space(4)};
  line-height: normal;
`;
const footerCss = css`
  margin: 0px -${space(4)} -${space(4)};
`;

const Container = styled('div')`
  height: 300px;
  max-height: 300px;
  position: relative;

  & > div {
    padding: ${space(1.5)} 0px;
  }
`;

const TextContainer = styled('div')`
  padding-top: ${space(1.5)};
`;

const StyledSelectControl = styled(SelectControl)`
  padding-top: 10px ${space(1.5)};
`;

// Table Container allows Table display to work around parent padding and fill full modal width
const TableContainer = styled('div')`
  max-width: 1400px;
  position: relative;
  margin: ${space(2)} 0;
  & > div {
    margin: 0;
  }

  & td:first-child {
    padding: ${space(1)} ${space(2)};
  }
`;

const WidgetTitle = styled('h4')`
  text-overflow: ellipsis;
  white-space: nowrap;
  overflow: hidden;
`;

const StyledPagination = styled(Pagination)`
  padding-top: ${space(2)};
`;

export default withRouter(withPageFilters(WidgetViewerModal));<|MERGE_RESOLUTION|>--- conflicted
+++ resolved
@@ -101,58 +101,21 @@
     ...cloneDeep({...widget, queries: [sortedQueries[selectedQueryIndex]]}),
     displayType: DisplayType.TABLE,
   };
-  const fields = tableWidget.queries[0].fields;
+  const fields = defined(tableWidget.queries[0].fields)
+    ? tableWidget.queries[0].fields
+    : [...tableWidget.queries[0].columns, ...tableWidget.queries[0].aggregates];
+
+  const columns = tableWidget.queries[0].columns;
+  const aggregates = tableWidget.queries[0].aggregates;
 
   // World Map view should always have geo.country in the table chart
   if (
     widget.displayType === DisplayType.WORLD_MAP &&
-    !fields.includes(GEO_COUNTRY_CODE)
+    !columns.includes(GEO_COUNTRY_CODE)
   ) {
     fields.unshift(GEO_COUNTRY_CODE);
-  }
-
-<<<<<<< HEAD
-    // Create Table widget
-    const tableWidget = {
-      ...cloneDeep({...widget, queries: [sortedQueries[selectedQueryIndex]]}),
-      displayType: DisplayType.TABLE,
-    };
-    const fields = defined(tableWidget.queries[0].fields)
-      ? tableWidget.queries[0].fields
-      : [...tableWidget.queries[0].columns, ...tableWidget.queries[0].aggregates];
-
-    const columns = tableWidget.queries[0].columns;
-    const aggregates = tableWidget.queries[0].aggregates;
-
-    // World Map view should always have geo.country in the table chart
-    if (
-      widget.displayType === DisplayType.WORLD_MAP &&
-      !columns.includes(GEO_COUNTRY_CODE)
-    ) {
-      fields.unshift(GEO_COUNTRY_CODE);
-      columns.unshift(GEO_COUNTRY_CODE);
-    }
-    if (!isTableWidget) {
-      // Updates fields by adding any individual terms from equation fields as a column
-      const equationFields = getFieldsFromEquations(fields);
-      equationFields.forEach(term => {
-        if (Array.isArray(fields) && !fields.includes(term)) {
-          fields.unshift(term);
-        }
-        if (isAggregateField(term) && !aggregates.includes(term)) {
-          aggregates.unshift(term);
-        }
-        if (!isAggregateField(term) && !columns.includes(term)) {
-          columns.unshift(term);
-        }
-      });
-    }
-    const eventView = eventViewFromWidget(
-      tableWidget.title,
-      tableWidget.queries[0],
-      modalSelection,
-      tableWidget.displayType
-=======
+    columns.unshift(GEO_COUNTRY_CODE);
+  }
   // Default table columns for visualizations that don't have a column setting
   const shouldReplaceTableColumns = [
     DisplayType.AREA,
@@ -167,7 +130,11 @@
       0,
       fields.length,
       ...['title', 'event.type', 'project', 'user.display', 'timestamp']
->>>>>>> 5a74fa09
+    );
+    columns.splice(
+      0,
+      fields.length,
+      ...['title', 'event.type', 'project', 'user.display', 'timestamp']
     );
   }
 
@@ -182,8 +149,15 @@
       if (Array.isArray(fields) && !fields.includes(term)) {
         fields.unshift(term);
       }
+      if (isAggregateField(term) && !aggregates.includes(term)) {
+        aggregates.unshift(term);
+      }
+      if (!isAggregateField(term) && !columns.includes(term)) {
+        columns.unshift(term);
+      }
     });
   }
+
   const eventView = eventViewFromWidget(
     tableWidget.title,
     tableWidget.queries[0],
