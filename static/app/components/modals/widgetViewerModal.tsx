--- conflicted
+++ resolved
@@ -50,9 +50,6 @@
 const GEO_COUNTRY_CODE = 'geo.country_code';
 
 function WidgetViewerModal(props: Props) {
-<<<<<<< HEAD
-  const {Footer, Body, Header, widget, onEdit, organization, selection, location} = props;
-=======
   const {
     organization,
     widget,
@@ -64,7 +61,6 @@
     closeModal,
     onEdit,
   } = props;
->>>>>>> 773416bc
   const isTableWidget = widget.displayType === DisplayType.TABLE;
   const [modalSelection, setModalSelection] = React.useState<PageFilters>(
     cloneDeep(selection)
