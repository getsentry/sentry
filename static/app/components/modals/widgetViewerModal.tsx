--- conflicted
+++ resolved
@@ -368,13 +368,8 @@
 
   const eventView = eventViewFromWidget(
     tableWidget.title,
-<<<<<<< HEAD
-    tableWidget.queries[0],
+    tableWidget.queries[0]!,
     modalSelection
-=======
-    tableWidget.queries[0]!,
-    modalTableSelection
->>>>>>> 7aa0eb7c
   );
 
   let columnOrder = decodeColumnOrder(
