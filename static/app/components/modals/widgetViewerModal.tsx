--- conflicted
+++ resolved
@@ -637,7 +637,7 @@
               );
             }}
           </IssueWidgetQueries>
-        ) : (
+        ) : widget.widgetType === WidgetType.DISCOVER ? (
           <WidgetQueries
             api={api}
             organization={organization}
@@ -693,7 +693,6 @@
                             [WidgetViewerQueryField.CURSOR]: newCursor,
                           },
                         });
-
                         trackAdvancedAnalyticsEvent(
                           'dashboards_views.widget_viewer.paginate',
                           {
@@ -701,158 +700,57 @@
                             widget_type: widget.widgetType ?? WidgetType.DISCOVER,
                             display_type: widget.displayType,
                           }
-<<<<<<< HEAD
-                          router.replace({
-                            pathname: location.pathname,
-                            query: {
-                              ...location.query,
-                              [WidgetViewerQueryField.CURSOR]: newCursor,
-                              [WidgetViewerQueryField.PAGE]: nextPage,
-                            },
-                          });
-
-                          trackAdvancedAnalyticsEvent(
-                            'dashboards_views.widget_viewer.paginate',
-                            {
-                              organization,
-                              widget_type: widget.widgetType ?? WidgetType.DISCOVER,
-                              display_type: widget.displayType,
-                            }
-                          );
-                        }}
-                      />
-                    )}
-                  </React.Fragment>
-                );
-              }}
-            </IssueWidgetQueries>
-          ) : widget.widgetType === WidgetType.DISCOVER ? (
-            <WidgetQueries
-              api={api}
-              organization={organization}
-              widget={tableWidget}
-              selection={modalSelection}
-              limit={
-                widget.displayType === DisplayType.TABLE
-                  ? FULL_TABLE_ITEM_LIMIT
-                  : HALF_TABLE_ITEM_LIMIT
-              }
-              pagination
-              cursor={cursor}
-            >
-              {({tableResults, loading, pageLinks}) => {
-                const isFirstPage = pageLinks
-                  ? parseLinkHeader(pageLinks).previous.results === false
-                  : false;
-                const links = parseLinkHeader(pageLinks ?? null);
-                return (
-                  <React.Fragment>
-                    <GridEditable
-                      isLoading={loading}
-                      data={tableResults?.[0]?.data ?? []}
-                      columnOrder={columnOrder}
-                      columnSortBy={columnSortBy}
-                      grid={{
-                        renderHeadCell: renderDiscoverGridHeaderCell({
-                          ...props,
-                          widget: tableWidget,
-                          tableData: tableResults?.[0],
-                          onHeaderClick: () => setChartUnmodified(false),
-                        }) as (
-                          column: GridColumnOrder,
-                          columnIndex: number
-                        ) => React.ReactNode,
-                        renderBodyCell: renderGridBodyCell({
-                          ...props,
-                          tableData: tableResults?.[0],
-                          isFirstPage,
-                        }),
-                        onResizeColumn,
-=======
                         );
->>>>>>> dd53a160
                       }}
                     />
-<<<<<<< HEAD
-                    {(links?.previous?.results || links?.next?.results) && (
-                      <StyledPagination
-                        pageLinks={pageLinks}
-                        onCursor={newCursor => {
-                          router.replace({
-                            pathname: location.pathname,
-                            query: {
-                              ...location.query,
-                              [WidgetViewerQueryField.CURSOR]: newCursor,
-                            },
-                          });
-
-                          trackAdvancedAnalyticsEvent(
-                            'dashboards_views.widget_viewer.paginate',
-                            {
-                              organization,
-                              widget_type: widget.widgetType ?? WidgetType.DISCOVER,
-                              display_type: widget.displayType,
-                            }
-                          );
-                        }}
-                      />
-                    )}
-                  </React.Fragment>
-                );
-              }}
-            </WidgetQueries>
-          ) : (
-            <MetricsWidgetQueries
-              api={api}
-              organization={organization}
-              widget={tableWidget}
-              selection={modalSelection}
-              limit={
-                widget.displayType === DisplayType.TABLE
-                  ? FULL_TABLE_ITEM_LIMIT
-                  : HALF_TABLE_ITEM_LIMIT
-              }
-            >
-              {({tableResults, loading}) => {
-                return (
-                  <React.Fragment>
-                    <GridEditable
-                      isLoading={loading}
-                      data={tableResults?.[0]?.data ?? []}
-                      columnOrder={columnOrder}
-                      columnSortBy={columnSortBy}
-                      grid={{
-                        renderHeadCell: renderMetricsGridHeaderCell({
-                          ...props,
-                          widget: tableWidget,
-                          tableData: tableResults?.[0],
-                          onHeaderClick: () => setChartUnmodified(false),
-                        }) as (
-                          column: GridColumnOrder,
-                          columnIndex: number
-                        ) => React.ReactNode,
-                        renderBodyCell: renderGridBodyCell({
-                          ...props,
-                          tableData: tableResults?.[0],
-                        }),
-                        onResizeColumn,
-                      }}
-                      location={location}
-                    />
-                  </React.Fragment>
-                );
-              }}
-            </MetricsWidgetQueries>
-          )}
-        </TableContainer>
-=======
                   )}
                 </React.Fragment>
               );
             }}
           </WidgetQueries>
+        ) : (
+          <MetricsWidgetQueries
+            api={api}
+            organization={organization}
+            widget={tableWidget}
+            selection={modalSelection}
+            limit={
+              widget.displayType === DisplayType.TABLE
+                ? FULL_TABLE_ITEM_LIMIT
+                : HALF_TABLE_ITEM_LIMIT
+            }
+          >
+            {({tableResults, loading}) => {
+              return (
+                <React.Fragment>
+                  <GridEditable
+                    isLoading={loading}
+                    data={tableResults?.[0]?.data ?? []}
+                    columnOrder={columnOrder}
+                    columnSortBy={columnSortBy}
+                    grid={{
+                      renderHeadCell: renderMetricsGridHeaderCell({
+                        ...props,
+                        widget: tableWidget,
+                        tableData: tableResults?.[0],
+                        onHeaderClick: () => setChartUnmodified(false),
+                      }) as (
+                        column: GridColumnOrder,
+                        columnIndex: number
+                      ) => React.ReactNode,
+                      renderBodyCell: renderGridBodyCell({
+                        ...props,
+                        tableData: tableResults?.[0],
+                      }),
+                      onResizeColumn,
+                    }}
+                    location={location}
+                  />
+                </React.Fragment>
+              );
+            }}
+          </MetricsWidgetQueries>
         )}
->>>>>>> dd53a160
       </React.Fragment>
     );
   }
