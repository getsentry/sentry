--- conflicted
+++ resolved
@@ -393,7 +393,7 @@
           location={location}
         />
         {(links?.previous?.results || links?.next?.results) && (
-          <StyledPagination
+          <Pagination
             pageLinks={pageLinks}
             onCursor={newCursor => {
               router.replace({
@@ -458,7 +458,7 @@
           location={location}
         />
         {(links?.previous?.results || links?.next?.results) && (
-          <StyledPagination
+          <Pagination
             pageLinks={pageLinks}
             onCursor={(nextCursor, _path, _query, delta) => {
               let nextPage = isNaN(page) ? delta : page + delta;
@@ -693,41 +693,17 @@
             )}
           </QueryContainer>
         )}
-<<<<<<< HEAD
-        <TableContainer>
-          {widget.widgetType === WidgetType.ISSUE ? (
-            issuesData && chartUnmodified ? (
-              renderIssuesTable({
-                transformedResults: issuesData,
-                loading: false,
-                errorMessage: undefined,
-                pageLinks: defaultPageLinks,
-                totalCount: totalIssuesCount,
-              })
-            ) : (
-              <IssueWidgetQueries
-                api={api}
-                organization={organization}
-                widget={tableWidget}
-                selection={modalSelection}
-                limit={
-                  widget.displayType === DisplayType.TABLE
-                    ? FULL_TABLE_ITEM_LIMIT
-                    : HALF_TABLE_ITEM_LIMIT
-                }
-                cursor={cursor}
-              >
-                {renderIssuesTable}
-              </IssueWidgetQueries>
-            )
-          ) : tableData && chartUnmodified && widget.displayType === DisplayType.TABLE ? (
-            renderDiscoverTable({
-              tableResults: tableData,
+        {widget.widgetType === WidgetType.ISSUE ? (
+          issuesData && chartUnmodified ? (
+            renderIssuesTable({
+              transformedResults: issuesData,
               loading: false,
+              errorMessage: undefined,
               pageLinks: defaultPageLinks,
+              totalCount: totalIssuesCount,
             })
           ) : (
-            <WidgetQueries
+            <IssueWidgetQueries
               api={api}
               organization={organization}
               widget={tableWidget}
@@ -739,13 +715,17 @@
               }
               cursor={cursor}
             >
-              {renderDiscoverTable}
-            </WidgetQueries>
-          )}
-        </TableContainer>
-=======
-        {widget.widgetType === WidgetType.ISSUE ? (
-          <IssueWidgetQueries
+              {renderIssuesTable}
+            </IssueWidgetQueries>
+          )
+        ) : tableData && chartUnmodified && widget.displayType === DisplayType.TABLE ? (
+          renderDiscoverTable({
+            tableResults: tableData,
+            loading: false,
+            pageLinks: defaultPageLinks,
+          })
+        ) : (
+          <WidgetQueries
             api={api}
             organization={organization}
             widget={tableWidget}
@@ -757,149 +737,9 @@
             }
             cursor={cursor}
           >
-            {({transformedResults, loading, pageLinks, totalCount}) => {
-              if (totalResults === undefined) {
-                setTotalResults(totalCount);
-              }
-              const links = parseLinkHeader(pageLinks ?? null);
-              return (
-                <React.Fragment>
-                  <GridEditable
-                    isLoading={loading}
-                    data={transformedResults}
-                    columnOrder={columnOrder}
-                    columnSortBy={columnSortBy}
-                    grid={{
-                      renderHeadCell: renderIssueGridHeaderCell({
-                        location,
-                        organization,
-                        selection,
-                        widget: tableWidget,
-                      }) as (
-                        column: GridColumnOrder,
-                        columnIndex: number
-                      ) => React.ReactNode,
-                      renderBodyCell: renderGridBodyCell({
-                        location,
-                        organization,
-                        selection,
-                        widget: tableWidget,
-                      }),
-                      onResizeColumn,
-                    }}
-                    location={location}
-                  />
-                  {(links?.previous?.results || links?.next?.results) && (
-                    <Pagination
-                      pageLinks={pageLinks}
-                      onCursor={(nextCursor, _path, _query, delta) => {
-                        let nextPage = isNaN(page) ? delta : page + delta;
-                        let newCursor = nextCursor;
-                        // unset cursor and page when we navigate back to the first page
-                        // also reset cursor if somehow the previous button is enabled on
-                        // first page and user attempts to go backwards
-                        if (nextPage <= 0) {
-                          newCursor = undefined;
-                          nextPage = 0;
-                        }
-                        router.replace({
-                          pathname: location.pathname,
-                          query: {
-                            ...location.query,
-                            [WidgetViewerQueryField.CURSOR]: newCursor,
-                            [WidgetViewerQueryField.PAGE]: nextPage,
-                          },
-                        });
-
-                        trackAdvancedAnalyticsEvent(
-                          'dashboards_views.widget_viewer.paginate',
-                          {
-                            organization,
-                            widget_type: widget.widgetType ?? WidgetType.DISCOVER,
-                            display_type: widget.displayType,
-                          }
-                        );
-                      }}
-                    />
-                  )}
-                </React.Fragment>
-              );
-            }}
-          </IssueWidgetQueries>
-        ) : (
-          <WidgetQueries
-            api={api}
-            organization={organization}
-            widget={tableWidget}
-            selection={modalSelection}
-            limit={
-              widget.displayType === DisplayType.TABLE
-                ? FULL_TABLE_ITEM_LIMIT
-                : HALF_TABLE_ITEM_LIMIT
-            }
-            pagination
-            cursor={cursor}
-          >
-            {({tableResults, loading, pageLinks}) => {
-              const isFirstPage = pageLinks
-                ? parseLinkHeader(pageLinks).previous.results === false
-                : false;
-              const links = parseLinkHeader(pageLinks ?? null);
-              return (
-                <React.Fragment>
-                  <GridEditable
-                    isLoading={loading}
-                    data={tableResults?.[0]?.data ?? []}
-                    columnOrder={columnOrder}
-                    columnSortBy={columnSortBy}
-                    grid={{
-                      renderHeadCell: renderDiscoverGridHeaderCell({
-                        ...props,
-                        widget: tableWidget,
-                        tableData: tableResults?.[0],
-                        onHeaderClick: () => setChartUnmodified(false),
-                      }) as (
-                        column: GridColumnOrder,
-                        columnIndex: number
-                      ) => React.ReactNode,
-                      renderBodyCell: renderGridBodyCell({
-                        ...props,
-                        tableData: tableResults?.[0],
-                        isFirstPage,
-                      }),
-                      onResizeColumn,
-                    }}
-                    location={location}
-                  />
-                  {(links?.previous?.results || links?.next?.results) && (
-                    <Pagination
-                      pageLinks={pageLinks}
-                      onCursor={newCursor => {
-                        router.replace({
-                          pathname: location.pathname,
-                          query: {
-                            ...location.query,
-                            [WidgetViewerQueryField.CURSOR]: newCursor,
-                          },
-                        });
-
-                        trackAdvancedAnalyticsEvent(
-                          'dashboards_views.widget_viewer.paginate',
-                          {
-                            organization,
-                            widget_type: widget.widgetType ?? WidgetType.DISCOVER,
-                            display_type: widget.displayType,
-                          }
-                        );
-                      }}
-                    />
-                  )}
-                </React.Fragment>
-              );
-            }}
+            {renderDiscoverTable}
           </WidgetQueries>
         )}
->>>>>>> 3e418cca
       </React.Fragment>
     );
   }
