--- conflicted
+++ resolved
@@ -19,11 +19,7 @@
 import {Organization, PageFilters, SelectValue} from 'sentry/types';
 import {defined} from 'sentry/utils';
 import {getUtcDateString} from 'sentry/utils/dates';
-<<<<<<< HEAD
-import {getAggregateAlias} from 'sentry/utils/discover/fields';
-=======
-import {isAggregateField} from 'sentry/utils/discover/fields';
->>>>>>> 7c69ed5b
+import {getAggregateAlias, isAggregateField} from 'sentry/utils/discover/fields';
 import parseLinkHeader from 'sentry/utils/parseLinkHeader';
 import {decodeInteger, decodeList, decodeScalar} from 'sentry/utils/queryString';
 import useApi from 'sentry/utils/useApi';
@@ -147,25 +143,12 @@
   ].includes(widget.displayType);
 
   if (shouldReplaceTableColumns) {
-<<<<<<< HEAD
     if (fields.length === 1) {
       tableWidget.queries[0].orderby =
         tableWidget.queries[0].orderby || `-${getAggregateAlias(fields[0])}`;
     }
     fields.unshift('title');
-=======
-    tableWidget.queries[0].orderby = tableWidget.queries[0].orderby || '-timestamp';
-    fields.splice(
-      0,
-      fields.length,
-      ...['title', 'event.type', 'project', 'user.display', 'timestamp']
-    );
-    columns.splice(
-      0,
-      fields.length,
-      ...['title', 'event.type', 'project', 'user.display', 'timestamp']
-    );
->>>>>>> 7c69ed5b
+    columns.unshift('title');
   }
 
   if (!isTableWidget) {
