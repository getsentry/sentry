--- conflicted
+++ resolved
@@ -239,7 +239,6 @@
   let columnOrder = eventView.getColumns();
   const columnSortBy = eventView.getSorts();
 
-<<<<<<< HEAD
   // Filter out equation terms from columnOrder so we don't clutter the table
   if (shouldReplaceTableColumns && equationFieldsCount) {
     columnOrder = columnOrder.filter(
@@ -247,11 +246,6 @@
     );
   }
 
-  const queryOptions = sortedQueries.map(({name, conditions}, index) => ({
-    label: truncate(name || conditions, 120),
-    value: index,
-  }));
-=======
   const queryOptions = sortedQueries.map(({name, conditions}, index) => {
     // Creates the highlighted query elements to be used in the Query Select
     const parsedQuery = !!!name && !!conditions ? parseSearch(conditions) : null;
@@ -271,7 +265,6 @@
       getHighlightedQuery,
     };
   });
->>>>>>> 0d01e00a
 
   const onResizeColumn = (columnIndex: number, nextColumn: GridColumnOrder) => {
     const newWidth = nextColumn.width ? Number(nextColumn.width) : COL_WIDTH_UNDEFINED;
