--- conflicted
+++ resolved
@@ -360,92 +360,91 @@
             )}
           </StyledAlert>
         )}
-<<<<<<< HEAD
-        <StyledSelectControlRowContainer>
-=======
         {(widget.queries.length > 1 || widget.queries[0].conditions) && (
->>>>>>> e4d42559
-          <StyledSelectControl
-            value={selectedQueryIndex}
-            options={queryOptions}
-            onChange={(option: SelectValue<number>) => {
-              router.replace({
-                pathname: location.pathname,
-                query: {
-                  ...location.query,
-                  [WidgetViewerQueryField.QUERY]: option.value,
-                  [WidgetViewerQueryField.PAGE]: undefined,
-                  [WidgetViewerQueryField.CURSOR]: undefined,
+          <StyledSelectControlRowContainer>
+            <StyledSelectControl
+              value={selectedQueryIndex}
+              options={queryOptions}
+              onChange={(option: SelectValue<number>) => {
+                router.replace({
+                  pathname: location.pathname,
+                  query: {
+                    ...location.query,
+                    [WidgetViewerQueryField.QUERY]: option.value,
+                    [WidgetViewerQueryField.PAGE]: undefined,
+                    [WidgetViewerQueryField.CURSOR]: undefined,
+                  },
+                });
+
+                trackAdvancedAnalyticsEvent(
+                  'dashboards_views.widget_viewer.select_query',
+                  {
+                    organization,
+                    widget_type: widget.widgetType ?? WidgetType.DISCOVER,
+                    display_type: widget.displayType,
+                  }
+                );
+              }}
+              components={{
+                // Replaces the displayed selected value
+                SingleValue: containerProps => {
+                  return (
+                    <components.SingleValue
+                      {...containerProps}
+                      // Overwrites some of the default styling that interferes with highlighted query text
+                      getStyles={() => ({
+                        wordBreak: 'break-word',
+                        flex: 1,
+                        display: 'flex',
+                      })}
+                    >
+                      <StyledIconSearch />
+                      {queryOptions[selectedQueryIndex].getHighlightedQuery({
+                        display: 'block',
+                      }) ??
+                        (queryOptions[selectedQueryIndex].label || (
+                          <EmptyQueryContainer>{EMPTY_QUERY_NAME}</EmptyQueryContainer>
+                        ))}
+                    </components.SingleValue>
+                  );
                 },
-              });
-
-              trackAdvancedAnalyticsEvent('dashboards_views.widget_viewer.select_query', {
-                organization,
-                widget_type: widget.widgetType ?? WidgetType.DISCOVER,
-                display_type: widget.displayType,
-              });
-            }}
-            components={{
-              // Replaces the displayed selected value
-              SingleValue: containerProps => {
-                return (
-                  <components.SingleValue
-                    {...containerProps}
-                    // Overwrites some of the default styling that interferes with highlighted query text
-                    getStyles={() => ({
-                      wordBreak: 'break-word',
-                      flex: 1,
-                      display: 'flex',
-                    })}
-                  >
-                    <StyledIconSearch />
-                    {queryOptions[selectedQueryIndex].getHighlightedQuery({
-                      display: 'block',
-                    }) ??
-                      (queryOptions[selectedQueryIndex].label || (
-                        <EmptyQueryContainer>{EMPTY_QUERY_NAME}</EmptyQueryContainer>
-                      ))}
-                  </components.SingleValue>
-                );
-              },
-              // Replaces the dropdown options
-              Option: containerProps => {
-                const highlightedQuery = containerProps.data.getHighlightedQuery({
-                  display: 'flex',
-                });
-                return (
-                  <Option
-                    {...(highlightedQuery
-                      ? {
-                          ...containerProps,
-                          label: highlightedQuery,
-                        }
-                      : containerProps.label
-                      ? containerProps
-                      : {
-                          ...containerProps,
-                          label: (
-                            <EmptyQueryContainer>{EMPTY_QUERY_NAME}</EmptyQueryContainer>
-                          ),
-                        })}
-                  />
-                );
-              },
-              // Hide the dropdown indicator if there is only one option
-              ...(widget.queries.length < 2 ? {IndicatorsContainer: _ => null} : {}),
-            }}
-            isSearchable={false}
-            isDisabled={widget.queries.length < 2}
-          />
-<<<<<<< HEAD
-          <StyledQuestionTooltip
-            title={t('Widget queries can be edited by clicking "Edit Widget".')}
-            size="sm"
-          />
-        </StyledSelectControlRowContainer>
-=======
+                // Replaces the dropdown options
+                Option: containerProps => {
+                  const highlightedQuery = containerProps.data.getHighlightedQuery({
+                    display: 'flex',
+                  });
+                  return (
+                    <Option
+                      {...(highlightedQuery
+                        ? {
+                            ...containerProps,
+                            label: highlightedQuery,
+                          }
+                        : containerProps.label
+                        ? containerProps
+                        : {
+                            ...containerProps,
+                            label: (
+                              <EmptyQueryContainer>
+                                {EMPTY_QUERY_NAME}
+                              </EmptyQueryContainer>
+                            ),
+                          })}
+                    />
+                  );
+                },
+                // Hide the dropdown indicator if there is only one option
+                ...(widget.queries.length < 2 ? {IndicatorsContainer: _ => null} : {}),
+              }}
+              isSearchable={false}
+              isDisabled={widget.queries.length < 2}
+            />
+            <StyledQuestionTooltip
+              title={t('Widget queries can be edited by clicking "Edit Widget".')}
+              size="sm"
+            />
+          </StyledSelectControlRowContainer>
         )}
->>>>>>> e4d42559
         <TableContainer>
           {widget.widgetType === WidgetType.ISSUE ? (
             <IssueWidgetQueries
