--- conflicted
+++ resolved
@@ -413,7 +413,7 @@
 
               trackAdvancedAnalyticsEvent('dashboards_views.widget_viewer.paginate', {
                 organization,
-                widget_type: widget.widgetType ?? WidgetType.DISCOVER,
+                widget_type: WidgetType.DISCOVER,
                 display_type: widget.displayType,
               });
             }}
@@ -488,7 +488,60 @@
 
               trackAdvancedAnalyticsEvent('dashboards_views.widget_viewer.paginate', {
                 organization,
-                widget_type: widget.widgetType ?? WidgetType.DISCOVER,
+                widget_type: WidgetType.ISSUE,
+                display_type: widget.displayType,
+              });
+            }}
+          />
+        )}
+      </React.Fragment>
+    );
+  };
+
+  const renderMetricsTable: MetricsWidgetQueries['props']['children'] = ({
+    tableResults,
+    loading,
+    pageLinks,
+  }) => {
+    const links = parseLinkHeader(pageLinks ?? null);
+    const isFirstPage = links.previous?.results === false;
+    return (
+      <React.Fragment>
+        <GridEditable
+          isLoading={loading}
+          data={tableResults?.[0]?.data ?? []}
+          columnOrder={columnOrder}
+          columnSortBy={columnSortBy}
+          grid={{
+            renderHeadCell: renderMetricsGridHeaderCell({
+              ...props,
+              widget: tableWidget,
+              tableData: tableResults?.[0],
+              onHeaderClick: () => setChartUnmodified(false),
+            }) as (column: GridColumnOrder, columnIndex: number) => React.ReactNode,
+            renderBodyCell: renderGridBodyCell({
+              ...props,
+              tableData: tableResults?.[0],
+              isFirstPage,
+            }),
+            onResizeColumn,
+          }}
+          location={location}
+        />
+        {(links?.previous?.results || links?.next?.results) && (
+          <Pagination
+            pageLinks={pageLinks}
+            onCursor={newCursor => {
+              router.replace({
+                pathname: location.pathname,
+                query: {
+                  ...location.query,
+                  [WidgetViewerQueryField.CURSOR]: newCursor,
+                },
+              });
+              trackAdvancedAnalyticsEvent('dashboards_views.widget_viewer.paginate', {
+                organization,
+                widget_type: WidgetType.METRICS,
                 display_type: widget.displayType,
               });
             }}
@@ -716,84 +769,11 @@
                   ? FULL_TABLE_ITEM_LIMIT
                   : HALF_TABLE_ITEM_LIMIT
               }
-<<<<<<< HEAD
               cursor={cursor}
             >
               {renderIssuesTable}
             </IssueWidgetQueries>
           )
-        ) : tableData && chartUnmodified && widget.displayType === DisplayType.TABLE ? (
-          renderDiscoverTable({
-            tableResults: tableData,
-            loading: false,
-            pageLinks: defaultPageLinks,
-          })
-=======
-              const links = parseLinkHeader(pageLinks ?? null);
-              return (
-                <React.Fragment>
-                  <GridEditable
-                    isLoading={loading}
-                    data={transformedResults}
-                    columnOrder={columnOrder}
-                    columnSortBy={columnSortBy}
-                    grid={{
-                      renderHeadCell: renderIssueGridHeaderCell({
-                        location,
-                        organization,
-                        selection,
-                        widget: tableWidget,
-                      }) as (
-                        column: GridColumnOrder,
-                        columnIndex: number
-                      ) => React.ReactNode,
-                      renderBodyCell: renderGridBodyCell({
-                        location,
-                        organization,
-                        selection,
-                        widget: tableWidget,
-                      }),
-                      onResizeColumn,
-                    }}
-                    location={location}
-                  />
-                  {(links?.previous?.results || links?.next?.results) && (
-                    <Pagination
-                      pageLinks={pageLinks}
-                      onCursor={(nextCursor, _path, _query, delta) => {
-                        let nextPage = isNaN(page) ? delta : page + delta;
-                        let newCursor = nextCursor;
-                        // unset cursor and page when we navigate back to the first page
-                        // also reset cursor if somehow the previous button is enabled on
-                        // first page and user attempts to go backwards
-                        if (nextPage <= 0) {
-                          newCursor = undefined;
-                          nextPage = 0;
-                        }
-                        router.replace({
-                          pathname: location.pathname,
-                          query: {
-                            ...location.query,
-                            [WidgetViewerQueryField.CURSOR]: newCursor,
-                            [WidgetViewerQueryField.PAGE]: nextPage,
-                          },
-                        });
-
-                        trackAdvancedAnalyticsEvent(
-                          'dashboards_views.widget_viewer.paginate',
-                          {
-                            organization,
-                            widget_type: WidgetType.ISSUE,
-                            display_type: widget.displayType,
-                          }
-                        );
-                      }}
-                    />
-                  )}
-                </React.Fragment>
-              );
-            }}
-          </IssueWidgetQueries>
         ) : widget.widgetType === WidgetType.METRICS ? (
           <MetricsWidgetQueries
             api={api}
@@ -808,62 +788,14 @@
             includeAllArgs
             cursor={cursor}
           >
-            {({tableResults, loading, pageLinks}) => {
-              const links = parseLinkHeader(pageLinks ?? null);
-              const isFirstPage = links.previous?.results === false;
-              return (
-                <React.Fragment>
-                  <GridEditable
-                    isLoading={loading}
-                    data={tableResults?.[0]?.data ?? []}
-                    columnOrder={columnOrder}
-                    columnSortBy={columnSortBy}
-                    grid={{
-                      renderHeadCell: renderMetricsGridHeaderCell({
-                        ...props,
-                        widget: tableWidget,
-                        tableData: tableResults?.[0],
-                        onHeaderClick: () => setChartUnmodified(false),
-                      }) as (
-                        column: GridColumnOrder,
-                        columnIndex: number
-                      ) => React.ReactNode,
-                      renderBodyCell: renderGridBodyCell({
-                        ...props,
-                        tableData: tableResults?.[0],
-                        isFirstPage,
-                      }),
-                      onResizeColumn,
-                    }}
-                    location={location}
-                  />
-                  {(links?.previous?.results || links?.next?.results) && (
-                    <Pagination
-                      pageLinks={pageLinks}
-                      onCursor={newCursor => {
-                        router.replace({
-                          pathname: location.pathname,
-                          query: {
-                            ...location.query,
-                            [WidgetViewerQueryField.CURSOR]: newCursor,
-                          },
-                        });
-                        trackAdvancedAnalyticsEvent(
-                          'dashboards_views.widget_viewer.paginate',
-                          {
-                            organization,
-                            widget_type: WidgetType.METRICS,
-                            display_type: widget.displayType,
-                          }
-                        );
-                      }}
-                    />
-                  )}
-                </React.Fragment>
-              );
-            }}
+            {renderMetricsTable}
           </MetricsWidgetQueries>
->>>>>>> 6b566651
+        ) : tableData && chartUnmodified && widget.displayType === DisplayType.TABLE ? (
+          renderDiscoverTable({
+            tableResults: tableData,
+            loading: false,
+            pageLinks: defaultPageLinks,
+          })
         ) : (
           <WidgetQueries
             api={api}
@@ -877,66 +809,7 @@
             }
             cursor={cursor}
           >
-<<<<<<< HEAD
             {renderDiscoverTable}
-=======
-            {({tableResults, loading, pageLinks}) => {
-              const isFirstPage = pageLinks
-                ? parseLinkHeader(pageLinks).previous.results === false
-                : false;
-              const links = parseLinkHeader(pageLinks ?? null);
-              return (
-                <React.Fragment>
-                  <GridEditable
-                    isLoading={loading}
-                    data={tableResults?.[0]?.data ?? []}
-                    columnOrder={columnOrder}
-                    columnSortBy={columnSortBy}
-                    grid={{
-                      renderHeadCell: renderDiscoverGridHeaderCell({
-                        ...props,
-                        widget: tableWidget,
-                        tableData: tableResults?.[0],
-                        onHeaderClick: () => setChartUnmodified(false),
-                      }) as (
-                        column: GridColumnOrder,
-                        columnIndex: number
-                      ) => React.ReactNode,
-                      renderBodyCell: renderGridBodyCell({
-                        ...props,
-                        tableData: tableResults?.[0],
-                        isFirstPage,
-                      }),
-                      onResizeColumn,
-                    }}
-                    location={location}
-                  />
-                  {(links?.previous?.results || links?.next?.results) && (
-                    <Pagination
-                      pageLinks={pageLinks}
-                      onCursor={newCursor => {
-                        router.replace({
-                          pathname: location.pathname,
-                          query: {
-                            ...location.query,
-                            [WidgetViewerQueryField.CURSOR]: newCursor,
-                          },
-                        });
-                        trackAdvancedAnalyticsEvent(
-                          'dashboards_views.widget_viewer.paginate',
-                          {
-                            organization,
-                            widget_type: WidgetType.DISCOVER,
-                            display_type: widget.displayType,
-                          }
-                        );
-                      }}
-                    />
-                  )}
-                </React.Fragment>
-              );
-            }}
->>>>>>> 6b566651
           </WidgetQueries>
         )}
       </React.Fragment>
