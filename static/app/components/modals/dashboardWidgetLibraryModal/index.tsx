import * as React from 'react';
import {useState} from 'react';
import {css} from '@emotion/react';

<<<<<<< HEAD
import {ModalRenderProps, openAddDashboardWidgetModal} from 'sentry/actionCreators/modal';
import Tag from 'sentry/components/tagDeprecated';
import Tooltip from 'sentry/components/tooltip';
import {t, tct} from 'sentry/locale';
import space from 'sentry/styles/space';
import {Organization} from 'sentry/types';
import {
  DashboardDetails,
  DashboardWidgetSource,
  MAX_WIDGETS,
  Widget,
} from 'sentry/views/dashboardsV2/types';
=======
import {ModalRenderProps} from 'sentry/actionCreators/modal';
import {t} from 'sentry/locale';
import {Organization} from 'sentry/types';
import {DashboardDetails, Widget} from 'sentry/views/dashboardsV2/types';
>>>>>>> f0f7d8dd
import {WidgetTemplate} from 'sentry/views/dashboardsV2/widgetLibrary/data';

import Button from '../../button';
import ButtonBar from '../../buttonBar';

import DashboardWidgetLibraryTab from './libraryTab';
import {TAB, TabsButtonBar} from './tabsButtonBar';

export type DashboardWidgetLibraryModalOptions = {
  organization: Organization;
  dashboard: DashboardDetails;
  initialSelectedWidgets?: WidgetTemplate[];
  customWidget?: Widget;
  onAddWidget: (widgets: Widget[]) => void;
};

type Props = ModalRenderProps & DashboardWidgetLibraryModalOptions;

function DashboardWidgetLibraryModal({
  Header,
  Body,
  Footer,
  dashboard,
  organization,
  customWidget,
  initialSelectedWidgets,
  closeModal,
  onAddWidget,
}: Props) {
  const [selectedWidgets, setSelectedWidgets] = useState<WidgetTemplate[]>(
    initialSelectedWidgets ? initialSelectedWidgets : []
  );
  const [errored, setErrored] = useState(false);

  function handleSubmit() {
    onAddWidget([...dashboard.widgets, ...selectedWidgets]);
    closeModal();
  }

  return (
    <React.Fragment>
      <Header closeButton>
        <h4>{t('Add Widget(s)')}</h4>
      </Header>
      <Body>
        <TabsButtonBar
          activeTab={TAB.Library}
          organization={organization}
          dashboard={dashboard}
          selectedWidgets={selectedWidgets}
          customWidget={customWidget}
          onAddWidget={onAddWidget}
        />
        <DashboardWidgetLibraryTab
          selectedWidgets={selectedWidgets}
          errored={errored}
          setSelectedWidgets={setSelectedWidgets}
          setErrored={setErrored}
        />
      </Body>
      <Footer>
        <ButtonBar gap={1}>
          <Button
            external
            href="https://docs.sentry.io/product/dashboards/custom-dashboards/#widget-builder"
          >
            {t('Read the docs')}
          </Button>
<<<<<<< HEAD
          <div>
            <SelectedBadge data-test-id="selected-badge">
              {`${selectedWidgets.length} Selected`}
            </SelectedBadge>
            <Tooltip
              title={tct(
                'Exceeds max widgets ([maxWidgets]) per dashboard. Plese uselect [unselectWidgets] widget(s).',
                {
                  maxWidgets: MAX_WIDGETS,
                  unselectWidgets:
                    dashboard.widgets.length + selectedWidgets.length - MAX_WIDGETS,
                }
              )}
              disabled={
                !!!(dashboard.widgets.length + selectedWidgets.length > MAX_WIDGETS)
              }
            >
              <Button
                data-test-id="confirm-widgets"
                disabled={dashboard.widgets.length + selectedWidgets.length > MAX_WIDGETS}
                priority="primary"
                type="button"
                onClick={(event: React.FormEvent) => {
                  event.preventDefault();
                  if (!!!selectedWidgets.length) {
                    setErrored(true);
                    return;
                  }
                  handleSubmit();
                }}
              >
                {t('Confirm')}
              </Button>
            </Tooltip>
          </div>
        </FooterButtonbar>
=======
          <Button
            data-test-id="confirm-widgets"
            priority="primary"
            type="button"
            onClick={(event: React.FormEvent) => {
              event.preventDefault();
              if (!!!selectedWidgets.length) {
                setErrored(true);
                return;
              }
              handleSubmit();
            }}
          >
            {t('Save')}
          </Button>
        </ButtonBar>
>>>>>>> f0f7d8dd
      </Footer>
    </React.Fragment>
  );
}

export const modalCss = css`
  width: 100%;
  max-width: 700px;
  margin: 70px auto;
`;

export default DashboardWidgetLibraryModal;<|MERGE_RESOLUTION|>--- conflicted
+++ resolved
@@ -2,25 +2,11 @@
 import {useState} from 'react';
 import {css} from '@emotion/react';
 
-<<<<<<< HEAD
-import {ModalRenderProps, openAddDashboardWidgetModal} from 'sentry/actionCreators/modal';
-import Tag from 'sentry/components/tagDeprecated';
+import {ModalRenderProps} from 'sentry/actionCreators/modal';
 import Tooltip from 'sentry/components/tooltip';
 import {t, tct} from 'sentry/locale';
-import space from 'sentry/styles/space';
 import {Organization} from 'sentry/types';
-import {
-  DashboardDetails,
-  DashboardWidgetSource,
-  MAX_WIDGETS,
-  Widget,
-} from 'sentry/views/dashboardsV2/types';
-=======
-import {ModalRenderProps} from 'sentry/actionCreators/modal';
-import {t} from 'sentry/locale';
-import {Organization} from 'sentry/types';
-import {DashboardDetails, Widget} from 'sentry/views/dashboardsV2/types';
->>>>>>> f0f7d8dd
+import {DashboardDetails, MAX_WIDGETS, Widget} from 'sentry/views/dashboardsV2/types';
 import {WidgetTemplate} from 'sentry/views/dashboardsV2/widgetLibrary/data';
 
 import Button from '../../button';
@@ -89,61 +75,36 @@
           >
             {t('Read the docs')}
           </Button>
-<<<<<<< HEAD
-          <div>
-            <SelectedBadge data-test-id="selected-badge">
-              {`${selectedWidgets.length} Selected`}
-            </SelectedBadge>
-            <Tooltip
-              title={tct(
-                'Exceeds max widgets ([maxWidgets]) per dashboard. Plese uselect [unselectWidgets] widget(s).',
-                {
-                  maxWidgets: MAX_WIDGETS,
-                  unselectWidgets:
-                    dashboard.widgets.length + selectedWidgets.length - MAX_WIDGETS,
+          <Tooltip
+            title={tct(
+              'Exceeds max widgets ([maxWidgets]) per dashboard. Plese uselect [unselectWidgets] widget(s).',
+              {
+                maxWidgets: MAX_WIDGETS,
+                unselectWidgets:
+                  dashboard.widgets.length + selectedWidgets.length - MAX_WIDGETS,
+              }
+            )}
+            disabled={
+              !!!(dashboard.widgets.length + selectedWidgets.length > MAX_WIDGETS)
+            }
+          >
+            <Button
+              data-test-id="confirm-widgets"
+              priority="primary"
+              type="button"
+              onClick={(event: React.FormEvent) => {
+                event.preventDefault();
+                if (!!!selectedWidgets.length) {
+                  setErrored(true);
+                  return;
                 }
-              )}
-              disabled={
-                !!!(dashboard.widgets.length + selectedWidgets.length > MAX_WIDGETS)
-              }
+                handleSubmit();
+              }}
             >
-              <Button
-                data-test-id="confirm-widgets"
-                disabled={dashboard.widgets.length + selectedWidgets.length > MAX_WIDGETS}
-                priority="primary"
-                type="button"
-                onClick={(event: React.FormEvent) => {
-                  event.preventDefault();
-                  if (!!!selectedWidgets.length) {
-                    setErrored(true);
-                    return;
-                  }
-                  handleSubmit();
-                }}
-              >
-                {t('Confirm')}
-              </Button>
-            </Tooltip>
-          </div>
-        </FooterButtonbar>
-=======
-          <Button
-            data-test-id="confirm-widgets"
-            priority="primary"
-            type="button"
-            onClick={(event: React.FormEvent) => {
-              event.preventDefault();
-              if (!!!selectedWidgets.length) {
-                setErrored(true);
-                return;
-              }
-              handleSubmit();
-            }}
-          >
-            {t('Save')}
-          </Button>
+              {t('Save')}
+            </Button>
+          </Tooltip>
         </ButtonBar>
->>>>>>> f0f7d8dd
       </Footer>
     </React.Fragment>
   );
