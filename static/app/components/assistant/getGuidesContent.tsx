import type {GuidesContent} from 'sentry/components/assistant/types';
import ExternalLink from 'sentry/components/links/externalLink';
import Link from 'sentry/components/links/link';
import {t, tct} from 'sentry/locale';
import type {Organization} from 'sentry/types/organization';
import {isDemoModeEnabled} from 'sentry/utils/demoMode';
import {getDemoModeGuides} from 'sentry/utils/demoMode/guides';

export default function getGuidesContent(
  organization: Organization | null
): GuidesContent {
  if (isDemoModeEnabled()) {
    return getDemoModeGuides();
  }
  return [
    {
      guide: 'issue',
      requiredTargets: ['issue_header_stats', 'breadcrumbs', 'issue_sidebar_owners'],
      steps: [
        {
          title: t('How bad is it?'),
          target: 'issue_header_stats',
          description: t(
            `You have Issues and that's fine.
              Understand impact at a glance by viewing total issue frequency and affected users.`
          ),
        },
        {
          title: t('Find problematic releases'),
          target: 'issue_sidebar_releases',
          description: t(
            `See which release introduced the issue and which release it last appeared in.`
          ),
        },
        {
          title: t('Not your typical stack trace'),
          target: 'stacktrace',
          description: t(
            `Sentry can show your source code in the stack trace.
              See the exact sequence of function calls leading to the error in question.`
          ),
        },
        {
          // TODO(streamline-ui): Remove from guides on GA, tag sidebar is gone
          title: t('Pinpoint hotspots'),
          target: 'issue_sidebar_tags',
          description: t(
            `Tags are key/value string pairs that are automatically indexed and searchable in Sentry.`
          ),
        },
        {
          title: t('Retrace Your Steps'),
          target: 'breadcrumbs',
          description: t(
            `Not sure how you got here? Sentry automatically captures breadcrumbs for
              events your user and app took that led to the error.`
          ),
        },
        {
          title: t('Annoy the Right People'),
          target: 'issue_sidebar_owners',
          description: t(
            `Automatically assign issues to the person who introduced the commit,
              notify them over notification tools like Slack,
              and triage through issue management tools like Jira. `
          ),
        },
        {
          title: t('Quick Setup'),
          target: 'onboarding_sidebar',
          description: t(
            'Walk through this guide to get the most out of Sentry right away.'
          ),
        },
      ],
    },
    {
      guide: 'issue_stream',
      requiredTargets: ['issue_stream'],
      steps: [
        {
          title: t('Issues'),
          target: 'issue_stream',
          description: tct(
            `Sentry automatically groups similar events together into an issue. Similarity is
            determined by stack trace and other factors. [link:Learn more].`,
            {
              link: (
                <ExternalLink href="https://docs.sentry.io/platform-redirect/?next=/data-management/event-grouping/" />
              ),
            }
          ),
        },
      ],
    },
    {
      guide: 'alerts_write_owner',
      requiredTargets: ['alerts_write_owner'],
      steps: [
        {
          target: 'alerts_write_owner',
          description: tct(
            `Today only admins in your organization can create alert rules but we recommend [link:allowing members to create alerts], too.`,
            {
              link: (
                <Link
                  to={organization?.slug ? `/settings/${organization.slug}` : `/settings`}
                />
              ),
            }
          ),
          nextText: t('Allow'),
          hasNextGuide: true,
        },
      ],
    },
    {
      guide: 'trace_view',
      requiredTargets: ['trace_view_guide_row', 'trace_view_guide_row_details'],
      steps: [
        {
          title: t('Event Breakdown'),
          target: 'trace_view_guide_breakdown',
          description: t(
            `The event breakdown shows you the breakdown of event types within a trace.`
          ),
        },
        {
          title: t('Events'),
          target: 'trace_view_guide_row',
          description: t(
            `You can quickly see errors and transactions in a trace alongside the project, transaction duration and any errors or performance issues related to the transaction.`
          ),
        },
        {
          title: t('Event Details'),
          target: 'trace_view_guide_row_details',
          description: t('Click on any transaction or error row to see more details.'),
        },
      ],
    },
    {
      guide: 'span_op_breakdowns_and_tag_explorer',
      requiredTargets: ['span_op_breakdowns_filter'],
      steps: [
        {
          title: t('Filter by Span Operation'),
          target: 'span_op_breakdowns_filter',
          description: t(
            'You can now filter these transaction events based on http, db, browser or resource operation.'
          ),
        },
        {
          title: t('Suspect Tags'),
          target: 'tag_explorer',
          description: tct(
            "See which tags often correspond to slower transactions. You'll want to investigate these more. [link:Learn more]",
            {
              link: (
                <ExternalLink href="https://docs.sentry.io/product/performance/transaction-summary/#suspect-tags" />
              ),
            }
          ),
        },
      ],
    },
    {
      guide: 'project_transaction_threshold',
      requiredTargets: ['project_transaction_threshold'],
      steps: [
        {
          title: t('Project Thresholds'),
          target: 'project_transaction_threshold',
          description: t(
            'Gauge performance using different metrics for each project. Set response time thresholds, per project, for the Apdex and User Misery Scores in each project’s Performance settings.'
          ),
        },
      ],
    },
    {
      guide: 'project_transaction_threshold_override',
      requiredTargets: ['project_transaction_threshold_override'],
      steps: [
        {
          title: t('Response Time Thresholds'),
          target: 'project_transaction_threshold_override',
          description: t(
            'Use this menu to adjust each transaction’s satisfactory response time threshold, which can vary across transactions. These thresholds are used to calculate Apdex and User Misery, metrics that indicate how satisfied and miserable users are, respectively.'
          ),
        },
      ],
    },
<<<<<<< HEAD
=======
    {
      guide: 'metrics_onboarding',
      requiredTargets: ['metrics_onboarding'],
      steps: [
        {
          title: t('Metrics Selector'),
          target: 'metrics_selector',
          description: t('Your metrics are available here.'),
        },
        {
          title: t('Aggregate Metrics'),
          target: 'metrics_aggregate',
          description: t('See different facets of your metric through aggregations.'),
        },
        ...(organization && hasMetricsNewInputs(organization)
          ? [
              {
                title: t('Grouping'),
                target: 'metrics_groupby',
                description: t('Segment your data by the tags you’ve attached.'),
              },
              {
                title: t('Filtering'),
                target: 'metrics_filterby',
                description: t('Filter your data by the tags you’ve attached.'),
              },
            ]
          : [
              {
                title: t('Grouping & Filtering'),
                target: 'metrics_groupby',
                description: t(
                  'Segment or filter your data by the tags you’ve attached.'
                ),
              },
            ]),
        {
          title: t('Multiple Metrics'),
          target: 'add_metric_query',
          description: t('Plot a second metric to see correlations.'),
        },
        {
          title: t('Visualization'),
          target: 'metrics_chart',
          description: t(
            'View plotted metrics, dots on the chart represent associated sample spans.'
          ),
        },
        {
          title: t('Span Samples'),
          target: 'metrics_table',
          description: tct(
            'See sample spans summarized in a table format. [openInTraces]',
            {
              openInTraces:
                organization?.features.includes(
                  'performance-trace-explorer-with-metrics'
                ) && organization?.features.includes('performance-trace-explorer')
                  ? t('To filter by tags found only on spans, click "Open in Traces".')
                  : '',
            }
          ),
        },
      ],
    },
    {
      guide: 'crons_backend_insights',
      requiredTargets: ['crons_backend_insights'],
      steps: [
        {
          title: t('Crons are now Alerts'),
          target: 'crons_backend_insights',
          description: tct(
            'Crons are now a type of Sentry Alert and can be managed there. The detailed timeline is now here under Insights → Backend. [link:Learn more].',
            {
              link: (
                <ExternalLink href="https://docs.sentry.io/product/crons/alerts-backend-insights-migration/" />
              ),
            }
          ),
        },
      ],
    },
>>>>>>> b67884ad
  ];
}<|MERGE_RESOLUTION|>--- conflicted
+++ resolved
@@ -190,73 +190,6 @@
         },
       ],
     },
-<<<<<<< HEAD
-=======
-    {
-      guide: 'metrics_onboarding',
-      requiredTargets: ['metrics_onboarding'],
-      steps: [
-        {
-          title: t('Metrics Selector'),
-          target: 'metrics_selector',
-          description: t('Your metrics are available here.'),
-        },
-        {
-          title: t('Aggregate Metrics'),
-          target: 'metrics_aggregate',
-          description: t('See different facets of your metric through aggregations.'),
-        },
-        ...(organization && hasMetricsNewInputs(organization)
-          ? [
-              {
-                title: t('Grouping'),
-                target: 'metrics_groupby',
-                description: t('Segment your data by the tags you’ve attached.'),
-              },
-              {
-                title: t('Filtering'),
-                target: 'metrics_filterby',
-                description: t('Filter your data by the tags you’ve attached.'),
-              },
-            ]
-          : [
-              {
-                title: t('Grouping & Filtering'),
-                target: 'metrics_groupby',
-                description: t(
-                  'Segment or filter your data by the tags you’ve attached.'
-                ),
-              },
-            ]),
-        {
-          title: t('Multiple Metrics'),
-          target: 'add_metric_query',
-          description: t('Plot a second metric to see correlations.'),
-        },
-        {
-          title: t('Visualization'),
-          target: 'metrics_chart',
-          description: t(
-            'View plotted metrics, dots on the chart represent associated sample spans.'
-          ),
-        },
-        {
-          title: t('Span Samples'),
-          target: 'metrics_table',
-          description: tct(
-            'See sample spans summarized in a table format. [openInTraces]',
-            {
-              openInTraces:
-                organization?.features.includes(
-                  'performance-trace-explorer-with-metrics'
-                ) && organization?.features.includes('performance-trace-explorer')
-                  ? t('To filter by tags found only on spans, click "Open in Traces".')
-                  : '',
-            }
-          ),
-        },
-      ],
-    },
     {
       guide: 'crons_backend_insights',
       requiredTargets: ['crons_backend_insights'],
@@ -275,6 +208,5 @@
         },
       ],
     },
->>>>>>> b67884ad
   ];
 }