--- conflicted
+++ resolved
@@ -1,9 +1,5 @@
-<<<<<<< HEAD
 import {useEffect, useState} from 'react';
-=======
-import {forwardRef as reactForwardRef, useEffect, useState} from 'react';
 import styled from '@emotion/styled';
->>>>>>> c68b2844
 
 import {Input} from 'sentry/components/core/input';
 import {Slider} from 'sentry/components/core/slider';
@@ -223,9 +219,6 @@
   );
 }
 
-<<<<<<< HEAD
-export default RangeSlider;
-=======
 const StyledSlider = styled(Slider)`
   margin: ${space(1)} 0;
 `;
@@ -234,14 +227,6 @@
   margin-top: ${p => space(p.hasLabel ? 2 : 1)};
 `;
 
-const RangeSliderContainer = reactForwardRef(function RangeSliderContainer(
-  props: SliderProps,
-  ref: React.Ref<any>
-) {
-  return <RangeSlider {...props} forwardRef={ref} />;
-});
-
-export default RangeSliderContainer;
->>>>>>> c68b2844
+export default RangeSlider;
 
 export type {SliderProps};