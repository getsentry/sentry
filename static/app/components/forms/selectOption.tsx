import {Fragment} from 'react';
import {components as selectComponents} from 'react-select';
import styled from '@emotion/styled';

import MenuListItem from 'sentry/components/menuListItem';
import Tooltip from 'sentry/components/tooltip';
import {IconCheckmark} from 'sentry/icons';
<<<<<<< HEAD
import space from 'sentry/styles/space';
=======
>>>>>>> 4ee8efeb
import {defined} from 'sentry/utils';

type Props = React.ComponentProps<typeof selectComponents.Option>;

function SelectOption(props: Props) {
  const {label, data, selectProps, isMulti, isSelected, isFocused, isDisabled} = props;
  const {showDividers} = selectProps;
  const {
    value,
    tooltip,
    tooltipOptions = {delay: 500},
    selectionMode,
    priority,
    ...itemProps
  } = data;

  const isMultiple = defined(selectionMode) ? selectionMode === 'multiple' : isMulti;

  // Unless the priority prop is explicitly defined, use 'primary' for
  // selected items in single-selection menus and 'default' for the rest.
  const itemPriority = priority ?? (isSelected && !isMultiple ? 'primary' : 'default');

  return (
    <selectComponents.Option className="select-option" {...props}>
      <Tooltip skipWrapper title={tooltip} {...tooltipOptions}>
        <MenuListItem
          {...itemProps}
          as="div"
          label={label}
          isDisabled={isDisabled}
          isFocused={isFocused}
          showDivider={showDividers}
          priority={itemPriority}
          innerWrapProps={{'data-test-id': value}}
          labelProps={{as: typeof label === 'string' ? 'p' : 'div'}}
          leadingItems={
            <Fragment>
              <CheckWrap isMultiple={isMultiple} isSelected={isSelected}>
                {isSelected && (
                  <IconCheckmark
                    size={isMultiple ? 'xs' : 'sm'}
                    color={isMultiple ? 'white' : undefined}
                  />
                )}
              </CheckWrap>
              {data.leadingItems}
            </Fragment>
          }
        />
      </Tooltip>
    </selectComponents.Option>
  );
}

export default SelectOption;

const CheckWrap = styled('div')<{isMultiple: boolean; isSelected: boolean}>`
  display: flex;
  justify-content: center;
  align-items: center;

  ${p =>
    p.isMultiple
      ? `
      width: 1em;
      height: 1em;
      padding: 1px;
      border: solid 1px ${p.theme.border};
      background: ${p.theme.backgroundElevated};
      border-radius: 2px;
      box-shadow: inset ${p.theme.dropShadowLight};
      ${
        p.isSelected &&
        `
        background: ${p.theme.purple300};
        border-color: ${p.theme.purple300};
       `
      }
    `
      : `
      width: 1em;
      height: 1.4em;
      padding-bottom: 1px;
    `}
<<<<<<< HEAD
`;

const ContentWrap = styled('div')<{
  addRightMargin: boolean;
  isFocused: boolean;
  showDividers?: boolean;
}>`
  position: relative;
  width: 100%;
  display: flex;
  gap: ${space(1)};
  justify-content: space-between;
  padding: ${space(1)} 0;
  min-width: 0;

  ${p =>
    p.addRightMargin &&
    `
    margin-right: ${space(1)};
    width: calc(100% - ${space(2)});
  `}

  ${p =>
    p.showDividers &&
    !p.isFocused &&
    `
      z-index: -1;
      box-shadow: 0 1px 0 0 ${p.theme.innerBorder};

      .select-option:last-of-type & {
        box-shadow: none;
      }
    `}
`;

const LeadingItems = styled('div')<{spanFullHeight?: boolean}>`
  display: flex;
  align-items: center;
  height: ${p => (p.spanFullHeight ? '100%' : '1.4em')};
  gap: ${space(1)};
`;

const LabelWrap = styled('div')`
  padding-right: ${space(1)};
  width: 100%;
  min-width: 0;
`;

const Label = styled('p')`
  margin-bottom: 0;
  line-height: 1.4;
  white-space: nowrap;
  ${p => p.theme.overflowEllipsis}
`;

const Details = styled('p')`
  font-size: ${p => p.theme.fontSizeSmall};
  color: ${p => p.theme.subText};
  line-height: 1.2;
  margin-bottom: 0;
`;

const TrailingItems = styled('div')<{spanFullHeight?: boolean}>`
  display: flex;
  align-items: center;
  height: ${p => (p.spanFullHeight ? '100%' : '1.4em')};
  gap: ${space(1)};
  margin-right: ${space(0.5)};
=======
>>>>>>> 4ee8efeb
`;<|MERGE_RESOLUTION|>--- conflicted
+++ resolved
@@ -5,10 +5,6 @@
 import MenuListItem from 'sentry/components/menuListItem';
 import Tooltip from 'sentry/components/tooltip';
 import {IconCheckmark} from 'sentry/icons';
-<<<<<<< HEAD
-import space from 'sentry/styles/space';
-=======
->>>>>>> 4ee8efeb
 import {defined} from 'sentry/utils';
 
 type Props = React.ComponentProps<typeof selectComponents.Option>;
@@ -93,75 +89,4 @@
       height: 1.4em;
       padding-bottom: 1px;
     `}
-<<<<<<< HEAD
-`;
-
-const ContentWrap = styled('div')<{
-  addRightMargin: boolean;
-  isFocused: boolean;
-  showDividers?: boolean;
-}>`
-  position: relative;
-  width: 100%;
-  display: flex;
-  gap: ${space(1)};
-  justify-content: space-between;
-  padding: ${space(1)} 0;
-  min-width: 0;
-
-  ${p =>
-    p.addRightMargin &&
-    `
-    margin-right: ${space(1)};
-    width: calc(100% - ${space(2)});
-  `}
-
-  ${p =>
-    p.showDividers &&
-    !p.isFocused &&
-    `
-      z-index: -1;
-      box-shadow: 0 1px 0 0 ${p.theme.innerBorder};
-
-      .select-option:last-of-type & {
-        box-shadow: none;
-      }
-    `}
-`;
-
-const LeadingItems = styled('div')<{spanFullHeight?: boolean}>`
-  display: flex;
-  align-items: center;
-  height: ${p => (p.spanFullHeight ? '100%' : '1.4em')};
-  gap: ${space(1)};
-`;
-
-const LabelWrap = styled('div')`
-  padding-right: ${space(1)};
-  width: 100%;
-  min-width: 0;
-`;
-
-const Label = styled('p')`
-  margin-bottom: 0;
-  line-height: 1.4;
-  white-space: nowrap;
-  ${p => p.theme.overflowEllipsis}
-`;
-
-const Details = styled('p')`
-  font-size: ${p => p.theme.fontSizeSmall};
-  color: ${p => p.theme.subText};
-  line-height: 1.2;
-  margin-bottom: 0;
-`;
-
-const TrailingItems = styled('div')<{spanFullHeight?: boolean}>`
-  display: flex;
-  align-items: center;
-  height: ${p => (p.spanFullHeight ? '100%' : '1.4em')};
-  gap: ${space(1)};
-  margin-right: ${space(0.5)};
-=======
->>>>>>> 4ee8efeb
 `;