import {components as selectComponents} from 'react-select';
import styled from '@emotion/styled';

import {IconCheckmark} from 'sentry/icons';
import overflowEllipsis from 'sentry/styles/overflowEllipsis';
import space from 'sentry/styles/space';
import {defined} from 'sentry/utils';

type Props = React.ComponentProps<typeof selectComponents.Option>;

function SelectOption(props: Props) {
  const {label, data, selectProps, isMulti, isSelected, isFocused, isDisabled} = props;
  const {showDividers, verticallyCenterCheckWrap} = selectProps;
  const {
    details,
    leadingItems,
    trailingItems,
    leadingItemsSpanFullHeight,
    trailingItemsSpanFullHeight,
  } = data;

  return (
    <selectComponents.Option {...props} className="select-option">
      <InnerWrap isFocused={isFocused} isDisabled={isDisabled}>
        <Indent isMulti={isMulti} centerCheckWrap={verticallyCenterCheckWrap}>
          <CheckWrap isMulti={isMulti} isSelected={isSelected}>
            {isSelected && (
              <IconCheckmark
                size={isMulti ? 'xs' : 'sm'}
                color={isMulti ? 'white' : undefined}
              />
            )}
          </CheckWrap>
          {leadingItems && (
            <LeadingItems spanFullHeight={leadingItemsSpanFullHeight}>
              {leadingItems}
            </LeadingItems>
          )}
        </Indent>
        <ContentWrap
          isFocused={isFocused}
          showDividers={showDividers}
          addRightMargin={!defined(trailingItems)}
        >
          <LabelWrap>
            <Label as={typeof label === 'string' ? 'p' : 'div'}>{label}</Label>
            {details && <Details>{details}</Details>}
          </LabelWrap>
          {trailingItems && (
            <TrailingItems spanFullHeight={trailingItemsSpanFullHeight}>
              {trailingItems}
            </TrailingItems>
          )}
        </ContentWrap>
      </InnerWrap>
    </selectComponents.Option>
  );
}

export default SelectOption;

const InnerWrap = styled('div')<{isDisabled: boolean; isFocused: boolean}>`
  display: flex;
  padding: 0 ${space(1)};
  border-radius: ${p => p.theme.borderRadius};
  box-sizing: border-box;

  ${p => p.isFocused && `background: ${p.theme.hover};`}
<<<<<<< HEAD
  ${p =>
    p.isDisabled &&
    `
    color: ${p.theme.subText};
    cursor: initial;
  `}
=======
  ${p => p.isDisabled && `cursor: not-allowed;`}
>>>>>>> db976bb4
`;

const Indent = styled('div')<{centerCheckWrap?: boolean; isMulti?: boolean}>`
  display: flex;
  justify-content: center;
  gap: ${space(1)};
  padding: ${space(1)};
  padding-left: ${space(0.5)};

  ${p => p.isMulti && !p.centerCheckWrap && `margin-top: 0.2em;`}
  ${p => p.centerCheckWrap && 'align-items: center;'}
`;

const CheckWrap = styled('div')<{isMulti: boolean; isSelected: boolean}>`
  display: flex;
  justify-content: center;
  align-items: center;

  ${p =>
    p.isMulti
      ? `
      width: 1em;
      height: 1em;
      padding: 1px;
      border: solid 1px ${p.theme.border};
      background: ${p.theme.backgroundElevated};
      border-radius: 2px;
      box-shadow: inset ${p.theme.dropShadowLight};
      ${
        p.isSelected &&
        `
        background: ${p.theme.purple300};
        border-color: ${p.theme.purple300};
       `
      }
    `
      : `
      width: 1em;
      height: 1.4em;
      padding-bottom: 1px;
    `}
`;

const ContentWrap = styled('div')<{
  addRightMargin: boolean;
  isFocused: boolean;
  showDividers?: boolean;
}>`
  position: relative;
  width: 100%;
  display: flex;
  gap: ${space(1)};
  justify-content: space-between;
  padding: ${space(1)} 0;

  ${p =>
    p.addRightMargin &&
    `
    margin-right: ${space(1)};
    width: calc(100% - ${space(2)});
  `}

  ${p =>
    p.showDividers &&
    !p.isFocused &&
    `
      z-index: -1;
      box-shadow: 0 1px 0 0 ${p.theme.innerBorder};

      .select-option:last-of-type & {
        box-shadow: none;
      }
    `}
`;

const LeadingItems = styled('div')<{spanFullHeight?: boolean}>`
  display: flex;
  align-items: center;
  height: ${p => (p.spanFullHeight ? '100%' : '1.4em')};
  gap: ${space(1)};
`;

const LabelWrap = styled('div')`
  padding-right: ${space(1)};
  width: 100%;
`;

const Label = styled('p')`
  margin-bottom: 0;
  line-height: 1.4;
  white-space: nowrap;
  ${overflowEllipsis}
`;

const Details = styled('p')`
  font-size: ${p => p.theme.fontSizeSmall};
  color: ${p => p.theme.subText};
  line-height: 1.2;
  margin-bottom: 0;
`;

const TrailingItems = styled('div')<{spanFullHeight?: boolean}>`
  display: flex;
  align-items: center;
  height: ${p => (p.spanFullHeight ? '100%' : '1.4em')};
  gap: ${space(1)};
  margin-right: ${space(0.5)};
`;<|MERGE_RESOLUTION|>--- conflicted
+++ resolved
@@ -66,16 +66,12 @@
   box-sizing: border-box;
 
   ${p => p.isFocused && `background: ${p.theme.hover};`}
-<<<<<<< HEAD
   ${p =>
     p.isDisabled &&
     `
     color: ${p.theme.subText};
-    cursor: initial;
+    cursor: not-allowed;
   `}
-=======
-  ${p => p.isDisabled && `cursor: not-allowed;`}
->>>>>>> db976bb4
 `;
 
 const Indent = styled('div')<{centerCheckWrap?: boolean; isMulti?: boolean}>`
