import * as React from 'react';
import styled from '@emotion/styled';

import AutoComplete from 'sentry/components/autoComplete';
import DropdownBubble from 'sentry/components/dropdownBubble';
import Input from 'sentry/components/forms/controls/input';
import LoadingIndicator from 'sentry/components/loadingIndicator';
import {t} from 'sentry/locale';
import space from 'sentry/styles/space';

import autoCompleteFilter from './autoCompleteFilter';
import List from './list';
import {Item, ItemsBeforeFilter} from './types';

type AutoCompleteChildrenArgs = Parameters<AutoComplete<Item>['props']['children']>[0];
type Actions = AutoCompleteChildrenArgs['actions'];

export type MenuFooterChildProps = {
  actions: Actions;
};

type ListProps = React.ComponentProps<typeof List>;

type Props = {
  children: (
    args: Pick<
      AutoCompleteChildrenArgs,
      'getInputProps' | 'getActorProps' | 'actions' | 'isOpen' | 'selectedItem'
    >
  ) => React.ReactNode;
  /** null items indicates loading */
  items: ItemsBeforeFilter | null;

  /**
   * Dropdown menu alignment.
   */
  alignMenu?: 'left' | 'right';
  /**
   * Should menu visually lock to a direction (so we don't display a rounded corner)
   */
  blendCorner?: boolean;

  /**
   * Show loading indicator next to input and "Searching..." text in the list
   */
  busy?: boolean;

  /**
   * Show loading indicator next to input but don't hide list items
   */
  busyItemsStillVisible?: boolean;

  /**
   * for passing  styles to the DropdownBubble
   */
  className?: string;

  /**
   * AutoComplete prop
   */
  closeOnSelect?: boolean;

  css?: any;

  'data-test-id'?: string;

  /**
   * If true, the menu will be visually detached from actor.
   */
  detached?: boolean;

  /**
   * Disables padding for the label.
   */
  disableLabelPadding?: boolean;

  /**
   * passed down to the AutoComplete Component
   */
  disabled?: boolean;

  /**
   * Hide's the input when there are no items. Avoid using this when querying
   * results in an async fashion.
   */
  emptyHidesInput?: boolean;

  /**
   * Message to display when there are no items initially
   */
  emptyMessage?: React.ReactNode;

  /**
   * If this is undefined, autocomplete filter will use this value instead of the
   * current value in the filter input element.
   *
   * This is useful if you need to strip characters out of the search
   */
  filterValue?: string;

  /**
   * Hides the default filter input
   */
  hideInput?: boolean;

  /**
   * renderProp for the end (right side) of the search input
   */
  inputActions?: React.ReactElement;

  /**
   * Props to pass to input/filter component
   */
  inputProps?: {style: React.CSSProperties};

  /**
   * Used to control dropdown state (optional)
   */
  isOpen?: boolean;

  /**
   * Max height of dropdown menu. Units are assumed as `px`
   */
  maxHeight?: ListProps['maxHeight'];

  menuFooter?:
    | React.ReactElement
    | ((props: MenuFooterChildProps) => React.ReactElement | null);

  menuHeader?: React.ReactElement;

  /**
   * Props to pass to menu component
   */
  menuProps?: Parameters<AutoCompleteChildrenArgs['getMenuProps']>[0];

  /**
   * Changes the menu style to have an arrow at the top
   */
  menuWithArrow?: boolean;

  /**
   * Message to display when there are no items that match the search
   */
  noResultsMessage?: React.ReactNode;

  /**
   * When AutoComplete input changes
   */
  onChange?: (event: React.ChangeEvent<HTMLInputElement>) => void;

  /**
   * Callback for when dropdown menu closes
   */
  onClose?: () => void;

  /**
   * Callback for when dropdown menu opens
   */
  onOpen?: (event?: React.MouseEvent) => void;

  /**
   * When an item is selected (via clicking dropdown, or keyboard navigation)
   */
  onSelect?: (
    item: Item,
    state?: AutoComplete<Item>['state'],
    e?: React.MouseEvent | React.KeyboardEvent
  ) => void;
  /**
   * for passing simple styles to the root container
   */
  rootClassName?: string;

  /**
   * Search input's placeholder text
   */
  searchPlaceholder?: string;
  /**
   * the styles are forward to the Autocomplete's getMenuProps func
   */
  style?: React.CSSProperties;
  /**
   * Optional element to be rendered on the right side of the dropdown menu
   */
  subPanel?: React.ReactNode;
} & Pick<
  ListProps,
  'virtualizedHeight' | 'virtualizedLabelHeight' | 'itemSize' | 'onScroll'
>;

const Menu = ({
  maxHeight = 300,
  emptyMessage = t('No items'),
  searchPlaceholder = t('Filter search'),
  blendCorner = true,
  detached = false,
  alignMenu = 'left',
  hideInput = false,
  disableLabelPadding = false,
  busy = false,
  busyItemsStillVisible = false,
  menuWithArrow = false,
  disabled = false,
  subPanel = null,
  itemSize,
  virtualizedHeight,
  virtualizedLabelHeight,
  menuProps,
  noResultsMessage,
  inputProps,
  children,
  rootClassName,
  className,
  emptyHidesInput,
  menuHeader,
  filterValue,
  items,
  menuFooter,
  style,
  onScroll,
  inputActions,
  onChange,
  onSelect,
  onOpen,
  onClose,
  css,
  closeOnSelect,
  'data-test-id': dataTestId,
  ...props
}: Props) => (
  <AutoComplete
    onSelect={onSelect}
    inputIsActor={false}
    onOpen={onOpen}
    onClose={onClose}
    disabled={disabled}
    closeOnSelect={closeOnSelect}
    resetInputOnClose
    {...props}
  >
    {({
      getActorProps,
      getRootProps,
      getInputProps,
      getMenuProps,
      getItemProps,
      inputValue,
      selectedItem,
      highlightedIndex,
      isOpen,
      actions,
    }) => {
      // This is the value to use to filter (default to value in filter input)
      const filterValueOrInput = filterValue ?? inputValue;

      // Can't search if there are no items
      const hasItems = !!items?.length;

      // Only filter results if menu is open and there are items
      const autoCompleteResults =
        (isOpen && hasItems && autoCompleteFilter(items, filterValueOrInput)) || [];

      // Items are loading if null
      const itemsLoading = items === null;

      // Has filtered results
      const hasResults = !!autoCompleteResults.length;

      // No items to display
      const showNoItems = !busy && !filterValueOrInput && !hasItems;

      // Results mean there was an attempt to search
      const showNoResultsMessage =
        !busy && !busyItemsStillVisible && filterValueOrInput && !hasResults;

      // Hide the input when we have no items to filter, only if
      // emptyHidesInput is set to true.
      const showInput = !hideInput && (hasItems || !emptyHidesInput);

      // When virtualization is turned on, we need to pass in the number of
      // selecteable items for arrow-key limits
      const itemCount = virtualizedHeight
        ? autoCompleteResults.filter(i => !i.groupLabel).length
        : undefined;

      const renderedFooter =
        typeof menuFooter === 'function' ? menuFooter({actions}) : menuFooter;

      return (
        <AutoCompleteRoot
          {...getRootProps()}
          className={rootClassName}
          disabled={disabled}
          data-test-id={dataTestId}
        >
          {children({
            getInputProps,
            getActorProps,
            actions,
            isOpen,
            selectedItem,
          })}
          {isOpen && (
            <StyledDropdownBubble
              className={className}
              {...getMenuProps({
                ...menuProps,
                itemCount,
              })}
              style={style}
              css={css}
              blendCorner={blendCorner}
              detached={detached}
              alignMenu={alignMenu}
              menuWithArrow={menuWithArrow}
            >
<<<<<<< HEAD
              {itemsLoading && <LoadingIndicator mini />}
              {showInput && (
                <InputWrapper>
                  <StyledInput
                    autoFocus
                    placeholder={searchPlaceholder}
                    {...getInputProps({...inputProps, onChange})}
                  />
                  <InputLoadingWrapper>
                    {(busy || busyItemsStillVisible) && (
                      <LoadingIndicator size={16} mini />
                    )}
                  </InputLoadingWrapper>
                  {inputActions}
                </InputWrapper>
              )}
              <div>
                {menuHeader && (
                  <LabelWithPadding disableLabelPadding={disableLabelPadding}>
                    {menuHeader}
                  </LabelWithPadding>
                )}
                <ItemList data-test-id="autocomplete-list" maxHeight={maxHeight}>
                  {showNoItems && <EmptyMessage>{emptyMessage}</EmptyMessage>}
                  {showNoResultsMessage && (
                    <EmptyMessage>
                      {noResultsMessage ?? `${emptyMessage} ${t('found')}`}
                    </EmptyMessage>
                  )}
                  {busy && (
                    <BusyMessage>
                      <EmptyMessage>{t('Searching\u2026')}</EmptyMessage>
                    </BusyMessage>
                  )}
                  {!busy && (
                    <List
                      items={autoCompleteResults}
                      maxHeight={maxHeight}
                      highlightedIndex={highlightedIndex}
                      inputValue={inputValue}
                      onScroll={onScroll}
                      getItemProps={getItemProps}
                      virtualizedLabelHeight={virtualizedLabelHeight}
                      virtualizedHeight={virtualizedHeight}
                      itemSize={itemSize}
=======
              <DropdownMainContent>
                {itemsLoading && <LoadingIndicator mini />}
                {showInput && (
                  <InputWrapper>
                    <StyledInput
                      autoFocus
                      placeholder={searchPlaceholder}
                      {...getInputProps({...inputProps, onChange})}
>>>>>>> fea2322e
                    />
                    <InputLoadingWrapper>
                      {(busy || busyItemsStillVisible) && (
                        <LoadingIndicator size={16} mini />
                      )}
                    </InputLoadingWrapper>
                    {inputActions}
                  </InputWrapper>
                )}
                <div>
                  {menuHeader && <LabelWithPadding>{menuHeader}</LabelWithPadding>}
                  <ItemList data-test-id="autocomplete-list" maxHeight={maxHeight}>
                    {showNoItems && <EmptyMessage>{emptyMessage}</EmptyMessage>}
                    {showNoResultsMessage && (
                      <EmptyMessage>
                        {noResultsMessage ?? `${emptyMessage} ${t('found')}`}
                      </EmptyMessage>
                    )}
                    {busy && (
                      <BusyMessage>
                        <EmptyMessage>{t('Searching\u2026')}</EmptyMessage>
                      </BusyMessage>
                    )}
                    {!busy && (
                      <List
                        items={autoCompleteResults}
                        maxHeight={maxHeight}
                        highlightedIndex={highlightedIndex}
                        inputValue={inputValue}
                        onScroll={onScroll}
                        getItemProps={getItemProps}
                        virtualizedLabelHeight={virtualizedLabelHeight}
                        virtualizedHeight={virtualizedHeight}
                        itemSize={itemSize}
                      />
                    )}
                  </ItemList>
                  {renderedFooter && (
                    <LabelWithPadding>{renderedFooter}</LabelWithPadding>
                  )}
<<<<<<< HEAD
                </ItemList>
                {renderedFooter && (
                  <LabelWithPadding disableLabelPadding={disableLabelPadding}>
                    {renderedFooter}
                  </LabelWithPadding>
                )}
              </div>
            </BubbleWithMinWidth>
=======
                </div>
              </DropdownMainContent>
              {subPanel}
            </StyledDropdownBubble>
>>>>>>> fea2322e
          )}
        </AutoCompleteRoot>
      );
    }}
  </AutoComplete>
);

export default Menu;

const StyledInput = styled(Input)`
  flex: 1;
  border: 1px solid transparent;
  &,
  &:focus,
  &:active,
  &:hover {
    border: 0;
    box-shadow: none;
    font-size: 13px;
    padding: ${space(1)};
    font-weight: normal;
    color: ${p => p.theme.gray300};
  }
`;

const InputLoadingWrapper = styled('div')`
  display: flex;
  background: ${p => p.theme.background};
  align-items: center;
  flex-shrink: 0;
  width: 30px;
  .loading.mini {
    height: 16px;
    margin: 0;
  }
`;

const EmptyMessage = styled('div')`
  color: ${p => p.theme.gray200};
  padding: ${space(2)};
  text-align: center;
  text-transform: none;
`;

export const AutoCompleteRoot = styled(({isOpen: _isOpen, ...props}) => (
  <div {...props} />
))`
  position: relative;
  display: inline-block;
  ${p => p.disabled && 'pointer-events: none;'}
`;

const StyledDropdownBubble = styled(DropdownBubble)`
  display: flex;
  min-width: 250px;

  ${p => p.detached && p.alignMenu === 'left' && 'right: auto;'}
  ${p => p.detached && p.alignMenu === 'right' && 'left: auto;'}
`;

const DropdownMainContent = styled('div')`
  width: 100%;
  min-width: 250px;
`;

const InputWrapper = styled('div')`
  display: flex;
  border-bottom: 1px solid ${p => p.theme.innerBorder};
  border-radius: ${p => `${p.theme.borderRadius} ${p.theme.borderRadius} 0 0`};
  align-items: center;
`;

const LabelWithPadding = styled('div')<{disableLabelPadding: boolean}>`
  background-color: ${p => p.theme.backgroundSecondary};
  border-bottom: 1px solid ${p => p.theme.innerBorder};
  border-width: 1px 0;
  color: ${p => p.theme.subText};
  font-size: ${p => p.theme.fontSizeMedium};
  &:first-child {
    border-top: none;
  }
  &:last-child {
    border-bottom: none;
  }
  padding: ${p => !p.disableLabelPadding && `${space(0.25)} ${space(1)}`};
`;

const ItemList = styled('div')<{maxHeight: NonNullable<Props['maxHeight']>}>`
  max-height: ${p => `${p.maxHeight}px`};
  overflow-y: auto;
`;

const BusyMessage = styled('div')`
  display: flex;
  justify-content: center;
  padding: ${space(1)};
`;<|MERGE_RESOLUTION|>--- conflicted
+++ resolved
@@ -315,53 +315,6 @@
               alignMenu={alignMenu}
               menuWithArrow={menuWithArrow}
             >
-<<<<<<< HEAD
-              {itemsLoading && <LoadingIndicator mini />}
-              {showInput && (
-                <InputWrapper>
-                  <StyledInput
-                    autoFocus
-                    placeholder={searchPlaceholder}
-                    {...getInputProps({...inputProps, onChange})}
-                  />
-                  <InputLoadingWrapper>
-                    {(busy || busyItemsStillVisible) && (
-                      <LoadingIndicator size={16} mini />
-                    )}
-                  </InputLoadingWrapper>
-                  {inputActions}
-                </InputWrapper>
-              )}
-              <div>
-                {menuHeader && (
-                  <LabelWithPadding disableLabelPadding={disableLabelPadding}>
-                    {menuHeader}
-                  </LabelWithPadding>
-                )}
-                <ItemList data-test-id="autocomplete-list" maxHeight={maxHeight}>
-                  {showNoItems && <EmptyMessage>{emptyMessage}</EmptyMessage>}
-                  {showNoResultsMessage && (
-                    <EmptyMessage>
-                      {noResultsMessage ?? `${emptyMessage} ${t('found')}`}
-                    </EmptyMessage>
-                  )}
-                  {busy && (
-                    <BusyMessage>
-                      <EmptyMessage>{t('Searching\u2026')}</EmptyMessage>
-                    </BusyMessage>
-                  )}
-                  {!busy && (
-                    <List
-                      items={autoCompleteResults}
-                      maxHeight={maxHeight}
-                      highlightedIndex={highlightedIndex}
-                      inputValue={inputValue}
-                      onScroll={onScroll}
-                      getItemProps={getItemProps}
-                      virtualizedLabelHeight={virtualizedLabelHeight}
-                      virtualizedHeight={virtualizedHeight}
-                      itemSize={itemSize}
-=======
               <DropdownMainContent>
                 {itemsLoading && <LoadingIndicator mini />}
                 {showInput && (
@@ -370,7 +323,6 @@
                       autoFocus
                       placeholder={searchPlaceholder}
                       {...getInputProps({...inputProps, onChange})}
->>>>>>> fea2322e
                     />
                     <InputLoadingWrapper>
                       {(busy || busyItemsStillVisible) && (
@@ -381,7 +333,11 @@
                   </InputWrapper>
                 )}
                 <div>
-                  {menuHeader && <LabelWithPadding>{menuHeader}</LabelWithPadding>}
+                  {menuHeader && (
+                    <LabelWithPadding disableLabelPadding={disableLabelPadding}>
+                      {menuHeader}
+                    </LabelWithPadding>
+                  )}
                   <ItemList data-test-id="autocomplete-list" maxHeight={maxHeight}>
                     {showNoItems && <EmptyMessage>{emptyMessage}</EmptyMessage>}
                     {showNoResultsMessage && (
@@ -409,23 +365,14 @@
                     )}
                   </ItemList>
                   {renderedFooter && (
-                    <LabelWithPadding>{renderedFooter}</LabelWithPadding>
+                    <LabelWithPadding disableLabelPadding={disableLabelPadding}>
+                      {renderedFooter}
+                    </LabelWithPadding>
                   )}
-<<<<<<< HEAD
-                </ItemList>
-                {renderedFooter && (
-                  <LabelWithPadding disableLabelPadding={disableLabelPadding}>
-                    {renderedFooter}
-                  </LabelWithPadding>
-                )}
-              </div>
-            </BubbleWithMinWidth>
-=======
                 </div>
               </DropdownMainContent>
               {subPanel}
             </StyledDropdownBubble>
->>>>>>> fea2322e
           )}
         </AutoCompleteRoot>
       );
