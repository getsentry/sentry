<<<<<<< HEAD
import {useCallback, useMemo} from 'react';
import {css} from '@emotion/react';
=======
import {useCallback, useEffect, useMemo} from 'react';
>>>>>>> 0a770fce
import styled from '@emotion/styled';

import {Button} from 'sentry/components/button';
import {
  CompactSelect,
  type SelectOption,
  type SelectOptionOrSection,
  type SelectSection,
} from 'sentry/components/compactSelect';
import {DropdownMenu} from 'sentry/components/dropdownMenu';
import ProjectBadge from 'sentry/components/idBadge/projectBadge';
import {QueryFieldGroup} from 'sentry/components/metrics/queryFieldGroup';
import {parseSearch} from 'sentry/components/searchSyntax/parser';
import HighlightQuery from 'sentry/components/searchSyntax/renderer';
import {Tooltip} from 'sentry/components/tooltip';
import {IconAdd, IconInfo, IconProject, IconWarning} from 'sentry/icons';
import {t} from 'sentry/locale';
import {space} from 'sentry/styles/space';
import type {
  MetricsExtractionCondition,
  MetricsExtractionRule,
  MRI,
} from 'sentry/types/metrics';
import {BUILT_IN_CONDITION_ID} from 'sentry/utils/metrics/extractionRules';
import {hasMetricsNewInputs} from 'sentry/utils/metrics/features';
import {useCardinalityLimitedMetricVolume} from 'sentry/utils/metrics/useCardinalityLimitedMetricVolume';
import {useVirtualMetricsContext} from 'sentry/utils/metrics/virtualMetricsContext';
import useOrganization from 'sentry/utils/useOrganization';
import usePageFilters from 'sentry/utils/usePageFilters';
import useProjects from 'sentry/utils/useProjects';
import {useSelectedProjects} from 'sentry/views/metrics/utils/useSelectedProjects';
import {openExtractionRuleEditModal} from 'sentry/views/settings/projectMetrics/metricsExtractionRuleEditModal';

interface Props {
  mri: MRI;
  onChange: (conditionId: number) => void;
  conditionId?: number;
}

export function MetricQuerySelect({onChange, conditionId, mri}: Props) {
  const organization = useOrganization();
  const pageFilters = usePageFilters();
  const {getConditions, getExtractionRule} = useVirtualMetricsContext();
  const {data: cardinality} = useCardinalityLimitedMetricVolume(pageFilters.selection);

  const {projects} = useProjects();

  const isCardinalityLimited = (condition?: MetricsExtractionCondition): boolean => {
    if (!cardinality || !condition) {
      return false;
    }
    return condition.mris.some(conditionMri => cardinality[conditionMri] > 0);
  };

  const spanConditions = getConditions(mri);
  const selectedCondition = spanConditions.find(c => c.id === conditionId);
  const hasBuiltInCondition = spanConditions.some(c => c.id === BUILT_IN_CONDITION_ID);

  const hasMultipleProjects =
    pageFilters.selection.projects.length > 1 ||
    pageFilters.selection.projects[0] === -1 ||
    pageFilters.selection.projects.length === 0;

  // If the selected condition cannot be found, select the first condition
  useEffect(() => {
    if (!selectedCondition && spanConditions.length > 0) {
      onChange(spanConditions[0].id);
    }
  }, [onChange, selectedCondition, spanConditions]);

  const options: SelectOptionOrSection<number>[] = useMemo(() => {
    let builtInOption: SelectOption<number> | null = null;
    const sectionMap = new Map<number, SelectOption<number>[]>();

    spanConditions
      .toSorted((a, b) => a.value.localeCompare(b.value))
      .forEach(condition => {
        const projectId = getExtractionRule(mri, condition.id)?.projectId!;
        if (condition.id === BUILT_IN_CONDITION_ID) {
          builtInOption = {
            label: t('All Spans'),
            value: condition.id,
          };
          return;
        }
        const section = sectionMap.get(projectId) ?? [];
        section.push({
          label: condition.value ? (
            <FormattedCondition condition={condition} />
          ) : (
            t('All Spans')
          ),
          textValue: condition.value || t('All Spans'),
          value: condition.id,
        });
        sectionMap.set(projectId, section);
      });

    const sections: SelectSection<number>[] = Array.from(sectionMap.entries())
      .map(([projectId, sectionOption]) => {
        const project = projects.find(p => p.id === String(projectId));
        return {
          options: sectionOption,
          sortKey: project?.slug ?? '',
          label: <ProjectBadge project={project!} avatarSize={12} disableLink />,
        };
      })
      .toSorted((a, b) => a.sortKey.localeCompare(b.sortKey));

    const allSections = builtInOption
      ? [
          {
            label: (
              <span
                style={{
                  display: 'inline-flex',
                  gap: space(0.5),
                }}
              >
                <IconProject key="generic-project" size="xs" /> {t('Built-in')}
              </span>
            ),
            options: [builtInOption],
          },
          ...sections,
        ]
      : sections;

    return allSections.length === 1 ? allSections[0].options : allSections;
  }, [getExtractionRule, mri, projects, spanConditions]);

  const istMetricQueryCardinalityLimited = isCardinalityLimited(
    spanConditions.find(c => c.id === conditionId)
  );

  let leadingIcon: React.ReactNode = null;
  if (conditionId && (hasMultipleProjects || hasBuiltInCondition)) {
    const project = projects.find(
      p => p.id === String(getExtractionRule(mri, conditionId)?.projectId)
    );

    if (conditionId === BUILT_IN_CONDITION_ID) {
      leadingIcon = <IconProject key="generic-project" size="xs" />;
    } else if (project) {
      leadingIcon = (
        <ProjectBadge
          project={project}
          key={project.slug}
          avatarSize={12}
          disableLink
          hideName
        />
      );
    }
  }

  if (istMetricQueryCardinalityLimited) {
    leadingIcon = <CardinalityWarningIcon />;
  }

  if (hasMetricsNewInputs(organization)) {
    return (
      <QueryFieldGroup.CompactSelect
        size="md"
        triggerLabel={
          selectedCondition?.value ? (
            <FormattedCondition condition={selectedCondition} />
          ) : (
            t('All Spans')
          )
        }
        triggerProps={{
          icon: leadingIcon,
        }}
        searchable
        options={options}
        value={conditionId}
        onChange={({value}) => {
          onChange(value);
        }}
        menuFooter={({closeOverlay}) => (
          <QueryFooter mri={mri} closeOverlay={closeOverlay} />
        )}
        css={css`
          && {
            width: auto;
            min-width: auto;
            & > button {
              min-height: 100%;
            }
          }
        `}
      />
    );
  }

  return (
    <CompactSelect
      size="md"
      triggerProps={{
        prefix: t('Query'),
        icon: istMetricQueryCardinalityLimited ? <CardinalityWarningIcon /> : null,
      }}
      options={options}
      value={conditionId}
      onChange={({value}) => {
        onChange(value);
      }}
      menuFooter={({closeOverlay}) => (
        <QueryFooter mri={mri} closeOverlay={closeOverlay} />
      )}
    />
  );
}

export function CardinalityWarningIcon() {
  return (
    <Tooltip
      isHoverable
      title={t(
        "This query is exeeding the cardinality limit. Remove tags or add more filters in the metric's settings to receive accurate data."
      )}
      skipWrapper
    >
      <IconWarning
        size="xs"
        color="yellow300"
        role="image"
        aria-label={t('Exceeding the cardinality limit warning')}
      />
    </Tooltip>
  );
}

function QueryFooter({mri, closeOverlay}: {closeOverlay: () => void; mri: MRI}) {
  const organization = useOrganization();
  const {getExtractionRules} = useVirtualMetricsContext();
  const selectedProjects = useSelectedProjects();
  const extractionRules = getExtractionRules(mri);

  const handleEdit = useCallback(
    (rule: MetricsExtractionRule) => {
      closeOverlay();
      openExtractionRuleEditModal({
        organization,
        source: 'ddm.condition-select.add-filter',
        metricExtractionRule: rule,
      });
    },
    [closeOverlay, organization]
  );

  const options = useMemo(
    () =>
      extractionRules
        .map(rule => {
          const project = selectedProjects.find(p => Number(p.id) === rule.projectId);
          if (!project) {
            return null;
          }
          return {
            key: project.slug,
            label: <ProjectBadge project={project} avatarSize={16} disableLink />,
            onAction: () => handleEdit(rule),
          };
        })
        .filter(item => item !== null)
        .toSorted((a, b) => a.key.localeCompare(b.key)),
    [extractionRules, handleEdit, selectedProjects]
  );

  return (
    <QueryFooterWrapper>
      {extractionRules.length > 1 ? (
        <DropdownMenu
          size="xs"
          triggerLabel={t('Add Filter')}
          triggerProps={{
            icon: <IconAdd isCircled />,
          }}
          items={options}
        />
      ) : (
        <Button
          size="xs"
          icon={<IconAdd isCircled />}
          onClick={() => extractionRules[0] && handleEdit(extractionRules[0])}
        >
          {t('Add Filter')}
        </Button>
      )}
      <InfoWrapper>
        <Tooltip
          title={t(
            'Ideally, you can visualize span data by any property you want. However, our infrastructure has limits as well, so pretty please define in advance what you want to see.'
          )}
          skipWrapper
        >
          <IconInfo size="xs" />
        </Tooltip>
        {t('What are filters?')}
      </InfoWrapper>
    </QueryFooterWrapper>
  );
}

function parseConditionValue(condition?: MetricsExtractionCondition) {
  if (condition?.value) {
    try {
      return parseSearch(condition.value);
    } catch {
      // Ignore
    }
  }
  return null;
}

function FormattedCondition({condition}: {condition?: MetricsExtractionCondition}) {
  const parsed = useMemo(() => parseConditionValue(condition), [condition]);

  if (!parsed) {
    return condition?.value;
  }

  return (
    <Tooltip
      overlayStyle={{maxWidth: '80vw'}}
      delay={500}
      title={
        <CompleteHighlight>
          <HighlightQuery parsedQuery={parsed} />
        </CompleteHighlight>
      }
    >
      <Highlight>
        <HighlightQuery parsedQuery={parsed} />
      </Highlight>
    </Tooltip>
  );
}

const InfoWrapper = styled('div')`
  display: flex;
  align-items: center;
  gap: ${space(0.5)};
  font-size: ${p => p.theme.fontSizeExtraSmall};
  color: ${p => p.theme.subText};
`;

const QueryFooterWrapper = styled('div')`
  display: flex;
  justify-content: space-between;
  align-items: center;
  min-width: 250px;
`;

const Highlight = styled('span')`
  padding: ${space(0.5)} ${space(0.25)};
  overflow: hidden;
  font-size: ${p => p.theme.fontSizeSmall};
  gap: ${space(1)};
  color: ${p => p.theme.textColor};
  display: flex;
  white-space: nowrap;
  font-family: ${p => p.theme.text.familyMono};
  font-weight: 400;
  max-width: 350px;
  & span {
    margin: 0;
  }
`;

const CompleteHighlight = styled(Highlight)`
  display: flex;
  flex-wrap: wrap;
  max-width: unset;
`;<|MERGE_RESOLUTION|>--- conflicted
+++ resolved
@@ -1,9 +1,5 @@
-<<<<<<< HEAD
-import {useCallback, useMemo} from 'react';
+import {useCallback, useEffect, useMemo} from 'react';
 import {css} from '@emotion/react';
-=======
-import {useCallback, useEffect, useMemo} from 'react';
->>>>>>> 0a770fce
 import styled from '@emotion/styled';
 
 import {Button} from 'sentry/components/button';
