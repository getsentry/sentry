--- conflicted
+++ resolved
@@ -58,13 +58,8 @@
 // Header element for charts within panels
 // This header can be rendered while the chart is still loading
 export const HeaderTitleLegend = styled(HeaderTitle)`
-<<<<<<< HEAD
   background-color: ${p => p.theme.tokens.background.primary};
-  border-bottom-right-radius: ${p => p.theme.borderRadius};
-=======
-  background-color: ${p => p.theme.background};
   border-bottom-right-radius: ${p => p.theme.radius.md};
->>>>>>> 24b7a1e4
   position: absolute;
   z-index: 1;
 `;
