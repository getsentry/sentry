--- conflicted
+++ resolved
@@ -155,6 +155,14 @@
     import(
       'sentry/views/insights/common/components/widgets/httpDomainSummaryDurationChartWidget'
     ),
+  overviewAgentsRunsChartWidget: () =>
+    import(
+      'sentry/views/insights/common/components/widgets/overviewAgentsRunsChartWidget'
+    ),
+  overviewAgentsDurationChartWidget: () =>
+    import(
+      'sentry/views/insights/common/components/widgets/overviewAgentsDurationChartWidget'
+    ),
   overviewApiLatencyChartWidget: () =>
     import(
       'sentry/views/insights/common/components/widgets/overviewApiLatencyChartWidget'
@@ -171,19 +179,9 @@
     ),
   overviewRequestsChartWidget: () =>
     import('sentry/views/insights/common/components/widgets/overviewRequestsChartWidget'),
-<<<<<<< HEAD
   overviewSlowQueriesChartWidget: () =>
     import(
       'sentry/views/insights/common/components/widgets/overviewSlowQueriesChartWidget'
-=======
-  overviewAgentsRunsChartWidget: () =>
-    import(
-      'sentry/views/insights/common/components/widgets/overviewAgentsRunsChartWidget'
-    ),
-  overviewAgentsDurationChartWidget: () =>
-    import(
-      'sentry/views/insights/common/components/widgets/overviewAgentsDurationChartWidget'
->>>>>>> 3439e403
     ),
 } satisfies Record<string, () => Promise<{default: React.FC<LoadableChartWidgetProps>}>>;
 
