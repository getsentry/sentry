--- conflicted
+++ resolved
@@ -2,11 +2,7 @@
 
 import type {PieSeriesOption} from 'echarts';
 
-<<<<<<< HEAD
-import type {SeriesDataUnit} from 'app/types/echarts';
-=======
-import {SeriesDataUnit} from 'sentry/types/echarts';
->>>>>>> eebe7b52
+import type {SeriesDataUnit} from 'sentry/types/echarts';
 
 export default function PieSeries(
   props: Omit<PieSeriesOption, 'data'> & {
