import {Component, Fragment} from 'react';
import styled from '@emotion/styled';
import {Location} from 'history';

import PanelTable, {PanelTableHeader} from 'sentry/components/panels/panelTable';
import Tooltip from 'sentry/components/tooltip';
import Truncate from 'sentry/components/truncate';
import space from 'sentry/styles/space';
import {Organization} from 'sentry/types';
import {TableData, TableDataRow} from 'sentry/utils/discover/discoverQuery';
import {MetaType} from 'sentry/utils/discover/eventView';
import {getFieldRenderer} from 'sentry/utils/discover/fieldRenderers';
import {fieldAlignment} from 'sentry/utils/discover/fields';
import withOrganization from 'sentry/utils/withOrganization';
import {decodeColumnOrder} from 'sentry/views/eventsV2/utils';

type Props = {
  data: TableData['data'] | undefined;
  fields: string[];
  loading: boolean;
  location: Location;
  metadata: TableData['meta'] | undefined;
  organization: Organization;
  title: string;
  className?: string;
<<<<<<< HEAD
  getCustomFieldRenderer?: (
    field: string,
    meta: MetaType
  ) => ReturnType<typeof getFieldRenderer> | null;
=======
>>>>>>> 83f11245
  fieldHeaderMap?: Record<string, string>;
  getCustomFieldRenderer?: typeof getFieldRenderer;
  stickyHeaders?: boolean;
};

class SimpleTableChart extends Component<Props> {
  renderRow(
    index: number,
    row: TableDataRow,
    tableMeta: NonNullable<TableData['meta']>,
    columns: ReturnType<typeof decodeColumnOrder>
  ) {
    const {location, organization, getCustomFieldRenderer} = this.props;

    return columns.map(column => {
      const fieldRenderer =
        getCustomFieldRenderer?.(column.key, tableMeta) ??
        getFieldRenderer(column.key, tableMeta);
      const rendered = fieldRenderer(row, {organization, location});
      return <TableCell key={`${index}:${column.name}`}>{rendered}</TableCell>;
    });
  }

  render() {
    const {
      className,
      loading,
      fields,
      metadata,
      data,
      title,
      fieldHeaderMap,
      stickyHeaders,
    } = this.props;
    const meta = metadata ?? {};
    const columns = decodeColumnOrder(fields.map(field => ({field})));
    return (
      <Fragment>
        {title && <h4>{title}</h4>}
        <StyledPanelTable
          className={className}
          isLoading={loading}
          headers={columns.map((column, index) => {
            const align = fieldAlignment(column.name, column.type, meta);
            const header = fieldHeaderMap?.[column.key] ?? column.name;
            return (
              <HeadCell key={index} align={align}>
                <Tooltip title={header}>
                  <StyledTruncate value={header} maxLength={30} expandable={false} />
                </Tooltip>
              </HeadCell>
            );
          })}
          isEmpty={!data?.length}
          stickyHeaders={stickyHeaders}
          disablePadding
        >
          {data?.map((row, index) => this.renderRow(index, row, meta, columns))}
        </StyledPanelTable>
      </Fragment>
    );
  }
}

const StyledTruncate = styled(Truncate)`
  white-space: nowrap;
`;

const StyledPanelTable = styled(PanelTable)`
  border-radius: 0;
  border-left: 0;
  border-right: 0;
  border-bottom: 0;

  margin: 0;
  ${/* sc-selector */ PanelTableHeader} {
    height: min-content;
  }
`;

type HeadCellProps = {
  align: string | undefined;
};
const HeadCell = styled('div')<HeadCellProps>`
  ${(p: HeadCellProps) => (p.align ? `text-align: ${p.align};` : '')}
  padding: ${space(1)} ${space(3)};
`;

const TableCell = styled('div')`
  padding: ${space(1)} ${space(3)};
`;

export default withOrganization(SimpleTableChart);<|MERGE_RESOLUTION|>--- conflicted
+++ resolved
@@ -23,15 +23,11 @@
   organization: Organization;
   title: string;
   className?: string;
-<<<<<<< HEAD
+  fieldHeaderMap?: Record<string, string>;
   getCustomFieldRenderer?: (
     field: string,
     meta: MetaType
   ) => ReturnType<typeof getFieldRenderer> | null;
-=======
->>>>>>> 83f11245
-  fieldHeaderMap?: Record<string, string>;
-  getCustomFieldRenderer?: typeof getFieldRenderer;
   stickyHeaders?: boolean;
 };
 
