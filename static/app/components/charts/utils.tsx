import * as Sentry from '@sentry/react';
import type {EChartsOption, LegendComponentOption, LineSeriesOption} from 'echarts';
import type {Location} from 'history';
import orderBy from 'lodash/orderBy';
import moment from 'moment';

import {DEFAULT_STATS_PERIOD} from 'sentry/constants';
import {EventsStats, MultiSeriesEventsStats, PageFilters} from 'sentry/types';
import {Series} from 'sentry/types/echarts';
import {defined, escape} from 'sentry/utils';
import {getFormattedDate, parsePeriodToHours} from 'sentry/utils/dates';
import type {TableDataWithTitle} from 'sentry/utils/discover/discoverQuery';
import oxfordizeArray from 'sentry/utils/oxfordizeArray';
import {decodeList} from 'sentry/utils/queryString';

const DEFAULT_TRUNCATE_LENGTH = 80;

// In minutes
export const SIXTY_DAYS = 86400;
export const THIRTY_DAYS = 43200;
export const TWO_WEEKS = 20160;
export const ONE_WEEK = 10080;
export const FORTY_EIGHT_HOURS = 2880;
export const TWENTY_FOUR_HOURS = 1440;
export const SIX_HOURS = 360;
export const ONE_HOUR = 60;

export type GranularityStep = [timeDiff: number, interval: string];

export class GranularityLadder {
  steps: GranularityStep[];

  constructor(steps: GranularityStep[]) {
    if (
      !steps.some(step => {
        return step[0] === 0;
      })
    ) {
      throw new Error('At least one step in the ladder must start at 0');
    }

    this.steps = orderBy(steps, step => step[0], 'desc');
  }

  getInterval(minutes: number): string {
    const step = this.steps.find(([threshold]) => {
      return minutes >= threshold;
    }) as GranularityStep; // This can never be undefined, because the constructor ensures that an invalid ladder cannot be created

    return step[1];
  }
}

/**
 * If there are more releases than this number we hide "Releases" series by default
 */
export const RELEASE_LINES_THRESHOLD = 50;

export type DateTimeObject = Partial<PageFilters['datetime']>;

export function truncationFormatter(
  value: string,
  truncate: number | boolean | undefined
): string {
  if (!truncate) {
    return escape(value);
  }
  const truncationLength =
    truncate && typeof truncate === 'number' ? truncate : DEFAULT_TRUNCATE_LENGTH;
  const truncated =
    value.length > truncationLength ? value.substring(0, truncationLength) + '…' : value;
  return escape(truncated);
}

/**
 * Use a shorter interval if the time difference is <= 24 hours.
 */
export function useShortInterval(datetimeObj: DateTimeObject): boolean {
  const diffInMinutes = getDiffInMinutes(datetimeObj);

  return diffInMinutes <= TWENTY_FOUR_HOURS;
}

export type Fidelity = 'high' | 'medium' | 'low' | 'metrics';

const highFidelityLadder = new GranularityLadder([
  [SIXTY_DAYS, '4h'],
  [THIRTY_DAYS, '1h'],
  [TWENTY_FOUR_HOURS + 1, '30m'],
  [ONE_HOUR + 1, '5m'],
  [0, '1m'],
]);

const mediumFidelityLadder = new GranularityLadder([
  [SIXTY_DAYS, '1d'],
  [THIRTY_DAYS, '4h'],
  [TWENTY_FOUR_HOURS + 1, '1h'],
  [ONE_HOUR + 1, '15m'],
  [0, '5m'],
]);

const lowFidelityLadder = new GranularityLadder([
  [SIXTY_DAYS, '2d'],
  [THIRTY_DAYS, '1d'],
  [TWO_WEEKS, '12h'],
  [TWENTY_FOUR_HOURS + 1, '6h'],
  [ONE_HOUR + 1, '1h'],
  [0, '10m'],
]);

const metricsFidelityLadder = new GranularityLadder([
  [SIXTY_DAYS, '1d'],
  [THIRTY_DAYS, '12h'],
  [TWO_WEEKS, '4h'],
  [TWENTY_FOUR_HOURS, '30m'],
  [SIX_HOURS, '5m'],
  [ONE_HOUR, '1m'],
  [0, '1m'],
]);

export function getInterval(datetimeObj: DateTimeObject, fidelity: Fidelity = 'medium') {
  const diffInMinutes = getDiffInMinutes(datetimeObj);

  return {
    high: highFidelityLadder,
    medium: mediumFidelityLadder,
    low: lowFidelityLadder,
    metrics: metricsFidelityLadder,
  }[fidelity].getInterval(diffInMinutes);
}

/**
 * Duplicate of getInterval, except that we do not support <1h granularity
 * Used by OrgStatsV2 API
 */
const seriesAPILadder = new GranularityLadder([
  [SIXTY_DAYS, '1d'],
  [THIRTY_DAYS, '4h'],
  [SIX_HOURS, '1h'],
  [0, '5m'],
]);
export function getSeriesApiInterval(datetimeObj: DateTimeObject) {
<<<<<<< HEAD
  return seriesAPILadder.getInterval(getDiffInMinutes(datetimeObj));
=======
  const diffInMinutes = getDiffInMinutes(datetimeObj);

  if (diffInMinutes >= SIXTY_DAYS) {
    // Greater than or equal to 60 days
    return '1d';
  }

  if (diffInMinutes >= THIRTY_DAYS) {
    // Greater than or equal to 30 days
    return '4h';
  }

  if (diffInMinutes < SIX_HOURS) {
    // Less than 6 hours
    return '5m';
  }

  return '1h';
}

export type GranularityStep = [timeDiff: number, interval: string];

export class GranularityLadder {
  steps: GranularityStep[];

  constructor(steps: GranularityStep[]) {
    if (
      !steps.some(step => {
        return step[0] === 0;
      })
    ) {
      throw new Error('At least one step in the ladder must start at 0');
    }

    this.steps = orderBy(steps, step => step[0], 'desc');
  }

  getInterval(minutes: number): string {
    if (minutes < 0) {
      // Sometimes this happens, in unknown circumstances. See the `getIntervalForMetricFunction` function span in Sentry for more info, the reason might appear there. For now, a reasonable fallback in these rare cases is to return the finest granularity, since it'll either fulfill the request or time out.
      Sentry.captureException(
        new Error('Invalid duration supplied to interval function')
      );

      return (this.steps.at(-1) as GranularityStep)[1];
    }

    const step = this.steps.find(([threshold]) => {
      return minutes >= threshold;
    }) as GranularityStep;

    return step[1];
  }
>>>>>>> 984670ba
}

export function getDiffInMinutes(datetimeObj: DateTimeObject): number {
  const {period, start, end} = datetimeObj;

  if (start && end) {
    return moment(end).diff(start, 'minutes');
  }

  return (
    parsePeriodToHours(typeof period === 'string' ? period : DEFAULT_STATS_PERIOD) * 60
  );
}

// Max period (in hours) before we can no long include previous period
const MAX_PERIOD_HOURS_INCLUDE_PREVIOUS = 45 * 24;

export function canIncludePreviousPeriod(
  includePrevious: boolean | undefined,
  period: string | null | undefined
) {
  if (!includePrevious) {
    return false;
  }

  if (period && parsePeriodToHours(period) > MAX_PERIOD_HOURS_INCLUDE_PREVIOUS) {
    return false;
  }

  // otherwise true
  return !!includePrevious;
}

export function shouldFetchPreviousPeriod({
  includePrevious = true,
  period,
  start,
  end,
}: {
  includePrevious?: boolean;
} & Pick<DateTimeObject, 'start' | 'end' | 'period'>) {
  return !start && !end && canIncludePreviousPeriod(includePrevious, period);
}

/**
 * Generates a series selection based on the query parameters defined by the location.
 */
export function getSeriesSelection(
  location: Location
): LegendComponentOption['selected'] {
  const unselectedSeries = decodeList(location?.query.unselectedSeries);
  return unselectedSeries.reduce((selection, series) => {
    selection[series] = false;
    return selection;
  }, {});
}

function isSingleSeriesStats(
  data: MultiSeriesEventsStats | EventsStats
): data is EventsStats {
  return (
    (defined(data.data) || defined(data.totals)) &&
    defined(data.start) &&
    defined(data.end)
  );
}

export function isMultiSeriesStats(
  data: MultiSeriesEventsStats | EventsStats | null | undefined,
  isTopN?: boolean
): data is MultiSeriesEventsStats {
  return (
    defined(data) &&
    ((data.data === undefined && data.totals === undefined) ||
      (defined(isTopN) && isTopN && defined(data) && !isSingleSeriesStats(data))) // the isSingleSeriesStats check is for topN queries returning null data
  );
}

// If dimension is a number convert it to pixels, otherwise use dimension
// without transform
export const getDimensionValue = (dimension?: number | string | null) => {
  if (typeof dimension === 'number') {
    return `${dimension}px`;
  }

  if (dimension === null) {
    return undefined;
  }

  return dimension;
};

const RGB_LIGHTEN_VALUE = 30;
export const lightenHexToRgb = (colors: string[]) =>
  colors.map(hex => {
    const rgb = [
      Math.min(parseInt(hex.slice(1, 3), 16) + RGB_LIGHTEN_VALUE, 255),
      Math.min(parseInt(hex.slice(3, 5), 16) + RGB_LIGHTEN_VALUE, 255),
      Math.min(parseInt(hex.slice(5, 7), 16) + RGB_LIGHTEN_VALUE, 255),
    ];
    return `rgb(${rgb[0]}, ${rgb[1]}, ${rgb[2]})`;
  });

const DEFAULT_GEO_DATA = {
  title: '',
  data: [],
};
export const processTableResults = (tableResults?: TableDataWithTitle[]) => {
  if (!tableResults || !tableResults.length) {
    return DEFAULT_GEO_DATA;
  }

  const tableResult = tableResults[0];

  const {data} = tableResult;

  if (!data || !data.length) {
    return DEFAULT_GEO_DATA;
  }

  const preAggregate = Object.keys(data[0]).find(column => {
    return column !== 'geo.country_code';
  });

  if (!preAggregate) {
    return DEFAULT_GEO_DATA;
  }

  return {
    title: tableResult.title ?? '',
    data: data.map(row => {
      return {
        name: row['geo.country_code'] as string,
        value: row[preAggregate] as number,
      };
    }),
  };
};

export const getPreviousSeriesName = (seriesName: string) => {
  return `previous ${seriesName}`;
};

function formatList(items: Array<string | number | undefined>) {
  const filteredItems = items.filter((item): item is string | number => !!item);

  return oxfordizeArray(filteredItems.map(item => item.toString()));
}

export function useEchartsAriaLabels(
  {series, useUTC}: Omit<EChartsOption, 'series'>,
  isGroupedByDate: boolean
) {
  const filteredSeries = Array.isArray(series)
    ? series.filter(s => s && !!s.data && s.data.length > 0)
    : [series];

  const dateFormat = useShortInterval({
    start: filteredSeries[0]?.data?.[0][0],
    end: filteredSeries[0]?.data?.slice(-1)[0][0],
  })
    ? `MMMM D, h:mm A`
    : 'MMMM Do';

  if (!filteredSeries[0]) {
    return {enabled: false};
  }

  function formatDate(date) {
    return getFormattedDate(date, dateFormat, {
      local: !useUTC,
    });
  }

  // Generate title (first sentence)
  const chartTypes = new Set(filteredSeries.map(s => s.type));
  const title = [
    `${formatList([...chartTypes])} chart`,
    isGroupedByDate
      ? `with ${formatDate(filteredSeries[0].data?.[0][0])} to ${formatDate(
          filteredSeries[0].data?.slice(-1)[0][0]
        )}`
      : '',
    `featuring ${filteredSeries.length} data series: ${formatList(
      filteredSeries.filter(s => s.data && s.data.length > 0).map(s => s.name)
    )}`,
  ].join(' ');

  // Generate series descriptions
  const seriesDescriptions = filteredSeries
    .map(s => {
      if (!s.data || s.data.length === 0) {
        return '';
      }

      let highestValue: NonNullable<LineSeriesOption['data']>[0] = [0, -Infinity];
      let lowestValue: NonNullable<LineSeriesOption['data']>[0] = [0, Infinity];

      s.data.forEach(datum => {
        if (!Array.isArray(datum)) {
          return;
        }

        if (datum[1] > highestValue[1]) {
          highestValue = datum;
        }
        if (datum[1] < lowestValue[1]) {
          lowestValue = datum;
        }
      });

      const lowestX = isGroupedByDate ? formatDate(lowestValue[0]) : lowestValue[0];
      const highestX = isGroupedByDate ? formatDate(lowestValue[0]) : lowestValue[0];

      const lowestY =
        typeof lowestValue[1] === 'number' ? +lowestValue[1].toFixed(3) : lowestValue[1];
      const highestY =
        typeof highestValue[1] === 'number'
          ? +highestValue[1].toFixed(3)
          : lowestValue[1];

      return `The ${s.name} series contains ${s.data
        ?.length} data points. Its lowest value is ${lowestY} ${
        isGroupedByDate ? 'on' : 'at'
      } ${lowestX} and highest value is ${highestY} ${
        isGroupedByDate ? 'on' : 'at'
      } ${highestX}`;
    })
    .filter(s => !!s);

  return {
    enabled: true,
    label: {description: [title, ...seriesDescriptions].join('. ')},
  };
}

export function isEmptySeries(series: Series) {
  return series.data.every(dataPoint => dataPoint.value === 0);
}<|MERGE_RESOLUTION|>--- conflicted
+++ resolved
@@ -43,9 +43,18 @@
   }
 
   getInterval(minutes: number): string {
+    if (minutes < 0) {
+      // Sometimes this happens, in unknown circumstances. See the `getIntervalForMetricFunction` function span in Sentry for more info, the reason might appear there. For now, a reasonable fallback in these rare cases is to return the finest granularity, since it'll either fulfill the request or time out.
+      Sentry.captureException(
+        new Error('Invalid duration supplied to interval function')
+      );
+
+      return (this.steps.at(-1) as GranularityStep)[1];
+    }
+
     const step = this.steps.find(([threshold]) => {
       return minutes >= threshold;
-    }) as GranularityStep; // This can never be undefined, because the constructor ensures that an invalid ladder cannot be created
+    }) as GranularityStep;
 
     return step[1];
   }
@@ -140,63 +149,7 @@
   [0, '5m'],
 ]);
 export function getSeriesApiInterval(datetimeObj: DateTimeObject) {
-<<<<<<< HEAD
   return seriesAPILadder.getInterval(getDiffInMinutes(datetimeObj));
-=======
-  const diffInMinutes = getDiffInMinutes(datetimeObj);
-
-  if (diffInMinutes >= SIXTY_DAYS) {
-    // Greater than or equal to 60 days
-    return '1d';
-  }
-
-  if (diffInMinutes >= THIRTY_DAYS) {
-    // Greater than or equal to 30 days
-    return '4h';
-  }
-
-  if (diffInMinutes < SIX_HOURS) {
-    // Less than 6 hours
-    return '5m';
-  }
-
-  return '1h';
-}
-
-export type GranularityStep = [timeDiff: number, interval: string];
-
-export class GranularityLadder {
-  steps: GranularityStep[];
-
-  constructor(steps: GranularityStep[]) {
-    if (
-      !steps.some(step => {
-        return step[0] === 0;
-      })
-    ) {
-      throw new Error('At least one step in the ladder must start at 0');
-    }
-
-    this.steps = orderBy(steps, step => step[0], 'desc');
-  }
-
-  getInterval(minutes: number): string {
-    if (minutes < 0) {
-      // Sometimes this happens, in unknown circumstances. See the `getIntervalForMetricFunction` function span in Sentry for more info, the reason might appear there. For now, a reasonable fallback in these rare cases is to return the finest granularity, since it'll either fulfill the request or time out.
-      Sentry.captureException(
-        new Error('Invalid duration supplied to interval function')
-      );
-
-      return (this.steps.at(-1) as GranularityStep)[1];
-    }
-
-    const step = this.steps.find(([threshold]) => {
-      return minutes >= threshold;
-    }) as GranularityStep;
-
-    return step[1];
-  }
->>>>>>> 984670ba
 }
 
 export function getDiffInMinutes(datetimeObj: DateTimeObject): number {
