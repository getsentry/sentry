<<<<<<< HEAD
import {useMemo} from 'react';
import type {LegendComponentOption, LineSeriesOption} from 'echarts';
=======
import * as Sentry from '@sentry/react';
import type {EChartsOption, LegendComponentOption, LineSeriesOption} from 'echarts';
>>>>>>> 662dd2c3
import type {Location} from 'history';
import orderBy from 'lodash/orderBy';
import moment from 'moment';

import {DEFAULT_STATS_PERIOD} from 'sentry/constants';
import {EventsStats, MultiSeriesEventsStats, PageFilters} from 'sentry/types';
import {Series} from 'sentry/types/echarts';
import {defined, escape} from 'sentry/utils';
import {getFormattedDate, parsePeriodToHours} from 'sentry/utils/dates';
import type {TableDataWithTitle} from 'sentry/utils/discover/discoverQuery';
import oxfordizeArray from 'sentry/utils/oxfordizeArray';
import {decodeList} from 'sentry/utils/queryString';

const DEFAULT_TRUNCATE_LENGTH = 80;

// In minutes
export const SIXTY_DAYS = 86400;
export const THIRTY_DAYS = 43200;
export const TWO_WEEKS = 20160;
export const ONE_WEEK = 10080;
export const FORTY_EIGHT_HOURS = 2880;
export const TWENTY_FOUR_HOURS = 1440;
export const SIX_HOURS = 360;
export const ONE_HOUR = 60;

/**
 * If there are more releases than this number we hide "Releases" series by default
 */
export const RELEASE_LINES_THRESHOLD = 50;

export type DateTimeObject = Partial<PageFilters['datetime']>;

export function truncationFormatter(
  value: string,
  truncate: number | boolean | undefined
): string {
  if (!truncate) {
    return escape(value);
  }
  const truncationLength =
    truncate && typeof truncate === 'number' ? truncate : DEFAULT_TRUNCATE_LENGTH;
  const truncated =
    value.length > truncationLength ? value.substring(0, truncationLength) + '…' : value;
  return escape(truncated);
}

/**
 * Use a shorter interval if the time difference is <= 24 hours.
 */
function computeShortInterval(datetimeObj: DateTimeObject): boolean {
  const diffInMinutes = getDiffInMinutes(datetimeObj);
  return diffInMinutes <= TWENTY_FOUR_HOURS;
}
export function useShortInterval(datetimeObj: DateTimeObject): boolean {
  return computeShortInterval(datetimeObj);
}

export type Fidelity = 'high' | 'medium' | 'low' | 'metrics';

export function getInterval(datetimeObj: DateTimeObject, fidelity: Fidelity = 'medium') {
  const diffInMinutes = getDiffInMinutes(datetimeObj);

  if (diffInMinutes >= SIXTY_DAYS) {
    // Greater than or equal to 60 days
    if (fidelity === 'high') {
      return '4h';
    }
    if (fidelity === 'medium') {
      return '1d';
    }
    if (fidelity === 'metrics') {
      return '1d';
    }
    return '2d';
  }

  if (diffInMinutes >= THIRTY_DAYS) {
    // Greater than or equal to 30 days
    if (fidelity === 'high') {
      return '1h';
    }
    if (fidelity === 'medium') {
      return '4h';
    }
    if (fidelity === 'metrics') {
      return '12h';
    }
    return '1d';
  }

  if (diffInMinutes >= TWO_WEEKS) {
    if (fidelity === 'high') {
      return '30m';
    }
    if (fidelity === 'medium') {
      return '1h';
    }
    if (fidelity === 'metrics') {
      return '4h';
    }
    return '12h';
  }

  if (diffInMinutes > TWENTY_FOUR_HOURS) {
    // Between 24 hours and 14 days
    if (fidelity === 'high') {
      return '30m';
    }
    if (fidelity === 'medium') {
      return '1h';
    }
    if (fidelity === 'metrics') {
      return '30m';
    }
    return '6h';
  }

  if (diffInMinutes > SIX_HOURS) {
    // Between six hours and 24 hours
    if (fidelity === 'high') {
      return '5m';
    }

    if (fidelity === 'medium') {
      return '15m';
    }

    if (fidelity === 'metrics') {
      return '5m';
    }
    return '1h';
  }

  if (diffInMinutes > ONE_HOUR) {
    // Between 1 hour and 6 hours
    if (fidelity === 'high') {
      return '5m';
    }
    if (fidelity === 'medium') {
      return '15m';
    }
    if (fidelity === 'metrics') {
      return '1m';
    }
    return '1h';
  }

  // Less than or equal to 1 hour
  if (fidelity === 'high') {
    return '1m';
  }
  if (fidelity === 'medium') {
    return '5m';
  }
  if (fidelity === 'metrics') {
    return '1m';
  }
  return '10m';
}

/**
 * Duplicate of getInterval, except that we do not support <1h granularity
 * Used by OrgStatsV2 API
 */
export function getSeriesApiInterval(datetimeObj: DateTimeObject) {
  const diffInMinutes = getDiffInMinutes(datetimeObj);

  if (diffInMinutes >= SIXTY_DAYS) {
    // Greater than or equal to 60 days
    return '1d';
  }

  if (diffInMinutes >= THIRTY_DAYS) {
    // Greater than or equal to 30 days
    return '4h';
  }

  if (diffInMinutes < SIX_HOURS) {
    // Less than 6 hours
    return '5m';
  }

  return '1h';
}

export type GranularityStep = [timeDiff: number, interval: string];

export class GranularityLadder {
  steps: GranularityStep[];

  constructor(steps: GranularityStep[]) {
    if (
      !steps.some(step => {
        return step[0] === 0;
      })
    ) {
      throw new Error('At least one step in the ladder must start at 0');
    }

    this.steps = orderBy(steps, step => step[0], 'desc');
  }

  getInterval(minutes: number): string {
    if (minutes < 0) {
      // Sometimes this happens, in unknown circumstances. See the `getIntervalForMetricFunction` function span in Sentry for more info, the reason might appear there. For now, a reasonable fallback in these rare cases is to return the finest granularity, since it'll either fulfill the request or time out.
      Sentry.captureException(
        new Error('Invalid duration supplied to interval function')
      );

      return (this.steps.at(-1) as GranularityStep)[1];
    }

    const step = this.steps.find(([threshold]) => {
      return minutes >= threshold;
    }) as GranularityStep;

    return step[1];
  }
}

export function getDiffInMinutes(datetimeObj: DateTimeObject): number {
  const {period, start, end} = datetimeObj;

  if (start && end) {
    return moment(end).diff(start, 'minutes');
  }

  return (
    parsePeriodToHours(typeof period === 'string' ? period : DEFAULT_STATS_PERIOD) * 60
  );
}

// Max period (in hours) before we can no long include previous period
const MAX_PERIOD_HOURS_INCLUDE_PREVIOUS = 45 * 24;

export function canIncludePreviousPeriod(
  includePrevious: boolean | undefined,
  period: string | null | undefined
) {
  if (!includePrevious) {
    return false;
  }

  if (period && parsePeriodToHours(period) > MAX_PERIOD_HOURS_INCLUDE_PREVIOUS) {
    return false;
  }

  // otherwise true
  return !!includePrevious;
}

export function shouldFetchPreviousPeriod({
  includePrevious = true,
  period,
  start,
  end,
}: {
  includePrevious?: boolean;
} & Pick<DateTimeObject, 'start' | 'end' | 'period'>) {
  return !start && !end && canIncludePreviousPeriod(includePrevious, period);
}

/**
 * Generates a series selection based on the query parameters defined by the location.
 */
export function getSeriesSelection(
  location: Location
): LegendComponentOption['selected'] {
  const unselectedSeries = decodeList(location?.query.unselectedSeries);
  return unselectedSeries.reduce((selection, series) => {
    selection[series] = false;
    return selection;
  }, {});
}

function isSingleSeriesStats(
  data: MultiSeriesEventsStats | EventsStats
): data is EventsStats {
  return (
    (defined(data.data) || defined(data.totals)) &&
    defined(data.start) &&
    defined(data.end)
  );
}

export function isMultiSeriesStats(
  data: MultiSeriesEventsStats | EventsStats | null | undefined,
  isTopN?: boolean
): data is MultiSeriesEventsStats {
  return (
    defined(data) &&
    ((data.data === undefined && data.totals === undefined) ||
      (defined(isTopN) && isTopN && defined(data) && !isSingleSeriesStats(data))) // the isSingleSeriesStats check is for topN queries returning null data
  );
}

// If dimension is a number convert it to pixels, otherwise use dimension
// without transform
export const getDimensionValue = (dimension?: number | string | null) => {
  if (typeof dimension === 'number') {
    return `${dimension}px`;
  }

  if (dimension === null) {
    return undefined;
  }

  return dimension;
};

const RGB_LIGHTEN_VALUE = 30;
export const lightenHexToRgb = (colors: string[]) =>
  colors.map(hex => {
    const rgb = [
      Math.min(parseInt(hex.slice(1, 3), 16) + RGB_LIGHTEN_VALUE, 255),
      Math.min(parseInt(hex.slice(3, 5), 16) + RGB_LIGHTEN_VALUE, 255),
      Math.min(parseInt(hex.slice(5, 7), 16) + RGB_LIGHTEN_VALUE, 255),
    ];
    return `rgb(${rgb[0]}, ${rgb[1]}, ${rgb[2]})`;
  });

const DEFAULT_GEO_DATA = {
  title: '',
  data: [],
};
export const processTableResults = (tableResults?: TableDataWithTitle[]) => {
  if (!tableResults || !tableResults.length) {
    return DEFAULT_GEO_DATA;
  }

  const tableResult = tableResults[0];

  const {data} = tableResult;

  if (!data || !data.length) {
    return DEFAULT_GEO_DATA;
  }

  const preAggregate = Object.keys(data[0]).find(column => {
    return column !== 'geo.country_code';
  });

  if (!preAggregate) {
    return DEFAULT_GEO_DATA;
  }

  return {
    title: tableResult.title ?? '',
    data: data.map(row => {
      return {
        name: row['geo.country_code'] as string,
        value: row[preAggregate] as number,
      };
    }),
  };
};

export const getPreviousSeriesName = (seriesName: string) => {
  return `previous ${seriesName}`;
};

function formatList(items: Array<string | number | undefined>) {
  const filteredItems = items.filter((item): item is string | number => !!item);

  return oxfordizeArray(filteredItems.map(item => item.toString()));
}

export function computeEchartsAriaLabels(
  {series, useUTC}: {series: unknown; useUTC: boolean | undefined},
  isGroupedByDate: boolean
) {
  const filteredSeries = Array.isArray(series)
    ? series.filter(s => s && !!s.data && s.data.length > 0)
    : [series];

  const dateFormat = computeShortInterval({
    start: filteredSeries[0]?.data?.[0][0],
    end: filteredSeries[0]?.data?.slice(-1)[0][0],
  })
    ? `MMMM D, h:mm A`
    : 'MMMM Do';

  function formatDate(date) {
    return getFormattedDate(date, dateFormat, {
      local: !useUTC,
    });
  }

  // Generate title (first sentence)
  const chartTypes = new Set(filteredSeries.map(s => s.type));
  const title =
    filteredSeries.length > 0
      ? [
          `${formatList([...chartTypes])} chart`,
          isGroupedByDate
            ? `with ${formatDate(filteredSeries[0].data?.[0][0])} to ${formatDate(
                filteredSeries[0].data?.slice(-1)[0][0]
              )}`
            : '',
          `featuring ${filteredSeries.length} data series: ${formatList(
            filteredSeries.filter(s => s.data && s.data.length > 0).map(s => s.name)
          )}`,
        ].join(' ')
      : '';

  // Generate series descriptions
  const seriesDescriptions = filteredSeries
    .map(s => {
      if (!s.data || s.data.length === 0) {
        return '';
      }

      let highestValue: NonNullable<LineSeriesOption['data']>[0] = [0, -Infinity];
      let lowestValue: NonNullable<LineSeriesOption['data']>[0] = [0, Infinity];

      s.data.forEach(datum => {
        if (!Array.isArray(datum)) {
          return;
        }

        if (datum[1] > highestValue[1]) {
          highestValue = datum;
        }
        if (datum[1] < lowestValue[1]) {
          lowestValue = datum;
        }
      });

      const lowestX = isGroupedByDate ? formatDate(lowestValue[0]) : lowestValue[0];
      const highestX = isGroupedByDate ? formatDate(lowestValue[0]) : lowestValue[0];

      const lowestY =
        typeof lowestValue[1] === 'number' ? +lowestValue[1].toFixed(3) : lowestValue[1];
      const highestY =
        typeof highestValue[1] === 'number'
          ? +highestValue[1].toFixed(3)
          : lowestValue[1];

      return `The ${s.name} series contains ${s.data
        ?.length} data points. Its lowest value is ${lowestY} ${
        isGroupedByDate ? 'on' : 'at'
      } ${lowestX} and highest value is ${highestY} ${
        isGroupedByDate ? 'on' : 'at'
      } ${highestX}`;
    })
    .filter(s => !!s);

  if (!filteredSeries[0]) {
    return {enabled: false};
  }

  return {
    enabled: true,
    label: {description: [title].concat(seriesDescriptions).join('. ')},
  };
}

export function useEchartsAriaLabels(
  {series, useUTC}: {series: unknown; useUTC: boolean | undefined},
  isGroupedByDate: boolean
) {
  return useMemo(() => {
    return computeEchartsAriaLabels({series, useUTC}, isGroupedByDate);
  }, [series, useUTC, isGroupedByDate]);
}

export function isEmptySeries(series: Series) {
  return series.data.every(dataPoint => dataPoint.value === 0);
}<|MERGE_RESOLUTION|>--- conflicted
+++ resolved
@@ -1,10 +1,5 @@
-<<<<<<< HEAD
 import {useMemo} from 'react';
 import type {LegendComponentOption, LineSeriesOption} from 'echarts';
-=======
-import * as Sentry from '@sentry/react';
-import type {EChartsOption, LegendComponentOption, LineSeriesOption} from 'echarts';
->>>>>>> 662dd2c3
 import type {Location} from 'history';
 import orderBy from 'lodash/orderBy';
 import moment from 'moment';
