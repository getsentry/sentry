import {Component} from 'react';
import type {LineSeriesOption} from 'echarts';
import moment from 'moment-timezone';

import type {Series, SeriesDataUnit} from 'sentry/types/echarts';
import toArray from 'sentry/utils/array/toArray';

import AreaSeries from './series/areaSeries';
import type {BaseChartProps} from './baseChart';
import BaseChart from './baseChart';

const FILLER_NAME = '__filler';

export interface AreaChartSeries
  extends Series,
    Omit<LineSeriesOption, 'data' | 'name' | 'color' | 'id' | 'areaStyle'> {
  dataArray?: LineSeriesOption['data'];
}

type DefaultProps = {
  getDataItemName: ({name}: SeriesDataUnit) => SeriesDataUnit['name'];
  getValue: ({value}: SeriesDataUnit, total?: number) => number;
};

interface Props extends Omit<BaseChartProps, 'series'>, DefaultProps {
  series: AreaChartSeries[];
  stacked?: boolean;
}

/**
 * A stacked 100% column chart over time
 *
 * See https://exceljet.net/chart-type/100-stacked-bar-chart
 */
export default class PercentageAreaChart extends Component<Props> {
  static defaultProps: DefaultProps = {
    // TODO(billyvg): Move these into BaseChart? or get rid completely
    getDataItemName: ({name}) => name,
    getValue: ({value}, total) => (!total ? 0 : Math.round((value / total) * 1000) / 10),
  };

  getSeries() {
    const {series, getDataItemName, getValue} = this.props;

    const totalsArray: [string | number, number][] = series.length
      ? series[0]!.data.map(({name}, i) => [
          name,
          series.reduce((sum, {data}) => sum + data[i]!.value, 0),
        ])
      : [];
    const totals = new Map<string | number, number>(totalsArray);
    return [
      ...series.map(({seriesName, data}) =>
        AreaSeries({
          name: seriesName,
          lineStyle: {width: 1},
          areaStyle: {opacity: 1},
          smooth: true,
          stack: 'percentageAreaChartStack',
          data: data.map((dataObj: SeriesDataUnit) => [
            getDataItemName(dataObj),
            getValue(dataObj, totals.get(dataObj.name)),
          ]),
        })
      ),
    ];
  }

  render() {
    return (
      <BaseChart
        {...this.props}
        tooltip={{
          formatter: seriesParams => {
            // `seriesParams` can be an array or an object :/
            const series = toArray(seriesParams);

            // Filter series that have 0 counts
<<<<<<< HEAD
            const date =
              `${
                series.length && moment((series as any)[0].data[0]).format('MMM D, YYYY')
              }<br />` || '';
=======
            const date = `${
              series.length && moment(series[0].data[0]).format('MMM D, YYYY')
            }<br />`;
>>>>>>> 7fb3e85a

            return [
              '<div class="tooltip-series">',
              series
                .filter(
                  ({seriesName, data}) =>
                    (data as any)[1] > 0.001 && seriesName !== FILLER_NAME
                )
                .map(
                  ({marker, seriesName, data}) =>
                    `<div><span class="tooltip-label">${marker} <strong>${seriesName}</strong></span> ${(data as any)[1]}%</div>`
                )
                .join(''),
              '</div>',
              `<div class="tooltip-footer">${date}</div>`,
              '<div class="tooltip-arrow"></div>',
            ].join('');
          },
        }}
        yAxis={{
          min: 0,
          max: 100,
          type: 'value',
          interval: 25,
          splitNumber: 4,
          axisLabel: {
            formatter: '{value}%',
          },
        }}
        series={this.getSeries()}
      />
    );
  }
}<|MERGE_RESOLUTION|>--- conflicted
+++ resolved
@@ -76,16 +76,9 @@
             const series = toArray(seriesParams);
 
             // Filter series that have 0 counts
-<<<<<<< HEAD
-            const date =
-              `${
-                series.length && moment((series as any)[0].data[0]).format('MMM D, YYYY')
-              }<br />` || '';
-=======
             const date = `${
-              series.length && moment(series[0].data[0]).format('MMM D, YYYY')
+              series.length && moment((series as any)[0].data[0]).format('MMM D, YYYY')
             }<br />`;
->>>>>>> 7fb3e85a
 
             return [
               '<div class="tooltip-series">',
