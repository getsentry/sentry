--- conflicted
+++ resolved
@@ -14,11 +14,8 @@
 type ChartProps = Omit<React.ComponentProps<typeof BaseChart>, 'css'>;
 
 type MapChartSeriesDataUnit = Omit<SeriesDataUnit, 'name' | 'itemStyle'> & {
-<<<<<<< HEAD
-=======
   // Docs for map itemStyle differ from Series data unit. See https://echarts.apache.org/en/option.html#series-map.data.itemStyle
-  itemStyle?: EChartOption.SeriesMap.DataObject['itemStyle'];
->>>>>>> 2067926d
+  itemStyle?: MapSeriesOption['itemStyle'];
   name?: string;
 };
 
@@ -29,12 +26,8 @@
 type Props = Omit<ChartProps, 'series'> & {
   series: MapChartSeries[];
   theme: Theme;
-<<<<<<< HEAD
   seriesOptions?: MapSeriesOption;
-=======
-  seriesOptions?: EChartOption.SeriesMap;
   fromDiscover?: boolean;
->>>>>>> 2067926d
 };
 
 type JSONResult = Record<string, any>;
