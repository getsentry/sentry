--- conflicted
+++ resolved
@@ -36,12 +36,8 @@
   ReactEchartsRef,
   Series,
 } from 'app/types/echarts';
-<<<<<<< HEAD
+import {defined} from 'app/utils';
 import type {Theme} from 'app/utils/theme';
-=======
-import {defined} from 'app/utils';
-import {Theme} from 'app/utils/theme';
->>>>>>> 05c80b00
 
 import Grid from './components/grid';
 import Legend from './components/legend';
