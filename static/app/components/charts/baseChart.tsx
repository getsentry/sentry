import 'echarts/lib/component/grid';
import 'echarts/lib/component/graphic';
import 'zrender/lib/svg/svg';

import {forwardRef, useMemo} from 'react';
import {useTheme} from '@emotion/react';
import styled from '@emotion/styled';
import type {
  AxisPointerComponentOption,
  ECharts,
  EChartsOption,
  GridComponentOption,
  LegendComponentOption,
  LineSeriesOption,
  SeriesOption,
  TooltipComponentFormatterCallback,
  TooltipComponentFormatterCallbackParams,
  TooltipComponentOption,
  VisualMapComponentOption,
  XAXisComponentOption,
  YAXisComponentOption,
} from 'echarts';
import * as echarts from 'echarts/core';
import ReactEchartsCore from 'echarts-for-react/lib/core';

import {IS_ACCEPTANCE_TEST} from 'app/constants';
import space from 'app/styles/space';
import {
  EChartChartReadyHandler,
  EChartClickHandler,
  EChartDataZoomHandler,
  EChartEventHandler,
  EChartFinishedHandler,
  EChartHighlightHandler,
  EChartMouseOverHandler,
  EChartRenderedHandler,
  EChartRestoreHandler,
  ReactEchartsRef,
  Series,
} from 'app/types/echarts';
import {defined} from 'app/utils';
import type {Theme} from 'app/utils/theme';

import Grid from './components/grid';
import Legend from './components/legend';
import Tooltip from './components/tooltip';
import XAxis from './components/xAxis';
import YAxis from './components/yAxis';
import LineSeries from './series/lineSeries';
import {getDiffInMinutes, getDimensionValue, lightenHexToRgb} from './utils';

// TODO(ts): What is the series type? EChartOption.Series's data cannot have
// `onClick` since it's typically an array.
//
// Handle series item clicks (e.g. Releases mark line or a single series
// item) This is different than when you hover over an "axis" line on a chart
// (e.g.  if there are 2 series for an axis and you're not directly hovered
// over an item)
//
// Calls "onClick" inside of series data
const handleClick = (clickSeries: any, instance: ECharts) => {
  if (clickSeries.data) {
    clickSeries.data.onClick?.(clickSeries, instance);
  }
};

type ReactEchartProps = React.ComponentProps<typeof ReactEchartsCore>;
type ReactEChartOpts = NonNullable<ReactEchartProps['opts']>;

/**
 * Used for some properties that can be truncated
 */
type Truncateable = {
  /**
   * Truncate the label / value some number of characters.
   * If true is passed, it will use truncate based on a default length.
   */
  truncate?: number | boolean;
};

type Props = {
  options?: EChartsOption;
  /**
   * Chart Series
   * This is different than the interface to higher level charts, these need to
   * be an array of ECharts "Series" components.
   */
  series?: SeriesOption[];
  /**
   * Additional Chart Series
   * This is to pass series to BaseChart bypassing the wrappers like LineChart, AreaChart etc.
   */
  additionalSeries?: LineSeriesOption[];
  /**
   * Array of color codes to use in charts. May also take a function which is
   * provided with the current theme
   */
  colors?: string[] | ((theme: Theme) => string[]);
  /**
   * Must be explicitly `null` to disable xAxis
   *
   * Additionally a `truncate` option
   */
  xAxis?: (XAXisComponentOption & Truncateable) | null;
  /**
   * Must be explicitly `null` to disable yAxis
   */
  yAxis?: YAXisComponentOption | null;
  /**
   * Pass `true` to have 2 y-axes with default properties. Can pass an array of
   * objects to customize yAxis properties
   */
  yAxes?: true | Props['yAxis'][];
  /**
   * Pass `true` to have 2 x-axes with default properties.  Can pass an array
   * of multiple objects to customize xAxis properties
   */
  xAxes?: true | Props['xAxis'][];
  /**
   * Tooltip options
   */
  tooltip?: TooltipComponentOption &
    Truncateable & {
      filter?: (
        value: number,
        seriesParam: TooltipComponentOption['formatter']
      ) => boolean;
      formatAxisLabel?: (
        value: number,
        isTimestamp: boolean,
        utc: boolean,
        showTimeInTooltip: boolean,
        addSecondsToTimeFormat: boolean,
        bucketSize: number | undefined,
        seriesParamsOrParam: TooltipComponentFormatterCallbackParams
      ) => string;
      valueFormatter?: (
        value: number,
        label?: string,
        seriesParams?: TooltipComponentFormatterCallback<any>
      ) => string | number;
      nameFormatter?: (name: string) => string;
      markerFormatter?: (marker: string, label?: string) => string;
      /**
       * Array containing seriesNames that need to be indented
       */
      indentLabels?: string[];
    };
  /**
   * DataZoom (allows for zooming of chart)
   */
  dataZoom?: EChartsOption['dataZoom'];
  /**
   * Axis pointer options
   */
  axisPointer?: AxisPointerComponentOption;
  /**
   * Toolbox options
   */
  toolBox?: EChartsOption['toolbox'];
  /**
   * Graphic options
   */
  graphic?: EChartsOption['graphic'];
  /**
   * ECharts Grid options. multiple grids allow multiple sub-graphs.
   */
  grid?: GridComponentOption | GridComponentOption[];
  /**
   * ECharts Visual Map Options.
   */
  visualMap?: VisualMapComponentOption | VisualMapComponentOption[];
  /**
   * Chart legend
   */
  legend?: LegendComponentOption & Truncateable;
  /**
   * Chart height
   */
  height?: ReactEChartOpts['height'];
  /**
   * Chart width
   */
  width?: ReactEChartOpts['width'];
  /**
   * Use `canvas` when dealing with large datasets
   * See: https://ecomfe.github.io/echarts-doc/public/en/tutorial.html#Render%20by%20Canvas%20or%20SVG
   */
  renderer?: ReactEChartOpts['renderer'];
  devicePixelRatio?: ReactEChartOpts['devicePixelRatio'];
  /**
   * theme name
   * example theme: https://github.com/apache/incubator-echarts/blob/master/theme/dark.js
   */
  echartsTheme?: ReactEchartProps['theme'];
  /**
   * states whether or not to merge with previous `option`
   */
  notMerge?: boolean;
  /**
   * states whether not to update chart immediately
   */
  lazyUpdate?: boolean;
  onChartReady?: EChartChartReadyHandler;
  onHighlight?: EChartHighlightHandler;
  onMouseOver?: EChartMouseOverHandler;
  onClick?: EChartClickHandler;
  onDataZoom?: EChartDataZoomHandler;
  /**
   * One example of when this is called is restoring chart from zoom levels
   */
  onRestore?: EChartRestoreHandler;
  onFinished?: EChartFinishedHandler;
  onRendered?: EChartRenderedHandler;
  onLegendSelectChanged?: EChartEventHandler<{
    name: string;
    selected: Record<string, boolean>;
    type: 'legendselectchanged';
  }>;
  /**
   * Forwarded Ref
   */
  forwardedRef?: React.Ref<ReactEchartsCore>;
  /**
   * Custom chart props that are implemented by us (and not a feature of eCharts)
   *
   * Display previous period as a LineSeries
   */
  previousPeriod?: Series[];
  /**
   * If data is grouped by date; then apply default date formatting to x-axis
   * and tooltips.
   */
  isGroupedByDate?: boolean;
  /**
   * optional, threshold in minutes used to add seconds to the xAxis datetime format if `isGroupedByDate == true`
   */
  minutesThresholdToDisplaySeconds?: number;
  /**
   * Format timestamp with date AND time
   */
  showTimeInTooltip?: boolean;
  /**
   * Use short date formatting for xAxis
   */
  useShortDate?: boolean;
  /**
   * optional, used to determine how xAxis is formatted if `isGroupedByDate == true`
   */
  start?: Date;
  /**
   * optional, used to determine how xAxis is formatted if `isGroupedByDate == true`
   */
  end?: Date;
  /**
   * optional, used to determine how xAxis is formatted if `isGroupedByDate == true`
   */
  period?: string;
  /**
   * Formats dates as UTC?
   */
  utc?: boolean;
  /**
   * Bucket size to display time range in chart tooltip
   */
  bucketSize?: number;
  /**
   * If true and there's only one datapoint in series.data, we show a bar chart to increase the visibility.
   * Especially useful with line / area charts, because you can't draw line with single data point and one alone point is hard to spot.
   */
  transformSinglePointToBar?: boolean;
  /**
   * Inline styles
   */
  style?: React.CSSProperties;
};

function BaseChartUnwrapped({
  colors,
  grid,
  tooltip,
  legend,
  dataZoom,
  toolBox,
  graphic,
  axisPointer,
  previousPeriod,
  echartsTheme,
  devicePixelRatio,

  minutesThresholdToDisplaySeconds,
  showTimeInTooltip,
  useShortDate,
  start,
  end,
  period,
  utc,
  yAxes,
  xAxes,

  style,
  forwardedRef,

  onClick,
  onLegendSelectChanged,
  onHighlight,
  onMouseOver,
  onDataZoom,
  onRestore,
  onFinished,
  onRendered,

  options = {},
  series = [],
  additionalSeries = [],
  yAxis = {},
  xAxis = {},

  height = 200,
  width = 'auto',
  renderer = 'svg',
  notMerge = true,
  lazyUpdate = false,
  isGroupedByDate = false,
  transformSinglePointToBar = false,
  onChartReady = () => {},
}: Props) {
  const theme = useTheme();

  const hasSinglePoints = (series as LineSeriesOption[] | undefined)?.every(
    s => Array.isArray(s.data) && s.data.length <= 1
  );

  const resolveColors =
    colors !== undefined ? (Array.isArray(colors) ? colors : colors(theme)) : null;
  const color =
    resolveColors ||
    (series.length ? theme.charts.getColorPalette(series.length) : theme.charts.colors);
  const previousPeriodColors =
    previousPeriod && previousPeriod.length > 1 ? lightenHexToRgb(color) : undefined;

  const transformedSeries =
    (hasSinglePoints && transformSinglePointToBar
      ? (series as LineSeriesOption[] | undefined)?.map(s => ({
          ...s,
          type: 'bar',
          barWidth: 40,
          barGap: 0,
          itemStyle: {...(s.areaStyle ?? {})},
        }))
      : series) ?? [];

  const transformedPreviousPeriod =
    previousPeriod?.map((previous, seriesIndex) =>
      LineSeries({
        name: previous.seriesName,
        data: previous.data.map(({name, value}) => [name, value]),
        lineStyle: {
          color: previousPeriodColors ? previousPeriodColors[seriesIndex] : theme.gray200,
          type: 'dotted',
        },
        itemStyle: {
          color: previousPeriodColors ? previousPeriodColors[seriesIndex] : theme.gray200,
        },
        stack: 'previous',
      })
    ) ?? [];

  const resolvedSeries = !previousPeriod
    ? [...transformedSeries, ...additionalSeries]
    : [...transformedSeries, ...transformedPreviousPeriod, ...additionalSeries];

  const defaultAxesProps = {theme};

  const yAxisOrCustom = !yAxes
    ? yAxis !== null
      ? YAxis({theme, ...yAxis})
      : undefined
    : Array.isArray(yAxes)
    ? yAxes.map(axis => YAxis({...axis, theme}))
    : [YAxis(defaultAxesProps), YAxis(defaultAxesProps)];

  /**
   * If true seconds will be added to the time format in the tooltips and chart xAxis
   */
  const addSecondsToTimeFormat =
    isGroupedByDate && defined(minutesThresholdToDisplaySeconds)
      ? getDiffInMinutes({start, end, period}) <= minutesThresholdToDisplaySeconds
      : false;

  const xAxisOrCustom = !xAxes
    ? xAxis !== null
      ? XAxis({
          ...xAxis,
          theme,
          useShortDate,
          start,
          end,
          period,
          isGroupedByDate,
          addSecondsToTimeFormat,
          utc,
        })
      : undefined
    : Array.isArray(xAxes)
    ? xAxes.map(axis =>
        XAxis({
          ...axis,
          theme,
          useShortDate,
          start,
          end,
          period,
          isGroupedByDate,
          addSecondsToTimeFormat,
          utc,
        })
      )
    : [XAxis(defaultAxesProps), XAxis(defaultAxesProps)];

  // Maybe changing the series type to types/echarts Series[] would be a better
  // solution and can't use ignore for multiline blocks
  const seriesValid = series && series[0]?.data && (series[0].data as any[]).length > 1;
  const seriesData = seriesValid ? series[0].data : undefined;
  const bucketSize = seriesData
    ? (seriesData as any[])[1][0] - (seriesData as any[])[0][0]
    : undefined;

  const tooltipOrNone =
    tooltip !== null
      ? Tooltip({
          showTimeInTooltip,
          isGroupedByDate,
          addSecondsToTimeFormat,
          utc,
          bucketSize,
          ...tooltip,
        })
      : undefined;

  const chartOption = {
    ...options,
    animation: IS_ACCEPTANCE_TEST ? false : options.animation ?? true,
    useUTC: utc,
    color,
    grid: Array.isArray(grid) ? grid.map(Grid) : Grid(grid),
    tooltip: tooltipOrNone,
    legend: legend ? Legend({theme, ...legend}) : undefined,
    yAxis: yAxisOrCustom,
    xAxis: xAxisOrCustom,
    series: resolvedSeries,
    toolbox: toolBox,
    axisPointer,
    dataZoom,
    graphic,
  };

  const chartStyles = {
    height: getDimensionValue(height),
    width: getDimensionValue(width),
    ...style,
  };

  // XXX(epurkhiser): Echarts can become unhappy if one of these event handlers
  // causes the chart to re-render and be passed a whole different instance of
  // event handlers.
  //
  // We use React.useMemo to keep the value across renders
  //
  const eventsMap = useMemo(
    () =>
      ({
        click: (props, instance) => {
          handleClick(props, instance);
          onClick?.(props, instance);
        },
        highlight: (props, instance) => onHighlight?.(props, instance),
        mouseover: (props, instance) => onMouseOver?.(props, instance),
        datazoom: (props, instance) => onDataZoom?.(props, instance),
        restore: (props, instance) => onRestore?.(props, instance),
        finished: (props, instance) => onFinished?.(props, instance),
        rendered: (props, instance) => onRendered?.(props, instance),
        legendselectchanged: (props, instance) =>
          onLegendSelectChanged?.(props, instance),
      } as ReactEchartProps['onEvents']),
    [onclick, onHighlight, onMouseOver, onDataZoom, onRestore, onFinished, onRendered]
  );

  return (
    <ChartContainer>
      <ReactEchartsCore
        ref={forwardedRef}
        echarts={echarts}
        notMerge={notMerge}
        lazyUpdate={lazyUpdate}
        theme={echartsTheme}
        onChartReady={onChartReady}
        onEvents={eventsMap}
        style={chartStyles}
        opts={{height, width, renderer, devicePixelRatio}}
        option={chartOption}
      />
    </ChartContainer>
  );
}

// Contains styling for chart elements as we can't easily style those
// elements directly
const ChartContainer = styled('div')`
  /* Tooltip styling */
  .tooltip-container {
<<<<<<< HEAD
    box-shadow: none !important;
=======
    box-shadow: ${p => p.theme.dropShadowHeavy};
>>>>>>> dcbd3b62
  }
  .tooltip-series,
  .tooltip-date {
    color: ${p => p.theme.subText};
    font-family: ${p => p.theme.text.family};
    font-variant-numeric: tabular-nums;
    background: ${p => p.theme.backgroundElevated};
    padding: ${space(1)} ${space(2)};
    border: solid 1px ${p => p.theme.border};
    border-radius: ${p => p.theme.borderRadius} ${p => p.theme.borderRadius} 0 0;
  }
  .tooltip-series {
    border-bottom: none;
  }
  .tooltip-series-solo {
    border-radius: ${p => p.theme.borderRadius};
  }
  .tooltip-label {
    margin-right: ${space(1)};
  }
  .tooltip-label strong {
    font-weight: normal;
    color: ${p => p.theme.textColor};
  }
  .tooltip-label-indent {
    margin-left: ${space(3)};
  }
  .tooltip-series > div {
    display: flex;
    justify-content: space-between;
    align-items: baseline;
  }
  .tooltip-date {
    border-top: solid 1px ${p => p.theme.innerBorder};
    text-align: center;
    position: relative;
    width: auto;
    border-radius: ${p => p.theme.borderRadiusBottom};
  }
  .tooltip-arrow {
    top: calc(100% - 1px);
    left: 50%;
    position: absolute;
    pointer-events: none;
    border-left: 8px solid transparent;
    border-right: 8px solid transparent;
    border-top: 8px solid ${p => p.theme.backgroundElevated};
    margin-left: -8px;
    &:before {
      border-left: 9px solid transparent;
      border-right: 9px solid transparent;
      border-top: 9px solid ${p => p.theme.border};
      content: '';
      display: block;
      position: absolute;
      top: -8px;
      left: -9px;
      z-index: -1;
    }
  }

  .echarts-for-react div:first-of-type {
    width: 100% !important;
  }

  .echarts-for-react text {
    font-variant-numeric: tabular-nums !important;
  }

  /* Tooltip description styling */
  .tooltip-description {
    color: ${p => p.theme.white};
    border-radius: ${p => p.theme.borderRadius};
    background: #000;
    opacity: 0.9;
    padding: 5px 10px;
    position: relative;
    font-weight: bold;
    font-size: ${p => p.theme.fontSizeSmall};
    line-height: 1.4;
    font-family: ${p => p.theme.text.family};
    max-width: 230px;
    min-width: 230px;
    white-space: normal;
    text-align: center;
    :after {
      content: '';
      position: absolute;
      top: 100%;
      left: 50%;
      width: 0;
      height: 0;
      border-left: 5px solid transparent;
      border-right: 5px solid transparent;
      border-top: 5px solid #000;
      transform: translateX(-50%);
    }
  }
`;

const BaseChart = forwardRef<ReactEchartsRef, Props>((props, ref) => (
  <BaseChartUnwrapped forwardedRef={ref} {...props} />
));

BaseChart.displayName = 'forwardRef(BaseChart)';

export default BaseChart;<|MERGE_RESOLUTION|>--- conflicted
+++ resolved
@@ -509,11 +509,7 @@
 const ChartContainer = styled('div')`
   /* Tooltip styling */
   .tooltip-container {
-<<<<<<< HEAD
-    box-shadow: none !important;
-=======
     box-shadow: ${p => p.theme.dropShadowHeavy};
->>>>>>> dcbd3b62
   }
   .tooltip-series,
   .tooltip-date {
