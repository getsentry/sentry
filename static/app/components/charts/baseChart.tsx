--- conflicted
+++ resolved
@@ -37,15 +37,9 @@
   EChartRestoreHandler,
   ReactEchartsRef,
   Series,
-<<<<<<< HEAD
-} from 'app/types/echarts';
-import {defined} from 'app/utils';
-import type {Theme} from 'app/utils/theme';
-=======
 } from 'sentry/types/echarts';
 import {defined} from 'sentry/utils';
-import {Theme} from 'sentry/utils/theme';
->>>>>>> eebe7b52
+import type {Theme} from 'sentry/utils/theme';
 
 import Grid from './components/grid';
 import Legend from './components/legend';
