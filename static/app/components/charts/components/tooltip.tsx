import 'echarts/lib/component/tooltip';

import type {TooltipComponentFormatterCallback, TooltipComponentOption} from 'echarts';
import moment from 'moment';

import BaseChart from 'app/components/charts/baseChart';
import {getFormattedDate, getTimeFormat} from 'app/utils/dates';

import {getTooltipArrow, truncationFormatter} from '../utils';

type ChartProps = React.ComponentProps<typeof BaseChart>;

function defaultFormatAxisLabel(
  value: number,
  isTimestamp: boolean,
  utc: boolean,
  showTimeInTooltip: boolean,
  addSecondsToTimeFormat: boolean,
  bucketSize?: number
) {
  if (!isTimestamp) {
    return value;
  }

  if (!bucketSize) {
    const format = `MMM D, YYYY ${
      showTimeInTooltip ? getTimeFormat({displaySeconds: addSecondsToTimeFormat}) : ''
    }`.trim();
    return getFormattedDate(value, format, {local: !utc});
  }

  const now = moment();
  const bucketStart = moment(value);
  const bucketEnd = moment(value + bucketSize);

  const showYear = now.year() !== bucketStart.year() || now.year() !== bucketEnd.year();
  const showEndDate = bucketStart.date() !== bucketEnd.date();

  const formatStart = `MMM D${showYear ? ', YYYY' : ''} ${
    showTimeInTooltip ? getTimeFormat({displaySeconds: addSecondsToTimeFormat}) : ''
  }`.trim();
  const formatEnd = `${showEndDate ? `MMM D${showYear ? ', YYYY' : ''} ` : ''}${
    showTimeInTooltip ? getTimeFormat({displaySeconds: addSecondsToTimeFormat}) : ''
  }`.trim();

  return `${getFormattedDate(bucketStart, formatStart, {
    local: !utc,
  })} — ${getFormattedDate(bucketEnd, formatEnd, {local: !utc})}`;
}

function defaultValueFormatter(value: string | number) {
  if (typeof value === 'number') {
    return value.toLocaleString();
  }

  return value;
}

function defaultNameFormatter(value: string) {
  return value;
}

<<<<<<< HEAD
function getSeriesValue(series: any, offset: number) {
=======
function defaultMarkerFormatter(value: string) {
  return value;
}

function getSeriesValue(series: EChartOption.Tooltip.Format, offset: number) {
>>>>>>> c6b7c6e6
  if (!series.data) {
    return undefined;
  }
  if (Array.isArray(series.data)) {
    return series.data[offset];
  }
  if (Array.isArray(series.data.value)) {
    return series.data.value[offset];
  }

  return undefined;
}

type NeededChartProps = 'isGroupedByDate' | 'showTimeInTooltip' | 'utc' | 'bucketSize';

type TooltipFormatters =
  | 'truncate'
  | 'filter'
  | 'formatAxisLabel'
  | 'valueFormatter'
  | 'nameFormatter'
  | 'markerFormatter';

type FormatterOptions = Pick<NonNullable<ChartProps['tooltip']>, TooltipFormatters> &
  Pick<ChartProps, NeededChartProps> & {
    /**
     * Array containing seriesNames that need to be indented
     */
    indentLabels?: string[];
    /**
     * If true seconds will be added to the Axis label time format
     */
    addSecondsToTimeFormat?: boolean;
  };

function getFormatter({
  filter,
  isGroupedByDate,
  showTimeInTooltip,
  truncate,
  formatAxisLabel,
  utc,
  bucketSize,
  valueFormatter = defaultValueFormatter,
  nameFormatter = defaultNameFormatter,
  markerFormatter = defaultMarkerFormatter,
  indentLabels = [],
  addSecondsToTimeFormat = false,
}: FormatterOptions) {
  const getFilter = (seriesParam: any) => {
    // Series do not necessarily have `data` defined, e.g. releases don't have `data`, but rather
    // has a series using strictly `markLine`s.
    // However, real series will have `data` as a tuple of (label, value) or be
    // an object with value/label keys.
    const value = getSeriesValue(seriesParam, 0);
    if (typeof filter === 'function') {
      return filter(value, seriesParam);
    }

    return true;
  };

  const formatter: TooltipComponentFormatterCallback<any> = seriesParamsOrParam => {
    // If this is a tooltip for the axis, it will include all series for that axis item.
    // In this case seriesParamsOrParam will be of type `Object[]`
    //
    // Otherwise, it will be an `Object`, and is a tooltip for a single item
    const axisFormatterOrDefault = formatAxisLabel || defaultFormatAxisLabel;

    // Special tooltip if component is a `markPoint`
    if (
      !Array.isArray(seriesParamsOrParam) &&
      // TODO(ts): The EChart types suggest that this can _only_ be `series`,
      //           but assuming this code is correct (which I have not
      //           verified) their types may be wrong.
      (seriesParamsOrParam.componentType as unknown) === 'markPoint'
    ) {
      const timestamp = seriesParamsOrParam.data.coord[0] as number;
      const label = axisFormatterOrDefault(
        timestamp,
        !!isGroupedByDate,
        !!utc,
        !!showTimeInTooltip,
        addSecondsToTimeFormat,
        bucketSize
      );
      // eCharts sets seriesName as null when `componentType` !== 'series'
      const truncatedName = truncationFormatter(
        seriesParamsOrParam.data.labelForValue,
        truncate
      );
      const formattedValue = valueFormatter(
        seriesParamsOrParam.data.coord[1],
        seriesParamsOrParam.name
      );

      const className = indentLabels.includes(seriesParamsOrParam.name ?? '')
        ? 'tooltip-label tooltip-label-indent'
        : 'tooltip-label';

      return [
        '<div class="tooltip-series">',
        `<div>
          <span class="${className}"><strong>${seriesParamsOrParam.name}</strong></span>
          ${truncatedName}: ${formattedValue}
        </div>`,
        '</div>',
        `<div class="tooltip-date">${label}</div>`,
        '</div>',
      ].join('');
    }

    const seriesParams = Array.isArray(seriesParamsOrParam)
      ? seriesParamsOrParam
      : [seriesParamsOrParam];

    // If axis, timestamp comes from axis, otherwise for a single item it is defined in the data attribute.
    // The data attribute is usually a list of [name, value] but can also be an object of {name, value} when
    // there is item specific formatting being used.
    const timestamp = Array.isArray(seriesParamsOrParam)
      ? seriesParams[0].axisValue
      : getSeriesValue(seriesParams[0], 0);

    const date =
      seriesParams.length &&
      axisFormatterOrDefault(
        timestamp,
        !!isGroupedByDate,
        !!utc,
        !!showTimeInTooltip,
        addSecondsToTimeFormat,
        bucketSize
      );

    return [
      '<div class="tooltip-series">',
      seriesParams
        .filter(getFilter)
        .map(s => {
          const formattedLabel = nameFormatter(
            truncationFormatter(s.seriesName ?? '', truncate)
          );
          const value = valueFormatter(getSeriesValue(s, 1), s.seriesName, s);

          const marker = markerFormatter(s.marker ?? '', s.seriesName);

          const className = indentLabels.includes(formattedLabel)
            ? 'tooltip-label tooltip-label-indent'
            : 'tooltip-label';

          return `<div><span class="${className}">${marker} <strong>${formattedLabel}</strong></span> ${value}</div>`;
        })
        .join(''),
      '</div>',
      `<div class="tooltip-date">${date}</div>`,
      getTooltipArrow(),
    ].join('');
  };

  return formatter;
}

type Props = ChartProps['tooltip'] &
  Pick<ChartProps, NeededChartProps> &
  Pick<FormatterOptions, 'addSecondsToTimeFormat'>;

export default function Tooltip({
  filter,
  isGroupedByDate,
  showTimeInTooltip,
  addSecondsToTimeFormat,
  formatter,
  truncate,
  utc,
  bucketSize,
  formatAxisLabel,
  valueFormatter,
  nameFormatter,
  markerFormatter,
  hideDelay,
  indentLabels,
  ...props
}: Props = {}): TooltipComponentOption {
  formatter =
    formatter ||
    getFormatter({
      filter,
      isGroupedByDate,
      showTimeInTooltip,
      addSecondsToTimeFormat,
      truncate,
      utc,
      bucketSize,
      formatAxisLabel,
      valueFormatter,
      nameFormatter,
      markerFormatter,
      indentLabels,
    });

  return {
    show: true,
    trigger: 'item',
    backgroundColor: 'transparent',
    borderWidth: 0,
    transitionDuration: 0,
    padding: 0,
    // Default hideDelay in echarts docs is 100ms
    hideDelay: hideDelay || 100,
    position(pos, _params, dom, _rec, _size) {
      // Types seem to be broken on dom
      dom = dom as HTMLDivElement;
      // Center the tooltip slightly above the cursor.
      const tipWidth = dom.clientWidth;
      const tipHeight = dom.clientHeight;

      // Get the left offset of the tip container (the chart)
      // so that we can estimate overflows
      const chartLeft =
        dom.parentNode instanceof Element
          ? dom.parentNode.getBoundingClientRect().left
          : 0;

      // Determine the new left edge.
      let leftPos = Number(pos[0]) - tipWidth / 2;
      let arrowPosition = '50%';

      // And the right edge taking into account the chart left offset
      const rightEdge = chartLeft + Number(pos[0]) + tipWidth / 2;

      // If the tooltip would leave viewport on the right, pin it.
      // and adjust the arrow position.
      if (rightEdge >= window.innerWidth - 20) {
        leftPos -= rightEdge - window.innerWidth + 20;
        arrowPosition = `${Number(pos[0]) - leftPos}px`;
      }

      // If the tooltip would leave viewport on the left, pin it.
      if (leftPos + chartLeft - 20 <= 0) {
        leftPos = chartLeft * -1 + 20;
        arrowPosition = `${Number(pos[0]) - leftPos}px`;
      }

      // Unset other arrows
      const arrows = document.querySelectorAll<HTMLDivElement>('.tooltip-arrow');
      arrows.forEach(arrow => (arrow.style.left = ''));

      // Reposition the arrow.
      const arrow = dom.querySelector<HTMLDivElement>('.tooltip-arrow');
      if (arrow) {
        arrow.style.left = arrowPosition;
      }

      return {left: leftPos, top: Number(pos[1]) - tipHeight - 20};
    },
    formatter,
    ...props,
  };
}<|MERGE_RESOLUTION|>--- conflicted
+++ resolved
@@ -60,15 +60,11 @@
   return value;
 }
 
-<<<<<<< HEAD
-function getSeriesValue(series: any, offset: number) {
-=======
 function defaultMarkerFormatter(value: string) {
   return value;
 }
 
-function getSeriesValue(series: EChartOption.Tooltip.Format, offset: number) {
->>>>>>> c6b7c6e6
+function getSeriesValue(series: any, offset: number) {
   if (!series.data) {
     return undefined;
   }
