import 'echarts/lib/component/legend';
import 'echarts/lib/component/legendScroll';

import type {Theme} from '@emotion/react';
import type {LegendComponentOption} from 'echarts';
import merge from 'lodash/merge';

import type BaseChart from 'sentry/components/charts/baseChart';

import {truncationFormatter} from '../utils';

type ChartProps = React.ComponentProps<typeof BaseChart>;

export default function Legend(
  props: ChartProps['legend'] & {theme: Theme}
): LegendComponentOption {
  const {truncate, theme, ...rest} = props ?? {};
  const formatter = (value: string) =>
    truncationFormatter(
      value,
      truncate ?? 0,
      // Escaping the legend string will cause some special
      // characters to render as their HTML equivalents.
      // So disable it here.
      false
    );

  return merge(
    {
      show: true,
      type: 'scroll' as const,
      padding: 0,
      formatter,
      icon: 'circle',
      itemHeight: 14,
      itemWidth: 8,
      itemGap: 12,
      align: 'left' as const,
      textStyle: {
        color: theme.textColor,
        verticalAlign: 'top',
        fontSize: 11,
        fontFamily: theme.text.family,
        lineHeight: 14,
      },
<<<<<<< HEAD
      inactiveColor: theme.inactive,
      pageTextStyle: {
        color: theme.textColor,
      },
      pageIconColor: theme.textColor,
      pageIconInactiveColor: theme.disabled,
    } satisfies LegendComponentOption,
=======
      inactiveColor: theme.subText,
    },
>>>>>>> a2cd2570
    rest
  );
}<|MERGE_RESOLUTION|>--- conflicted
+++ resolved
@@ -43,18 +43,13 @@
         fontFamily: theme.text.family,
         lineHeight: 14,
       },
-<<<<<<< HEAD
-      inactiveColor: theme.inactive,
+      inactiveColor: theme.subText,
       pageTextStyle: {
         color: theme.textColor,
       },
       pageIconColor: theme.textColor,
       pageIconInactiveColor: theme.disabled,
     } satisfies LegendComponentOption,
-=======
-      inactiveColor: theme.subText,
-    },
->>>>>>> a2cd2570
     rest
   );
 }