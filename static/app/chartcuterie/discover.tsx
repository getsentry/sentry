<<<<<<< HEAD
import type {SeriesOption} from 'echarts';
=======
import {EChartOption} from 'echarts';
>>>>>>> c6b7c6e6
import isArray from 'lodash/isArray';
import max from 'lodash/max';

import XAxis from 'app/components/charts/components/xAxis';
import AreaSeries from 'app/components/charts/series/areaSeries';
import BarSeries from 'app/components/charts/series/barSeries';
import LineSeries from 'app/components/charts/series/lineSeries';
import MapSeries from 'app/components/charts/series/mapSeries';
import {lightenHexToRgb} from 'app/components/charts/utils';
import * as countryCodesMap from 'app/data/countryCodesMap';
import {t} from 'app/locale';
import {EventsGeoData, EventsStats} from 'app/types';
import {lightTheme as theme} from 'app/utils/theme';

import {slackChartDefaults, slackChartSize, slackGeoChartSize} from './slack';
import {ChartType, RenderDescriptor} from './types';

const discoverxAxis = XAxis({
  theme,
  // @ts-expect-error Not sure whats wrong with boundryGap type
  boundaryGap: true,
  splitNumber: 3,
  isGroupedByDate: true,
  axisLabel: {fontSize: 11},
});

export const discoverCharts: RenderDescriptor<ChartType>[] = [];

discoverCharts.push({
  key: ChartType.SLACK_DISCOVER_TOTAL_PERIOD,
  getOption: (
    data:
      | {seriesName: string; stats: EventsStats}
      | {seriesName?: string; stats: Record<string, EventsStats>}
  ) => {
    if (isArray(data.stats.data)) {
      const color = theme.charts.getColorPalette(data.stats.data.length - 2);
      const areaSeries = AreaSeries({
        name: data.seriesName,
        data: data.stats.data.map(([timestamp, countsForTimestamp]) => [
          timestamp * 1000,
          countsForTimestamp.reduce((acc, {count}) => acc + count, 0),
        ]),
        lineStyle: {color: color?.[0], opacity: 1, width: 0.4},
        areaStyle: {color: color?.[0], opacity: 1},
      });

      return {
        ...slackChartDefaults,
        useUTC: true,
        color,
        series: [areaSeries],
      };
    }

    const stats = Object.keys(data.stats).map(key =>
      Object.assign({}, {key}, data.stats[key])
    );
    const color = theme.charts.getColorPalette(stats.length - 2);

    const series = stats
      .sort((a, b) => (a.order ?? 0) - (b.order ?? 0))
      .map((s, i) =>
        AreaSeries({
          name: s.key,
          stack: 'area',
          data: s.data.map(([timestamp, countsForTimestamp]) => [
            timestamp * 1000,
            countsForTimestamp.reduce((acc, {count}) => acc + count, 0),
          ]),
          lineStyle: {color: color?.[i], opacity: 1, width: 0.4},
          areaStyle: {color: color?.[i], opacity: 1},
        })
      );

    return {
      ...slackChartDefaults,
      xAxis: discoverxAxis,
      useUTC: true,
      color,
      series,
    };
  },
  ...slackChartSize,
});

discoverCharts.push({
  key: ChartType.SLACK_DISCOVER_TOTAL_DAILY,
  getOption: (
    data:
      | {seriesName: string; stats: EventsStats}
      | {seriesName?: string; stats: Record<string, EventsStats>}
  ) => {
    if (isArray(data.stats.data)) {
      const color = theme.charts.getColorPalette(data.stats.data.length - 2);

      const barSeries = BarSeries({
        name: data.seriesName,
        data: data.stats.data.map(([timestamp, countsForTimestamp]) => ({
          value: [
            timestamp * 1000,
            countsForTimestamp.reduce((acc, {count}) => acc + count, 0),
          ],
        })),
        itemStyle: {color: color?.[0], opacity: 1},
      });

      return {
        ...slackChartDefaults,
        xAxis: discoverxAxis,
        useUTC: true,
        color,
        series: [barSeries],
      };
    }

    const stats = Object.keys(data.stats).map(key =>
      Object.assign({}, {key}, data.stats[key])
    );
    const color = theme.charts.getColorPalette(stats.length - 2);

    const series = stats
      .sort((a, b) => (a.order ?? 0) - (b.order ?? 0))
      .map((s, i) =>
        BarSeries({
          name: s.key,
          stack: 'area',
          data: s.data.map(([timestamp, countsForTimestamp]) => ({
            value: [
              timestamp * 1000,
              countsForTimestamp.reduce((acc, {count}) => acc + count, 0),
            ],
          })),
          itemStyle: {color: color?.[i], opacity: 1},
        })
      );

    return {
      ...slackChartDefaults,
      xAxis: discoverxAxis,
      useUTC: true,
      color,
      series,
    };
  },
  ...slackChartSize,
});

discoverCharts.push({
  key: ChartType.SLACK_DISCOVER_TOP5_PERIOD,
  getOption: (
    data: {stats: Record<string, EventsStats>} | {seriesName?: string; stats: EventsStats}
  ) => {
    if (isArray(data.stats.data)) {
      const color = theme.charts.getColorPalette(data.stats.data.length - 2);

      const areaSeries = AreaSeries({
        data: data.stats.data.map(([timestamp, countsForTimestamp]) => [
          timestamp * 1000,
          countsForTimestamp.reduce((acc, {count}) => acc + count, 0),
        ]),
        lineStyle: {color: color?.[0], opacity: 1, width: 0.4},
        areaStyle: {color: color?.[0], opacity: 1},
      });

      return {
        ...slackChartDefaults,
        useUTC: true,
        color,
        series: [areaSeries],
      };
    }

    const stats = Object.values(data.stats);
    const hasOther = Object.keys(data.stats).includes('Other');
    const color = theme.charts.getColorPalette(stats.length - 2 - (hasOther ? 1 : 0));
    if (hasOther) {
      color.push(theme.chartOther);
    }

    const series = stats
      .sort((a, b) => (a.order ?? 0) - (b.order ?? 0))
      .map((topSeries, i) =>
        AreaSeries({
          stack: 'area',
          data: topSeries.data.map(([timestamp, countsForTimestamp]) => [
            timestamp * 1000,
            countsForTimestamp.reduce((acc, {count}) => acc + count, 0),
          ]),
          lineStyle: {color: color?.[i], opacity: 1, width: 0.4},
          areaStyle: {color: color?.[i], opacity: 1},
        })
      );

    return {
      ...slackChartDefaults,
      xAxis: discoverxAxis,
      useUTC: true,
      color,
      series,
    };
  },
  ...slackChartSize,
});

discoverCharts.push({
  key: ChartType.SLACK_DISCOVER_TOP5_PERIOD_LINE,
  getOption: (
    data: {stats: Record<string, EventsStats>} | {seriesName?: string; stats: EventsStats}
  ) => {
    if (isArray(data.stats.data)) {
      const color = theme.charts.getColorPalette(data.stats.data.length - 2);

      const lineSeries = LineSeries({
        data: data.stats.data.map(([timestamp, countsForTimestamp]) => [
          timestamp * 1000,
          countsForTimestamp.reduce((acc, {count}) => acc + count, 0),
        ]),
        lineStyle: {color: color?.[0], opacity: 1},
        itemStyle: {color: color?.[0]},
      });

      return {
        ...slackChartDefaults,
        useUTC: true,
        color,
        series: [lineSeries],
      };
    }

    const stats = Object.values(data.stats);
    const hasOther = Object.keys(data.stats).includes('Other');
    const color = theme.charts.getColorPalette(stats.length - 2 - (hasOther ? 1 : 0));
    if (hasOther) {
      color.push(theme.chartOther);
    }

    const series = stats
      .sort((a, b) => (a.order ?? 0) - (b.order ?? 0))
      .map((topSeries, i) =>
        LineSeries({
          data: topSeries.data.map(([timestamp, countsForTimestamp]) => [
            timestamp * 1000,
            countsForTimestamp.reduce((acc, {count}) => acc + count, 0),
          ]),
          lineStyle: {color: color?.[i], opacity: 1},
          itemStyle: {color: color?.[i]},
        })
      );

    return {
      ...slackChartDefaults,
      xAxis: discoverxAxis,
      useUTC: true,
      color,
      series,
    };
  },
  ...slackChartSize,
});

discoverCharts.push({
  key: ChartType.SLACK_DISCOVER_TOP5_DAILY,
  getOption: (
    data: {stats: Record<string, EventsStats>} | {seriesName?: string; stats: EventsStats}
  ) => {
    if (isArray(data.stats.data)) {
      const color = theme.charts.getColorPalette(data.stats.data.length - 2);

      const areaSeries = AreaSeries({
        data: data.stats.data.map(([timestamp, countsForTimestamp]) => [
          timestamp * 1000,
          countsForTimestamp.reduce((acc, {count}) => acc + count, 0),
        ]),
        lineStyle: {color: color?.[0], opacity: 1, width: 0.4},
        areaStyle: {color: color?.[0], opacity: 1},
      });

      return {
        ...slackChartDefaults,
        useUTC: true,
        color,
        series: [areaSeries],
      };
    }

    const stats = Object.values(data.stats);
    const hasOther = Object.keys(data.stats).includes('Other');
    const color = theme.charts.getColorPalette(stats.length - 2 - (hasOther ? 1 : 0));
    if (hasOther) {
      color.push(theme.chartOther);
    }

    const series = stats
      .sort((a, b) => (a.order ?? 0) - (b.order ?? 0))
      .map((topSeries, i) =>
        BarSeries({
          stack: 'area',
          data: topSeries.data.map(([timestamp, countsForTimestamp]) => [
            timestamp * 1000,
            countsForTimestamp.reduce((acc, {count}) => acc + count, 0),
          ]),
          itemStyle: {color: color?.[i], opacity: 1},
        })
      );

    return {
      ...slackChartDefaults,
      xAxis: discoverxAxis,
      useUTC: true,
      color,
      series,
    };
  },
  ...slackChartSize,
});

discoverCharts.push({
  key: ChartType.SLACK_DISCOVER_PREVIOUS_PERIOD,
  getOption: (
    data:
      | {seriesName: string; stats: EventsStats}
      | {seriesName?: string; stats: Record<string, EventsStats>}
  ) => {
    if (isArray(data.stats.data)) {
      const dataMiddleIndex = Math.floor(data.stats.data.length / 2);
      const current = data.stats.data.slice(dataMiddleIndex);
      const previous = data.stats.data.slice(0, dataMiddleIndex);
      const color = theme.charts.getColorPalette(data.stats.data.length - 2);
      const areaSeries = AreaSeries({
        name: data.seriesName,
        data: current.map(([timestamp, countsForTimestamp]) => [
          timestamp * 1000,
          countsForTimestamp.reduce((acc, {count}) => acc + count, 0),
        ]),
        lineStyle: {color: color?.[0], opacity: 1, width: 0.4},
        areaStyle: {color: color?.[0], opacity: 1},
      });

      const previousPeriod = LineSeries({
        name: t('previous %s', data.seriesName),
        data: previous.map(([_, countsForTimestamp], i) => [
          current[i][0] * 1000,
          countsForTimestamp.reduce((acc, {count}) => acc + count, 0),
        ]),
        lineStyle: {color: theme.gray200, type: 'dotted'},
        itemStyle: {color: theme.gray200},
      });

      return {
        ...slackChartDefaults,
        useUTC: true,
        color,
        series: [areaSeries, previousPeriod],
      };
    }

    const stats = Object.keys(data.stats).map(key =>
      Object.assign({}, {key}, data.stats[key])
    );
    const color = theme.charts.getColorPalette(stats.length - 2);
    const previousPeriodColor = lightenHexToRgb(color);

    const areaSeries: SeriesOption[] = [];
    const lineSeries: SeriesOption[] = [];

    stats
      .sort((a, b) => (a.order ?? 0) - (b.order ?? 0))
      .map((s, i) => {
        const dataMiddleIndex = Math.floor(s.data.length / 2);
        const current = s.data.slice(dataMiddleIndex);
        const previous = s.data.slice(0, dataMiddleIndex);
        areaSeries.push(
          AreaSeries({
            name: s.key,
            stack: 'area',
            data: s.data
              .slice(dataMiddleIndex)
              .map(([timestamp, countsForTimestamp]) => [
                timestamp * 1000,
                countsForTimestamp.reduce((acc, {count}) => acc + count, 0),
              ]),
            lineStyle: {color: color?.[i], opacity: 1, width: 0.4},
            areaStyle: {color: color?.[i], opacity: 1},
          })
        );
        lineSeries.push(
          LineSeries({
            name: t('previous %s', s.key),
            stack: 'previous',
            data: previous.map(([_, countsForTimestamp], index) => [
              current[index][0] * 1000,
              countsForTimestamp.reduce((acc, {count}) => acc + count, 0),
            ]),
            lineStyle: {color: previousPeriodColor?.[i], type: 'dotted'},
            itemStyle: {color: previousPeriodColor?.[i]},
          })
        );
      });

    return {
      ...slackChartDefaults,
      xAxis: discoverxAxis,
      useUTC: true,
      color,
      series: [...areaSeries, ...lineSeries],
    };
  },
  ...slackChartSize,
});

discoverCharts.push({
  key: ChartType.SLACK_DISCOVER_WORLDMAP,
  getOption: (data: {seriesName: string; stats: {data: EventsGeoData}}) => {
    const mapSeries = MapSeries({
      map: 'sentryWorld',
      name: data.seriesName,
      data: data.stats.data.map(country => ({
        name: country['geo.country_code'],
        value: country.count,
      })),
      nameMap: countryCodesMap.default,
      aspectScale: 0.85,
      zoom: 1.1,
      center: [10.97, 9.71],
      itemStyle: {
        areaColor: theme.gray200,
        borderColor: theme.backgroundSecondary,
      } as any, // TODO(ts): Echarts types aren't correct for these colors as they don't allow for basic strings
    });

    // For absolute values, we want min/max to based on min/max of series
    // Otherwise it should be 0-100
    const maxValue = max(data.stats.data.map(value => value.count)) || 1;

    return {
      backgroundColor: theme.background,
      visualMap: [
        {
          left: 'right',
          min: 0,
          max: maxValue,
          inRange: {
            color: [theme.purple200, theme.purple300],
          },
          text: ['High', 'Low'],
          textStyle: {
            color: theme.textColor,
          },

          // Whether show handles, which can be dragged to adjust "selected range".
          // False because the handles are pretty ugly
          calculable: false,
        },
      ],
      series: [mapSeries],
    };
  },
  ...slackGeoChartSize,
});<|MERGE_RESOLUTION|>--- conflicted
+++ resolved
@@ -1,8 +1,4 @@
-<<<<<<< HEAD
 import type {SeriesOption} from 'echarts';
-=======
-import {EChartOption} from 'echarts';
->>>>>>> c6b7c6e6
 import isArray from 'lodash/isArray';
 import max from 'lodash/max';
 
