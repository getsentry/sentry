import type {QueryClientConfig, QueryFunctionContext} from '@tanstack/react-query';
import * as reactQuery from '@tanstack/react-query';
import {useInfiniteQuery, useQuery} from '@tanstack/react-query';

import type {ApiResult, Client, ResponseMeta} from 'sentry/api';
import type {ParsedHeader} from 'sentry/utils/parseLinkHeader';
import parseLinkHeader from 'sentry/utils/parseLinkHeader';
import type RequestError from 'sentry/utils/requestError/requestError';
import useApi from 'sentry/utils/useApi';

// Overrides to the default react-query options.
// See https://tanstack.com/query/v4/docs/guides/important-defaults
export const DEFAULT_QUERY_CLIENT_CONFIG: QueryClientConfig = {
  defaultOptions: {
    queries: {
      refetchOnWindowFocus: false,
    },
  },
};

// XXX: We need to set persistInFlight to disable query cancellation on
//      unmount. The current implementation of our API client does not
//      reject on query cancellation, which causes React Query to never
//      update from the isLoading state. This matches the library default
//      as well [0].
//
//      This is slightly different from our typical usage of our api client
//      in components, where we do not want it to resolve, since we would
//      then have to guard our setState's against being unmounted.
//
//      This has the advantage of storing the result in the cache as well.
//
//      [0]: https://tanstack.com/query/v4/docs/guides/query-cancellation#default-behavior
const PERSIST_IN_FLIGHT = true;

type QueryKeyEndpointOptions<
  Headers = Record<string, string>,
  Query = Record<string, any>,
> = {
  headers?: Headers;
  query?: Query;
};

export type ApiQueryKey =
  | readonly [url: string]
  | readonly [
      url: string,
      options: QueryKeyEndpointOptions<Record<string, string>, Record<string, any>>,
    ];

export interface UseApiQueryOptions<TApiResponse, TError = RequestError>
  extends Omit<
    reactQuery.UseQueryOptions<
      ApiResult<TApiResponse>,
      TError,
      ApiResult<TApiResponse>,
      ApiQueryKey
    >,
    // This is an explicit option in our function
    | 'queryKey'
    // This will always be a useApi api Query
    | 'queryFn'
    // We do not include the select option as this is difficult to make interop
    // with the way we extract data out of the ApiResult tuple
    | 'select'
  > {
  /**
   * staleTime is the amount of time (in ms) before cached data gets marked as stale.
   * Once data is marked stale, it will be refreshed on the next refetch event, which by default is when:
   * - The hook is mounted (configure with `refetchOnMount` option)
   * - The window is refocused (configure with `refetchOnWindowFocus` option)
   *
   * Use `staleTime: 0` if you need your data to always be up to date and don't mind excess refetches.
   * Be careful with this, especially if your hook is used at the root level or in multiple components.
   *
   * Use `staleTime: Infinity` if the data should never change, or changes very irregularly.
   * Note that the cached entries are garbage collected after 5 minutes of being unused (configure with `cacheTime`).
   *
   * Otherwise, provide a reasonable number (in ms) for your use case. Remember that the cache
   * can be updated or invalidated manually with QueryClient if you neeed to do so.
   */
  staleTime: number;
}

export type UseApiQueryResult<TData, TError> = reactQuery.UseQueryResult<
  TData,
  TError
> & {
  /**
   * Get a header value from the response
   */
  getResponseHeader?: ResponseMeta['getResponseHeader'];
};

/**
 * Wraps React Query's useQuery for consistent usage in the Sentry app.
 * Query keys should be an array which include an endpoint URL and options such as query params.
 * This wrapper will execute the request using the query key URL.
 *
 * See https://tanstack.com/query/v4/docs/overview for docs on React Query.
 *
 * Example usage:
 *
 * const {data, isLoading, isError} = useQuery<EventsResponse>(
 *   ['/events', {query: {limit: 50}}],
 *   {staleTime: 0}
 * );
 */
export function useApiQuery<TResponseData, TError = RequestError>(
  queryKey: ApiQueryKey,
  options: UseApiQueryOptions<TResponseData, TError>
): UseApiQueryResult<TResponseData, TError> {
  const api = useApi({persistInFlight: PERSIST_IN_FLIGHT});
  const queryFn = fetchDataQuery(api);

<<<<<<< HEAD
  const {data, ...rest} = reactQuery.useQuery(queryKey, queryFn, options);
=======
  const {data, ...rest} = useQuery(queryKey, queryFn, options);
>>>>>>> a2c16c75

  const queryResult = {
    data: data?.[0],
    getResponseHeader: data?.[2]?.getResponseHeader,
    ...rest,
  };

  // XXX: We need to cast here because unwrapping `data` breaks the type returned by
  //      useQuery above. The react-query library's UseQueryResult is a union type and
  //      too complex to recreate here so casting the entire object is more appropriate.
  return queryResult as UseApiQueryResult<TResponseData, TError>;
}

export function fetchDataQuery(api: Client) {
  return function fetchQueryImpl(context: QueryFunctionContext<ApiQueryKey>) {
    const [url, opts] = context.queryKey;

    return api.requestPromise(url, {
      includeAllArgs: true,
      method: 'GET',
      query: opts?.query,
      headers: opts?.headers,
    });
  };
}

/**
 * This method, given an `api` will return a new method which can be used as a
 * default `queryFn` with `useApiQuery` or even the raw `reactQuery.useQuery` hook.
 *
 * This returned method, the `queryFn`, unwraps react-query's `QueryFunctionContext`
 * type into parts that will be passed into api.requestPromise
 *
 * See also: fetchInfiniteQuery & fetchMutation
 */
export function fetchDataQuery(api: Client) {
  return function fetchDataQueryImpl(context: QueryFunctionContext<ApiQueryKey>) {
    const [url, opts] = context.queryKey;

    return api.requestPromise(url, {
      includeAllArgs: true,
      method: 'GET',
      query: opts?.query,
      headers: opts?.headers,
    });
  };
}

/**
 * Wraps React Query's queryClient.getQueryData to return only the cached API
 * response data. This does not include the ApiResult type. For that you can
 * manually call queryClient.getQueryData.
 */
export function getApiQueryData<TResponseData>(
  queryClient: reactQuery.QueryClient,
  queryKey: ApiQueryKey
): TResponseData | undefined {
  return queryClient.getQueryData<ApiResult<TResponseData>>(queryKey)?.[0];
}

/**
 * Wraps React Query's queryClient.setQueryData to allow setting of API
 * response data without needing to provide a request object.
 */
export function setApiQueryData<TResponseData>(
  queryClient: reactQuery.QueryClient,
  queryKey: ApiQueryKey,
  updater: reactQuery.Updater<TResponseData, TResponseData>,
  options?: reactQuery.SetDataOptions
): TResponseData | undefined {
  const previous = queryClient.getQueryData<ApiResult<TResponseData>>(queryKey);

  const newData =
    typeof updater === 'function'
      ? (updater as (input?: TResponseData) => TResponseData)(previous?.[0])
      : updater;

  const [_prevdata, prevStatusText, prevResponse] = previous ?? [
    undefined,
    undefined,
    undefined,
  ];

  const newResponse: ApiResult<TResponseData> = [newData, prevStatusText, prevResponse];

  queryClient.setQueryData(queryKey, newResponse, options);

  return newResponse[0];
}

/**
 * This method, given an `api` will return a new method which can be used as a
 * default `queryFn` with `reactQuery.useInfiniteQuery` hook.
 *
 * This returned method, the `queryFn`, unwraps react-query's `QueryFunctionContext`
 * type into parts that will be passed into api.requestPromise including the next
 * page cursor.
 *
 * See also: fetchDataQuery & fetchMutation
 */
export function fetchInfiniteQuery<TResponseData>(api: Client) {
  return function fetchInfiniteQueryImpl({
    pageParam,
    queryKey,
  }: QueryFunctionContext<ApiQueryKey, undefined | ParsedHeader>): Promise<
    ApiResult<TResponseData>
  > {
    const [url, endpointOptions] = queryKey;
    return api.requestPromise(url, {
      includeAllArgs: true,
      headers: endpointOptions?.headers,
      query: {
        ...endpointOptions?.query,
        cursor: pageParam?.cursor,
      },
    });
  };
}

function parsePageParam(dir: 'previous' | 'next') {
  return ([, , resp]: ApiResult<unknown>) => {
    const parsed = parseLinkHeader(resp?.getResponseHeader('Link') ?? null);
    return parsed[dir].results ? parsed[dir] : null;
  };
}

/**
 * Wraps React Query's useInfiniteQuery for consistent usage in the Sentry app.
 * Query keys should be an array which include an endpoint URL and options such as query params.
 * This wrapper will execute the request using the query key URL.
 *
 * See https://tanstack.com/query/v4/docs/overview for docs on React Query.
 */
export function useInfiniteApiQuery<TResponseData>({queryKey}: {queryKey: ApiQueryKey}) {
  const api = useApi({persistInFlight: PERSIST_IN_FLIGHT});
  return useInfiniteQuery({
    queryKey,
    queryFn: fetchInfiniteQuery<TResponseData>(api),
    getPreviousPageParam: parsePageParam('previous'),
    getNextPageParam: parsePageParam('next'),
  });
}

type ApiMutationVariables<
  Headers = Record<string, string>,
  Query = Record<string, any>,
> =
  | ['PUT' | 'POST' | 'DELETE', string]
  | ['PUT' | 'POST' | 'DELETE', string, QueryKeyEndpointOptions<Headers, Query>]
  | [
      'PUT' | 'POST',
      string,
      QueryKeyEndpointOptions<Headers, Query>,
      Record<string, unknown>,
    ];

/**
 * This method, given an `api` will return a new method which can be used as a
 * default `queryFn` with `reactQuery.useMutation` hook.
 *
 * This returned method, the `queryFn`, unwraps react-query's `QueryFunctionContext`
 * type into parts that will be passed into api.requestPromise including different
 * `method` and supports putting & posting `data.
 *
 * See also: fetchDataQuery & fetchInfiniteQuery
 */
export function fetchMutation(api: Client) {
  return function fetchMutationImpl(variables: ApiMutationVariables) {
    const [method, url, opts, data] = variables;

    return api.requestPromise(url, {
      method,
      query: opts?.query,
      headers: opts?.headers,
      data,
    });
  };
}

// eslint-disable-next-line import/export
export * from '@tanstack/react-query';<|MERGE_RESOLUTION|>--- conflicted
+++ resolved
@@ -113,11 +113,7 @@
   const api = useApi({persistInFlight: PERSIST_IN_FLIGHT});
   const queryFn = fetchDataQuery(api);
 
-<<<<<<< HEAD
-  const {data, ...rest} = reactQuery.useQuery(queryKey, queryFn, options);
-=======
   const {data, ...rest} = useQuery(queryKey, queryFn, options);
->>>>>>> a2c16c75
 
   const queryResult = {
     data: data?.[0],
@@ -129,19 +125,6 @@
   //      useQuery above. The react-query library's UseQueryResult is a union type and
   //      too complex to recreate here so casting the entire object is more appropriate.
   return queryResult as UseApiQueryResult<TResponseData, TError>;
-}
-
-export function fetchDataQuery(api: Client) {
-  return function fetchQueryImpl(context: QueryFunctionContext<ApiQueryKey>) {
-    const [url, opts] = context.queryKey;
-
-    return api.requestPromise(url, {
-      includeAllArgs: true,
-      method: 'GET',
-      query: opts?.query,
-      headers: opts?.headers,
-    });
-  };
 }
 
 /**
