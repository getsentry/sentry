--- conflicted
+++ resolved
@@ -910,24 +910,14 @@
 const dataCategory: Record<
   Exclude<
     DataCategory,
-<<<<<<< HEAD
-    | 'profiles'
-    | 'profileChunks'
-    | 'profileChunksUI'
-    | 'profileDuration'
-    | 'profileDurationUI'
-    | 'spans'
-    | 'spansIndexed'
-    | 'uptime'
-=======
     | DataCategory.PROFILES
     | DataCategory.PROFILE_CHUNKS
     | DataCategory.PROFILE_DURATION
+    | DataCategory.PROFILE_CHUNKS_UI
     | DataCategory.PROFILE_DURATION_UI
     | DataCategory.SPANS
     | DataCategory.SPANS_INDEXED
     | DataCategory.UPTIME
->>>>>>> 9c30f16e
   >,
   string
 > = {
