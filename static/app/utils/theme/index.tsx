export type {
  Aliases,
  Color,
  ColorMapping,
  ColorOrAlias,
  FormSize,
  FormTheme,
  IconSize,
  StrictCSSObject,
  Theme,
<<<<<<< HEAD
} from './theme';
=======
} from './theme';

import {darkTheme, lightTheme} from './theme';

export {lightTheme, darkTheme};
// @deprecated use useTheme hook instead of directly importing the theme. If you require a theme for your tests, use ThemeFixture.
export default lightTheme;
>>>>>>> c791e8e7
<|MERGE_RESOLUTION|>--- conflicted
+++ resolved
@@ -8,14 +8,10 @@
   IconSize,
   StrictCSSObject,
   Theme,
-<<<<<<< HEAD
-} from './theme';
-=======
 } from './theme';
 
 import {darkTheme, lightTheme} from './theme';
 
 export {lightTheme, darkTheme};
 // @deprecated use useTheme hook instead of directly importing the theme. If you require a theme for your tests, use ThemeFixture.
-export default lightTheme;
->>>>>>> c791e8e7
+export default lightTheme;