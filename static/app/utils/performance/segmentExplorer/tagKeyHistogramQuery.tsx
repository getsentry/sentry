--- conflicted
+++ resolved
@@ -35,10 +35,7 @@
   aggregateColumn: string;
   tagKey: string;
   tagKeyLimit: number;
-<<<<<<< HEAD
-=======
   numBucketsPerKey: number;
->>>>>>> e6a8d306
   sort?: string | string[];
   children: (props: ChildrenProps) => React.ReactNode;
 };
@@ -47,10 +44,7 @@
   EventQuery & {
     tagKey?: string;
     tagKeyLimit?: number;
-<<<<<<< HEAD
-=======
     numBucketsPerKey?: number;
->>>>>>> e6a8d306
     sort?: string | string[];
     aggregateColumn?: string;
   };
@@ -64,10 +58,7 @@
     apiPayload.sort = _props.sort ? _props.sort : '-sumdelta';
     apiPayload.tagKey = _props.tagKey;
     apiPayload.tagKeyLimit = _props.tagKeyLimit;
-<<<<<<< HEAD
-=======
     apiPayload.numBucketsPerKey = _props.numBucketsPerKey;
->>>>>>> e6a8d306
     return apiPayload;
   }
   return getTagExplorerRequestPayload;
