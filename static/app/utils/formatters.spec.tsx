--- conflicted
+++ resolved
@@ -5,14 +5,11 @@
   formatPercentage,
   formatSecondsToClock,
   getDuration,
-<<<<<<< HEAD
+  getExactDuration,
   MONTH,
   parseClockToSeconds,
+  userDisplayName,
   WEEK,
-=======
-  getExactDuration,
-  userDisplayName,
->>>>>>> 6cdcd7cf
 } from 'sentry/utils/formatters';
 
 describe('getDuration()', function () {
