--- conflicted
+++ resolved
@@ -7,32 +7,6 @@
   stringifyMetricWidget,
 } from 'sentry/utils/metrics';
 
-<<<<<<< HEAD
-=======
-describe('formatMetricsUsingUnitAndOp', () => {
-  it('should format the value according to the unit', () => {
-    expect(formatMetricsUsingUnitAndOp(123456, 'millisecond')).toEqual('2.06min');
-    expect(formatMetricsUsingUnitAndOp(5000, 'second')).toEqual('1.39hr');
-    expect(formatMetricsUsingUnitAndOp(600, 'byte')).toEqual('600 B');
-    expect(formatMetricsUsingUnitAndOp(4096, 'kibibyte')).toEqual('4.0 MiB');
-    expect(formatMetricsUsingUnitAndOp(3145728, 'megabyte')).toEqual('3.15 TB');
-    expect(formatMetricsUsingUnitAndOp(0.99, 'ratio')).toEqual('99%');
-    expect(formatMetricsUsingUnitAndOp(99, 'percent')).toEqual('99%');
-  });
-
-  it('should handle value as null', () => {
-    expect(formatMetricsUsingUnitAndOp(null, 'millisecond')).toEqual('—');
-    expect(formatMetricsUsingUnitAndOp(null, 'byte')).toEqual('—');
-    expect(formatMetricsUsingUnitAndOp(null, 'megabyte')).toEqual('—');
-  });
-
-  it('should format count operation as a number', () => {
-    expect(formatMetricsUsingUnitAndOp(99, 'none', 'count')).toEqual('99');
-    expect(formatMetricsUsingUnitAndOp(null, 'none', 'count')).toEqual('');
-  });
-});
-
->>>>>>> 069ae3a7
 describe('getMetricsApiRequestQuery', () => {
   it('should return the correct query object with default values', () => {
     const metric = {field: 'sessions', query: 'error', groupBy: ['project']};
@@ -256,40 +230,6 @@
   });
 });
 
-<<<<<<< HEAD
-=======
-describe('formatMetricUsingFixedUnit', () => {
-  it('should return the formatted value with the short form of the given unit', () => {
-    expect(formatMetricUsingFixedUnit(123456, 'millisecond')).toBe('123,456ms');
-    expect(formatMetricUsingFixedUnit(2.1231245, 'kibibyte')).toBe('2.12KiB');
-    expect(formatMetricUsingFixedUnit(1222.1231245, 'megabyte')).toBe('1,222.12MB');
-  });
-
-  it.each(formattingSupportedMetricUnits.filter(unit => unit !== 'none'))(
-    'appends a unit for every supported one (except none)',
-    unit => {
-      expect(formatMetricUsingFixedUnit(1234.56, unit)).toMatch(/1,234\.56.+/);
-    }
-  );
-
-  it('should not append a unit for unsupported units and "none"', () => {
-    expect(formatMetricUsingFixedUnit(1234.56, 'randomunitname')).toBe('1,234.56');
-    expect(formatMetricUsingFixedUnit(1234.56, 'none')).toBe('1,234.56');
-  });
-
-  it.each(['sum', 'count_unique', 'avg', 'max', 'p50', 'p75', 'p95', 'p99'])(
-    'does append a unit for every operation (except count)',
-    op => {
-      expect(formatMetricUsingFixedUnit(1234.56, 'second', op)).toMatch(/1,234\.56s/);
-    }
-  );
-
-  it('should not append a unit for count operation', () => {
-    expect(formatMetricUsingFixedUnit(1234.56, 'second', 'count')).toBe('1,234.56');
-  });
-});
-
->>>>>>> 069ae3a7
 describe('getDateTimeParams', () => {
   it('should return the correct object with "statsPeriod" when period is provided', () => {
     const datetime = {start: '2023-01-01', end: '2023-01-31', period: '7d', utc: true};
