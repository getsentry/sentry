--- conflicted
+++ resolved
@@ -1,8 +1,5 @@
-<<<<<<< HEAD
-import type {MetricAggregation, MRI, PageFilters} from 'sentry/types';
-=======
 import type {PageFilters} from 'sentry/types/core';
->>>>>>> 8c5fc4fe
+import type {MetricAggregation} from 'sentry/types/metrics';
 import {
   createMqlQuery,
   getMetricsQueryApiRequestPayload,
@@ -49,13 +46,8 @@
     const metric = {
       query: 'error',
       groupBy: ['project'],
-<<<<<<< HEAD
-      mri: 'c:custom/sessions@none' as MRI,
-      aggregation: 'avg' as MetricAggregation,
-=======
-      mri: 'c:custom/sessions@none' as const,
-      op: 'avg',
->>>>>>> 8c5fc4fe
+      mri: 'c:custom/sessions@none' as const,
+      aggregation: 'avg' as MetricAggregation,
       name: 'query_1',
     };
     const filters = {
@@ -88,13 +80,8 @@
 
   it('should return the correct query object with default values (period)', () => {
     const metric = {
-<<<<<<< HEAD
-      mri: 'c:custom/sessions@none' as MRI,
-      aggregation: 'avg' as MetricAggregation,
-=======
-      mri: 'c:custom/sessions@none' as const,
-      op: 'avg',
->>>>>>> 8c5fc4fe
+      mri: 'c:custom/sessions@none' as const,
+      aggregation: 'avg' as MetricAggregation,
       query: 'error',
       groupBy: ['project'],
       name: 'query_1',
@@ -128,13 +115,8 @@
 
   it('should return the correct query object with overridden values', () => {
     const metric = {
-<<<<<<< HEAD
-      mri: 'c:custom/sessions@none' as MRI,
-      aggregation: 'avg' as MetricAggregation,
-=======
-      mri: 'c:custom/sessions@none' as const,
-      op: 'avg',
->>>>>>> 8c5fc4fe
+      mri: 'c:custom/sessions@none' as const,
+      aggregation: 'avg' as MetricAggregation,
       query: 'error',
       groupBy: ['project'],
       name: 'query_1',
@@ -172,13 +154,8 @@
 
   it('should not add a default orderBy if one is already present', () => {
     const metric = {
-<<<<<<< HEAD
-      mri: 'c:custom/sessions@none' as MRI,
-      aggregation: 'avg' as MetricAggregation,
-=======
-      mri: 'c:custom/sessions@none' as const,
-      op: 'avg',
->>>>>>> 8c5fc4fe
+      mri: 'c:custom/sessions@none' as const,
+      aggregation: 'avg' as MetricAggregation,
       query: 'error',
       groupBy: ['project'],
       orderBy: 'asc' as const,
@@ -214,13 +191,8 @@
 
   it('should not add a default orderBy if there are no groups', () => {
     const metric = {
-<<<<<<< HEAD
-      mri: 'c:custom/sessions@none' as MRI,
-      aggregation: 'avg' as MetricAggregation,
-=======
-      mri: 'c:custom/sessions@none' as const,
-      op: 'avg',
->>>>>>> 8c5fc4fe
+      mri: 'c:custom/sessions@none' as const,
+      aggregation: 'avg' as MetricAggregation,
       query: 'error',
       groupBy: [],
       name: 'query_1',
@@ -255,13 +227,8 @@
 
   it('should not add intervalLadder override into the request', () => {
     const metric = {
-<<<<<<< HEAD
-      mri: 'c:custom/test@seconds' as MRI,
+      mri: 'c:custom/test@seconds' as const,
       aggregation: 'sum' as MetricAggregation,
-=======
-      mri: 'c:custom/test@seconds' as const,
-      op: 'sum',
->>>>>>> 8c5fc4fe
       query: 'error',
       groupBy: [],
       name: 'query_1',
