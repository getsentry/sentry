--- conflicted
+++ resolved
@@ -16,21 +16,10 @@
   );
 }
 
-<<<<<<< HEAD
-=======
-export function hasRolledOutMetrics(organization: Organization) {
-  return organization.features.includes('metrics-launch-rollout');
-}
-
-export function canSeeMetricsPage(organization: Organization) {
-  return hasCustomMetrics(organization) || hasRolledOutMetrics(organization);
-}
-
 export function hasMetricAlertFeature(organization: Organization) {
   return organization.features.includes('organizations:incidents');
 }
 
->>>>>>> 9c2ba41c
 /**
  * Returns the forceMetricsLayer query param for the alert
  * wrapped in an object so it can be spread into existing query params
