import {useCallback, useRef} from 'react';
import {InjectedRouter} from 'react-router';
import moment from 'moment';
import * as qs from 'query-string';

import {
  DateTimeObject,
  Fidelity,
  getDiffInMinutes,
  GranularityLadder,
  ONE_HOUR,
  ONE_WEEK,
  SIX_HOURS,
  SIXTY_DAYS,
  THIRTY_DAYS,
  TWENTY_FOUR_HOURS,
  TWO_WEEKS,
} from 'sentry/components/charts/utils';
import {t} from 'sentry/locale';
import {MetricsApiResponse} from 'sentry/types';
import type {
  MetricMeta,
  MetricsApiRequestMetric,
  MetricsApiRequestQuery,
  MetricsApiRequestQueryOptions,
  MetricsGroup,
  MetricsOperation,
  MRI,
  UseCase,
} from 'sentry/types/metrics';
import {isMeasurement as isMeasurementName} from 'sentry/utils/discover/fields';
import {getMeasurements} from 'sentry/utils/measurements/measurements';
import {
  formatMRI,
  formatMRIField,
  getUseCaseFromMRI,
  MRIToField,
  parseField,
  parseMRI,
} from 'sentry/utils/metrics/mri';
import type {
  DdmQueryParams,
  MetricsQuery,
  MetricsQuerySubject,
  MetricWidgetQueryParams,
} from 'sentry/utils/metrics/types';
import {MetricDisplayType} from 'sentry/utils/metrics/types';
import useRouter from 'sentry/utils/useRouter';

import {
  normalizeDateTimeParams,
  parseStatsPeriod,
} from '../../components/organizations/pageFilters/parse';
<<<<<<< HEAD
import {PageFilters} from '../../types/core';
=======
import {DateString, PageFilters} from '../../types/core';

export const METRICS_DOCS_URL =
  'https://develop.sentry.dev/delightful-developer-metrics/';

export enum MetricDisplayType {
  LINE = 'line',
  AREA = 'area',
  BAR = 'bar',
}

export const metricDisplayTypeOptions = [
  {
    value: MetricDisplayType.LINE,
    label: t('Line'),
  },
  {
    value: MetricDisplayType.AREA,
    label: t('Area'),
  },
  {
    value: MetricDisplayType.BAR,
    label: t('Bar'),
  },
];
>>>>>>> 069ae3a7

export function getDefaultMetricDisplayType(
  mri: MetricsQuery['mri'],
  op: MetricsQuery['op']
): MetricDisplayType {
  if (mri?.startsWith('c') || op === 'count') {
    return MetricDisplayType.BAR;
  }
  return MetricDisplayType.LINE;
}

export const getMetricDisplayType = (displayType: unknown): MetricDisplayType => {
  if (
    [MetricDisplayType.AREA, MetricDisplayType.BAR, MetricDisplayType.LINE].includes(
      displayType as MetricDisplayType
    )
  ) {
    return displayType as MetricDisplayType;
  }

  return MetricDisplayType.LINE;
};

export function getDdmUrl(
  orgSlug: string,
  {
    widgets,
    start,
    end,
    statsPeriod,
    project,
    ...otherParams
  }: Omit<DdmQueryParams, 'project' | 'widgets'> & {
    widgets: MetricWidgetQueryParams[];
    project?: (string | number)[];
  }
) {
  const urlParams: Partial<DdmQueryParams> = {
    ...otherParams,
    project: project?.map(id => (typeof id === 'string' ? parseInt(id, 10) : id)),
    widgets: JSON.stringify(widgets),
  };

  if (statsPeriod) {
    urlParams.statsPeriod = statsPeriod;
  } else {
    urlParams.start = start;
    urlParams.end = end;
  }

  return `/organizations/${orgSlug}/ddm/?${qs.stringify(urlParams)}`;
}

export function getMetricsApiRequestQuery(
  {field, query, groupBy, orderBy}: MetricsApiRequestMetric,
  {projects, environments, datetime}: PageFilters,
  {fidelity, ...overrides}: Partial<MetricsApiRequestQueryOptions> = {}
): MetricsApiRequestQuery {
  const {mri: mri} = parseField(field) ?? {};
  const useCase = getUseCaseFromMRI(mri) ?? 'custom';
  const interval = getDDMInterval(datetime, useCase, fidelity);

  const hasGroupBy = groupBy && groupBy.length > 0;

  const queryToSend = {
    ...getDateTimeParams(datetime),
    query,
    project: projects,
    environment: environments,
    field,
    useCase,
    interval,
    groupBy,
    orderBy: hasGroupBy && !orderBy && field ? `-${field}` : orderBy,
    useNewQueryLayer: true,
  };

  return {...queryToSend, ...overrides};
}

const ddmHighFidelityLadder = new GranularityLadder([
  [SIXTY_DAYS, '1d'],
  [THIRTY_DAYS, '2h'],
  [TWO_WEEKS, '1h'],
  [ONE_WEEK, '30m'],
  [TWENTY_FOUR_HOURS, '5m'],
  [ONE_HOUR, '1m'],
  [0, '5m'],
]);

const ddmLowFidelityLadder = new GranularityLadder([
  [SIXTY_DAYS, '1d'],
  [THIRTY_DAYS, '12h'],
  [TWO_WEEKS, '4h'],
  [ONE_WEEK, '2h'],
  [TWENTY_FOUR_HOURS, '1h'],
  [SIX_HOURS, '30m'],
  [ONE_HOUR, '5m'],
  [0, '1m'],
]);

// Wraps getInterval since other users of this function, and other metric use cases do not have support for 10s granularity
export function getDDMInterval(
  datetimeObj: DateTimeObject,
  useCase: UseCase,
  fidelity: Fidelity = 'high'
) {
  const diffInMinutes = getDiffInMinutes(datetimeObj);

  if (diffInMinutes <= ONE_HOUR && useCase === 'custom' && fidelity === 'high') {
    return '10s';
  }

  if (fidelity === 'low') {
    return ddmLowFidelityLadder.getInterval(diffInMinutes);
  }

  return ddmHighFidelityLadder.getInterval(diffInMinutes);
}

export function getDateTimeParams({start, end, period}: PageFilters['datetime']) {
  return period
    ? {statsPeriod: period}
    : {start: moment(start).toISOString(), end: moment(end).toISOString()};
}

export function getDefaultMetricOp(mri: MRI): MetricsOperation {
  const parsedMRI = parseMRI(mri);
  switch (parsedMRI?.type) {
    case 'd':
    case 'g':
      return 'avg';
    case 's':
      return 'count_unique';
    case 'c':
    default:
      return 'sum';
  }
}

export function isAllowedOp(op: string) {
  return !['max_timestamp', 'min_timestamp', 'histogram'].includes(op);
}

// Applying these operations to a metric will result in a timeseries whose scale is different than
// the original metric. Becuase of that min and max bounds can't be used and we display the fog of war
export function isCumulativeOp(op: string = '') {
  return ['sum', 'count', 'count_unique'].includes(op);
}

export function updateQuery(
  router: InjectedRouter,
  queryUpdater:
    | Record<string, any>
    | ((query: Record<string, any>) => Record<string, any>)
) {
  router.push({
    ...router.location,
    query: {
      ...router.location.query,
      ...queryUpdater,
    },
  });
}

export function clearQuery(router: InjectedRouter) {
  router.push({
    ...router.location,
    query: {},
  });
}

export function useInstantRef<T>(value: T) {
  const ref = useRef(value);
  ref.current = value;
  return ref;
}

export function useUpdateQuery() {
  const router = useRouter();
  // Store the router in a ref so that we can use it in the callback
  // without needing to generate a new callback every time the location changes
  const routerRef = useInstantRef(router);
  return useCallback(
    (partialQuery: Record<string, any>) => {
      updateQuery(routerRef.current, partialQuery);
    },
    [routerRef]
  );
}

export function useClearQuery() {
  const router = useRouter();
  // Store the router in a ref so that we can use it in the callback
  // without needing to generate a new callback every time the location changes
  const routerRef = useInstantRef(router);
  return useCallback(() => {
    clearQuery(routerRef.current);
  }, [routerRef]);
}

// TODO(ddm): there has to be a nicer way to do this
export function getSeriesName(
  group: MetricsGroup,
  isOnlyGroup = false,
  groupBy: MetricsQuery['groupBy']
) {
  if (isOnlyGroup && !groupBy?.length) {
    const field = Object.keys(group.series)?.[0];
    const {mri} = parseField(field) ?? {mri: field};
    const name = formatMRI(mri as MRI);

    return name ?? '(none)';
  }

  return Object.entries(group.by)
    .map(([key, value]) => `${key}:${String(value).length ? value : t('none')}`)
    .join(', ');
}

export function groupByOp(metrics: MetricMeta[]): Record<string, MetricMeta[]> {
  const uniqueOperations = [
    ...new Set(metrics.flatMap(field => field.operations).filter(isAllowedOp)),
  ].sort();

  const groupedByOp = uniqueOperations.reduce((result, op) => {
    result[op] = metrics.filter(field => field.operations.includes(op));
    return result;
  }, {});

  return groupedByOp;
}

export function isMeasurement({mri}: {mri: MRI}) {
  const {name} = parseMRI(mri) ?? {name: ''};
  return isMeasurementName(name);
}

export function isCustomMeasurement({mri}: {mri: MRI}) {
  const DEFINED_MEASUREMENTS = new Set(Object.keys(getMeasurements()));

  const {name} = parseMRI(mri) ?? {name: ''};
  return !DEFINED_MEASUREMENTS.has(name) && isMeasurementName(name);
}

export function isStandardMeasurement({mri}: {mri: MRI}) {
  return isMeasurement({mri}) && !isCustomMeasurement({mri});
}

export function isTransactionDuration({mri}: {mri: MRI}) {
  return mri === 'd:transactions/duration@millisecond';
}

export function isCustomMetric({mri}: {mri: MRI}) {
  return mri.includes(':custom/');
}

export function getFieldFromMetricsQuery(metricsQuery: MetricsQuery) {
  if (isCustomMetric(metricsQuery)) {
    return MRIToField(metricsQuery.mri, metricsQuery.op!);
  }

  return formatMRIField(MRIToField(metricsQuery.mri, metricsQuery.op!));
}

// TODO(ddm): remove this and all of its usages once backend sends mri fields
export function mapToMRIFields(
  data: MetricsApiResponse | undefined,
  fields: string[]
): void {
  if (!data) {
    return;
  }

  data.groups.forEach(group => {
    group.series = swapObjectKeys(group.series, fields);
    group.totals = swapObjectKeys(group.totals, fields);
  });
}

function swapObjectKeys(obj: Record<string, unknown> | undefined, newKeys: string[]) {
  if (!obj) {
    return {};
  }

  return Object.keys(obj).reduce((acc, key, index) => {
    acc[newKeys[index]] = obj[key];
    return acc;
  }, {});
}

export function stringifyMetricWidget(metricWidget: MetricsQuerySubject): string {
  const {mri, op, query, groupBy} = metricWidget;

  if (!op) {
    return '';
  }

  let result = `${op}(${formatMRI(mri)})`;

  if (query) {
    result += `{${query.trim()}}`;
  }

  if (groupBy && groupBy.length) {
    result += ` by ${groupBy.join(', ')}`;
  }

  return result;
}

// TODO: consider moving this to utils/dates.tsx
export function getAbsoluteDateTimeRange(params: PageFilters['datetime']) {
  const {start, end, statsPeriod, utc} = normalizeDateTimeParams(params, {
    allowAbsoluteDatetime: true,
  });

  if (start && end) {
    return {start: moment(start).toISOString(), end: moment(end).toISOString()};
  }

  const parsedStatusPeriod = parseStatsPeriod(statsPeriod || '24h');

  const now = utc ? moment().utc() : moment();

  if (!parsedStatusPeriod) {
    // Default to 24h
    return {start: moment(now).subtract(1, 'day').toISOString(), end: now.toISOString()};
  }

  const startObj = moment(now).subtract(
    parsedStatusPeriod.period,
    parsedStatusPeriod.periodLength
  );

  return {start: startObj.toISOString(), end: now.toISOString()};
}

export function isSupportedDisplayType(displayType: unknown) {
  return Object.values(MetricDisplayType).includes(displayType as MetricDisplayType);
}<|MERGE_RESOLUTION|>--- conflicted
+++ resolved
@@ -16,8 +16,12 @@
   TWENTY_FOUR_HOURS,
   TWO_WEEKS,
 } from 'sentry/components/charts/utils';
+import {
+  normalizeDateTimeParams,
+  parseStatsPeriod,
+} from 'sentry/components/organizations/pageFilters/parse';
 import {t} from 'sentry/locale';
-import {MetricsApiResponse} from 'sentry/types';
+import {MetricsApiResponse, PageFilters} from 'sentry/types';
 import type {
   MetricMeta,
   MetricsApiRequestMetric,
@@ -47,40 +51,6 @@
 import {MetricDisplayType} from 'sentry/utils/metrics/types';
 import useRouter from 'sentry/utils/useRouter';
 
-import {
-  normalizeDateTimeParams,
-  parseStatsPeriod,
-} from '../../components/organizations/pageFilters/parse';
-<<<<<<< HEAD
-import {PageFilters} from '../../types/core';
-=======
-import {DateString, PageFilters} from '../../types/core';
-
-export const METRICS_DOCS_URL =
-  'https://develop.sentry.dev/delightful-developer-metrics/';
-
-export enum MetricDisplayType {
-  LINE = 'line',
-  AREA = 'area',
-  BAR = 'bar',
-}
-
-export const metricDisplayTypeOptions = [
-  {
-    value: MetricDisplayType.LINE,
-    label: t('Line'),
-  },
-  {
-    value: MetricDisplayType.AREA,
-    label: t('Area'),
-  },
-  {
-    value: MetricDisplayType.BAR,
-    label: t('Bar'),
-  },
-];
->>>>>>> 069ae3a7
-
 export function getDefaultMetricDisplayType(
   mri: MetricsQuery['mri'],
   op: MetricsQuery['op']
