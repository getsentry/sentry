--- conflicted
+++ resolved
@@ -30,16 +30,6 @@
   return widget.queries.map(query => {
     const parsed = parseField(query.aggregates[0]) || {mri: '' as MRI, op: ''};
 
-<<<<<<< HEAD
-  return {
-    id: NO_QUERY_ID,
-    mri: parsed.mri,
-    op: parsed.op,
-    query: query.conditions,
-    groupBy: query.columns,
-    displayType: toMetricDisplayType(widget.displayType),
-  };
-=======
     return {
       id: NO_QUERY_ID,
       mri: parsed.mri,
@@ -49,7 +39,6 @@
       displayType: toMetricDisplayType(widget.displayType),
     };
   });
->>>>>>> 75dc1b60
 }
 
 export function toMetricDisplayType(displayType: unknown): MetricDisplayType {
