import {urlEncode} from '@sentry/utils';

import type {MRI, PageFilters} from 'sentry/types';
import {emptyWidget, NO_QUERY_ID} from 'sentry/utils/metrics/constants';
import {MRIToField, parseField} from 'sentry/utils/metrics/mri';
import type {MetricsQuery, MetricWidgetQueryParams} from 'sentry/utils/metrics/types';
import {MetricDisplayType} from 'sentry/utils/metrics/types';
import type {Widget} from 'sentry/views/dashboards/types';
import {
  DashboardWidgetSource,
  DisplayType,
  WidgetType,
} from 'sentry/views/dashboards/types';

export function convertToDashboardWidget(
  metricQueries: MetricsQuery[],
  displayType?: MetricDisplayType
): Widget {
  // @ts-expect-error TODO: pass interval
  return {
    title: '',
    displayType: toDisplayType(displayType),
    widgetType: WidgetType.METRICS,
    limit: 10, // !metricsQuery.groupBy?.length ? 1 : 10,
    queries: metricQueries.map(getWidgetQuery),
  };
}

export function convertToMetricWidget(widget: Widget): MetricWidgetQueryParams[] {
  return widget.queries.map(query => {
    const parsed = parseField(query.aggregates[0]) || {mri: '' as MRI, op: ''};

<<<<<<< HEAD
    return {
      mri: parsed.mri,
      op: parsed.op,
      query: query.conditions,
      groupBy: query.columns,
      displayType: toMetricDisplayType(widget.displayType),
    };
  });
=======
  return {
    id: NO_QUERY_ID,
    mri: parsed.mri,
    op: parsed.op,
    query: query.conditions,
    groupBy: query.columns,
    displayType: toMetricDisplayType(widget.displayType),
  };
>>>>>>> f3edcf9e
}

export function toMetricDisplayType(displayType: unknown): MetricDisplayType {
  if (Object.values(MetricDisplayType).includes(displayType as MetricDisplayType)) {
    return displayType as MetricDisplayType;
  }
  return MetricDisplayType.LINE;
}

export function toDisplayType(displayType: unknown): DisplayType {
  if (Object.values(DisplayType).includes(displayType as DisplayType)) {
    return displayType as DisplayType;
  }
  return DisplayType.LINE;
}

export function defaultMetricWidget(selection: PageFilters) {
  return convertToDashboardWidget(
    [{...selection, ...emptyWidget}],
    MetricDisplayType.LINE
  );
}

export function getWidgetQuery(metricsQuery: MetricsQuery) {
  const field = MRIToField(metricsQuery.mri, metricsQuery.op || '');

  return {
    name: '',
    aggregates: [field],
    columns: metricsQuery.groupBy ?? [],
    fields: [field],
    conditions: metricsQuery.query ?? '',
    orderby: '',
  };
}

export function encodeWidgetQuery(query) {
  return urlEncode({
    ...query,
    aggregates: query.aggregates.join(','),
    fields: query.fields?.join(','),
    columns: query.columns.join(','),
  });
}

export function getWidgetAsQueryParams(
  metricsQuery: MetricsQuery,
  urlWidgetQuery: string,
  displayType?: MetricDisplayType
) {
  const {start, end, period} = metricsQuery.datetime;
  const {projects} = metricsQuery;

  return {
    source: DashboardWidgetSource.DDM,
    start,
    end,
    statsPeriod: period,
    defaultWidgetQuery: urlWidgetQuery,
    defaultTableColumns: [],
    defaultTitle: '',
    environment: metricsQuery.environments,
    displayType,
    project: projects,
  };
}<|MERGE_RESOLUTION|>--- conflicted
+++ resolved
@@ -30,8 +30,8 @@
   return widget.queries.map(query => {
     const parsed = parseField(query.aggregates[0]) || {mri: '' as MRI, op: ''};
 
-<<<<<<< HEAD
     return {
+      id: NO_QUERY_ID,
       mri: parsed.mri,
       op: parsed.op,
       query: query.conditions,
@@ -39,16 +39,6 @@
       displayType: toMetricDisplayType(widget.displayType),
     };
   });
-=======
-  return {
-    id: NO_QUERY_ID,
-    mri: parsed.mri,
-    op: parsed.op,
-    query: query.conditions,
-    groupBy: query.columns,
-    displayType: toMetricDisplayType(widget.displayType),
-  };
->>>>>>> f3edcf9e
 }
 
 export function toMetricDisplayType(displayType: unknown): MetricDisplayType {
