import compact from 'lodash/compact';
import mean from 'lodash/mean';
import moment from 'moment';

import {
  DateTimeObject,
  getDiffInMinutes,
  SIX_HOURS,
  SIXTY_DAYS,
  THIRTY_DAYS,
} from 'app/components/charts/utils';
import {SessionApiResponse, SessionField, SessionStatus} from 'app/types';
import {SeriesDataUnit} from 'app/types/echarts';
import {defined, percent} from 'app/utils';
import {Theme} from 'app/utils/theme';
import {getCrashFreePercent, getSessionStatusPercent} from 'app/views/releases/utils';
import {sessionTerm} from 'app/views/releases/utils/sessionTerm';

export function getCount(groups: SessionApiResponse['groups'] = [], field: SessionField) {
  return groups.reduce((acc, group) => acc + group.totals[field], 0);
}

export function getCrashFreeRate(
  groups: SessionApiResponse['groups'] = [],
  field: SessionField
) {
  const crashedRate = getSessionStatusRate(groups, field, SessionStatus.CRASHED);

  return defined(crashedRate) ? getCrashFreePercent(100 - crashedRate) : null;
}

export function getSeriesAverage(
  groups: SessionApiResponse['groups'] = [],
  field: SessionField
) {
  const totalCount = getCount(groups, field);

  const dataPoints = groups.filter(group => !!group.totals[field]).length;

  return !defined(totalCount) || dataPoints === null || totalCount === 0
    ? null
    : totalCount / dataPoints;
}

export function getSessionStatusRate(
  groups: SessionApiResponse['groups'] = [],
  field: SessionField,
  status: SessionStatus
) {
  const totalCount = getCount(groups, field);

  const crashedCount = getCount(
    groups.filter(({by}) => by['session.status'] === status),
    field
  );

  return !defined(totalCount) || totalCount === 0
    ? null
    : percent(crashedCount ?? 0, totalCount ?? 0);
}

export function getCrashFreeRateSeries(
  groups: SessionApiResponse['groups'] = [],
  intervals: SessionApiResponse['intervals'] = [],
  field: SessionField
): SeriesDataUnit[] {
  return compact(
    intervals.map((interval, i) => {
      const intervalTotalSessions = groups.reduce(
        (acc, group) => acc + group.series[field][i],
        0
      );

      const intervalCrashedSessions =
        groups.find(group => group.by['session.status'] === SessionStatus.CRASHED)
          ?.series[field][i] ?? 0;

      const crashedSessionsPercent = percent(
        intervalCrashedSessions,
        intervalTotalSessions
      );

      if (intervalTotalSessions === 0) {
        return null;
      }

      return {
        name: interval,
        value: getCrashFreePercent(100 - crashedSessionsPercent),
      };
    })
  );
}

export function getSessionStatusRateSeries(
  groups: SessionApiResponse['groups'] = [],
  intervals: SessionApiResponse['intervals'] = [],
  field: SessionField,
  status: SessionStatus
): SeriesDataUnit[] {
  return compact(
    intervals.map((interval, i) => {
      const intervalTotalSessions = groups.reduce(
        (acc, group) => acc + group.series[field][i],
        0
      );

      const intervalStatusSessions =
        groups.find(group => group.by['session.status'] === status)?.series[field][i] ??
        0;

      const statusSessionsPercent = percent(
        intervalStatusSessions,
        intervalTotalSessions
      );

      if (intervalTotalSessions === 0) {
        return null;
      }

      return {
        name: interval,
        value: getSessionStatusPercent(statusSessionsPercent),
      };
    })
  );
}

export function getSessionP50Series(
  groups: SessionApiResponse['groups'] = [],
  intervals: SessionApiResponse['intervals'] = [],
  field: SessionField,
  valueFormatter?: (value: number) => number
): SeriesDataUnit[] {
  return compact(
    intervals.map((interval, i) => {
      const meanValue = mean(
        groups.map(group => group.series[field][i]).filter(v => !!v)
      );

      if (!meanValue) {
        return null;
      }

      return {
        name: interval,
        value:
          typeof valueFormatter === 'function' ? valueFormatter(meanValue) : meanValue,
      };
    })
  );
}

export function getAdoptionSeries(
  releaseGroups: SessionApiResponse['groups'] = [],
  allGroups: SessionApiResponse['groups'] = [],
  intervals: SessionApiResponse['intervals'] = [],
  field: SessionField
): SeriesDataUnit[] {
  return intervals.map((interval, i) => {
    const intervalReleaseSessions = releaseGroups.reduce(
      (acc, group) => acc + (group.series[field]?.[i] ?? 0),
      0
    );
    const intervalTotalSessions = allGroups.reduce(
      (acc, group) => acc + (group.series[field]?.[i] ?? 0),
      0
    );

    const intervalAdoption = percent(intervalReleaseSessions, intervalTotalSessions);

    return {
      name: interval,
      value: Math.round(intervalAdoption),
    };
  });
}

export function getCountSeries(
  field: SessionField,
  group?: SessionApiResponse['groups'][0],
  intervals: SessionApiResponse['intervals'] = []
): SeriesDataUnit[] {
  return intervals.map((interval, index) => ({
    name: interval,
    value: group?.series[field][index] ?? 0,
  }));
}

export function initSessionsChart(theme: Theme) {
  const colors = theme.charts.getColorPalette(14);
  return {
    [SessionStatus.HEALTHY]: {
      seriesName: sessionTerm.healthy,
      data: [],
      color: theme.green300,
      areaStyle: {
        color: theme.green300,
        opacity: 1,
      },
      lineStyle: {
        opacity: 0,
        width: 0.4,
      },
    },
    [SessionStatus.ERRORED]: {
      seriesName: sessionTerm.errored,
      data: [],
      color: colors[12],
      areaStyle: {
        color: colors[12],
        opacity: 1,
      },
      lineStyle: {
        opacity: 0,
        width: 0.4,
      },
    },
    [SessionStatus.ABNORMAL]: {
      seriesName: sessionTerm.abnormal,
      data: [],
      color: colors[15],
      areaStyle: {
        color: colors[15],
        opacity: 1,
      },
      lineStyle: {
        opacity: 0,
        width: 0.4,
      },
    },
    [SessionStatus.CRASHED]: {
      seriesName: sessionTerm.crashed,
      data: [],
      color: theme.red300,
      areaStyle: {
        color: theme.red300,
        opacity: 1,
      },
      lineStyle: {
        opacity: 0,
        width: 0.4,
      },
    },
  };
}

type GetSessionsIntervalOptions = {
  highFidelity?: boolean;
};

export function getSessionsInterval(
  datetimeObj: DateTimeObject,
  {highFidelity}: GetSessionsIntervalOptions = {}
) {
  const diffInMinutes = getDiffInMinutes(datetimeObj);

  if (moment(datetimeObj.start).isSameOrBefore(moment().subtract(30, 'days'))) {
    // we cannot use sub-hour session resolution on buckets older than 30 days
    highFidelity = false;
  }

  if (diffInMinutes >= SIXTY_DAYS) {
    return '1d';
  }

  if (diffInMinutes >= THIRTY_DAYS) {
    return '4h';
  }

  if (diffInMinutes >= SIX_HOURS) {
    return '1h';
  }

  // limit on backend for sub-hour session resolution is set to six hours
<<<<<<< HEAD
  if (highFidelity && diffInMinutes < 360) {
    if (diffInMinutes <= 10) {
      // This only works for metrics-based session stats.
      // Backend will silently replace with '1m' for session-based stats.
      return '10s';
    }
=======
  if (highFidelity) {
>>>>>>> 95b45f15
    if (diffInMinutes <= 30) {
      return '1m';
    }

    return '5m';
  }

  return '1h';
}

// Sessions API can only round intervals to the closest hour - this is especially problematic when using sub-hour resolution.
// We filter out results that are out of bounds on frontend and recalculate totals.
export function filterSessionsInTimeWindow(
  sessions: SessionApiResponse,
  start?: string,
  end?: string
) {
  if (!start || !end) {
    return sessions;
  }

  const filteredIndexes: number[] = [];

  const intervals = sessions.intervals.filter((interval, index) => {
    const isBetween = moment
      .utc(interval)
      .isBetween(moment.utc(start), moment.utc(end), undefined, '[]');
    if (isBetween) {
      filteredIndexes.push(index);
    }

    return isBetween;
  });

  const groups = sessions.groups.map(group => {
    const series = {};
    const totals = {};
    Object.keys(group.series).forEach(field => {
      totals[field] = 0;
      series[field] = group.series[field].filter((value, index) => {
        const isBetween = filteredIndexes.includes(index);
        if (isBetween) {
          totals[field] = (totals[field] ?? 0) + value;
        }

        return isBetween;
      });
      if (field.startsWith('p50')) {
        totals[field] = mean(series[field]);
      }
      if (field.startsWith('count_unique')) {
        /* E.g. users
        We cannot sum here because users would not be unique anymore.
        User can be repeated and part of multiple buckets in series but it's still that one user so totals would be wrong.
        This operation is not 100% correct, because we are filtering series in time window but the total is for unfiltered series (it's the closest thing we can do right now) */
        totals[field] = group.totals[field];
      }
    });
    return {...group, series, totals};
  });

  return {
    start: intervals[0],
    end: intervals[intervals.length - 1],
    query: sessions.query,
    intervals,
    groups,
  };
}<|MERGE_RESOLUTION|>--- conflicted
+++ resolved
@@ -273,16 +273,7 @@
   }
 
   // limit on backend for sub-hour session resolution is set to six hours
-<<<<<<< HEAD
-  if (highFidelity && diffInMinutes < 360) {
-    if (diffInMinutes <= 10) {
-      // This only works for metrics-based session stats.
-      // Backend will silently replace with '1m' for session-based stats.
-      return '10s';
-    }
-=======
   if (highFidelity) {
->>>>>>> 95b45f15
     if (diffInMinutes <= 30) {
       return '1m';
     }
