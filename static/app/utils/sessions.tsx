--- conflicted
+++ resolved
@@ -17,15 +17,13 @@
 import {getCrashFreePercent, getSessionStatusPercent} from 'app/views/releases/utils';
 import {sessionTerm} from 'app/views/releases/utils/sessionTerm';
 
-<<<<<<< HEAD
 /**
  * If the time window is less than or equal 10, seconds will be displayed on the graphs
  */
 export const MINUTES_THRESHOLD_TO_DISPLAY_SECONDS = 10;
-=======
+
 const CRASH_FREE_DANGER_THRESHOLD = 98;
 const CRASH_FREE_WARNING_THRESHOLD = 99.5;
->>>>>>> 011c34f9
 
 export function getCount(groups: SessionApiResponse['groups'] = [], field: SessionField) {
   return groups.reduce((acc, group) => acc + group.totals[field], 0);
