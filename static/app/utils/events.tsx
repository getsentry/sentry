import uniq from 'lodash/uniq';

import {SymbolicatorStatus} from 'sentry/components/events/interfaces/types';
import ConfigStore from 'sentry/stores/configStore';
import {
  BaseGroup,
  EntryException,
  EntryThreads,
  EventMetadata,
  EventOrGroupType,
  Group,
  GroupActivityAssigned,
  GroupActivityType,
  GroupTombstoneHelper,
  IssueCategory,
  IssueType,
  TreeLabelPart,
} from 'sentry/types';
import {EntryType, Event, ExceptionValue, Thread} from 'sentry/types/event';
import {defined} from 'sentry/utils';
import type {BaseEventAnalyticsParams} from 'sentry/utils/analytics/workflowAnalyticsEvents';
import {getDaysSinceDatePrecise} from 'sentry/utils/getDaysSinceDate';
import {isMobilePlatform, isNativePlatform} from 'sentry/utils/platform';
import {getReplayIdFromEvent} from 'sentry/utils/replays/getReplayIdFromEvent';

export function isTombstone(
  maybe: BaseGroup | Event | GroupTombstoneHelper
): maybe is GroupTombstoneHelper {
  return 'isTombstone' in maybe && maybe.isTombstone;
}

/**
 * Extract the display message from an event.
 */
export function getMessage(
  event: Event | BaseGroup | GroupTombstoneHelper
): string | undefined {
  if (isTombstone(event)) {
    return event.culprit || '';
  }

  const {metadata, type, culprit} = event;

  switch (type) {
    case EventOrGroupType.ERROR:
    case EventOrGroupType.TRANSACTION:
      return metadata.value;
    case EventOrGroupType.CSP:
      return metadata.message;
    case EventOrGroupType.EXPECTCT:
    case EventOrGroupType.EXPECTSTAPLE:
    case EventOrGroupType.HPKP:
      return '';
    case EventOrGroupType.GENERIC:
      return metadata.value;
    default:
      return culprit || '';
  }
}

/**
 * Get the location from an event.
 */
export function getLocation(event: Event | BaseGroup | GroupTombstoneHelper) {
  if (isTombstone(event)) {
    return undefined;
  }

  if (event.type === EventOrGroupType.ERROR && isNativePlatform(event.platform)) {
    return event.metadata.filename || undefined;
  }

  return undefined;
}

export function getTreeLabelPartDetails(part: TreeLabelPart) {
  // Note: This function also exists in Python in eventtypes/base.py, to make
  // porting efforts simpler it's recommended to keep both variants
  // structurally similar.
  if (typeof part === 'string') {
    return part;
  }

  const label = part?.function || part?.package || part?.filebase || part?.type;
  const classbase = part?.classbase;

  if (classbase) {
    return label ? `${classbase}.${label}` : classbase;
  }

  return label || '<unknown>';
}

function computeTitleWithTreeLabel(metadata: EventMetadata) {
  const {type, current_tree_label, finest_tree_label} = metadata;

  const treeLabel = current_tree_label || finest_tree_label;

  const formattedTreeLabel = treeLabel
    ? treeLabel.map(labelPart => getTreeLabelPartDetails(labelPart)).join(' | ')
    : undefined;

  if (!type) {
    return {
      title: formattedTreeLabel || metadata.function || '<unknown>',
      treeLabel,
    };
  }

  if (!formattedTreeLabel) {
    return {title: type, treeLabel: undefined};
  }

  return {
    title: `${type} | ${formattedTreeLabel}`,
    treeLabel: [{type}, ...(treeLabel ?? [])],
  };
}

export function getTitle(
  event: Event | BaseGroup | GroupTombstoneHelper,
  features: string[] = [],
  grouping = false
) {
  const {metadata, type, culprit, title} = event;
  const customTitle = metadata?.title;

  switch (type) {
    case EventOrGroupType.ERROR: {
      if (customTitle) {
        return {
          title: customTitle,
          subtitle: culprit,
          treeLabel: undefined,
        };
      }

      const displayTitleWithTreeLabel =
        !isTombstone(event) &&
        features.includes('grouping-title-ui') &&
        (grouping ||
          isNativePlatform(event.platform) ||
          isMobilePlatform(event.platform));

      if (displayTitleWithTreeLabel) {
        return {
          subtitle: culprit,
          ...computeTitleWithTreeLabel(metadata),
        };
      }

      return {
        subtitle: culprit,
        title: metadata.type || metadata.function || '<unknown>',
        treeLabel: undefined,
      };
    }
    case EventOrGroupType.CSP:
      return {
        title: customTitle ?? metadata.directive ?? '',
        subtitle: metadata.uri ?? '',
        treeLabel: undefined,
      };
    case EventOrGroupType.EXPECTCT:
    case EventOrGroupType.EXPECTSTAPLE:
    case EventOrGroupType.HPKP:
      // Due to a regression some reports did not have message persisted
      // (https://github.com/getsentry/sentry/pull/19794) so we need to fall
      // back to the computed title for these.
      return {
        title: customTitle ?? (metadata.message || title),
        subtitle: metadata.origin ?? '',
        treeLabel: undefined,
      };
    case EventOrGroupType.DEFAULT:
      return {
        title: customTitle ?? metadata.title ?? '',
        subtitle: '',
        treeLabel: undefined,
      };
    case EventOrGroupType.TRANSACTION:
      const isPerfIssue =
        !isTombstone(event) && event.issueCategory === IssueCategory.PERFORMANCE;
      return {
        title: isPerfIssue ? metadata.title : customTitle ?? title,
        subtitle: isPerfIssue ? culprit : '',
        treeLabel: undefined,
      };
    case EventOrGroupType.GENERIC:
      const isProfilingIssue =
        !isTombstone(event) && event.issueCategory === IssueCategory.PROFILE;
      return {
        title: isProfilingIssue ? metadata.title : customTitle ?? title,
        subtitle: isProfilingIssue ? culprit : '',
        treeLabel: undefined,
      };
    default:
      return {
        title: customTitle ?? title,
        subtitle: '',
        treeLabel: undefined,
      };
  }
}

/**
 * Returns a short eventId with only 8 characters
 */
export function getShortEventId(eventId: string) {
  return eventId.substring(0, 8);
}

/**
 * Returns a comma delineated list of errors
 */
function getEventErrorString(event: Event) {
  return uniq(event.errors?.map(error => error.type)).join(',') || '';
}

function hasTrace(event: Event) {
  if (event.type !== 'error') {
    return false;
  }
  return !!event.contexts?.trace;
}

/**
 * Function to determine if an event has source maps
 * by ensuring that every inApp frame has a valid sourcemap
 */
export function eventHasSourceMaps(event: Event) {
  const inAppFrames = getFrames(event, true);

  // the map field tells us if it's sourcemapped
  return inAppFrames.every(frame => !!frame.map);
}

/**
 * Function to determine if an event has been symbolicated. If the event
 * goes through symbolicator, it looks for at least one in-app frame to be successfully
 * symbolicated. Otherwise falls back to checking for `rawStacktrace` field presence.
 */
export function eventIsSymbolicated(event: Event) {
  const frames = getFrames(event, false);
  const fromSymbolicator = frames.some(frame => defined(frame.symbolicatorStatus));

  if (fromSymbolicator) {
    // if the event goes through symbolicator, we say it's symbolicated if at least one in-app
    // frame is successfully symbolicated
    return frames.some(
      frame => frame.inApp && frame.symbolicatorStatus === SymbolicatorStatus.SYMBOLICATED
    );
  }

  // if none of the frames have symbolicatorStatus defined, most likely the event does not
  // go through symbolicator and it's Java/Android/Javascript or something alike, so we fallback
  // to the rawStacktrace presence
  return event.entries?.some(entry => {
    return (
      (entry.type === EntryType.EXCEPTION || entry.type === EntryType.THREADS) &&
      entry.data.values?.some(
        (value: Thread | ExceptionValue) => !!value.rawStacktrace && !!value.stacktrace
      )
    );
  });
}

/**
 * Function to determine if an event has source context
 */
export function eventHasSourceContext(event: Event) {
  const frames = getFrames(event, false);

  return frames.some(frame => defined(frame.context) && !!frame.context.length);
}

/**
 * Function to get status about how many frames have source maps
 */
export function getFrameBreakdownOfSourcemaps(event?: Event | null) {
  if (!event) {
    // return undefined if there is no event
    return {};
  }
  const inAppFrames = getFrames(event, true);
  if (!inAppFrames.length) {
    return {};
  }

  return {
    framesWithSourcemapsPercent:
      (inAppFrames.filter(frame => !!frame.map).length * 100) / inAppFrames.length,
    framesWithoutSourceMapsPercent:
      (inAppFrames.filter(frame => !frame.map).length * 100) / inAppFrames.length,
  };
}

function getFrames(event: Event, inAppOnly: boolean) {
  const exceptions = getExceptionEntries(event);
  const frames = exceptions
    .map(
      (withStacktrace: EntryException | EntryThreads) => withStacktrace.data.values || []
    )
    .flat()
    .map(
      (withStacktrace: ExceptionValue | Thread) =>
        withStacktrace?.stacktrace?.frames || []
    )
    .flat();
  return inAppOnly ? frames.filter(frame => frame.inApp) : frames;
}

function getExceptionEntries(event: Event) {
  return (event.entries?.filter(
    entry => entry.type === EntryType.EXCEPTION || entry.type === EntryType.THREADS
  ) || []) as EntryException[] | EntryThreads[];
}

function getNumberOfStackFrames(event: Event) {
  const entries = getExceptionEntries(event);
  // for each entry, go through each frame and get the max
  const frameLengths =
    entries?.map(entry =>
      (entry.data.values || []).reduce((best, exception) => {
        // find the max number of frames in this entry
        const frameCount = exception.stacktrace?.frames?.length || 0;
        return Math.max(best, frameCount);
      }, 0)
    ) || [];
  if (!frameLengths.length) {
    return 0;
  }
  return Math.max(...frameLengths);
}

function getNumberOfInAppStackFrames(event: Event) {
  const entries = getExceptionEntries(event);
  // for each entry, go through each frame
  const frameLengths =
    entries?.map(entry =>
      (entry.data.values || []).reduce((best, exception) => {
        // find the max number of frames in this entry
        const frames = exception.stacktrace?.frames?.filter(f => f.inApp) || [];
        return Math.max(best, frames.length);
      }, 0)
    ) || [];
  if (!frameLengths.length) {
    return 0;
  }
  return Math.max(...frameLengths);
}

function getNumberOfThreadsWithNames(event: Event) {
  const threadLengths =
    (
      (event.entries?.filter(entry => entry.type === 'threads') || []) as EntryThreads[]
    ).map(entry => entry.data?.values?.filter(thread => !!thread.name).length || 0) || [];
  if (!threadLengths.length) {
    return 0;
  }
  return Math.max(...threadLengths);
}

export function eventHasExceptionGroup(event: Event) {
  const exceptionEntries = getExceptionEntries(event);
  return exceptionEntries.some(entry =>
    entry.data.values?.some(({mechanism}) => mechanism?.is_exception_group)
  );
}

/**
 * Return the integration type for the first assignment via integration
 */
function getAssignmentIntegration(group: Group) {
  if (!group.activity) {
    return '';
  }
  const assignmentAcitivies = group.activity.filter(
    activity => activity.type === GroupActivityType.ASSIGNED
  ) as GroupActivityAssigned[];
  const integrationAssignments = assignmentAcitivies.find(
    activity => !!activity.data.integration
  );
  return integrationAssignments?.data.integration || '';
}

export function getAnalyticsDataForEvent(event?: Event | null): BaseEventAnalyticsParams {
  const {framesWithSourcemapsPercent, framesWithoutSourceMapsPercent} =
    getFrameBreakdownOfSourcemaps(event);
  return {
    event_id: event?.eventID || '-1',
    num_commits: event?.release?.commitCount || 0,
    num_stack_frames: event ? getNumberOfStackFrames(event) : 0,
    num_in_app_stack_frames: event ? getNumberOfInAppStackFrames(event) : 0,
    num_threads_with_names: event ? getNumberOfThreadsWithNames(event) : 0,
    event_platform: event?.platform,
    event_type: event?.type,
    has_release: !!event?.release,
<<<<<<< HEAD
    has_source_context: event ? eventHasSourceContext(event) : false,
=======
    has_exception_group: event ? eventHasExceptionGroup(event) : false,
>>>>>>> a4ea23bf
    has_source_maps: event ? eventHasSourceMaps(event) : false,
    has_trace: event ? hasTrace(event) : false,
    has_commit: !!event?.release?.lastCommit,
    is_symbolicated: event ? eventIsSymbolicated(event) : false,
    event_errors: event ? getEventErrorString(event) : '',
    frames_with_sourcemaps_percent: framesWithSourcemapsPercent,
    frames_without_source_maps_percent: framesWithoutSourceMapsPercent,
    sdk_name: event?.sdk?.name,
    sdk_version: event?.sdk?.version,
    release_user_agent: event?.release?.userAgent,
    error_has_replay: Boolean(getReplayIdFromEvent(event)),
    error_has_user_feedback: defined(event?.userReport),
    has_otel: event?.contexts?.otel !== undefined,
  };
}

export type CommonGroupAnalyticsData = {
  days_since_last_seen: number;
  error_count: number;
  group_id: number;
  group_num_user_feedback: number;
  has_external_issue: boolean;
  has_owner: boolean;
  integration_assignment_source: string;
  issue_age: number;
  issue_category: IssueCategory;
  issue_id: number;
  issue_type: IssueType;
  num_comments: number;
  num_participants: number;
  num_viewers: number;
  is_assigned?: boolean;
  issue_level?: string;
  issue_status?: string;
  issue_substatus?: string;
};

export function getAnalyticsDataForGroup(group?: Group | null): CommonGroupAnalyticsData {
  const groupId = group ? parseInt(group.id, 10) : -1;
  const activeUser = ConfigStore.get('user');

  return {
    group_id: groupId,
    // overload group_id with the issue_id
    issue_id: groupId,
    issue_category: group?.issueCategory ?? IssueCategory.ERROR,
    issue_type: group?.issueType ?? IssueType.ERROR,
    issue_status: group?.status,
    issue_substatus: group?.substatus,
    issue_age: group?.firstSeen ? getDaysSinceDatePrecise(group.firstSeen) : -1,
    days_since_last_seen: group?.lastSeen ? getDaysSinceDatePrecise(group.lastSeen) : -1,
    issue_level: group?.level,
    is_assigned: !!group?.assignedTo,
    error_count: Number(group?.count || -1),
    num_comments: group ? group.numComments : -1,
    has_external_issue: group?.annotations ? group?.annotations.length > 0 : false,
    has_owner: group?.owners ? group?.owners.length > 0 : false,
    integration_assignment_source: group ? getAssignmentIntegration(group) : '',
    num_participants: group?.participants?.length ?? 0,
    num_viewers: group?.seenBy?.filter(user => user.id !== activeUser?.id).length ?? 0,
    group_num_user_feedback: group?.userReportCount ?? 0,
  };
}<|MERGE_RESOLUTION|>--- conflicted
+++ resolved
@@ -396,11 +396,8 @@
     event_platform: event?.platform,
     event_type: event?.type,
     has_release: !!event?.release,
-<<<<<<< HEAD
+    has_exception_group: event ? eventHasExceptionGroup(event) : false,
     has_source_context: event ? eventHasSourceContext(event) : false,
-=======
-    has_exception_group: event ? eventHasExceptionGroup(event) : false,
->>>>>>> a4ea23bf
     has_source_maps: event ? eventHasSourceMaps(event) : false,
     has_trace: event ? hasTrace(event) : false,
     has_commit: !!event?.release?.lastCommit,
