--- conflicted
+++ resolved
@@ -102,40 +102,4 @@
       query: {t_main: TabKey.TAGS},
     });
   });
-<<<<<<< HEAD
-=======
-
-  it('should disallow PERF by default', () => {
-    mockOrganizationFixture({
-      features: [],
-    });
-
-    const {result} = renderHook(useActiveReplayTab, {
-      initialProps: {},
-    });
-    expect(result.current.getActiveTab()).toBe(TabKey.BREADCRUMBS);
-
-    result.current.setActiveTab(TabKey.PERF);
-    expect(mockPush).toHaveBeenLastCalledWith({
-      pathname: '',
-      query: {t_main: TabKey.BREADCRUMBS},
-    });
-  });
-
-  it('should allow PERF when the feature is enabled', () => {
-    mockOrganizationFixture({
-      features: ['session-replay-trace-table'],
-    });
-    const {result} = renderHook(useActiveReplayTab, {
-      initialProps: {},
-    });
-    expect(result.current.getActiveTab()).toBe(TabKey.BREADCRUMBS);
-
-    result.current.setActiveTab(TabKey.PERF);
-    expect(mockPush).toHaveBeenLastCalledWith({
-      pathname: '',
-      query: {t_main: TabKey.PERF},
-    });
-  });
->>>>>>> ebb08ca6
 });