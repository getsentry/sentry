--- conflicted
+++ resolved
@@ -10,11 +10,6 @@
 import mergeAndSortEvents from 'sentry/utils/replays/mergeAndSortEvents';
 import mergeBreadcrumbEntries from 'sentry/utils/replays/mergeBreadcrumbEntries';
 import mergeSpanEntries from 'sentry/utils/replays/mergeSpanEntries';
-<<<<<<< HEAD
-=======
-import createHighlightEvents from 'sentry/views/replays/utils/createHighlightEvents';
-import mergeAndSortEvents from 'sentry/views/replays/utils/mergeAndSortEvents';
->>>>>>> 392153d0
 
 export default class ReplayReader {
   static factory(
@@ -83,13 +78,7 @@
     // (rrweb applies it), so it's possible actual LCP timestamp does not
     // match when the observer happens and we emit an rrweb event (will
     // look into this)
-<<<<<<< HEAD
-    const rrwebEventsWithHighlights = mergeAndSortEvents(this._rrwebEvents, highlights);
-
-    return rrwebEventsWithHighlights;
-=======
     return mergeAndSortEvents(this._rrwebEvents, highlights);
->>>>>>> 392153d0
   });
 
   getEntryType = memoize((type: EntryType) => {
