--- conflicted
+++ resolved
@@ -17,7 +17,11 @@
 
 import type {HydratedA11yFrame} from 'sentry/utils/replays/hydrateA11yFrame';
 
-<<<<<<< HEAD
+export type Dimensions = {
+  height: number;
+  width: number;
+};
+
 // Extracting WebVitalFrame types from TRawSpanFrame so we can document/support
 // the deprecated `nodeId` data field Moving forward, `nodeIds` is the accepted
 // field.
@@ -38,12 +42,6 @@
 interface CompatibleReplayWebVitalFrame extends ReplayWebVitalFrameSdk {
   data: ReplayWebVitalFrameSdk['data'] & DeprecatedReplayWebVitalFrameData;
 }
-=======
-export type Dimensions = {
-  height: number;
-  width: number;
-};
->>>>>>> 3eab3392
 
 // These stub types should be coming from the sdk, but they're hard-coded until
 // the SDK updates to the latest version... once that happens delete this!
