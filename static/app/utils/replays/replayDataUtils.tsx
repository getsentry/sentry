--- conflicted
+++ resolved
@@ -88,13 +88,8 @@
   const errorCrumbs: RawCrumb[] = errors.map(error => ({
     type: BreadcrumbType.ERROR,
     level: BreadcrumbLevelType.ERROR,
-<<<<<<< HEAD
     category: 'issue',
-    message: error['error.value'].join(''),
-=======
-    category: 'exception',
     message: error.title,
->>>>>>> 2f6e9882
     data: {
       label: error['error.type'].join(''),
       eventId: error.id,
