import * as Sentry from '@sentry/react';
import type {LegendComponentOption} from 'echarts';

import type {Series} from 'sentry/types/echarts';
import {defined} from 'sentry/utils';
import {formatBytesBase2} from 'sentry/utils/bytes/formatBytesBase2';
import type {AggregationOutputType, RateUnit} from 'sentry/utils/discover/fields';
import getDuration from 'sentry/utils/duration/getDuration';
import {formatAbbreviatedNumber, formatRate} from 'sentry/utils/formatters';
import {formatPercentage} from 'sentry/utils/number/formatPercentage';

import {axisDuration} from '../duration/axisDuration';

import {categorizeDuration} from './categorizeDuration';

/**
 * Formatter for chart tooltips that handle a variety of discover and metrics result values.
 * If the result is metric values, the value can be of type number or null
 */
export function tooltipFormatter(
  value: number | null,
  outputType: AggregationOutputType = 'number'
): string {
  if (!defined(value)) {
    return '\u2014';
  }
  return tooltipFormatterUsingAggregateOutputType(value, outputType);
}

/**
 * Formatter for chart tooltips that takes the aggregate output type directly
 */
export function tooltipFormatterUsingAggregateOutputType(
  value: number | null,
  type: string
): string {
  if (!defined(value)) {
    return '\u2014';
  }
  switch (type) {
    case 'integer':
    case 'number':
      return value.toLocaleString();
    case 'percentage':
      return formatPercentage(value, 2);
    case 'duration':
      return getDuration(value / 1000, 2, true);
    case 'size':
      return formatBytesBase2(value);
    default:
      return value.toString();
  }
}

/**
 * Formatter for chart axis labels that handle a variety of discover result values
 * This function is *very similar* to tooltipFormatter but outputs data with less precision.
 */
export function axisLabelFormatter(
  value: number,
  outputType: AggregationOutputType,
  abbreviation: boolean = false,
  durationUnit?: number,
  rateUnit?: RateUnit,
  decimalPlaces?: number
): string {
  return axisLabelFormatterUsingAggregateOutputType(
    value,
    outputType,
    abbreviation,
    durationUnit,
    rateUnit,
    decimalPlaces
  );
}

/**
 * Formatter for chart axis labels that takes the aggregate output type directly
 */
export function axisLabelFormatterUsingAggregateOutputType(
  value: number,
  type: string,
  abbreviation: boolean = false,
  durationUnit?: number,
  rateUnit?: RateUnit,
  decimalPlaces: number = 0
): string {
  switch (type) {
    case 'integer':
    case 'number':
      return abbreviation ? formatAbbreviatedNumber(value) : value.toLocaleString();
    case 'percentage':
      return formatPercentage(value, decimalPlaces);
    case 'duration':
      return axisDuration(value, durationUnit);
    case 'size':
      return formatBytesBase2(value, 0);
    case 'rate':
      return formatRate(value, rateUnit);
    default:
      return value.toString();
  }
}

/**
 * Given an array of series and an eCharts legend object,
 * finds the range of y values (min and max) based on which series is selected in the legend.
 * Does not assume any ordering of series, will check min/max for all series in multiseries.
 * @param series Array of eCharts series
 * @param legend eCharts legend object
 * @returns
 */
export function findRangeOfMultiSeries(series: Series[], legend?: LegendComponentOption) {
  const range: {max: number; min: number} = {
    max: 0,
    min: Infinity,
  };

  if (!series[0]?.data) {
    return undefined;
  }

  for (const {seriesName, data} of series) {
    if (legend?.selected?.[seriesName] !== false) {
      const max = Math.max(...data.map(({value}) => value).filter(Number.isFinite));
      const min = Math.min(...data.map(({value}) => value).filter(Number.isFinite));

      if (max > range.max) {
        range.max = max;
      }
      if (min < range.min) {
        range.min = min;
      }
      if (min < 0) {
        Sentry.withScope(scope => {
          scope.setTag('seriesName', seriesName);
          scope.setExtra('min', min);
          scope.setExtra('max', min);
          Sentry.captureMessage('Found negative min value in multiseries');
        });
      }
    }
  }
  if (range.max === 0 && range.min === Infinity) {
    return undefined;
  }
  return range;
}

/**
 * Given a eCharts series and legend, returns the unit to be used on the yAxis for a duration chart
 * @param series eCharts series array
 * @param legend eCharts legend object
 * @returns
 */
export function getDurationUnit(
  series: Series[],
  legend?: LegendComponentOption
): number {
  let durationUnit = 0;
  const range = findRangeOfMultiSeries(series, legend);
  if (range) {
    const avg = (range.max + range.min) / 2;
    durationUnit = categorizeDuration((range.max - range.min) / 5); // avg of 5 yAxis ticks per chart

    const numOfDigits = (avg / durationUnit).toFixed(0).length;
    if (numOfDigits > 6) {
      durationUnit = categorizeDuration(avg);
    }
  }
  return durationUnit;
<<<<<<< HEAD
}

/**
 * Categorizes the duration by Second, Minute, Hour, etc
 * Ex) categorizeDuration(1200) = MINUTE
 * @param value Duration in ms
 */
export function categorizeDuration(value: any): number {
  if (value >= WEEK) {
    return WEEK;
  }
  if (value >= DAY) {
    return DAY;
  }
  if (value >= HOUR) {
    return HOUR;
  }
  if (value >= MINUTE) {
    return MINUTE;
  }
  if (value >= SECOND) {
    return SECOND;
  }
  return 1;
=======
>>>>>>> 6fb10f98
}<|MERGE_RESOLUTION|>--- conflicted
+++ resolved
@@ -169,31 +169,4 @@
     }
   }
   return durationUnit;
-<<<<<<< HEAD
-}
-
-/**
- * Categorizes the duration by Second, Minute, Hour, etc
- * Ex) categorizeDuration(1200) = MINUTE
- * @param value Duration in ms
- */
-export function categorizeDuration(value: any): number {
-  if (value >= WEEK) {
-    return WEEK;
-  }
-  if (value >= DAY) {
-    return DAY;
-  }
-  if (value >= HOUR) {
-    return HOUR;
-  }
-  if (value >= MINUTE) {
-    return MINUTE;
-  }
-  if (value >= SECOND) {
-    return SECOND;
-  }
-  return 1;
-=======
->>>>>>> 6fb10f98
 }