import type {GuidesContent} from 'sentry/components/assistant/types';
import {t} from 'sentry/locale';
import ConfigStore from 'sentry/stores/configStore';
import {
  OnboardingTaskKey,
  type OnboardingTaskStatus,
  type UpdatedTask,
} from 'sentry/types/onboarding';

const DEMO_MODE_WALKTHROUGH_TASKS_KEY = 'demo-mode:walkthrough-tasks';

function getWalkthroughTasks(): OnboardingTaskStatus[] {
  return JSON.parse(localStorage.getItem(DEMO_MODE_WALKTHROUGH_TASKS_KEY) ?? '[]');
}

function saveWalkthroughTasks(tasks: OnboardingTaskStatus[]) {
  localStorage.setItem(DEMO_MODE_WALKTHROUGH_TASKS_KEY, JSON.stringify(tasks));
}

export function getDemoWalkthroughTasks(): OnboardingTaskStatus[] {
  const walkthroughTasks = getWalkthroughTasks();

  if (!walkthroughTasks.length) {
    return [];
  }

  return walkthroughTasks;
}

export function updateDemoWalkthroughTask(updatedTask: UpdatedTask) {
  const walkthroughTasks = getWalkthroughTasks();

  const hasExistingTask = walkthroughTasks.find(task => task.task === updatedTask.task);

  const user = ConfigStore.get('user');
  const updatedWalkthroughTasks = hasExistingTask
    ? walkthroughTasks.map(task =>
        task.task === updatedTask.task ? {...task, ...updatedTask} : task
      )
    : [...walkthroughTasks, {...updatedTask, user} as OnboardingTaskStatus];

  saveWalkthroughTasks(updatedWalkthroughTasks);
}

// Function to determine which tour has completed depending on the guide that is being passed in.
export function getTourTask(
  guide: string
): {task: OnboardingTaskKey; tour: string} | undefined {
  switch (guide) {
    case 'sidebar':
      return {tour: 'tabs', task: OnboardingTaskKey.SIDEBAR_GUIDE};
    // TODO(ogi): Remove this once we merge the new sidebar tour
    case 'sidebar_v2':
      return {tour: 'tabs', task: OnboardingTaskKey.SIDEBAR_GUIDE};
    case 'issues':
      return {tour: 'issues', task: OnboardingTaskKey.ISSUE_GUIDE};
    // TODO(ogi): Remove this once we merge the new issues tour
    case 'issues_v3':
      return {tour: 'issues', task: OnboardingTaskKey.ISSUE_GUIDE};
    case 'releases':
      return {tour: 'releases', task: OnboardingTaskKey.RELEASE_GUIDE};
<<<<<<< HEAD
=======
    // TODO(ogi): Remove this once we merge the new releases tour
    case 'release-details_v2':
      return {tour: 'releases', task: OnboardingTaskKey.RELEASE_GUIDE};
>>>>>>> deeb0cdc
    case 'performance':
      return {tour: 'performance', task: OnboardingTaskKey.PERFORMANCE_GUIDE};

    default:
      return undefined;
  }
}

export function getDemoGuides() {
  return [
    {guide: 'sidebar_v2', seen: false},
    {guide: 'issues_v3', seen: false},
    {guide: 'releases', seen: false},
    // {guide: 'react-release', seen: false},
    // {guide: 'release-details_v2', seen: false},e
    {guide: 'performance', seen: false},
    // {guide: 'transaction_summary', seen: false},
    // {guide: 'transaction_details_v2', seen: false},
    {guide: 'issue_stream_v3', seen: false},
  ];
}

export function getDemoModeGuides(): GuidesContent {
  return [
    {
      guide: 'sidebar_v2',
      requiredTargets: ['projects'],
      priority: 1,
      markOthersAsSeen: true,
      steps: [
        {
          title: t('Projects'),
          target: 'projects',
          description: t(
            `Create a project for any type of application you want to monitor.`
          ),
        },
        {
          title: t('Issues'),
          target: 'issues',
          description: t(
            `Here's a list of what's broken and slow. Sentry automatically groups similar events together into an issue.`
          ),
        },
        {
          title: t('Performance'),
          target: 'performance',
          description: t(
            `Keep a pulse on crash rates, throughput, and latency issues across projects.`
          ),
        },
        {
          title: t('Releases'),
          target: 'releases',
          description: t(
            `Track the health of every release, see differences between releases from crash analytics to adoption rates.`
          ),
        },
        {
          title: t('Discover'),
          target: 'discover',
          description: t(
            `Query and unlock insights into the health of your entire system and get answers to critical business questions all in one place.`
          ),
          nextText: t('Got it'),
        },
      ],
    },
    {
      guide: 'issue_stream_v3',
      requiredTargets: ['issue_stream'],
      steps: [
        {
          title: t('Issues'),
          target: 'issue_stream',
          description: t(
            `Sentry automatically groups similar events together into an issue. Similarity is
            determined by stack trace and other factors. Click on an issue to learn more.`
          ),
        },
      ],
    },
    {
      guide: 'issues_v3',
      requiredTargets: ['tags'],
      steps: [
        {
          title: t('Metadata and metrics'),
          target: 'tags',
          description: t(
            `See tags like specific users affected by the event, device, OS, and browser type.
            On the right side of the page you can view the number of affected users and exception frequency overtime.`
          ),
        },
        {
          title: t('Find your broken code'),
          target: 'stacktrace',
          description: t(
            `View the stack trace to see the exact sequence of function calls leading to the error in question.`
          ),
        },
        {
          title: t('Retrace your steps'),
          target: 'breadcrumbs',
          description: t(
            `Sentry automatically captures breadcrumbs for events so you can see the sequence of events leading up to the error.`
          ),
          nextText: t('Got it'),
        },
      ],
    },
<<<<<<< HEAD
    // {
    //   guide: 'releases_v2',
    //   requiredTargets: ['release_projects'],
    //   priority: 1,
    //   steps: [
    //     {
    //       title: t('Compare releases'),
    //       target: 'release_projects',
    //       description: t(
    //         `Click here and select the "react" project to see how the release is trending compared to previous releases.`
    //       ),
    //     },
    //   ],
    // },
    // {
    //   guide: 'react-release',
    //   requiredTargets: ['release_version'],
    //   steps: [
    //     {
    //       title: t('Release-specific trends'),
    //       target: 'release_version',
    //       description: t(
    //         `Select the latest release to review new and regressed issues, and business critical metrics like crash rate, and user adoption.`
    //       ),
    //     },
    //   ],
    // },
    // {
    //   guide: 'release-details_v2',
    //   requiredTargets: ['release_states'],
    //   steps: [
    //     {
    //       title: t('New and regressed issues'),
    //       target: 'release_states',
    //       description: t(
    //         `Along with reviewing how your release is trending over time compared to previous releases, you can view new and regressed issues here.`
    //       ),
    //     },
    //   ],
    // },
=======
    {
      guide: 'releases_v2',
      requiredTargets: ['release_projects'],
      priority: 1,
      steps: [
        {
          title: t('Compare releases'),
          target: 'release_projects',
          description: t(
            `Click here and select the "react" project to see how the release is trending compared to previous releases.`
          ),
        },
      ],
    },
    {
      guide: 'react-release',
      requiredTargets: ['release_version'],
      steps: [
        {
          title: t('Release-specific trends'),
          target: 'release_version',
          description: t(
            `Select the latest release to review new and regressed issues, and business critical metrics like crash rate, and user adoption.`
          ),
        },
      ],
    },
    {
      guide: 'release-details_v2',
      requiredTargets: ['release_states'],
      steps: [
        {
          title: t('New and regressed issues'),
          target: 'release_states',
          description: t(
            `Along with reviewing how your release is trending over time compared to previous releases, you can view new and regressed issues here.`
          ),
        },
      ],
    },
>>>>>>> deeb0cdc
  ];
}<|MERGE_RESOLUTION|>--- conflicted
+++ resolved
@@ -59,12 +59,6 @@
       return {tour: 'issues', task: OnboardingTaskKey.ISSUE_GUIDE};
     case 'releases':
       return {tour: 'releases', task: OnboardingTaskKey.RELEASE_GUIDE};
-<<<<<<< HEAD
-=======
-    // TODO(ogi): Remove this once we merge the new releases tour
-    case 'release-details_v2':
-      return {tour: 'releases', task: OnboardingTaskKey.RELEASE_GUIDE};
->>>>>>> deeb0cdc
     case 'performance':
       return {tour: 'performance', task: OnboardingTaskKey.PERFORMANCE_GUIDE};
 
@@ -176,88 +170,5 @@
         },
       ],
     },
-<<<<<<< HEAD
-    // {
-    //   guide: 'releases_v2',
-    //   requiredTargets: ['release_projects'],
-    //   priority: 1,
-    //   steps: [
-    //     {
-    //       title: t('Compare releases'),
-    //       target: 'release_projects',
-    //       description: t(
-    //         `Click here and select the "react" project to see how the release is trending compared to previous releases.`
-    //       ),
-    //     },
-    //   ],
-    // },
-    // {
-    //   guide: 'react-release',
-    //   requiredTargets: ['release_version'],
-    //   steps: [
-    //     {
-    //       title: t('Release-specific trends'),
-    //       target: 'release_version',
-    //       description: t(
-    //         `Select the latest release to review new and regressed issues, and business critical metrics like crash rate, and user adoption.`
-    //       ),
-    //     },
-    //   ],
-    // },
-    // {
-    //   guide: 'release-details_v2',
-    //   requiredTargets: ['release_states'],
-    //   steps: [
-    //     {
-    //       title: t('New and regressed issues'),
-    //       target: 'release_states',
-    //       description: t(
-    //         `Along with reviewing how your release is trending over time compared to previous releases, you can view new and regressed issues here.`
-    //       ),
-    //     },
-    //   ],
-    // },
-=======
-    {
-      guide: 'releases_v2',
-      requiredTargets: ['release_projects'],
-      priority: 1,
-      steps: [
-        {
-          title: t('Compare releases'),
-          target: 'release_projects',
-          description: t(
-            `Click here and select the "react" project to see how the release is trending compared to previous releases.`
-          ),
-        },
-      ],
-    },
-    {
-      guide: 'react-release',
-      requiredTargets: ['release_version'],
-      steps: [
-        {
-          title: t('Release-specific trends'),
-          target: 'release_version',
-          description: t(
-            `Select the latest release to review new and regressed issues, and business critical metrics like crash rate, and user adoption.`
-          ),
-        },
-      ],
-    },
-    {
-      guide: 'release-details_v2',
-      requiredTargets: ['release_states'],
-      steps: [
-        {
-          title: t('New and regressed issues'),
-          target: 'release_states',
-          description: t(
-            `Along with reviewing how your release is trending over time compared to previous releases, you can view new and regressed issues here.`
-          ),
-        },
-      ],
-    },
->>>>>>> deeb0cdc
   ];
 }