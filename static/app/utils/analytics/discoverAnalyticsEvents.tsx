import {EventOrGroupType} from 'sentry/types';
import {ContextType} from 'sentry/views/eventsV2/table/quickContext/utils';

type SaveQueryParams = {
  fields?: readonly string[];
  projects?: readonly number[];
  query?: string;
};

export type SaveQueryEventParameters = {
  'discover_v2.save_existing_query_failed': SaveQueryParams & {error: string};
  'discover_v2.save_existing_query_request': SaveQueryParams;
  'discover_v2.save_existing_query_success': SaveQueryParams;
  'discover_v2.save_new_query_failed': SaveQueryParams & {error: string};
  'discover_v2.save_new_query_request': SaveQueryParams;
  'discover_v2.save_new_query_success': SaveQueryParams;
  'discover_v2.update_query_failed': SaveQueryParams & {error: string};
  'discover_v2.update_query_request': SaveQueryParams;
  'discover_v2.update_query_success': SaveQueryParams;
};

export type DiscoverEventParameters = SaveQueryEventParameters & {
  'discover_v2.add_equation': {};
  'discover_v2.build_new_query': {};
  'discover_v2.change_sort': {sort: string};
  'discover_v2.facet_map.clicked': {tag: string};
  'discover_v2.prebuilt_query_click': {query_name?: string};
  'discover_v2.processed_baseline_toggle.clicked': {toggled: string};
  'discover_v2.quick_context_add_column': {column: string};
  'discover_v2.quick_context_header_copy': {clipBoardTitle: string};
  'discover_v2.quick_context_hover_contexts': {
    contextType: ContextType;
    eventType?: EventOrGroupType;
  };
  'discover_v2.quick_context_update_query': {queryKey: string};
  'discover_v2.remove_default': {source: 'homepage' | 'prebuilt-query' | 'saved-query'};
  'discover_v2.results.toggle_tag_facets': {};
  'discover_v2.save_existing_query_failed': SaveQueryParams & {error: string};
  'discover_v2.saved_query_click': {};
  'discover_v2.set_as_default': {
    source: 'homepage' | 'prebuilt-query' | 'saved-query' | 'context-menu';
    // For breaking down context-menu events
    type?: 'prebuilt-query' | 'saved-query';
  };
  'discover_v2.tour.advance': {duration: number; step: number};
  'discover_v2.tour.close': {duration: number; step: number};
  'discover_v2.tour.start': {};
  'discover_v2.view_saved_queries': {};
  'discover_v2.y_axis_change': {y_axis_value: string[]};
  'discover_views.add_to_dashboard.confirm': {};
  'discover_views.add_to_dashboard.modal_open': {saved_query: boolean};
};

export type DiscoverEventKey = keyof DiscoverEventParameters;

export const discoverEventMap: Record<DiscoverEventKey, string | null> = {
  'discover_v2.add_equation': 'Dicoverv2: Equation added',
  'discover_v2.build_new_query': 'Discoverv2: Build a new Discover Query',
  'discover_v2.change_sort': 'Discoverv2: Sort By Changed',
  'discover_v2.facet_map.clicked': 'Discoverv2: Clicked on a tag on the facet map',
  'discover_v2.prebuilt_query_click': 'Discoverv2: Click a pre-built query',
  'discover_v2.processed_baseline_toggle.clicked':
    'Discoverv2: Clicked processed baseline toggle',
  'discover_v2.tour.advance': 'Discoverv2: Tour Advance',
  'discover_v2.tour.close': 'Discoverv2: Tour Close',
  'discover_v2.tour.start': 'Discoverv2: Tour Start',
  'discover_v2.saved_query_click': 'Discoverv2: Click a saved query',
  'discover_v2.view_saved_queries': 'Discoverv2: Click Saved Queries button',
  'discover_v2.set_as_default': 'Discoverv2: Click set as default',
  'discover_v2.remove_default': 'Discoverv2: Click remove default',
  'discover_v2.results.toggle_tag_facets': 'Discoverv2: Toggle Tag Facets',
  'discover_views.add_to_dashboard.modal_open':
    'Discover2: Add to Dashboard modal opened',
  'discover_views.add_to_dashboard.confirm':
    'Discover2: Add to Dashboard modal form submitted',
  'discover_v2.quick_context_hover_contexts': 'Discover2: Hover over Quick Context',
  'discover_v2.quick_context_add_column': 'Discover2: Add column from Quick Context',
  'discover_v2.quick_context_header_copy':
    'Discover2: Copy value from Quick Context header',
  'discover_v2.y_axis_change': "Discoverv2: Change chart's y axis",
<<<<<<< HEAD
  'discover_v2.save_new_query_request': 'Discoverv2: Request to save a new query',
  'discover_v2.save_new_query_success': 'Discoverv2: Successfully saved a new query',
  'discover_v2.save_new_query_failed': 'Discoverv2: Failed to save a new query',
  'discover_v2.save_existing_query_request':
    'Discoverv2: Request to save a saved query as a new query',
  'discover_v2.save_existing_query_success':
    'Discoverv2: Successfully saved a saved query as a new query',
  'discover_v2.save_existing_query_failed':
    'Discoverv2: Failed to save a saved query as a new query',
  'discover_v2.update_query_failed': 'Discoverv2: Failed to update a saved query',
  'discover_v2.update_query_request': 'Discoverv2: Request to update a saved query',
  'discover_v2.update_query_success': 'Discoverv2: Successfully updated a saved query',
=======
  'discover_v2.quick_context_update_query': 'Discoverv2: Update query from Quick Context',
>>>>>>> 5926a79d
};<|MERGE_RESOLUTION|>--- conflicted
+++ resolved
@@ -78,7 +78,6 @@
   'discover_v2.quick_context_header_copy':
     'Discover2: Copy value from Quick Context header',
   'discover_v2.y_axis_change': "Discoverv2: Change chart's y axis",
-<<<<<<< HEAD
   'discover_v2.save_new_query_request': 'Discoverv2: Request to save a new query',
   'discover_v2.save_new_query_success': 'Discoverv2: Successfully saved a new query',
   'discover_v2.save_new_query_failed': 'Discoverv2: Failed to save a new query',
@@ -91,7 +90,5 @@
   'discover_v2.update_query_failed': 'Discoverv2: Failed to update a saved query',
   'discover_v2.update_query_request': 'Discoverv2: Request to update a saved query',
   'discover_v2.update_query_success': 'Discoverv2: Successfully updated a saved query',
-=======
   'discover_v2.quick_context_update_query': 'Discoverv2: Update query from Quick Context',
->>>>>>> 5926a79d
 };