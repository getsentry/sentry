import type {LayoutKey} from 'sentry/utils/replays/hooks/useReplayLayout';
import {Output} from 'sentry/views/replays/detail/network/details/getOutputType';
import {ReferrerTableType} from 'sentry/views/replays/replayTable/tableCell';

export type ReplayEventParameters = {
  'replay.dead-click-card.rendered': {};
  'replay.details-data-loaded': {
    be_errors: number;
    fe_errors: number;
    finished_at_delta: number; // Log the change (positive number==later date) in finished_at
    project_platform: string;
    replay_errors: number;
    replay_id: string;
    started_at_delta: number; // Log the change (negative number==earlier date) in started_at
    total_errors: number;
  };
  'replay.details-layout-changed': {
    chosen_layout: LayoutKey;
    default_layout: LayoutKey;
  };
  'replay.details-network-panel-closed': {
    is_sdk_setup: boolean;
  };
  'replay.details-network-panel-opened': {
    is_sdk_setup: boolean;
    resource_method: string;
    resource_status: string;
    resource_type: string;
  };
  'replay.details-network-tab-changed': {
    is_sdk_setup: boolean;
    output: Output;
    resource_method: string;
    resource_status: string;
    resource_type: string;
    tab: string;
  };
  'replay.details-resized-panel': {
    layout: LayoutKey;
    slide_motion: 'toTop' | 'toBottom' | 'toLeft' | 'toRight';
  };
  'replay.details-tab-changed': {
    tab: string;
  };
  'replay.details-time-spent': {
    seconds: number;
    user_email: string;
  };
  // similar purpose as "replay.details-viewed", however we're capturing the navigation action
  // in order to also include a project platform
  'replay.list-navigate-to-details': {
    platform: string | undefined;
    project_id: string | undefined;
    referrer: string;
    referrer_table: ReferrerTableType;
  };
  'replay.list-paginated': {
    direction: 'next' | 'prev';
  };
  'replay.list-sorted': {
    column: string;
  };
  'replay.list-time-spent': {
    seconds: number;
    user_email: string;
  };
  'replay.list-view-setup-sidebar': {};
  'replay.play-pause': {
    play: boolean;
    user_email: string;
  };
<<<<<<< HEAD
  'replay.rage-click-card.rendered': {};
=======
  'replay.rage-click-sdk-banner.dismissed': {
    surface: string;
  };
  'replay.rage-click-sdk-banner.rendered': {
    is_dismissed: boolean;
    surface: string;
  };
>>>>>>> 9ecf3381
  'replay.render-issues-group-list': {
    platform: string | undefined;
    project_id: string | undefined;
  };
  'replay.render-player': {
    aspect_ratio: 'portrait' | 'landscape';
    // What scale is the video as a percent, bucketed into ranges of 10% increments
    // example:
    //  - The video is shown at 25% the normal size
    //  - in CSS we use the statement `transform: scale(0.25);`
    //  - The logged value is `20`, because the scale is in the range of 20% to 30%.
    scale_bucket: 0 | 10 | 20 | 30 | 40 | 50 | 60 | 70 | 80 | 90 | 100;
  };
  'replay.search': {
    search_keys: string;
  };
  'replay.toggle-fullscreen': {
    fullscreen: boolean;
    user_email: string;
  };
};

export type ReplayEventKey = keyof ReplayEventParameters;

export const replayEventMap: Record<ReplayEventKey, string | null> = {
  'replay.details-data-loaded': 'Replay Details Data Loaded',
  'replay.details-layout-changed': 'Changed Replay Details Layout',
  'replay.details-network-panel-closed': 'Closed Replay Network Details Panel',
  'replay.details-network-panel-opened': 'Opened Replay Network Details Panel',
  'replay.details-network-tab-changed': 'Changed Replay Network Details Tab',
  'replay.details-resized-panel': 'Resized Replay Details Panel',
  'replay.details-tab-changed': 'Changed Replay Details Tab',
  'replay.details-time-spent': 'Time Spent Viewing Replay Details',
  'replay.list-navigate-to-details': 'Replays List Navigate to Replay Details',
  'replay.list-paginated': 'Paginated Replay List',
  'replay.list-sorted': 'Sorted Replay List',
  'replay.list-time-spent': 'Time Spent Viewing Replay List',
  'replay.list-view-setup-sidebar': 'Views Set Up Replays Sidebar',
  'replay.play-pause': 'Played/Paused Replay',
  'replay.rage-click-sdk-banner.dismissed': 'Replay Rage Click SDK Banner Dismissed',
  'replay.rage-click-sdk-banner.rendered': 'Replay Rage Click SDK Banner Rendered',
  'replay.render-issues-group-list': 'Render Issues Detail Replay List',
  'replay.render-player': 'Rendered ReplayPlayer',
  'replay.search': 'Searched Replay',
  'replay.toggle-fullscreen': 'Toggled Replay Fullscreen',
  'replay.dead-click-card.rendered': 'Replay Dead Click Card Rendered',
  'replay.rage-click-card.rendered': 'Replay Rage Click Card Rendered',
};<|MERGE_RESOLUTION|>--- conflicted
+++ resolved
@@ -69,9 +69,7 @@
     play: boolean;
     user_email: string;
   };
-<<<<<<< HEAD
   'replay.rage-click-card.rendered': {};
-=======
   'replay.rage-click-sdk-banner.dismissed': {
     surface: string;
   };
@@ -79,7 +77,6 @@
     is_dismissed: boolean;
     surface: string;
   };
->>>>>>> 9ecf3381
   'replay.render-issues-group-list': {
     platform: string | undefined;
     project_id: string | undefined;
@@ -105,6 +102,7 @@
 export type ReplayEventKey = keyof ReplayEventParameters;
 
 export const replayEventMap: Record<ReplayEventKey, string | null> = {
+  'replay.dead-click-card.rendered': 'Replay Dead Click Card Rendered',
   'replay.details-data-loaded': 'Replay Details Data Loaded',
   'replay.details-layout-changed': 'Changed Replay Details Layout',
   'replay.details-network-panel-closed': 'Closed Replay Network Details Panel',
@@ -119,12 +117,11 @@
   'replay.list-time-spent': 'Time Spent Viewing Replay List',
   'replay.list-view-setup-sidebar': 'Views Set Up Replays Sidebar',
   'replay.play-pause': 'Played/Paused Replay',
+  'replay.rage-click-card.rendered': 'Replay Rage Click Card Rendered',
   'replay.rage-click-sdk-banner.dismissed': 'Replay Rage Click SDK Banner Dismissed',
   'replay.rage-click-sdk-banner.rendered': 'Replay Rage Click SDK Banner Rendered',
   'replay.render-issues-group-list': 'Render Issues Detail Replay List',
   'replay.render-player': 'Rendered ReplayPlayer',
   'replay.search': 'Searched Replay',
   'replay.toggle-fullscreen': 'Toggled Replay Fullscreen',
-  'replay.dead-click-card.rendered': 'Replay Dead Click Card Rendered',
-  'replay.rage-click-card.rendered': 'Replay Rage Click Card Rendered',
 };