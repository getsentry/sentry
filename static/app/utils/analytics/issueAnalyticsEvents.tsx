import type {SourceMapProcessingIssueType} from 'sentry/components/events/interfaces/crashContent/exception/useSourceMapDebug';
import type {FieldValue} from 'sentry/components/forms/model';
import type {IntegrationType, PriorityLevel} from 'sentry/types';
import type {BaseEventAnalyticsParams} from 'sentry/utils/analytics/workflowAnalyticsEvents';
import type {CommonGroupAnalyticsData} from 'sentry/utils/events';

type IssueStream = {
  group_id: string;
  tab: string;
  was_shown_suggestion: boolean;
};

type SourceMapDebugParam = {
  type: SourceMapProcessingIssueType;
  group_id?: string;
} & BaseEventAnalyticsParams;

type ActionableItemDebugParam = {
  type: string;
  group_id?: string;
} & BaseEventAnalyticsParams;

type SourceMapWizardParam = {
  project_id: string;
  group_id?: string;
} & BaseEventAnalyticsParams;

interface GroupEventParams extends CommonGroupAnalyticsData, BaseEventAnalyticsParams {}

interface EventDropdownParams {
  event_id: string;
  from_event_type: string;
  group_id: string;
  selected_event_type: string;
}

interface ExternalIssueParams extends CommonGroupAnalyticsData {
  external_issue_provider: string;
  external_issue_type: IntegrationType;
}

interface SetPriorityParams extends CommonGroupAnalyticsData {
  from_priority: PriorityLevel;
  to_priority: PriorityLevel;
}

export type IssueEventParameters = {
  'actionable_items.expand_clicked': ActionableItemDebugParam;
  'device.classification.high.end.android.device': {
    processor_count: number;
    processor_frequency: number;
    class?: string;
    family?: string;
    model?: string;
  };
  'device.classification.unclassified.ios.device': {
    model: string;
  };
  'event_cause.dismissed': {};
  'event_cause.docs_clicked': {};
  'event_cause.snoozed': {};
  'event_cause.viewed': {
    platform?: string;
    project_id?: string;
  };
  'integrations.integration_reinstall_clicked': {
    provider: string;
  };
  'issue-details.replay-cta-dismiss': {type: string};
  'issue.search_sidebar_clicked': {};
  'issue.shared_publicly': {};
  'issue_details.copy_event_link_clicked': GroupEventParams;
  'issue_details.escalating_feedback_received': {
    group_id: string;
    is_high_priority: boolean;
  };
  'issue_details.escalating_issues_banner_feedback_received': {
    group_id: string;
    should_be_escalating: boolean;
    reason?: string;
  };
  'issue_details.event_details_clicked': GroupEventParams;
  'issue_details.event_dropdown_option_selected': EventDropdownParams;
  'issue_details.external_issue_created': ExternalIssueParams;
  'issue_details.external_issue_loaded': ExternalIssueParams & {success: boolean};
  'issue_details.external_issue_modal_opened': ExternalIssueParams;
  'issue_details.header_view_replay_clicked': GroupEventParams;
  'issue_details.issue_status_docs_clicked': {};
  'issue_details.performance.autogrouped_siblings_toggle': {};
  'issue_details.performance.hidden_spans_expanded': {};
<<<<<<< HEAD
  'issue_details.similar_issues.diff_clicked': {
    error_message?: string;
    group_id?: string;
    parent_error_message?: string;
    parent_group_id?: string;
    parent_stacktrace?: string;
    parent_transaction?: string;
    project_id?: string;
    stacktrace?: string;
    transaction?: string;
=======
  'issue_details.set_priority': SetPriorityParams;
  'issue_details.similar_issues.similarity_embeddings_feedback_recieved': {
    groupId: string;
    parentGroupId: string;
    value: string;
    projectId?: string;
>>>>>>> b9adc3b9
  };
  'issue_details.sourcemap_wizard_copy': SourceMapWizardParam;
  'issue_details.sourcemap_wizard_dismiss': SourceMapWizardParam;
  'issue_details.sourcemap_wizard_learn_more': SourceMapWizardParam;
  'issue_details.view_hierarchy.hover_rendering_system': {
    platform?: string;
    user_org_role?: string;
  };
  'issue_details.view_hierarchy.select_from_tree': {
    platform?: string;
    user_org_role?: string;
  };
  'issue_details.view_hierarchy.select_from_wireframe': {
    platform?: string;
    user_org_role?: string;
  };
  'issue_error_banner.proguard_misconfigured.clicked': {
    group?: string;
    platform?: string;
  };
  'issue_error_banner.proguard_misconfigured.displayed': {
    group?: string;
    platform?: string;
  };
  'issue_error_banner.proguard_missing_mapping.displayed': {
    group?: string;
    platform?: string;
  };
  'issue_error_banner.viewed': {
    error_message: string[];
    error_type: string[];
    group?: string;
    platform?: string;
  };
  'issue_group_details.anr_root_cause_detected': {
    culprit?: string;
    group?: string;
  };
  'issue_group_details.stack_traces.setup_source_maps_alert.clicked': {
    platform?: string;
    project_id?: string;
  };
  'issue_group_details.tab.clicked': {
    tab: string;
    browser?: string;
    device?: string;
    os?: string;
    platform?: string;
  };
  'issue_group_details.tags.bar.clicked': {
    is_mobile: boolean;
    tag: string;
    value: string;
    platform?: string;
  };
  'issue_group_details.tags.show_all_tags.clicked': {
    is_mobile: boolean;
    platform?: string;
    tag?: string;
  };
  'issue_group_details.tags.switcher.clicked': {
    is_mobile: boolean;
    previous_tag: string;
    tag: string;
    platform?: string;
  };
  'issue_group_details.tags_distribution.bar.clicked': {
    is_mobile: boolean;
    tag: string;
    value: string;
    platform?: string;
  };
  'issue_search.empty': {
    query: string;
    search_source: string;
    search_type: string;
  };
  'issue_search.failed': {
    error: string;
    search_source: string;
    search_type: string;
  };
  'issues_stream.archived': {
    action_status_details?: string;
    action_substatus?: string;
  };
  'issues_stream.issue_assigned': IssueStream & {
    assigned_type: string;
    did_assign_suggestion: boolean;
    assigned_suggestion_reason?: string;
  };
  'issues_stream.merged': {
    items_merged: number | 'all_in_query' | undefined;
    platform: string | undefined;
    project_id: string | undefined;
  };
  'issues_stream.paginate': {
    direction: string;
  };
  'issues_stream.realtime_clicked': {
    enabled: boolean;
  };
  'issues_stream.sort_changed': {
    sort: string;
  };
  'issues_tab.viewed': {
    num_issues: number;
    num_new_issues: number;
    num_old_issues: number;
    num_perf_issues: number;
    page: number;
    query: string;
    sort: string;
    tab?: string;
  };
  'project_modal.created': {
    issue_alert: 'Default' | 'Custom' | 'No Rule';
    project_id: string;
    rule_id: string;
  };
  'quick_trace.connected_services': {
    projects: number;
  };
  'quick_trace.dropdown.clicked': {
    node_key: string;
  };
  'quick_trace.dropdown.clicked_extra': {
    node_key: string;
  };
  'quick_trace.missing_service.dismiss': {
    platform: string;
  };
  'quick_trace.missing_service.docs': {
    platform: string;
  };
  'quick_trace.node.clicked': {
    node_key: string;
  };
  'quick_trace.trace_id.clicked': {
    source: string;
  };
  resolve_issue: {release: string};
  'settings.inbound_filter_updated': {
    filter: string;
    new_state: FieldValue;
    project_id: number;
  };
  'source_map_debug.docs_link_clicked': SourceMapDebugParam;
  'source_map_debug.expand_clicked': SourceMapDebugParam;
  'span_view.embedded_child.hide': {};
  'span_view.embedded_child.show': {};
  'tag.clicked': {
    is_clickable: boolean;
  };
};

export type IssueEventKey = keyof IssueEventParameters;

export const issueEventMap: Record<IssueEventKey, string | null> = {
  'event_cause.viewed': null,
  'event_cause.docs_clicked': 'Event Cause Docs Clicked',
  'event_cause.snoozed': 'Event Cause Snoozed',
  'event_cause.dismissed': 'Event Cause Dismissed',
  'issue_details.escalating_feedback_received':
    'Issue Details: Escalating Feedback Received',
  'issue_details.escalating_issues_banner_feedback_received':
    'Issue Details: Escalating Issues Banner Feedback Received',
  'issue_details.similar_issues.similarity_embeddings_feedback_recieved':
    'Issue Details: Similar Issues: Similarity Embeddings Feedback Recieved',
  'issue_details.view_hierarchy.hover_rendering_system':
    'View Hierarchy: Hovered rendering system icon',
  'issue_details.view_hierarchy.select_from_tree': 'View Hierarchy: Selection from tree',
  'issue_details.view_hierarchy.select_from_wireframe':
    'View Hierarchy: Selection from wireframe',
  'issue_details.issue_status_docs_clicked': 'Issue Details: Issue Status Docs Clicked',
  'issue_error_banner.viewed': 'Issue Error Banner Viewed',
  'issue_error_banner.proguard_misconfigured.displayed':
    'Proguard Potentially Misconfigured Issue Error Banner Displayed',
  'issue_error_banner.proguard_missing_mapping.displayed':
    'Proguard Missing Mapping Issue Error Banner Displayed',
  'issue_error_banner.proguard_misconfigured.clicked':
    'Proguard Potentially Misconfigured Issue Error Banner Link Clicked',
  'issues_tab.viewed': 'Viewed Issues Tab',
  'issue_search.failed': 'Issue Search: Failed',
  'issue_search.empty': 'Issue Search: Empty',
  'issue.search_sidebar_clicked': 'Issue Search Sidebar Clicked',
  'issues_stream.archived': 'Issues Stream: Archived',
  'issues_stream.realtime_clicked': 'Issues Stream: Realtime Clicked',
  'issues_stream.issue_assigned': 'Assigned Issue from Issues Stream',
  'issues_stream.merged': 'Merged Issues from Issues Stream',
  'issues_stream.sort_changed': 'Changed Sort on Issues Stream',
  'issues_stream.paginate': 'Paginate Issues Stream',
  'issue.shared_publicly': 'Issue Shared Publicly',
  'issue_group_details.stack_traces.setup_source_maps_alert.clicked':
    'Issue Group Details: Setup Source Maps Alert Clicked',
  resolve_issue: 'Resolve Issue',
  'tag.clicked': 'Tag: Clicked',
  'project_modal.created': 'Project Modal: Created',
  'quick_trace.missing_service.dismiss': 'Quick Trace: Missing Service Dismissed',
  'quick_trace.missing_service.docs': 'Quick Trace: Missing Service Clicked',
  'quick_trace.dropdown.clicked': 'Quick Trace: Dropdown clicked',
  'quick_trace.dropdown.clicked_extra': 'Quick Trace: Dropdown clicked',
  'quick_trace.node.clicked': 'Quick Trace: Node clicked',
  'quick_trace.connected_services': 'Quick Trace: Connected Services',
  'quick_trace.trace_id.clicked': 'Quick Trace: Trace ID clicked',
  'settings.inbound_filter_updated': 'Settings: Inbound Filter Updated',
  'span_view.embedded_child.hide': 'Span View: Hide Embedded Transaction',
  'span_view.embedded_child.show': 'Span View: Show Embedded Transaction',
  'issue_group_details.tab.clicked': 'Issue Group Details: Header Tab Clicked',
  'issue_group_details.tags.show_all_tags.clicked':
    'Issue Group Details: Tags show all clicked',
  'issue_group_details.tags.switcher.clicked':
    'Issue Group Details: Tags switcher clicked',
  'issue_group_details.tags.bar.clicked': 'Issue Group Details: Tags value bar clicked',
  'issue_group_details.tags_distribution.bar.clicked':
    'Issue Group Details: Tags distribution value bar clicked',
  'integrations.integration_reinstall_clicked': 'Integration Reinstall Button Clicked',

  // Performance Issue specific events here
  'issue_details.performance.autogrouped_siblings_toggle':
    'Performance Issue Details: Autogrouped Siblings Toggled',
  'issue_details.performance.hidden_spans_expanded':
    'Performance Issue Details: Hidden Spans Expanded',
  'source_map_debug.docs_link_clicked': 'Source Map Debug: Docs Clicked',
  'source_map_debug.expand_clicked': 'Source Map Debug: Expand Clicked',
  'actionable_items.expand_clicked': 'Actionable Item: Expand Clicked',
  'issue_details.copy_event_link_clicked': 'Issue Details: Copy Event Link Clicked',
  'issue_details.event_details_clicked': 'Issue Details: Full Event Details Clicked',
  'issue_details.event_dropdown_option_selected':
    'Issue Details: Event Dropdown Option Selected',
  'issue_details.header_view_replay_clicked': 'Issue Details: Header View Replay Clicked',
  'issue-details.replay-cta-dismiss': 'Issue Details Replay CTA Dismissed',
  'issue_group_details.anr_root_cause_detected': 'Detected ANR Root Cause',
  'issue_details.external_issue_loaded': 'Issue Details: External Issue Loaded',
  'issue_details.external_issue_modal_opened':
    'Issue Details: External Issue Modal Opened',
  'issue_details.external_issue_created': 'Issue Details: External Issue Created',
  'device.classification.unclassified.ios.device':
    'Event from iOS device missing device.class',
  'device.classification.high.end.android.device': 'Event from high end Android device',
  'issue_details.similar_issues.diff_clicked':
    'Issue Details: Similar Issues: Diff Clicked',
  'issue_details.sourcemap_wizard_dismiss': 'Issue Details: Sourcemap Wizard Dismiss',
  'issue_details.sourcemap_wizard_copy': 'Issue Details: Sourcemap Wizard Copy',
  'issue_details.sourcemap_wizard_learn_more':
    'Issue Details: Sourcemap Wizard Learn More',
  'issue_details.set_priority': 'Issue Details: Set Priority',
};<|MERGE_RESOLUTION|>--- conflicted
+++ resolved
@@ -88,7 +88,7 @@
   'issue_details.issue_status_docs_clicked': {};
   'issue_details.performance.autogrouped_siblings_toggle': {};
   'issue_details.performance.hidden_spans_expanded': {};
-<<<<<<< HEAD
+  'issue_details.set_priority': SetPriorityParams;
   'issue_details.similar_issues.diff_clicked': {
     error_message?: string;
     group_id?: string;
@@ -99,14 +99,12 @@
     project_id?: string;
     stacktrace?: string;
     transaction?: string;
-=======
-  'issue_details.set_priority': SetPriorityParams;
+  };
   'issue_details.similar_issues.similarity_embeddings_feedback_recieved': {
     groupId: string;
     parentGroupId: string;
     value: string;
     projectId?: string;
->>>>>>> b9adc3b9
   };
   'issue_details.sourcemap_wizard_copy': SourceMapWizardParam;
   'issue_details.sourcemap_wizard_dismiss': SourceMapWizardParam;
@@ -274,6 +272,8 @@
     'Issue Details: Escalating Feedback Received',
   'issue_details.escalating_issues_banner_feedback_received':
     'Issue Details: Escalating Issues Banner Feedback Received',
+  'issue_details.similar_issues.diff_clicked':
+    'Issue Details: Similar Issues: Diff Clicked',
   'issue_details.similar_issues.similarity_embeddings_feedback_recieved':
     'Issue Details: Similar Issues: Similarity Embeddings Feedback Recieved',
   'issue_details.view_hierarchy.hover_rendering_system':
@@ -347,8 +347,6 @@
   'device.classification.unclassified.ios.device':
     'Event from iOS device missing device.class',
   'device.classification.high.end.android.device': 'Event from high end Android device',
-  'issue_details.similar_issues.diff_clicked':
-    'Issue Details: Similar Issues: Diff Clicked',
   'issue_details.sourcemap_wizard_dismiss': 'Issue Details: Sourcemap Wizard Dismiss',
   'issue_details.sourcemap_wizard_copy': 'Issue Details: Sourcemap Wizard Copy',
   'issue_details.sourcemap_wizard_learn_more':
