export type FeatureFlagEventParameters = {
<<<<<<< HEAD
  'flags.cta_dismissed': {area: string; type: string};
  'flags.cta_rendered': {area: string};
  'flags.drawer_details_clicked': Record<string, unknown>;
  'flags.drawer_rendered': {
    numFlags: number;
  };
=======
  'flags.cta_dismissed': {surface: string; type: string};
>>>>>>> 91e6c6ec
  'flags.event_and_suspect_flags_found': {
    numEventFlags: number;
    numSuspectFlags: number;
    numTotalFlags: number;
  };
  'flags.logs-paginated': {
    area: string;
    direction: 'next' | 'prev';
<<<<<<< HEAD
=======
    surface: string;
>>>>>>> 91e6c6ec
  };
  'flags.sort_flags': {sortMethod: string};
  'flags.table_rendered': {
    numFlags: number;
    orgSlug: string;
    projectSlug: string;
  };
  'flags.view-all-clicked': Record<string, unknown>;
  'flags.view-setup-sidebar': {
<<<<<<< HEAD
    area: string;
=======
    surface: string;
>>>>>>> 91e6c6ec
  };
};

export type FeatureFlagEventKey = keyof FeatureFlagEventParameters;

export const featureFlagEventMap: Record<FeatureFlagEventKey, string | null> = {
  'flags.cta_dismissed': 'Flag CTA Dismissed',
<<<<<<< HEAD
  'flags.cta_rendered': 'Flag CTA Rendered',
  'flags.drawer_details_clicked': 'Feature Flag Drawer Details Clicked',
  'flags.drawer_rendered': 'Feature Flag Drawer Rendered',
=======
>>>>>>> 91e6c6ec
  'flags.event_and_suspect_flags_found': 'Number of Event and Suspect Flags',
  'flags.logs-paginated': 'Feature Flag Logs Paginated',
  'flags.sort_flags': 'Sorted Flags',
  'flags.table_rendered': 'Flag Table Rendered',
  'flags.view-all-clicked': 'Clicked View All Flags',
  'flags.view-setup-sidebar': 'Viewed Feature Flag Onboarding Sidebar',
};<|MERGE_RESOLUTION|>--- conflicted
+++ resolved
@@ -1,26 +1,18 @@
 export type FeatureFlagEventParameters = {
-<<<<<<< HEAD
-  'flags.cta_dismissed': {area: string; type: string};
+  'flags.cta_dismissed': {surface: string; type: string};
   'flags.cta_rendered': {area: string};
   'flags.drawer_details_clicked': Record<string, unknown>;
   'flags.drawer_rendered': {
     numFlags: number;
   };
-=======
-  'flags.cta_dismissed': {surface: string; type: string};
->>>>>>> 91e6c6ec
   'flags.event_and_suspect_flags_found': {
     numEventFlags: number;
     numSuspectFlags: number;
     numTotalFlags: number;
   };
   'flags.logs-paginated': {
-    area: string;
     direction: 'next' | 'prev';
-<<<<<<< HEAD
-=======
     surface: string;
->>>>>>> 91e6c6ec
   };
   'flags.sort_flags': {sortMethod: string};
   'flags.table_rendered': {
@@ -30,11 +22,7 @@
   };
   'flags.view-all-clicked': Record<string, unknown>;
   'flags.view-setup-sidebar': {
-<<<<<<< HEAD
-    area: string;
-=======
     surface: string;
->>>>>>> 91e6c6ec
   };
 };
 
@@ -42,12 +30,9 @@
 
 export const featureFlagEventMap: Record<FeatureFlagEventKey, string | null> = {
   'flags.cta_dismissed': 'Flag CTA Dismissed',
-<<<<<<< HEAD
   'flags.cta_rendered': 'Flag CTA Rendered',
   'flags.drawer_details_clicked': 'Feature Flag Drawer Details Clicked',
   'flags.drawer_rendered': 'Feature Flag Drawer Rendered',
-=======
->>>>>>> 91e6c6ec
   'flags.event_and_suspect_flags_found': 'Number of Event and Suspect Flags',
   'flags.logs-paginated': 'Feature Flag Logs Paginated',
   'flags.sort_flags': 'Sorted Flags',
