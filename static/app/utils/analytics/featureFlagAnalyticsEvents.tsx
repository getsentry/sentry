--- conflicted
+++ resolved
@@ -21,10 +21,7 @@
   'flags.sort_flags': 'Sorted Flags',
   'flags.event_and_suspect_flags_found': 'Number of Event and Suspect Flags',
   'flags.table_rendered': 'Flag Table Rendered',
-<<<<<<< HEAD
   'flags.cta_setup_button_clicked': 'Flag CTA Setup Button Clicked',
   'flags.cta_dismissed': 'Flag CTA Dismissed',
-=======
   'flags.view-setup-sidebar': 'Viewed Feature Flag Onboarding Sidebar',
->>>>>>> 2e30c63b
 };