import {
  aiSuggestedSolutionEventMap,
  AiSuggestedSolutionEventParameters,
} from './aiSuggestedSolutionAnalyticsEvents';
import {coreUIEventMap, CoreUIEventParameters} from './coreuiAnalyticsEvents';
import {dashboardsEventMap, DashboardsEventParameters} from './dashboardsAnalyticsEvents';
import {discoverEventMap, DiscoverEventParameters} from './discoverAnalyticsEvents';
import {
  dynamicSamplingEventMap,
  DynamicSamplingEventParameters,
} from './dynamicSamplingAnalyticsEvents';
import {ecosystemEventMap, EcosystemEventParameters} from './ecosystemAnalyticEvents';
import {growthEventMap, GrowthEventParameters} from './growthAnalyticsEvents';
import {integrationEventMap, IntegrationEventParameters} from './integrations';
import {issueEventMap, IssueEventParameters} from './issueAnalyticsEvents';
import makeAnalyticsFunction from './makeAnalyticsFunction';
import {monitorsEventMap, MonitorsEventParameters} from './monitorsAnalyticsEvents';
import {onboardingEventMap, OnboardingEventParameters} from './onboardingAnalyticsEvents';
import {
  performanceEventMap,
  PerformanceEventParameters,
} from './performanceAnalyticsEvents';
import {profilingEventMap, ProfilingEventParameters} from './profilingAnalyticsEvents';
import {releasesEventMap, ReleasesEventParameters} from './releasesAnalyticsEvents';
import {replayEventMap, ReplayEventParameters} from './replayAnalyticsEvents';
import {searchEventMap, SearchEventParameters} from './searchAnalyticsEvents';
import {settingsEventMap, SettingsEventParameters} from './settingsAnalyticsEvents';
import {stackTraceEventMap, StackTraceEventParameters} from './stackTraceAnalyticsEvents';
import {TeamInsightsEventParameters, workflowEventMap} from './workflowAnalyticsEvents';

type EventParameters = GrowthEventParameters &
  CoreUIEventParameters &
  DashboardsEventParameters &
  DiscoverEventParameters &
  IssueEventParameters &
  MonitorsEventParameters &
  PerformanceEventParameters &
  ProfilingEventParameters &
  ReleasesEventParameters &
  ReplayEventParameters &
  SearchEventParameters &
  SettingsEventParameters &
  TeamInsightsEventParameters &
  DynamicSamplingEventParameters &
  OnboardingEventParameters &
  StackTraceEventParameters &
  AiSuggestedSolutionEventParameters &
<<<<<<< HEAD
  EcosystemEventParameters;
=======
  IntegrationEventParameters;
>>>>>>> 8bd377f4

const allEventMap: Record<string, string | null> = {
  ...coreUIEventMap,
  ...dashboardsEventMap,
  ...discoverEventMap,
  ...growthEventMap,
  ...issueEventMap,
  ...monitorsEventMap,
  ...performanceEventMap,
  ...profilingEventMap,
  ...releasesEventMap,
  ...replayEventMap,
  ...searchEventMap,
  ...settingsEventMap,
  ...workflowEventMap,
  ...dynamicSamplingEventMap,
  ...onboardingEventMap,
  ...stackTraceEventMap,
  ...aiSuggestedSolutionEventMap,
<<<<<<< HEAD
  ...ecosystemEventMap,
=======
  ...integrationEventMap,
>>>>>>> 8bd377f4
};

/**
 * Generic typed analytics function for growth, issue, and performance events.
 * Can split up analytics functions to a smaller set of events like we do for trackIntegrationAnalytics
 */
const trackAdvancedAnalyticsEvent = makeAnalyticsFunction<EventParameters>(allEventMap);

export default trackAdvancedAnalyticsEvent;<|MERGE_RESOLUTION|>--- conflicted
+++ resolved
@@ -45,11 +45,8 @@
   OnboardingEventParameters &
   StackTraceEventParameters &
   AiSuggestedSolutionEventParameters &
-<<<<<<< HEAD
-  EcosystemEventParameters;
-=======
+  EcosystemEventParameters &
   IntegrationEventParameters;
->>>>>>> 8bd377f4
 
 const allEventMap: Record<string, string | null> = {
   ...coreUIEventMap,
@@ -69,11 +66,8 @@
   ...onboardingEventMap,
   ...stackTraceEventMap,
   ...aiSuggestedSolutionEventMap,
-<<<<<<< HEAD
   ...ecosystemEventMap,
-=======
   ...integrationEventMap,
->>>>>>> 8bd377f4
 };
 
 /**
