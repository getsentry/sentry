--- conflicted
+++ resolved
@@ -36,11 +36,10 @@
   'dashboards_manage.templates.toggle': {
     show_templates: boolean;
   };
-<<<<<<< HEAD
   'dashboards_manage.templates.add': {
-=======
+    dashboard_id: string;
+  };
   'dashboards_manage.templates.preview': {
->>>>>>> 61464d08
     dashboard_id: string;
   };
 };
@@ -71,9 +70,6 @@
   'dashboards_manage.change_sort': 'Dashboards Manager: Sort By Changed',
   'dashboards_manage.create.start': 'Dashboards Manager: Dashboard Create Started',
   'dashboards_manage.templates.toggle': 'Dashboards Manager: Template Toggle Changed',
-<<<<<<< HEAD
   'dashboards_manage.templates.add': 'Dashboards Manager: Template Added',
-=======
   'dashboards_manage.templates.preview': 'Dashboards Manager: Template Previewed',
->>>>>>> 61464d08
 };