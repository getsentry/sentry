import {useMemo} from 'react';

import {DeepPartial} from 'sentry/types/utils';
import {Rect} from 'sentry/utils/profiling/gl/utils';
import {useUndoableReducer} from 'sentry/utils/useUndoableReducer';

import {FlamegraphProfiles} from './reducers/flamegraphProfiles';
import {
  DEFAULT_FLAMEGRAPH_STATE,
  FlamegraphState,
  FlamegraphStateDispatchContext,
  flamegraphStateReducer,
  FlamegraphStateValue,
  FlamegraphStateValueContext,
} from './flamegraphContext';

function isValidHighlightFrame(
  frame: Partial<FlamegraphProfiles['highlightFrames']> | null | undefined
): frame is NonNullable<FlamegraphProfiles['highlightFrames']> {
  return !!frame && typeof frame.name === 'string';
}

<<<<<<< HEAD
function getSortingForType(
  type: FlamegraphPreferences['type'],
  sorting: FlamegraphPreferences['sorting']
): FlamegraphPreferences['sorting'] {
  if (type === 'flamegraph' && sorting === 'call order') {
    return 'alphabetical';
  }
  if (type === 'flamechart' && sorting === 'alphabetical') {
    return 'call order';
  }
  return sorting;
}

=======
>>>>>>> 4d1afe06
interface FlamegraphStateProviderProps {
  children: React.ReactNode;
  initialState?: DeepPartial<FlamegraphState>;
}

function getDefaultState(initialState?: DeepPartial<FlamegraphState>): FlamegraphState {
<<<<<<< HEAD
  const type =
    initialState?.preferences?.type ?? DEFAULT_FLAMEGRAPH_STATE.preferences.type;

  const sorting = getSortingForType(
    type,
    initialState?.preferences?.sorting ?? DEFAULT_FLAMEGRAPH_STATE.preferences.sorting
  );

=======
>>>>>>> 4d1afe06
  return {
    profiles: {
      highlightFrames: isValidHighlightFrame(initialState?.profiles?.highlightFrames)
        ? (initialState?.profiles
            ?.highlightFrames as FlamegraphProfiles['highlightFrames'])
        : isValidHighlightFrame(DEFAULT_FLAMEGRAPH_STATE.profiles.highlightFrames)
        ? DEFAULT_FLAMEGRAPH_STATE.profiles.highlightFrames
        : null,
      selectedRoot: null,
      threadId:
        initialState?.profiles?.threadId ?? DEFAULT_FLAMEGRAPH_STATE.profiles.threadId,
    },
    position: {
      view: (initialState?.position?.view ??
        DEFAULT_FLAMEGRAPH_STATE.position.view) as Rect,
    },
    preferences: {
      timelines: {
        ...DEFAULT_FLAMEGRAPH_STATE.preferences.timelines,
        ...(initialState?.preferences?.timelines ?? {}),
      },
      layout:
        initialState?.preferences?.layout ?? DEFAULT_FLAMEGRAPH_STATE.preferences.layout,
      colorCoding:
        initialState?.preferences?.colorCoding ??
        DEFAULT_FLAMEGRAPH_STATE.preferences.colorCoding,
      sorting:
        initialState?.preferences?.sorting ??
        DEFAULT_FLAMEGRAPH_STATE.preferences.sorting,
      view: initialState?.preferences?.view ?? DEFAULT_FLAMEGRAPH_STATE.preferences.view,
<<<<<<< HEAD
=======
      xAxis:
        initialState?.preferences?.xAxis ?? DEFAULT_FLAMEGRAPH_STATE.preferences.xAxis,
>>>>>>> 4d1afe06
    },
    search: {
      ...DEFAULT_FLAMEGRAPH_STATE.search,
      query: initialState?.search?.query ?? DEFAULT_FLAMEGRAPH_STATE.search.query,
    },
  };
}

export function FlamegraphStateProvider(
  props: FlamegraphStateProviderProps
): React.ReactElement {
  const [state, dispatch, {nextState, previousState}] = useUndoableReducer(
    flamegraphStateReducer,
    getDefaultState(props.initialState)
  );

  const flamegraphContextValue: FlamegraphStateValue = useMemo(() => {
    return [state, {nextState, previousState}];
  }, [state, nextState, previousState]);

  return (
    <FlamegraphStateValueContext.Provider value={flamegraphContextValue}>
      <FlamegraphStateDispatchContext.Provider value={dispatch}>
        {props.children}
      </FlamegraphStateDispatchContext.Provider>
    </FlamegraphStateValueContext.Provider>
  );
}<|MERGE_RESOLUTION|>--- conflicted
+++ resolved
@@ -20,39 +20,12 @@
   return !!frame && typeof frame.name === 'string';
 }
 
-<<<<<<< HEAD
-function getSortingForType(
-  type: FlamegraphPreferences['type'],
-  sorting: FlamegraphPreferences['sorting']
-): FlamegraphPreferences['sorting'] {
-  if (type === 'flamegraph' && sorting === 'call order') {
-    return 'alphabetical';
-  }
-  if (type === 'flamechart' && sorting === 'alphabetical') {
-    return 'call order';
-  }
-  return sorting;
-}
-
-=======
->>>>>>> 4d1afe06
 interface FlamegraphStateProviderProps {
   children: React.ReactNode;
   initialState?: DeepPartial<FlamegraphState>;
 }
 
 function getDefaultState(initialState?: DeepPartial<FlamegraphState>): FlamegraphState {
-<<<<<<< HEAD
-  const type =
-    initialState?.preferences?.type ?? DEFAULT_FLAMEGRAPH_STATE.preferences.type;
-
-  const sorting = getSortingForType(
-    type,
-    initialState?.preferences?.sorting ?? DEFAULT_FLAMEGRAPH_STATE.preferences.sorting
-  );
-
-=======
->>>>>>> 4d1afe06
   return {
     profiles: {
       highlightFrames: isValidHighlightFrame(initialState?.profiles?.highlightFrames)
@@ -83,11 +56,6 @@
         initialState?.preferences?.sorting ??
         DEFAULT_FLAMEGRAPH_STATE.preferences.sorting,
       view: initialState?.preferences?.view ?? DEFAULT_FLAMEGRAPH_STATE.preferences.view,
-<<<<<<< HEAD
-=======
-      xAxis:
-        initialState?.preferences?.xAxis ?? DEFAULT_FLAMEGRAPH_STATE.preferences.xAxis,
->>>>>>> 4d1afe06
     },
     search: {
       ...DEFAULT_FLAMEGRAPH_STATE.search,
