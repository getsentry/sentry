import {Span} from '@sentry/types';

import {defined} from 'sentry/utils';
import {FlamegraphFrame} from 'sentry/utils/profiling/flamegraphFrame';
import {Frame} from 'sentry/utils/profiling/frame';

import {CallTreeNode} from '../callTreeNode';

type FrameIndex = Record<string | number, Frame>;

export function createFrameIndex(
  frames: Profiling.Schema['shared']['frames']
): FrameIndex;
export function createFrameIndex(
  frames: JSSelfProfiling.Frame[],
  trace: JSSelfProfiling.Trace
): FrameIndex;
export function createFrameIndex(
  frames: Profiling.Schema['shared']['frames'] | JSSelfProfiling.Frame[],
  trace?: JSSelfProfiling.Trace
): FrameIndex {
  if (trace) {
    return (frames as JSSelfProfiling.Frame[]).reduce((acc, frame, index) => {
      acc[index] = new Frame(
        {
          key: index,
          resource:
            frame.resourceId !== undefined
              ? trace.resources[frame.resourceId]
              : undefined,
          ...frame,
        },
        'web'
      );
      return acc;
    }, {});
  }

  return (frames as Profiling.Schema['shared']['frames']).reduce((acc, frame, index) => {
    acc[index] = new Frame({
      key: index,
      ...frame,
    });
    return acc;
  }, {});
}

type Cache<Arguments extends ReadonlyArray<any> | any, Value> = {
  args: Arguments;
  value: Value;
};

export function memoizeByReference<Arguments, Value>(
  fn: (args: Arguments) => Value
): (t: Arguments) => Value {
  let cache: Cache<Arguments, Value> | null = null;

  return function memoizeByReferenceCallback(args: Arguments) {
    // If this is the first run then eval the fn and cache the result
    if (!cache) {
      cache = {args, value: fn(args)};
      return cache.value;
    }
    // If args match by reference, then return cached value
    if (cache.args === args && cache.args !== undefined && args !== undefined) {
      return cache.value;
    }

    // Else eval the fn and store the new value
    cache.args = args;
    cache.value = fn(args);
    return cache.value;
  };
}

export function memoizeVariadicByReference<Arguments, Value>(
  fn: (...args: ReadonlyArray<Arguments>) => Value
): (...t: ReadonlyArray<Arguments>) => Value {
  let cache: Cache<ReadonlyArray<Arguments>, Value> | null = null;

  return function memoizeByReferenceCallback(...args: ReadonlyArray<Arguments>) {
    // If this is the first run then eval the fn and cache the result
    if (!cache) {
      cache = {args, value: fn(...args)};
      return cache.value;
    }
    // If args match by reference, then return cached value
    if (
      cache.args.length === args.length &&
      cache.args.length !== 0 &&
      args.length !== 0 &&
      args.every((arg, i) => arg === cache?.args[i])
    ) {
      return cache.value;
    }

    // Else eval the fn and store the new value
    cache.args = args;
    cache.value = fn(...args);
    return cache.value;
  };
}

export function wrapWithSpan<T>(parentSpan: Span | undefined, fn: () => T, options): T {
  if (!defined(parentSpan)) {
    return fn();
  }

  const sentrySpan = parentSpan.startChild(options);
  try {
    return fn();
  } catch (error) {
    sentrySpan.setStatus('internal_error');
    throw error;
  } finally {
    sentrySpan.finish();
  }
}

export const isSystemCall = (node: CallTreeNode): boolean => {
  return !node.frame.is_application;
};

export const isApplicationCall = (node: CallTreeNode): boolean => {
  return !!node.frame.is_application;
<<<<<<< HEAD
=======
};

type AnalyzeProfileResults = {
  slowestApplicationCalls: CallTreeNode[];
  slowestSystemCalls: CallTreeNode[];
};

export function getSlowestProfileCallsFromProfile(
  profile: Profile
): AnalyzeProfileResults {
  const applicationCalls: CallTreeNode[] = [];
  const systemFrames: CallTreeNode[] = [];

  const openFrame = (node: CallTreeNode) => {
    if (isSystemCall(node)) {
      systemFrames.push(node);
    } else {
      applicationCalls.push(node);
    }
  };

  const closeFrame = (_node: CallTreeNode) => {
    return;
  };

  profile.forEach(openFrame, closeFrame);

  const slowestApplicationCalls = applicationCalls.sort(
    (a, b) => b.selfWeight - a.selfWeight
  );
  const slowestSystemCalls = systemFrames.sort((a, b) => b.selfWeight - a.selfWeight);

  return {
    slowestApplicationCalls: slowestApplicationCalls.slice(0, 10),
    slowestSystemCalls: slowestSystemCalls.slice(0, 10),
  };
}

export function getSlowestProfileCallsFromProfileGroup(profileGroup: ProfileGroup) {
  const applicationCalls: Record<number, CallTreeNode[]> = {};
  const systemCalls: Record<number, CallTreeNode[]> = {};

  for (const profile of profileGroup.profiles) {
    const {slowestApplicationCalls, slowestSystemCalls} =
      getSlowestProfileCallsFromProfile(profile);

    applicationCalls[profile.threadId] = slowestApplicationCalls.splice(0, 10);
    systemCalls[profile.threadId] = slowestSystemCalls.splice(0, 10);
  }

  return {
    slowestApplicationCalls: applicationCalls,
    slowestSystemCalls: systemCalls,
  };
}

function indexNodeToParents(
  roots: FlamegraphFrame[],
  map: Record<string, FlamegraphFrame[]>,
  leafs: FlamegraphFrame[]
) {
  // Index each child node to its parent
  function indexNode(node: FlamegraphFrame, parent: FlamegraphFrame) {
    if (!map[node.key]) {
      map[node.key] = [];
    }

    map[node.key].push(parent);

    if (!node.children.length) {
      leafs.push(node);
      return;
    }

    for (let i = 0; i < node.children.length; i++) {
      indexNode(node.children[i], node);
    }
  }

  // Begin in each root node
  for (let i = 0; i < roots.length; i++) {
    leafs.push(roots[i]);

    // If the root has no children, continue
    if (!roots[i].children?.length) {
      continue;
    }

    // Init the map for the root in case we havent yet
    if (!map[roots[i].key]) {
      map[roots[i].key] = [];
    }

    // descend down to each child and index them
    for (let j = 0; j < roots[i].children.length; j++) {
      indexNode(roots[i].children[j], roots[i]);
    }
  }
}

function reverseTrail(
  nodes: FlamegraphFrame[],
  parentMap: Record<string, FlamegraphFrame[]>
): FlamegraphFrame[] {
  const splits: FlamegraphFrame[] = [];

  for (const n of nodes) {
    const nc = {
      ...n,
      parent: null as FlamegraphFrame | null,
      children: [] as FlamegraphFrame[],
    };

    if (!parentMap[n.key]) {
      continue;
    }

    for (const parent of parentMap[n.key]) {
      nc.children.push(...reverseTrail([parent], parentMap));
    }
    splits.push(nc);
  }

  return splits;
}

export const invertCallTree = (roots: FlamegraphFrame[]): FlamegraphFrame[] => {
  const nodeToParentIndex: Record<string, FlamegraphFrame[]> = {};
  const leafNodes: FlamegraphFrame[] = [];

  indexNodeToParents(roots, nodeToParentIndex, leafNodes);
  const reversed = reverseTrail(leafNodes, nodeToParentIndex);
  return reversed;
>>>>>>> 2767b973
};<|MERGE_RESOLUTION|>--- conflicted
+++ resolved
@@ -123,63 +123,7 @@
 
 export const isApplicationCall = (node: CallTreeNode): boolean => {
   return !!node.frame.is_application;
-<<<<<<< HEAD
-=======
 };
-
-type AnalyzeProfileResults = {
-  slowestApplicationCalls: CallTreeNode[];
-  slowestSystemCalls: CallTreeNode[];
-};
-
-export function getSlowestProfileCallsFromProfile(
-  profile: Profile
-): AnalyzeProfileResults {
-  const applicationCalls: CallTreeNode[] = [];
-  const systemFrames: CallTreeNode[] = [];
-
-  const openFrame = (node: CallTreeNode) => {
-    if (isSystemCall(node)) {
-      systemFrames.push(node);
-    } else {
-      applicationCalls.push(node);
-    }
-  };
-
-  const closeFrame = (_node: CallTreeNode) => {
-    return;
-  };
-
-  profile.forEach(openFrame, closeFrame);
-
-  const slowestApplicationCalls = applicationCalls.sort(
-    (a, b) => b.selfWeight - a.selfWeight
-  );
-  const slowestSystemCalls = systemFrames.sort((a, b) => b.selfWeight - a.selfWeight);
-
-  return {
-    slowestApplicationCalls: slowestApplicationCalls.slice(0, 10),
-    slowestSystemCalls: slowestSystemCalls.slice(0, 10),
-  };
-}
-
-export function getSlowestProfileCallsFromProfileGroup(profileGroup: ProfileGroup) {
-  const applicationCalls: Record<number, CallTreeNode[]> = {};
-  const systemCalls: Record<number, CallTreeNode[]> = {};
-
-  for (const profile of profileGroup.profiles) {
-    const {slowestApplicationCalls, slowestSystemCalls} =
-      getSlowestProfileCallsFromProfile(profile);
-
-    applicationCalls[profile.threadId] = slowestApplicationCalls.splice(0, 10);
-    systemCalls[profile.threadId] = slowestSystemCalls.splice(0, 10);
-  }
-
-  return {
-    slowestApplicationCalls: applicationCalls,
-    slowestSystemCalls: systemCalls,
-  };
-}
 
 function indexNodeToParents(
   roots: FlamegraphFrame[],
@@ -258,5 +202,4 @@
   indexNodeToParents(roots, nodeToParentIndex, leafNodes);
   const reversed = reverseTrail(leafNodes, nodeToParentIndex);
   return reversed;
->>>>>>> 2767b973
 };