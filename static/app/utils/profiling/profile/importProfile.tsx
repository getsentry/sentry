import * as Sentry from '@sentry/react';
import type {Span} from '@sentry/types';

import type {Image} from 'sentry/types/debugImage';
import {ContinuousProfile} from 'sentry/utils/profiling/profile/continuousProfile';

import type {Frame} from '../frame';
import {
  isEventedProfile,
  isJSProfile,
  isSampledProfile,
  isSchema,
  isSentryContinuousProfile,
  isSentryContinuousProfileChunk,
  isSentrySampledProfile,
} from '../guards/profile';

import {EventedProfile} from './eventedProfile';
import {JSSelfProfile} from './jsSelfProfile';
import type {Profile} from './profile';
import {SampledProfile} from './sampledProfile';
import {SentrySampledProfile} from './sentrySampledProfile';
import {
  createContinuousProfileFrameIndex,
  createFrameIndex,
  createSentrySampleProfileFrameIndex,
  wrapWithSpan,
} from './utils';

export interface ImportOptions {
  span: Span | undefined;
  type: 'flamegraph' | 'flamechart';
  continuous?: boolean;
  frameFilter?: (frame: Frame) => boolean;
  profileIds?: Readonly<string[]>;
}

export interface ProfileGroup {
  activeProfileIndex: number;
  measurements: Partial<Profiling.Measurements>;
  metadata: Partial<Profiling.Schema['metadata']>;
  name: string;
  profiles: Profile[];
  traceID: string;
  transactionID: string | null;
  images?: Image[];
}

export interface ContinuousProfileGroup {
  activeProfileIndex: number;
  measurements: Partial<Profiling.ContinuousMeasurements>;
  metadata: Partial<Profiling.Schema['metadata']>;
  name: string;
  profiles: Profile[];
  traceID: string;
  transactionID: string | null;
  images?: Image[];
}

export function importProfile(
  input: Readonly<Profiling.ProfileInput>,
  traceID: string,
  type: 'flamegraph' | 'flamechart',
  frameFilter?: (frame: Frame) => boolean
): ProfileGroup | ContinuousProfileGroup {
  return Sentry.withScope(scope => {
    const span = Sentry.startInactiveSpan({
      op: 'import',
      name: 'profiles.import',
    });

    try {
      if (isSentryContinuousProfileChunk(input)) {
        scope.setTag('profile.type', 'sentry-continuous');
        return importSentryContinuousProfileChunk(input, traceID, {
          span,
          type,
          frameFilter,
<<<<<<< HEAD
=======
          continuous: true,
>>>>>>> 296a2c93
        });
      }
      if (isJSProfile(input)) {
        scope.setTag('profile.type', 'js-self-profile');
        return importJSSelfProfile(input, traceID, {span, type});
      }

      if (isSentrySampledProfile(input)) {
        scope.setTag('profile.type', 'sentry-sampled');
        return importSentrySampledProfile(input, {span, type, frameFilter});
      }

      if (isSchema(input)) {
        scope.setTag('profile.type', 'schema');
        return importSchema(input, traceID, {span, type, frameFilter});
      }

      throw new Error('Unsupported trace format');
    } catch (error) {
      span?.setStatus({code: 2, message: 'internal_error'});
      throw error;
    } finally {
      span?.end();
    }
  });
}

function importJSSelfProfile(
  input: Readonly<JSSelfProfiling.Trace>,
  traceID: string,
  options: ImportOptions
): ProfileGroup {
  const frameIndex = createFrameIndex('javascript', input.frames);
  const profile = importSingleProfile(input, frameIndex, options);

  return {
    traceID,
    name: traceID,
    transactionID: null,
    activeProfileIndex: 0,
    profiles: [profile],
    measurements: {},
    metadata: {
      platform: 'javascript',
    },
  };
}

function importSentrySampledProfile(
  input: Readonly<Profiling.SentrySampledProfile>,
  options: ImportOptions
): ProfileGroup {
  const frameIndex = createSentrySampleProfileFrameIndex(
    input.profile.frames,
    input.platform
  );
  const samplesByThread: Record<
    string,
    Profiling.SentrySampledProfile['profile']['samples']
  > = {};

  for (let i = 0; i < input.profile.samples.length; i++) {
    const sample = input.profile.samples[i];
    if (!samplesByThread[sample.thread_id]) {
      samplesByThread[sample.thread_id] = [];
    }
    samplesByThread[sample.thread_id].push(sample);
  }

  for (const key in samplesByThread) {
    samplesByThread[key].sort(
      (a, b) => a.elapsed_since_start_ns - b.elapsed_since_start_ns
    );
  }

  let activeProfileIndex = 0;

  const profiles: Profile[] = [];

  for (const key in samplesByThread) {
    const profile: Profiling.SentrySampledProfile = {
      ...input,
      profile: {
        ...input.profile,
        samples: samplesByThread[key],
      },
    };

    if (key === String(input.transaction.active_thread_id)) {
      activeProfileIndex = profiles.length;
    }

    profiles.push(
      wrapWithSpan(
        options.span,
        () =>
          SentrySampledProfile.FromProfile(profile, frameIndex, {
            type: options.type,
            frameFilter: options.frameFilter,
          }),
        {
          op: 'profile.import',
          description: 'sampled',
        }
      )
    );
  }

  return {
    transactionID: input.transaction.id,
    traceID: input.transaction.trace_id,
    name: input.transaction.name,
    activeProfileIndex,
    measurements: input.measurements ?? {},
    metadata: {
      deviceLocale: input.device.locale,
      deviceManufacturer: input.device.manufacturer,
      deviceModel: input.device.model,
      deviceOSName: input.os.name,
      deviceOSVersion: input.os.version,
      environment: input.environment,
      platform: input.platform,
      profileID: input.event_id,
      projectID: input.project_id,
      release: input.release,
      received: input.received,

      // these don't really work for multiple transactions
      transactionID: input.transaction.id,
      transactionName: input.transaction.name,
      traceID: input.transaction.trace_id,
    },
    profiles,
    images: input.debug_meta?.images,
  };
}

export function importSchema(
  input: Readonly<Profiling.Schema>,
  traceID: string,
  options: ImportOptions
): ProfileGroup {
  const frameIndex = createFrameIndex(
    input.metadata.platform === 'node'
      ? 'node'
      : input.metadata.platform === 'javascript'
        ? 'javascript'
        : 'mobile',
    input.shared.frames
  );

  return {
    traceID,
    transactionID: input.metadata.transactionID ?? null,
    name: input.metadata?.transactionName ?? traceID,
    activeProfileIndex: input.activeProfileIndex ?? 0,
    metadata: input.metadata ?? {},
    measurements: input.measurements ?? {},
    profiles: input.profiles.map(profile =>
      importSingleProfile(profile, frameIndex, {
        ...options,
        profileIds: input.shared.profile_ids,
      })
    ),
  };
}

export function importSentryContinuousProfileChunk(
  input: Readonly<Profiling.SentryContinousProfileChunk>,
  traceID: string,
  options: ImportOptions
<<<<<<< HEAD
): ContinuousProfileGroup {
=======
): ProfileGroup {
>>>>>>> 296a2c93
  const frameIndex = createContinuousProfileFrameIndex(
    input.profile.frames,
    input.platform
  );

  return {
    traceID,
    name: '',
    transactionID: null,
    activeProfileIndex: 0,
    profiles: [importSingleProfile(input.profile, frameIndex, options)],
<<<<<<< HEAD
    measurements: input.measurements ?? {},
=======
    measurements: {},
>>>>>>> 296a2c93
    metadata: {
      platform: input.platform,
    },
  };
}

function importSingleProfile(
  profile:
    | Profiling.ContinuousProfile
    | Profiling.EventedProfile
    | Profiling.SampledProfile
    | JSSelfProfiling.Trace,
  frameIndex:
    | ReturnType<typeof createFrameIndex>
    | ReturnType<typeof createContinuousProfileFrameIndex>
    | ReturnType<typeof createSentrySampleProfileFrameIndex>,
<<<<<<< HEAD
  {span, type, frameFilter, profileIds}: ImportOptions
): Profile {
  if (isSentryContinuousProfile(profile)) {
=======
  {span, type, continuous, frameFilter, profileIds}: ImportOptions
): Profile {
  if (continuous && isSentryContinuousProfile(profile)) {
>>>>>>> 296a2c93
    // In some cases, the SDK may return spans as undefined and we dont want to throw there.
    if (!span) {
      return ContinuousProfile.FromProfile(profile, frameIndex);
    }

    return wrapWithSpan(span, () => ContinuousProfile.FromProfile(profile, frameIndex), {
      op: 'profile.import',
      description: 'continuous-profile',
    });
  }
  if (isEventedProfile(profile)) {
    // In some cases, the SDK may return spans as undefined and we dont want to throw there.
    if (!span) {
      return EventedProfile.FromProfile(profile, frameIndex, {type, frameFilter});
    }

    return wrapWithSpan(
      span,
      () => EventedProfile.FromProfile(profile, frameIndex, {type, frameFilter}),
      {
        op: 'profile.import',
        description: 'evented',
      }
    );
  }
  if (isSampledProfile(profile)) {
    // In some cases, the SDK may return spans as undefined and we dont want to throw there.
    if (!span) {
      return SampledProfile.FromProfile(profile, frameIndex, {
        type,
        frameFilter,
        profileIds,
      });
    }

    return wrapWithSpan(
      span,
      () =>
        SampledProfile.FromProfile(profile, frameIndex, {type, frameFilter, profileIds}),
      {
        op: 'profile.import',
        description: 'sampled',
      }
    );
  }
  if (isJSProfile(profile)) {
    // In some cases, the SDK may return spans as undefined and we dont want to throw there.
    if (!span) {
      return JSSelfProfile.FromProfile(
        profile,
        createFrameIndex('javascript', profile.frames),
        {
          type,
        }
      );
    }

    return wrapWithSpan(
      span,
      () =>
        JSSelfProfile.FromProfile(
          profile,
          createFrameIndex('javascript', profile.frames),
          {
            type,
          }
        ),
      {
        op: 'profile.import',
        description: 'js-self-profile',
      }
    );
  }
  throw new Error('Unrecognized trace format');
}

const tryParseInputString: JSONParser = input => {
  try {
    return [JSON.parse(input), null];
  } catch (e) {
    return [null, e];
  }
};

type JSONParser = (input: string) => [any, null] | [null, Error];

const TRACE_JSON_PARSERS: ((string) => ReturnType<JSONParser>)[] = [
  (input: string) => tryParseInputString(input),
  (input: string) => tryParseInputString(input + ']'),
];

function readFileAsString(file: File): Promise<string> {
  return new Promise((resolve, reject) => {
    const reader = new FileReader();

    reader.addEventListener('load', (e: ProgressEvent<FileReader>) => {
      if (typeof e.target?.result === 'string') {
        resolve(e.target.result);
        return;
      }

      reject('Failed to read string contents of input file');
    });

    reader.addEventListener('error', () => {
      reject('Failed to read string contents of input file');
    });

    reader.readAsText(file);
  });
}

export async function parseDroppedProfile(
  file: File,
  parsers: JSONParser[] = TRACE_JSON_PARSERS
): Promise<Profiling.ProfileInput> {
  const fileContents = await readFileAsString(file);

  for (const parser of parsers) {
    const [json] = parser(fileContents);

    if (json) {
      if (typeof json !== 'object' || json === null) {
        throw new TypeError('Input JSON is not an object');
      }

      return json;
    }
  }

  throw new Error('Failed to parse input JSON');
}<|MERGE_RESOLUTION|>--- conflicted
+++ resolved
@@ -76,10 +76,7 @@
           span,
           type,
           frameFilter,
-<<<<<<< HEAD
-=======
           continuous: true,
->>>>>>> 296a2c93
         });
       }
       if (isJSProfile(input)) {
@@ -251,11 +248,7 @@
   input: Readonly<Profiling.SentryContinousProfileChunk>,
   traceID: string,
   options: ImportOptions
-<<<<<<< HEAD
 ): ContinuousProfileGroup {
-=======
-): ProfileGroup {
->>>>>>> 296a2c93
   const frameIndex = createContinuousProfileFrameIndex(
     input.profile.frames,
     input.platform
@@ -267,11 +260,7 @@
     transactionID: null,
     activeProfileIndex: 0,
     profiles: [importSingleProfile(input.profile, frameIndex, options)],
-<<<<<<< HEAD
     measurements: input.measurements ?? {},
-=======
-    measurements: {},
->>>>>>> 296a2c93
     metadata: {
       platform: input.platform,
     },
@@ -288,15 +277,9 @@
     | ReturnType<typeof createFrameIndex>
     | ReturnType<typeof createContinuousProfileFrameIndex>
     | ReturnType<typeof createSentrySampleProfileFrameIndex>,
-<<<<<<< HEAD
   {span, type, frameFilter, profileIds}: ImportOptions
 ): Profile {
   if (isSentryContinuousProfile(profile)) {
-=======
-  {span, type, continuous, frameFilter, profileIds}: ImportOptions
-): Profile {
-  if (continuous && isSentryContinuousProfile(profile)) {
->>>>>>> 296a2c93
     // In some cases, the SDK may return spans as undefined and we dont want to throw there.
     if (!span) {
       return ContinuousProfile.FromProfile(profile, frameIndex);
