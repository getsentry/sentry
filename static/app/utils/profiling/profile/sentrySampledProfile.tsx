--- conflicted
+++ resolved
@@ -11,100 +11,6 @@
   weight: number;
 };
 
-<<<<<<< HEAD
-function sortSentrySampledProfileSamples(
-  samples: Readonly<WeightedSample[]>,
-  stacks: Profiling.SentrySampledProfile['profile']['stacks'],
-  frames: Profiling.SentrySampledProfile['profile']['frames'],
-  frameFilter?: (i: number) => boolean
-) {
-  const frameIds = [...Array(frames.length).keys()].sort((a, b) => {
-    const frameA = frames[a]!;
-    const frameB = frames[b]!;
-
-    if (defined(frameA.function) && defined(frameB.function)) {
-      // sort alphabetically first
-      const ret = frameA.function.localeCompare(frameB.function);
-      if (ret !== 0) {
-        return ret;
-      }
-
-      // break ties using the line number
-      if (defined(frameA.lineno) && defined(frameB.lineno)) {
-        return frameA.lineno - frameB.lineno;
-      }
-
-      if (defined(frameA.lineno)) {
-        return -1;
-      }
-
-      if (defined(frameB.lineno)) {
-        return 1;
-      }
-    } else if (defined(frameA.function)) {
-      // if only frameA is defined, it goes first
-      return -1;
-    } else if (defined(frameB.function)) {
-      // if only frameB is defined, it goes first
-      return 1;
-    }
-
-    // if neither functions are defined, they're treated as equal
-    return 0;
-  });
-
-  const framesMapping = frameIds.reduce((acc, frameId, idx) => {
-    // @ts-expect-error TS(7053): Element implicitly has an 'any' type because expre... Remove this comment to see the full error message
-    acc[frameId] = idx;
-    return acc;
-  }, {});
-
-  return [...samples].sort((a, b) => {
-    // same stack id, these are the same
-    if (a.stack_id === b.stack_id) {
-      return 0;
-    }
-
-    const stackA = frameFilter
-      ? stacks[a.stack_id].filter(frameFilter)
-      : stacks[a.stack_id];
-    const stackB = frameFilter
-      ? stacks[b.stack_id].filter(frameFilter)
-      : stacks[b.stack_id];
-
-    const minDepth = Math.min(stackA.length, stackB.length);
-
-    for (let i = 0; i < minDepth; i++) {
-      // we iterate from the end of each stack because that's where the main function is
-      const frameIdA = stackA[stackA.length - i - 1];
-      const frameIdB = stackB[stackB.length - i - 1];
-
-      // same frame id, so check the next frame in the stack
-      if (frameIdA === frameIdB) {
-        continue;
-      }
-
-      // @ts-expect-error TS(7053): Element implicitly has an 'any' type because expre... Remove this comment to see the full error message
-      const frameIdxA = framesMapping[frameIdA];
-      // @ts-expect-error TS(7053): Element implicitly has an 'any' type because expre... Remove this comment to see the full error message
-      const frameIdxB = framesMapping[frameIdB];
-
-      // same frame idx, so check the next frame in the stack
-      if (frameIdxA === frameIdxB) {
-        continue;
-      }
-
-      return frameIdxA - frameIdxB;
-    }
-
-    // if all frames up to the depth of the shorter stack matches,
-    // then the deeper stack goes first
-    return stackB.length - stackA.length;
-  });
-}
-
-=======
->>>>>>> 6fb10f98
 export class SentrySampledProfile extends Profile {
   static FromProfile(
     sampledProfile: Profiling.SentrySampledProfile,
