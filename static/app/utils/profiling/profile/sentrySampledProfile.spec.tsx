--- conflicted
+++ resolved
@@ -298,7 +298,6 @@
 
     expect(profile.name).toBe('foo');
     expect(profile.threadId).toBe(0);
-<<<<<<< HEAD
   });
 
   it('derives a coca profile name from active thread id', () => {
@@ -351,13 +350,16 @@
 
     expect(profile.name).toBe('sentry-http-transport');
     expect(profile.threadId).toBe(1);
-=======
->>>>>>> c7548b0f
   });
 
   it('derives a coca profile name from queue label thats main thread', () => {
     const sampledProfile = makeSentrySampledProfile({
-<<<<<<< HEAD
+      transaction: {
+        id: '',
+        name: 'foo',
+        active_thread_id: 1,
+        trace_id: '1',
+      },
       profile: {
         samples: [
           {
@@ -380,14 +382,46 @@
       {type: 'flamechart'}
     );
 
+    expect(profile.name).toBe('com.apple.main-thread');
+    expect(profile.threadId).toBe(1);
+  });
+
+  it('derives a coca profile name from queue label thats not main thread', () => {
+    const sampledProfile = makeSentrySampledProfile({
+      transaction: {
+        id: '',
+        name: 'foo',
+        active_thread_id: 0,
+        trace_id: '1',
+      },
+      profile: {
+        samples: [
+          {
+            stack_id: 0,
+            elapsed_since_start_ns: 1000,
+            thread_id: '1',
+            queue_address: '0x000000016bec7180',
+          },
+        ],
+        thread_metadata: {},
+        queue_metadata: {
+          '0x000000016bec7180': {label: 'com.apple.main-thread'},
+        },
+      },
+    });
+
+    const profile = SentrySampledProfile.FromProfile(
+      sampledProfile,
+      createSentrySampleProfileFrameIndex(sampledProfile.profile.frames),
+      {type: 'flamechart'}
+    );
+
     expect(profile.name).toBe('');
     expect(profile.threadId).toBe(1);
   });
 
   it('flamegraph tracks node occurences', () => {
     const sampledProfile = makeSentrySampledProfile({
-=======
->>>>>>> c7548b0f
       transaction: {
         id: '',
         name: 'foo',
