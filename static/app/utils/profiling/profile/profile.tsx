import {lastOfArray} from 'sentry/utils';

import {CallTreeNode} from '../callTreeNode';
import {Frame} from '../frame';

// This is ported from speedscope with a lot of modifications and simplifications
// head at commit e37f6fa7c38c110205e22081560b99cb89ce885e
export class Profile {
  // Duration of the profile
  duration: number;
  // Started at ts of the profile - varies between implementations of the profiler.
  // For JS self profiles, this is the time origin (https://www.w3.org/TR/hr-time-2/#dfn-time-origin), for others it's epoch time
  startedAt: number;
  // Ended at ts of the profile - varies between implementations of the profiler.
  // For JS self profiles, this is the time origin (https://www.w3.org/TR/hr-time-2/#dfn-time-origin), for others it's epoch time
  endedAt: number;
  threadId: number;

  // Unit in which the timings are reported in
  unit = 'microseconds';
  // Name of the profile
  name = 'Unknown';
  // Id of the thread
  threadId = 0;

  appendOrderTree: CallTreeNode = new CallTreeNode(Frame.Root, null);
  framesInStack: Set<Profiling.Event['frame']> = new Set();

  // Min duration of the profile
  minFrameDuration = Number.POSITIVE_INFINITY;

  samples: CallTreeNode[] = [];
  weights: number[] = [];

  constructor(
    duration: number,
    startedAt: number,
    endedAt: number,
    name: string,
<<<<<<< HEAD
    threadId: number,
    unit: string
=======
    unit: string,
    threadId: number
>>>>>>> 380a5604
  ) {
    this.threadId = threadId;
    this.duration = duration;
    this.startedAt = startedAt;
    this.endedAt = endedAt;
    this.name = name;
    this.threadId = threadId;
    this.unit = unit;
  }

  static Empty() {
<<<<<<< HEAD
    return new Profile(1000, 0, 1000, '', 0, 'milliseconds').build();
=======
    return new Profile(1000, 0, 1000, '', 'milliseconds', 0).build();
>>>>>>> 380a5604
  }

  forEach(
    openFrame: (node: CallTreeNode, value: number) => void,
    closeFrame: (node: CallTreeNode, value: number) => void
  ): void {
    let prevStack: CallTreeNode[] = [];
    let value = 0;

    let sampleIndex = 0;

    for (const stackTop of this.samples) {
      let top: CallTreeNode | null = stackTop;

      while (top && !top.isRoot() && prevStack.indexOf(top) === -1) {
        top = top.parent;
      }

      while (prevStack.length > 0 && lastOfArray(prevStack) !== top) {
        const node = prevStack.pop()!;
        closeFrame(node, value);
      }

      const toOpen: CallTreeNode[] = [];

      let node: CallTreeNode | null = stackTop;

      while (node && !node.isRoot() && node !== top) {
        toOpen.unshift(node);
        node = node.parent;
      }

      for (const toOpenNode of toOpen) {
        openFrame(toOpenNode, value);
      }

      prevStack = prevStack.concat(toOpen);
      value += this.weights[sampleIndex++];
    }

    for (let i = prevStack.length - 1; i >= 0; i--) {
      closeFrame(prevStack[i], value);
    }
  }

  build(): Profile {
    this.duration = Math.max(
      this.duration,
      this.weights.reduce((a, b) => a + b, 0)
    );

    // We had no frames with duration > 0, so set min duration to timeline duration
    // which effectively disables any zooming on the flamegraphs
    if (
      this.minFrameDuration === Number.POSITIVE_INFINITY ||
      this.minFrameDuration === 0
    ) {
      this.minFrameDuration = this.duration;
    }

    return this;
  }
}<|MERGE_RESOLUTION|>--- conflicted
+++ resolved
@@ -20,8 +20,6 @@
   unit = 'microseconds';
   // Name of the profile
   name = 'Unknown';
-  // Id of the thread
-  threadId = 0;
 
   appendOrderTree: CallTreeNode = new CallTreeNode(Frame.Root, null);
   framesInStack: Set<Profiling.Event['frame']> = new Set();
@@ -37,13 +35,8 @@
     startedAt: number,
     endedAt: number,
     name: string,
-<<<<<<< HEAD
-    threadId: number,
-    unit: string
-=======
     unit: string,
     threadId: number
->>>>>>> 380a5604
   ) {
     this.threadId = threadId;
     this.duration = duration;
@@ -55,11 +48,7 @@
   }
 
   static Empty() {
-<<<<<<< HEAD
-    return new Profile(1000, 0, 1000, '', 0, 'milliseconds').build();
-=======
     return new Profile(1000, 0, 1000, '', 'milliseconds', 0).build();
->>>>>>> 380a5604
   }
 
   forEach(
