--- conflicted
+++ resolved
@@ -198,10 +198,6 @@
     this.gl.useProgram(this.program);
   }
 
-<<<<<<< HEAD
-  getColorForFrame(): number[] {
-    return this.theme.COLORS.FRAME_GRAYSCALE_COLOR;
-=======
   getColorForFrame(type: 'frozen' | 'slow'): [number, number, number, number] {
     if (type === 'frozen') {
       return this.theme.COLORS.UI_FRAME_COLOR_FROZEN;
@@ -210,7 +206,6 @@
       return this.theme.COLORS.UI_FRAME_COLOR_SLOW;
     }
     throw new Error(`Invalid frame type - ${type}`);
->>>>>>> 042789c4
   }
 
   findHoveredNode(configSpaceCursor: vec2, configSpace: Rect): UIFrameNode[] | null {
