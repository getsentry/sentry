import {mat3, vec2} from 'gl-matrix';

import {FlamegraphTheme} from 'sentry/utils/profiling/flamegraph/flamegraphTheme';
import {
  getContext,
  Rect,
  resizeCanvasToDisplaySize,
} from 'sentry/utils/profiling/gl/utils';
import {SpanChart, SpanChartNode} from 'sentry/utils/profiling/spanChart';

import {makeSpansColorMapByOpAndDescription} from '../colors/utils';

// Convert color component from 0-1 to 0-255 range
function colorComponentsToRgba(color: number[]): string {
  return `rgba(${Math.floor(color[0] * 255)}, ${Math.floor(color[1] * 255)}, ${Math.floor(
    color[2] * 255
  )}, ${color[3] ?? 1})`;
}

export class SpanChartRenderer2D {
  canvas: HTMLCanvasElement | null;
  spanChart: SpanChart;
  theme: FlamegraphTheme;

  context: CanvasRenderingContext2D;
  colors: ReturnType<typeof makeSpansColorMapByOpAndDescription>;

  constructor(canvas: HTMLCanvasElement, spanChart: SpanChart, theme: FlamegraphTheme) {
    this.canvas = canvas;
    this.spanChart = spanChart;
    this.theme = theme;

    this.context = getContext(this.canvas, '2d');
    this.colors = makeSpansColorMapByOpAndDescription(
      this.spanChart.spans,
      this.theme.COLORS.SPAN_COLOR_BUCKET
    );

    resizeCanvasToDisplaySize(this.canvas);
  }

  getColorForFrame(span: SpanChartNode): number[] {
    return (
      this.colors.get(span.node.span.span_id) ?? this.theme.COLORS.FRAME_FALLBACK_COLOR
    );
  }

  findHoveredNode(configSpaceCursor: vec2): SpanChartNode | null {
    let hoveredNode: SpanChartNode | null = null;
    const queue = [...this.spanChart.root.children];

    while (queue.length && !hoveredNode) {
      const span = queue.pop()!;

      // We treat entire span chart as a segment tree, this allows us to query in O(log n) time by
      // only looking at the nodes that are relevant to the current cursor position. We discard any values
      // on x axis that do not overlap the cursor, and descend until we find a node that overlaps at cursor y position
      if (configSpaceCursor[0] < span.start || configSpaceCursor[0] > span.end) {
        continue;
      }

      // If our frame depth overlaps cursor y position, we have found our node
      if (configSpaceCursor[1] >= span.depth && configSpaceCursor[1] <= span.depth + 1) {
        hoveredNode = span;
        break;
      }

      // Descend into the rest of the children
      for (let i = 0; i < span.children.length; i++) {
        queue.push(span.children[i]);
      }
    }
    return hoveredNode;
  }

  draw(configView: Rect, configViewToPhysicalSpace: mat3) {
    if (!this.canvas) {
      throw new Error('No canvas to draw on');
    }

<<<<<<< HEAD
    const BORDER_WIDTH = 2 * window.devicePixelRatio;
    this.context.clearRect(0, 0, this.canvas.width, this.canvas.height);

    for (let i = 0; i < this.spans.length; i++) {
      const span = this.spans[i];
      const color =
        this.colors.get(span.node.span.span_id) ?? this.theme.COLORS.SPAN_FALLBACK_COLOR;
=======
    this.context.clearRect(0, 0, this.canvas.width, this.canvas.height);

    const BORDER_WIDTH = 2 * window.devicePixelRatio;
    const TOP_BOUNDARY = configView.top - 1;
    const BOTTOM_BOUNDARY = configView.bottom + 1;

    const spans: SpanChartNode[] = [...this.spanChart.root.children];

    for (let i = 0; i < spans.length; i++) {
      const span = spans[i];

      if (span.end < configView.left || span.start > configView.right) {
        continue;
      }

      if (span.depth > BOTTOM_BOUNDARY) {
        continue;
      }

      for (let j = 0; j < span.children.length; j++) {
        spans.push(span.children[j]);
      }

      if (span.depth < TOP_BOUNDARY) {
        continue;
      }

      const color = this.colors.get(span.node.span.span_id);

      if (!color) {
        throw new Error('Missing color for span');
      }
>>>>>>> 4e120391

      this.context.fillStyle = colorComponentsToRgba(color);
      const rect = new Rect(span.start, span.depth, span.duration, 1).transformRect(
        configViewToPhysicalSpace
      );

      this.context.fillRect(
        rect.x + BORDER_WIDTH / 2,
        rect.y + BORDER_WIDTH / 2,
        rect.width - BORDER_WIDTH / 2,
        rect.height - BORDER_WIDTH / 2
      );
    }
  }
}<|MERGE_RESOLUTION|>--- conflicted
+++ resolved
@@ -78,15 +78,6 @@
       throw new Error('No canvas to draw on');
     }
 
-<<<<<<< HEAD
-    const BORDER_WIDTH = 2 * window.devicePixelRatio;
-    this.context.clearRect(0, 0, this.canvas.width, this.canvas.height);
-
-    for (let i = 0; i < this.spans.length; i++) {
-      const span = this.spans[i];
-      const color =
-        this.colors.get(span.node.span.span_id) ?? this.theme.COLORS.SPAN_FALLBACK_COLOR;
-=======
     this.context.clearRect(0, 0, this.canvas.width, this.canvas.height);
 
     const BORDER_WIDTH = 2 * window.devicePixelRatio;
@@ -114,12 +105,11 @@
         continue;
       }
 
-      const color = this.colors.get(span.node.span.span_id);
+      const color = this.colors.get(span.node.span.span_id) ?? this.theme.COLORS.SPAN_FALLBACK_COLOR;
 
       if (!color) {
         throw new Error('Missing color for span');
       }
->>>>>>> 4e120391
 
       this.context.fillStyle = colorComponentsToRgba(color);
       const rect = new Rect(span.start, span.depth, span.duration, 1).transformRect(
