--- conflicted
+++ resolved
@@ -89,12 +89,6 @@
   }
 
   init(): void {
-<<<<<<< HEAD
-    const VERTICES_PER_TRIANGLE = 6;
-    const COLOR_COMPONENTS = 4;
-
-=======
->>>>>>> 62c970dc
     this.frames = this.flamegraph.frames;
     this.roots = this.flamegraph.root.children;
 
@@ -108,11 +102,7 @@
     this.colorMap = colorMap;
 
     if (
-<<<<<<< HEAD
-      VERTICES_PER_TRIANGLE * COLOR_COMPONENTS * this.frames.length !==
-=======
       VERTICES_PER_FRAME * COLOR_COMPONENTS * this.frames.length !==
->>>>>>> 62c970dc
       colorBuffer.length
     ) {
       throw new Error('Color buffer length does not match the number of vertices');
@@ -128,22 +118,12 @@
   initVertices(): void {
     const POSITIONS = 2;
     const BOUNDS = 4;
-<<<<<<< HEAD
-    const VERTICES_PER_TRIANGLE = 6;
-
-    const FRAME_COUNT = this.frames.length;
-
-    this.bounds = new Float32Array(VERTICES_PER_TRIANGLE * BOUNDS * FRAME_COUNT);
-    this.positions = new Float32Array(VERTICES_PER_TRIANGLE * POSITIONS * FRAME_COUNT);
-    this.searchResults = new Float32Array(FRAME_COUNT * VERTICES_PER_TRIANGLE);
-=======
 
     const FRAME_COUNT = this.frames.length;
 
     this.bounds = new Float32Array(VERTICES_PER_FRAME * BOUNDS * FRAME_COUNT);
     this.positions = new Float32Array(VERTICES_PER_FRAME * POSITIONS * FRAME_COUNT);
     this.searchResults = new Float32Array(FRAME_COUNT * VERTICES_PER_FRAME);
->>>>>>> 62c970dc
 
     for (let index = 0; index < FRAME_COUNT; index++) {
       const frame = this.frames[index];
@@ -172,15 +152,9 @@
 
       // @TODO check if we can pack bounds across vertex calls,
       // we are allocating 6x the amount of memory here
-<<<<<<< HEAD
-      const boundsOffset = index * VERTICES_PER_TRIANGLE * BOUNDS;
-
-      for (let i = 0; i < VERTICES_PER_TRIANGLE; i++) {
-=======
       const boundsOffset = index * VERTICES_PER_FRAME * BOUNDS;
 
       for (let i = 0; i < VERTICES_PER_FRAME; i++) {
->>>>>>> 62c970dc
         const offset = boundsOffset + i * BOUNDS;
 
         this.bounds[offset] = x1;
@@ -364,31 +338,11 @@
       );
     }
 
-<<<<<<< HEAD
     this.attributes.a_is_search_result = getAttribute(
       this.gl,
       this.program,
       'a_is_search_result'
     );
-=======
-    const aIsSearchResult = this.gl.getAttribLocation(this.program, 'a_is_search_result');
-    // attributes get data from buffers
-    this.attributes.a_is_search_result = aIsSearchResult;
-
-    // Init color buffer
-    const searchResultsBuffer = this.gl.createBuffer();
-
-    // Bind it to ARRAY_BUFFER (think of it as ARRAY_BUFFER = searchResultsBuffer)
-    this.gl.bindBuffer(this.gl.ARRAY_BUFFER, searchResultsBuffer);
-    this.gl.bufferData(this.gl.ARRAY_BUFFER, this.searchResults, this.gl.DYNAMIC_DRAW);
-
-    const size = 1;
-    const type = this.gl.FLOAT;
-    const normalize = false;
-    const stride = 0;
-    const offset = 0;
->>>>>>> 62c970dc
-
     createAndBindBuffer(this.gl, this.searchResults, this.gl.STATIC_DRAW);
     pointToAndEnableVertexAttribute(this.gl, this.attributes.a_is_search_result, {
       size: 1,
@@ -441,12 +395,7 @@
       configSpacePixel.height
     );
 
-<<<<<<< HEAD
-    const VERTICES_PER_TRIANGLE = 6;
-    this.gl.drawArrays(this.gl.TRIANGLES, 0, this.frames.length * VERTICES_PER_TRIANGLE);
-=======
     this.gl.drawArrays(this.gl.TRIANGLES, 0, this.frames.length * VERTICES_PER_FRAME);
->>>>>>> 62c970dc
   }
 }
 
