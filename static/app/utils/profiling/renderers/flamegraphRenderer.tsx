import {mat3, vec2} from 'gl-matrix';

import {Flamegraph} from '../flamegraph';
import {FlamegraphTheme} from '../flamegraph/flamegraphTheme';
import {FlamegraphFrame} from '../flamegraphFrame';
import {Frame} from '../frame';
import {
  computeClampedConfigView,
  createProgram,
  createShader,
  getContext,
  makeProjectionMatrix,
  Rect,
  resizeCanvasToDisplaySize,
  Transform,
} from '../gl/utils';

import {fragment, vertex} from './shaders';

class FlamegraphRenderer {
  canvas: HTMLCanvasElement | null;
  flamegraph: Flamegraph;

  gl: WebGLRenderingContext | null = null;
  program: WebGLProgram | null = null;

  theme: FlamegraphTheme;
  origin: vec2;
  frames: ReadonlyArray<FlamegraphFrame> = [];
  roots: ReadonlyArray<FlamegraphFrame> = [];

  // Vertex and color buffer
  positions: Array<number> = [];
  bounds: Array<number> = [];
  colors: Array<number> = [];

  colorMap: Map<string | number, number[]> = new Map();

  logicalSpace: Rect = Rect.Empty();
  logicalToPhysicalSpace: mat3 = mat3.create();

  physicalSpace: Rect = new Rect(0, 0, 0, 0);
  physicalToLogicalSpace: mat3 = mat3.create();

  configSpace: Rect = new Rect(0, 0, 0, 0);
  configView: Rect = new Rect(0, 0, 0, 0);

  lastDragPosition: vec2 | null = null;

  attributes: {
    a_bounds: number | null;
    a_color: number | null;
    a_position: number | null;
  } = {
    a_position: null,
    a_color: null,
    a_bounds: null,
  };

  uniforms: {
    u_border_width: WebGLUniformLocation | null;
    u_draw_border: WebGLUniformLocation | null;
    u_is_search_result: WebGLUniformLocation | null;
    u_model: WebGLUniformLocation | null;
    u_projection: WebGLUniformLocation | null;
  } = {
    u_border_width: null,
    u_draw_border: null,
    u_is_search_result: null,
    u_model: null,
    u_projection: null,
  };

  options: {
    draw_border: boolean;
  };

  constructor(
    canvas: HTMLCanvasElement,
    flamegraph: Flamegraph,
    theme: FlamegraphTheme,
    origin: vec2 = vec2.fromValues(0, 0),
    options: {draw_border: boolean} = {draw_border: false}
  ) {
    this.flamegraph = flamegraph;
    this.canvas = canvas;
    this.theme = theme;
    this.origin = origin;
    this.options = options;

    this.init();
  }

  init(): void {
    const VERTICES = 6;
    const COLOR_COMPONENTS = 4;

    this.colors = new Array(VERTICES * COLOR_COMPONENTS);
    this.frames = [...this.flamegraph.frames];
    this.roots = this.flamegraph.frames.filter(f => !f.parent);

    // Generate colors for the flamegraph
    const {colorBuffer, colorMap} = this.theme.COLORS.STACK_TO_COLOR(
      this.frames,
      this.theme.COLORS.COLOR_MAP,
      this.theme.COLORS.COLOR_BUCKET
    );
    this.colorMap = colorMap;
    this.colors = colorBuffer;

    this.initCanvasContext();
    this.initPhysicalSpace();
    this.initConfigSpace();
    this.initVertices();
    this.initShaders();
  }

  initPhysicalSpace(): void {
    if (!this.gl) {
      throw new Error('Uninitialized WebGL context');
    }

    // Setup physical space which may differ depending on device px ratio
    this.physicalSpace = new Rect(
      this.origin[0],
      this.origin[1],
      this.gl.canvas.width - this.origin[0],
      this.gl.canvas.height - this.origin[1]
    );
    this.logicalSpace = this.physicalSpace.scale(
      1 / window.devicePixelRatio,
      1 / window.devicePixelRatio
    );

    this.logicalToPhysicalSpace = Transform.transformMatrixBetweenRect(
      this.logicalSpace,
      this.physicalSpace
    );
    this.physicalToLogicalSpace = mat3.invert(mat3.create(), this.logicalToPhysicalSpace);
  }

<<<<<<< HEAD
=======
  get configSpaceToPhysicalSpace(): mat3 {
    return Transform.transformMatrixBetweenRect(this.configSpace, this.physicalSpace);
  }

  get configToPhysicalSpace(): mat3 {
    return Transform.transformMatrixBetweenRect(this.configView, this.physicalSpace);
  }

>>>>>>> 5753f9fd
  initConfigSpace(): void {
    const BAR_HEIGHT = this.theme.SIZES.BAR_HEIGHT * window.devicePixelRatio;

    this.configSpace = new Rect(
      0,
      0,
      this.flamegraph.configSpace.width,
      Math.max(
        this.flamegraph.depth + this.theme.SIZES.FLAMEGRAPH_DEPTH_OFFSET + 1,
        this.physicalSpace.height / BAR_HEIGHT
      )
    );

    this.resetConfigView();
  }

  resetConfigView(): void {
    const BAR_HEIGHT = this.theme.SIZES.BAR_HEIGHT * window.devicePixelRatio;

    this.configView = Rect.From(this.configSpace).withHeight(
      this.physicalSpace.height / BAR_HEIGHT
    );

    if (this.flamegraph.inverted) {
      this.configView = this.configView.translateY(
        this.configSpace.height - this.configView.height
      );
    }
  }

  onResizeUpdateSpace(): void {
    this.initPhysicalSpace();

    const BAR_HEIGHT = this.theme.SIZES.BAR_HEIGHT * window.devicePixelRatio;

    this.configSpace = new Rect(
      0,
      0,
      this.flamegraph.configSpace.width,
      Math.max(
        this.flamegraph.depth + this.theme.SIZES.FLAMEGRAPH_DEPTH_OFFSET + 1,
        this.physicalSpace.height / BAR_HEIGHT
      )
    );

    this.configView = Rect.From(this.configView).withHeight(
      this.physicalSpace.height / BAR_HEIGHT
    );
  }

  get configSpaceToPhysicalSpace(): mat3 {
    return mat3.fromValues(
      this.physicalSpace.width / this.configSpace.width,
      0,
      0,
      0,
      this.theme.SIZES.BAR_HEIGHT * window.devicePixelRatio,
      0,
      -((this.configSpace.x * this.physicalSpace.width) / this.configSpace.width) +
        this.origin[0],
      -(this.configSpace.y * this.theme.SIZES.BAR_HEIGHT * window.devicePixelRatio) +
        this.origin[1],
      1
    );
  }

  get configViewToPhysicalSpace(): mat3 {
    return mat3.fromValues(
      this.physicalSpace.width / this.configView.width,
      0,
      0,
      0,
      this.theme.SIZES.BAR_HEIGHT * window.devicePixelRatio,
      0,
      -((this.configView.x * this.physicalSpace.width) / this.configView.width) +
        this.origin[0],
      -(this.configView.y * this.theme.SIZES.BAR_HEIGHT * window.devicePixelRatio) +
        this.origin[1],
      1
    );
  }

  initVertices(): void {
    const POSITIONS_PER_PASS = 2;
    const BOUNDS_PER_PASS = 4;
    const VERTICES = 6;

    this.bounds = new Array(VERTICES * BOUNDS_PER_PASS * this.frames.length);
    this.positions = new Array(VERTICES * POSITIONS_PER_PASS * this.frames.length);

    const length = this.frames.length;

    for (let index = 0; index < length; index++) {
      const frame = this.frames[index];
      const depth = this.flamegraph.inverted
        ? this.configSpace.height - frame.depth - 1
        : frame.depth;

      const x1 = frame.start;
      const x2 = frame.end;
      const y1 = depth;
      const y2 = depth + 1;

      // top left -> top right -> bottom left ->
      // bottom left -> top right -> bottom right
      const positionOffset = index * 12;

      this.positions[positionOffset] = x1;
      this.positions[positionOffset + 1] = y1;
      this.positions[positionOffset + 2] = x2;
      this.positions[positionOffset + 3] = y1;
      this.positions[positionOffset + 4] = x1;
      this.positions[positionOffset + 5] = y2;
      this.positions[positionOffset + 6] = x1;
      this.positions[positionOffset + 7] = y2;
      this.positions[positionOffset + 8] = x2;
      this.positions[positionOffset + 9] = y1;
      this.positions[positionOffset + 10] = x2;
      this.positions[positionOffset + 11] = y2;

      // @TODO check if we can pack bounds across vertex calls,
      // we are allocating 6x the amount of memory here
      const boundsOffset = index * VERTICES * BOUNDS_PER_PASS;

      for (let i = 0; i < VERTICES; i++) {
        const offset = boundsOffset + i * BOUNDS_PER_PASS;

        this.bounds[offset] = x1;
        this.bounds[offset + 1] = y1;
        this.bounds[offset + 2] = x2;
        this.bounds[offset + 3] = y2;
      }
    }
  }

  initCanvasContext(): void {
    if (!this.canvas) {
      throw new Error('Cannot initialize context from null canvas');
    }
    // Setup webgl canvas context
    this.gl = getContext(this.canvas, 'webgl');

    this.gl.enable(this.gl.BLEND);
    this.gl.blendFuncSeparate(
      this.gl.SRC_ALPHA,
      this.gl.ONE_MINUS_SRC_ALPHA,
      this.gl.ONE,
      this.gl.ONE_MINUS_SRC_ALPHA
    );
    resizeCanvasToDisplaySize(this.canvas);
  }

  initShaders(): void {
    if (!this.gl) {
      throw new Error('Uninitialized WebGL context');
    }

    // @ts-ignore
    this.uniforms = {};
    // @ts-ignore
    this.attributes = {};

    const vertexShader = createShader(this.gl, this.gl.VERTEX_SHADER, vertex());

    const fragmentShader = createShader(
      this.gl,
      this.gl.FRAGMENT_SHADER,
      fragment(this.theme)
    );

    // create program
    this.program = createProgram(this.gl, vertexShader, fragmentShader);

    const uProjectionMatrix = this.gl.getUniformLocation(this.program, 'u_projection');
    const uModelMatrix = this.gl.getUniformLocation(this.program, 'u_model');
    const uIsSearchResult = this.gl.getUniformLocation(
      this.program,
      'u_is_search_result'
    );
    const uBorderWidth = this.gl.getUniformLocation(this.program, 'u_border_width');
    const uDrawBorder = this.gl.getUniformLocation(this.program, 'u_draw_border');

    if (!uProjectionMatrix) {
      throw new Error('Could not locate u_projection in shader');
    }
    if (!uModelMatrix) {
      throw new Error('Could not locate u_model in shader');
    }
    if (!uIsSearchResult) {
      throw new Error('Could not locate u_is_search_result in shader');
    }
    if (!uBorderWidth) {
      throw new Error('Could not locate u_border_width in shader');
    }
    if (!uDrawBorder) {
      throw new Error('Could not locate u_draw_border in shader');
    }

    this.uniforms.u_projection = uProjectionMatrix;
    this.uniforms.u_model = uModelMatrix;
    this.uniforms.u_is_search_result = uIsSearchResult;
    this.uniforms.u_border_width = uBorderWidth;
    this.uniforms.u_draw_border = uDrawBorder;

    {
      const aColorAttributeLocation = this.gl.getAttribLocation(this.program, 'a_color');

      if (aColorAttributeLocation === -1) {
        throw new Error('Could not locate a_color in shader');
      }

      // attributes get data from buffers
      this.attributes.a_color = aColorAttributeLocation;

      // Init color buffer
      const colorBuffer = this.gl.createBuffer();

      // Bind it to ARRAY_BUFFER (think of it as ARRAY_BUFFER = colorBuffer)
      this.gl.bindBuffer(this.gl.ARRAY_BUFFER, colorBuffer);
      this.gl.bufferData(
        this.gl.ARRAY_BUFFER,
        new Float32Array(this.colors),
        this.gl.STATIC_DRAW
      );

      const size = 4;
      const type = this.gl.FLOAT;
      const normalize = false;
      const stride = 0;
      const offset = 0;

      this.gl.vertexAttribPointer(
        aColorAttributeLocation,
        size,
        type,
        normalize,
        stride,
        offset
      );
      // Point to attribute location
      this.gl.enableVertexAttribArray(aColorAttributeLocation);
    }
    {
      // look up where the vertex data needs to go.
      const aPositionAttributeLocation = this.gl.getAttribLocation(
        this.program,
        'a_position'
      );

      if (aPositionAttributeLocation === -1) {
        throw new Error('Could not locate a_color in shader');
      }

      // attributes get data from buffers
      this.attributes.a_position = aPositionAttributeLocation;

      // Init position buffer
      const positionBuffer = this.gl.createBuffer();

      // Bind it to ARRAY_BUFFER (think of it as ARRAY_BUFFER = positionBuffer)
      this.gl.bindBuffer(this.gl.ARRAY_BUFFER, positionBuffer);
      this.gl.bufferData(
        this.gl.ARRAY_BUFFER,
        new Float32Array(this.positions),
        this.gl.STATIC_DRAW
      );
      const size = 2;
      const type = this.gl.FLOAT;
      const normalize = false;
      const stride = 0;
      const offset = 0;

      this.gl.vertexAttribPointer(
        aPositionAttributeLocation,
        size,
        type,
        normalize,
        stride,
        offset
      );
      // Point to attribute location
      this.gl.enableVertexAttribArray(aPositionAttributeLocation);
    }

    {
      // look up where the bounds vertices needs to go.
      const aBoundsAttributeLocation = this.gl.getAttribLocation(
        this.program,
        'a_bounds'
      );

      if (aBoundsAttributeLocation === -1) {
        throw new Error('Could not locate a_color in shader');
      }

      // attributes get data from buffers
      this.attributes.a_bounds = aBoundsAttributeLocation;

      // Init bounds buffer
      const boundsBuffer = this.gl.createBuffer();

      // Bind it to ARRAY_BUFFER (think of it as ARRAY_BUFFER = boundsBuffer)
      this.gl.bindBuffer(this.gl.ARRAY_BUFFER, boundsBuffer);
      this.gl.bufferData(
        this.gl.ARRAY_BUFFER,
        new Float32Array(this.bounds),
        this.gl.STATIC_DRAW
      );
      const size = 4;
      const type = this.gl.FLOAT;
      const normalize = false;
      const stride = 0;
      const offset = 0;

      this.gl.vertexAttribPointer(
        aBoundsAttributeLocation,
        size,
        type,
        normalize,
        stride,
        offset
      );
      // Point to attribute location
      this.gl.enableVertexAttribArray(aBoundsAttributeLocation);
    }

    // Use shader program
    this.gl.useProgram(this.program);
  }

  setConfigView(configView: Rect): Rect {
    this.configView = computeClampedConfigView(
      configView,
      {
<<<<<<< HEAD
        width: {
          min: this.flamegraph.profile.minFrameDuration,
          max: this.configSpace.width,
        },
        height: {
          min: 0,
          max: this.configSpace.height,
        },
      },
      !!this.flamegraph.inverted
=======
        min: this.flamegraph.profile.minFrameDuration,
        max: this.configSpace.width,
      },
      {
        min: 0,
        max: this.configSpace.height,
      }
>>>>>>> 5753f9fd
    );
    return this.configView;
  }

  transformConfigView(transformation: mat3): Rect {
    const newConfigView = this.configView.transformRect(transformation);

    this.configView = computeClampedConfigView(
      newConfigView,
      {
<<<<<<< HEAD
        width: {
          min: this.flamegraph.profile.minFrameDuration,
          max: this.configSpace.width,
        },
        height: {
          min: 0,
          max: this.configSpace.height,
        },
      },
      !!this.flamegraph.inverted
=======
        min: 0,
        max: this.configSpace.height,
      }
>>>>>>> 5753f9fd
    );

    return this.configView;
  }

  getColorForFrame(frame: Frame): number[] {
    return this.colorMap.get(frame.key) ?? this.theme.COLORS.FRAME_FALLBACK_COLOR;
  }

  getConfigSpaceCursor(
    logicalSpaceCursor: vec2,
    configViewToPhysicalSpace: mat3 = this.configViewToPhysicalSpace
  ): vec2 {
    const physicalSpaceCursor = vec2.transformMat3(
      vec2.create(),
      logicalSpaceCursor,
      this.logicalToPhysicalSpace
    );

    const physicalToConfig = mat3.invert(mat3.create(), configViewToPhysicalSpace);
    return vec2.transformMat3(vec2.create(), physicalSpaceCursor, physicalToConfig);
  }

  getHoveredNode(configSpaceCursor: vec2): FlamegraphFrame | null {
    let hoveredNode: FlamegraphFrame | null = null;

    const findHoveredNode = (frame: FlamegraphFrame, depth: number) => {
      // This is outside
      if (hoveredNode) {
        return;
      }

      const frameRect = new Rect(
        frame.start,
        this.flamegraph.inverted
          ? this.configSpace.height - frame.depth - 1
          : frame.depth,
        frame.end - frame.start,
        1
      );

      // We treat entire flamegraph as a segment tree, this allows us to query in O(log n) time by
      // only looking at the nodes that are relevant to the current cursor position. We discard any values
      // on x axis that do not overlap the cursor, and descend until we find a node that overlaps at cursor y position
      if (!frameRect.containsX(configSpaceCursor)) {
        return;
      }

      // If our frame depth overlaps cursor y position, we have found our node
      if (frameRect.containsY(configSpaceCursor)) {
        hoveredNode = frame;
        return;
      }

      // Descend into the rest of the children
      for (const child of frame.children) {
        findHoveredNode(child, depth + 1);
      }
    };

    for (let i = 0; i < this.roots.length; i++) {
      findHoveredNode(this.roots[i], 0);
    }

    return hoveredNode;
  }

  draw(
    searchResults: Record<FlamegraphFrame['frame']['key'], FlamegraphFrame> | null,
    configViewToPhysicalSpace = this.configViewToPhysicalSpace
  ): void {
    if (!this.gl) {
      throw new Error('Uninitialized WebGL context');
    }

    this.gl.clearColor(0, 0, 0, 0);
    this.gl.clear(this.gl.COLOR_BUFFER_BIT);

    // We have no frames to draw
    if (!this.positions.length) {
      return;
    }

    this.gl.useProgram(this.program);

    const projectionMatrix = makeProjectionMatrix(
      this.gl.canvas.width,
      this.gl.canvas.height
    );

    // Projection matrix
    this.gl.uniformMatrix3fv(this.uniforms.u_projection, false, projectionMatrix);

    // Model to projection
    this.gl.uniformMatrix3fv(this.uniforms.u_model, false, configViewToPhysicalSpace);

    // Check if we should draw border
    this.gl.uniform1i(this.uniforms.u_draw_border, this.options.draw_border ? 1 : 0);

    // Tell webgl to convert clip space to px
    this.gl.viewport(0, 0, this.gl.canvas.width, this.gl.canvas.height);

    const physicalSpacePixel = new Rect(0, 0, 1, 1);
    const physicalToConfig = mat3.invert(mat3.create(), configViewToPhysicalSpace);
    const configSpacePixel = physicalSpacePixel.transformRect(physicalToConfig);

    this.gl.uniform2f(
      this.uniforms.u_border_width,
      configSpacePixel.width,
      configSpacePixel.height
    );

    const VERTICES = 6;

    const length = this.frames.length;
    let frame;

    // This is an optimization to avoid setting uniform1i for each draw call when user is not searching
    if (searchResults) {
      for (let i = 0; i < length; i++) {
        frame = this.frames[i];
        const vertexOffset = i * VERTICES;

        this.gl.uniform1i(
          this.uniforms.u_is_search_result,
          searchResults[
            `${
              frame.frame.name +
              (frame.frame.file ? frame.frame.file : '') +
              String(frame.start)
            }`
          ]
            ? 1
            : 0
        );
        this.gl.drawArrays(this.gl.TRIANGLES, vertexOffset, VERTICES);
      }
    } else {
      for (let i = 0; i < length; i++) {
        const vertexOffset = i * VERTICES;

        this.gl.drawArrays(this.gl.TRIANGLES, vertexOffset, VERTICES);
      }
    }
  }
}

export {FlamegraphRenderer};<|MERGE_RESOLUTION|>--- conflicted
+++ resolved
@@ -139,17 +139,14 @@
     this.physicalToLogicalSpace = mat3.invert(mat3.create(), this.logicalToPhysicalSpace);
   }
 
-<<<<<<< HEAD
-=======
   get configSpaceToPhysicalSpace(): mat3 {
     return Transform.transformMatrixBetweenRect(this.configSpace, this.physicalSpace);
   }
 
-  get configToPhysicalSpace(): mat3 {
+  get configViewToPhysicalSpace(): mat3 {
     return Transform.transformMatrixBetweenRect(this.configView, this.physicalSpace);
   }
 
->>>>>>> 5753f9fd
   initConfigSpace(): void {
     const BAR_HEIGHT = this.theme.SIZES.BAR_HEIGHT * window.devicePixelRatio;
 
@@ -197,38 +194,6 @@
 
     this.configView = Rect.From(this.configView).withHeight(
       this.physicalSpace.height / BAR_HEIGHT
-    );
-  }
-
-  get configSpaceToPhysicalSpace(): mat3 {
-    return mat3.fromValues(
-      this.physicalSpace.width / this.configSpace.width,
-      0,
-      0,
-      0,
-      this.theme.SIZES.BAR_HEIGHT * window.devicePixelRatio,
-      0,
-      -((this.configSpace.x * this.physicalSpace.width) / this.configSpace.width) +
-        this.origin[0],
-      -(this.configSpace.y * this.theme.SIZES.BAR_HEIGHT * window.devicePixelRatio) +
-        this.origin[1],
-      1
-    );
-  }
-
-  get configViewToPhysicalSpace(): mat3 {
-    return mat3.fromValues(
-      this.physicalSpace.width / this.configView.width,
-      0,
-      0,
-      0,
-      this.theme.SIZES.BAR_HEIGHT * window.devicePixelRatio,
-      0,
-      -((this.configView.x * this.physicalSpace.width) / this.configView.width) +
-        this.origin[0],
-      -(this.configView.y * this.theme.SIZES.BAR_HEIGHT * window.devicePixelRatio) +
-        this.origin[1],
-      1
     );
   }
 
@@ -484,7 +449,6 @@
     this.configView = computeClampedConfigView(
       configView,
       {
-<<<<<<< HEAD
         width: {
           min: this.flamegraph.profile.minFrameDuration,
           max: this.configSpace.width,
@@ -494,16 +458,6 @@
           max: this.configSpace.height,
         },
       },
-      !!this.flamegraph.inverted
-=======
-        min: this.flamegraph.profile.minFrameDuration,
-        max: this.configSpace.width,
-      },
-      {
-        min: 0,
-        max: this.configSpace.height,
-      }
->>>>>>> 5753f9fd
     );
     return this.configView;
   }
@@ -514,7 +468,6 @@
     this.configView = computeClampedConfigView(
       newConfigView,
       {
-<<<<<<< HEAD
         width: {
           min: this.flamegraph.profile.minFrameDuration,
           max: this.configSpace.width,
@@ -524,12 +477,6 @@
           max: this.configSpace.height,
         },
       },
-      !!this.flamegraph.inverted
-=======
-        min: 0,
-        max: this.configSpace.height,
-      }
->>>>>>> 5753f9fd
     );
 
     return this.configView;
