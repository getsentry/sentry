import {mat3, vec2} from 'gl-matrix';

import {Flamegraph} from '../flamegraph';
import {FlamegraphSearch} from '../flamegraph/flamegraphStateProvider/reducers/flamegraphSearch';
import {FlamegraphTheme} from '../flamegraph/flamegraphTheme';
import {FlamegraphFrame, getFlamegraphFrameSearchId} from '../flamegraphFrame';
import {
  createProgram,
  createShader,
  getContext,
  makeProjectionMatrix,
  Rect,
  resizeCanvasToDisplaySize,
} from '../gl/utils';

import {fragment, vertex} from './shaders';

// These are both mutable and are used to avoid unnecessary allocations during rendering.
const PHYSICAL_SPACE_PX = new Rect(0, 0, 1, 1);
const CONFIG_TO_PHYSICAL_SPACE = mat3.create();

class FlamegraphRenderer {
  canvas: HTMLCanvasElement | null;
  flamegraph: Flamegraph;

  gl: WebGLRenderingContext | null = null;
  program: WebGLProgram | null = null;

  theme: FlamegraphTheme;
  frames: ReadonlyArray<FlamegraphFrame> = [];
  roots: ReadonlyArray<FlamegraphFrame> = [];

  // Vertex and color buffer
  positions: Float32Array = new Float32Array();
  bounds: Float32Array = new Float32Array();
  colors: Float32Array = new Float32Array();
  searchResults: Float32Array = new Float32Array();

  colorMap: Map<string | number, number[]> = new Map();

  lastDragPosition: vec2 | null = null;

  attributes: {
    a_bounds: number | null;
    a_color: number | null;
    a_is_search_result: number | null;
    a_position: number | null;
  } = {
    a_position: null,
    a_color: null,
    a_bounds: null,
    a_is_search_result: null,
  };

  uniforms: {
    u_border_width: WebGLUniformLocation | null;
    u_draw_border: WebGLUniformLocation | null;
    u_model: WebGLUniformLocation | null;
    u_projection: WebGLUniformLocation | null;
  } = {
    u_border_width: null,
    u_draw_border: null,
    u_model: null,
    u_projection: null,
  };

  options: {
    draw_border: boolean;
  };

  constructor(
    canvas: HTMLCanvasElement,
    flamegraph: Flamegraph,
    theme: FlamegraphTheme,
    options: {draw_border: boolean} = {draw_border: false}
  ) {
    this.flamegraph = flamegraph;
    this.canvas = canvas;
    this.theme = theme;
    this.options = options;

    this.init();
  }

  init(): void {
    const VERTICES_PER_TRIANGLE = 6;
    const COLOR_COMPONENTS = 4;

    this.frames = this.flamegraph.frames;
    this.roots = this.flamegraph.root.children;

    // Generate colors for the flamegraph
    const {colorBuffer, colorMap} = this.theme.COLORS.STACK_TO_COLOR(
      this.frames,
      this.theme.COLORS.COLOR_MAP,
      this.theme.COLORS.COLOR_BUCKET
    );

    this.colorMap = colorMap;

    if (
      VERTICES_PER_TRIANGLE * COLOR_COMPONENTS * this.frames.length !==
      colorBuffer.length
    ) {
      throw new Error('Color buffer length does not match the number of vertices');
    }

    this.colors = new Float32Array(colorBuffer);

    this.initCanvasContext();
    this.initVertices();
    this.initShaders();
  }

  initVertices(): void {
    const POSITIONS = 2;
    const BOUNDS = 4;
    const VERTICES_PER_TRIANGLE = 6;

    const FRAME_COUNT = this.frames.length;

    this.bounds = new Float32Array(VERTICES_PER_TRIANGLE * BOUNDS * FRAME_COUNT);
    this.positions = new Float32Array(VERTICES_PER_TRIANGLE * POSITIONS * FRAME_COUNT);
    this.searchResults = new Float32Array(FRAME_COUNT * VERTICES_PER_TRIANGLE);

    for (let index = 0; index < FRAME_COUNT; index++) {
      const frame = this.frames[index];

      const x1 = frame.start;
      const x2 = frame.end;
      const y1 = frame.depth;
      const y2 = frame.depth + 1;

      // top left -> top right -> bottom left ->
      // bottom left -> top right -> bottom right
      const positionOffset = index * 12;

      this.positions[positionOffset] = x1;
      this.positions[positionOffset + 1] = y1;
      this.positions[positionOffset + 2] = x2;
      this.positions[positionOffset + 3] = y1;
      this.positions[positionOffset + 4] = x1;
      this.positions[positionOffset + 5] = y2;
      this.positions[positionOffset + 6] = x1;
      this.positions[positionOffset + 7] = y2;
      this.positions[positionOffset + 8] = x2;
      this.positions[positionOffset + 9] = y1;
      this.positions[positionOffset + 10] = x2;
      this.positions[positionOffset + 11] = y2;

      // @TODO check if we can pack bounds across vertex calls,
      // we are allocating 6x the amount of memory here
      const boundsOffset = index * VERTICES_PER_TRIANGLE * BOUNDS;

      for (let i = 0; i < VERTICES_PER_TRIANGLE; i++) {
        const offset = boundsOffset + i * BOUNDS;

        this.bounds[offset] = x1;
        this.bounds[offset + 1] = y1;
        this.bounds[offset + 2] = x2;
        this.bounds[offset + 3] = y2;
      }
    }
  }

  initCanvasContext(): void {
    if (!this.canvas) {
      throw new Error('Cannot initialize context from null canvas');
    }
    // Setup webgl canvas context
    this.gl = getContext(this.canvas, 'webgl');

    if (!this.gl) {
      throw new Error('Uninitialized WebGL context');
    }

    this.gl.enable(this.gl.BLEND);
    this.gl.blendFuncSeparate(
      this.gl.SRC_ALPHA,
      this.gl.ONE_MINUS_SRC_ALPHA,
      this.gl.ONE,
      this.gl.ONE_MINUS_SRC_ALPHA
    );
    resizeCanvasToDisplaySize(this.canvas);
  }

  initShaders(): void {
    if (!this.gl) {
      throw new Error('Uninitialized WebGL context');
    }

    this.uniforms = {
      u_border_width: null,
      u_draw_border: null,
      u_model: null,
      u_projection: null,
    };
    this.attributes = {
      a_bounds: null,
      a_color: null,
      a_is_search_result: null,
      a_position: null,
    };

    const vertexShader = createShader(this.gl, this.gl.VERTEX_SHADER, vertex());

    const fragmentShader = createShader(
      this.gl,
      this.gl.FRAGMENT_SHADER,
      fragment(this.theme)
    );

    // create program
    this.program = createProgram(this.gl, vertexShader, fragmentShader);

    const uProjectionMatrix = this.gl.getUniformLocation(this.program, 'u_projection');
    const uModelMatrix = this.gl.getUniformLocation(this.program, 'u_model');
    const uBorderWidth = this.gl.getUniformLocation(this.program, 'u_border_width');
    const uDrawBorder = this.gl.getUniformLocation(this.program, 'u_draw_border');

    if (!uProjectionMatrix) {
      throw new Error('Could not locate u_projection in shader');
    }
    if (!uModelMatrix) {
      throw new Error('Could not locate u_model in shader');
    }
    if (!uBorderWidth) {
      throw new Error('Could not locate u_border_width in shader');
    }
    if (!uDrawBorder) {
      throw new Error('Could not locate u_draw_border in shader');
    }

    this.uniforms.u_projection = uProjectionMatrix;
    this.uniforms.u_model = uModelMatrix;
    this.uniforms.u_border_width = uBorderWidth;
    this.uniforms.u_draw_border = uDrawBorder;

    {
      const aIsSearchResult = this.gl.getAttribLocation(
        this.program,
        'a_is_search_result'
      );

      if (aIsSearchResult === -1) {
        throw new Error('Could not locate a_is_search_result in shader');
      }

      // attributes get data from buffers
      this.attributes.a_is_search_result = aIsSearchResult;

      // Init color buffer
      const searchResultsBuffer = this.gl.createBuffer();

      // Bind it to ARRAY_BUFFER (think of it as ARRAY_BUFFER = searchResultsBuffer)
      this.gl.bindBuffer(this.gl.ARRAY_BUFFER, searchResultsBuffer);
      this.gl.bufferData(this.gl.ARRAY_BUFFER, this.searchResults, this.gl.DYNAMIC_DRAW);

      const size = 1;
      const type = this.gl.FLOAT;
      const normalize = false;
      const stride = 0;
      const offset = 0;

      this.gl.vertexAttribPointer(aIsSearchResult, size, type, normalize, stride, offset);
      // Point to attribute location
      this.gl.enableVertexAttribArray(aIsSearchResult);
    }

    {
      const aColorAttributeLocation = this.gl.getAttribLocation(this.program, 'a_color');

      if (aColorAttributeLocation === -1) {
        throw new Error('Could not locate a_color in shader');
      }

      // attributes get data from buffers
      this.attributes.a_color = aColorAttributeLocation;

      // Init color buffer
      const colorBuffer = this.gl.createBuffer();

      // Bind it to ARRAY_BUFFER (think of it as ARRAY_BUFFER = colorBuffer)
      this.gl.bindBuffer(this.gl.ARRAY_BUFFER, colorBuffer);
      this.gl.bufferData(this.gl.ARRAY_BUFFER, this.colors, this.gl.STATIC_DRAW);

      const size = 4;
      const type = this.gl.FLOAT;
      const normalize = false;
      const stride = 0;
      const offset = 0;

      this.gl.vertexAttribPointer(
        aColorAttributeLocation,
        size,
        type,
        normalize,
        stride,
        offset
      );
      // Point to attribute location
      this.gl.enableVertexAttribArray(aColorAttributeLocation);
    }

    {
      // look up where the vertex data needs to go.
      const aPositionAttributeLocation = this.gl.getAttribLocation(
        this.program,
        'a_position'
      );

      if (aPositionAttributeLocation === -1) {
        throw new Error('Could not locate a_color in shader');
      }

      // attributes get data from buffers
      this.attributes.a_position = aPositionAttributeLocation;

      // Init position buffer
      const positionBuffer = this.gl.createBuffer();

      // Bind it to ARRAY_BUFFER (think of it as ARRAY_BUFFER = positionBuffer)
      this.gl.bindBuffer(this.gl.ARRAY_BUFFER, positionBuffer);
      this.gl.bufferData(this.gl.ARRAY_BUFFER, this.positions, this.gl.STATIC_DRAW);

      const size = 2;
      const type = this.gl.FLOAT;
      const normalize = false;
      const stride = 0;
      const offset = 0;

      this.gl.vertexAttribPointer(
        aPositionAttributeLocation,
        size,
        type,
        normalize,
        stride,
        offset
      );
      // Point to attribute location
      this.gl.enableVertexAttribArray(aPositionAttributeLocation);
    }

    {
      // look up where the bounds vertices needs to go.
      const aBoundsAttributeLocation = this.gl.getAttribLocation(
        this.program,
        'a_bounds'
      );

      if (aBoundsAttributeLocation === -1) {
        throw new Error('Could not locate a_color in shader');
      }

      // attributes get data from buffers
      this.attributes.a_bounds = aBoundsAttributeLocation;

      // Init bounds buffer
      const boundsBuffer = this.gl.createBuffer();

      // Bind it to ARRAY_BUFFER (think of it as ARRAY_BUFFER = boundsBuffer)
      this.gl.bindBuffer(this.gl.ARRAY_BUFFER, boundsBuffer);
      this.gl.bufferData(this.gl.ARRAY_BUFFER, this.bounds, this.gl.STATIC_DRAW);

      const size = 4;
      const type = this.gl.FLOAT;
      const normalize = false;
      const stride = 0;
      const offset = 0;

      this.gl.vertexAttribPointer(
        aBoundsAttributeLocation,
        size,
        type,
        normalize,
        stride,
        offset
      );
      // Point to attribute location
      this.gl.enableVertexAttribArray(aBoundsAttributeLocation);
    }

    // Use shader program
    this.gl.useProgram(this.program);
  }

  getColorForFrame(frame: FlamegraphFrame): number[] {
    return this.colorMap.get(frame.key) ?? this.theme.COLORS.FRAME_FALLBACK_COLOR;
  }

  findHoveredNode(configSpaceCursor: vec2): FlamegraphFrame | null {
    // ConfigSpace origin is at top of rectangle, so we need to offset bottom by 1
    // to account for size of renderered rectangle.
    if (configSpaceCursor[1] > this.flamegraph.configSpace.bottom + 1) {
      return null;
    }

    if (configSpaceCursor[0] < this.flamegraph.configSpace.left) {
      return null;
    }

    if (configSpaceCursor[0] > this.flamegraph.configSpace.right) {
      return null;
    }

    let hoveredNode: FlamegraphFrame | null = null;
    const queue = [...this.roots];

    while (queue.length && !hoveredNode) {
      const frame = queue.pop()!;

      // We treat entire flamegraph as a segment tree, this allows us to query in O(log n) time by
      // only looking at the nodes that are relevant to the current cursor position. We discard any values
      // on x axis that do not overlap the cursor, and descend until we find a node that overlaps at cursor y position
      if (configSpaceCursor[0] < frame.start || configSpaceCursor[0] > frame.end) {
        continue;
      }

      // If our frame depth overlaps cursor y position, we have found our node
      if (
        configSpaceCursor[1] >= frame.depth &&
        configSpaceCursor[1] <= frame.depth + 1
      ) {
        hoveredNode = frame;
        break;
      }

      // Descend into the rest of the children
      for (let i = 0; i < frame.children.length; i++) {
        queue.push(frame.children[i]);
      }
    }
    return hoveredNode;
  }

<<<<<<< HEAD
  setSearchResults(searchResults: FlamegraphSearch['results']) {
    if (!this.program || !this.gl) {
      return;
    }

=======
  setSearchResults(searchResults: FlamegraphSearch['results']['frames']) {
>>>>>>> 33625147
    const matchedFrame = new Float32Array(6).fill(1);
    const unMatchedFrame = new Float32Array(6).fill(0);

    for (let i = 0; i < this.frames.length; i++) {
      this.searchResults.set(
        searchResults.has(getFlamegraphFrameSearchId(this.frames[i]))
          ? matchedFrame
          : unMatchedFrame,
        i * 6
      );
    }

    const aIsSearchResult = this.gl.getAttribLocation(this.program, 'a_is_search_result');
    // attributes get data from buffers
    this.attributes.a_is_search_result = aIsSearchResult;

    // Init color buffer
    const searchResultsBuffer = this.gl.createBuffer();

    // Bind it to ARRAY_BUFFER (think of it as ARRAY_BUFFER = searchResultsBuffer)
    this.gl.bindBuffer(this.gl.ARRAY_BUFFER, searchResultsBuffer);
    this.gl.bufferData(this.gl.ARRAY_BUFFER, this.searchResults, this.gl.DYNAMIC_DRAW);

    const size = 1;
    const type = this.gl.FLOAT;
    const normalize = false;
    const stride = 0;
    const offset = 0;

    this.gl.vertexAttribPointer(aIsSearchResult, size, type, normalize, stride, offset);
    // Point to attribute location
    this.gl.enableVertexAttribArray(aIsSearchResult);
  }

  draw(configViewToPhysicalSpace: mat3): void {
    if (!this.gl) {
      throw new Error('Uninitialized WebGL context');
    }

    this.gl.clearColor(0, 0, 0, 0);
    this.gl.clear(this.gl.COLOR_BUFFER_BIT);

    // We have no frames to draw
    if (!this.positions.length || !this.program) {
      return;
    }

    this.gl.useProgram(this.program);

    const projectionMatrix = makeProjectionMatrix(
      this.gl.canvas.width,
      this.gl.canvas.height
    );

    // Projection matrix
    this.gl.uniformMatrix3fv(this.uniforms.u_projection, false, projectionMatrix);

    // Model to projection
    this.gl.uniformMatrix3fv(this.uniforms.u_model, false, configViewToPhysicalSpace);

    // Check if we should draw border
    this.gl.uniform1i(this.uniforms.u_draw_border, this.options.draw_border ? 1 : 0);

    // Tell webgl to convert clip space to px
    this.gl.viewport(0, 0, this.gl.canvas.width, this.gl.canvas.height);

    const physicalToConfig = mat3.invert(
      CONFIG_TO_PHYSICAL_SPACE,
      configViewToPhysicalSpace
    );
    const configSpacePixel = PHYSICAL_SPACE_PX.transformRect(physicalToConfig);

    this.gl.uniform2f(
      this.uniforms.u_border_width,
      configSpacePixel.width,
      configSpacePixel.height
    );

    const VERTICES_PER_TRIANGLE = 6;
    this.gl.drawArrays(this.gl.TRIANGLES, 0, this.frames.length * VERTICES_PER_TRIANGLE);
  }
}

export {FlamegraphRenderer};<|MERGE_RESOLUTION|>--- conflicted
+++ resolved
@@ -433,15 +433,11 @@
     return hoveredNode;
   }
 
-<<<<<<< HEAD
-  setSearchResults(searchResults: FlamegraphSearch['results']) {
+  setSearchResults(searchResults: FlamegraphSearch['results']['frames']) {
     if (!this.program || !this.gl) {
       return;
     }
 
-=======
-  setSearchResults(searchResults: FlamegraphSearch['results']['frames']) {
->>>>>>> 33625147
     const matchedFrame = new Float32Array(6).fill(1);
     const unMatchedFrame = new Float32Array(6).fill(0);
 
