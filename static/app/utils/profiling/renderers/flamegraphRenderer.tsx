import {mat3, vec2} from 'gl-matrix';

import {Flamegraph} from '../flamegraph';
import {FlamegraphSearch} from '../flamegraph/flamegraphStateProvider/reducers/flamegraphSearch';
import {FlamegraphTheme} from '../flamegraph/flamegraphTheme';
import {FlamegraphFrame, getFlamegraphFrameSearchId} from '../flamegraphFrame';
import {
  createProgram,
  createShader,
  getContext,
  makeProjectionMatrix,
  Rect,
  resizeCanvasToDisplaySize,
} from '../gl/utils';

import {fragment, vertex} from './shaders';

class FlamegraphRenderer {
  canvas: HTMLCanvasElement | null;
  flamegraph: Flamegraph;

  gl: WebGLRenderingContext | null = null;
  program: WebGLProgram | null = null;

  theme: FlamegraphTheme;
  frames: ReadonlyArray<FlamegraphFrame> = [];
  roots: ReadonlyArray<FlamegraphFrame> = [];

  // Vertex and color buffer
  positions: Float32Array = new Float32Array();
  bounds: Float32Array = new Float32Array();
  colors: Float32Array = new Float32Array();
  searchResults: Float32Array = new Float32Array();

  colorMap: Map<string | number, number[]> = new Map();

  lastDragPosition: vec2 | null = null;

  attributes: {
    a_bounds: number | null;
    a_color: number | null;
    a_is_search_result: number | null;
    a_position: number | null;
  } = {
    a_position: null,
    a_color: null,
    a_bounds: null,
    a_is_search_result: null,
  };

  uniforms: {
    u_border_width: WebGLUniformLocation | null;
    u_draw_border: WebGLUniformLocation | null;
    u_model: WebGLUniformLocation | null;
    u_projection: WebGLUniformLocation | null;
  } = {
    u_border_width: null,
    u_draw_border: null,
    u_model: null,
    u_projection: null,
  };

  options: {
    draw_border: boolean;
  };

  constructor(
    canvas: HTMLCanvasElement,
    flamegraph: Flamegraph,
    theme: FlamegraphTheme,
    options: {draw_border: boolean} = {draw_border: false}
  ) {
    this.flamegraph = flamegraph;
    this.canvas = canvas;
    this.theme = theme;
    this.options = options;

    this.init();
  }

  init(): void {
    const VERTICES = 6;
    const COLOR_COMPONENTS = 4;

    this.colors = new Float32Array(VERTICES * COLOR_COMPONENTS);
    this.frames = [...this.flamegraph.frames];
    this.roots = [...this.flamegraph.root.children];

    // Generate colors for the flamegraph
    const {colorBuffer, colorMap} = this.theme.COLORS.STACK_TO_COLOR(
      this.frames,
      this.theme.COLORS.COLOR_MAP,
      this.theme.COLORS.COLOR_BUCKET
    );

    this.colorMap = colorMap;
    this.colors = new Float32Array(colorBuffer);

    this.initCanvasContext();
    this.initVertices();
    this.initShaders();
  }

  initVertices(): void {
    const POSITIONS = 2;
    const BOUNDS = 4;
    const VERTICES = 6;

    const FRAME_COUNT = this.frames.length;

    this.bounds = new Float32Array(VERTICES * BOUNDS * FRAME_COUNT);
    this.positions = new Float32Array(VERTICES * POSITIONS * FRAME_COUNT);
    this.searchResults = new Float32Array(FRAME_COUNT * VERTICES);

    for (let index = 0; index < FRAME_COUNT; index++) {
      const frame = this.frames[index];

      const x1 = frame.start;
      const x2 = frame.end;
      const y1 = frame.depth;
      const y2 = frame.depth + 1;

      // top left -> top right -> bottom left ->
      // bottom left -> top right -> bottom right
      const positionOffset = index * 12;

      this.positions[positionOffset] = x1;
      this.positions[positionOffset + 1] = y1;
      this.positions[positionOffset + 2] = x2;
      this.positions[positionOffset + 3] = y1;
      this.positions[positionOffset + 4] = x1;
      this.positions[positionOffset + 5] = y2;
      this.positions[positionOffset + 6] = x1;
      this.positions[positionOffset + 7] = y2;
      this.positions[positionOffset + 8] = x2;
      this.positions[positionOffset + 9] = y1;
      this.positions[positionOffset + 10] = x2;
      this.positions[positionOffset + 11] = y2;

      // @TODO check if we can pack bounds across vertex calls,
      // we are allocating 6x the amount of memory here
      const boundsOffset = index * VERTICES * BOUNDS;

      for (let i = 0; i < VERTICES; i++) {
        const offset = boundsOffset + i * BOUNDS;

        this.bounds[offset] = x1;
        this.bounds[offset + 1] = y1;
        this.bounds[offset + 2] = x2;
        this.bounds[offset + 3] = y2;
      }
    }
  }

  initCanvasContext(): void {
    if (!this.canvas) {
      throw new Error('Cannot initialize context from null canvas');
    }
    // Setup webgl canvas context
    this.gl = getContext(this.canvas, 'webgl');

    if (!this.gl) {
      throw new Error('Uninitialized WebGL context');
    }

    this.gl.enable(this.gl.BLEND);
    this.gl.blendFuncSeparate(
      this.gl.SRC_ALPHA,
      this.gl.ONE_MINUS_SRC_ALPHA,
      this.gl.ONE,
      this.gl.ONE_MINUS_SRC_ALPHA
    );
    resizeCanvasToDisplaySize(this.canvas);
  }

  initShaders(): void {
    if (!this.gl) {
      throw new Error('Uninitialized WebGL context');
    }

    this.uniforms = {
      u_border_width: null,
      u_draw_border: null,
      u_model: null,
      u_projection: null,
    };
    this.attributes = {
      a_bounds: null,
      a_color: null,
      a_is_search_result: null,
      a_position: null,
    };

    const vertexShader = createShader(this.gl, this.gl.VERTEX_SHADER, vertex());

    const fragmentShader = createShader(
      this.gl,
      this.gl.FRAGMENT_SHADER,
      fragment(this.theme)
    );

    // create program
    this.program = createProgram(this.gl, vertexShader, fragmentShader);

    const uProjectionMatrix = this.gl.getUniformLocation(this.program, 'u_projection');
    const uModelMatrix = this.gl.getUniformLocation(this.program, 'u_model');
    const uBorderWidth = this.gl.getUniformLocation(this.program, 'u_border_width');
    const uDrawBorder = this.gl.getUniformLocation(this.program, 'u_draw_border');

    if (!uProjectionMatrix) {
      throw new Error('Could not locate u_projection in shader');
    }
    if (!uModelMatrix) {
      throw new Error('Could not locate u_model in shader');
    }
    if (!uBorderWidth) {
      throw new Error('Could not locate u_border_width in shader');
    }
    if (!uDrawBorder) {
      throw new Error('Could not locate u_draw_border in shader');
    }

    this.uniforms.u_projection = uProjectionMatrix;
    this.uniforms.u_model = uModelMatrix;
    this.uniforms.u_border_width = uBorderWidth;
    this.uniforms.u_draw_border = uDrawBorder;

    {
      const aIsSearchResult = this.gl.getAttribLocation(
        this.program,
        'a_is_search_result'
      );

      if (aIsSearchResult === -1) {
        throw new Error('Could not locate a_is_search_result in shader');
      }

      // attributes get data from buffers
      this.attributes.a_is_search_result = aIsSearchResult;

      // Init color buffer
      const searchResultsBuffer = this.gl.createBuffer();

      // Bind it to ARRAY_BUFFER (think of it as ARRAY_BUFFER = searchResultsBuffer)
      this.gl.bindBuffer(this.gl.ARRAY_BUFFER, searchResultsBuffer);
      this.gl.bufferData(this.gl.ARRAY_BUFFER, this.searchResults, this.gl.DYNAMIC_DRAW);

      const size = 1;
      const type = this.gl.FLOAT;
      const normalize = false;
      const stride = 0;
      const offset = 0;

      this.gl.vertexAttribPointer(aIsSearchResult, size, type, normalize, stride, offset);
      // Point to attribute location
      this.gl.enableVertexAttribArray(aIsSearchResult);
    }

    {
      const aColorAttributeLocation = this.gl.getAttribLocation(this.program, 'a_color');

      if (aColorAttributeLocation === -1) {
        throw new Error('Could not locate a_color in shader');
      }

      // attributes get data from buffers
      this.attributes.a_color = aColorAttributeLocation;

      // Init color buffer
      const colorBuffer = this.gl.createBuffer();

      // Bind it to ARRAY_BUFFER (think of it as ARRAY_BUFFER = colorBuffer)
      this.gl.bindBuffer(this.gl.ARRAY_BUFFER, colorBuffer);
      this.gl.bufferData(this.gl.ARRAY_BUFFER, this.colors, this.gl.STATIC_DRAW);

      const size = 4;
      const type = this.gl.FLOAT;
      const normalize = false;
      const stride = 0;
      const offset = 0;

      this.gl.vertexAttribPointer(
        aColorAttributeLocation,
        size,
        type,
        normalize,
        stride,
        offset
      );
      // Point to attribute location
      this.gl.enableVertexAttribArray(aColorAttributeLocation);
    }

    {
      // look up where the vertex data needs to go.
      const aPositionAttributeLocation = this.gl.getAttribLocation(
        this.program,
        'a_position'
      );

      if (aPositionAttributeLocation === -1) {
        throw new Error('Could not locate a_color in shader');
      }

      // attributes get data from buffers
      this.attributes.a_position = aPositionAttributeLocation;

      // Init position buffer
      const positionBuffer = this.gl.createBuffer();

      // Bind it to ARRAY_BUFFER (think of it as ARRAY_BUFFER = positionBuffer)
      this.gl.bindBuffer(this.gl.ARRAY_BUFFER, positionBuffer);
      this.gl.bufferData(this.gl.ARRAY_BUFFER, this.positions, this.gl.STATIC_DRAW);

      const size = 2;
      const type = this.gl.FLOAT;
      const normalize = false;
      const stride = 0;
      const offset = 0;

      this.gl.vertexAttribPointer(
        aPositionAttributeLocation,
        size,
        type,
        normalize,
        stride,
        offset
      );
      // Point to attribute location
      this.gl.enableVertexAttribArray(aPositionAttributeLocation);
    }

    {
      // look up where the bounds vertices needs to go.
      const aBoundsAttributeLocation = this.gl.getAttribLocation(
        this.program,
        'a_bounds'
      );

      if (aBoundsAttributeLocation === -1) {
        throw new Error('Could not locate a_color in shader');
      }

      // attributes get data from buffers
      this.attributes.a_bounds = aBoundsAttributeLocation;

      // Init bounds buffer
      const boundsBuffer = this.gl.createBuffer();

      // Bind it to ARRAY_BUFFER (think of it as ARRAY_BUFFER = boundsBuffer)
      this.gl.bindBuffer(this.gl.ARRAY_BUFFER, boundsBuffer);
      this.gl.bufferData(this.gl.ARRAY_BUFFER, this.bounds, this.gl.STATIC_DRAW);

      const size = 4;
      const type = this.gl.FLOAT;
      const normalize = false;
      const stride = 0;
      const offset = 0;

      this.gl.vertexAttribPointer(
        aBoundsAttributeLocation,
        size,
        type,
        normalize,
        stride,
        offset
      );
      // Point to attribute location
      this.gl.enableVertexAttribArray(aBoundsAttributeLocation);
    }

    // Use shader program
    this.gl.useProgram(this.program);
  }

  getColorForFrame(frame: FlamegraphFrame): number[] {
    return this.colorMap.get(frame.key) ?? this.theme.COLORS.FRAME_FALLBACK_COLOR;
  }

  findHoveredNode(configSpaceCursor: vec2): FlamegraphFrame | null {
    let hoveredNode: FlamegraphFrame | null = null;
    const queue = [...this.roots];

<<<<<<< HEAD
    while (queue.length && !hoveredNode) {
      const frame = queue.pop()!;
      const frameRect = new Rect(frame.start, frame.depth, frame.end - frame.start, 1);
=======
    const findHoveredNode = (frame: FlamegraphFrame, depth: number) => {
      // This is outside
      if (hoveredNode) {
        return;
      }
>>>>>>> 202e91f8

      // We treat entire flamegraph as a segment tree, this allows us to query in O(log n) time by
      // only looking at the nodes that are relevant to the current cursor position. We discard any values
      // on x axis that do not overlap the cursor, and descend until we find a node that overlaps at cursor y position
<<<<<<< HEAD
      if (!frameRect.containsX(configSpaceCursor)) {
        continue;
=======
      if (configSpaceCursor[0] < frame.start || configSpaceCursor[0] > frame.end) {
        return;
>>>>>>> 202e91f8
      }

      // If our frame depth overlaps cursor y position, we have found our node
      if (
        configSpaceCursor[1] >= frame.depth &&
        configSpaceCursor[1] <= frame.depth + 1
      ) {
        hoveredNode = frame;
        break;
      }

      // Descend into the rest of the children
      for (let i = 0; i < frame.children.length; i++) {
        queue.push(frame.children[i]);
      }
    }
    return hoveredNode;
  }

  setSearchResults(searchResults: FlamegraphSearch['results']) {
    const matchedFrame = new Float32Array(6).fill(1);
    const unMatchedFrame = new Float32Array(6).fill(0);

    for (let i = 0; i < this.frames.length; i++) {
      this.searchResults.set(
        searchResults.has(getFlamegraphFrameSearchId(this.frames[i]))
          ? matchedFrame
          : unMatchedFrame,
        i * 6
      );
    }

    if (!this.program || !this.gl) {
      return;
    }

    const aIsSearchResult = this.gl.getAttribLocation(this.program, 'a_is_search_result');
    // attributes get data from buffers
    this.attributes.a_is_search_result = aIsSearchResult;

    // Init color buffer
    const searchResultsBuffer = this.gl.createBuffer();

    // Bind it to ARRAY_BUFFER (think of it as ARRAY_BUFFER = searchResultsBuffer)
    this.gl.bindBuffer(this.gl.ARRAY_BUFFER, searchResultsBuffer);
    this.gl.bufferData(this.gl.ARRAY_BUFFER, this.searchResults, this.gl.DYNAMIC_DRAW);

    const size = 1;
    const type = this.gl.FLOAT;
    const normalize = false;
    const stride = 0;
    const offset = 0;

    this.gl.vertexAttribPointer(aIsSearchResult, size, type, normalize, stride, offset);
    // Point to attribute location
    this.gl.enableVertexAttribArray(aIsSearchResult);
  }

  draw(configViewToPhysicalSpace: mat3): void {
    if (!this.gl) {
      throw new Error('Uninitialized WebGL context');
    }

    this.gl.clearColor(0, 0, 0, 0);
    this.gl.clear(this.gl.COLOR_BUFFER_BIT);

    // We have no frames to draw
    if (!this.positions.length || !this.program) {
      return;
    }

    this.gl.useProgram(this.program);

    const projectionMatrix = makeProjectionMatrix(
      this.gl.canvas.width,
      this.gl.canvas.height
    );

    // Projection matrix
    this.gl.uniformMatrix3fv(this.uniforms.u_projection, false, projectionMatrix);

    // Model to projection
    this.gl.uniformMatrix3fv(this.uniforms.u_model, false, configViewToPhysicalSpace);

    // Check if we should draw border
    this.gl.uniform1i(this.uniforms.u_draw_border, this.options.draw_border ? 1 : 0);

    // Tell webgl to convert clip space to px
    this.gl.viewport(0, 0, this.gl.canvas.width, this.gl.canvas.height);

    const physicalSpacePixel = new Rect(0, 0, 1, 1);
    const physicalToConfig = mat3.invert(mat3.create(), configViewToPhysicalSpace);
    const configSpacePixel = physicalSpacePixel.transformRect(physicalToConfig);

    this.gl.uniform2f(
      this.uniforms.u_border_width,
      configSpacePixel.width,
      configSpacePixel.height
    );

    const VERTICES = 6;
    this.gl.drawArrays(this.gl.TRIANGLES, 0, this.frames.length * VERTICES);
  }
}

export {FlamegraphRenderer};<|MERGE_RESOLUTION|>--- conflicted
+++ resolved
@@ -381,28 +381,15 @@
     let hoveredNode: FlamegraphFrame | null = null;
     const queue = [...this.roots];
 
-<<<<<<< HEAD
     while (queue.length && !hoveredNode) {
       const frame = queue.pop()!;
       const frameRect = new Rect(frame.start, frame.depth, frame.end - frame.start, 1);
-=======
-    const findHoveredNode = (frame: FlamegraphFrame, depth: number) => {
-      // This is outside
-      if (hoveredNode) {
-        return;
-      }
->>>>>>> 202e91f8
 
       // We treat entire flamegraph as a segment tree, this allows us to query in O(log n) time by
       // only looking at the nodes that are relevant to the current cursor position. We discard any values
       // on x axis that do not overlap the cursor, and descend until we find a node that overlaps at cursor y position
-<<<<<<< HEAD
-      if (!frameRect.containsX(configSpaceCursor)) {
+      if (configSpaceCursor[0] < frame.start || configSpaceCursor[0] > frame.end) {
         continue;
-=======
-      if (configSpaceCursor[0] < frame.start || configSpaceCursor[0] > frame.end) {
-        return;
->>>>>>> 202e91f8
       }
 
       // If our frame depth overlaps cursor y position, we have found our node
