import {mat3} from 'gl-matrix';

import {Flamegraph} from '../flamegraph';
import {FlamegraphTheme} from '../flamegraph/FlamegraphTheme';
import {FlamegraphFrame} from '../flamegraphFrame';
import {
  ELLIPSIS,
  findRangeBinarySearch,
  getContext,
  Rect,
  resizeCanvasToDisplaySize,
  trimTextCenter,
} from '../gl/utils';

export function isOutsideView(frame: Rect, view: Rect, inverted: boolean): boolean {
  // Frame is outside of the view on the left
  if (frame.overlaps(view)) {
    return false;
  }

  // @TODO check if we still need this
  if (inverted) {
    if (frame.top - 1 >= view.bottom) {
      return true;
    }
  }

  return true;
}

class TextRenderer {
  textCache: Record<string, number> = {};

  canvas: HTMLCanvasElement;
  context: CanvasRenderingContext2D;
  theme: FlamegraphTheme;
  flamegraph: Flamegraph;

  constructor(canvas: HTMLCanvasElement, flamegraph: Flamegraph, theme: FlamegraphTheme) {
    this.canvas = canvas;
    this.theme = theme;
    this.flamegraph = flamegraph;

    this.context = getContext(canvas, '2d');

    resizeCanvasToDisplaySize(canvas);
  }

  clearCache(): void {
    this.textCache = {};
  }

  measureText(context: CanvasRenderingContext2D, text: string): number {
    if (this.textCache[text]) {
      return this.textCache[text];
    }
    this.textCache[text] = context.measureText(text).width;
    return this.textCache[text];
  }

  draw(configViewSpace: Rect, configSpace: Rect, configToPhysicalSpace: mat3): void {
    this.context.font = `${this.theme.SIZES.BAR_FONT_SIZE * window.devicePixelRatio}px ${
      this.theme.FONTS.FRAME_FONT
    }`;

    this.context.textBaseline = 'alphabetic';
    this.context.fillStyle = this.theme.COLORS.LABEL_FONT_COLOR;

    const minWidth = this.measureText(this.context, ELLIPSIS);

    let frame: FlamegraphFrame;
    let i: number;
    const length: number = this.flamegraph.frames.length;

    // We currently iterate over all frames, but we could optimize this to only iterate over visible frames.
    // This could be achieved by querying the flamegraph tree (as an interval tree). This would still run in O(n), but
    // would improve our best case performance (e.g. when users) zoom into the flamegraph
    for (i = 0; i < length; i++) {
      frame = this.flamegraph.frames[i];

      // This rect gets discarded after each render which is wasteful
      const frameInConfigSpace = new Rect(
        frame.start,
        this.flamegraph.inverted ? configSpace.height - frame.depth + 1 : frame.depth + 1,
        frame.end - frame.start,
        1
      );

      // Check if our rect overlaps with the current viewport and skip it
      if (
        isOutsideView(frameInConfigSpace, configViewSpace, !!this.flamegraph.inverted)
      ) {
        continue;
      }

      // We pin the start and end of the frame, so scrolling around keeps text pinned to the left or right side of the viewport
      const pinnedStart = Math.max(frame.start, configViewSpace.left);
      const pinnedEnd = Math.min(frame.end, configViewSpace.right);

      // This rect gets discarded after each render which is wasteful
      const offsetFrame = new Rect(
        pinnedStart,
        frameInConfigSpace.y,
        pinnedEnd - pinnedStart,
        1
      );

      // Transform frame to physical space coordinates
      const frameInPhysicalSpace = offsetFrame.transformRect(configToPhysicalSpace);

      // Since the text is not exactly aligned to the left/right bounds of the frame, we need to subtract the padding
      // from the total width, so that we can truncate the center of the text accurately.
      const paddedRectangleWidth =
        frameInPhysicalSpace.width -
        2 * this.theme.SIZES.BAR_PADDING * window.devicePixelRatio;

      // We want to draw the text in the vertical center of the frame, so we substract half the height of the text
      const y =
        frameInPhysicalSpace.y -
        (this.theme.SIZES.BAR_FONT_SIZE / 2) * window.devicePixelRatio;

      // Offset x by 1x the padding
      const x =
        frameInPhysicalSpace.x + this.theme.SIZES.BAR_PADDING * window.devicePixelRatio;

      // If the width of the text is greater than the minimum width to render, we should render it
      if (paddedRectangleWidth >= minWidth) {
        let text = frame.frame.name;

        // If text width is smaller than rectangle, just draw the text
        if (this.measureText(this.context, text) > paddedRectangleWidth) {
          text = trimTextCenter(
            text,
            findRangeBinarySearch(
              {low: 0, high: paddedRectangleWidth},
<<<<<<< HEAD
              n => this.measureText(this.context, text.substring(0, n + 1)),
=======
              n => this.measureText(this.context, text.substring(0, n)),
>>>>>>> 4dfb90a2
              paddedRectangleWidth
            )[0]
          );
        }

        this.context.fillText(text, x, y);
      }
    }
  }
}

export {TextRenderer};<|MERGE_RESOLUTION|>--- conflicted
+++ resolved
@@ -133,11 +133,7 @@
             text,
             findRangeBinarySearch(
               {low: 0, high: paddedRectangleWidth},
-<<<<<<< HEAD
-              n => this.measureText(this.context, text.substring(0, n + 1)),
-=======
               n => this.measureText(this.context, text.substring(0, n)),
->>>>>>> 4dfb90a2
               paddedRectangleWidth
             )[0]
           );
