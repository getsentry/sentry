import {mat3} from 'gl-matrix';

import {Flamegraph} from '../flamegraph';
import {FlamegraphTheme} from '../flamegraph/flamegraphTheme';
import {FlamegraphFrame} from '../flamegraphFrame';
import {
  ELLIPSIS,
  findRangeBinarySearch,
  getContext,
  Rect,
  resizeCanvasToDisplaySize,
  trimTextCenter,
} from '../gl/utils';

class TextRenderer {
  textCache: Record<string, number> = {};

  canvas: HTMLCanvasElement;
  context: CanvasRenderingContext2D;
  theme: FlamegraphTheme;
  flamegraph: Flamegraph;

  constructor(canvas: HTMLCanvasElement, flamegraph: Flamegraph, theme: FlamegraphTheme) {
    this.canvas = canvas;
    this.theme = theme;
    this.flamegraph = flamegraph;

    this.context = getContext(canvas, '2d');
    resizeCanvasToDisplaySize(canvas);
  }

  measureAndCacheText(text: string): number {
    if (this.textCache[text]) {
      return this.textCache[text];
    }
    this.textCache[text] = this.context.measureText(text).width;
    return this.textCache[text];
  }

  maybeInvalidateCache(): void {
    const TEST_STRING = 'Who knows if this changed, font-display: swap wont tell me';

    if (this.textCache[TEST_STRING] === undefined) {
      this.measureAndCacheText(TEST_STRING);
      return;
    }

    const newMeasuredSize = this.context.measureText(TEST_STRING).width;
    if (newMeasuredSize !== this.textCache[TEST_STRING]) {
      this.textCache = {[TEST_STRING]: newMeasuredSize};
    }
  }

  draw(configView: Rect, configViewToPhysicalSpace: mat3): void {
    this.maybeInvalidateCache();

    this.context.font = `${this.theme.SIZES.BAR_FONT_SIZE * window.devicePixelRatio}px ${
      this.theme.FONTS.FRAME_FONT
    }`;

    this.context.textBaseline = 'alphabetic';
    this.context.fillStyle = this.theme.COLORS.LABEL_FONT_COLOR;

    const minWidth = this.measureAndCacheText(ELLIPSIS);

    const SIDE_PADDING = 2 * this.theme.SIZES.BAR_PADDING * window.devicePixelRatio;
    const HALF_SIDE_PADDING = SIDE_PADDING / 2;
    const BASELINE_OFFSET =
      (this.theme.SIZES.BAR_HEIGHT - this.theme.SIZES.BAR_FONT_SIZE / 2) *
      window.devicePixelRatio;

    // We start by iterating over root frames, so we draw the call stacks top-down.
    // This allows us to do a couple optimizations that improve our best case performance.
    // 1. We can skip drawing the entire tree if the root frame is not visible
    // 2. We can skip drawing and
    const frames: FlamegraphFrame[] = [...this.flamegraph.roots];

    while (frames.length) {
      const frame = frames.pop()!;

      // Check if our rect overlaps with the current viewport and skip it
<<<<<<< HEAD
      if (frame.end < configViewSpace.left || frame.start > configViewSpace.right) {
        continue;
=======
      if (frame.end < configView.left || frame.start > configView.right) {
        return;
>>>>>>> ba8306ec
      }

      // We pin the start and end of the frame, so scrolling around keeps text pinned to the left or right side of the viewport
      const pinnedStart = Math.max(frame.start, configView.left);
      const pinnedEnd = Math.min(frame.end, configView.right);

      // Transform frame to physical space coordinates. This does the same operation as
      // Rect.transformRect, but without allocating a new Rect object.
      const frameWidth =
        (pinnedEnd - pinnedStart) * configViewToPhysicalSpace[0] +
        configViewToPhysicalSpace[3];
      const frameHeight =
        (pinnedEnd - pinnedStart) * configViewToPhysicalSpace[1] +
        configViewToPhysicalSpace[4];
      const frameX =
        pinnedStart * configViewToPhysicalSpace[0] +
        frame.depth * configViewToPhysicalSpace[3] +
        configViewToPhysicalSpace[6];
      const frameY =
        pinnedStart * configViewToPhysicalSpace[1] +
        frame.depth * configViewToPhysicalSpace[4] +
        configViewToPhysicalSpace[7];

      const frameInPhysicalSpace = [
        frameX + (frameWidth < 0 ? frameWidth : 0),
        frameY + (frameHeight < 0 ? frameHeight : 0),
        frameWidth,
        frameHeight,
      ];

      // Since the text is not exactly aligned to the left/right bounds of the frame, we need to subtract the padding
      // from the total width, so that we can truncate the center of the text accurately.
      const paddedRectangleWidth = frameInPhysicalSpace[2] - SIDE_PADDING;

      // Since children of a frame cannot be wider than the frame itself, we can exit early and discard the entire subtree
      if (paddedRectangleWidth <= minWidth) {
        continue;
      }

      // We want to draw the text in the vertical center of the frame, so we substract half the height of the text
      const y = frameInPhysicalSpace[1] + BASELINE_OFFSET;

      // Offset x by 1x the padding
      const x = frameInPhysicalSpace[0] + HALF_SIDE_PADDING;

      this.context.fillText(
        trimTextCenter(
          frame.frame.name,
          findRangeBinarySearch(
            {low: 0, high: paddedRectangleWidth},
            n => this.measureAndCacheText(frame.frame.name.substring(0, n)),
            paddedRectangleWidth
          )[0]
        ),
        x,
        y
      );

      for (let i = 0; i < frame.children.length; i++) {
        frames.push(frame.children[i]);
      }
    }
  }
}

export {TextRenderer};<|MERGE_RESOLUTION|>--- conflicted
+++ resolved
@@ -79,13 +79,8 @@
       const frame = frames.pop()!;
 
       // Check if our rect overlaps with the current viewport and skip it
-<<<<<<< HEAD
-      if (frame.end < configViewSpace.left || frame.start > configViewSpace.right) {
+      if (frame.end < configView.left || frame.start > configView.right) {
         continue;
-=======
-      if (frame.end < configView.left || frame.start > configView.right) {
-        return;
->>>>>>> ba8306ec
       }
 
       // We pin the start and end of the frame, so scrolling around keeps text pinned to the left or right side of the viewport
