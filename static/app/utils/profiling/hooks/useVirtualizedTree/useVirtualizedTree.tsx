--- conflicted
+++ resolved
@@ -40,10 +40,7 @@
 
   const timeout = () => {
     if (start === undefined) {
-<<<<<<< HEAD
       frame.id = window.requestAnimationFrame(timeout);
-=======
->>>>>>> af104114
       return;
     }
     if (Date.now() - start >= delay) {
@@ -108,7 +105,6 @@
   }
 }
 
-<<<<<<< HEAD
 function hideGhostRow({ref}: {ref: MutableRefObject<HTMLElement | null>}) {
   if (ref.current) {
     ref.current.style.opacity = '0';
@@ -141,8 +137,6 @@
   ref.current.style.transform = `translateY(${rowHeight * tabIndexKey - scrollTop}px)`;
   ref.current.style.opacity = '1';
 }
-=======
->>>>>>> af104114
 interface VisibleItem<T> {
   item: VirtualizedTreeNode<T>;
   key: number;
@@ -160,10 +154,7 @@
       ) => void;
       handleRowClick: (evt: React.MouseEvent<HTMLElement>) => void;
       handleRowKeyDown: (event: React.KeyboardEvent) => void;
-<<<<<<< HEAD
       handleRowMouseEnter: (event: React.MouseEvent<HTMLElement>) => void;
-=======
->>>>>>> af104114
       tabIndexKey: number | null;
     }
   ) => React.ReactNode;
@@ -195,7 +186,6 @@
 export function useVirtualizedTree<T extends TreeLike>(
   props: UseVirtualizedListProps<T>
 ) {
-<<<<<<< HEAD
   const clickedGhostRowRef = useRef<HTMLDivElement | null>(null);
   const hoveredGhostRowRef = useRef<HTMLDivElement | null>(null);
 
@@ -211,9 +201,6 @@
   const latestStateRef = useRef<typeof state>(state);
   latestStateRef.current = state;
 
-=======
-  const [tabIndexKey, setTabIndexKey] = useState<number | null>(null);
->>>>>>> af104114
   const [tree, setTree] = useState(() => {
     const initialTree = VirtualizedTree.fromRoots(props.roots, props.skipFunction);
 
@@ -263,16 +250,6 @@
     setTree(newTree);
   }, [props.roots, props.skipFunction]);
 
-<<<<<<< HEAD
-=======
-  const [state, dispatch] = useReducer(VirtualizedTreeStateReducer, {
-    scrollTop: 0,
-    roots: props.roots,
-    overscroll: props.overscroll ?? DEFAULT_OVERSCROLL_ITEMS,
-    scrollHeight: props.scrollContainer?.getBoundingClientRect()?.height ?? 0,
-  });
-
->>>>>>> af104114
   const {rowHeight, renderRow} = props;
   const items = useMemo(() => {
     // This is overscroll height for single direction, when computing the total,
@@ -323,12 +300,9 @@
     }
     return visibleItems;
   }, [tree, state.overscroll, state.scrollHeight, state.scrollTop, rowHeight]);
-<<<<<<< HEAD
 
   const latestItemsRef = useRef(items);
   latestItemsRef.current = items;
-=======
->>>>>>> af104114
 
   // On scroll, we update scrollTop position.
   // Keep a rafId reference in the unlikely event where component unmounts before raf is executed.
@@ -355,7 +329,6 @@
         type: 'set scroll top',
         payload: Math.max(evt.target.scrollTop, 0),
       });
-<<<<<<< HEAD
 
       // On scroll, we need to update the selected ghost row and clear the hovered ghost row
       if (latestStateRef.current.tabIndexKey !== null) {
@@ -370,8 +343,6 @@
       hideGhostRow({
         ref: hoveredGhostRowRef,
       });
-=======
->>>>>>> af104114
     };
 
     scrollContainer.addEventListener('scroll', handleScroll, {
@@ -380,7 +351,6 @@
 
     return () => {
       scrollContainer.removeEventListener('scroll', handleScroll);
-<<<<<<< HEAD
     };
   }, [props.scrollContainer, props.rowHeight]);
 
@@ -476,10 +446,6 @@
       container.removeEventListener('scroll', onMouseLeave);
     };
   });
-=======
-    };
-  }, [props.scrollContainer]);
->>>>>>> af104114
 
   // When a node is expanded, the underlying tree is recomputed (the flattened tree is updated)
   // We copy the properties of the old tree by creating a new instance of VirtualizedTree
@@ -655,7 +621,6 @@
     [state.scrollTop, props.rowHeight]
   );
 
-<<<<<<< HEAD
   // Register a resize observer for when the scroll container is resized.
   // When the container is resized, update the scroll height in our state.
   // Similarly to handleScroll, we use requestAnimationFrame to avoid overupdating the UI
@@ -732,64 +697,6 @@
     handleExpandTreeNode,
     renderRow,
   ]);
-=======
-  // When a row is clicked, we update the selected node
-  const handleRowClick = useCallback((key: number) => {
-    return (_evt: React.MouseEvent<HTMLElement>) => {
-      setTabIndexKey(key);
-    };
-  }, []);
-
-  // Keyboard navigation for row
-  const handleRowKeyDown = useCallback(
-    (event: React.KeyboardEvent) => {
-      if (tabIndexKey === null) {
-        return;
-      }
-
-      if (event.key === 'Enter') {
-        handleExpandTreeNode(tree.flattened[tabIndexKey], {expandChildren: true});
-      }
-
-      if (event.key === 'ArrowDown') {
-        event.preventDefault();
-        const indexInVisibleItems = items.findIndex(i => i.key === tabIndexKey);
-
-        if (indexInVisibleItems !== -1) {
-          const nextIndex = indexInVisibleItems + 1;
-
-          // Bound check if we are at end of list
-          if (nextIndex > tree.flattened.length - 1) {
-            return;
-          }
-
-          setTabIndexKey(items[nextIndex].key);
-          items[nextIndex].ref?.focus({preventScroll: true});
-          items[nextIndex].ref?.scrollIntoView({block: 'nearest'});
-        }
-      }
-
-      if (event.key === 'ArrowUp') {
-        event.preventDefault();
-        const indexInVisibleItems = items.findIndex(i => i.key === tabIndexKey);
-
-        if (indexInVisibleItems !== -1) {
-          const nextIndex = indexInVisibleItems - 1;
-
-          // Bound check if we are at start of list
-          if (nextIndex < 0) {
-            return;
-          }
-
-          setTabIndexKey(items[nextIndex].key);
-          items[nextIndex].ref?.focus({preventScroll: true});
-          items[nextIndex].ref?.scrollIntoView({block: 'nearest'});
-        }
-      }
-    },
-    [handleExpandTreeNode, items, tree.flattened, tabIndexKey]
-  );
->>>>>>> af104114
 
   // Register a resize observer for when the scroll container is resized.
   // When the container is resized, update the scroll height in our state.
@@ -818,62 +725,12 @@
     };
   }, [props.scrollContainer]);
 
-  // Basic required styles for the scroll container
-  const scrollContainerStyles: React.CSSProperties = useMemo(() => {
-    return {
-      height: '100%',
-      overflow: 'auto',
-      position: 'relative',
-      willChange: 'transform',
-    };
-  }, []);
-
-  // Basic styles for the element container. We fake the height so that the
-  // scrollbar is sized according to the number of items in the list.
-  const containerStyles: React.CSSProperties = useMemo(() => {
-    const height = tree.flattened.length * props.rowHeight;
-    return {height, maxHeight: height, overflow: 'hidden'};
-  }, [tree.flattened.length, props.rowHeight]);
-
-  // It is important that this is not executed from a map function because
-  // we are assigning the refs to each individual item. If we do that,
-  // we lose access to the refs and cannot call focus or scrollIntoView on them
-
-  const renderedItems: React.ReactNode[] = useMemo(() => {
-    const renderered: React.ReactNode[] = [];
-
-    for (const item of items) {
-      renderered.push(
-        renderRow(item, {
-          handleRowClick: handleRowClick(item.key),
-          handleExpandTreeNode,
-          handleRowKeyDown,
-          tabIndexKey,
-        })
-      );
-    }
-
-    return renderered;
-  }, [
-    items,
-    handleRowClick,
-    handleRowKeyDown,
-    tabIndexKey,
-    handleExpandTreeNode,
-    renderRow,
-  ]);
-
   return {
     tree,
     items,
     renderedItems,
-<<<<<<< HEAD
     tabIndexKey: state.tabIndexKey,
     dispatch,
-=======
-    dispatch,
-    tabIndexKey,
->>>>>>> af104114
     handleRowClick,
     handleRowKeyDown,
     handleRowMouseEnter,
