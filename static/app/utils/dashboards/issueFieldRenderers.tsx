import * as React from 'react';
import {css} from '@emotion/react';
import styled from '@emotion/styled';
import {Location} from 'history';

import AssigneeSelector from 'sentry/components/assigneeSelector';
import Count from 'sentry/components/count';
import Link from 'sentry/components/links/link';
import {getRelativeSummary} from 'sentry/components/organizations/timeRangeSelector/utils';
import Tooltip from 'sentry/components/tooltip';
import {DEFAULT_STATS_PERIOD} from 'sentry/constants';
import {t} from 'sentry/locale';
import MemberListStore from 'sentry/stores/memberListStore';
import space from 'sentry/styles/space';
import {Organization} from 'sentry/types';
import EventView, {EventData} from 'sentry/utils/discover/eventView';

import {Container, FieldShortId, OverflowLink} from '../discover/styles';

/**
 * Types, functions and definitions for rendering fields in discover results.
 */
type RenderFunctionBaggage = {
  location: Location;
  organization: Organization;
  eventView?: EventView;
};

type FieldFormatterRenderFunctionPartial = (
  data: EventData,
  baggage: RenderFunctionBaggage
) => React.ReactNode;

type SpecialFieldRenderFunc = (
  data: EventData,
  baggage: RenderFunctionBaggage
) => React.ReactNode;

type SpecialField = {
  renderFunc: SpecialFieldRenderFunc;
  sortField: string | null;
};

type SpecialFields = {
  assignee: SpecialField;
  count: SpecialField;
  events: SpecialField;
<<<<<<< HEAD
  users: SpecialField;
=======
  firstSeen: SpecialField;
  issue: SpecialField;
  lastSeen: SpecialField;
>>>>>>> 83f11245
  lifetimeCount: SpecialField;
  lifetimeEvents: SpecialField;
  lifetimeUserCount: SpecialField;
  lifetimeUsers: SpecialField;
  userCount: SpecialField;
  users: SpecialField;
};

/**
 * "Special fields" either do not map 1:1 to an single column in the event database,
 * or they require custom UI formatting that can't be handled by the datatype formatters.
 */
const SPECIAL_FIELDS: SpecialFields = {
  issue: {
    sortField: null,
    renderFunc: (data, {organization}) => {
      const issueID = data['issue.id'];

      if (!issueID) {
        return (
          <Container>
            <FieldShortId shortId={`${data.issue}`} />
          </Container>
        );
      }

      const target = {
        pathname: `/organizations/${organization.slug}/issues/${issueID}/`,
      };

      return (
        <Container>
          <OverflowLink to={target} aria-label={issueID}>
            <FieldShortId shortId={`${data.issue}`} />
          </OverflowLink>
        </Container>
      );
    },
  },
  assignee: {
    sortField: 'assignee.name',
    renderFunc: data => {
      const memberList = MemberListStore.getAll();
      return (
        <ActorContainer>
          <AssigneeSelector id={data.id} memberList={memberList} noDropdown />
        </ActorContainer>
      );
    },
  },
  lifetimeEvents: {
    sortField: null,
    renderFunc: (data, {organization}) =>
      issuesCountRenderer(data, organization, 'lifetimeEvents'),
  },
  lifetimeUsers: {
    sortField: null,
    renderFunc: (data, {organization}) =>
      issuesCountRenderer(data, organization, 'lifetimeUsers'),
  },
  events: {
    sortField: null,
    renderFunc: (data, {organization}) =>
      issuesCountRenderer(data, organization, 'events'),
  },
  users: {
    sortField: null,
    renderFunc: (data, {organization}) =>
      issuesCountRenderer(data, organization, 'users'),
  },
  lifetimeCount: {
    sortField: null,
    renderFunc: (data, {organization}) =>
      issuesCountRenderer(data, organization, 'lifetimeEvents'),
  },
  lifetimeUserCount: {
    sortField: null,
    renderFunc: (data, {organization}) =>
      issuesCountRenderer(data, organization, 'lifetimeUsers'),
  },
  count: {
    sortField: null,
    renderFunc: (data, {organization}) =>
      issuesCountRenderer(data, organization, 'events'),
  },
  userCount: {
    sortField: null,
    renderFunc: (data, {organization}) =>
      issuesCountRenderer(data, organization, 'users'),
  },
};

const issuesCountRenderer = (
  data: EventData,
  organization: Organization,
  field: 'events' | 'users' | 'lifetimeEvents' | 'lifetimeUsers'
) => {
  const {start, end, period} = data;
  const isUserField = !!/user/i.exec(field.toLowerCase());
  const primaryCount = data[field];
  const count = data[isUserField ? 'users' : 'events'];
  const lifetimeCount = data[isUserField ? 'lifetimeUsers' : 'lifetimeEvents'];
  const filteredCount = data[isUserField ? 'filteredUsers' : 'filteredEvents'];
  const discoverLink = getDiscoverUrl(data, organization);
  const filteredDiscoverLink = getDiscoverUrl(data, organization, true);
  const selectionDateString =
    !!start && !!end
      ? 'time range'
      : getRelativeSummary(period || DEFAULT_STATS_PERIOD).toLowerCase();
  return (
    <Container>
      <Tooltip
        isHoverable
        skipWrapper
        popperStyle={{padding: 0}}
        title={
          <div>
            {filteredCount ? (
              <React.Fragment>
                <StyledLink to={filteredDiscoverLink}>
                  {t('Matching search filters')}
                  <WrappedCount value={filteredCount} />
                </StyledLink>
                <Divider />
              </React.Fragment>
            ) : null}
            <StyledLink to={discoverLink}>
              {t(`Total in ${selectionDateString}`)}
              <WrappedCount value={count} />
            </StyledLink>
            <Divider />
            <StyledContent>
              {t('Since issue began')}
              <WrappedCount value={lifetimeCount} />
            </StyledContent>
          </div>
        }
      >
        <span>
          {['events', 'users'].includes(field) && filteredCount ? (
            <React.Fragment>
              <Count value={filteredCount} />
              <SecondaryCount value={primaryCount} />
            </React.Fragment>
          ) : (
            <Count value={primaryCount} />
          )}
        </span>
      </Tooltip>
    </Container>
  );
};

const getDiscoverUrl = (
  data: EventData,
  organization: Organization,
  filtered?: boolean
) => {
  const commonQuery = {projects: [Number(data.projectId)]};
  const discoverView = EventView.fromSavedQuery({
    ...commonQuery,
    id: undefined,
    start: data.start,
    end: data.end,
    range: data.period,
    name: data.title,
    fields: ['title', 'release', 'environment', 'user', 'timestamp'],
    orderby: '-timestamp',
    query: `issue.id:${data.id}${filtered ? data.discoverSearchQuery : ''}`,
    version: 2,
  });
  return discoverView.getResultsViewUrlTarget(organization.slug);
};

const contentStyle = css`
  width: 100%;
  justify-content: space-between;
  display: flex;
  padding: 6px 10px;
`;

const StyledContent = styled('div')`
  ${contentStyle};
`;

const StyledLink = styled(Link)`
  ${contentStyle};
  color: ${p => p.theme.gray400};
  &:hover {
    color: ${p => p.theme.gray400};
    background: ${p => p.theme.hover};
  }
`;

const SecondaryCount = styled(Count)`
  :before {
    content: '/';
    padding-left: ${space(0.25)};
    padding-right: 2px;
  }
`;

const WrappedCount = styled(({value, ...p}) => (
  <div {...p}>
    <Count value={value} />
  </div>
))`
  text-align: right;
  font-weight: bold;
  font-variant-numeric: tabular-nums;
  padding-left: ${space(2)};
  color: ${p => p.theme.subText};
`;

const Divider = styled('div')`
  height: 1px;
  overflow: hidden;
  background-color: ${p => p.theme.innerBorder};
`;

const ActorContainer = styled('div')`
  display: flex;
  justify-content: left;
  margin-left: 18px;
  :hover {
    cursor: default;
  }
`;

/**
 * Get the field renderer for the named field and metadata
 *
 * @param {String} field name
 * @param {object} metadata mapping.
 * @returns {Function}
 */
export function getIssueFieldRenderer(
  field: string
): FieldFormatterRenderFunctionPartial | null {
  if (SPECIAL_FIELDS.hasOwnProperty(field)) {
    return SPECIAL_FIELDS[field].renderFunc;
  }

  // Return null if there is no field renderer for this field
  // Should check the discover field renderer for this field
  return null;
}<|MERGE_RESOLUTION|>--- conflicted
+++ resolved
@@ -45,13 +45,8 @@
   assignee: SpecialField;
   count: SpecialField;
   events: SpecialField;
-<<<<<<< HEAD
-  users: SpecialField;
-=======
   firstSeen: SpecialField;
   issue: SpecialField;
-  lastSeen: SpecialField;
->>>>>>> 83f11245
   lifetimeCount: SpecialField;
   lifetimeEvents: SpecialField;
   lifetimeUserCount: SpecialField;
