import {Fragment, Profiler, ReactNode, useEffect, useRef} from 'react';
import {captureMessage, setExtra, setTag} from '@sentry/react';
import * as Sentry from '@sentry/react';
import {IdleTransaction} from '@sentry/tracing';
import {
  type MeasurementUnit,
  type Transaction,
  type TransactionEvent,
} from '@sentry/types';
import {
  _browserPerformanceTimeOriginMode,
  browserPerformanceTimeOrigin,
  timestampWithMs,
} from '@sentry/utils';

import getCurrentSentryReactTransaction from './getCurrentSentryReactTransaction';

const MIN_UPDATE_SPAN_TIME = 16; // Frame boundary @ 60fps
const WAIT_POST_INTERACTION = 50; // Leave a small amount of time for observers and onRenderCallback to log since they come in after they occur and not during.
const INTERACTION_TIMEOUT = 2 * 60_000; // 2min. Wrap interactions up after this time since we don't want transactions sticking around forever.

/**
 * It depends on where it is called but the way we fetch transactions can be empty despite an ongoing transaction existing.
 * This will return an interaction-type transaction held onto by a class static if one exists.
 */
export function getPerformanceTransaction(): IdleTransaction | Transaction | undefined {
  return PerformanceInteraction.getTransaction() ?? getCurrentSentryReactTransaction();
}

/**
 * Callback for React Profiler https://reactjs.org/docs/profiler.html
 */
export function onRenderCallback(
  id: string,
  phase: 'mount' | 'update',
  actualDuration: number
) {
  try {
    const transaction: Transaction | undefined = getPerformanceTransaction();
    if (transaction && actualDuration > MIN_UPDATE_SPAN_TIME) {
      const now = timestampWithMs();
      transaction.startChild({
        description: `<${id}>`,
        op: `ui.react.${phase}`,
        startTimestamp: now - actualDuration / 1000,
        endTimestamp: now,
      });
    }
  } catch (_) {
    // Add defensive catch since this wraps all of App
  }
}

export class PerformanceInteraction {
  private static interactionTransaction: Transaction | null = null;
  private static interactionTimeoutId: number | undefined = undefined;

  static getTransaction() {
    return PerformanceInteraction.interactionTransaction;
  }

  static startInteraction(name: string, timeout = INTERACTION_TIMEOUT, immediate = true) {
    try {
      const currentIdleTransaction = getCurrentSentryReactTransaction();
      if (currentIdleTransaction) {
        // If interaction is started while idle still exists.
        currentIdleTransaction.setTag('finishReason', 'sentry.interactionStarted'); // Override finish reason so we can capture if this has effects on idle timeout.
        currentIdleTransaction.finish();
      }
      PerformanceInteraction.finishInteraction(immediate);

      const txn = Sentry?.startTransaction({
        name: `ui.${name}`,
        op: 'interaction',
      });

      PerformanceInteraction.interactionTransaction = txn;

      // Auto interaction timeout
      PerformanceInteraction.interactionTimeoutId = window.setTimeout(() => {
        if (!PerformanceInteraction.interactionTransaction) {
          return;
        }
        PerformanceInteraction.interactionTransaction.setTag(
          'ui.interaction.finish',
          'timeout'
        );
        PerformanceInteraction.finishInteraction(true);
      }, timeout);
    } catch (e) {
      captureMessage(e);
    }
  }

  static async finishInteraction(immediate = false) {
    try {
      if (!PerformanceInteraction.interactionTransaction) {
        return;
      }
      clearTimeout(PerformanceInteraction.interactionTimeoutId);

      if (immediate) {
        PerformanceInteraction.interactionTransaction?.finish();
        PerformanceInteraction.interactionTransaction = null;
        return;
      }

      // Add a slight wait if this isn't called as the result of another transaction starting.
      await new Promise(resolve => setTimeout(resolve, WAIT_POST_INTERACTION));
      PerformanceInteraction.interactionTransaction?.finish();
      PerformanceInteraction.interactionTransaction = null;

      return;
    } catch (e) {
      captureMessage(e);
    }
  }
}

export function CustomProfiler({id, children}: {children: ReactNode; id: string}) {
  return (
    <Profiler id={id} onRender={onRenderCallback}>
      {children}
    </Profiler>
  );
}

/**
 * This component wraps the main component on a page with a measurement checking for visual completedness.
 * It uses the data check to make sure endpoints have resolved and the component is meaningfully rendering
 * which sets it apart from simply checking LCP, which makes it a good back up check the LCP heuristic performance.
 *
 * Since this component is guaranteed to be part of the -real- critical path, it also wraps the component with the custom profiler.
 */
export function VisuallyCompleteWithData({
  id,
  hasData,
  children,
  disabled,
}: {
  children: ReactNode;
  hasData: boolean;
  id: string;
<<<<<<< HEAD
  disabled?: boolean;
}) => {
=======
}) {
>>>>>>> 9e7677a9
  const isDataCompleteSet = useRef(false);

  const num = useRef(1);

  const isVCDSet = useRef(false);

  if (isVCDSet && hasData && performance && performance.mark && !disabled) {
    performance.mark(`${id}-vcsd-start`);
    isVCDSet.current = true;
  }

  useEffect(() => {
    if (disabled) {
      return;
    }
    try {
      const transaction: any = getCurrentSentryReactTransaction(); // Using any to override types for private api.
      if (!transaction) {
        return;
      }

      if (!isDataCompleteSet.current && hasData) {
        isDataCompleteSet.current = true;

        performance.mark(`${id}-vcsd-end-pre-timeout`);

        window.setTimeout(() => {
          if (!browserPerformanceTimeOrigin) {
            return;
          }
          performance.mark(`${id}-vcsd-end`);
          performance.measure(
            `VCD [${id}] #${num.current}`,
            `${id}-vcsd-start`,
            `${id}-vcsd-end`
          );
          num.current = num.current++;
        }, 0);
      }
    } catch (_) {
      // Defensive catch since this code is auxiliary.
    }
  }, [hasData, disabled, id]);

  if (disabled) {
    return <Fragment>{children}</Fragment>;
  }

  return (
    <Profiler id={id} onRender={onRenderCallback}>
      <Fragment>{children}</Fragment>
    </Profiler>
  );
}

interface OpAssetMeasurementDefinition {
  key: string;
}

const OP_ASSET_MEASUREMENT_MAP: Record<string, OpAssetMeasurementDefinition> = {
  'resource.script': {
    key: 'script',
  },
};
const ASSET_MEASUREMENT_ALL = 'allResources';
const SENTRY_ASSET_DOMAINS = ['sentry-cdn.com'];

/**
 * Creates aggregate measurements for assets to understand asset size impact on performance.
 * The `hasAnyAssetTimings` is also added here since the asset information depends on the `allow-timing-origin` header.
 */
const addAssetMeasurements = (transaction: TransactionEvent) => {
  const spans = transaction.spans;

  if (!spans) {
    return;
  }

  let allTransfered = 0;
  let allEncoded = 0;
  let hasAssetTimings = false;

  for (const [op, _] of Object.entries(OP_ASSET_MEASUREMENT_MAP)) {
    const filtered = spans.filter(
      s =>
        s.op === op &&
        SENTRY_ASSET_DOMAINS.every(
          domain => !s.description || s.description.includes(domain)
        )
    );
    const transfered = filtered.reduce(
      (acc, curr) =>
        acc +
        (curr.data['http.response_transfer_size'] ?? curr.data['Transfer Size'] ?? 0),
      0
    );
    const encoded = filtered.reduce(
      (acc, curr) =>
        acc +
        (curr.data['http.response_content_length'] ??
          curr.data['Encoded Body Size'] ??
          0),
      0
    );

    if (encoded > 0) {
      hasAssetTimings = true;
    }

    allTransfered += transfered;
    allEncoded += encoded;
  }

  if (!transaction.measurements || !transaction.tags) {
    return;
  }

  transaction.measurements[`${ASSET_MEASUREMENT_ALL}.encoded`] = {
    value: allEncoded,
    unit: 'byte',
  };
  transaction.measurements[`${ASSET_MEASUREMENT_ALL}.transfer`] = {
    value: allTransfered,
    unit: 'byte',
  };
  transaction.tags.hasAnyAssetTimings = hasAssetTimings;
};

const addCustomMeasurements = (transaction: TransactionEvent) => {
  if (
    !transaction.measurements ||
    !browserPerformanceTimeOrigin ||
    !transaction.start_timestamp
  ) {
    return;
  }

  const ttfb = Object.entries(transaction.measurements).find(([key]) =>
    key.toLowerCase().includes('ttfb')
  );

  if (!ttfb || !ttfb[1]) {
    return;
  }

  const context: MeasurementContext = {
    transaction,
    ttfb: ttfb[1].value,
    browserTimeOrigin: browserPerformanceTimeOrigin,
    transactionStart: transaction.start_timestamp,
  };
  for (const [name, fn] of Object.entries(customMeasurements)) {
    const measurement = fn(context);
    if (measurement) {
      transaction.measurements[name] = measurement;
    }
  }
};

interface Measurement {
  unit: MeasurementUnit;
  value: number;
}
interface MeasurementContext {
  browserTimeOrigin: number;
  transaction: TransactionEvent;
  transactionStart: number;
  ttfb: number;
}

const getVCDSpan = (transaction: TransactionEvent) =>
  transaction.spans?.find(s => s.description?.startsWith('VCD'));
const getBundleLoadSpan = (transaction: TransactionEvent) =>
  transaction.spans?.find(s => s.description === 'app.page.bundle-load');

const customMeasurements: Record<
  string,
  (ctx: MeasurementContext) => Measurement | undefined
> = {
  /**
   * Budget measurement between the time to first byte (the beginning of the response) and the beginning of our
   * webpack bundle load. Useful for us since we have an entrypoint script we want to measure the impact of.
   *
   * Performance budget: **0 ms**
   *
   * - We should get rid of delays before loading the main app bundle to improve performance.
   */
  pre_bundle_load: ({ttfb, browserTimeOrigin, transactionStart}) => {
    const headMark = performance.getEntriesByName('head-start')[0];

    if (!headMark) {
      return undefined;
    }

    const entryStartSeconds = browserTimeOrigin / 1000 + headMark.startTime / 1000;
    const value = (entryStartSeconds - transactionStart) * 1000 - ttfb;
    return {
      value,
      unit: 'millisecond',
    };
  },
  /**
   * Budget measurement representing the `app.page.bundle-load` measure.
   * We can use this to track asset transfer performance impact over time as a measurement.
   *
   * Performance budget: **__** ms
   *
   */
  bundle_load: ({transaction}) => {
    const span = getBundleLoadSpan(transaction);
    if (!span?.endTimestamp || !span?.startTimestamp) {
      return undefined;
    }
    return {
      value: (span?.endTimestamp - span?.startTimestamp) * 1000,
      unit: 'millisecond',
    };
  },
  /**
   * Experience measurement representing the time when the first "visually complete" component approximately *finishes* rendering on the page.
   * - Provided by the {@link VisuallyCompleteWithData} wrapper component.
   * - This only fires when it receives a non-empty data set for that component. Which won't capture onboarding or empty states,
   *   but most 'happy path' performance for using any product occurs only in views with data.
   *
   * This should replace LCP as a 'load' metric when it's present, since it also works on navigations.
   */
  visually_complete_with_data: ({transaction, transactionStart}) => {
    const vcdSpan = getVCDSpan(transaction);
    if (!vcdSpan?.endTimestamp) {
      return undefined;
    }
    const value = (vcdSpan?.endTimestamp - transactionStart) * 1000;
    return {
      value,
      unit: 'millisecond',
    };
  },

  /**
   * Budget measurement for the time between loading the bundle and a visually complete component finishing it's render.
   *
   * For now this is a quite broad measurement but can be roughly be broken down into:
   * - Post bundle load application initialization
   * - Http waterfalls for data
   * - Rendering of components, including the VCD component.
   */
  init_to_vcd: ({transaction}) => {
    const bundleSpan = getBundleLoadSpan(transaction);
    const vcdSpan = getVCDSpan(transaction);
    if (!vcdSpan?.endTimestamp) {
      return undefined;
    }
    const timestamp = bundleSpan?.endTimestamp || 0; // Default to 0 so this works for navigations.
    return {
      value: (vcdSpan.endTimestamp - timestamp) * 1000,
      unit: 'millisecond',
    };
  },
};

export const addExtraMeasurements = (transaction: TransactionEvent) => {
  try {
    addAssetMeasurements(transaction);
    addCustomMeasurements(transaction);
  } catch (_) {
    // Defensive catch since this code is auxiliary.
  }
};

/**
 * A util function to help create some broad buckets to group entity counts without exploding cardinality.
 *
 * @param tagName - Name for the tag, will create `<tagName>` in data and `<tagname>.grouped` as a tag
 * @param max - The approximate maximum value for the tag, A bucket between max and Infinity is also captured so it's fine if it's not precise, the data won't be entirely lost.
 * @param n - The value to be grouped, should represent `n` entities.
 * @param [buckets=[1,2,5]] - An optional param to specify the bucket progression. Default is 1,2,5 (10,20,50 etc).
 */
export const setGroupedEntityTag = (
  tagName: string,
  max: number,
  n: number,
  buckets = [1, 2, 5]
) => {
  setExtra(tagName, n);
  let groups = [0];
  loop: for (let m = 1, mag = 0; m <= max; m *= 10, mag++) {
    for (const i of buckets) {
      const group = i * 10 ** mag;
      if (group > max) {
        break loop;
      }
      groups = [...groups, group];
    }
  }
  groups = [...groups, +Infinity];
  setTag(`${tagName}.grouped`, `<=${groups.find(g => n <= g)}`);
};

/**
 * A temporary util function used for interaction transactions that will attach a tag to the transaction, indicating the element
 * that was interacted with. This will allow for querying for transactions by a specific element. This is a high cardinality tag, but
 * it is only temporary for an experiment
 */
export const addUIElementTag = (transaction: TransactionEvent) => {
  if (!transaction || transaction.contexts?.trace?.op !== 'ui.action.click') {
    return;
  }

  if (!transaction.tags) {
    return;
  }

  const interactionSpan = transaction.spans?.find(
    span => span.op === 'ui.interaction.click'
  );

  transaction.tags.interactionElement = interactionSpan?.description;
};<|MERGE_RESOLUTION|>--- conflicted
+++ resolved
@@ -141,12 +141,8 @@
   children: ReactNode;
   hasData: boolean;
   id: string;
-<<<<<<< HEAD
   disabled?: boolean;
-}) => {
-=======
 }) {
->>>>>>> 9e7677a9
   const isDataCompleteSet = useRef(false);
 
   const num = useRef(1);
