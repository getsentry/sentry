--- conflicted
+++ resolved
@@ -1,8 +1,5 @@
-<<<<<<< HEAD
-=======
 import {Fragment} from 'react';
 
->>>>>>> 12a420d7
 import {t, tct} from 'sentry/locale';
 import {Project} from 'sentry/types';
 import type {
@@ -32,14 +29,6 @@
   },
 };
 
-<<<<<<< HEAD
-const enum ErrorHelpType {
-  CHUNK_LOAD_ERROR = 'chunk_load_error',
-  DOCUMENT_OR_WINDOW_OBJECT_ERROR = 'document_or_window_object_error',
-  HANDLE_HARD_NAVIGATE_ERROR = 'handle_hard_navigate_error',
-  MODULE_NOT_FOUND = 'module_not_found',
-}
-=======
 const ErrorInfoChecks: Array<ErrorInfo> = [
   {
     errorTitle: 'ChunkLoadError',
@@ -61,31 +50,12 @@
     projectCheck: true,
     errorHelpType: ErrorHelpType.HANDLE_HARD_NAVIGATE_ERROR,
   },
-];
->>>>>>> 12a420d7
-
-const ConditionErrorInfoMap: Record<
-  string,
-  {errorHelpType: ErrorHelpType; projectCheck: boolean}
-> = {
-  ChunkLoadError: {projectCheck: false, errorHelpType: ErrorHelpType.CHUNK_LOAD_ERROR},
-  'window is not defined': {
-    projectCheck: false,
-    errorHelpType: ErrorHelpType.DOCUMENT_OR_WINDOW_OBJECT_ERROR,
-  },
-  'document is not defined': {
-    projectCheck: false,
-    errorHelpType: ErrorHelpType.DOCUMENT_OR_WINDOW_OBJECT_ERROR,
-  },
-  'Invariant: attempted to hard navigate to the same URL': {
-    projectCheck: true,
-    errorHelpType: ErrorHelpType.HANDLE_HARD_NAVIGATE_ERROR,
-  },
-  'module not found': {
+  {
+    errorTitle: "Module not found: Can't resolve",
     projectCheck: true,
     errorHelpType: ErrorHelpType.MODULE_NOT_FOUND,
   },
-};
+];
 
 const errorHelpTypeResourceMap: Record<
   ErrorHelpType,
@@ -165,15 +135,9 @@
   project: Project;
   title: string;
 }): Pick<IssueTypeConfig, 'resources'> | null {
-<<<<<<< HEAD
-  for (const [condition, errorInfo] of Object.entries(ConditionErrorInfoMap)) {
-    const {errorHelpType, projectCheck} = errorInfo;
-    if (title.includes(condition)) {
-=======
   for (const errorInfo of ErrorInfoChecks) {
     const {errorTitle, errorHelpType, projectCheck} = errorInfo;
     if (title.includes(errorTitle)) {
->>>>>>> 12a420d7
       if (projectCheck && !(project.platform || '').includes('nextjs')) {
         continue;
       }
