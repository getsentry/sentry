--- conflicted
+++ resolved
@@ -66,12 +66,12 @@
     errorHelpType: ErrorHelpType.DYNAMIC_SERVER_USAGE,
   },
   {
-<<<<<<< HEAD
     errorTitle:
       /(does not match server-rendered HTML|Hydration failed because|error while hydrating)/i,
     projectCheck: true,
     errorHelpType: ErrorHelpType.HYDRATION_ERROR,
-=======
+  },
+  {
     errorTitle: 'TypeError: Load failed',
     projectCheck: false,
     errorHelpType: ErrorHelpType.LOAD_FAILED,
@@ -80,7 +80,6 @@
     errorTitle: 'socket hang up',
     projectCheck: false,
     errorHelpType: ErrorHelpType.SOCKET_HANG_UP,
->>>>>>> c09a5467
   },
 ];
 
@@ -168,7 +167,6 @@
       linksByPlatform: {},
     },
   },
-<<<<<<< HEAD
   [ErrorHelpType.HYDRATION_ERROR]: {
     resources: {
       description: tct(
@@ -179,7 +177,11 @@
         {
           text: t('Resolving Hydration Errors'),
           link: 'https://sentry.io/answers/hydration-error-nextjs/',
-=======
+        },
+      ],
+      linksByPlatform: {},
+    },
+  },
   [ErrorHelpType.LOAD_FAILED]: {
     resources: {
       description: tct(
@@ -205,7 +207,6 @@
         {
           text: t('Fixing Socket Hang Up errors'),
           link: 'https://sentry.io/answers/socket-hang-up-javascript/',
->>>>>>> c09a5467
         },
       ],
       linksByPlatform: {},
