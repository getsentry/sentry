--- conflicted
+++ resolved
@@ -51,15 +51,13 @@
     errorHelpType: ErrorHelpType.HANDLE_HARD_NAVIGATE_ERROR,
   },
   {
-<<<<<<< HEAD
     errorTitle: "Module not found: Can't resolve",
     projectCheck: true,
     errorHelpType: ErrorHelpType.MODULE_NOT_FOUND,
-=======
-    errorTitle: 'Dynamic server usage',
+  },
+  {errorTitle: 'Dynamic server usage',
     projectCheck: true,
     errorHelpType: ErrorHelpType.DYNAMIC_SERVER_USAGE,
->>>>>>> f82b10a6
   },
 ];
 
@@ -117,7 +115,6 @@
       linksByPlatform: {},
     },
   },
-<<<<<<< HEAD
   [ErrorHelpType.MODULE_NOT_FOUND]: {
     resources: {
       description: tct(
@@ -128,8 +125,12 @@
         {
           text: t('Fixing "module not found" errors in Next.js'),
           link: 'https://sentry.io/answers/module-not-found-nextjs/',
-=======
-  [ErrorHelpType.DYNAMIC_SERVER_USAGE]: {
+        },
+      ],
+      linkByPlatform: {},
+    },
+  },
+    [ErrorHelpType.DYNAMIC_SERVER_USAGE]: {
     resources: {
       description: tct(
         '[errorTypes] occur in Next.js applications when a route is statically generated, but uses dynamic server values at runtime. To learn more about how to fix these errors, check out these resources:',
@@ -139,7 +140,6 @@
         {
           text: t('Resolving "app/ Static to Dynamic Error" in Next.js'),
           link: 'https://nextjs.org/docs/messages/app-static-to-dynamic-error',
->>>>>>> f82b10a6
         },
       ],
       linksByPlatform: {},
