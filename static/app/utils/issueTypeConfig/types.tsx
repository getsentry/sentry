import type {IssueType, PlatformKey} from 'sentry/types';

export type ResourceLink = {
  link: string;
  text: string;
};

type DisabledWithReasonConfig = {
  enabled: boolean;
  disabledReason?: string;
};

export type IssueTypeConfig = {
  /**
   * Enable/disable actions for an issue type
   */
  actions: {
    archiveUntilOccurrence: DisabledWithReasonConfig;
    delete: DisabledWithReasonConfig;
    deleteAndDiscard: DisabledWithReasonConfig;
    ignore: DisabledWithReasonConfig;
    merge: DisabledWithReasonConfig;
    resolveInRelease: DisabledWithReasonConfig;
    share: DisabledWithReasonConfig;
  };
  /**
   * Is the Attachments tab shown for this issue
   */
  attachments: DisabledWithReasonConfig;
  /**
   * Is the "Open in Discover" button available for this issue
   */
  discover: DisabledWithReasonConfig;
  /**
   * Is the Events tab show for this issue
   */
  events: DisabledWithReasonConfig;
  /**
   * Options for rendering the Evidence section - pass null to disable
   */
  evidence: {
    title: string;
    helpText?: string;
  } | null;
  /**
   * Is the Merged Issues tab shown for this issue
   */
  mergedIssues: DisabledWithReasonConfig;
  /**
   * Enables various regression related supporting data for an issue type.
   */
  regression: DisabledWithReasonConfig;
  /**
   * Is the Replays tab shown for this issue
   */
  replays: DisabledWithReasonConfig;
  /**
   * If defined, will display a resources section for providing more information
   * about the given issue type
   */
  resources: {
    description: string | JSX.Element;
    /**
     * Resources to be shown for all platforms
     */
    links: ResourceLink[];
    /**
     * Platform-specific resource links
     */
    linksByPlatform: Partial<Record<PlatformKey, ResourceLink[]>>;
  } | null;
  /**
   * Is the Similar Issues tab shown for this issue
   */
  similarIssues: DisabledWithReasonConfig;
  /**
   * Are group stats (counts/time series) shown for this issue.
   */
  stats: DisabledWithReasonConfig;
  /**
   * Is the Tags tab show for this issue
   */
  tags: DisabledWithReasonConfig;
  /**
   * Is the User Feedback tab shown for this issue
   */
  userFeedback: DisabledWithReasonConfig;
  /**
   * Whether or not the issue type is using the issue platform
   */
  usesIssuePlatform: boolean;
};

export interface IssueCategoryConfigMapping
  extends Partial<Record<IssueType, Partial<IssueTypeConfig>>> {
  /**
   * Config options that apply to the entire issue category.
   * These options can be overridden by specific issue type configs.
   */
  _categoryDefaults: Partial<IssueTypeConfig>;
}

export const enum ErrorHelpType {
  CHUNK_LOAD_ERROR = 'chunk_load_error',
  DOCUMENT_OR_WINDOW_OBJECT_ERROR = 'document_or_window_object_error',
  HANDLE_HARD_NAVIGATE_ERROR = 'handle_hard_navigate_error',
<<<<<<< HEAD
  MODULE_NOT_FOUND = 'module_not_found',
=======
  DYNAMIC_SERVER_USAGE = 'dynamic_server_usage',
>>>>>>> f82b10a6
}

export interface ErrorInfo {
  errorHelpType: ErrorHelpType;
  errorTitle: string;
  projectCheck: boolean;
}<|MERGE_RESOLUTION|>--- conflicted
+++ resolved
@@ -104,11 +104,8 @@
   CHUNK_LOAD_ERROR = 'chunk_load_error',
   DOCUMENT_OR_WINDOW_OBJECT_ERROR = 'document_or_window_object_error',
   HANDLE_HARD_NAVIGATE_ERROR = 'handle_hard_navigate_error',
-<<<<<<< HEAD
   MODULE_NOT_FOUND = 'module_not_found',
-=======
   DYNAMIC_SERVER_USAGE = 'dynamic_server_usage',
->>>>>>> f82b10a6
 }
 
 export interface ErrorInfo {
