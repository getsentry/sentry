--- conflicted
+++ resolved
@@ -106,16 +106,7 @@
   HANDLE_HARD_NAVIGATE_ERROR = 'handle_hard_navigate_error',
   MODULE_NOT_FOUND = 'module_not_found',
   DYNAMIC_SERVER_USAGE = 'dynamic_server_usage',
-<<<<<<< HEAD
   HYDRATION_ERROR = 'hydration_error',
-=======
   LOAD_FAILED = 'load_failed',
   SOCKET_HANG_UP = 'socket_hang_up',
-}
-
-export interface ErrorInfo {
-  errorHelpType: ErrorHelpType;
-  errorTitle: string;
-  projectCheck: boolean;
->>>>>>> c09a5467
 }