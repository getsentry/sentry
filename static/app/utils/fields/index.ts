import {t} from 'sentry/locale';
import type {TagCollection} from 'sentry/types/group';
import {CONDITIONS_ARGUMENTS, WEB_VITALS_QUALITY} from 'sentry/utils/discover/types';
import {SpanFields} from 'sentry/views/insights/types';
// Don't forget to update https://docs.sentry.io/product/sentry-basics/search/searchable-properties/ for any changes made here

export enum FieldKind {
  TAG = 'tag',
  FEATURE_FLAG = 'feature_flag',
  MEASUREMENT = 'measurement',
  BREAKDOWN = 'breakdown',
  FIELD = 'field',
  ISSUE_FIELD = 'issue_field',
  EVENT_FIELD = 'event_field',
  FUNCTION = 'function',
  EQUATION = 'equation',
  METRICS = 'metric',
  NUMERIC_METRICS = 'numeric_metric',
}

export enum FieldKey {
  AGE = 'age',
  ASSIGNED = 'assigned',
  ASSIGNED_OR_SUGGESTED = 'assigned_or_suggested',
  BOOKMARKS = 'bookmarks',
  BROWSER_NAME = 'browser.name',
  CULPRIT = 'culprit',
  DETECTOR = 'detector',
  DEVICE = 'device',
  DEVICE_ARCH = 'device.arch',
  DEVICE_BATTERY_LEVEL = 'device.battery_level',
  DEVICE_BRAND = 'device.brand',
  DEVICE_CHARGING = 'device.charging',
  // device.class is a synthesized field calculated based off device info found in context such
  // as model (for iOS devices), and device specs like processor_frequency (for Android devices).
  // https://github.com/getsentry/relay/blob/master/relay-general/src/protocol/device_class.rs
  DEVICE_CLASS = 'device.class',
  DEVICE_FAMILY = 'device.family',
  DEVICE_LOCALE = 'device.locale',
  DEVICE_MODEL_ID = 'device.model_id',
  DEVICE_NAME = 'device.name',
  DEVICE_ONLINE = 'device.online',
  DEVICE_ORIENTATION = 'device.orientation',
  DEVICE_SCREEN_DENSITY = 'device.screen_density',
  DEVICE_SCREEN_DPI = 'device.screen_dpi',
  DEVICE_SCREEN_HEIGHT_PIXELS = 'device.screen_height_pixels',
  DEVICE_SCREEN_WIDTH_PIXELS = 'device.screen_width_pixels',
  DEVICE_SIMULATOR = 'device.simulator',
  DEVICE_UUID = 'device.uuid',
  DIST = 'dist',
  ENVIRONMENT = 'environment',
  ERROR_HANDLED = 'error.handled',
  ERROR_MECHANISM = 'error.mechanism',
  ERROR_TYPE = 'error.type',
  ERROR_UNHANDLED = 'error.unhandled',
  ERROR_VALUE = 'error.value',
  ERROR_RECEIVED = 'error.received',
  ERROR_MAIN_THREAD = 'error.main_thread',
  EVENT_TIMESTAMP = 'event.timestamp',
  EVENT_TYPE = 'event.type',
  FIRST_RELEASE = 'firstRelease',
  FIRST_SEEN = 'firstSeen',
  GEO_CITY = 'geo.city',
  GEO_COUNTRY_CODE = 'geo.country_code',
  GEO_REGION = 'geo.region',
  GEO_SUBDIVISION = 'geo.subdivision',
  HAS = 'has',
  HTTP_METHOD = 'http.method',
  HTTP_REFERER = 'http.referer',
  HTTP_STATUS_CODE = 'http.status_code',
  HTTP_URL = 'http.url',
  ID = 'id',
  IS = 'is',
  ISSUE = 'issue',
  ISSUE_CATEGORY = 'issue.category',
  ISSUE_PRIORITY = 'issue.priority',
  ISSUE_SEER_ACTIONABILITY = 'issue.seer_actionability',
  ISSUE_SEER_LAST_RUN = 'issue.seer_last_run',
  ISSUE_TYPE = 'issue.type',
  LAST_SEEN = 'lastSeen',
  LEVEL = 'level',
  LOCATION = 'location',
  MESSAGE = 'message',
  OS = 'os',
  OS_BUILD = 'os.build',
  OS_KERNEL_VERSION = 'os.kernel_version',
  OS_NAME = 'os.name',
  OS_DISTRIBUTION_NAME = 'os.distribution_name',
  OS_DISTRIBUTION_VERSION = 'os.distribution_version',
  PLATFORM = 'platform',
  PLATFORM_NAME = 'platform.name',
  PROFILE_ID = 'profile.id',
  PROJECT = 'project',
  RELEASE = 'release',
  RELEASE_BUILD = 'release.build',
  RELEASE_PACKAGE = 'release.package',
  RELEASE_STAGE = 'release.stage',
  RELEASE_VERSION = 'release.version',
  REPLAY_ID = 'replayId',
  SDK_NAME = 'sdk.name',
  SDK_VERSION = 'sdk.version',
  STACK_ABS_PATH = 'stack.abs_path',
  STACK_COLNO = 'stack.colno',
  STACK_FILENAME = 'stack.filename',
  STACK_FUNCTION = 'stack.function',
  STACK_IN_APP = 'stack.in_app',
  STACK_LINENO = 'stack.lineno',
  STACK_MODULE = 'stack.module',
  STACK_PACKAGE = 'stack.package',
  STACK_RESOURCE = 'stack.resource',
  STACK_STACK_LEVEL = 'stack.stack_level',
  STATUS = 'status',
  SYMBOLICATED_IN_APP = 'symbolicated_in_app',
  TIMESTAMP = 'timestamp',
  TIMESTAMP_TO_DAY = 'timestamp.to_day',
  TIMESTAMP_TO_HOUR = 'timestamp.to_hour',
  TIMES_SEEN = 'timesSeen',
  TITLE = 'title',
  TOTAL_COUNT = 'total.count',
  TRACE = 'trace',
  TRACE_PARENT_SPAN = 'trace.parent_span',
  TRACE_SPAN = 'trace.span',
  TRACE_CLIENT_SAMPLE_RATE = 'trace.client_sample_rate',
  TRANSACTION = 'transaction',
  TRANSACTION_DURATION = 'transaction.duration',
  TRANSACTION_OP = 'transaction.op',
  TRANSACTION_STATUS = 'transaction.status',
  TYPE = 'type',
  UNREAL_CRASH_TYPE = 'unreal.crash_type',
  USER = 'user',
  USER_DISPLAY = 'user.display',
  USER_EMAIL = 'user.email',
  USER_ID = 'user.id',
  USER_IP = 'user.ip',
  USER_USERNAME = 'user.username',
  USER_SEGMENT = 'user.segment',
  APP_IN_FOREGROUND = 'app.in_foreground',
  FUNCTION_DURATION = 'function.duration',
  OTA_UPDATES_CHANNEL = 'ota_updates.channel',
  OTA_UPDATES_RUNTIME_VERSION = 'ota_updates.runtime_version',
  OTA_UPDATES_UPDATE_ID = 'ota_updates.update_id',
}

type SharedFieldKey =
  | FieldKey.DIST
  | FieldKey.ENVIRONMENT
  | FieldKey.EVENT_TIMESTAMP
  | FieldKey.HAS
  | FieldKey.HTTP_METHOD
  | FieldKey.HTTP_REFERER
  | FieldKey.HTTP_STATUS_CODE
  | FieldKey.HTTP_URL
  | FieldKey.ID
  | FieldKey.MESSAGE
  | FieldKey.PLATFORM
  | FieldKey.PLATFORM_NAME
  | FieldKey.PROFILE_ID
  | FieldKey.PROJECT
  | FieldKey.REPLAY_ID
  | FieldKey.TIMESTAMP
  | FieldKey.TITLE
  | FieldKey.TRACE
  | FieldKey.TRACE_PARENT_SPAN
  | FieldKey.TRACE_SPAN
  | FieldKey.TRANSACTION
  | FieldKey.APP_IN_FOREGROUND;

type ErrorFieldKey =
  | FieldKey.AGE
  | FieldKey.ASSIGNED
  | FieldKey.ASSIGNED_OR_SUGGESTED
  | FieldKey.BOOKMARKS
  | FieldKey.CULPRIT
  | FieldKey.ERROR_HANDLED
  | FieldKey.ERROR_MECHANISM
  | FieldKey.ERROR_TYPE
  | FieldKey.ERROR_UNHANDLED
  | FieldKey.ERROR_VALUE
  | FieldKey.ERROR_RECEIVED
  | FieldKey.ERROR_MAIN_THREAD
  | FieldKey.EVENT_TYPE
  | FieldKey.FIRST_RELEASE
  | FieldKey.FIRST_SEEN
  | FieldKey.IS
  | FieldKey.ISSUE
  | FieldKey.ISSUE_CATEGORY
  | FieldKey.ISSUE_PRIORITY
  | FieldKey.ISSUE_SEER_ACTIONABILITY
  | FieldKey.ISSUE_SEER_LAST_RUN
  | FieldKey.ISSUE_TYPE
  | FieldKey.LAST_SEEN
  | FieldKey.LEVEL
  | FieldKey.LOCATION
  | FieldKey.STACK_ABS_PATH
  | FieldKey.STACK_COLNO
  | FieldKey.STACK_FILENAME
  | FieldKey.STACK_FUNCTION
  | FieldKey.STACK_IN_APP
  | FieldKey.STACK_LINENO
  | FieldKey.STACK_MODULE
  | FieldKey.STACK_PACKAGE
  | FieldKey.STACK_RESOURCE
  | FieldKey.STACK_STACK_LEVEL
  | FieldKey.STATUS
  | FieldKey.SYMBOLICATED_IN_APP
  | FieldKey.TIMES_SEEN
  | FieldKey.TYPE
  | FieldKey.UNREAL_CRASH_TYPE;

type BrowserFieldKey = FieldKey.BROWSER_NAME;

type DeviceFieldKey =
  | FieldKey.DEVICE
  | FieldKey.DEVICE_ARCH
  | FieldKey.DEVICE_BATTERY_LEVEL
  | FieldKey.DEVICE_BRAND
  | FieldKey.DEVICE_CHARGING
  | FieldKey.DEVICE_CLASS
  | FieldKey.DEVICE_FAMILY
  | FieldKey.DEVICE_LOCALE
  | FieldKey.DEVICE_MODEL_ID
  | FieldKey.DEVICE_NAME
  | FieldKey.DEVICE_ONLINE
  | FieldKey.DEVICE_ORIENTATION
  | FieldKey.DEVICE_SCREEN_DENSITY
  | FieldKey.DEVICE_SCREEN_DPI
  | FieldKey.DEVICE_SCREEN_HEIGHT_PIXELS
  | FieldKey.DEVICE_SCREEN_WIDTH_PIXELS
  | FieldKey.DEVICE_SIMULATOR
  | FieldKey.DEVICE_UUID;

type GeoFieldKey =
  | FieldKey.GEO_CITY
  | FieldKey.GEO_COUNTRY_CODE
  | FieldKey.GEO_REGION
  | FieldKey.GEO_SUBDIVISION;

type OsFieldKey =
  | FieldKey.OS
  | FieldKey.OS_BUILD
  | FieldKey.OS_KERNEL_VERSION
  | FieldKey.OS_NAME
  | FieldKey.OS_DISTRIBUTION_NAME
  | FieldKey.OS_DISTRIBUTION_VERSION;

type ReleaseFieldKey =
  | FieldKey.RELEASE
  | FieldKey.RELEASE_BUILD
  | FieldKey.RELEASE_PACKAGE
  | FieldKey.RELEASE_STAGE
  | FieldKey.RELEASE_VERSION;

type SDKFieldKey = FieldKey.SDK_NAME | FieldKey.SDK_VERSION;

type TransactionFieldKey =
  | FieldKey.TIMESTAMP_TO_DAY
  | FieldKey.TIMESTAMP_TO_HOUR
  | FieldKey.TOTAL_COUNT
  | FieldKey.TRACE_CLIENT_SAMPLE_RATE
  | FieldKey.TRANSACTION_DURATION
  | FieldKey.TRANSACTION_OP
  | FieldKey.TRANSACTION_STATUS;

type UserFieldKey =
  | FieldKey.USER
  | FieldKey.USER_DISPLAY
  | FieldKey.USER_EMAIL
  | FieldKey.USER_ID
  | FieldKey.USER_IP
  | FieldKey.USER_USERNAME
  | FieldKey.USER_SEGMENT;

type ProfileFieldKey = FieldKey.FUNCTION_DURATION;

type OTAFieldKey =
  | FieldKey.OTA_UPDATES_CHANNEL
  | FieldKey.OTA_UPDATES_RUNTIME_VERSION
  | FieldKey.OTA_UPDATES_UPDATE_ID;

export enum FieldValueType {
  BOOLEAN = 'boolean',
  DATE = 'date',
  DURATION = 'duration',
  INTEGER = 'integer',
  NUMBER = 'number',
  PERCENTAGE = 'percentage',
  STRING = 'string',
  NEVER = 'never',
  SIZE = 'size',
  RATE = 'rate',
  PERCENT_CHANGE = 'percent_change',
  SCORE = 'score',
}

export enum WebVital {
  FP = 'measurements.fp',
  FCP = 'measurements.fcp',
  LCP = 'measurements.lcp',
  FID = 'measurements.fid',
  CLS = 'measurements.cls',
  TTFB = 'measurements.ttfb',
  INP = 'measurements.inp',
  REQUEST_TIME = 'measurements.ttfb.requesttime',
}

export enum MobileVital {
  APP_START_COLD = 'measurements.app_start_cold',
  APP_START_WARM = 'measurements.app_start_warm',
  FRAMES_TOTAL = 'measurements.frames_total',
  FRAMES_SLOW = 'measurements.frames_slow',
  FRAMES_FROZEN = 'measurements.frames_frozen',
  FRAMES_SLOW_RATE = 'measurements.frames_slow_rate',
  FRAMES_FROZEN_RATE = 'measurements.frames_frozen_rate',
  STALL_COUNT = 'measurements.stall_count',
  STALL_TOTAL_TIME = 'measurements.stall_total_time',
  STALL_LONGEST_TIME = 'measurements.stall_longest_time',
  STALL_PERCENTAGE = 'measurements.stall_percentage',
  TIME_TO_FULL_DISPLAY = 'measurements.time_to_full_display',
  TIME_TO_INITIAL_DISPLAY = 'measurements.time_to_initial_display',
}

export enum StackTags {
  STACK_ABS_PATH = 'stack.abs_path',
  STACK_COLNO = 'stack.colno',
  STACK_FILENAME = 'stack.filename',
  STACK_FUNCTION = 'stack.function',
  STACK_IN_APP = 'stack.in_app',
  STACK_LINENO = 'stack.lineno',
  STACK_MODULE = 'stack.module',
  STACK_PACKAGE = 'stack.package',
  STACK_RESOURCE = 'stack.resource',
  STACK_STACK_LEVEL = 'stack.stack_level',
}

export enum ErrorTags {
  ERROR_HANDLED = 'error.handled',
  ERROR_MECHANISM = 'error.mechanism',
  ERROR_TYPE = 'error.type',
  ERROR_UNHANDLED = 'error.unhandled',
  ERROR_VALUE = 'error.value',
  ERROR_RECEIVED = 'error.received',
  ERROR_MAIN_THREAD = 'error.main_thread',
}

export enum SpanOpBreakdown {
  SPANS_BROWSER = 'spans.browser',
  SPANS_DB = 'spans.db',
  SPANS_HTTP = 'spans.http',
  SPANS_RESOURCE = 'spans.resource',
  SPANS_UI = 'spans.ui',
}

enum SpanHttpField {
  HTTP_DECODED_RESPONSE_CONTENT_LENGTH = 'http.decoded_response_content_length',
  HTTP_RESPONSE_CONTENT_LENGTH = 'http.response_content_length',
  HTTP_RESPONSE_TRANSFER_SIZE = 'http.response_transfer_size',
}

export enum AggregationKey {
  COUNT = 'count',
  COUNT_UNIQUE = 'count_unique',
  COUNT_MISERABLE = 'count_miserable',
  COUNT_IF = 'count_if',
  COUNT_WEB_VITALS = 'count_web_vitals',
  EPS = 'eps',
  EPM = 'epm',
  SAMPLE_COUNT = 'sample_count',
  SAMPLE_EPS = 'sample_eps',
  SAMPLE_EPM = 'sample_epm',
  FAILURE_COUNT = 'failure_count',
  MIN = 'min',
  MAX = 'max',
  SUM = 'sum',
  ANY = 'any',
  P50 = 'p50',
  P75 = 'p75',
  P90 = 'p90',
  P95 = 'p95',
  P99 = 'p99',
  P100 = 'p100',
  PERCENTILE = 'percentile',
  AVG = 'avg',
  APDEX = 'apdex',
  USER_MISERY = 'user_misery',
  FAILURE_RATE = 'failure_rate',
  LAST_SEEN = 'last_seen',
  PERFORMANCE_SCORE = 'performance_score',
}

export enum IsFieldValues {
  RESOLVED = 'resolved',
  UNRESOLVED = 'unresolved',
  ARCHIVED = 'archived',
  ESCALATING = 'escalating',
  NEW = 'new',
  ONGOING = 'ongoing',
  REGRESSED = 'regressed',
  ASSIGNED = 'assigned',
  UNASSIGNED = 'unassigned',
  FOR_REVIEW = 'for_review',
  LINKED = 'linked',
  UNLINKED = 'unlinked',
}

type AggregateColumnParameter = {
  /**
   * The types of columns that are valid for this parameter.
   * Can pass a list of FieldValueTypes or a predicate function.
   */
  columnTypes:
    | FieldValueType[]
    | ((field: {key: string; valueType: FieldValueType}) => boolean);
  kind: 'column';
  name: string;
  required: boolean;
  defaultValue?: string;
};

type AggregateValueParameter = {
  dataType: FieldValueType;
  kind: 'value';
  name: string;
  required: boolean;
  defaultValue?: string;
  options?: Array<{value: string; label?: string}>;
  placeholder?: string;
};

export type AggregateParameter = AggregateColumnParameter | AggregateValueParameter;

type ParameterDependentValueType = (parameters: Array<string | null>) => FieldValueType;

export interface FieldDefinition {
  kind: FieldKind;
  valueType: FieldValueType | null;
  /**
   * Allow all comparison operators to be used with this field.
   * Useful for fields like `release.version` which accepts text, but
   * can also be used with operators like `>=` or `<`.
   */
  allowComparisonOperators?: boolean;
  /**
   * Allow wildcard (*) matching for this field.
   * This is only valid for string fields and will default to true.
   * Note that the `disallowWilcard` setting will override this.
   */
  allowWildcard?: boolean;
  /**
   * Default value for the field
   */
  defaultValue?: string;
  /**
   * Is this field being deprecated
   */
  deprecated?: boolean;
  /**
   * Description of the field
   */
  desc?: string;
  /**
   * Feature flag that indicates gating of the field from use
   */
  featureFlag?: string;
  /**
   * Additional keywords used when filtering via autocomplete
   */
  keywords?: string[];
  /**
   * Only valid for aggregate fields.
   * Modifies the value type based on the parameters passed to the function.
   */
  parameterDependentValueType?: ParameterDependentValueType;
  /**
   * Only valid for aggregate fields.
   * Defines the number and type of parameters that the function accepts.
   */
  parameters?: AggregateParameter[];
  /**
   * Potential values for the field
   */
  values?: string[];
}

type ColumnValidator = (field: {key: string; valueType: FieldValueType}) => boolean;

function validateForNumericAggregate(
  validColumnTypes: FieldValueType[]
): ColumnValidator {
  return function ({key, valueType}) {
    // these built-in columns cannot be applied to numeric aggregates such as percentile(...)
    if (
      [
        FieldKey.DEVICE_BATTERY_LEVEL,
        FieldKey.STACK_COLNO,
        FieldKey.STACK_LINENO,
        FieldKey.STACK_STACK_LEVEL,
      ].includes(key as FieldKey)
    ) {
      return false;
    }

    return validColumnTypes.includes(valueType);
  };
}

function getDynamicFieldValueType(parameters: Array<string | null>): FieldValueType {
  const column = parameters[0];
  const fieldDef = column ? getFieldDefinition(column) : null;
  return fieldDef?.valueType ?? FieldValueType.NUMBER;
}

function validateAndDenyListColumns(
  validColumnTypes: FieldValueType[],
  deniedColumns: string[]
): ColumnValidator {
  return function ({key, valueType}) {
    return validColumnTypes.includes(valueType) && !deniedColumns.includes(key);
  };
}

function validateAllowedColumns(validColumns: string[]): ColumnValidator {
  return function ({key}): boolean {
    return validColumns.includes(key);
  };
}

export const AGGREGATION_FIELDS: Record<AggregationKey, FieldDefinition> = {
  [AggregationKey.COUNT]: {
    desc: t('count of events'),
    kind: FieldKind.FUNCTION,
    valueType: FieldValueType.NUMBER,
    parameters: [],
  },
  [AggregationKey.COUNT_UNIQUE]: {
    desc: t('Unique count of the field values'),
    kind: FieldKind.FUNCTION,
    valueType: FieldValueType.INTEGER,
    parameters: [
      {
        name: 'column',
        kind: 'column',
        columnTypes: [
          FieldValueType.STRING,
          FieldValueType.DURATION,
          FieldValueType.NUMBER,
          FieldValueType.INTEGER,
          FieldValueType.DURATION,
          FieldValueType.BOOLEAN,
        ],
        defaultValue: 'user',
        required: true,
      },
    ],
  },
  [AggregationKey.COUNT_MISERABLE]: {
    desc: t('Count of unique miserable users'),
    kind: FieldKind.FUNCTION,
    parameters: [
      {
        name: 'column',
        kind: 'column',
        columnTypes: validateAllowedColumns(['user']),
        defaultValue: 'user',
        required: true,
      },
      {
        name: 'value',
        kind: 'value',
        dataType: FieldValueType.NUMBER,
        defaultValue: '300',
        required: true,
      },
    ],
    valueType: FieldValueType.NUMBER,
  },
  [AggregationKey.COUNT_IF]: {
    desc: t('Count of events matching the parameter conditions'),
    kind: FieldKind.FUNCTION,
    valueType: FieldValueType.NUMBER,
    parameters: [
      {
        name: 'column',
        kind: 'column',
        columnTypes: validateAndDenyListColumns(
          [FieldValueType.STRING, FieldValueType.NUMBER, FieldValueType.DURATION],
          ['id', 'issue', 'user.display']
        ),
        defaultValue: 'transaction.duration',
        required: true,
      },
      {
        name: 'value',
        kind: 'value',
        dataType: FieldValueType.STRING,
        defaultValue: CONDITIONS_ARGUMENTS[0]!.value,
        options: CONDITIONS_ARGUMENTS,
        required: true,
      },
      {
        name: 'value',
        kind: 'value',
        dataType: FieldValueType.STRING,
        defaultValue: '300',
        required: true,
      },
    ],
  },
  [AggregationKey.COUNT_WEB_VITALS]: {
    desc: t('Count of web vitals with a specific status'),
    kind: FieldKind.FUNCTION,
    valueType: FieldValueType.NUMBER,
    parameters: [
      {
        name: 'column',
        kind: 'column',
        columnTypes: function ({key}): boolean {
          return [
            WebVital.LCP,
            WebVital.FP,
            WebVital.FCP,
            WebVital.FID,
            WebVital.CLS,
          ].includes(key as WebVital);
        },
        defaultValue: WebVital.LCP,
        required: true,
      },
      {
        name: 'value',
        kind: 'value',
        options: WEB_VITALS_QUALITY,
        dataType: FieldValueType.STRING,
        defaultValue: WEB_VITALS_QUALITY[0]!.value,
        required: true,
      },
    ],
  },
  [AggregationKey.EPS]: {
    desc: t('Events per second'),
    kind: FieldKind.FUNCTION,
    valueType: FieldValueType.NUMBER,
    parameters: [],
  },
  [AggregationKey.EPM]: {
    desc: t('Events per minute'),
    kind: FieldKind.FUNCTION,
    valueType: FieldValueType.NUMBER,
    parameters: [],
  },
  [AggregationKey.SAMPLE_COUNT]: {
    desc: t('Raw sample count'),
    kind: FieldKind.FUNCTION,
    valueType: FieldValueType.INTEGER,
    parameters: [],
  },
  [AggregationKey.SAMPLE_EPS]: {
    desc: t('Raw sample EPS'),
    kind: FieldKind.FUNCTION,
    valueType: FieldValueType.NUMBER,
    parameters: [],
  },
  [AggregationKey.SAMPLE_EPM]: {
    desc: t('Raw sample EPM'),
    kind: FieldKind.FUNCTION,
    valueType: FieldValueType.NUMBER,
    parameters: [],
  },
  [AggregationKey.FAILURE_RATE]: {
    desc: t('Failed event percentage based on transaction.status'),
    kind: FieldKind.FUNCTION,
    valueType: FieldValueType.PERCENTAGE,
    parameters: [],
  },
  [AggregationKey.FAILURE_COUNT]: {
    desc: t('Failed event count based on transaction.status'),
    kind: FieldKind.FUNCTION,
    valueType: FieldValueType.NUMBER,
    parameters: [],
  },
  [AggregationKey.MIN]: {
    desc: t('Returns the minimum value of the selected field'),
    kind: FieldKind.FUNCTION,
    defaultValue: '300ms',
    valueType: null,
    parameterDependentValueType: getDynamicFieldValueType,
    parameters: [
      {
        name: 'column',
        kind: 'column',
        columnTypes: validateForNumericAggregate([
          FieldValueType.INTEGER,
          FieldValueType.NUMBER,
          FieldValueType.DURATION,
          FieldValueType.DATE,
          FieldValueType.PERCENTAGE,
        ]),
        defaultValue: 'transaction.duration',
        required: true,
      },
    ],
  },
  [AggregationKey.MAX]: {
    desc: t('Returns maximum value of the selected field'),
    kind: FieldKind.FUNCTION,
    defaultValue: '300ms',
    valueType: null,
    parameterDependentValueType: getDynamicFieldValueType,
    parameters: [
      {
        name: 'column',
        kind: 'column',
        columnTypes: validateForNumericAggregate([
          FieldValueType.INTEGER,
          FieldValueType.NUMBER,
          FieldValueType.DURATION,
          FieldValueType.DATE,
          FieldValueType.PERCENTAGE,
        ]),
        defaultValue: 'transaction.duration',
        required: true,
      },
    ],
  },
  [AggregationKey.SUM]: {
    desc: t('Returns the total value for the selected field'),
    kind: FieldKind.FUNCTION,
    defaultValue: '300ms',
    valueType: null,
    parameterDependentValueType: getDynamicFieldValueType,
    parameters: [
      {
        name: 'column',
        kind: 'column',
        columnTypes: validateForNumericAggregate([
          FieldValueType.DURATION,
          FieldValueType.NUMBER,
          FieldValueType.PERCENTAGE,
        ]),
        required: true,
        defaultValue: 'transaction.duration',
      },
    ],
  },
  [AggregationKey.ANY]: {
    desc: t('Not Recommended, a random field value'),
    kind: FieldKind.FUNCTION,
    defaultValue: '300ms',
    valueType: null,
    parameterDependentValueType: getDynamicFieldValueType,
    parameters: [
      {
        name: 'column',
        kind: 'column',
        columnTypes: [
          FieldValueType.STRING,
          FieldValueType.INTEGER,
          FieldValueType.NUMBER,
          FieldValueType.DURATION,
          FieldValueType.DATE,
          FieldValueType.BOOLEAN,
        ],
        required: true,
        defaultValue: 'transaction.duration',
      },
    ],
  },
  [AggregationKey.P50]: {
    desc: t('Returns the 50th percentile of the selected field'),
    kind: FieldKind.FUNCTION,
    defaultValue: '300ms',
    valueType: null,
    parameterDependentValueType: getDynamicFieldValueType,
    parameters: [
      {
        name: 'column',
        kind: 'column',
        columnTypes: validateForNumericAggregate([
          FieldValueType.DURATION,
          FieldValueType.NUMBER,
          FieldValueType.PERCENTAGE,
        ]),
        defaultValue: 'transaction.duration',
        required: false,
      },
    ],
  },
  [AggregationKey.P75]: {
    desc: t('Returns the 75th percentile of the selected field'),
    kind: FieldKind.FUNCTION,
    defaultValue: '300ms',
    valueType: null,
    parameterDependentValueType: getDynamicFieldValueType,
    parameters: [
      {
        name: 'column',
        kind: 'column',
        columnTypes: validateForNumericAggregate([
          FieldValueType.DURATION,
          FieldValueType.NUMBER,
          FieldValueType.PERCENTAGE,
        ]),
        defaultValue: 'transaction.duration',
        required: false,
      },
    ],
  },
  [AggregationKey.P90]: {
    desc: t('Returns the 90th percentile of the selected field'),
    kind: FieldKind.FUNCTION,
    defaultValue: '300ms',
    valueType: null,
    parameterDependentValueType: getDynamicFieldValueType,
    parameters: [
      {
        name: 'column',
        kind: 'column',
        columnTypes: validateForNumericAggregate([
          FieldValueType.DURATION,
          FieldValueType.NUMBER,
          FieldValueType.PERCENTAGE,
        ]),
        defaultValue: 'transaction.duration',
        required: false,
      },
    ],
  },
  [AggregationKey.P95]: {
    desc: t('Returns the 95th percentile of the selected field'),
    kind: FieldKind.FUNCTION,
    defaultValue: '300ms',
    valueType: null,
    parameterDependentValueType: getDynamicFieldValueType,
    parameters: [
      {
        name: 'column',
        kind: 'column',
        columnTypes: validateForNumericAggregate([
          FieldValueType.DURATION,
          FieldValueType.NUMBER,
          FieldValueType.PERCENTAGE,
        ]),
        defaultValue: 'transaction.duration',
        required: false,
      },
    ],
  },
  [AggregationKey.P99]: {
    desc: t('Returns the 99th percentile of the selected field'),
    kind: FieldKind.FUNCTION,
    defaultValue: '300ms',
    valueType: null,
    parameterDependentValueType: getDynamicFieldValueType,
    parameters: [
      {
        name: 'column',
        kind: 'column',
        columnTypes: validateForNumericAggregate([
          FieldValueType.DURATION,
          FieldValueType.NUMBER,
          FieldValueType.PERCENTAGE,
        ]),
        defaultValue: 'transaction.duration',
        required: false,
      },
    ],
  },
  [AggregationKey.P100]: {
    desc: t('Returns the 100th percentile of the selected field'),
    kind: FieldKind.FUNCTION,
    defaultValue: '300ms',
    valueType: null,
    parameterDependentValueType: getDynamicFieldValueType,
    parameters: [
      {
        name: 'column',
        kind: 'column',
        columnTypes: validateForNumericAggregate([
          FieldValueType.DURATION,
          FieldValueType.NUMBER,
          FieldValueType.PERCENTAGE,
        ]),
        defaultValue: 'transaction.duration',
        required: false,
      },
    ],
  },
  [AggregationKey.PERCENTILE]: {
    desc: t('Returns the percentile of the selected field'),
    kind: FieldKind.FUNCTION,
    defaultValue: '300ms',
    valueType: null,
    parameterDependentValueType: getDynamicFieldValueType,
    parameters: [
      {
        name: 'column',
        kind: 'column',
        columnTypes: validateForNumericAggregate([
          FieldValueType.DURATION,
          FieldValueType.NUMBER,
          FieldValueType.PERCENTAGE,
        ]),
        defaultValue: 'transaction.duration',
        required: true,
      },
      {
        name: 'value',
        kind: 'value',
        dataType: FieldValueType.NUMBER,
        defaultValue: '0.5',
        required: true,
      },
    ],
  },
  [AggregationKey.AVG]: {
    desc: t('Returns averages for a selected field'),
    kind: FieldKind.FUNCTION,
    defaultValue: '300ms',
    valueType: null,
    parameterDependentValueType: getDynamicFieldValueType,
    parameters: [
      {
        name: 'column',
        kind: 'column',
        columnTypes: validateForNumericAggregate([
          FieldValueType.DURATION,
          FieldValueType.NUMBER,
          FieldValueType.PERCENTAGE,
        ]),
        defaultValue: 'transaction.duration',
        required: false,
      },
    ],
  },
  [AggregationKey.APDEX]: {
    desc: t('Performance score based on a duration threshold'),
    kind: FieldKind.FUNCTION,
    valueType: FieldValueType.NUMBER,
    parameters: [
      {
        name: 'value',
        kind: 'value',
        dataType: FieldValueType.NUMBER,
        defaultValue: '300',
        required: true,
      },
    ],
  },
  [AggregationKey.USER_MISERY]: {
    desc: t(
      'User-weighted performance metric that counts the number of unique users who were frustrated'
    ),
    kind: FieldKind.FUNCTION,
    valueType: FieldValueType.NUMBER,
    parameters: [
      {
        name: 'value',
        kind: 'value',
        dataType: FieldValueType.NUMBER,
        defaultValue: '300',
        required: true,
      },
    ],
  },
  [AggregationKey.LAST_SEEN]: {
    desc: t('Issues last seen at a date and time'),
    kind: FieldKind.FUNCTION,
    valueType: FieldValueType.DATE,
    parameters: [],
  },
  [AggregationKey.PERFORMANCE_SCORE]: {
    desc: t('Returns the performance score for a given web vital'),
    kind: FieldKind.FUNCTION,
    valueType: FieldValueType.NUMBER,
    parameters: [
      {
        name: 'value',
        kind: 'column',
        columnTypes: [FieldValueType.NUMBER],
        defaultValue: 'measurements.score.total',
        required: true,
      },
    ],
  },
};

// TODO: Extend the two lists below with more options upon backend support
export const ALLOWED_EXPLORE_VISUALIZE_FIELDS: SpanFields[] = [
  SpanFields.SPAN_DURATION, // DO NOT RE-ORDER: the first element is used as the default
  SpanFields.SPAN_SELF_TIME,
];

export const ALLOWED_EXPLORE_VISUALIZE_AGGREGATES: AggregationKey[] = [
  AggregationKey.COUNT, // DO NOT RE-ORDER: the first element is used as the default
  AggregationKey.AVG,
  AggregationKey.P50,
  AggregationKey.P75,
  AggregationKey.P90,
  AggregationKey.P95,
  AggregationKey.P99,
  AggregationKey.P100,
  AggregationKey.SUM,
  AggregationKey.MIN,
  AggregationKey.MAX,
  AggregationKey.COUNT_UNIQUE,
  AggregationKey.EPM,
  AggregationKey.FAILURE_RATE,
];

const SPAN_AGGREGATION_FIELDS: Record<AggregationKey, FieldDefinition> = {
  ...AGGREGATION_FIELDS,
  [AggregationKey.COUNT]: {
    ...AGGREGATION_FIELDS[AggregationKey.COUNT],
    valueType: FieldValueType.NUMBER,
    parameters: [
      {
        name: 'column',
        kind: 'column',
        columnTypes: function ({key, valueType}) {
          return (
            key === SpanFields.SPAN_DURATION &&
            (valueType === FieldValueType.DURATION || valueType === FieldValueType.NUMBER)
          );
        },
        defaultValue: 'span.duration',
        required: false,
      },
    ],
  },
  [AggregationKey.COUNT_UNIQUE]: {
    ...AGGREGATION_FIELDS[AggregationKey.COUNT_UNIQUE],
    valueType: FieldValueType.INTEGER,
    parameters: [
      {
        name: 'column',
        kind: 'column',
        columnTypes: [FieldValueType.STRING],
        defaultValue: 'span.op',
        required: true,
      },
    ],
  },
  [AggregationKey.MIN]: {
    ...AGGREGATION_FIELDS[AggregationKey.MIN],
    parameters: [
      {
        name: 'column',
        kind: 'column',
        columnTypes: validateForNumericAggregate([
          FieldValueType.INTEGER,
          FieldValueType.NUMBER,
          FieldValueType.DURATION,
          FieldValueType.DATE,
          FieldValueType.PERCENTAGE,
        ]),
        defaultValue: 'span.duration',
        required: true,
      },
    ],
  },
  [AggregationKey.MAX]: {
    ...AGGREGATION_FIELDS[AggregationKey.MAX],
    parameters: [
      {
        name: 'column',
        kind: 'column',
        columnTypes: validateForNumericAggregate([
          FieldValueType.INTEGER,
          FieldValueType.NUMBER,
          FieldValueType.DURATION,
          FieldValueType.DATE,
          FieldValueType.PERCENTAGE,
        ]),
        defaultValue: 'span.duration',
        required: true,
      },
    ],
  },
  [AggregationKey.SUM]: {
    ...AGGREGATION_FIELDS[AggregationKey.SUM],
    parameters: [
      {
        name: 'column',
        kind: 'column',
        columnTypes: validateForNumericAggregate([
          FieldValueType.DURATION,
          FieldValueType.NUMBER,
          FieldValueType.PERCENTAGE,
        ]),
        required: true,
        defaultValue: 'span.duration',
      },
    ],
  },
  [AggregationKey.AVG]: {
    ...AGGREGATION_FIELDS[AggregationKey.AVG],
    parameters: [
      {
        name: 'column',
        kind: 'column',
        columnTypes: validateForNumericAggregate([
          FieldValueType.DURATION,
          FieldValueType.NUMBER,
          FieldValueType.PERCENTAGE,
        ]),
        defaultValue: 'span.duration',
        required: true,
      },
    ],
  },
  [AggregationKey.P50]: {
    ...AGGREGATION_FIELDS[AggregationKey.P50],
    parameters: [
      {
        name: 'column',
        kind: 'column',
        columnTypes: validateForNumericAggregate([
          FieldValueType.DURATION,
          FieldValueType.NUMBER,
          FieldValueType.PERCENTAGE,
        ]),
        defaultValue: 'span.duration',
        required: true,
      },
    ],
  },
  [AggregationKey.P75]: {
    ...AGGREGATION_FIELDS[AggregationKey.P75],
    parameters: [
      {
        name: 'column',
        kind: 'column',
        columnTypes: validateForNumericAggregate([
          FieldValueType.DURATION,
          FieldValueType.NUMBER,
          FieldValueType.PERCENTAGE,
        ]),
        defaultValue: 'span.duration',
        required: true,
      },
    ],
  },
  [AggregationKey.P90]: {
    ...AGGREGATION_FIELDS[AggregationKey.P90],
    parameters: [
      {
        name: 'column',
        kind: 'column',
        columnTypes: validateForNumericAggregate([
          FieldValueType.DURATION,
          FieldValueType.NUMBER,
          FieldValueType.PERCENTAGE,
        ]),
        defaultValue: 'span.duration',
        required: true,
      },
    ],
  },
  [AggregationKey.P95]: {
    ...AGGREGATION_FIELDS[AggregationKey.P95],
    parameters: [
      {
        name: 'column',
        kind: 'column',
        columnTypes: validateForNumericAggregate([
          FieldValueType.DURATION,
          FieldValueType.NUMBER,
          FieldValueType.PERCENTAGE,
        ]),
        defaultValue: 'span.duration',
        required: true,
      },
    ],
  },
  [AggregationKey.P99]: {
    ...AGGREGATION_FIELDS[AggregationKey.P99],
    parameters: [
      {
        name: 'column',
        kind: 'column',
        columnTypes: validateForNumericAggregate([
          FieldValueType.DURATION,
          FieldValueType.NUMBER,
          FieldValueType.PERCENTAGE,
        ]),
        defaultValue: 'span.duration',
        required: true,
      },
    ],
  },
  [AggregationKey.P100]: {
    ...AGGREGATION_FIELDS[AggregationKey.P100],
    parameters: [
      {
        name: 'column',
        kind: 'column',
        columnTypes: validateForNumericAggregate([
          FieldValueType.DURATION,
          FieldValueType.NUMBER,
          FieldValueType.PERCENTAGE,
        ]),
        defaultValue: 'span.duration',
        required: true,
      },
    ],
  },
};

export const NO_ARGUMENT_SPAN_AGGREGATES: AggregationKey[] = Object.entries(
  SPAN_AGGREGATION_FIELDS
)
  .filter(([_, field]) => field.parameters?.length === 0)
  .map(([key]) => key as AggregationKey);

export const MEASUREMENT_FIELDS: Record<WebVital | MobileVital, FieldDefinition> = {
  [WebVital.FP]: {
    desc: t('Web Vital First Paint'),
    kind: FieldKind.METRICS,
    valueType: FieldValueType.DURATION,
  },
  [WebVital.FCP]: {
    desc: t('Web Vital First Contentful Paint'),
    kind: FieldKind.METRICS,
    valueType: FieldValueType.DURATION,
  },
  [WebVital.LCP]: {
    desc: t('Web Vital Largest Contentful Paint'),
    kind: FieldKind.METRICS,
    valueType: FieldValueType.DURATION,
  },
  [WebVital.FID]: {
    desc: t('Web Vital First Input Delay'),
    kind: FieldKind.METRICS,
    valueType: FieldValueType.DURATION,
  },
  [WebVital.CLS]: {
    desc: t('Web Vital Cumulative Layout Shift'),
    kind: FieldKind.METRICS,
    valueType: FieldValueType.NUMBER,
  },
  [WebVital.TTFB]: {
    desc: t('Web Vital Time To First Byte'),
    kind: FieldKind.METRICS,
    valueType: FieldValueType.DURATION,
  },
  [WebVital.REQUEST_TIME]: {
    desc: t('Time between start of request to start of response'),
    kind: FieldKind.METRICS,
    valueType: FieldValueType.DURATION,
  },
  [MobileVital.APP_START_COLD]: {
    desc: t('First launch (not in memory and no process exists)'),
    kind: FieldKind.METRICS,
    valueType: FieldValueType.DURATION,
  },
  [MobileVital.APP_START_WARM]: {
    desc: t('Already launched (partial memory and process may exist)'),
    kind: FieldKind.METRICS,
    valueType: FieldValueType.DURATION,
  },
  [MobileVital.FRAMES_TOTAL]: {
    desc: t('Total number of frames'),
    kind: FieldKind.METRICS,
    valueType: FieldValueType.INTEGER,
  },
  [MobileVital.FRAMES_SLOW]: {
    desc: t('Number of slow frames'),
    kind: FieldKind.METRICS,
    valueType: FieldValueType.INTEGER,
  },
  [MobileVital.FRAMES_FROZEN]: {
    desc: t('Number of frozen frames'),
    kind: FieldKind.METRICS,
    valueType: FieldValueType.INTEGER,
  },
  [MobileVital.FRAMES_SLOW_RATE]: {
    desc: t('Number of slow frames out of the total'),
    kind: FieldKind.METRICS,
    valueType: FieldValueType.PERCENTAGE,
  },
  [MobileVital.FRAMES_FROZEN_RATE]: {
    desc: t('Number of frozen frames out of the total'),
    kind: FieldKind.METRICS,
    valueType: FieldValueType.PERCENTAGE,
  },
  [MobileVital.STALL_COUNT]: {
    desc: t('Count of slow Javascript event loops (React Native)'),
    kind: FieldKind.METRICS,
    valueType: FieldValueType.INTEGER,
  },
  [MobileVital.STALL_TOTAL_TIME]: {
    desc: t('Total stall duration (React Native)'),
    kind: FieldKind.METRICS,
    valueType: FieldValueType.DURATION,
  },
  [MobileVital.STALL_LONGEST_TIME]: {
    desc: t('Duration of slowest Javascript event loop (React Native)'),
    kind: FieldKind.METRICS,
    valueType: FieldValueType.DURATION,
  },
  [MobileVital.STALL_PERCENTAGE]: {
    desc: t('Total stall duration out of the total transaction duration (React Native)'),
    kind: FieldKind.METRICS,
    valueType: FieldValueType.PERCENTAGE,
  },
  [MobileVital.TIME_TO_FULL_DISPLAY]: {
    desc: t(
      'The time between application launch and complete display of all resources and views'
    ),
    kind: FieldKind.METRICS,
    valueType: FieldValueType.DURATION,
  },
  [MobileVital.TIME_TO_INITIAL_DISPLAY]: {
    desc: t('The time it takes for an application to produce its first frame'),
    kind: FieldKind.METRICS,
    valueType: FieldValueType.DURATION,
  },
  [WebVital.INP]: {
    desc: t('Web Vital Interaction to Next Paint'),
    kind: FieldKind.METRICS,
    valueType: FieldValueType.DURATION,
  },
};

const SPAN_OP_FIELDS: Record<SpanOpBreakdown, FieldDefinition> = {
  [SpanOpBreakdown.SPANS_BROWSER]: {
    desc: t('Cumulative time based on the browser operation'),
    kind: FieldKind.METRICS,
    valueType: FieldValueType.DURATION,
  },
  [SpanOpBreakdown.SPANS_DB]: {
    desc: t('Cumulative time based on the database operation'),
    kind: FieldKind.METRICS,
    valueType: FieldValueType.DURATION,
  },
  [SpanOpBreakdown.SPANS_HTTP]: {
    desc: t('Cumulative time based on the http operation'),
    kind: FieldKind.METRICS,
    valueType: FieldValueType.DURATION,
  },
  [SpanOpBreakdown.SPANS_RESOURCE]: {
    desc: t('Cumulative time based on the resource operation'),
    kind: FieldKind.METRICS,
    valueType: FieldValueType.DURATION,
  },
  [SpanOpBreakdown.SPANS_UI]: {
    desc: t('Cumulative time based on the ui operation'),
    kind: FieldKind.METRICS,
    valueType: FieldValueType.DURATION,
  },
};

type TraceFields =
  | SpanFields.IS_TRANSACTION
  | SpanFields.SPAN_ACTION
  | SpanFields.SPAN_DESCRIPTION
  | SpanFields.SPAN_DOMAIN
  | SpanFields.SPAN_DURATION
  | SpanFields.SPAN_GROUP
  | SpanFields.SPAN_CATEGORY
  | SpanFields.SPAN_OP
  | SpanFields.NORMALIZED_DESCRIPTION
  // TODO: Remove self time field when it is deprecated
  | SpanFields.SPAN_SELF_TIME
  | SpanFields.SPAN_STATUS
  | SpanFields.SPAN_STATUS_CODE
  | SpanFields.CACHE_HIT;

const TRACE_FIELD_DEFINITIONS: Record<TraceFields, FieldDefinition> = {
  /** Indexed Fields */
  [SpanFields.SPAN_ACTION]: {
    desc: t(
      'The Sentry Insights span action, e.g `SELECT` for a SQL span or `POST` for an HTTP client span'
    ),
    kind: FieldKind.FIELD,
    valueType: FieldValueType.STRING,
  },
  [SpanFields.SPAN_DESCRIPTION]: {
    desc: t('Description of the span’s operation'),
    kind: FieldKind.FIELD,
    valueType: FieldValueType.STRING,
  },
  [SpanFields.NORMALIZED_DESCRIPTION]: {
    desc: t(
      'Parameterized and normalized description of the span, commonly used for grouping within insights'
    ),
    kind: FieldKind.FIELD,
    valueType: FieldValueType.STRING,
  },
  [SpanFields.SPAN_DOMAIN]: {
    desc: t(
      'General scope of the span’s action, i.e. the tables involved in a `db` span or the host name in an `http` span'
    ),
    kind: FieldKind.FIELD,
    valueType: FieldValueType.STRING,
  },
  [SpanFields.SPAN_DURATION]: {
    desc: t('The total time taken by the span'),
    kind: FieldKind.METRICS,
    valueType: FieldValueType.DURATION,
  },
  [SpanFields.SPAN_GROUP]: {
    desc: t('Unique hash of the span’s description'),
    kind: FieldKind.FIELD,
    valueType: FieldValueType.STRING,
  },
  [SpanFields.SPAN_CATEGORY]: {
    desc: t(
      'The prefix of the span operation, e.g if `span.op` is `http.client`, then `span.category` is `http`'
    ),
    kind: FieldKind.FIELD,
    valueType: FieldValueType.STRING,
  },
  [SpanFields.SPAN_OP]: {
    desc: t('The operation of the span, e.g `http.client`, `middleware`'),
    kind: FieldKind.FIELD,
    valueType: FieldValueType.STRING,
  },
  [SpanFields.SPAN_SELF_TIME]: {
    desc: t('The duration of the span excluding the duration of its child spans'),
    kind: FieldKind.METRICS,
    valueType: FieldValueType.DURATION,
  },
  [SpanFields.SPAN_STATUS]: {
    desc: t('Status of the operation the span represents'),
    kind: FieldKind.FIELD,
    valueType: FieldValueType.STRING,
  },
  [SpanFields.SPAN_STATUS_CODE]: {
    desc: t('The HTTP response status code'),
    kind: FieldKind.FIELD,
    valueType: FieldValueType.STRING,
  },
  [SpanFields.IS_TRANSACTION]: {
    desc: t('The span is also a transaction'),
    kind: FieldKind.FIELD,
    valueType: FieldValueType.BOOLEAN,
  },
  [SpanFields.CACHE_HIT]: {
    desc: t('`true` if the  cache was hit, `false` otherwise'),
    kind: FieldKind.FIELD,
    valueType: FieldValueType.BOOLEAN,
  },
};

const SHARED_FIELD_KEY: Record<SharedFieldKey, FieldDefinition> = {
  [FieldKey.DIST]: {
    desc: t(
      'Distinguishes between build or deployment variants of the same release of an application.'
    ),
    kind: FieldKind.FIELD,
    valueType: FieldValueType.STRING,
  },
  [FieldKey.ENVIRONMENT]: {
    desc: t('The environment the event was seen in'),
    kind: FieldKind.FIELD,
    valueType: FieldValueType.STRING,
  },
  [FieldKey.EVENT_TIMESTAMP]: {
    desc: t('Date and time of the event'),
    kind: FieldKind.FIELD,
    valueType: FieldValueType.DATE,
  },
  [FieldKey.HTTP_METHOD]: {
    desc: t('Method of the request that created the event'),
    kind: FieldKind.FIELD,
    valueType: FieldValueType.STRING,
  },
  [FieldKey.HTTP_REFERER]: {
    desc: t('The web page the resource was requested from'),
    kind: FieldKind.FIELD,
    valueType: FieldValueType.STRING,
  },
<<<<<<< HEAD
  [FieldKey.DETECTOR]: {
    desc: t('The detector that triggered the issue'),
    kind: FieldKind.FIELD,
    valueType: FieldValueType.STRING,
  },
  [FieldKey.DEVICE]: {
    desc: t('The device that the event was seen on'),
=======
  [FieldKey.HTTP_STATUS_CODE]: {
    desc: t('Type of response (i.e., 200, 404)'),
>>>>>>> f2856fa4
    kind: FieldKind.FIELD,
    valueType: FieldValueType.STRING,
  },
  [FieldKey.HTTP_URL]: {
    desc: t('Full URL of the request without parameters'),
    kind: FieldKind.FIELD,
    valueType: FieldValueType.STRING,
  },
  [FieldKey.ID]: {
    desc: t('The event identification number'),
    kind: FieldKind.FIELD,
    valueType: FieldValueType.STRING,
  },
  [FieldKey.MESSAGE]: {
    desc: t('Error message or transaction name'),
    kind: FieldKind.FIELD,
    valueType: FieldValueType.STRING,
  },
  [FieldKey.PLATFORM]: {
    desc: t('Name of the platform'),
    kind: FieldKind.FIELD,
    valueType: FieldValueType.STRING,
  },
  [FieldKey.PLATFORM_NAME]: {
    desc: t('Name of the platform'),
    kind: FieldKind.FIELD,
    valueType: FieldValueType.STRING,
  },
  [FieldKey.PROFILE_ID]: {
    desc: t('The ID of an associated profile'),
    kind: FieldKind.FIELD,
    valueType: FieldValueType.STRING,
  },
  [FieldKey.PROJECT]: {kind: FieldKind.FIELD, valueType: FieldValueType.STRING},
  [FieldKey.HAS]: {
    desc: t('Determines if a tag or field exists in an event'),
    kind: FieldKind.FIELD,
    valueType: FieldValueType.STRING,
    allowWildcard: false,
  },
  [FieldKey.REPLAY_ID]: {
    desc: t('The ID of an associated Session Replay'),
    kind: FieldKind.TAG,
    valueType: FieldValueType.STRING,
  },
  [FieldKey.TIMESTAMP]: {
    desc: t('The time an event finishes'),
    kind: FieldKind.FIELD,
    valueType: FieldValueType.DATE,
  },
  [FieldKey.TITLE]: {
    desc: t('Error or transaction name identifier'),
    kind: FieldKind.FIELD,
    valueType: FieldValueType.STRING,
  },
  [FieldKey.TRACE]: {
    desc: t('The trace identification number'),
    kind: FieldKind.FIELD,
    valueType: FieldValueType.STRING,
  },
  [FieldKey.TRACE_PARENT_SPAN]: {
    desc: t('Span identification number of the parent to the event'),
    kind: FieldKind.FIELD,
    valueType: FieldValueType.STRING,
  },
  [FieldKey.TRACE_SPAN]: {
    desc: t('Span identification number of the root span'),
    kind: FieldKind.FIELD,
    valueType: FieldValueType.STRING,
  },
  [FieldKey.TRANSACTION]: {
    desc: t('Error or transaction name identifier'),
    kind: FieldKind.FIELD,
    valueType: FieldValueType.STRING,
  },
  [FieldKey.APP_IN_FOREGROUND]: {
    desc: t('Indicates if the app is in the foreground or background'),
    kind: FieldKind.FIELD,
    valueType: FieldValueType.BOOLEAN,
  },
};

const ERROR_FIELD_DEFINITION: Record<ErrorFieldKey, FieldDefinition> = {
  [FieldKey.AGE]: {
    desc: t('The age of the issue in relative time'),
    kind: FieldKind.FIELD,
    valueType: FieldValueType.DATE,
  },
  [FieldKey.ASSIGNED]: {
    desc: t('Assignee of the issue as a user ID'),
    kind: FieldKind.FIELD,
    valueType: FieldValueType.STRING,
    allowWildcard: false,
  },
  [FieldKey.ASSIGNED_OR_SUGGESTED]: {
    desc: t('Assignee or suggestee of the issue as a user ID'),
    kind: FieldKind.FIELD,
    valueType: FieldValueType.STRING,
    allowWildcard: false,
  },
  [FieldKey.BOOKMARKS]: {
    desc: t('The issues bookmarked by a user ID'),
    kind: FieldKind.FIELD,
    valueType: FieldValueType.STRING,
    allowWildcard: false,
  },
  [FieldKey.CULPRIT]: {
    deprecated: true,
    kind: FieldKind.FIELD,
    valueType: FieldValueType.STRING,
  },
  [FieldKey.ERROR_HANDLED]: {
    desc: t('Determines handling status of the error'),
    kind: FieldKind.FIELD,
    valueType: FieldValueType.BOOLEAN,
  },
  [FieldKey.ERROR_MECHANISM]: {
    desc: t('The mechanism that created the error'),
    kind: FieldKind.FIELD,
    valueType: FieldValueType.STRING,
  },
  [FieldKey.ERROR_TYPE]: {
    desc: t('The type of exception'),
    kind: FieldKind.FIELD,
    valueType: FieldValueType.STRING,
  },
  [FieldKey.ERROR_UNHANDLED]: {
    desc: t('Determines unhandling status of the error'),
    kind: FieldKind.FIELD,
    valueType: FieldValueType.BOOLEAN,
  },
  [FieldKey.ERROR_VALUE]: {
    desc: t('Original value that exhibits error'),
    kind: FieldKind.FIELD,
    valueType: FieldValueType.STRING,
  },
  [FieldKey.ERROR_RECEIVED]: {
    desc: t('The datetime that the error was received'),
    kind: FieldKind.FIELD,
    valueType: FieldValueType.DATE,
  },
  [FieldKey.ERROR_MAIN_THREAD]: {
    desc: t('Indicates if the error occurred on the main thread'),
    kind: FieldKind.FIELD,
    valueType: FieldValueType.BOOLEAN,
  },
  [FieldKey.EVENT_TYPE]: {
    desc: t('Type of event (Errors, transactions, csp and default)'),
    kind: FieldKind.FIELD,
    valueType: FieldValueType.STRING,
  },
  [FieldKey.FIRST_RELEASE]: {
    desc: t('Issues first seen in a given release'),
    kind: FieldKind.FIELD,
    valueType: FieldValueType.STRING,
  },
  [FieldKey.FIRST_SEEN]: {
    desc: t('Issues first seen at a given time'),
    kind: FieldKind.FIELD,
    valueType: FieldValueType.DATE,
  },
  [FieldKey.IS]: {
    desc: t('The properties of an issue (i.e. Resolved, unresolved)'),
    kind: FieldKind.FIELD,
    valueType: FieldValueType.STRING,
    defaultValue: 'unresolved',
    allowWildcard: false,
  },
  [FieldKey.ISSUE]: {
    desc: t('The issue identification short code'),
    kind: FieldKind.FIELD,
    valueType: FieldValueType.STRING,
    allowWildcard: false,
  },
  [FieldKey.ISSUE_CATEGORY]: {
    desc: t('Category of issue (error or performance)'),
    kind: FieldKind.FIELD,
    valueType: FieldValueType.STRING,
    allowWildcard: false,
  },
  [FieldKey.ISSUE_PRIORITY]: {
    desc: t('The priority of the issue'),
    kind: FieldKind.FIELD,
    valueType: FieldValueType.STRING,
    allowWildcard: false,
  },
  [FieldKey.ISSUE_SEER_ACTIONABILITY]: {
    desc: t('How easily you can fix the issue with a code change, estimated by Seer'),
    kind: FieldKind.FIELD,
    valueType: FieldValueType.STRING,
    allowWildcard: false,
  },
  [FieldKey.ISSUE_SEER_LAST_RUN]: {
    desc: t('The last time Seer attempted to auto-fix the issue'),
    kind: FieldKind.FIELD,
    valueType: FieldValueType.DATE,
    allowWildcard: false,
  },
  [FieldKey.ISSUE_TYPE]: {
    desc: t('Type of problem the issue represents (i.e. N+1 Query)'),
    kind: FieldKind.FIELD,
    valueType: FieldValueType.STRING,
    allowWildcard: false,
  },
  [FieldKey.LAST_SEEN]: {
    desc: t('Issues last seen at a given time'),
    kind: FieldKind.FIELD,
    valueType: FieldValueType.DATE,
  },
  [FieldKey.LEVEL]: {
    kind: FieldKind.FIELD,
    desc: t('Severity of the event (i.e., fatal, error, warning)'),
    valueType: FieldValueType.STRING,
  },
  [FieldKey.LOCATION]: {
    desc: t('Location of error'),
    kind: FieldKind.FIELD,
    valueType: FieldValueType.STRING,
  },
  [FieldKey.STACK_ABS_PATH]: {
    desc: t('Absolute path to the source file'),
    kind: FieldKind.FIELD,
    valueType: FieldValueType.STRING,
  },
  [FieldKey.STACK_COLNO]: {
    desc: t('Column number of the call starting at 1'),
    kind: FieldKind.FIELD,
    valueType: FieldValueType.NUMBER,
  },
  [FieldKey.STACK_FILENAME]: {
    desc: t('Relative path to the source file from the root directory'),
    kind: FieldKind.FIELD,
    valueType: FieldValueType.STRING,
  },
  [FieldKey.STACK_FUNCTION]: {
    desc: t('Name of function being called'),
    kind: FieldKind.FIELD,
    valueType: FieldValueType.STRING,
  },
  [FieldKey.STACK_IN_APP]: {
    desc: t('Indicates if frame is related to relevant code in stack trace'),
    kind: FieldKind.FIELD,
    valueType: FieldValueType.BOOLEAN,
  },
  [FieldKey.STACK_LINENO]: {
    desc: t('Line number of the call starting at 1'),
    kind: FieldKind.FIELD,
    valueType: FieldValueType.NUMBER,
  },
  [FieldKey.STACK_MODULE]: {
    desc: t('Platform specific module path'),
    kind: FieldKind.FIELD,
    valueType: FieldValueType.STRING,
  },
  [FieldKey.STACK_PACKAGE]: {
    desc: t('The package the frame is from'),
    kind: FieldKind.FIELD,
    valueType: FieldValueType.STRING,
  },
  [FieldKey.STACK_RESOURCE]: {
    desc: t('The package the frame is from'),
    kind: FieldKind.FIELD,
    valueType: FieldValueType.STRING,
  },
  [FieldKey.STACK_STACK_LEVEL]: {
    desc: t('Number of frames per stacktrace'),
    kind: FieldKind.FIELD,
    valueType: FieldValueType.NUMBER,
  },
  [FieldKey.SYMBOLICATED_IN_APP]: {
    desc: t('Indicates if all in-app frames are symbolicated'),
    kind: FieldKind.FIELD,
    valueType: FieldValueType.BOOLEAN,
  },
  [FieldKey.STATUS]: {
    desc: t('Status of the issue'),
    kind: FieldKind.FIELD,
    valueType: FieldValueType.STRING,
  },
  [FieldKey.TIMES_SEEN]: {
    desc: t('Total number of events'),
    kind: FieldKind.FIELD,
    valueType: FieldValueType.NUMBER,
    keywords: ['count'],
  },
  [FieldKey.TYPE]: {
    desc: t('Type of event (Errors, transactions, csp and default)'),
    kind: FieldKind.FIELD,
    valueType: FieldValueType.STRING,
  },
  [FieldKey.UNREAL_CRASH_TYPE]: {
    desc: t('Crash type of an Unreal event'),
    kind: FieldKind.FIELD,
    valueType: FieldValueType.STRING,
  },
};

const BROWSER_FIELD_DEFINITION: Record<BrowserFieldKey, FieldDefinition> = {
  [FieldKey.BROWSER_NAME]: {
    desc: t('Name of the browser'),
    kind: FieldKind.FIELD,
    valueType: FieldValueType.STRING,
  },
};

const DEVICE_FIELD_DEFINITION: Record<DeviceFieldKey, FieldDefinition> = {
  [FieldKey.DEVICE]: {
    desc: t('The device that the event was seen on'),
    kind: FieldKind.FIELD,
    valueType: FieldValueType.STRING,
  },
  [FieldKey.DEVICE_ARCH]: {
    desc: t('CPU architecture'),
    kind: FieldKind.FIELD,
    valueType: FieldValueType.STRING,
  },
  [FieldKey.DEVICE_BATTERY_LEVEL]: {
    desc: t('Indicates remaining battery life'),
    kind: FieldKind.FIELD,
    valueType: FieldValueType.STRING,
  },
  [FieldKey.DEVICE_BRAND]: {
    desc: t('Brand of device'),
    kind: FieldKind.FIELD,
    valueType: FieldValueType.STRING,
  },
  [FieldKey.DEVICE_CHARGING]: {
    desc: t('Charging at the time of the event'),
    kind: FieldKind.FIELD,
    valueType: FieldValueType.BOOLEAN,
  },
  [FieldKey.DEVICE_CLASS]: {
    desc: t('The estimated performance level of the device, graded low, medium, or high'),
    kind: FieldKind.FIELD,
    valueType: FieldValueType.STRING,
  },
  [FieldKey.DEVICE_FAMILY]: {
    desc: t('Model name across generations'),
    kind: FieldKind.FIELD,
    valueType: FieldValueType.STRING,
  },
  [FieldKey.DEVICE_LOCALE]: {
    desc: t("The locale of the user's device"),
    kind: FieldKind.FIELD,
    valueType: FieldValueType.STRING,
  },
  [FieldKey.DEVICE_MODEL_ID]: {
    desc: t('Internal hardware revision'),
    kind: FieldKind.FIELD,
    valueType: FieldValueType.STRING,
  },
  [FieldKey.DEVICE_NAME]: {
    desc: t('Model name as advertised on the market'),
    kind: FieldKind.FIELD,
    valueType: FieldValueType.STRING,
  },
  [FieldKey.DEVICE_ONLINE]: {
    desc: t('Online at the time of the event'),
    kind: FieldKind.FIELD,
    valueType: FieldValueType.BOOLEAN,
  },
  [FieldKey.DEVICE_ORIENTATION]: {
    desc: t('Portrait or landscape view '),
    kind: FieldKind.FIELD,
    valueType: FieldValueType.STRING,
  },
  [FieldKey.DEVICE_SCREEN_DENSITY]: {
    desc: t('Pixel density of the device screen'),
    kind: FieldKind.FIELD,
    valueType: FieldValueType.STRING,
  },
  [FieldKey.DEVICE_SCREEN_DPI]: {
    desc: t('Dots per inch of the device screen'),
    kind: FieldKind.FIELD,
    valueType: FieldValueType.STRING,
  },
  [FieldKey.DEVICE_SCREEN_HEIGHT_PIXELS]: {
    desc: t('Height of the device screen in pixels'),
    kind: FieldKind.FIELD,
    valueType: FieldValueType.STRING,
  },
  [FieldKey.DEVICE_SCREEN_WIDTH_PIXELS]: {
    desc: t('Width of the device screen in pixels'),
    kind: FieldKind.FIELD,
    valueType: FieldValueType.STRING,
  },
  [FieldKey.DEVICE_SIMULATOR]: {
    desc: t('Indicates if it occured on a simulator'),
    kind: FieldKind.FIELD,
    valueType: FieldValueType.BOOLEAN,
  },
  [FieldKey.DEVICE_UUID]: {
    desc: t('Unique device identifier'),
    kind: FieldKind.FIELD,
    valueType: FieldValueType.STRING,
  },
};

const GEO_FIELD_DEFINITIONS: Record<GeoFieldKey, FieldDefinition> = {
  [FieldKey.GEO_CITY]: {
    desc: t('Full name of the city'),
    kind: FieldKind.FIELD,
    valueType: FieldValueType.STRING,
  },
  [FieldKey.GEO_COUNTRY_CODE]: {
    desc: t('Country code based on ISO 3166-1'),
    kind: FieldKind.FIELD,
    valueType: FieldValueType.STRING,
  },
  [FieldKey.GEO_REGION]: {
    desc: t('Full name of the country'),
    kind: FieldKind.FIELD,
    valueType: FieldValueType.STRING,
  },
  [FieldKey.GEO_SUBDIVISION]: {
    desc: t('Full name of the subdivision'),
    kind: FieldKind.FIELD,
    valueType: FieldValueType.STRING,
  },
};

const OS_FIELD_DEFINITIONS: Record<OsFieldKey, FieldDefinition> = {
  [FieldKey.OS]: {
    desc: t('Build and kernel version'),
    kind: FieldKind.FIELD,
    valueType: FieldValueType.STRING,
  },
  [FieldKey.OS_BUILD]: {
    desc: t('Name of the build'),
    kind: FieldKind.FIELD,
    valueType: FieldValueType.STRING,
  },
  [FieldKey.OS_DISTRIBUTION_NAME]: {
    desc: t('Distribution name'),
    kind: FieldKind.FIELD,
    valueType: FieldValueType.STRING,
  },
  [FieldKey.OS_DISTRIBUTION_VERSION]: {
    desc: t('Distribution version number'),
    kind: FieldKind.FIELD,
    valueType: FieldValueType.STRING,
  },
  [FieldKey.OS_KERNEL_VERSION]: {
    desc: t('Version number'),
    kind: FieldKind.FIELD,
    valueType: FieldValueType.STRING,
  },
  [FieldKey.OS_NAME]: {
    desc: t('Name of the Operating System'),
    kind: FieldKind.FIELD,
    valueType: FieldValueType.STRING,
  },
};

const RELEASE_FIELD_DEFINITION: Record<ReleaseFieldKey, FieldDefinition> = {
  [FieldKey.RELEASE]: {
    desc: t('The version of your code deployed to an environment'),
    kind: FieldKind.FIELD,
    valueType: FieldValueType.STRING,
  },
  [FieldKey.RELEASE_BUILD]: {
    desc: t('The full version number that identifies the iteration'),
    kind: FieldKind.FIELD,
    valueType: FieldValueType.STRING,
    allowComparisonOperators: true,
  },
  [FieldKey.RELEASE_PACKAGE]: {
    desc: t('The identifier unique to the project or application'),
    kind: FieldKind.FIELD,
    valueType: FieldValueType.STRING,
    allowComparisonOperators: true,
  },
  [FieldKey.RELEASE_STAGE]: {
    desc: t('Stage of usage (i.e., adopted, replaced, low)'),
    kind: FieldKind.FIELD,
    valueType: FieldValueType.STRING,
    allowComparisonOperators: true,
  },
  [FieldKey.RELEASE_VERSION]: {
    desc: t('An abbreviated version number of the build'),
    kind: FieldKind.FIELD,
    valueType: FieldValueType.STRING,
    allowComparisonOperators: true,
  },
};

const SDK_FIELD_DEFINITIONS: Record<SDKFieldKey, FieldDefinition> = {
  [FieldKey.SDK_NAME]: {
    desc: t('Name of the platform that sent the event'),
    kind: FieldKind.FIELD,
    valueType: FieldValueType.STRING,
  },
  [FieldKey.SDK_VERSION]: {
    desc: t('Version of the platform that sent the event'),
    kind: FieldKind.FIELD,
    valueType: FieldValueType.STRING,
  },
};

const TRANSACTION_FIELD_DEFINITIONS: Record<TransactionFieldKey, FieldDefinition> = {
  [FieldKey.TIMESTAMP_TO_HOUR]: {
    desc: t('Rounded down to the nearest hour'),
    kind: FieldKind.FIELD,
    valueType: FieldValueType.DATE,
  },
  [FieldKey.TIMESTAMP_TO_DAY]: {
    desc: t('Rounded down to the nearest day'),
    kind: FieldKind.FIELD,
    valueType: FieldValueType.DATE,
  },
  [FieldKey.TOTAL_COUNT]: {
    desc: t('The total number of events for the current query'),
    kind: FieldKind.FIELD,
    valueType: FieldValueType.NUMBER,
  },
  [FieldKey.TRACE_CLIENT_SAMPLE_RATE]: {
    desc: t('Sample rate of the trace in the SDK between 0 and 1'),
    kind: FieldKind.FIELD,
    valueType: FieldValueType.STRING,
  },
  [FieldKey.TRANSACTION_DURATION]: {
    desc: t('Duration of the transaction'),
    kind: FieldKind.FIELD,
    valueType: FieldValueType.DURATION,
  },
  [FieldKey.TRANSACTION_OP]: {
    desc: t('Short code identifying the type of operation the span is measuring'),
    kind: FieldKind.FIELD,
    valueType: FieldValueType.STRING,
  },
  [FieldKey.TRANSACTION_STATUS]: {
    desc: t('Describes the status of the span/transaction'),
    kind: FieldKind.FIELD,
    valueType: FieldValueType.STRING,
  },
};

const USER_FIELD_DEFINITIONS: Record<UserFieldKey, FieldDefinition> = {
  [FieldKey.USER]: {
    desc: t('User identification value'),
    kind: FieldKind.FIELD,
    valueType: FieldValueType.STRING,
  },
  [FieldKey.USER_DISPLAY]: {
    desc: t('The first user field available of email, username, ID, and IP'),
    kind: FieldKind.FIELD,
    valueType: FieldValueType.STRING,
  },
  [FieldKey.USER_EMAIL]: {
    desc: t('Email address of the user'),
    kind: FieldKind.FIELD,
    valueType: FieldValueType.STRING,
  },
  [FieldKey.USER_ID]: {
    desc: t('Application specific internal identifier of the user'),
    kind: FieldKind.FIELD,
    valueType: FieldValueType.STRING,
  },
  [FieldKey.USER_IP]: {
    desc: t('IP Address of the user'),
    kind: FieldKind.FIELD,
    valueType: FieldValueType.STRING,
  },
  [FieldKey.USER_USERNAME]: {
    desc: t('Username of the user'),
    kind: FieldKind.FIELD,
    valueType: FieldValueType.STRING,
  },
  [FieldKey.USER_SEGMENT]: {
    desc: t('Segment of the user'),
    kind: FieldKind.FIELD,
    valueType: FieldValueType.STRING,
  },
};

const PROFILE_FIELD_DEFINITIONS: Record<ProfileFieldKey, FieldDefinition> = {
  [FieldKey.FUNCTION_DURATION]: {
    desc: t('Duration of the function'),
    kind: FieldKind.FIELD,
    valueType: FieldValueType.DURATION,
  },
};

const OTA_FIELD_DEFINITIONS: Record<OTAFieldKey, FieldDefinition> = {
  [FieldKey.OTA_UPDATES_CHANNEL]: {
    desc: t('The channel name of the build from EAS Update'),
    kind: FieldKind.FIELD,
    valueType: FieldValueType.STRING,
  },
  [FieldKey.OTA_UPDATES_RUNTIME_VERSION]: {
    desc: t('The runtime version of the current build from EAS Update'),
    kind: FieldKind.FIELD,
    valueType: FieldValueType.STRING,
  },
  [FieldKey.OTA_UPDATES_UPDATE_ID]: {
    desc: t('The UUID that uniquely identifies the update.'),
    kind: FieldKind.FIELD,
    valueType: FieldValueType.STRING,
  },
};

type AllEventFieldKeys =
  | keyof typeof AGGREGATION_FIELDS
  | keyof typeof MEASUREMENT_FIELDS
  | keyof typeof SPAN_OP_FIELDS
  | keyof typeof TRACE_FIELD_DEFINITIONS
  | FieldKey;

const EVENT_FIELD_DEFINITIONS: Record<AllEventFieldKeys, FieldDefinition> = {
  ...AGGREGATION_FIELDS,
  ...MEASUREMENT_FIELDS,
  ...SPAN_OP_FIELDS,
  ...TRACE_FIELD_DEFINITIONS,
  ...SHARED_FIELD_KEY,
  ...ERROR_FIELD_DEFINITION,
  ...BROWSER_FIELD_DEFINITION,
  ...DEVICE_FIELD_DEFINITION,
  ...GEO_FIELD_DEFINITIONS,
  ...OS_FIELD_DEFINITIONS,
  ...RELEASE_FIELD_DEFINITION,
  ...SDK_FIELD_DEFINITIONS,
  ...TRANSACTION_FIELD_DEFINITIONS,
  ...USER_FIELD_DEFINITIONS,
  ...PROFILE_FIELD_DEFINITIONS,
  ...OTA_FIELD_DEFINITIONS,
};

const SPAN_HTTP_FIELD_DEFINITIONS: Record<SpanHttpField, FieldDefinition> = {
  [SpanHttpField.HTTP_DECODED_RESPONSE_CONTENT_LENGTH]: {
    desc: t('Content length of the decoded response'),
    kind: FieldKind.MEASUREMENT,
    valueType: FieldValueType.SIZE,
  },
  [SpanHttpField.HTTP_RESPONSE_CONTENT_LENGTH]: {
    desc: t('Content length of the response'),
    kind: FieldKind.MEASUREMENT,
    valueType: FieldValueType.SIZE,
  },
  [SpanHttpField.HTTP_RESPONSE_TRANSFER_SIZE]: {
    desc: t('Transfer size of the response'),
    kind: FieldKind.MEASUREMENT,
    valueType: FieldValueType.SIZE,
  },
};
const SPAN_FIELD_DEFINITIONS: Record<string, FieldDefinition> = {
  ...EVENT_FIELD_DEFINITIONS,
  ...SPAN_AGGREGATION_FIELDS,
  ...SPAN_HTTP_FIELD_DEFINITIONS,
  [SpanFields.NAME]: {
    desc: t(
      'The span name. A short, human-readable identifier for the operation being performed by the span.'
    ),
    kind: FieldKind.FIELD,
    valueType: FieldValueType.STRING,
  },
  [SpanFields.KIND]: {
    desc: t(
      'The kind of span. Indicates the type of span such as server, client, internal, producer, or consumer.'
    ),
    kind: FieldKind.FIELD,
    valueType: FieldValueType.STRING,
  },
  [SpanFields.SPAN_STATUS]: {
    desc: t('Span status. Indicates whether the span operation was successful.'),
    kind: FieldKind.FIELD,
    valueType: FieldValueType.STRING,
  },
  [SpanFields.STATUS_MESSAGE]: {
    desc: t(
      'Span status message. If the span operation was not successful, this contains an error message.'
    ),
    kind: FieldKind.FIELD,
    valueType: FieldValueType.STRING,
  },
};

const LOG_FIELD_DEFINITIONS: Record<string, FieldDefinition> = {};

export const ISSUE_PROPERTY_FIELDS: FieldKey[] = [
  FieldKey.AGE,
  FieldKey.ASSIGNED_OR_SUGGESTED,
  FieldKey.ASSIGNED,
  FieldKey.BOOKMARKS,
  FieldKey.DETECTOR,
  FieldKey.FIRST_RELEASE,
  FieldKey.FIRST_SEEN,
  FieldKey.HAS,
  FieldKey.IS,
  FieldKey.ISSUE_CATEGORY,
  FieldKey.ISSUE_PRIORITY,
  FieldKey.ISSUE_SEER_ACTIONABILITY,
  FieldKey.ISSUE_SEER_LAST_RUN,
  FieldKey.ISSUE_TYPE,
  FieldKey.ISSUE,
  FieldKey.LAST_SEEN,
  FieldKey.RELEASE_STAGE,
  FieldKey.TIMES_SEEN,
];

// Should match Snuba columns defined in sentry/snuba/events.py
export const ISSUE_EVENT_PROPERTY_FIELDS: FieldKey[] = [
  FieldKey.APP_IN_FOREGROUND,
  FieldKey.DEVICE_ARCH,
  FieldKey.DEVICE_BRAND,
  FieldKey.DEVICE_CLASS,
  FieldKey.DEVICE_FAMILY,
  FieldKey.DEVICE_LOCALE,
  FieldKey.DEVICE_MODEL_ID,
  FieldKey.DEVICE_NAME,
  FieldKey.DEVICE_ORIENTATION,
  FieldKey.DEVICE_UUID,
  FieldKey.DIST,
  FieldKey.ERROR_HANDLED,
  FieldKey.ERROR_MAIN_THREAD,
  FieldKey.ERROR_MECHANISM,
  FieldKey.ERROR_TYPE,
  FieldKey.ERROR_UNHANDLED,
  FieldKey.ERROR_VALUE,
  FieldKey.EVENT_TIMESTAMP,
  FieldKey.EVENT_TYPE,
  FieldKey.GEO_CITY,
  FieldKey.GEO_COUNTRY_CODE,
  FieldKey.GEO_REGION,
  FieldKey.GEO_SUBDIVISION,
  FieldKey.HTTP_METHOD,
  FieldKey.HTTP_REFERER,
  FieldKey.HTTP_STATUS_CODE,
  FieldKey.HTTP_URL,
  FieldKey.ID,
  FieldKey.LOCATION,
  FieldKey.MESSAGE,
  FieldKey.OS_BUILD,
  FieldKey.OS_KERNEL_VERSION,
  FieldKey.OS_DISTRIBUTION_NAME,
  FieldKey.OS_DISTRIBUTION_VERSION,
  FieldKey.PLATFORM_NAME,
  FieldKey.RELEASE_BUILD,
  FieldKey.RELEASE_PACKAGE,
  FieldKey.RELEASE_VERSION,
  FieldKey.RELEASE,
  FieldKey.SDK_NAME,
  FieldKey.SDK_VERSION,
  FieldKey.STACK_ABS_PATH,
  FieldKey.STACK_FILENAME,
  FieldKey.STACK_FUNCTION,
  FieldKey.STACK_MODULE,
  FieldKey.STACK_PACKAGE,
  FieldKey.STACK_STACK_LEVEL,
  FieldKey.SYMBOLICATED_IN_APP,
  FieldKey.TIMESTAMP,
  FieldKey.TITLE,
  FieldKey.TRACE,
  FieldKey.TRANSACTION,
  FieldKey.UNREAL_CRASH_TYPE,
  FieldKey.USER_EMAIL,
  FieldKey.USER_ID,
  FieldKey.USER_IP,
  FieldKey.USER_USERNAME,
  FieldKey.OTA_UPDATES_CHANNEL,
  FieldKey.OTA_UPDATES_RUNTIME_VERSION,
  FieldKey.OTA_UPDATES_UPDATE_ID,
];

export const ISSUE_FIELDS: FieldKey[] = [
  ...ISSUE_PROPERTY_FIELDS,
  ...ISSUE_EVENT_PROPERTY_FIELDS,
];

/**
 * These are valid filter keys in the issue search which are aliases for
 * values in the event context. In cases where a user provides custom event
 * tags with the same name, these may conflict and `tags[name]` should be
 * used instead.
 *
 * Search locations are defined in sentry/snuba/events.py, anything that
 * references a tag should not be defined here.
 */
export const ISSUE_EVENT_FIELDS_THAT_MAY_CONFLICT_WITH_TAGS: Set<FieldKey> = new Set([
  FieldKey.APP_IN_FOREGROUND,
  FieldKey.DEVICE_ARCH,
  FieldKey.DEVICE_BRAND,
  FieldKey.DEVICE_CLASS,
  FieldKey.DEVICE_LOCALE,
  FieldKey.DEVICE_MODEL_ID,
  FieldKey.DEVICE_NAME,
  FieldKey.DEVICE_ORIENTATION,
  FieldKey.DEVICE_UUID,
  FieldKey.ERROR_HANDLED,
  FieldKey.ERROR_MAIN_THREAD,
  FieldKey.ERROR_MECHANISM,
  FieldKey.ERROR_TYPE,
  FieldKey.ERROR_UNHANDLED,
  FieldKey.ERROR_VALUE,
  FieldKey.EVENT_TIMESTAMP,
  FieldKey.EVENT_TYPE,
  FieldKey.GEO_CITY,
  FieldKey.GEO_COUNTRY_CODE,
  FieldKey.GEO_REGION,
  FieldKey.GEO_SUBDIVISION,
  FieldKey.HTTP_METHOD,
  FieldKey.HTTP_REFERER,
  FieldKey.HTTP_URL,
  FieldKey.ID,
  FieldKey.LOCATION,
  FieldKey.MESSAGE,
  FieldKey.OS_BUILD,
  FieldKey.OS_KERNEL_VERSION,
  FieldKey.OS_DISTRIBUTION_NAME,
  FieldKey.OS_DISTRIBUTION_VERSION,
  FieldKey.PLATFORM_NAME,
  FieldKey.RELEASE_BUILD,
  FieldKey.RELEASE_PACKAGE,
  FieldKey.RELEASE_VERSION,
  FieldKey.SDK_NAME,
  FieldKey.SDK_VERSION,
  FieldKey.STACK_ABS_PATH,
  FieldKey.STACK_FILENAME,
  FieldKey.STACK_FUNCTION,
  FieldKey.STACK_MODULE,
  FieldKey.STACK_PACKAGE,
  FieldKey.STACK_STACK_LEVEL,
  FieldKey.STATUS,
  FieldKey.TIMESTAMP,
  FieldKey.TITLE,
  FieldKey.TRACE,
  FieldKey.UNREAL_CRASH_TYPE,
  FieldKey.USER_EMAIL,
  FieldKey.USER_ID,
  FieldKey.USER_IP,
  FieldKey.USER_USERNAME,
  FieldKey.OTA_UPDATES_CHANNEL,
  FieldKey.OTA_UPDATES_RUNTIME_VERSION,
  FieldKey.OTA_UPDATES_UPDATE_ID,
]);

/**
 * Refer to src/sentry/snuba/events.py, search for Columns
 */
export const DISCOVER_FIELDS = [
  FieldKey.ID,
  // issue.id and project.id are omitted on purpose.
  // Customers should use `issue` and `project` instead.
  FieldKey.TIMESTAMP,
  // time is omitted on purpose.
  // Customers should use `timestamp` or `timestamp.to_hour`.
  FieldKey.TIMESTAMP_TO_HOUR,
  FieldKey.TIMESTAMP_TO_DAY,

  FieldKey.CULPRIT,
  FieldKey.LOCATION,
  FieldKey.MESSAGE,
  FieldKey.PLATFORM,
  FieldKey.PLATFORM_NAME,
  FieldKey.ENVIRONMENT,
  FieldKey.RELEASE,
  FieldKey.DIST,
  FieldKey.TITLE,
  FieldKey.EVENT_TYPE,
  // tags.key and tags.value are omitted on purpose as well.

  FieldKey.TRANSACTION,
  FieldKey.UNREAL_CRASH_TYPE,
  FieldKey.USER,
  FieldKey.USER_ID,
  FieldKey.USER_EMAIL,
  FieldKey.USER_USERNAME,
  FieldKey.USER_IP,
  FieldKey.SDK_NAME,
  FieldKey.SDK_VERSION,
  FieldKey.HTTP_METHOD,
  FieldKey.HTTP_REFERER,
  FieldKey.HTTP_STATUS_CODE,
  FieldKey.HTTP_URL,
  FieldKey.OS_BUILD,
  FieldKey.OS_KERNEL_VERSION,
  FieldKey.OS_DISTRIBUTION_NAME,
  FieldKey.OS_DISTRIBUTION_VERSION,
  FieldKey.DEVICE_NAME,
  FieldKey.DEVICE_BRAND,
  FieldKey.DEVICE_LOCALE,
  FieldKey.DEVICE_UUID,
  FieldKey.DEVICE_ARCH,
  FieldKey.DEVICE_FAMILY,
  FieldKey.DEVICE_BATTERY_LEVEL,
  FieldKey.DEVICE_ORIENTATION,
  FieldKey.DEVICE_SCREEN_DENSITY,
  FieldKey.DEVICE_SCREEN_DPI,
  FieldKey.DEVICE_SCREEN_HEIGHT_PIXELS,
  FieldKey.DEVICE_SCREEN_WIDTH_PIXELS,
  FieldKey.DEVICE_SIMULATOR,
  FieldKey.DEVICE_ONLINE,
  FieldKey.DEVICE_CHARGING,
  FieldKey.DEVICE_CLASS,
  FieldKey.GEO_COUNTRY_CODE,
  FieldKey.GEO_REGION,
  FieldKey.GEO_CITY,
  FieldKey.GEO_SUBDIVISION,
  FieldKey.ERROR_TYPE,
  FieldKey.ERROR_VALUE,
  FieldKey.ERROR_MECHANISM,
  FieldKey.ERROR_HANDLED,
  FieldKey.ERROR_UNHANDLED,
  FieldKey.ERROR_RECEIVED,
  FieldKey.ERROR_MAIN_THREAD,
  FieldKey.LEVEL,
  FieldKey.STACK_ABS_PATH,
  FieldKey.STACK_FILENAME,
  FieldKey.STACK_PACKAGE,
  FieldKey.STACK_MODULE,
  FieldKey.STACK_FUNCTION,
  FieldKey.STACK_IN_APP,
  FieldKey.STACK_COLNO,
  FieldKey.STACK_LINENO,
  FieldKey.STACK_STACK_LEVEL,
  FieldKey.SYMBOLICATED_IN_APP,
  // contexts.key and contexts.value omitted on purpose.

  // App context fields
  FieldKey.APP_IN_FOREGROUND,

  // Transaction event fields.
  FieldKey.TRANSACTION_DURATION,
  FieldKey.TRANSACTION_OP,
  FieldKey.TRANSACTION_STATUS,

  FieldKey.TRACE,
  FieldKey.TRACE_SPAN,
  FieldKey.TRACE_PARENT_SPAN,
  FieldKey.TRACE_CLIENT_SAMPLE_RATE,

  FieldKey.PROFILE_ID,

  // Meta field that returns total count, usually for equations
  FieldKey.TOTAL_COUNT,

  // Field alises defined in src/sentry/api/event_search.py
  FieldKey.PROJECT,
  FieldKey.ISSUE,
  FieldKey.USER_DISPLAY,

  // Span Op fields
  SpanOpBreakdown.SPANS_BROWSER,
  SpanOpBreakdown.SPANS_DB,
  SpanOpBreakdown.SPANS_HTTP,
  SpanOpBreakdown.SPANS_RESOURCE,
  SpanOpBreakdown.SPANS_UI,

  // Expo Updates fields
  FieldKey.OTA_UPDATES_CHANNEL,
  FieldKey.OTA_UPDATES_RUNTIME_VERSION,
  FieldKey.OTA_UPDATES_UPDATE_ID,
];

export enum ReplayFieldKey {
  ACTIVITY = 'activity',
  BROWSER_NAME = 'browser.name',
  BROWSER_VERSION = 'browser.version',
  COUNT_DEAD_CLICKS = 'count_dead_clicks',
  COUNT_RAGE_CLICKS = 'count_rage_clicks',
  COUNT_ERRORS = 'count_errors',
  COUNT_SCREENS = 'count_screens',
  COUNT_SEGMENTS = 'count_segments',
  COUNT_TRACES = 'count_traces',
  COUNT_URLS = 'count_urls',
  DURATION = 'duration',
  ERROR_IDS = 'error_ids',
  IS_ARCHIVED = 'is_archived',
  OS_NAME = 'os.name',
  OS_VERSION = 'os.version',
  REPLAY_TYPE = 'replay_type',
  SCREEN = 'screen',
  SCREENS = 'screens',
  SEEN_BY_ME = 'seen_by_me',
  URLS = 'urls',
  URL = 'url',
  USER_GEO_CITY = 'user.geo.city',
  USER_GEO_COUNTRY_CODE = 'user.geo.country_code',
  USER_GEO_REGION = 'user.geo.region',
  USER_GEO_SUBDIVISION = 'user.geo.subdivision',
  VIEWED_BY_ME = 'viewed_by_me',
}

export enum ReplayClickFieldKey {
  CLICK_ALT = 'click.alt',
  CLICK_CLASS = 'click.class',
  CLICK_ID = 'click.id',
  CLICK_LABEL = 'click.label',
  CLICK_ROLE = 'click.role',
  CLICK_SELECTOR = 'click.selector',
  DEAD_SELECTOR = 'dead.selector',
  RAGE_SELECTOR = 'rage.selector',
  CLICK_TAG = 'click.tag',
  CLICK_TESTID = 'click.testid',
  CLICK_TEXT_CONTENT = 'click.textContent',
  CLICK_TITLE = 'click.title',
  CLICK_COMPONENT_NAME = 'click.component_name',
}

/**
 * Some fields inside the ReplayRecord type are intentionally omitted:
 * `environment` -> Not backend support, omitted because we have a dropdown for it
 * `finishedAt` -> No backend support, omitted because we StartDate dropdown and duration field support
 * `startedAt` -> No backend support, Omitted because we have StartDate dropdown
 * `longestTransaction` -> value is always zero
 * `title` -> value is always the empty string
 */
export const REPLAY_FIELDS = [
  ReplayFieldKey.ACTIVITY,
  ReplayFieldKey.BROWSER_NAME,
  ReplayFieldKey.BROWSER_VERSION,
  ReplayFieldKey.COUNT_DEAD_CLICKS,
  ReplayFieldKey.COUNT_RAGE_CLICKS,
  ReplayFieldKey.COUNT_ERRORS,
  ReplayFieldKey.COUNT_SCREENS,
  ReplayFieldKey.COUNT_SEGMENTS,
  ReplayFieldKey.COUNT_TRACES,
  ReplayFieldKey.COUNT_URLS,
  FieldKey.DEVICE_BRAND,
  FieldKey.DEVICE_FAMILY,
  FieldKey.DEVICE_MODEL_ID,
  FieldKey.DEVICE_NAME,
  FieldKey.DIST,
  ReplayFieldKey.DURATION,
  ReplayFieldKey.ERROR_IDS,
  FieldKey.ID,
  ReplayFieldKey.IS_ARCHIVED,
  ReplayFieldKey.OS_NAME,
  ReplayFieldKey.OS_VERSION,
  FieldKey.PLATFORM,
  FieldKey.RELEASE,
  ReplayFieldKey.REPLAY_TYPE,
  ReplayFieldKey.SCREEN,
  ReplayFieldKey.SCREENS,
  FieldKey.SDK_NAME,
  FieldKey.SDK_VERSION,
  ReplayFieldKey.SEEN_BY_ME,
  FieldKey.TRACE,
  ReplayFieldKey.URLS,
  ReplayFieldKey.URL,
  FieldKey.USER_EMAIL,
  FieldKey.USER_ID,
  FieldKey.USER_IP,
  FieldKey.USER_USERNAME,
  ReplayFieldKey.USER_GEO_CITY,
  ReplayFieldKey.USER_GEO_COUNTRY_CODE,
  ReplayFieldKey.USER_GEO_REGION,
  ReplayFieldKey.USER_GEO_SUBDIVISION,
  ReplayFieldKey.VIEWED_BY_ME,
  FieldKey.OTA_UPDATES_CHANNEL,
  FieldKey.OTA_UPDATES_RUNTIME_VERSION,
  FieldKey.OTA_UPDATES_UPDATE_ID,
];

const REPLAY_FIELD_DEFINITIONS: Record<ReplayFieldKey, FieldDefinition> = {
  [ReplayFieldKey.ACTIVITY]: {
    desc: t('Amount of activity in the replay from 0 to 10'),
    kind: FieldKind.FIELD,
    valueType: FieldValueType.INTEGER,
  },
  [ReplayFieldKey.BROWSER_NAME]: {
    desc: t('Name of the browser'),
    kind: FieldKind.FIELD,
    valueType: FieldValueType.STRING,
  },
  [ReplayFieldKey.BROWSER_VERSION]: {
    desc: t('Version number of the browser'),
    kind: FieldKind.FIELD,
    valueType: FieldValueType.STRING,
  },
  [ReplayFieldKey.COUNT_DEAD_CLICKS]: {
    desc: t('Number of dead clicks in the replay'),
    kind: FieldKind.FIELD,
    valueType: FieldValueType.INTEGER,
  },
  [ReplayFieldKey.COUNT_RAGE_CLICKS]: {
    desc: t('Number of rage clicks in the replay'),
    kind: FieldKind.FIELD,
    valueType: FieldValueType.INTEGER,
  },
  [ReplayFieldKey.COUNT_ERRORS]: {
    desc: t('Number of errors in the replay'),
    kind: FieldKind.FIELD,
    valueType: FieldValueType.INTEGER,
  },
  [ReplayFieldKey.COUNT_SCREENS]: {
    desc: t('Number of screens visited within the replay. Alias of count_urls.'),
    kind: FieldKind.FIELD,
    valueType: FieldValueType.INTEGER,
  },
  [ReplayFieldKey.COUNT_SEGMENTS]: {
    desc: t('Number of segments in the replay'),
    kind: FieldKind.FIELD,
    valueType: FieldValueType.INTEGER,
  },
  [ReplayFieldKey.COUNT_TRACES]: {
    desc: t('Number of traces in the replay'),
    kind: FieldKind.FIELD,
    valueType: FieldValueType.INTEGER,
  },
  [ReplayFieldKey.COUNT_URLS]: {
    desc: t('Number of urls visited within the replay'),
    kind: FieldKind.FIELD,
    valueType: FieldValueType.INTEGER,
  },
  [ReplayFieldKey.DURATION]: {
    desc: t('Duration of the replay, in seconds'),
    kind: FieldKind.FIELD,
    valueType: FieldValueType.DURATION,
  },
  [ReplayFieldKey.ERROR_IDS]: {
    desc: t('Error instance'),
    kind: FieldKind.FIELD,
    valueType: FieldValueType.STRING,
  },
  [ReplayFieldKey.IS_ARCHIVED]: {
    desc: t('Whether the replay has been archived'),
    kind: FieldKind.FIELD,
    valueType: FieldValueType.BOOLEAN,
  },
  [ReplayFieldKey.OS_NAME]: {
    desc: t('Name of the Operating System'),
    kind: FieldKind.FIELD,
    valueType: FieldValueType.STRING,
  },
  [ReplayFieldKey.OS_VERSION]: {
    desc: t('Version number of the Operating System'),
    kind: FieldKind.FIELD,
    valueType: FieldValueType.STRING,
  },
  [ReplayFieldKey.REPLAY_TYPE]: {
    desc: t('The replay recording mode - "session" or "buffer"'),
    kind: FieldKind.FIELD,
    valueType: FieldValueType.STRING,
  },
  [ReplayFieldKey.SEEN_BY_ME]: {
    desc: t(
      'Whether you have seen this replay before. Alias of viewed_by_me. (true/false)'
    ),
    kind: FieldKind.FIELD,
    valueType: FieldValueType.BOOLEAN,
  },
  [ReplayFieldKey.SCREEN]: {
    desc: t('A screen visited within the replay. Alias of url.'),
    kind: FieldKind.FIELD,
    valueType: FieldValueType.STRING,
  },
  [ReplayFieldKey.SCREENS]: {
    desc: t('List of screens that were visited within the replay. Alias of urls.'),
    kind: FieldKind.FIELD,
    valueType: FieldValueType.STRING,
  },
  [ReplayFieldKey.URL]: {
    desc: t('A url visited within the replay'),
    kind: FieldKind.FIELD,
    valueType: FieldValueType.STRING,
  },
  [ReplayFieldKey.URLS]: {
    desc: t('List of urls that were visited within the replay'),
    kind: FieldKind.FIELD,
    valueType: FieldValueType.STRING,
  },
  [ReplayFieldKey.USER_GEO_CITY]: EVENT_FIELD_DEFINITIONS[FieldKey.GEO_CITY],
  [ReplayFieldKey.USER_GEO_COUNTRY_CODE]:
    EVENT_FIELD_DEFINITIONS[FieldKey.GEO_COUNTRY_CODE],
  [ReplayFieldKey.USER_GEO_REGION]: EVENT_FIELD_DEFINITIONS[FieldKey.GEO_REGION],
  [ReplayFieldKey.USER_GEO_SUBDIVISION]:
    EVENT_FIELD_DEFINITIONS[FieldKey.GEO_SUBDIVISION],
  [ReplayFieldKey.VIEWED_BY_ME]: {
    desc: t('Whether you have seen this replay before. Alias of seen_by_me (true/false)'),
    kind: FieldKind.FIELD,
    valueType: FieldValueType.BOOLEAN,
  },
};

export const REPLAY_CLICK_FIELDS = [
  ReplayClickFieldKey.CLICK_ALT,
  ReplayClickFieldKey.CLICK_CLASS,
  ReplayClickFieldKey.CLICK_ID,
  ReplayClickFieldKey.CLICK_LABEL,
  ReplayClickFieldKey.CLICK_ROLE,
  ReplayClickFieldKey.CLICK_SELECTOR,
  ReplayClickFieldKey.DEAD_SELECTOR,
  ReplayClickFieldKey.RAGE_SELECTOR,
  ReplayClickFieldKey.CLICK_TAG,
  ReplayClickFieldKey.CLICK_TEXT_CONTENT,
  ReplayClickFieldKey.CLICK_TITLE,
  ReplayClickFieldKey.CLICK_TESTID,
  ReplayClickFieldKey.CLICK_COMPONENT_NAME,
];

// This is separated out from REPLAY_FIELD_DEFINITIONS so that it is feature-flaggable
const REPLAY_CLICK_FIELD_DEFINITIONS: Record<ReplayClickFieldKey, FieldDefinition> = {
  [ReplayClickFieldKey.CLICK_ALT]: {
    desc: t('`alt` of an element that was clicked'),
    kind: FieldKind.FIELD,
    valueType: FieldValueType.STRING,
  },
  [ReplayClickFieldKey.CLICK_CLASS]: {
    desc: t('`class` of an element that was clicked'),
    kind: FieldKind.FIELD,
    valueType: FieldValueType.STRING,
  },
  [ReplayClickFieldKey.CLICK_ID]: {
    desc: t('`id` of an element that was clicked'),
    kind: FieldKind.FIELD,
    valueType: FieldValueType.STRING,
  },
  [ReplayClickFieldKey.CLICK_LABEL]: {
    desc: t('`aria-label` of an element that was clicked'),
    kind: FieldKind.FIELD,
    valueType: FieldValueType.STRING,
  },
  [ReplayClickFieldKey.CLICK_ROLE]: {
    desc: t('`role` of an element that was clicked'),
    kind: FieldKind.FIELD,
    valueType: FieldValueType.STRING,
  },
  [ReplayClickFieldKey.CLICK_SELECTOR]: {
    desc: t(
      'query using CSS selector-like syntax, supports class, id, and attribute selectors'
    ),
    kind: FieldKind.FIELD,
    valueType: FieldValueType.STRING,
  },
  [ReplayClickFieldKey.DEAD_SELECTOR]: {
    desc: t(
      'query using CSS selector-like syntax, supports class, id, and attribute selectors'
    ),
    kind: FieldKind.FIELD,
    valueType: FieldValueType.STRING,
  },
  [ReplayClickFieldKey.RAGE_SELECTOR]: {
    desc: t(
      'query using CSS selector-like syntax, supports class, id, and attribute selectors'
    ),
    kind: FieldKind.FIELD,
    valueType: FieldValueType.STRING,
  },
  [ReplayClickFieldKey.CLICK_TAG]: {
    desc: t('`tag` of an element that was clicked'),
    kind: FieldKind.FIELD,
    valueType: FieldValueType.STRING,
  },
  [ReplayClickFieldKey.CLICK_TESTID]: {
    desc: t('`data-testid` or `data-test-id` of an element that was clicked'),
    kind: FieldKind.FIELD,
    valueType: FieldValueType.STRING,
  },
  [ReplayClickFieldKey.CLICK_TEXT_CONTENT]: {
    desc: t('textContent of an element that was clicked'),
    kind: FieldKind.FIELD,
    valueType: FieldValueType.STRING,
  },
  [ReplayClickFieldKey.CLICK_TITLE]: {
    desc: t('`title` of an element that was clicked'),
    kind: FieldKind.FIELD,
    valueType: FieldValueType.STRING,
  },
  [ReplayClickFieldKey.CLICK_COMPONENT_NAME]: {
    desc: t('the name of the frontend component that was clicked'),
    kind: FieldKind.FIELD,
    valueType: FieldValueType.STRING,
  },
};

export enum FeedbackFieldKey {
  BROWSER_NAME = 'browser.name',
  LOCALE_LANG = 'locale.lang',
  LOCALE_TIMEZONE = 'locale.timezone',
  MESSAGE = 'message',
  OS_NAME = 'os.name',
  OS_VERSION = 'os.version',
  URL = 'url',
}

export const FEEDBACK_FIELDS = [
  FieldKey.ASSIGNED,
  FeedbackFieldKey.BROWSER_NAME,
  FieldKey.DEVICE_BRAND,
  FieldKey.DEVICE_FAMILY,
  FieldKey.DEVICE_NAME,
  FieldKey.DIST,
  FieldKey.ENVIRONMENT,
  FieldKey.GEO_CITY,
  FieldKey.GEO_COUNTRY_CODE,
  FieldKey.GEO_REGION,
  FieldKey.GEO_SUBDIVISION,
  FieldKey.HAS,
  FieldKey.ID,
  FieldKey.IS,
  FieldKey.LEVEL,
  FeedbackFieldKey.LOCALE_LANG,
  FeedbackFieldKey.LOCALE_TIMEZONE,
  FeedbackFieldKey.MESSAGE,
  FeedbackFieldKey.OS_NAME,
  FeedbackFieldKey.OS_VERSION,
  FieldKey.PLATFORM_NAME,
  FieldKey.SDK_NAME,
  FieldKey.SDK_VERSION,
  FieldKey.TIMESTAMP,
  FieldKey.TRACE,
  FeedbackFieldKey.URL,
  FieldKey.USER_EMAIL,
  FieldKey.USER_ID,
  FieldKey.USER_IP,
  FieldKey.USER_USERNAME,
];

const FEEDBACK_FIELD_DEFINITIONS: Record<FeedbackFieldKey, FieldDefinition> = {
  [FeedbackFieldKey.BROWSER_NAME]: {
    desc: t('Name of the browser'),
    kind: FieldKind.FIELD,
    valueType: FieldValueType.STRING,
  },
  [FeedbackFieldKey.LOCALE_LANG]: {
    desc: t('Language preference of the user'),
    kind: FieldKind.FIELD,
    valueType: FieldValueType.STRING,
  },
  [FeedbackFieldKey.LOCALE_TIMEZONE]: {
    desc: t('Timezone the feedback was submitted from'),
    kind: FieldKind.FIELD,
    valueType: FieldValueType.STRING,
  },
  [FeedbackFieldKey.MESSAGE]: {
    desc: t(
      'Message written by the user providing feedback. Search is case insensitive and supports substrings.'
    ),
    kind: FieldKind.FIELD,
    valueType: FieldValueType.STRING,
    allowWildcard: true,
  },
  [FeedbackFieldKey.OS_NAME]: {
    desc: t('Name of the operating system'),
    kind: FieldKind.FIELD,
    valueType: FieldValueType.STRING,
  },
  [FeedbackFieldKey.OS_VERSION]: {
    desc: t('Version number of the operating system'),
    kind: FieldKind.FIELD,
    valueType: FieldValueType.STRING,
  },
  [FeedbackFieldKey.URL]: {
    desc: t('URL of the page that the feedback is triggered on'),
    kind: FieldKind.FIELD,
    valueType: FieldValueType.STRING,
  },
};

export const getFieldDefinition = (
  key: string,
  type: 'event' | 'replay' | 'replay_click' | 'feedback' | 'span' | 'log' = 'event',
  kind?: FieldKind
): FieldDefinition | null => {
  switch (type) {
    case 'replay':
      if (REPLAY_FIELD_DEFINITIONS.hasOwnProperty(key)) {
        return REPLAY_FIELD_DEFINITIONS[key as keyof typeof REPLAY_FIELD_DEFINITIONS];
      }
      if (REPLAY_CLICK_FIELD_DEFINITIONS.hasOwnProperty(key)) {
        return REPLAY_CLICK_FIELD_DEFINITIONS[
          key as keyof typeof REPLAY_CLICK_FIELD_DEFINITIONS
        ];
      }
      if (REPLAY_FIELDS.includes(key as FieldKey)) {
        return EVENT_FIELD_DEFINITIONS[key as FieldKey];
      }
      return null;
    case 'feedback':
      if (FEEDBACK_FIELD_DEFINITIONS.hasOwnProperty(key)) {
        return FEEDBACK_FIELD_DEFINITIONS[key as keyof typeof FEEDBACK_FIELD_DEFINITIONS];
      }
      if (FEEDBACK_FIELDS.includes(key as FieldKey)) {
        return EVENT_FIELD_DEFINITIONS[key as FieldKey];
      }
      return null;
    case 'span':
      if (SPAN_FIELD_DEFINITIONS[key]) {
        return SPAN_FIELD_DEFINITIONS[key];
      }

      // In EAP we have numeric tags that can be passed as parameters to
      // aggregate functions. We assign value type based on kind, so that we can filter
      // on them when suggesting function parameters.
      if (kind === FieldKind.MEASUREMENT) {
        return {kind: FieldKind.FIELD, valueType: FieldValueType.NUMBER};
      }

      if (kind === FieldKind.TAG) {
        return {kind: FieldKind.FIELD, valueType: FieldValueType.STRING};
      }

      return null;

    case 'log':
      if (LOG_FIELD_DEFINITIONS.hasOwnProperty(key)) {
        // @ts-expect-error TS(7053): Element implicitly has an 'any' type because expre... Remove this comment to see the full error message
        return LOG_FIELD_DEFINITIONS[key];
      }

      // In EAP we have numeric tags that can be passed as parameters to
      // aggregate functions. We assign value type based on kind, so that we can filter
      // on them when suggesting function parameters.
      if (kind === FieldKind.MEASUREMENT) {
        return {kind: FieldKind.FIELD, valueType: FieldValueType.NUMBER};
      }

      if (kind === FieldKind.TAG) {
        return {kind: FieldKind.FIELD, valueType: FieldValueType.STRING};
      }
      return null;

    case 'event':
    default:
      if (EVENT_FIELD_DEFINITIONS.hasOwnProperty(key)) {
        // @ts-expect-error TS(7053): Element implicitly has an 'any' type because expre... Remove this comment to see the full error message
        return EVENT_FIELD_DEFINITIONS[key];
      }
      return null;
  }
};

export function makeTagCollection(fieldKeys: FieldKey[]): TagCollection {
  return Object.fromEntries(
    fieldKeys.map(fieldKey => [
      fieldKey,
      {key: fieldKey, name: fieldKey, kind: getFieldDefinition(fieldKey)?.kind},
    ])
  );
}

export function isDeviceClass(key: any): boolean {
  return key === FieldKey.DEVICE_CLASS;
}

export const DEVICE_CLASS_TAG_VALUES = ['high', 'medium', 'low'];

const TYPED_TAG_KEY_RE = /tags\[([^\s]*),([^\s]*)\]/;

export function classifyTagKey(key: string): FieldKind {
  const result = key.match(TYPED_TAG_KEY_RE);
  return result?.[2] === 'number' ? FieldKind.MEASUREMENT : FieldKind.TAG;
}

export function prettifyTagKey(key: string): string {
  const result = key.match(TYPED_TAG_KEY_RE);
  return result?.[1] ?? key;
}<|MERGE_RESOLUTION|>--- conflicted
+++ resolved
@@ -1470,18 +1470,13 @@
     kind: FieldKind.FIELD,
     valueType: FieldValueType.STRING,
   },
-<<<<<<< HEAD
   [FieldKey.DETECTOR]: {
     desc: t('The detector that triggered the issue'),
     kind: FieldKind.FIELD,
     valueType: FieldValueType.STRING,
   },
-  [FieldKey.DEVICE]: {
-    desc: t('The device that the event was seen on'),
-=======
   [FieldKey.HTTP_STATUS_CODE]: {
     desc: t('Type of response (i.e., 200, 404)'),
->>>>>>> f2856fa4
     kind: FieldKind.FIELD,
     valueType: FieldValueType.STRING,
   },
