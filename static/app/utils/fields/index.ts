import {t} from 'sentry/locale';
import type {TagCollection} from 'sentry/types/group';
import {SpanIndexedField} from 'sentry/views/insights/types';

import {CONDITIONS_ARGUMENTS, WEB_VITALS_QUALITY} from '../discover/types';
// Don't forget to update https://docs.sentry.io/product/sentry-basics/search/searchable-properties/ for any changes made here

export enum FieldKind {
  TAG = 'tag',
  FEATURE_FLAG = 'feature_flag',
  MEASUREMENT = 'measurement',
  BREAKDOWN = 'breakdown',
  FIELD = 'field',
  ISSUE_FIELD = 'issue_field',
  EVENT_FIELD = 'event_field',
  FUNCTION = 'function',
  EQUATION = 'equation',
  METRICS = 'metric',
  NUMERIC_METRICS = 'numeric_metric',
}

export enum FieldKey {
  AGE = 'age',
  ASSIGNED = 'assigned',
  ASSIGNED_OR_SUGGESTED = 'assigned_or_suggested',
  BOOKMARKS = 'bookmarks',
  BROWSER_NAME = 'browser.name',
  CULPRIT = 'culprit',
  DEVICE_ARCH = 'device.arch',
  DEVICE_BATTERY_LEVEL = 'device.battery_level',
  DEVICE_BRAND = 'device.brand',
  DEVICE_CHARGING = 'device.charging',
  // device.class is a synthesized field calculated based off device info found in context such
  // as model (for iOS devices), and device specs like processor_frequency (for Android devices).
  // https://github.com/getsentry/relay/blob/master/relay-general/src/protocol/device_class.rs
  DEVICE_CLASS = 'device.class',
  DEVICE_FAMILY = 'device.family',
  DEVICE_LOCALE = 'device.locale',
  DEVICE_MODEL_ID = 'device.model_id',
  DEVICE_NAME = 'device.name',
  DEVICE_ONLINE = 'device.online',
  DEVICE_ORIENTATION = 'device.orientation',
  DEVICE_SCREEN_DENSITY = 'device.screen_density',
  DEVICE_SCREEN_DPI = 'device.screen_dpi',
  DEVICE_SCREEN_HEIGHT_PIXELS = 'device.screen_height_pixels',
  DEVICE_SCREEN_WIDTH_PIXELS = 'device.screen_width_pixels',
  DEVICE_SIMULATOR = 'device.simulator',
  DEVICE_UUID = 'device.uuid',
  DIST = 'dist',
  ENVIRONMENT = 'environment',
  ERROR_HANDLED = 'error.handled',
  ERROR_MECHANISM = 'error.mechanism',
  ERROR_TYPE = 'error.type',
  ERROR_UNHANDLED = 'error.unhandled',
  ERROR_VALUE = 'error.value',
  ERROR_RECEIVED = 'error.received',
  ERROR_MAIN_THREAD = 'error.main_thread',
  EVENT_TIMESTAMP = 'event.timestamp',
  EVENT_TYPE = 'event.type',
  FIRST_RELEASE = 'firstRelease',
  FIRST_SEEN = 'firstSeen',
  GEO_CITY = 'geo.city',
  GEO_COUNTRY_CODE = 'geo.country_code',
  GEO_REGION = 'geo.region',
  GEO_SUBDIVISION = 'geo.subdivision',
  HAS = 'has',
  HTTP_METHOD = 'http.method',
  HTTP_REFERER = 'http.referer',
  HTTP_STATUS_CODE = 'http.status_code',
  HTTP_URL = 'http.url',
  ID = 'id',
  IS = 'is',
  ISSUE = 'issue',
  ISSUE_CATEGORY = 'issue.category',
  ISSUE_PRIORITY = 'issue.priority',
  ISSUE_TYPE = 'issue.type',
  LAST_SEEN = 'lastSeen',
  LEVEL = 'level',
  LOCATION = 'location',
  MESSAGE = 'message',
  OS = 'os',
  OS_BUILD = 'os.build',
  OS_KERNEL_VERSION = 'os.kernel_version',
  OS_NAME = 'os.name',
  OS_DISTRIBUTION_NAME = 'os.distribution_name',
  OS_DISTRIBUTION_VERSION = 'os.distribution_version',
  PLATFORM = 'platform',
  PLATFORM_NAME = 'platform.name',
  PROFILE_ID = 'profile.id',
  PROJECT = 'project',
  RELEASE = 'release',
  RELEASE_BUILD = 'release.build',
  RELEASE_PACKAGE = 'release.package',
  RELEASE_STAGE = 'release.stage',
  RELEASE_VERSION = 'release.version',
  REPLAY_ID = 'replayId',
  SDK_NAME = 'sdk.name',
  SDK_VERSION = 'sdk.version',
  STACK_ABS_PATH = 'stack.abs_path',
  STACK_COLNO = 'stack.colno',
  STACK_FILENAME = 'stack.filename',
  STACK_FUNCTION = 'stack.function',
  STACK_IN_APP = 'stack.in_app',
  STACK_LINENO = 'stack.lineno',
  STACK_MODULE = 'stack.module',
  STACK_PACKAGE = 'stack.package',
  STACK_RESOURCE = 'stack.resource',
  STACK_STACK_LEVEL = 'stack.stack_level',
  TIMESTAMP = 'timestamp',
  TIMESTAMP_TO_DAY = 'timestamp.to_day',
  TIMESTAMP_TO_HOUR = 'timestamp.to_hour',
  TIMES_SEEN = 'timesSeen',
  TITLE = 'title',
  TOTAL_COUNT = 'total.count',
  TRACE = 'trace',
  TRACE_PARENT_SPAN = 'trace.parent_span',
  TRACE_SPAN = 'trace.span',
  TRACE_CLIENT_SAMPLE_RATE = 'trace.client_sample_rate',
  TRANSACTION = 'transaction',
  TRANSACTION_DURATION = 'transaction.duration',
  TRANSACTION_OP = 'transaction.op',
  TRANSACTION_STATUS = 'transaction.status',
  TYPE = 'type',
  UNREAL_CRASH_TYPE = 'unreal.crash_type',
  USER = 'user',
  USER_DISPLAY = 'user.display',
  USER_EMAIL = 'user.email',
  USER_ID = 'user.id',
  USER_IP = 'user.ip',
  USER_USERNAME = 'user.username',
  USER_SEGMENT = 'user.segment',
  APP_IN_FOREGROUND = 'app.in_foreground',
  FUNCTION_DURATION = 'function.duration',
}

export enum FieldValueType {
  BOOLEAN = 'boolean',
  DATE = 'date',
  DURATION = 'duration',
  INTEGER = 'integer',
  NUMBER = 'number',
  PERCENTAGE = 'percentage',
  STRING = 'string',
  NEVER = 'never',
  SIZE = 'size',
  RATE = 'rate',
  PERCENT_CHANGE = 'percent_change',
  SCORE = 'score',
}

export enum WebVital {
  FP = 'measurements.fp',
  FCP = 'measurements.fcp',
  LCP = 'measurements.lcp',
  FID = 'measurements.fid',
  CLS = 'measurements.cls',
  TTFB = 'measurements.ttfb',
  INP = 'measurements.inp',
  REQUEST_TIME = 'measurements.ttfb.requesttime',
}

export enum MobileVital {
  APP_START_COLD = 'measurements.app_start_cold',
  APP_START_WARM = 'measurements.app_start_warm',
  FRAMES_TOTAL = 'measurements.frames_total',
  FRAMES_SLOW = 'measurements.frames_slow',
  FRAMES_FROZEN = 'measurements.frames_frozen',
  FRAMES_SLOW_RATE = 'measurements.frames_slow_rate',
  FRAMES_FROZEN_RATE = 'measurements.frames_frozen_rate',
  STALL_COUNT = 'measurements.stall_count',
  STALL_TOTAL_TIME = 'measurements.stall_total_time',
  STALL_LONGEST_TIME = 'measurements.stall_longest_time',
  STALL_PERCENTAGE = 'measurements.stall_percentage',
  TIME_TO_FULL_DISPLAY = 'measurements.time_to_full_display',
  TIME_TO_INITIAL_DISPLAY = 'measurements.time_to_initial_display',
}

export enum StackTags {
  STACK_ABS_PATH = 'stack.abs_path',
  STACK_COLNO = 'stack.colno',
  STACK_FILENAME = 'stack.filename',
  STACK_FUNCTION = 'stack.function',
  STACK_IN_APP = 'stack.in_app',
  STACK_LINENO = 'stack.lineno',
  STACK_MODULE = 'stack.module',
  STACK_PACKAGE = 'stack.package',
  STACK_RESOURCE = 'stack.resource',
  STACK_STACK_LEVEL = 'stack.stack_level',
}

export enum ErrorTags {
  ERROR_HANDLED = 'error.handled',
  ERROR_MECHANISM = 'error.mechanism',
  ERROR_TYPE = 'error.type',
  ERROR_UNHANDLED = 'error.unhandled',
  ERROR_VALUE = 'error.value',
  ERROR_RECEIVED = 'error.received',
  ERROR_MAIN_THREAD = 'error.main_thread',
}

export enum SpanOpBreakdown {
  SPANS_BROWSER = 'spans.browser',
  SPANS_DB = 'spans.db',
  SPANS_HTTP = 'spans.http',
  SPANS_RESOURCE = 'spans.resource',
  SPANS_UI = 'spans.ui',
}

export enum SpanHttpField {
  HTTP_DECODED_RESPONSE_CONTENT_LENGTH = 'http.decoded_response_content_length',
  HTTP_RESPONSE_CONTENT_LENGTH = 'http.response_content_length',
  HTTP_RESPONSE_TRANSFER_SIZE = 'http.response_transfer_size',
}

export enum AggregationKey {
  COUNT = 'count',
  COUNT_UNIQUE = 'count_unique',
  COUNT_MISERABLE = 'count_miserable',
  COUNT_IF = 'count_if',
  COUNT_WEB_VITALS = 'count_web_vitals',
  EPS = 'eps',
  EPM = 'epm',
  FAILURE_COUNT = 'failure_count',
  MIN = 'min',
  MAX = 'max',
  SUM = 'sum',
  ANY = 'any',
  P50 = 'p50',
  P75 = 'p75',
  P90 = 'p90',
  P95 = 'p95',
  P99 = 'p99',
  P100 = 'p100',
  PERCENTILE = 'percentile',
  AVG = 'avg',
  APDEX = 'apdex',
  USER_MISERY = 'user_misery',
  FAILURE_RATE = 'failure_rate',
  LAST_SEEN = 'last_seen',
  PERFORMANCE_SCORE = 'performance_score',
}

export enum IsFieldValues {
  RESOLVED = 'resolved',
  UNRESOLVED = 'unresolved',
  ARCHIVED = 'archived',
  ESCALATING = 'escalating',
  NEW = 'new',
  ONGOING = 'ongoing',
  REGRESSED = 'regressed',
  ASSIGNED = 'assigned',
  UNASSIGNED = 'unassigned',
  FOR_REVIEW = 'for_review',
  LINKED = 'linked',
  UNLINKED = 'unlinked',
}

export type AggregateColumnParameter = {
  /**
   * The types of columns that are valid for this parameter.
   * Can pass a list of FieldValueTypes or a predicate function.
   */
  columnTypes:
    | FieldValueType[]
    | ((field: {key: string; valueType: FieldValueType}) => boolean);
  kind: 'column';
  name: string;
  required: boolean;
  defaultValue?: string;
};

export type AggregateValueParameter = {
  dataType: FieldValueType;
  kind: 'value';
  name: string;
  required: boolean;
  defaultValue?: string;
  options?: Array<{value: string; label?: string}>;
  placeholder?: string;
};

export type AggregateParameter = AggregateColumnParameter | AggregateValueParameter;

export type ParameterDependentValueType = (
  parameters: Array<string | null>
) => FieldValueType;

export interface FieldDefinition {
  kind: FieldKind;
  valueType: FieldValueType | null;
  /**
   * Allow all comparison operators to be used with this field.
   * Useful for fields like `release.version` which accepts text, but
   * can also be used with operators like `>=` or `<`.
   */
  allowComparisonOperators?: boolean;
  /**
   * Allow wildcard (*) matching for this field.
   * This is only valid for string fields and will default to true.
   * Note that the `disallowWilcard` setting will override this.
   */
  allowWildcard?: boolean;
  /**
   * Default value for the field
   */
  defaultValue?: string;
  /**
   * Is this field being deprecated
   */
  deprecated?: boolean;
  /**
   * Description of the field
   */
  desc?: string;
  /**
   * Feature flag that indicates gating of the field from use
   */
  featureFlag?: string;
  /**
   * Additional keywords used when filtering via autocomplete
   */
  keywords?: string[];
  /**
   * Only valid for aggregate fields.
   * Modifies the value type based on the parameters passed to the function.
   */
  parameterDependentValueType?: ParameterDependentValueType;
  /**
   * Only valid for aggregate fields.
   * Defines the number and type of parameters that the function accepts.
   */
  parameters?: AggregateParameter[];
  /**
   * Potential values for the field
   */
  values?: string[];
}

type ColumnValidator = (field: {key: string; valueType: FieldValueType}) => boolean;

function validateForNumericAggregate(
  validColumnTypes: FieldValueType[]
): ColumnValidator {
  return function ({key, valueType}) {
    // these built-in columns cannot be applied to numeric aggregates such as percentile(...)
    if (
      [
        FieldKey.DEVICE_BATTERY_LEVEL,
        FieldKey.STACK_COLNO,
        FieldKey.STACK_LINENO,
        FieldKey.STACK_STACK_LEVEL,
      ].includes(key as FieldKey)
    ) {
      return false;
    }

    return validColumnTypes.includes(valueType);
  };
}

function getDynamicFieldValueType(parameters: Array<string | null>): FieldValueType {
  const column = parameters[0];
  const fieldDef = column ? getFieldDefinition(column) : null;
  return fieldDef?.valueType ?? FieldValueType.NUMBER;
}

function validateAndDenyListColumns(
  validColumnTypes: FieldValueType[],
  deniedColumns: string[]
): ColumnValidator {
  return function ({key, valueType}) {
    return validColumnTypes.includes(valueType) && !deniedColumns.includes(key);
  };
}

function validateAllowedColumns(validColumns: string[]): ColumnValidator {
  return function ({key}): boolean {
    return validColumns.includes(key);
  };
}

export const AGGREGATION_FIELDS: Record<AggregationKey, FieldDefinition> = {
  [AggregationKey.COUNT]: {
    desc: t('count of events'),
    kind: FieldKind.FUNCTION,
    valueType: FieldValueType.NUMBER,
    parameters: [],
  },
  [AggregationKey.COUNT_UNIQUE]: {
    desc: t('Unique count of the field values'),
    kind: FieldKind.FUNCTION,
    valueType: FieldValueType.INTEGER,
    parameters: [
      {
        name: 'column',
        kind: 'column',
        columnTypes: [
          FieldValueType.STRING,
          FieldValueType.DURATION,
          FieldValueType.NUMBER,
          FieldValueType.INTEGER,
          FieldValueType.DURATION,
          FieldValueType.BOOLEAN,
        ],
        defaultValue: 'user',
        required: true,
      },
    ],
  },
  [AggregationKey.COUNT_MISERABLE]: {
    desc: t('Count of unique miserable users'),
    kind: FieldKind.FUNCTION,
    parameters: [
      {
        name: 'column',
        kind: 'column',
        columnTypes: validateAllowedColumns(['user']),
        defaultValue: 'user',
        required: true,
      },
      {
        name: 'value',
        kind: 'value',
        dataType: FieldValueType.NUMBER,
        defaultValue: '300',
        required: true,
      },
    ],
    valueType: FieldValueType.NUMBER,
  },
  [AggregationKey.COUNT_IF]: {
    desc: t('Count of events matching the parameter conditions'),
    kind: FieldKind.FUNCTION,
    valueType: FieldValueType.NUMBER,
    parameters: [
      {
        name: 'column',
        kind: 'column',
        columnTypes: validateAndDenyListColumns(
          [FieldValueType.STRING, FieldValueType.NUMBER, FieldValueType.DURATION],
          ['id', 'issue', 'user.display']
        ),
        defaultValue: 'transaction.duration',
        required: true,
      },
      {
        name: 'value',
        kind: 'value',
        dataType: FieldValueType.STRING,
        defaultValue: CONDITIONS_ARGUMENTS[0]!.value,
        options: CONDITIONS_ARGUMENTS,
        required: true,
      },
      {
        name: 'value',
        kind: 'value',
        dataType: FieldValueType.STRING,
        defaultValue: '300',
        required: true,
      },
    ],
  },
  [AggregationKey.COUNT_WEB_VITALS]: {
    desc: t('Count of web vitals with a specific status'),
    kind: FieldKind.FUNCTION,
    valueType: FieldValueType.NUMBER,
    parameters: [
      {
        name: 'column',
        kind: 'column',
        columnTypes: function ({key}): boolean {
          return [
            WebVital.LCP,
            WebVital.FP,
            WebVital.FCP,
            WebVital.FID,
            WebVital.CLS,
          ].includes(key as WebVital);
        },
        defaultValue: WebVital.LCP,
        required: true,
      },
      {
        name: 'value',
        kind: 'value',
        options: WEB_VITALS_QUALITY,
        dataType: FieldValueType.STRING,
        defaultValue: WEB_VITALS_QUALITY[0]!.value,
        required: true,
      },
    ],
  },
  [AggregationKey.EPS]: {
    desc: t('Events per second'),
    kind: FieldKind.FUNCTION,
    valueType: FieldValueType.NUMBER,
    parameters: [],
  },
  [AggregationKey.EPM]: {
    desc: t('Events per minute'),
    kind: FieldKind.FUNCTION,
    valueType: FieldValueType.NUMBER,
    parameters: [],
  },
  [AggregationKey.FAILURE_RATE]: {
    desc: t('Failed event percentage based on transaction.status'),
    kind: FieldKind.FUNCTION,
    valueType: FieldValueType.PERCENTAGE,
    parameters: [],
  },
  [AggregationKey.FAILURE_COUNT]: {
    desc: t('Failed event count based on transaction.status'),
    kind: FieldKind.FUNCTION,
    valueType: FieldValueType.NUMBER,
    parameters: [],
  },
  [AggregationKey.MIN]: {
    desc: t('Returns the minimum value of the selected field'),
    kind: FieldKind.FUNCTION,
    defaultValue: '300ms',
    valueType: null,
    parameterDependentValueType: getDynamicFieldValueType,
    parameters: [
      {
        name: 'column',
        kind: 'column',
        columnTypes: validateForNumericAggregate([
          FieldValueType.INTEGER,
          FieldValueType.NUMBER,
          FieldValueType.DURATION,
          FieldValueType.DATE,
          FieldValueType.PERCENTAGE,
        ]),
        defaultValue: 'transaction.duration',
        required: true,
      },
    ],
  },
  [AggregationKey.MAX]: {
    desc: t('Returns maximum value of the selected field'),
    kind: FieldKind.FUNCTION,
    defaultValue: '300ms',
    valueType: null,
    parameterDependentValueType: getDynamicFieldValueType,
    parameters: [
      {
        name: 'column',
        kind: 'column',
        columnTypes: validateForNumericAggregate([
          FieldValueType.INTEGER,
          FieldValueType.NUMBER,
          FieldValueType.DURATION,
          FieldValueType.DATE,
          FieldValueType.PERCENTAGE,
        ]),
        defaultValue: 'transaction.duration',
        required: true,
      },
    ],
  },
  [AggregationKey.SUM]: {
    desc: t('Returns the total value for the selected field'),
    kind: FieldKind.FUNCTION,
    defaultValue: '300ms',
    valueType: null,
    parameterDependentValueType: getDynamicFieldValueType,
    parameters: [
      {
        name: 'column',
        kind: 'column',
        columnTypes: validateForNumericAggregate([
          FieldValueType.DURATION,
          FieldValueType.NUMBER,
          FieldValueType.PERCENTAGE,
        ]),
        required: true,
        defaultValue: 'transaction.duration',
      },
    ],
  },
  [AggregationKey.ANY]: {
    desc: t('Not Recommended, a random field value'),
    kind: FieldKind.FUNCTION,
    defaultValue: '300ms',
    valueType: null,
    parameterDependentValueType: getDynamicFieldValueType,
    parameters: [
      {
        name: 'column',
        kind: 'column',
        columnTypes: [
          FieldValueType.STRING,
          FieldValueType.INTEGER,
          FieldValueType.NUMBER,
          FieldValueType.DURATION,
          FieldValueType.DATE,
          FieldValueType.BOOLEAN,
        ],
        required: true,
        defaultValue: 'transaction.duration',
      },
    ],
  },
  [AggregationKey.P50]: {
    desc: t('Returns the 50th percentile of the selected field'),
    kind: FieldKind.FUNCTION,
    defaultValue: '300ms',
    valueType: null,
    parameterDependentValueType: getDynamicFieldValueType,
    parameters: [
      {
        name: 'column',
        kind: 'column',
        columnTypes: validateForNumericAggregate([
          FieldValueType.DURATION,
          FieldValueType.NUMBER,
          FieldValueType.PERCENTAGE,
        ]),
        defaultValue: 'transaction.duration',
        required: false,
      },
    ],
  },
  [AggregationKey.P75]: {
    desc: t('Returns the 75th percentile of the selected field'),
    kind: FieldKind.FUNCTION,
    defaultValue: '300ms',
    valueType: null,
    parameterDependentValueType: getDynamicFieldValueType,
    parameters: [
      {
        name: 'column',
        kind: 'column',
        columnTypes: validateForNumericAggregate([
          FieldValueType.DURATION,
          FieldValueType.NUMBER,
          FieldValueType.PERCENTAGE,
        ]),
        defaultValue: 'transaction.duration',
        required: false,
      },
    ],
  },
  [AggregationKey.P90]: {
    desc: t('Returns the 90th percentile of the selected field'),
    kind: FieldKind.FUNCTION,
    defaultValue: '300ms',
    valueType: null,
    parameterDependentValueType: getDynamicFieldValueType,
    parameters: [
      {
        name: 'column',
        kind: 'column',
        columnTypes: validateForNumericAggregate([
          FieldValueType.DURATION,
          FieldValueType.NUMBER,
          FieldValueType.PERCENTAGE,
        ]),
        defaultValue: 'transaction.duration',
        required: false,
      },
    ],
  },
  [AggregationKey.P95]: {
    desc: t('Returns the 95th percentile of the selected field'),
    kind: FieldKind.FUNCTION,
    defaultValue: '300ms',
    valueType: null,
    parameterDependentValueType: getDynamicFieldValueType,
    parameters: [
      {
        name: 'column',
        kind: 'column',
        columnTypes: validateForNumericAggregate([
          FieldValueType.DURATION,
          FieldValueType.NUMBER,
          FieldValueType.PERCENTAGE,
        ]),
        defaultValue: 'transaction.duration',
        required: false,
      },
    ],
  },
  [AggregationKey.P99]: {
    desc: t('Returns the 99th percentile of the selected field'),
    kind: FieldKind.FUNCTION,
    defaultValue: '300ms',
    valueType: null,
    parameterDependentValueType: getDynamicFieldValueType,
    parameters: [
      {
        name: 'column',
        kind: 'column',
        columnTypes: validateForNumericAggregate([
          FieldValueType.DURATION,
          FieldValueType.NUMBER,
          FieldValueType.PERCENTAGE,
        ]),
        defaultValue: 'transaction.duration',
        required: false,
      },
    ],
  },
  [AggregationKey.P100]: {
    desc: t('Returns the 100th percentile of the selected field'),
    kind: FieldKind.FUNCTION,
    defaultValue: '300ms',
    valueType: null,
    parameterDependentValueType: getDynamicFieldValueType,
    parameters: [
      {
        name: 'column',
        kind: 'column',
        columnTypes: validateForNumericAggregate([
          FieldValueType.DURATION,
          FieldValueType.NUMBER,
          FieldValueType.PERCENTAGE,
        ]),
        defaultValue: 'transaction.duration',
        required: false,
      },
    ],
  },
  [AggregationKey.PERCENTILE]: {
    desc: t('Returns the percentile of the selected field'),
    kind: FieldKind.FUNCTION,
    defaultValue: '300ms',
    valueType: null,
    parameterDependentValueType: getDynamicFieldValueType,
    parameters: [
      {
        name: 'column',
        kind: 'column',
        columnTypes: validateForNumericAggregate([
          FieldValueType.DURATION,
          FieldValueType.NUMBER,
          FieldValueType.PERCENTAGE,
        ]),
        defaultValue: 'transaction.duration',
        required: true,
      },
      {
        name: 'value',
        kind: 'value',
        dataType: FieldValueType.NUMBER,
        defaultValue: '0.5',
        required: true,
      },
    ],
  },
  [AggregationKey.AVG]: {
    desc: t('Returns averages for a selected field'),
    kind: FieldKind.FUNCTION,
    defaultValue: '300ms',
    valueType: null,
    parameterDependentValueType: getDynamicFieldValueType,
    parameters: [
      {
        name: 'column',
        kind: 'column',
        columnTypes: validateForNumericAggregate([
          FieldValueType.DURATION,
          FieldValueType.NUMBER,
          FieldValueType.PERCENTAGE,
        ]),
        defaultValue: 'transaction.duration',
        required: false,
      },
    ],
  },
  [AggregationKey.APDEX]: {
    desc: t('Performance score based on a duration threshold'),
    kind: FieldKind.FUNCTION,
    valueType: FieldValueType.NUMBER,
    parameters: [
      {
        name: 'value',
        kind: 'value',
        dataType: FieldValueType.NUMBER,
        defaultValue: '300',
        required: true,
      },
    ],
  },
  [AggregationKey.USER_MISERY]: {
    desc: t(
      'User-weighted performance metric that counts the number of unique users who were frustrated'
    ),
    kind: FieldKind.FUNCTION,
    valueType: FieldValueType.NUMBER,
    parameters: [
      {
        name: 'value',
        kind: 'value',
        dataType: FieldValueType.NUMBER,
        defaultValue: '300',
        required: true,
      },
    ],
  },
  [AggregationKey.LAST_SEEN]: {
    desc: t('Issues last seen at a date and time'),
    kind: FieldKind.FUNCTION,
    valueType: FieldValueType.DATE,
    parameters: [],
  },
  [AggregationKey.PERFORMANCE_SCORE]: {
    desc: t('Returns the performance score for a given web vital'),
    kind: FieldKind.FUNCTION,
    valueType: FieldValueType.NUMBER,
    parameters: [
      {
        name: 'value',
        kind: 'column',
        columnTypes: [FieldValueType.NUMBER],
        defaultValue: 'measurements.score.total',
        required: true,
      },
    ],
  },
};

// TODO: Extend the two lists below with more options upon backend support
export const ALLOWED_EXPLORE_VISUALIZE_FIELDS: SpanIndexedField[] = [
  SpanIndexedField.SPAN_DURATION,
  SpanIndexedField.SPAN_SELF_TIME,
];

export const ALLOWED_EXPLORE_VISUALIZE_AGGREGATES: AggregationKey[] = [
  AggregationKey.AVG,
  AggregationKey.COUNT,
  AggregationKey.P50,
  AggregationKey.P75,
  AggregationKey.P90,
  AggregationKey.P95,
  AggregationKey.P99,
  AggregationKey.P100,
  AggregationKey.SUM,
  AggregationKey.MIN,
  AggregationKey.MAX,
];

export const SPAN_AGGREGATION_FIELDS: Record<AggregationKey, FieldDefinition> = {
  ...AGGREGATION_FIELDS,
  [AggregationKey.COUNT]: {
    ...AGGREGATION_FIELDS[AggregationKey.COUNT],
    valueType: FieldValueType.NUMBER,
    parameters: [
      {
        name: 'column',
        kind: 'column',
        columnTypes: validateForNumericAggregate([
          FieldValueType.DURATION,
          FieldValueType.NUMBER,
          FieldValueType.PERCENTAGE,
        ]),
        defaultValue: 'span.duration',
        required: false,
      },
    ],
  },
  [AggregationKey.MIN]: {
    ...AGGREGATION_FIELDS[AggregationKey.MIN],
    parameters: [
      {
        name: 'column',
        kind: 'column',
        columnTypes: validateForNumericAggregate([
          FieldValueType.INTEGER,
          FieldValueType.NUMBER,
          FieldValueType.DURATION,
          FieldValueType.DATE,
          FieldValueType.PERCENTAGE,
        ]),
        defaultValue: 'span.duration',
        required: true,
      },
    ],
  },
  [AggregationKey.MAX]: {
    ...AGGREGATION_FIELDS[AggregationKey.MAX],
    parameters: [
      {
        name: 'column',
        kind: 'column',
        columnTypes: validateForNumericAggregate([
          FieldValueType.INTEGER,
          FieldValueType.NUMBER,
          FieldValueType.DURATION,
          FieldValueType.DATE,
          FieldValueType.PERCENTAGE,
        ]),
        defaultValue: 'span.duration',
        required: true,
      },
    ],
  },
  [AggregationKey.SUM]: {
    ...AGGREGATION_FIELDS[AggregationKey.SUM],
    parameters: [
      {
        name: 'column',
        kind: 'column',
        columnTypes: validateForNumericAggregate([
          FieldValueType.DURATION,
          FieldValueType.NUMBER,
          FieldValueType.PERCENTAGE,
        ]),
        required: true,
        defaultValue: 'span.duration',
      },
    ],
  },
  [AggregationKey.AVG]: {
    ...AGGREGATION_FIELDS[AggregationKey.AVG],
    parameters: [
      {
        name: 'column',
        kind: 'column',
        columnTypes: validateForNumericAggregate([
          FieldValueType.DURATION,
          FieldValueType.NUMBER,
          FieldValueType.PERCENTAGE,
        ]),
        defaultValue: 'span.duration',
        required: true,
      },
    ],
  },
  [AggregationKey.P50]: {
    ...AGGREGATION_FIELDS[AggregationKey.P50],
    parameters: [
      {
        name: 'column',
        kind: 'column',
        columnTypes: validateForNumericAggregate([
          FieldValueType.DURATION,
          FieldValueType.NUMBER,
          FieldValueType.PERCENTAGE,
        ]),
        defaultValue: 'span.duration',
        required: true,
      },
    ],
  },
  [AggregationKey.P75]: {
    ...AGGREGATION_FIELDS[AggregationKey.P75],
    parameters: [
      {
        name: 'column',
        kind: 'column',
        columnTypes: validateForNumericAggregate([
          FieldValueType.DURATION,
          FieldValueType.NUMBER,
          FieldValueType.PERCENTAGE,
        ]),
        defaultValue: 'span.duration',
        required: true,
      },
    ],
  },
  [AggregationKey.P90]: {
    ...AGGREGATION_FIELDS[AggregationKey.P90],
    parameters: [
      {
        name: 'column',
        kind: 'column',
        columnTypes: validateForNumericAggregate([
          FieldValueType.DURATION,
          FieldValueType.NUMBER,
          FieldValueType.PERCENTAGE,
        ]),
        defaultValue: 'span.duration',
        required: true,
      },
    ],
  },
  [AggregationKey.P95]: {
    ...AGGREGATION_FIELDS[AggregationKey.P95],
    parameters: [
      {
        name: 'column',
        kind: 'column',
        columnTypes: validateForNumericAggregate([
          FieldValueType.DURATION,
          FieldValueType.NUMBER,
          FieldValueType.PERCENTAGE,
        ]),
        defaultValue: 'span.duration',
        required: true,
      },
    ],
  },
  [AggregationKey.P99]: {
    ...AGGREGATION_FIELDS[AggregationKey.P99],
    parameters: [
      {
        name: 'column',
        kind: 'column',
        columnTypes: validateForNumericAggregate([
          FieldValueType.DURATION,
          FieldValueType.NUMBER,
          FieldValueType.PERCENTAGE,
        ]),
        defaultValue: 'span.duration',
        required: true,
      },
    ],
  },
  [AggregationKey.P100]: {
    ...AGGREGATION_FIELDS[AggregationKey.P100],
    parameters: [
      {
        name: 'column',
        kind: 'column',
        columnTypes: validateForNumericAggregate([
          FieldValueType.DURATION,
          FieldValueType.NUMBER,
          FieldValueType.PERCENTAGE,
        ]),
        defaultValue: 'span.duration',
        required: true,
      },
    ],
  },
};

export const MEASUREMENT_FIELDS: Record<WebVital | MobileVital, FieldDefinition> = {
  [WebVital.FP]: {
    desc: t('Web Vital First Paint'),
    kind: FieldKind.METRICS,
    valueType: FieldValueType.DURATION,
  },
  [WebVital.FCP]: {
    desc: t('Web Vital First Contentful Paint'),
    kind: FieldKind.METRICS,
    valueType: FieldValueType.DURATION,
  },
  [WebVital.LCP]: {
    desc: t('Web Vital Largest Contentful Paint'),
    kind: FieldKind.METRICS,
    valueType: FieldValueType.DURATION,
  },
  [WebVital.FID]: {
    desc: t('Web Vital First Input Delay'),
    kind: FieldKind.METRICS,
    valueType: FieldValueType.DURATION,
  },
  [WebVital.CLS]: {
    desc: t('Web Vital Cumulative Layout Shift'),
    kind: FieldKind.METRICS,
    valueType: FieldValueType.NUMBER,
  },
  [WebVital.TTFB]: {
    desc: t('Web Vital Time To First Byte'),
    kind: FieldKind.METRICS,
    valueType: FieldValueType.DURATION,
  },
  [WebVital.REQUEST_TIME]: {
    desc: t('Time between start of request to start of response'),
    kind: FieldKind.METRICS,
    valueType: FieldValueType.DURATION,
  },
  [MobileVital.APP_START_COLD]: {
    desc: t('First launch (not in memory and no process exists)'),
    kind: FieldKind.METRICS,
    valueType: FieldValueType.DURATION,
  },
  [MobileVital.APP_START_WARM]: {
    desc: t('Already launched (partial memory and process may exist)'),
    kind: FieldKind.METRICS,
    valueType: FieldValueType.DURATION,
  },
  [MobileVital.FRAMES_TOTAL]: {
    desc: t('Total number of frames'),
    kind: FieldKind.METRICS,
    valueType: FieldValueType.INTEGER,
  },
  [MobileVital.FRAMES_SLOW]: {
    desc: t('Number of slow frames'),
    kind: FieldKind.METRICS,
    valueType: FieldValueType.INTEGER,
  },
  [MobileVital.FRAMES_FROZEN]: {
    desc: t('Number of frozen frames'),
    kind: FieldKind.METRICS,
    valueType: FieldValueType.INTEGER,
  },
  [MobileVital.FRAMES_SLOW_RATE]: {
    desc: t('Number of slow frames out of the total'),
    kind: FieldKind.METRICS,
    valueType: FieldValueType.PERCENTAGE,
  },
  [MobileVital.FRAMES_FROZEN_RATE]: {
    desc: t('Number of frozen frames out of the total'),
    kind: FieldKind.METRICS,
    valueType: FieldValueType.PERCENTAGE,
  },
  [MobileVital.STALL_COUNT]: {
    desc: t('Count of slow Javascript event loops (React Native)'),
    kind: FieldKind.METRICS,
    valueType: FieldValueType.INTEGER,
  },
  [MobileVital.STALL_TOTAL_TIME]: {
    desc: t('Total stall duration (React Native)'),
    kind: FieldKind.METRICS,
    valueType: FieldValueType.DURATION,
  },
  [MobileVital.STALL_LONGEST_TIME]: {
    desc: t('Duration of slowest Javascript event loop (React Native)'),
    kind: FieldKind.METRICS,
    valueType: FieldValueType.DURATION,
  },
  [MobileVital.STALL_PERCENTAGE]: {
    desc: t('Total stall duration out of the total transaction duration (React Native)'),
    kind: FieldKind.METRICS,
    valueType: FieldValueType.PERCENTAGE,
  },
  [MobileVital.TIME_TO_FULL_DISPLAY]: {
    desc: t(
      'The time between application launch and complete display of all resources and views'
    ),
    kind: FieldKind.METRICS,
    valueType: FieldValueType.DURATION,
  },
  [MobileVital.TIME_TO_INITIAL_DISPLAY]: {
    desc: t('The time it takes for an application to produce its first frame'),
    kind: FieldKind.METRICS,
    valueType: FieldValueType.DURATION,
  },
  [WebVital.INP]: {
    desc: t('Web Vital Interaction to Next Paint'),
    kind: FieldKind.METRICS,
    valueType: FieldValueType.DURATION,
  },
};

export const SPAN_OP_FIELDS: Record<SpanOpBreakdown, FieldDefinition> = {
  [SpanOpBreakdown.SPANS_BROWSER]: {
    desc: t('Cumulative time based on the browser operation'),
    kind: FieldKind.METRICS,
    valueType: FieldValueType.DURATION,
  },
  [SpanOpBreakdown.SPANS_DB]: {
    desc: t('Cumulative time based on the database operation'),
    kind: FieldKind.METRICS,
    valueType: FieldValueType.DURATION,
  },
  [SpanOpBreakdown.SPANS_HTTP]: {
    desc: t('Cumulative time based on the http operation'),
    kind: FieldKind.METRICS,
    valueType: FieldValueType.DURATION,
  },
  [SpanOpBreakdown.SPANS_RESOURCE]: {
    desc: t('Cumulative time based on the resource operation'),
    kind: FieldKind.METRICS,
    valueType: FieldValueType.DURATION,
  },
  [SpanOpBreakdown.SPANS_UI]: {
    desc: t('Cumulative time based on the ui operation'),
    kind: FieldKind.METRICS,
    valueType: FieldValueType.DURATION,
  },
};

type TraceFields =
  | SpanIndexedField.IS_TRANSACTION
  | SpanIndexedField.SPAN_ACTION
  | SpanIndexedField.SPAN_DESCRIPTION
  | SpanIndexedField.SPAN_DOMAIN
  | SpanIndexedField.SPAN_DURATION
  | SpanIndexedField.SPAN_GROUP
  | SpanIndexedField.SPAN_MODULE
  | SpanIndexedField.SPAN_OP
  | SpanIndexedField.NORMALIZED_DESCRIPTION
  // TODO: Remove self time field when it is deprecated
  | SpanIndexedField.SPAN_SELF_TIME
  | SpanIndexedField.SPAN_STATUS
  | SpanIndexedField.RESPONSE_CODE
  | SpanIndexedField.CACHE_HIT;

export const TRACE_FIELD_DEFINITIONS: Record<TraceFields, FieldDefinition> = {
  /** Indexed Fields */
  [SpanIndexedField.SPAN_ACTION]: {
    desc: t(
      'The Sentry Insights span action, e.g `SELECT` for a SQL span or `POST` for an HTTP client span'
    ),
    kind: FieldKind.FIELD,
    valueType: FieldValueType.STRING,
  },
  [SpanIndexedField.SPAN_DESCRIPTION]: {
    desc: t('Description of the span’s operation'),
    kind: FieldKind.FIELD,
    valueType: FieldValueType.STRING,
  },
  [SpanIndexedField.NORMALIZED_DESCRIPTION]: {
    desc: t(
      'Parameterized and normalized description of the span, commonly used for grouping within insights'
    ),
    kind: FieldKind.FIELD,
    valueType: FieldValueType.STRING,
  },
  [SpanIndexedField.SPAN_DOMAIN]: {
    desc: t(
      'General scope of the span’s action, i.e. the tables involved in a `db` span or the host name in an `http` span'
    ),
    kind: FieldKind.FIELD,
    valueType: FieldValueType.STRING,
  },
  [SpanIndexedField.SPAN_DURATION]: {
    desc: t('The total time taken by the span'),
    kind: FieldKind.METRICS,
    valueType: FieldValueType.DURATION,
  },
  [SpanIndexedField.SPAN_GROUP]: {
    desc: t('Unique hash of the span’s description'),
    kind: FieldKind.FIELD,
    valueType: FieldValueType.STRING,
  },
  [SpanIndexedField.SPAN_MODULE]: {
    desc: t(
      'The Insights module that the span is associated with, e.g `cache`, `db`, `http`, etc.'
    ),
    kind: FieldKind.FIELD,
    valueType: FieldValueType.STRING,
  },
  [SpanIndexedField.SPAN_OP]: {
    desc: t('The operation of the span, e.g `http.client`, `middleware`'),
    kind: FieldKind.FIELD,
    valueType: FieldValueType.STRING,
  },
  [SpanIndexedField.SPAN_SELF_TIME]: {
    desc: t('The duration of the span excluding the duration of its child spans'),
    kind: FieldKind.METRICS,
    valueType: FieldValueType.DURATION,
  },
  [SpanIndexedField.SPAN_STATUS]: {
    desc: t('Status of the operation the span represents'),
    kind: FieldKind.FIELD,
    valueType: FieldValueType.STRING,
  },
  [SpanIndexedField.RESPONSE_CODE]: {
    desc: t('The HTTP response status code'),
    kind: FieldKind.FIELD,
    valueType: FieldValueType.STRING,
  },
  [SpanIndexedField.IS_TRANSACTION]: {
    desc: t('The span is also a transaction'),
    kind: FieldKind.FIELD,
    valueType: FieldValueType.BOOLEAN,
  },
  [SpanIndexedField.CACHE_HIT]: {
    desc: t('`true` if the  cache was hit, `false` otherwise'),
    kind: FieldKind.FIELD,
    valueType: FieldValueType.BOOLEAN,
  },
};

type AllEventFieldKeys =
  | keyof typeof AGGREGATION_FIELDS
  | keyof typeof MEASUREMENT_FIELDS
  | keyof typeof SPAN_OP_FIELDS
  | keyof typeof TRACE_FIELD_DEFINITIONS
  | FieldKey;

const EVENT_FIELD_DEFINITIONS: Record<AllEventFieldKeys, FieldDefinition> = {
  ...AGGREGATION_FIELDS,
  ...MEASUREMENT_FIELDS,
  ...SPAN_OP_FIELDS,
  ...TRACE_FIELD_DEFINITIONS,
  [FieldKey.AGE]: {
    desc: t('The age of the issue in relative time'),
    kind: FieldKind.FIELD,
    valueType: FieldValueType.DATE,
  },
  [FieldKey.ASSIGNED]: {
    desc: t('Assignee of the issue as a user ID'),
    kind: FieldKind.FIELD,
    valueType: FieldValueType.STRING,
    allowWildcard: false,
  },
  [FieldKey.ASSIGNED_OR_SUGGESTED]: {
    desc: t('Assignee or suggestee of the issue as a user ID'),
    kind: FieldKind.FIELD,
    valueType: FieldValueType.STRING,
    allowWildcard: false,
  },
  [FieldKey.CULPRIT]: {
    deprecated: true,
    kind: FieldKind.FIELD,
    valueType: FieldValueType.STRING,
  },
  [FieldKey.BOOKMARKS]: {
    desc: t('The issues bookmarked by a user ID'),
    kind: FieldKind.FIELD,
    valueType: FieldValueType.STRING,
    allowWildcard: false,
  },
  [FieldKey.BROWSER_NAME]: {
    desc: t('Name of the browser'),
    kind: FieldKind.FIELD,
    valueType: FieldValueType.STRING,
  },
  [FieldKey.DEVICE_ARCH]: {
    desc: t('CPU architecture'),
    kind: FieldKind.FIELD,
    valueType: FieldValueType.STRING,
  },
  [FieldKey.DEVICE_BATTERY_LEVEL]: {
    desc: t('Indicates remaining battery life'),
    kind: FieldKind.FIELD,
    valueType: FieldValueType.STRING,
  },
  [FieldKey.DEVICE_BRAND]: {
    desc: t('Brand of device'),
    kind: FieldKind.FIELD,
    valueType: FieldValueType.STRING,
  },
  [FieldKey.DEVICE_CHARGING]: {
    desc: t('Charging at the time of the event'),
    kind: FieldKind.FIELD,
    valueType: FieldValueType.BOOLEAN,
  },
  [FieldKey.DEVICE_CLASS]: {
    desc: t('The estimated performance level of the device, graded low, medium, or high'),
    kind: FieldKind.FIELD,
    valueType: FieldValueType.STRING,
  },
  [FieldKey.DEVICE_FAMILY]: {
    desc: t('Model name across generations'),
    kind: FieldKind.FIELD,
    valueType: FieldValueType.STRING,
  },
  [FieldKey.DEVICE_LOCALE]: {
    desc: t("The locale of the user's device"),
    kind: FieldKind.FIELD,
    valueType: FieldValueType.STRING,
  },
  [FieldKey.DEVICE_MODEL_ID]: {
    desc: t('Internal hardware revision'),
    kind: FieldKind.FIELD,
    valueType: FieldValueType.STRING,
  },
  [FieldKey.DEVICE_NAME]: {
    desc: t('Descriptor details'),
    kind: FieldKind.FIELD,
    valueType: FieldValueType.STRING,
  },
  [FieldKey.DEVICE_ONLINE]: {
    desc: t('Online at the time of the event'),
    kind: FieldKind.FIELD,
    valueType: FieldValueType.BOOLEAN,
  },
  [FieldKey.DEVICE_ORIENTATION]: {
    desc: t('Portrait or landscape view '),
    kind: FieldKind.FIELD,
    valueType: FieldValueType.STRING,
  },
  [FieldKey.DEVICE_SCREEN_DENSITY]: {
    desc: t('Pixel density of the device screen'),
    kind: FieldKind.FIELD,
    valueType: FieldValueType.STRING,
  },
  [FieldKey.DEVICE_SCREEN_DPI]: {
    desc: t('Dots per inch of the device screen'),
    kind: FieldKind.FIELD,
    valueType: FieldValueType.STRING,
  },
  [FieldKey.DEVICE_SCREEN_HEIGHT_PIXELS]: {
    desc: t('Height of the device screen in pixels'),
    kind: FieldKind.FIELD,
    valueType: FieldValueType.STRING,
  },
  [FieldKey.DEVICE_SCREEN_WIDTH_PIXELS]: {
    desc: t('Width of the device screen in pixels'),
    kind: FieldKind.FIELD,
    valueType: FieldValueType.STRING,
  },
  [FieldKey.DEVICE_SIMULATOR]: {
    desc: t('Indicates if it occured on a simulator'),
    kind: FieldKind.FIELD,
    valueType: FieldValueType.BOOLEAN,
  },
  [FieldKey.DEVICE_UUID]: {
    desc: t('Unique device identifier'),
    kind: FieldKind.FIELD,
    valueType: FieldValueType.STRING,
  },
  [FieldKey.DIST]: {
    desc: t(
      'Distinguishes between build or deployment variants of the same release of an application.'
    ),
    kind: FieldKind.FIELD,
    valueType: FieldValueType.STRING,
  },
  [FieldKey.ENVIRONMENT]: {
    desc: t('The environment the event was seen in'),
    kind: FieldKind.FIELD,
    valueType: FieldValueType.STRING,
  },
  [FieldKey.ERROR_HANDLED]: {
    desc: t('Determines handling status of the error'),
    kind: FieldKind.FIELD,
    valueType: FieldValueType.BOOLEAN,
  },
  [FieldKey.ERROR_MECHANISM]: {
    desc: t('The mechanism that created the error'),
    kind: FieldKind.FIELD,
    valueType: FieldValueType.STRING,
  },
  [FieldKey.ERROR_TYPE]: {
    desc: t('The type of exception'),
    kind: FieldKind.FIELD,
    valueType: FieldValueType.STRING,
  },
  [FieldKey.ERROR_UNHANDLED]: {
    desc: t('Determines unhandling status of the error'),
    kind: FieldKind.FIELD,
    valueType: FieldValueType.BOOLEAN,
  },
  [FieldKey.ERROR_VALUE]: {
    desc: t('Original value that exhibits error'),
    kind: FieldKind.FIELD,
    valueType: FieldValueType.STRING,
  },
  [FieldKey.ERROR_RECEIVED]: {
    desc: t('The datetime that the error was received'),
    kind: FieldKind.FIELD,
    valueType: FieldValueType.DATE,
  },
  [FieldKey.ERROR_MAIN_THREAD]: {
    desc: t('Indicates if the error occurred on the main thread'),
    kind: FieldKind.FIELD,
    valueType: FieldValueType.BOOLEAN,
  },
  [FieldKey.EVENT_TIMESTAMP]: {
    desc: t('Date and time of the event'),
    kind: FieldKind.FIELD,
    valueType: FieldValueType.DATE,
  },
  [FieldKey.EVENT_TYPE]: {
    desc: t('Type of event (Errors, transactions, csp and default)'),
    kind: FieldKind.FIELD,
    valueType: FieldValueType.STRING,
  },
  [FieldKey.GEO_CITY]: {
    desc: t('Full name of the city'),
    kind: FieldKind.FIELD,
    valueType: FieldValueType.STRING,
  },
  [FieldKey.GEO_COUNTRY_CODE]: {
    desc: t('Country code based on ISO 3166-1'),
    kind: FieldKind.FIELD,
    valueType: FieldValueType.STRING,
  },
  [FieldKey.GEO_REGION]: {
    desc: t('Full name of the country'),
    kind: FieldKind.FIELD,
    valueType: FieldValueType.STRING,
  },
  [FieldKey.GEO_SUBDIVISION]: {
    desc: t('Full name of the subdivision'),
    kind: FieldKind.FIELD,
    valueType: FieldValueType.STRING,
  },
  [FieldKey.HTTP_METHOD]: {
    desc: t('Method of the request that created the event'),
    kind: FieldKind.FIELD,
    valueType: FieldValueType.STRING,
  },
  [FieldKey.HTTP_REFERER]: {
    desc: t('The web page the resource was requested from'),
    kind: FieldKind.FIELD,
    valueType: FieldValueType.STRING,
  },
  [FieldKey.HTTP_STATUS_CODE]: {
    desc: t('Type of response (i.e., 200, 404)'),
    kind: FieldKind.FIELD,
    valueType: FieldValueType.STRING,
  },
  [FieldKey.HTTP_URL]: {
    desc: t('Full URL of the request without parameters'),
    kind: FieldKind.FIELD,
    valueType: FieldValueType.STRING,
  },
  [FieldKey.ID]: {
    desc: t('The event identification number'),
    kind: FieldKind.FIELD,
    valueType: FieldValueType.STRING,
  },
  [FieldKey.IS]: {
    desc: t('The properties of an issue (i.e. Resolved, unresolved)'),
    kind: FieldKind.FIELD,
    valueType: FieldValueType.STRING,
    defaultValue: 'unresolved',
    allowWildcard: false,
  },
  [FieldKey.ISSUE]: {
    desc: t('The issue identification short code'),
    kind: FieldKind.FIELD,
    valueType: FieldValueType.STRING,
    allowWildcard: false,
  },
  [FieldKey.ISSUE_CATEGORY]: {
    desc: t('Category of issue (error or performance)'),
    kind: FieldKind.FIELD,
    valueType: FieldValueType.STRING,
    allowWildcard: false,
  },
  [FieldKey.ISSUE_PRIORITY]: {
    desc: t('The priority of the issue'),
    kind: FieldKind.FIELD,
    valueType: FieldValueType.STRING,
    allowWildcard: false,
  },
  [FieldKey.ISSUE_TYPE]: {
    desc: t('Type of problem the issue represents (i.e. N+1 Query)'),
    kind: FieldKind.FIELD,
    valueType: FieldValueType.STRING,
    allowWildcard: false,
  },
  [FieldKey.LAST_SEEN]: {
    desc: t('Issues last seen at a given time'),
    kind: FieldKind.FIELD,
    valueType: FieldValueType.DATE,
  },
  [FieldKey.LEVEL]: {
    kind: FieldKind.FIELD,
    desc: t('Severity of the event (i.e., fatal, error, warning)'),
    valueType: FieldValueType.STRING,
  },
  [FieldKey.LOCATION]: {
    desc: t('Location of error'),
    kind: FieldKind.FIELD,
    valueType: FieldValueType.STRING,
  },
  [FieldKey.MESSAGE]: {
    desc: t('Error message or transaction name'),
    kind: FieldKind.FIELD,
    valueType: FieldValueType.STRING,
  },
  [FieldKey.OS]: {
    desc: t('Build and kernel version'),
    kind: FieldKind.FIELD,
    valueType: FieldValueType.STRING,
  },
  [FieldKey.OS_BUILD]: {
    desc: t('Name of the build'),
    kind: FieldKind.FIELD,
    valueType: FieldValueType.STRING,
  },
  [FieldKey.OS_KERNEL_VERSION]: {
    desc: t('Version number'),
    kind: FieldKind.FIELD,
    valueType: FieldValueType.STRING,
  },
  [FieldKey.OS_DISTRIBUTION_NAME]: {
    desc: t('Distribution name'),
    kind: FieldKind.FIELD,
    valueType: FieldValueType.STRING,
  },
  [FieldKey.OS_DISTRIBUTION_VERSION]: {
    desc: t('Distribution version number'),
    kind: FieldKind.FIELD,
    valueType: FieldValueType.STRING,
  },
  [FieldKey.PLATFORM]: {
    desc: t('Name of the platform'),
    kind: FieldKind.FIELD,
    valueType: FieldValueType.STRING,
  },
  [FieldKey.PLATFORM_NAME]: {
    desc: t('Name of the platform'),
    kind: FieldKind.FIELD,
    valueType: FieldValueType.STRING,
  },
  [FieldKey.PROFILE_ID]: {
    desc: t('The ID of an associated profile'),
    kind: FieldKind.FIELD,
    valueType: FieldValueType.STRING,
  },
  [FieldKey.PROJECT]: {
    kind: FieldKind.FIELD,
    valueType: FieldValueType.STRING,
  },
  [FieldKey.FIRST_RELEASE]: {
    desc: t('Issues first seen in a given release'),
    kind: FieldKind.FIELD,
    valueType: FieldValueType.STRING,
  },
  [FieldKey.FIRST_SEEN]: {
    desc: t('Issues first seen at a given time'),
    kind: FieldKind.FIELD,
    valueType: FieldValueType.DATE,
  },
  [FieldKey.HAS]: {
    desc: t('Determines if a tag or field exists in an event'),
    kind: FieldKind.FIELD,
    valueType: FieldValueType.STRING,
    allowWildcard: false,
  },
  [FieldKey.OS_NAME]: {
    desc: t('Name of the Operating System'),
    kind: FieldKind.FIELD,
    valueType: FieldValueType.STRING,
  },
  [FieldKey.RELEASE]: {
    desc: t('The version of your code deployed to an environment'),
    kind: FieldKind.FIELD,
    valueType: FieldValueType.STRING,
  },
  [FieldKey.RELEASE_BUILD]: {
    desc: t('The full version number that identifies the iteration'),
    kind: FieldKind.FIELD,
    valueType: FieldValueType.STRING,
    allowComparisonOperators: true,
  },
  [FieldKey.RELEASE_PACKAGE]: {
    desc: t('The identifier unique to the project or application'),
    kind: FieldKind.FIELD,
    valueType: FieldValueType.STRING,
    allowComparisonOperators: true,
  },
  [FieldKey.RELEASE_STAGE]: {
    desc: t('Stage of usage (i.e., adopted, replaced, low)'),
    kind: FieldKind.FIELD,
    valueType: FieldValueType.STRING,
    allowComparisonOperators: true,
  },
  [FieldKey.RELEASE_VERSION]: {
    desc: t('An abbreviated version number of the build'),
    kind: FieldKind.FIELD,
    valueType: FieldValueType.STRING,
    allowComparisonOperators: true,
  },
  [FieldKey.REPLAY_ID]: {
    desc: t('The ID of an associated Session Replay'),
    kind: FieldKind.TAG,
    valueType: FieldValueType.STRING,
  },
  [FieldKey.SDK_NAME]: {
    desc: t('Name of the platform that sent the event'),
    kind: FieldKind.FIELD,
    valueType: FieldValueType.STRING,
  },
  [FieldKey.SDK_VERSION]: {
    desc: t('Version of the platform that sent the event'),
    kind: FieldKind.FIELD,
    valueType: FieldValueType.STRING,
  },
  [FieldKey.STACK_ABS_PATH]: {
    desc: t('Absolute path to the source file'),
    kind: FieldKind.FIELD,
    valueType: FieldValueType.STRING,
  },
  [FieldKey.STACK_COLNO]: {
    desc: t('Column number of the call starting at 1'),
    kind: FieldKind.FIELD,
    valueType: FieldValueType.NUMBER,
  },
  [FieldKey.STACK_FILENAME]: {
    desc: t('Relative path to the source file from the root directory'),
    kind: FieldKind.FIELD,
    valueType: FieldValueType.STRING,
  },
  [FieldKey.STACK_FUNCTION]: {
    desc: t('Name of function being called'),
    kind: FieldKind.FIELD,
    valueType: FieldValueType.STRING,
  },
  [FieldKey.STACK_IN_APP]: {
    desc: t('Indicates if frame is related to relevant code in stack trace'),
    kind: FieldKind.FIELD,
    valueType: FieldValueType.BOOLEAN,
  },
  [FieldKey.STACK_LINENO]: {
    desc: t('Line number of the call starting at 1'),
    kind: FieldKind.FIELD,
    valueType: FieldValueType.NUMBER,
  },
  [FieldKey.STACK_MODULE]: {
    desc: t('Platform specific module path'),
    kind: FieldKind.FIELD,
    valueType: FieldValueType.STRING,
  },
  [FieldKey.STACK_PACKAGE]: {
    desc: t('The package the frame is from'),
    kind: FieldKind.FIELD,
    valueType: FieldValueType.STRING,
  },
  [FieldKey.STACK_RESOURCE]: {
    desc: t('The package the frame is from'),
    kind: FieldKind.FIELD,
    valueType: FieldValueType.STRING,
  },
  [FieldKey.STACK_STACK_LEVEL]: {
    desc: t('Number of frames per stacktrace'),
    kind: FieldKind.FIELD,
    valueType: FieldValueType.NUMBER,
  },
  [FieldKey.TIMES_SEEN]: {
    desc: t('Total number of events'),
    kind: FieldKind.FIELD,
    valueType: FieldValueType.NUMBER,
    keywords: ['count'],
  },
  [FieldKey.TIMESTAMP]: {
    desc: t('The time an event finishes'),
    kind: FieldKind.FIELD,
    valueType: FieldValueType.DATE,
  },
  [FieldKey.TIMESTAMP_TO_HOUR]: {
    desc: t('Rounded down to the nearest hour'),
    kind: FieldKind.FIELD,
    valueType: FieldValueType.DATE,
  },
  [FieldKey.TIMESTAMP_TO_DAY]: {
    desc: t('Rounded down to the nearest day'),
    kind: FieldKind.FIELD,
    valueType: FieldValueType.DATE,
  },
  [FieldKey.TITLE]: {
    desc: t('Error or transaction name identifier'),
    kind: FieldKind.FIELD,
    valueType: FieldValueType.STRING,
  },
  [FieldKey.TRACE]: {
    desc: t('The trace identification number'),
    kind: FieldKind.FIELD,
    valueType: FieldValueType.STRING,
  },
  [FieldKey.TOTAL_COUNT]: {
    desc: t('The total number of events for the current query'),
    kind: FieldKind.FIELD,
    valueType: FieldValueType.NUMBER,
  },
  [FieldKey.TRACE_PARENT_SPAN]: {
    desc: t('Span identification number of the parent to the event'),
    kind: FieldKind.FIELD,
    valueType: FieldValueType.STRING,
  },
  [FieldKey.TRACE_SPAN]: {
    desc: t('Span identification number of the root span'),
    kind: FieldKind.FIELD,
    valueType: FieldValueType.STRING,
  },
  [FieldKey.TRACE_CLIENT_SAMPLE_RATE]: {
    desc: t('Sample rate of the trace in the SDK between 0 and 1'),
    kind: FieldKind.FIELD,
    valueType: FieldValueType.STRING,
  },
  [FieldKey.TRANSACTION]: {
    desc: t('Error or transaction name identifier'),
    kind: FieldKind.FIELD,
    valueType: FieldValueType.STRING,
  },
  [FieldKey.TRANSACTION_OP]: {
    desc: t('Short code identifying the type of operation the span is measuring'),
    kind: FieldKind.FIELD,
    valueType: FieldValueType.STRING,
  },
  [FieldKey.TRANSACTION_DURATION]: {
    desc: t('Duration of the transaction'),
    kind: FieldKind.FIELD,
    valueType: FieldValueType.DURATION,
  },
  [FieldKey.TRANSACTION_STATUS]: {
    desc: t('Describes the status of the span/transaction'),
    kind: FieldKind.FIELD,
    valueType: FieldValueType.STRING,
  },
  [FieldKey.TYPE]: {
    desc: t('Type of event (Errors, transactions, csp and default)'),
    kind: FieldKind.FIELD,
    valueType: FieldValueType.STRING,
  },
  [FieldKey.UNREAL_CRASH_TYPE]: {
    desc: t('Crash type of an Unreal event'),
    kind: FieldKind.FIELD,
    valueType: FieldValueType.STRING,
  },
  [FieldKey.USER]: {
    desc: t('User identification value'),
    kind: FieldKind.FIELD,
    valueType: FieldValueType.STRING,
  },
  [FieldKey.USER_DISPLAY]: {
    desc: t('The first user field available of email, username, ID, and IP'),
    kind: FieldKind.FIELD,
    valueType: FieldValueType.STRING,
  },
  [FieldKey.USER_EMAIL]: {
    desc: t('Email address of the user'),
    kind: FieldKind.FIELD,
    valueType: FieldValueType.STRING,
  },
  [FieldKey.USER_ID]: {
    desc: t('Application specific internal identifier of the user'),
    kind: FieldKind.FIELD,
    valueType: FieldValueType.STRING,
  },
  [FieldKey.USER_IP]: {
    desc: t('IP Address of the user'),
    kind: FieldKind.FIELD,
    valueType: FieldValueType.STRING,
  },
  [FieldKey.USER_USERNAME]: {
    desc: t('Username of the user'),
    kind: FieldKind.FIELD,
    valueType: FieldValueType.STRING,
  },
  [FieldKey.USER_SEGMENT]: {
    desc: t('Segment of the user'),
    kind: FieldKind.FIELD,
    valueType: FieldValueType.STRING,
  },
  [FieldKey.APP_IN_FOREGROUND]: {
    desc: t('Indicates if the app is in the foreground or background'),
    kind: FieldKind.FIELD,
    valueType: FieldValueType.BOOLEAN,
  },
  [FieldKey.FUNCTION_DURATION]: {
    desc: t('Duration of the function'),
    kind: FieldKind.FIELD,
    valueType: FieldValueType.DURATION,
  },
};

const SPAN_HTTP_FIELD_DEFINITIONS: Record<SpanHttpField, FieldDefinition> = {
  [SpanHttpField.HTTP_DECODED_RESPONSE_CONTENT_LENGTH]: {
    desc: t('Content length of the decoded response'),
    kind: FieldKind.MEASUREMENT,
    valueType: FieldValueType.SIZE,
  },
  [SpanHttpField.HTTP_RESPONSE_CONTENT_LENGTH]: {
    desc: t('Content length of the response'),
    kind: FieldKind.MEASUREMENT,
    valueType: FieldValueType.SIZE,
  },
  [SpanHttpField.HTTP_RESPONSE_TRANSFER_SIZE]: {
    desc: t('Transfer size of the response'),
    kind: FieldKind.MEASUREMENT,
    valueType: FieldValueType.SIZE,
  },
};

const SPAN_FIELD_DEFINITIONS: Record<AllEventFieldKeys, FieldDefinition> = {
  ...EVENT_FIELD_DEFINITIONS,
  ...SPAN_AGGREGATION_FIELDS,
  ...SPAN_HTTP_FIELD_DEFINITIONS,
};

const LOG_FIELD_DEFINITIONS: Record<string, FieldDefinition> = {};

export const ISSUE_PROPERTY_FIELDS: FieldKey[] = [
  FieldKey.AGE,
  FieldKey.ASSIGNED_OR_SUGGESTED,
  FieldKey.ASSIGNED,
  FieldKey.BOOKMARKS,
  FieldKey.FIRST_RELEASE,
  FieldKey.FIRST_SEEN,
  FieldKey.HAS,
  FieldKey.IS,
  FieldKey.ISSUE_CATEGORY,
  FieldKey.ISSUE_PRIORITY,
  FieldKey.ISSUE_TYPE,
  FieldKey.ISSUE,
  FieldKey.LAST_SEEN,
  FieldKey.RELEASE_STAGE,
  FieldKey.TIMES_SEEN,
];

// Should match Snuba columns defined in sentry/snuba/events.py
export const ISSUE_EVENT_PROPERTY_FIELDS: FieldKey[] = [
  FieldKey.APP_IN_FOREGROUND,
  FieldKey.DEVICE_ARCH,
  FieldKey.DEVICE_BRAND,
  FieldKey.DEVICE_CLASS,
  FieldKey.DEVICE_FAMILY,
  FieldKey.DEVICE_LOCALE,
  FieldKey.DEVICE_LOCALE,
  FieldKey.DEVICE_MODEL_ID,
  FieldKey.DEVICE_ORIENTATION,
  FieldKey.DEVICE_UUID,
  FieldKey.DIST,
  FieldKey.ERROR_HANDLED,
  FieldKey.ERROR_MAIN_THREAD,
  FieldKey.ERROR_MECHANISM,
  FieldKey.ERROR_TYPE,
  FieldKey.ERROR_UNHANDLED,
  FieldKey.ERROR_VALUE,
  FieldKey.EVENT_TIMESTAMP,
  FieldKey.EVENT_TYPE,
  FieldKey.GEO_CITY,
  FieldKey.GEO_COUNTRY_CODE,
  FieldKey.GEO_REGION,
  FieldKey.GEO_SUBDIVISION,
  FieldKey.HTTP_METHOD,
  FieldKey.HTTP_REFERER,
  FieldKey.HTTP_STATUS_CODE,
  FieldKey.HTTP_URL,
  FieldKey.ID,
  FieldKey.LOCATION,
  FieldKey.MESSAGE,
  FieldKey.OS_BUILD,
  FieldKey.OS_KERNEL_VERSION,
  FieldKey.OS_DISTRIBUTION_NAME,
  FieldKey.OS_DISTRIBUTION_VERSION,
  FieldKey.PLATFORM_NAME,
  FieldKey.RELEASE_BUILD,
  FieldKey.RELEASE_PACKAGE,
  FieldKey.RELEASE_VERSION,
  FieldKey.RELEASE,
  FieldKey.SDK_NAME,
  FieldKey.SDK_VERSION,
  FieldKey.STACK_ABS_PATH,
  FieldKey.STACK_FILENAME,
  FieldKey.STACK_FUNCTION,
  FieldKey.STACK_MODULE,
  FieldKey.STACK_PACKAGE,
  FieldKey.STACK_STACK_LEVEL,
  FieldKey.TIMESTAMP,
  FieldKey.TITLE,
  FieldKey.TRACE,
  FieldKey.TRANSACTION,
  FieldKey.UNREAL_CRASH_TYPE,
  FieldKey.USER_EMAIL,
  FieldKey.USER_ID,
  FieldKey.USER_IP,
  FieldKey.USER_USERNAME,
];

export const ISSUE_FIELDS: FieldKey[] = [
  ...ISSUE_PROPERTY_FIELDS,
  ...ISSUE_EVENT_PROPERTY_FIELDS,
];

/**
 * These are valid filter keys in the issue search which are aliases for
 * values in the event context. In cases where a user provides custom event
 * tags with the same name, these may conflict and `tags[name]` should be
 * used instead.
 *
 * Search locations are defined in sentry/snuba/events.py, anything that
 * references a tag should not be defined here.
 */
export const ISSUE_EVENT_FIELDS_THAT_MAY_CONFLICT_WITH_TAGS: Set<FieldKey> = new Set([
  FieldKey.APP_IN_FOREGROUND,
  FieldKey.DEVICE_ARCH,
  FieldKey.DEVICE_BRAND,
  FieldKey.DEVICE_CLASS,
  FieldKey.DEVICE_LOCALE,
  FieldKey.DEVICE_LOCALE,
  FieldKey.DEVICE_MODEL_ID,
  FieldKey.DEVICE_ORIENTATION,
  FieldKey.DEVICE_UUID,
  FieldKey.ERROR_HANDLED,
  FieldKey.ERROR_MAIN_THREAD,
  FieldKey.ERROR_MECHANISM,
  FieldKey.ERROR_TYPE,
  FieldKey.ERROR_UNHANDLED,
  FieldKey.ERROR_VALUE,
  FieldKey.EVENT_TIMESTAMP,
  FieldKey.EVENT_TYPE,
  FieldKey.GEO_CITY,
  FieldKey.GEO_COUNTRY_CODE,
  FieldKey.GEO_REGION,
  FieldKey.GEO_SUBDIVISION,
  FieldKey.HTTP_METHOD,
  FieldKey.HTTP_REFERER,
  FieldKey.HTTP_URL,
  FieldKey.ID,
  FieldKey.LOCATION,
  FieldKey.MESSAGE,
  FieldKey.OS_BUILD,
  FieldKey.OS_KERNEL_VERSION,
  FieldKey.OS_DISTRIBUTION_NAME,
  FieldKey.OS_DISTRIBUTION_VERSION,
  FieldKey.PLATFORM_NAME,
  FieldKey.RELEASE_BUILD,
  FieldKey.RELEASE_PACKAGE,
  FieldKey.RELEASE_VERSION,
  FieldKey.SDK_NAME,
  FieldKey.SDK_VERSION,
  FieldKey.STACK_ABS_PATH,
  FieldKey.STACK_FILENAME,
  FieldKey.STACK_FUNCTION,
  FieldKey.STACK_MODULE,
  FieldKey.STACK_PACKAGE,
  FieldKey.STACK_STACK_LEVEL,
  FieldKey.TIMESTAMP,
  FieldKey.TITLE,
  FieldKey.TRACE,
  FieldKey.UNREAL_CRASH_TYPE,
  FieldKey.USER_EMAIL,
  FieldKey.USER_ID,
  FieldKey.USER_IP,
  FieldKey.USER_USERNAME,
]);

/**
 * Refer to src/sentry/snuba/events.py, search for Columns
 */
export const DISCOVER_FIELDS = [
  FieldKey.ID,
  // issue.id and project.id are omitted on purpose.
  // Customers should use `issue` and `project` instead.
  FieldKey.TIMESTAMP,
  // time is omitted on purpose.
  // Customers should use `timestamp` or `timestamp.to_hour`.
  FieldKey.TIMESTAMP_TO_HOUR,
  FieldKey.TIMESTAMP_TO_DAY,

  FieldKey.CULPRIT,
  FieldKey.LOCATION,
  FieldKey.MESSAGE,
  FieldKey.PLATFORM,
  FieldKey.PLATFORM_NAME,
  FieldKey.ENVIRONMENT,
  FieldKey.RELEASE,
  FieldKey.DIST,
  FieldKey.TITLE,
  FieldKey.EVENT_TYPE,
  // tags.key and tags.value are omitted on purpose as well.

  FieldKey.TRANSACTION,
  FieldKey.UNREAL_CRASH_TYPE,
  FieldKey.USER,
  FieldKey.USER_ID,
  FieldKey.USER_EMAIL,
  FieldKey.USER_USERNAME,
  FieldKey.USER_IP,
  FieldKey.SDK_NAME,
  FieldKey.SDK_VERSION,
  FieldKey.HTTP_METHOD,
  FieldKey.HTTP_REFERER,
  FieldKey.HTTP_STATUS_CODE,
  FieldKey.HTTP_URL,
  FieldKey.OS_BUILD,
  FieldKey.OS_KERNEL_VERSION,
  FieldKey.OS_DISTRIBUTION_NAME,
  FieldKey.OS_DISTRIBUTION_VERSION,
  FieldKey.DEVICE_NAME,
  FieldKey.DEVICE_BRAND,
  FieldKey.DEVICE_LOCALE,
  FieldKey.DEVICE_UUID,
  FieldKey.DEVICE_ARCH,
  FieldKey.DEVICE_FAMILY,
  FieldKey.DEVICE_BATTERY_LEVEL,
  FieldKey.DEVICE_ORIENTATION,
  FieldKey.DEVICE_SCREEN_DENSITY,
  FieldKey.DEVICE_SCREEN_DPI,
  FieldKey.DEVICE_SCREEN_HEIGHT_PIXELS,
  FieldKey.DEVICE_SCREEN_WIDTH_PIXELS,
  FieldKey.DEVICE_SIMULATOR,
  FieldKey.DEVICE_ONLINE,
  FieldKey.DEVICE_CHARGING,
  FieldKey.DEVICE_CLASS,
  FieldKey.GEO_COUNTRY_CODE,
  FieldKey.GEO_REGION,
  FieldKey.GEO_CITY,
  FieldKey.GEO_SUBDIVISION,
  FieldKey.ERROR_TYPE,
  FieldKey.ERROR_VALUE,
  FieldKey.ERROR_MECHANISM,
  FieldKey.ERROR_HANDLED,
  FieldKey.ERROR_UNHANDLED,
  FieldKey.ERROR_RECEIVED,
  FieldKey.ERROR_MAIN_THREAD,
  FieldKey.LEVEL,
  FieldKey.STACK_ABS_PATH,
  FieldKey.STACK_FILENAME,
  FieldKey.STACK_PACKAGE,
  FieldKey.STACK_MODULE,
  FieldKey.STACK_FUNCTION,
  FieldKey.STACK_IN_APP,
  FieldKey.STACK_COLNO,
  FieldKey.STACK_LINENO,
  FieldKey.STACK_STACK_LEVEL,
  // contexts.key and contexts.value omitted on purpose.

  // App context fields
  FieldKey.APP_IN_FOREGROUND,

  // Transaction event fields.
  FieldKey.TRANSACTION_DURATION,
  FieldKey.TRANSACTION_OP,
  FieldKey.TRANSACTION_STATUS,

  FieldKey.TRACE,
  FieldKey.TRACE_SPAN,
  FieldKey.TRACE_PARENT_SPAN,
  FieldKey.TRACE_CLIENT_SAMPLE_RATE,

  FieldKey.PROFILE_ID,

  // Meta field that returns total count, usually for equations
  FieldKey.TOTAL_COUNT,

  // Field alises defined in src/sentry/api/event_search.py
  FieldKey.PROJECT,
  FieldKey.ISSUE,
  FieldKey.USER_DISPLAY,

  // Span Op fields
  SpanOpBreakdown.SPANS_BROWSER,
  SpanOpBreakdown.SPANS_DB,
  SpanOpBreakdown.SPANS_HTTP,
  SpanOpBreakdown.SPANS_RESOURCE,
  SpanOpBreakdown.SPANS_UI,
];

export enum ReplayFieldKey {
  ACTIVITY = 'activity',
  BROWSER_NAME = 'browser.name',
  BROWSER_VERSION = 'browser.version',
  COUNT_DEAD_CLICKS = 'count_dead_clicks',
  COUNT_RAGE_CLICKS = 'count_rage_clicks',
  COUNT_ERRORS = 'count_errors',
  COUNT_SEGMENTS = 'count_segments',
  COUNT_URLS = 'count_urls',
  DURATION = 'duration',
  ERROR_IDS = 'error_ids',
  OS_NAME = 'os.name',
  OS_VERSION = 'os.version',
  REPLAY_TYPE = 'replay_type',
  SEEN_BY_ME = 'seen_by_me',
  URLS = 'urls',
  URL = 'url',
  VIEWED_BY_ME = 'viewed_by_me',
}

export enum ReplayClickFieldKey {
  CLICK_ALT = 'click.alt',
  CLICK_CLASS = 'click.class',
  CLICK_ID = 'click.id',
  CLICK_LABEL = 'click.label',
  CLICK_ROLE = 'click.role',
  CLICK_SELECTOR = 'click.selector',
  DEAD_SELECTOR = 'dead.selector',
  RAGE_SELECTOR = 'rage.selector',
  CLICK_TAG = 'click.tag',
  CLICK_TESTID = 'click.testid',
  CLICK_TEXT_CONTENT = 'click.textContent',
  CLICK_TITLE = 'click.title',
  CLICK_COMPONENT_NAME = 'click.component_name',
}

/**
 * Some fields inside the ReplayRecord type are intentionally omitted:
 * `environment` -> Not backend support, omitted because we have a dropdown for it
 * `finishedAt` -> No backend support, omitted because we StartDate dropdown and duration field support
 * `startedAt` -> No backend support, Omitted because we have StartDate dropdown
 * `longestTransaction` -> value is always zero
 * `title` -> value is always the empty string
 */
export const REPLAY_FIELDS = [
  ReplayFieldKey.ACTIVITY,
  ReplayFieldKey.BROWSER_NAME,
  ReplayFieldKey.BROWSER_VERSION,
  ReplayFieldKey.COUNT_DEAD_CLICKS,
  ReplayFieldKey.COUNT_RAGE_CLICKS,
  ReplayFieldKey.COUNT_ERRORS,
  ReplayFieldKey.COUNT_SEGMENTS,
  ReplayFieldKey.COUNT_URLS,
  FieldKey.DEVICE_BRAND,
  FieldKey.DEVICE_FAMILY,
  FieldKey.DEVICE_MODEL_ID,
  FieldKey.DEVICE_NAME,
  FieldKey.DIST,
  ReplayFieldKey.DURATION,
  ReplayFieldKey.ERROR_IDS,
  FieldKey.ID,
  ReplayFieldKey.OS_NAME,
  ReplayFieldKey.OS_VERSION,
  FieldKey.PLATFORM,
  FieldKey.RELEASE,
  ReplayFieldKey.REPLAY_TYPE,
  FieldKey.SDK_NAME,
  FieldKey.SDK_VERSION,
  ReplayFieldKey.SEEN_BY_ME,
  FieldKey.TRACE,
  ReplayFieldKey.URLS,
  ReplayFieldKey.URL,
  FieldKey.USER_EMAIL,
  FieldKey.USER_ID,
  FieldKey.USER_IP,
  FieldKey.USER_USERNAME,
  ReplayFieldKey.VIEWED_BY_ME,
];

const REPLAY_FIELD_DEFINITIONS: Record<ReplayFieldKey, FieldDefinition> = {
  [ReplayFieldKey.ACTIVITY]: {
    desc: t('Amount of activity in the replay from 0 to 10'),
    kind: FieldKind.FIELD,
    valueType: FieldValueType.INTEGER,
  },
  [ReplayFieldKey.BROWSER_NAME]: {
    desc: t('Name of the browser'),
    kind: FieldKind.FIELD,
    valueType: FieldValueType.STRING,
  },
  [ReplayFieldKey.BROWSER_VERSION]: {
    desc: t('Version number of the browser'),
    kind: FieldKind.FIELD,
    valueType: FieldValueType.STRING,
  },
  [ReplayFieldKey.COUNT_DEAD_CLICKS]: {
    desc: t('Number of dead clicks in the replay'),
    kind: FieldKind.FIELD,
    valueType: FieldValueType.INTEGER,
  },
  [ReplayFieldKey.COUNT_RAGE_CLICKS]: {
    desc: t('Number of rage clicks in the replay'),
    kind: FieldKind.FIELD,
    valueType: FieldValueType.INTEGER,
  },
  [ReplayFieldKey.COUNT_ERRORS]: {
    desc: t('Number of errors in the replay'),
    kind: FieldKind.FIELD,
    valueType: FieldValueType.INTEGER,
  },
  [ReplayFieldKey.COUNT_SEGMENTS]: {
    desc: t('Number of segments in the replay'),
    kind: FieldKind.FIELD,
    valueType: FieldValueType.INTEGER,
  },
  [ReplayFieldKey.COUNT_URLS]: {
    desc: t('Number of urls visited within the replay'),
    kind: FieldKind.FIELD,
    valueType: FieldValueType.INTEGER,
  },
  [ReplayFieldKey.DURATION]: {
    desc: t('Duration of the replay, in seconds'),
    kind: FieldKind.FIELD,
    valueType: FieldValueType.DURATION,
  },
  [ReplayFieldKey.ERROR_IDS]: {
    desc: t('Error instance'),
    kind: FieldKind.FIELD,
    valueType: FieldValueType.STRING,
  },
  [ReplayFieldKey.OS_NAME]: {
    desc: t('Name of the Operating System'),
    kind: FieldKind.FIELD,
    valueType: FieldValueType.STRING,
  },
  [ReplayFieldKey.OS_VERSION]: {
    desc: t('Version number of the Operating System'),
    kind: FieldKind.FIELD,
    valueType: FieldValueType.STRING,
  },
  [ReplayFieldKey.REPLAY_TYPE]: {
    desc: t('The replay recording mode - "session" or "buffer"'),
    kind: FieldKind.FIELD,
    valueType: FieldValueType.STRING,
  },
  [ReplayFieldKey.SEEN_BY_ME]: {
    desc: t('Whether you have seen this replay before (true/false)'),
    kind: FieldKind.FIELD,
    valueType: FieldValueType.BOOLEAN,
  },
  [ReplayFieldKey.URL]: {
    desc: t('A url visited within the replay'),
    kind: FieldKind.FIELD,
    valueType: FieldValueType.STRING,
  },
  [ReplayFieldKey.URLS]: {
    desc: t('List of urls that were visited within the replay'),
    kind: FieldKind.FIELD,
    valueType: FieldValueType.STRING,
  },
  [ReplayFieldKey.VIEWED_BY_ME]: {
    desc: t('Whether you have seen this replay before (true/false)'),
    kind: FieldKind.FIELD,
    valueType: FieldValueType.BOOLEAN,
  },
};

export const REPLAY_CLICK_FIELDS = [
  ReplayClickFieldKey.CLICK_ALT,
  ReplayClickFieldKey.CLICK_CLASS,
  ReplayClickFieldKey.CLICK_ID,
  ReplayClickFieldKey.CLICK_LABEL,
  ReplayClickFieldKey.CLICK_ROLE,
  ReplayClickFieldKey.CLICK_SELECTOR,
  ReplayClickFieldKey.DEAD_SELECTOR,
  ReplayClickFieldKey.RAGE_SELECTOR,
  ReplayClickFieldKey.CLICK_TAG,
  ReplayClickFieldKey.CLICK_TEXT_CONTENT,
  ReplayClickFieldKey.CLICK_TITLE,
  ReplayClickFieldKey.CLICK_TESTID,
  ReplayClickFieldKey.CLICK_COMPONENT_NAME,
];

// This is separated out from REPLAY_FIELD_DEFINITIONS so that it is feature-flaggable
const REPLAY_CLICK_FIELD_DEFINITIONS: Record<ReplayClickFieldKey, FieldDefinition> = {
  [ReplayClickFieldKey.CLICK_ALT]: {
    desc: t('`alt` of an element that was clicked'),
    kind: FieldKind.FIELD,
    valueType: FieldValueType.STRING,
  },
  [ReplayClickFieldKey.CLICK_CLASS]: {
    desc: t('`class` of an element that was clicked'),
    kind: FieldKind.FIELD,
    valueType: FieldValueType.STRING,
  },
  [ReplayClickFieldKey.CLICK_ID]: {
    desc: t('`id` of an element that was clicked'),
    kind: FieldKind.FIELD,
    valueType: FieldValueType.STRING,
  },
  [ReplayClickFieldKey.CLICK_LABEL]: {
    desc: t('`aria-label` of an element that was clicked'),
    kind: FieldKind.FIELD,
    valueType: FieldValueType.STRING,
  },
  [ReplayClickFieldKey.CLICK_ROLE]: {
    desc: t('`role` of an element that was clicked'),
    kind: FieldKind.FIELD,
    valueType: FieldValueType.STRING,
  },
  [ReplayClickFieldKey.CLICK_SELECTOR]: {
    desc: t(
      'query using CSS selector-like syntax, supports class, id, and attribute selectors'
    ),
    kind: FieldKind.FIELD,
    valueType: FieldValueType.STRING,
  },
  [ReplayClickFieldKey.DEAD_SELECTOR]: {
    desc: t(
      'query using CSS selector-like syntax, supports class, id, and attribute selectors'
    ),
    kind: FieldKind.FIELD,
    valueType: FieldValueType.STRING,
  },
  [ReplayClickFieldKey.RAGE_SELECTOR]: {
    desc: t(
      'query using CSS selector-like syntax, supports class, id, and attribute selectors'
    ),
    kind: FieldKind.FIELD,
    valueType: FieldValueType.STRING,
  },
  [ReplayClickFieldKey.CLICK_TAG]: {
    desc: t('`tag` of an element that was clicked'),
    kind: FieldKind.FIELD,
    valueType: FieldValueType.STRING,
  },
  [ReplayClickFieldKey.CLICK_TESTID]: {
    desc: t('`data-testid` or `data-test-id` of an element that was clicked'),
    kind: FieldKind.FIELD,
    valueType: FieldValueType.STRING,
  },
  [ReplayClickFieldKey.CLICK_TEXT_CONTENT]: {
    desc: t('textContent of an element that was clicked'),
    kind: FieldKind.FIELD,
    valueType: FieldValueType.STRING,
  },
  [ReplayClickFieldKey.CLICK_TITLE]: {
    desc: t('`title` of an element that was clicked'),
    kind: FieldKind.FIELD,
    valueType: FieldValueType.STRING,
  },
  [ReplayClickFieldKey.CLICK_COMPONENT_NAME]: {
    desc: t('the name of the frontend component that was clicked'),
    kind: FieldKind.FIELD,
    valueType: FieldValueType.STRING,
  },
};

export enum FeedbackFieldKey {
  BROWSER_NAME = 'browser.name',
  BROWSER_VERSION = 'browser.version',
  LOCALE_LANG = 'locale.lang',
  LOCALE_TIMEZONE = 'locale.timezone',
  MESSAGE = 'message',
  OS_NAME = 'os.name',
  OS_VERSION = 'os.version',
  URL = 'url',
}

export const FEEDBACK_FIELDS = [
  FieldKey.ASSIGNED,
  FeedbackFieldKey.BROWSER_NAME,
  FeedbackFieldKey.BROWSER_VERSION,
  FieldKey.DEVICE_BRAND,
  FieldKey.DEVICE_FAMILY,
  FieldKey.DEVICE_MODEL_ID,
  FieldKey.DEVICE_NAME,
  FieldKey.DIST,
  FieldKey.ENVIRONMENT,
  FieldKey.ID,
  FieldKey.IS,
  FieldKey.LEVEL,
  FeedbackFieldKey.LOCALE_LANG,
  FeedbackFieldKey.LOCALE_TIMEZONE,
  FeedbackFieldKey.MESSAGE,
  FeedbackFieldKey.OS_NAME,
  FeedbackFieldKey.OS_VERSION,
  FieldKey.PLATFORM,
  FieldKey.SDK_NAME,
  FieldKey.SDK_VERSION,
  FieldKey.TIMESTAMP,
  FieldKey.TRACE,
  FeedbackFieldKey.URL,
  FieldKey.USER_EMAIL,
  FieldKey.USER_ID,
  FieldKey.USER_IP,
  FieldKey.USER_USERNAME,
];

const FEEDBACK_FIELD_DEFINITIONS: Record<FeedbackFieldKey, FieldDefinition> = {
  [FeedbackFieldKey.BROWSER_NAME]: {
    desc: t('Name of the browser'),
    kind: FieldKind.FIELD,
    valueType: FieldValueType.STRING,
  },
  [FeedbackFieldKey.BROWSER_VERSION]: {
    desc: t('Version number of the browser'),
    kind: FieldKind.FIELD,
    valueType: FieldValueType.STRING,
  },
  [FeedbackFieldKey.LOCALE_LANG]: {
    desc: t('Language preference of the user'),
    kind: FieldKind.FIELD,
    valueType: FieldValueType.STRING,
  },
  [FeedbackFieldKey.LOCALE_TIMEZONE]: {
    desc: t('Timezone the feedback was submitted from'),
    kind: FieldKind.FIELD,
    valueType: FieldValueType.STRING,
  },
  [FeedbackFieldKey.MESSAGE]: {
<<<<<<< HEAD
    desc: t(
      'Message written by the user providing feedback. Wildcards ("*") are supported.'
    ),
=======
    desc: t('Message written by the user providing feedback.'),
>>>>>>> 04404b5f
    kind: FieldKind.FIELD,
    valueType: FieldValueType.STRING,
    allowWildcard: true,
  },
  [FeedbackFieldKey.OS_NAME]: {
    desc: t('Name of the operating system'),
    kind: FieldKind.FIELD,
    valueType: FieldValueType.STRING,
  },
  [FeedbackFieldKey.OS_VERSION]: {
    desc: t('Version number of the operating system'),
    kind: FieldKind.FIELD,
    valueType: FieldValueType.STRING,
  },
  [FeedbackFieldKey.URL]: {
    desc: t('URL of the page that the feedback is triggered on'),
    kind: FieldKind.FIELD,
    valueType: FieldValueType.STRING,
  },
};

export const getFieldDefinition = (
  key: string,
  type: 'event' | 'replay' | 'replay_click' | 'feedback' | 'span' | 'log' = 'event',
  kind?: FieldKind
): FieldDefinition | null => {
  switch (type) {
    case 'replay':
      if (key in REPLAY_FIELD_DEFINITIONS) {
        // @ts-expect-error TS(7053): Element implicitly has an 'any' type because expre... Remove this comment to see the full error message
        return REPLAY_FIELD_DEFINITIONS[key];
      }
      if (key in REPLAY_CLICK_FIELD_DEFINITIONS) {
        // @ts-expect-error TS(7053): Element implicitly has an 'any' type because expre... Remove this comment to see the full error message
        return REPLAY_CLICK_FIELD_DEFINITIONS[key];
      }
      if (REPLAY_FIELDS.includes(key as FieldKey)) {
        // @ts-expect-error TS(7053): Element implicitly has an 'any' type because expre... Remove this comment to see the full error message
        return EVENT_FIELD_DEFINITIONS[key];
      }
      return null;
    case 'feedback':
      if (key in FEEDBACK_FIELD_DEFINITIONS) {
        // @ts-expect-error TS(7053): Element implicitly has an 'any' type because expre... Remove this comment to see the full error message
        return FEEDBACK_FIELD_DEFINITIONS[key];
      }
      if (FEEDBACK_FIELDS.includes(key as FieldKey)) {
        // @ts-expect-error TS(7053): Element implicitly has an 'any' type because expre... Remove this comment to see the full error message
        return EVENT_FIELD_DEFINITIONS[key];
      }
      return null;
    case 'span':
      // @ts-expect-error TS(7053): Element implicitly has an 'any' type because expre... Remove this comment to see the full error message
      if (SPAN_FIELD_DEFINITIONS[key]) {
        // @ts-expect-error TS(7053): Element implicitly has an 'any' type because expre... Remove this comment to see the full error message
        return SPAN_FIELD_DEFINITIONS[key];
      }

      // In EAP we have numeric tags that can be passed as parameters to
      // aggregate functions. We assign value type based on kind, so that we can filter
      // on them when suggesting function parameters.
      if (kind === FieldKind.MEASUREMENT) {
        return {
          kind: FieldKind.FIELD,
          valueType: FieldValueType.NUMBER,
        };
      }

      if (kind === FieldKind.TAG) {
        return {
          kind: FieldKind.FIELD,
          valueType: FieldValueType.STRING,
        };
      }

      return null;

    case 'log':
      if (key in LOG_FIELD_DEFINITIONS) {
        // @ts-expect-error TS(7053): Element implicitly has an 'any' type because expre... Remove this comment to see the full error message
        return LOG_FIELD_DEFINITIONS[key];
      }

      if (kind === FieldKind.TAG) {
        return {
          kind: FieldKind.FIELD,
          valueType: FieldValueType.STRING,
        };
      }
      return null;

    case 'event':
    default:
      // @ts-expect-error TS(7053): Element implicitly has an 'any' type because expre... Remove this comment to see the full error message
      return EVENT_FIELD_DEFINITIONS[key] ?? null;
  }
};

export function makeTagCollection(fieldKeys: FieldKey[]): TagCollection {
  return Object.fromEntries(
    fieldKeys.map(fieldKey => [
      fieldKey,
      {
        key: fieldKey,
        name: fieldKey,
        kind: getFieldDefinition(fieldKey)?.kind,
      },
    ])
  );
}

export function isDeviceClass(key: any): boolean {
  return key === FieldKey.DEVICE_CLASS;
}

export const DEVICE_CLASS_TAG_VALUES = ['high', 'medium', 'low'];<|MERGE_RESOLUTION|>--- conflicted
+++ resolved
@@ -2431,13 +2431,7 @@
     valueType: FieldValueType.STRING,
   },
   [FeedbackFieldKey.MESSAGE]: {
-<<<<<<< HEAD
-    desc: t(
-      'Message written by the user providing feedback. Wildcards ("*") are supported.'
-    ),
-=======
     desc: t('Message written by the user providing feedback.'),
->>>>>>> 04404b5f
     kind: FieldKind.FIELD,
     valueType: FieldValueType.STRING,
     allowWildcard: true,
