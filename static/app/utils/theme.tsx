--- conflicted
+++ resolved
@@ -244,11 +244,8 @@
    */
   linkColor: colors.blue300,
   linkHoverColor: colors.blue300,
-<<<<<<< HEAD
   linkUnderline: colors.blue200,
-=======
   linkFocus: colors.blue300,
->>>>>>> 3d7b95af
 
   /**
    * Form placeholder text color
