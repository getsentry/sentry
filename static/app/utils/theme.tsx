--- conflicted
+++ resolved
@@ -561,16 +561,13 @@
     }`,
     textDecorationThickness: '0.75px',
     textUnderlineOffset: '1.25px',
-<<<<<<< HEAD
-  },
+  }),
   overflowEllipsis: css({
     display: 'block',
     width: '100%',
     whiteSpace: 'nowrap',
     overflow: 'hidden',
     textOverflow: 'ellipsis',
-=======
->>>>>>> 0440d5e3
   }),
 });
 
