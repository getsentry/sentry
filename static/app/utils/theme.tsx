/**
 * This file is the source of truth for the theme,
 * it is roughly split into the following sections:
 *
 * - Theme helpers (color generation and aliases)
 * - Common type definitions for certain fields like button kinds and variants
 * - Light and dark theme definitions
 * - Theme type exports
 */
import {css} from '@emotion/react';
import color from 'color';

import {DATA_CATEGORY_INFO} from 'sentry/constants';
import {CHART_PALETTE} from 'sentry/constants/chartPalette';
import {type DataCategory, Outcome} from 'sentry/types/core';

const generateAliases = (colors: Colors) => ({
  /**
   * Heading text color
   */
  headingColor: colors.gray500,

  /**
   * Primary text color
   */
  textColor: colors.gray400,

  /**
   * Text that should not have as much emphasis
   */
  subText: colors.gray300,

  /**
   * Background for the main content area of a page?
   */
  bodyBackground: colors.surface200,

  /**
   * Primary background color
   */
  background: colors.surface300,

  /**
   * Elevated background color
   */
  backgroundElevated: colors.surface400,

  /**
   * Secondary background color used as a slight contrast against primary background
   */
  backgroundSecondary: colors.surface200,

  /**
   * Tertiary background color used as a stronger contrast against primary background
   */
  backgroundTertiary: colors.surface100,

  /**
   * Background for the header of a page
   */
  headerBackground: colors.surface300,

  /**
   * Primary border color
   */
  border: colors.gray200,
  translucentBorder: colors.translucentGray200,

  /**
   * Inner borders, e.g. borders inside of a grid
   */
  innerBorder: colors.gray100,
  translucentInnerBorder: colors.translucentGray100,

  /**
   * A color that denotes a "success", or something good
   */
  success: colors.green300,
  successText: colors.green400,
  successFocus: colors.green200,

  /**
   * A color that denotes an error, or something that is wrong
   */
  error: colors.red300,
  errorText: colors.red400,
  errorFocus: colors.red200,

  /**
   * A color that denotes danger, for dangerous actions like deletion
   */
  danger: colors.red300,
  dangerText: colors.red400,
  dangerFocus: colors.red200,

  /**
   * A color that denotes a warning
   */
  warning: colors.yellow300,
  warningText: colors.yellow400,
  warningFocus: colors.yellow200,

  /**
   * A color that indicates something is disabled where user can not interact or use
   * it in the usual manner (implies that there is an "enabled" state)
   */
  disabled: colors.gray300,
  disabledBorder: colors.gray200,

  /**
   * Indicates a "hover" state. Deprecated – use `InteractionStateLayer` instead for
   * interaction (hover/press) states.
   * @deprecated
   */
  hover: colors.surface500,

  /**
   * Indicates that something is "active" or "selected"
   */
  active: colors.purple300,
  activeHover: colors.purple400,
  activeText: colors.purple400,

  /**
   * Indicates that something has "focus", which is different than "active" state as it is more temporal
   * and should be a bit subtler than active
   */
  focus: colors.purple200,
  focusBorder: colors.purple300,

  /**
   * Inactive
   */
  inactive: colors.gray300,

  /**
   * Link color indicates that something is clickable
   */
  linkColor: colors.blue400,
  linkHoverColor: colors.blue400,
  linkUnderline: colors.blue200,
  linkFocus: colors.blue300,

  /**
   * Form placeholder text color
   */
  formPlaceholder: colors.gray300,

  /**
   * Default form text color
   */
  formText: colors.gray400,

  /**
   *
   */
  rowBackground: colors.surface400,

  /**
   * Color of lines that flow across the background of the chart to indicate axes levels
   * (This should only be used for yAxis)
   */
  chartLineColor: colors.gray100,

  /**
   * Color for chart label text
   */
  chartLabel: colors.gray300,

  /**
   * Color for the 'others' series in topEvent charts
   */
  chartOther: colors.gray200,

  /**
   * Default Progressbar color
   */
  progressBar: colors.purple300,

  /**
   * Default Progressbar color
   */
  progressBackground: colors.gray100,

  /**
   * Overlay for partial opacity
   */
  overlayBackgroundAlpha: color(colors.surface200).alpha(0.7).string(),

  /**
   * Tag progress bars
   */
  tagBarHover: colors.purple200,
  tagBar: colors.gray200,

  /**
   * Search filter "token" background
   */
  searchTokenBackground: {
    valid: colors.blue100,
    validActive: color(colors.blue100).opaquer(1.0).string(),
    invalid: colors.red100,
    invalidActive: color(colors.red100).opaquer(0.8).string(),
    warning: colors.yellow100,
    warningActive: color(colors.yellow100).opaquer(0.8).string(),
  },

  /**
   * Search filter "token" border
   */
  searchTokenBorder: {
    valid: colors.blue200,
    validActive: color(colors.blue200).opaquer(1).string(),
    invalid: colors.red200,
    invalidActive: color(colors.red200).opaquer(1).string(),
    warning: colors.yellow200,
    warningActive: color(colors.yellow200).opaquer(1).string(),
  },

  /**
   * Count on button when active
   */
  buttonCountActive: colors.white,

  /**
   * Count on button
   */
  buttonCount: colors.gray500,

  /**
   * Background of alert banners at the top
   */
  bannerBackground: colors.gray500,
});

type Alert = 'muted' | 'info' | 'warning' | 'success' | 'error';

type AlertColors = {
  [key in Alert]: {
    background: string;
    backgroundLight: string;
    border: string;
    borderHover: string;
    color: string;
    // @TODO(jonasbadalic): Why is textLight optional and only set on error?
    textLight?: string;
  };
};

const generateUtils = (colors: Colors, aliases: Aliases) => ({
  tooltipUnderline: (underlineColor: ColorOrAlias = 'gray300') => ({
    textDecoration: `underline dotted ${
      // @ts-expect-error TS(7053): Element implicitly has an 'any' type because expre... Remove this comment to see the full error message
      colors[underlineColor] ?? aliases[underlineColor]
    }`,
    textDecorationThickness: '0.75px',
    textUnderlineOffset: '1.25px',
  }),
  overflowEllipsis: css`
    display: block;
    width: 100%;
    white-space: nowrap;
    overflow: hidden;
    text-overflow: ellipsis;
  `,
  // https://css-tricks.com/inclusively-hidden/
  visuallyHidden: css`
    clip: rect(0 0 0 0);
    clip-path: inset(50%);
    height: 1px;
    overflow: hidden;
    position: absolute;
    white-space: nowrap;
    width: 1px;
  `,
});

const generatePrismVariables = (
  prismColors: typeof prismLight,
  blockBackground: string
) =>
  // eslint-disable-next-line @emotion/syntax-preference
  css({
    // block background differs based on light/dark mode
    '--prism-block-background': blockBackground,
    ...prismColors,
  });

const generateButtonTheme = (colors: Colors, alias: Aliases): ButtonColors => ({
  default: {
    color: alias.textColor,
    colorActive: alias.textColor,
    background: alias.background,
    backgroundActive: alias.hover,
    border: alias.border,
    borderActive: alias.border,
    borderTranslucent: alias.translucentBorder,
    focusBorder: alias.focusBorder,
    focusShadow: alias.focus,
  },
  primary: {
    color: colors.white,
    colorActive: colors.white,
    background: colors.purple300,
    backgroundActive: colors.purple400,
    border: colors.purple300,
    borderActive: colors.purple300,
    borderTranslucent: colors.purple300,
    focusBorder: alias.focusBorder,
    focusShadow: alias.focus,
  },
  danger: {
    color: colors.white,
    colorActive: colors.white,
    background: colors.red300,
    backgroundActive: colors.red400,
    border: colors.red300,
    borderActive: colors.red300,
    borderTranslucent: colors.red300,
    focusBorder: colors.red300,
    focusShadow: colors.red200,
  },
  link: {
    color: alias.linkColor,
    colorActive: alias.linkHoverColor,
    background: 'transparent',
    backgroundActive: 'transparent',
    border: 'transparent',
    borderActive: 'transparent',
    borderTranslucent: 'transparent',
    focusBorder: alias.focusBorder,
    focusShadow: alias.focus,
  },
  disabled: {
    color: alias.disabled,
    colorActive: alias.disabled,
    background: alias.background,
    backgroundActive: alias.background,
    border: alias.disabledBorder,
    borderActive: alias.disabledBorder,
    borderTranslucent: alias.translucentInnerBorder,
    focusBorder: 'transparent',
    focusShadow: 'transparent',
  },
});

const generateAlertTheme = (colors: Colors, alias: Aliases): AlertColors => ({
  muted: {
    background: colors.gray200,
    backgroundLight: alias.backgroundSecondary,
    border: alias.border,
    borderHover: alias.border,
    color: 'inherit',
  },
  info: {
    background: colors.blue300,
    backgroundLight: colors.blue100,
    border: colors.blue200,
    borderHover: colors.blue300,
    color: colors.blue400,
  },
  warning: {
    background: colors.yellow300,
    backgroundLight: colors.yellow100,
    border: colors.yellow200,
    borderHover: colors.yellow300,
    color: colors.yellow400,
  },
  success: {
    background: colors.green300,
    backgroundLight: colors.green100,
    border: colors.green200,
    borderHover: colors.green300,
    color: colors.green400,
  },
  error: {
    background: colors.red300,
    backgroundLight: colors.red100,
    border: colors.red200,
    borderHover: colors.red300,
    color: colors.red400,
    textLight: colors.red200,
  },
});

const generateLevelTheme = (colors: Colors): LevelColors => ({
  sample: colors.purple300,
  info: colors.blue300,
  warning: colors.yellow300,
  // Hardcoded legacy color (orange400). We no longer use orange anywhere
  // else in the app (except for the chart palette). This needs to be harcoded
  // here because existing users may still associate orange with the "error" level.
  error: '#FF7738',
  fatal: colors.red300,
  default: colors.gray300,
  unknown: colors.gray200,
});

const generateBadgeTheme = (colors: Colors): BadgeColors => ({
  default: {
    background: colors.gray100,
    indicatorColor: colors.gray100,
    color: colors.gray500,
  },
  alpha: {
    background: `linear-gradient(90deg, ${colors.pink300}, ${colors.yellow300})`,
    indicatorColor: colors.pink300,
    color: colors.white,
  },
  beta: {
    background: `linear-gradient(90deg, ${colors.purple300}, ${colors.pink300})`,
    indicatorColor: colors.purple300,
    color: colors.white,
  },
  new: {
    background: `linear-gradient(90deg, ${colors.blue300}, ${colors.green300})`,
    indicatorColor: colors.green300,
    color: colors.white,
  },
  experimental: {
    background: colors.gray100,
    indicatorColor: colors.gray100,
    color: colors.gray500,
  },
  internal: {
    background: colors.gray100,
    indicatorColor: colors.gray100,
    color: colors.gray500,
  },
  warning: {
    background: colors.yellow300,
    indicatorColor: colors.yellow300,
    color: colors.gray500,
  },
  gray: {
    background: `rgba(43, 34, 51, 0.08)`,
    indicatorColor: `rgba(43, 34, 51, 0.08)`,
    color: colors.gray500,
  },
});

const generateTagTheme = (colors: Colors): TagColors => ({
  default: {
    background: colors.surface400,
    border: colors.translucentGray200,
    color: colors.gray400,
  },
  promotion: {
    background: colors.pink100,
    border: colors.pink100,
    color: colors.pink400,
  },
  highlight: {
    background: colors.purple100,
    border: colors.purple100,
    color: colors.purple400,
  },
  warning: {
    background: colors.yellow100,
    border: colors.yellow100,
    color: colors.yellow400,
  },
  success: {
    background: colors.green100,
    border: colors.green100,
    color: colors.green400,
  },
  error: {
    background: colors.red100,
    border: colors.red100,
    color: colors.red400,
  },
  info: {
    background: colors.purple100,
    border: colors.purple100,
    color: colors.purple400,
  },
  white: {
    background: colors.white,
    border: colors.white,
    color: colors.black,
  },
  black: {
    background: colors.black,
    border: colors.black,
    color: colors.white,
  },
});

/**
 * Theme definition
 */

/* eslint-disable typescript-sort-keys/interface */
interface Colors {
  black: string;
  white: string;

  lightModeBlack: string;
  lightModeWhite: string;

  surface100: string;
  surface200: string;
  surface300: string;
  surface400: string;

  translucentSurface100: string;
  translucentSurface200: string;

  /**
   * Hover color. Deprecated – use <InteractionStateLayer /> instead for interaction
   * (hover/press) states.
   * @deprecated
   */
  surface500: string;

  gray500: string;
  gray400: string;
  gray300: string;
  gray200: string;
  gray100: string;

  /**
   * Alternative version of gray200 that's translucent.
   * Useful for borders on tooltips, popovers, and dialogs.
   */
  translucentGray200: string;
  translucentGray100: string;

  purple400: string;
  purple300: string;
  purple200: string;
  purple100: string;

  blue400: string;
  blue300: string;
  blue200: string;
  blue100: string;

  green400: string;
  green300: string;
  green200: string;
  green100: string;

  yellow400: string;
  yellow300: string;
  yellow200: string;
  yellow100: string;

  red400: string;
  red300: string;
  red200: string;
  red100: string;

  pink400: string;
  pink300: string;
  pink200: string;
  pink100: string;
}
/* eslint-enable typescript-sort-keys/interface */

const lightColors: Colors = {
  black: '#1D1127',
  white: '#FFFFFF',

  lightModeBlack: '#1D1127',
  lightModeWhite: '#FFFFFF',

  surface100: '#F5F3F7',
  surface200: '#FAF9FB',
  surface300: '#FFFFFF',
  surface400: '#FFFFFF',

  translucentSurface100: '#F5F3F7B6',
  translucentSurface200: '#FAF9FBE6',

  /**
   * Hover color. Deprecated – use <InteractionStateLayer /> instead for interaction
   * (hover/press) states.
   * @deprecated
   */
  surface500: '#F5F3F7',

  gray500: '#2B2233',
  gray400: '#3E3446',
  gray300: '#80708F',
  gray200: '#E0DCE5',
  gray100: '#F0ECF3',

  /**
   * Alternative version of gray200 that's translucent.
   * Useful for borders on tooltips, popovers, and dialogs.
   */
  translucentGray200: 'rgba(58, 17, 95, 0.14)',
  translucentGray100: 'rgba(45, 0, 85, 0.06)',

  purple400: '#6559C5',
  purple300: '#6C5FC7',
  purple200: 'rgba(108, 95, 199, 0.5)',
  purple100: 'rgba(108, 95, 199, 0.09)',

  blue400: '#2562D4',
  blue300: '#3C74DD',
  blue200: 'rgba(60, 116, 221, 0.5)',
  blue100: 'rgba(60, 116, 221, 0.09)',

  green400: '#207964',
  green300: '#2BA185',
  green200: 'rgba(43, 161, 133, 0.55)',
  green100: 'rgba(43, 161, 133, 0.11)',

  yellow400: '#856C00',
  yellow300: '#EBC000',
  yellow200: 'rgba(235, 192, 0, 0.7)',
  yellow100: 'rgba(235, 192, 0, 0.14)',

  red400: '#CF2126',
  red300: '#F55459',
  red200: 'rgba(245, 84, 89, 0.5)',
  red100: 'rgba(245, 84, 89, 0.1)',

  pink400: '#D1056B',
  pink300: '#F14499',
  pink200: 'rgba(249, 26, 138, 0.5)',
  pink100: 'rgba(249, 26, 138, 0.09)',
};

const darkColors: Colors = {
  black: '#1D1127',
  white: '#FFFFFF',

  lightModeBlack: '#FFFFFF',
  lightModeWhite: '#1D1127',

  surface100: '#18121C',
  surface200: '#1A141F',
  surface300: '#241D2A',
  surface400: '#2C2433',

  translucentSurface100: '#18121CB3',
  translucentSurface200: '#1A141FB3',

  /**
   * Hover color. Deprecated – use <InteractionStateLayer /> instead for interaction
   * (hover/press) states.
   * @deprecated
   */
  surface500: '#362E3E',

  gray500: '#EBE6EF',
  gray400: '#D6D0DC',
  gray300: '#998DA5',
  gray200: '#393041',
  gray100: '#302735',

  /**
   * Alternative version of gray200 that's translucent.
   * Useful for borders on tooltips, popovers, and dialogs.
   */
  translucentGray200: 'rgba(218, 184, 245, 0.16)',
  translucentGray100: 'rgba(208, 168, 240, 0.07)',

  purple400: '#ABA0F8',
  purple300: '#7669D3',
  purple200: 'rgba(118, 105, 211, 0.27)',
  purple100: 'rgba(118, 105, 211, 0.11)',

  blue400: '#80ACFF',
  blue300: '#3070E8',
  blue200: 'rgba(48, 112, 232, 0.25)',
  blue100: 'rgba(48, 112, 232, 0.12)',

  green400: '#1CC49D',
  green300: '#1D876E',
  green200: 'rgba(29, 135, 110, 0.3)',
  green100: 'rgba(29, 135, 110, 0.12)',

  yellow400: '#C7B000',
  yellow300: '#A89500',
  yellow200: 'rgba(168, 149, 0, 0.25)',
  yellow100: 'rgba(168, 149, 0, 0.09)',

  red400: '#F98A8F',
  red300: '#E12D33',
  red200: 'rgba(225, 45, 51, 0.25)',
  red100: 'rgba(225, 45, 51, 0.15)',

  pink400: '#EB8FBC',
  pink300: '#CE3B85',
  pink200: 'rgba(206, 59, 133, 0.25)',
  pink100: 'rgba(206, 59, 133, 0.13)',
};

const prismLight = {
  '--prism-base': '#332B3B',
  '--prism-inline-code': '#332B3B',
  '--prism-inline-code-background': '#F5F3F7',
  '--prism-highlight-background': '#5C78A31C',
  '--prism-highlight-accent': '#5C78A344',
  '--prism-comment': '#80708F',
  '--prism-punctuation': '#332B3B',
  '--prism-property': '#18408B',
  '--prism-selector': '#177861',
  '--prism-operator': '#235CC8',
  '--prism-variable': '#332B3B',
  '--prism-function': '#235CC8',
  '--prism-keyword': '#BB3A3D',
};

const prismDark = {
  '--prism-base': '#D6D0DC',
  '--prism-inline-code': '#D6D0DC',
  '--prism-inline-code-background': '#18121C',
  '--prism-highlight-background': '#A8A2C31C',
  '--prism-highlight-accent': '#A8A2C344',
  '--prism-comment': '#998DA5',
  '--prism-punctuation': '#D6D0DC',
  '--prism-property': '#70A2FF',
  '--prism-selector': '#1DCDA4',
  '--prism-operator': '#70A2FF',
  '--prism-variable': '#D6D0DC',
  '--prism-function': '#70A2FF',
  '--prism-keyword': '#F8777C',
};

const lightShadows = {
  dropShadowLight: '0 0 1px rgba(43, 34, 51, 0.04)',
  dropShadowMedium: '0 1px 2px rgba(43, 34, 51, 0.04)',
  dropShadowHeavy: '0 4px 24px rgba(43, 34, 51, 0.12)',
  dropShadowHeavyTop: '0 -4px 24px rgba(43, 34, 51, 0.12)',
};

const darkShadows = {
  dropShadowLight: '0 0 1px rgba(10, 8, 12, 0.2)',
  dropShadowMedium: '0 1px 2px rgba(10, 8, 12, 0.2)',
  dropShadowHeavy: '0 4px 24px rgba(10, 8, 12, 0.36)',
  dropShadowHeavyTop: '0 -4px 24px rgba(10, 8, 12, 0.36)',
};

/**
 * Background used in the theme-color meta tag
 * The colors below are an approximation of the colors used in the sidebar (sidebarGradient).
 * Unfortunately the exact colors cannot be used, as the theme-color tag does not support linear-gradient()
 */
const sidebarBackground = {
  light: '#2f1937',
  dark: '#181622',
};

type Badge =
  | 'default'
  | 'alpha'
  | 'beta'
  | 'warning'
  | 'new'
  | 'experimental'
  // @TODO(jonasbadalic): What is gray a tag type?
  | 'gray'
  | 'internal';

type BadgeColors = {
  [key in Badge]: {
    background: string;
    color: string;
    indicatorColor: string;
  };
};

type Tag =
  | 'default'
  | 'promotion'
  | 'highlight'
  | 'warning'
  | 'success'
  | 'error'
  | 'info'
  // @TODO(jonasbadalic): What are white and black tags?
  | 'white'
  | 'black';

type TagColors = {
  [key in Tag]: {
    background: string;
    border: string;
    color: string;
  };
};

// @TODO: is this loose coupling enough?
type Level = 'sample' | 'info' | 'warning' | 'error' | 'fatal' | 'default' | 'unknown';
type LevelColors = {
  [key in Level]: string;
};

// @TODO(jonasbadalic): Disabled is not a button variant, it's a state
type Button = 'default' | 'primary' | 'danger' | 'link' | 'disabled';
type ButtonColors = {
  [key in Button]: {
    background: string;
    backgroundActive: string;
    border: string;
    borderActive: string;
    borderTranslucent: string;
    color: string;
    colorActive: string;
    focusBorder: string;
    focusShadow: string;
  };
};

type ButtonSize = 'md' | 'sm' | 'xs';
type ButtonPaddingSizes = {
  [key in ButtonSize]: {
    paddingBottom: number;
    paddingLeft: number;
    paddingRight: number;
    paddingTop: number;
  };
};
const buttonPaddingSizes: ButtonPaddingSizes = {
  md: {
    paddingLeft: 16,
    paddingRight: 16,
    paddingTop: 10,
    paddingBottom: 10,
  },
  sm: {
    paddingLeft: 12,
    paddingRight: 12,
    paddingTop: 8,
    paddingBottom: 8,
  },
  xs: {
    paddingLeft: 8,
    paddingRight: 8,
    paddingTop: 6,
    paddingBottom: 6,
  },
};

type Breakpoint = 'xsmall' | 'small' | 'medium' | 'large' | 'xlarge' | 'xxlarge';
type Breakpoints = Record<Breakpoint, string>;

const breakpoints = {
  xsmall: '500px',
  small: '800px',
  medium: '992px',
  large: '1200px',
  xlarge: '1440px',
  xxlarge: '2560px',
} as const satisfies Breakpoints;

type Size = 'xs' | 'sm' | 'md' | 'lg' | 'xl' | 'xxl';
type Sizes = {
  [key in Size]: string;
};
const iconNumberSizes: Record<Size, number> = {
  xs: 12,
  sm: 14,
  md: 18,
  lg: 24,
  xl: 32,
  xxl: 72,
} as const;

// @TODO: this needs to directly reference the icon direction
type IconDirection = 'up' | 'right' | 'down' | 'left';
const iconDirectionToAngle: Record<IconDirection, number> = {
  up: 0,
  right: 90,
  down: 180,
  left: 270,
} as const;

export type FormSize = 'xs' | 'sm' | 'md';

type FormSizes = {
  [key in FormSize]: {
    fontSize: string;
    height: number;
    lineHeight: string;
    minHeight: number;
  };
};

const formSizes: FormSizes = {
  md: {
    height: 38,
    minHeight: 38,
    fontSize: '0.875rem',
    lineHeight: '1rem',
  },
  sm: {
    height: 32,
    minHeight: 32,
    fontSize: '0.875rem',
    lineHeight: '1rem',
  },
  xs: {
    height: 26,
    minHeight: 26,
    fontSize: '0.75rem',
    lineHeight: '0.875rem',
  },
} as const;

type FormPaddingSizes = {
  [key in FormSize]: {
    paddingBottom: number;
    paddingLeft: number;
    paddingRight: number;
    paddingTop: number;
  };
};
const formPaddingSizes: FormPaddingSizes = {
  md: {
    paddingLeft: 16,
    paddingRight: 12,
    paddingTop: 10,
    paddingBottom: 10,
  },
  sm: {
    paddingLeft: 12,
    paddingRight: 10,
    paddingTop: 8,
    paddingBottom: 8,
  },
  xs: {
    paddingLeft: 8,
    paddingRight: 6,
    paddingTop: 6,
    paddingBottom: 6,
  },
};

const iconSizes: Sizes = {
  xs: `${iconNumberSizes.xs}px`,
  sm: `${iconNumberSizes.sm}px`,
  md: `${iconNumberSizes.md}px`,
  lg: `${iconNumberSizes.lg}px`,
  xl: `${iconNumberSizes.xl}px`,
  xxl: `${iconNumberSizes.xxl}px`,
} as const;

// @TODO(jonasbadalic): This was missing profiles, profileChunks, profileDuration, spans, spansIndexed, uptime, what do we do with them?
const dataCategory: Record<
  Exclude<
    DataCategory,
    'profiles' | 'profileChunks' | 'profileDuration' | 'spans' | 'spansIndexed' | 'uptime'
  >,
  string
> = {
  [DATA_CATEGORY_INFO.error.plural]: CHART_PALETTE[4][3],
  [DATA_CATEGORY_INFO.transaction.plural]: CHART_PALETTE[4][2],
  [DATA_CATEGORY_INFO.attachment.plural]: CHART_PALETTE[4][1],
  [DATA_CATEGORY_INFO.replay.plural]: CHART_PALETTE[4][4],
  [DATA_CATEGORY_INFO.monitorSeat.plural]: '#a397f7',
};

/**
 * Default colors for data usage outcomes
 * @TODO(jonasbadalic): This was missing abuse and cardinality limited, what do we do with them?
 */
type OutcomeColors = Record<
  Exclude<Outcome, Outcome.ABUSE | Outcome.CARDINALITY_LIMITED>,
  string
>;

const outcome: OutcomeColors = {
  [Outcome.ACCEPTED]: CHART_PALETTE[5][0], // #444674 - chart 100
  [Outcome.FILTERED]: CHART_PALETTE[5][2], // #B85586 - chart 300
  [Outcome.RATE_LIMITED]: CHART_PALETTE[5][3], // #E9626E - chart 400
  [Outcome.INVALID]: CHART_PALETTE[5][4], // #F58C46 - chart 500
  [Outcome.CLIENT_DISCARD]: CHART_PALETTE[5][5], // #F2B712 - chart 600
  [Outcome.DROPPED]: CHART_PALETTE[5][3], // #F58C46 - chart 500
};

/**
 * Values shared between light and dark theme
 */
const commonTheme = {
  isChonk: false,
  breakpoints,

  ...lightColors,
  ...lightShadows,

  // Icons
  iconSizes,
  iconNumberSizes,
  iconDirections: iconDirectionToAngle,

  // Try to keep these ordered plz
  zIndex: {
    // Generic z-index when you hope your component is isolated and
    // does not need to battle others for z-index priority
    initial: 1,
    truncationFullValue: 10,

    // @TODO(jonasbadalic) This should exist on traceView component
    traceView: {
      spanTreeToggler: 900,
      dividerLine: 909,
      rowInfoMessage: 910,
      minimapContainer: 999,
    },

    header: 1000,
    errorMessage: 1000,
    dropdown: 1001,

    dropdownAutocomplete: {
      // needs to be below actor but above other page elements (e.g. pagination)
      // (e.g. Issue Details "seen" dots on chart is 2)
      // stream header is 1000
      menu: 1007,
      // needs to be above menu
      // @TODO(jonasbadalic) why does it need to be above menu?
      actor: 1008,
    },

    globalSelectionHeader: 1009,

    // needs to be below sidebar
    // @TODO(jonasbadalic) why does it need to be below sidebar?
    widgetBuilderDrawer: 1016,

    settingsSidebarNavMask: 1017,
    settingsSidebarNav: 1018,
    sidebarPanel: 1019,
    sidebar: 1020,
    orgAndUserMenu: 1030,

    // Sentry user feedback modal
    sentryErrorEmbed: 1090,

    // If you change modal also update shared-components.less
    // as the z-index for bootstrap modals lives there.
    drawer: 9999,
    modal: 10000,
    toast: 10001,

    // tooltips and hovercards can be inside modals sometimes.
    hovercard: 10002,
    tooltip: 10003,

    // On mobile views issue list dropdowns overlap
    issuesList: {
      stickyHeader: 2,
      sortOptions: 3,
      displayOptions: 4,
    },
  },

<<<<<<< HEAD
  grid: 8,
=======
>>>>>>> 37644297
  borderRadius: '6px',

  // @TODO(jonasbadalic) This should exist their respective components
  panelBorderRadius: '6px',
  modalBorderRadius: '8px',
  linkBorderRadius: '2px',

  // Relative font sizes
  // @TODO(jonasbadalic) why do we need these
  fontSizeRelativeSmall: '0.9em',
  fontSizeExtraSmall: '11px',
  fontSizeSmall: '12px',
  fontSizeMedium: '14px',
  fontSizeLarge: '16px',
  fontSizeExtraLarge: '18px',
  codeFontSize: '13px',
  headerFontSize: '22px',

  fontWeightNormal: 400,
  fontWeightBold: 600,

  // @TOOD(jonasbadalic) This should exist on sidebar component
  sidebar: {
    boxShadow: '0 3px 3px #2f2936',
    color: '#9586a5',
    divider: '#493e54',
    badgeSize: '22px',
    smallBadgeSize: '11px',
    collapsedWidth: '70px',
    semiCollapsedWidth: '100px',
    expandedWidth: '220px',
    mobileHeightNumber: 54,
    mobileHeight: '54px',
    menuSpacing: '15px',
  },

  text: {
    family: "'Rubik', 'Avenir Next', sans-serif",
    familyMono: "'Roboto Mono', Monaco, Consolas, 'Courier New', monospace",
    lineHeightHeading: 1.2,
    lineHeightBody: 1.4,

    cardTitle: {
      fontSize: '1rem',
      fontWeight: 600,
      lineHeight: 1.2,
    },
  },

  /**
   * Common styles for form inputs & buttons, separated by size.
   * Should be used to ensure consistent sizing among form elements.
   */
  form: formSizes,

  /**
   * Padding for buttons
   * @TODO(jonasbadalic) This should exist on button component
   */
  buttonPadding: buttonPaddingSizes,

  /**
   * Padding for form inputs
   * @TODO(jonasbadalic) This should exist on form component
   */
  formPadding: formPaddingSizes,

  tag: generateTagTheme(lightColors),
  level: generateLevelTheme(lightColors),

  // @TODO(jonasbadalic) Do these need to be here?
  outcome,
  dataCategory,

  charts: {
    // We have an array that maps `number + 1` --> list of `number` colors
    getColorPalette: (length: number) =>
      CHART_PALETTE[Math.min(CHART_PALETTE.length - 1, length + 1)],
  },

  diff: {
    removedRow: 'hsl(358deg 89% 65% / 15%)',
    removed: 'hsl(358deg 89% 65% / 30%)',
    addedRow: 'hsl(100deg 100% 87% / 18%)',
    added: 'hsl(166deg 58% 47% / 32%)',
  },

  // Similarity spectrum used in "Similar Issues" in group details
  similarity: {
    empty: '#e2dee6',
    colors: ['#ec5e44', '#f38259', '#f9a66d', '#98b480', '#57be8c'] as const,
  },

  barBreakdownColors: ['#EAE2F8', '#BBA6DF', '#9A81C4', '#694D99', '#402A65'] as const,
  barBreakdownFontColors: [
    '#564277',
    '#E8E2F1',
    '#E8E2F1',
    '#E8E2F1',
    '#E8E2F1',
  ] as const,
};

// Light and dark theme definitions
const lightAliases = generateAliases(lightColors);
const darkAliases = generateAliases(darkColors);

export const lightTheme = {
  ...commonTheme,
  ...lightColors,
  ...lightAliases,
  ...lightShadows,
  inverted: {
    ...darkColors,
    ...darkAliases,
  },
  ...generateUtils(lightColors, lightAliases),
  alert: generateAlertTheme(lightColors, lightAliases),
  badge: generateBadgeTheme(lightColors),
  button: generateButtonTheme(lightColors, lightAliases),
  tag: generateTagTheme(lightColors),
  level: generateLevelTheme(lightColors),
  stacktraceActiveBackground: lightColors.gray500,
  stacktraceActiveText: lightColors.white,
  prismVariables: generatePrismVariables(prismLight, lightAliases.backgroundSecondary),
  prismDarkVariables: generatePrismVariables(prismDark, darkAliases.backgroundElevated),
  sidebar: {
    ...commonTheme.sidebar,
    background: sidebarBackground.light,
    scrollbarWidth: 'thin',
    scrollbarThumbColor: '#A0A0A0',
    scrollbarColorTrack: 'rgba(45,26,50,92.42)', // end of the gradient which is used for background
  },
  sidebarGradient: `linear-gradient(294.17deg,${sidebarBackground.light} 35.57%,#452650 92.42%,#452650 92.42%)`,
  sidebarBorder: 'transparent',
  superuserSidebar: '#880808',
};

export const darkTheme = {
  ...commonTheme,
  ...darkColors,
  ...darkAliases,
  ...darkShadows,
  inverted: {
    ...lightColors,
    ...lightAliases,
  },
  ...generateUtils(darkColors, lightAliases),
  alert: generateAlertTheme(darkColors, darkAliases),
  badge: generateBadgeTheme(darkColors),
  button: generateButtonTheme(darkColors, darkAliases),
  tag: generateTagTheme(darkColors),
  level: generateLevelTheme(darkColors),
  prismVariables: generatePrismVariables(prismDark, darkAliases.backgroundSecondary),
  prismDarkVariables: generatePrismVariables(prismDark, darkAliases.backgroundSecondary),
  stacktraceActiveBackground: darkColors.gray200,
  stacktraceActiveText: darkColors.white,
  sidebar: {
    ...commonTheme.sidebar,
    background: sidebarBackground.dark,
    scrollbarWidth: 'thin',
    scrollbarThumbColor: '#808080',
    scrollbarColorTrack: '#1B1825', // end of the gradient which is used for background
  },
  sidebarGradient: `linear-gradient(180deg, ${sidebarBackground.dark} 0%, #1B1825 100%)`,
  sidebarBorder: darkAliases.border,
  superuserSidebar: '#620808',
} satisfies SentryTheme;

// Theme type exports
type SentryTheme = typeof lightTheme;

export type Color = keyof typeof lightColors;
export type IconSize = Size;
export type Aliases = typeof lightAliases;
export type ColorOrAlias = keyof Aliases | Color;

export default commonTheme;

/**
 * Configure Emotion to use our theme
 */
declare module '@emotion/react' {
  // @TODO(jonasbadalic): interface extending a type might be prone to some issues.
  export interface Theme extends SentryTheme {}
}<|MERGE_RESOLUTION|>--- conflicted
+++ resolved
@@ -1052,10 +1052,6 @@
     },
   },
 
-<<<<<<< HEAD
-  grid: 8,
-=======
->>>>>>> 37644297
   borderRadius: '6px',
 
   // @TODO(jonasbadalic) This should exist their respective components
