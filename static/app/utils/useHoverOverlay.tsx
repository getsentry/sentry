--- conflicted
+++ resolved
@@ -335,16 +335,5 @@
   };
 }
 
-<<<<<<< HEAD
-export {useHoverOverlay, UseHoverOverlayProps};
-=======
-// Using an inline-block solves the container being smaller
-// than the elements it is wrapping
-const Container = styled('span')<{containerDisplayMode: React.CSSProperties['display']}>`
-  ${p => p.containerDisplayMode && `display: ${p.containerDisplayMode}`};
-  max-width: 100%;
-`;
-
 export type {UseHoverOverlayProps};
-export {useHoverOverlay};
->>>>>>> 059538d3
+export {useHoverOverlay};