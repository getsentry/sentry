--- conflicted
+++ resolved
@@ -1,11 +1,7 @@
 import type {ResponseMeta} from 'sentry/api';
 
 export default function parseApiError(resp: ResponseMeta): string {
-<<<<<<< HEAD
-  const {detail} = resp?.responseJSON ?? {};
-=======
   const {detail} = resp?.responseJSON || ({} as Record<PropertyKey, unknown>);
->>>>>>> 613198e9
 
   // return immediately if string
   if (typeof detail === 'string') {
