import type {RouteObject} from 'react-router-dom';
import memoize from 'lodash/memoize';

import {EXPERIMENTAL_SPA} from 'sentry/constants';
import {t} from 'sentry/locale';
import {makeLazyloadComponent as make} from 'sentry/makeLazyloadComponent';
import {ScrapsProviders} from 'sentry/scrapsProviders';
import HookStore from 'sentry/stores/hookStore';
import type {HookName} from 'sentry/types/hooks';
import errorHandler from 'sentry/utils/errorHandler';
import {ProvideAriaRouter} from 'sentry/utils/provideAriaRouter';
import {translateSentryRoute} from 'sentry/utils/reactRouter6Compat/router';
import withDomainRedirect from 'sentry/utils/withDomainRedirect';
import withDomainRequired from 'sentry/utils/withDomainRequired';
import App from 'sentry/views/app';
import {AppBodyContent} from 'sentry/views/app/appBodyContent';
import AuthLayout from 'sentry/views/auth/layout';
import {authV2Routes} from 'sentry/views/authV2/routes';
import {automationRoutes} from 'sentry/views/automations/routes';
import {detectorRoutes} from 'sentry/views/detectors/routes';
import {MODULE_BASE_URLS} from 'sentry/views/insights/common/utils/useModuleURL';
import {AGENTS_LANDING_SUB_PATH} from 'sentry/views/insights/pages/agents/settings';
import {BACKEND_LANDING_SUB_PATH} from 'sentry/views/insights/pages/backend/settings';
import {FRONTEND_LANDING_SUB_PATH} from 'sentry/views/insights/pages/frontend/settings';
import {MCP_LANDING_SUB_PATH} from 'sentry/views/insights/pages/mcp/settings';
import {MOBILE_LANDING_SUB_PATH} from 'sentry/views/insights/pages/mobile/settings';
import {DOMAIN_VIEW_BASE_URL} from 'sentry/views/insights/pages/settings';
import {getModuleView} from 'sentry/views/insights/pages/utils';
import {INSIGHTS_BASE_URL} from 'sentry/views/insights/settings';
import {ModuleName} from 'sentry/views/insights/types';
import {GroupEventDetailsLoading} from 'sentry/views/issueDetails/groupEventDetails/groupEventDetailsLoading';
import {Tab, TabPaths} from 'sentry/views/issueDetails/types';
import {OverviewWrapper} from 'sentry/views/issueList/overviewWrapper';
import {IssueTaxonomy} from 'sentry/views/issueList/taxonomies';
import OrganizationContainer from 'sentry/views/organizationContainer';
import OrganizationLayout from 'sentry/views/organizationLayout';
import {OrganizationStatsWrapper} from 'sentry/views/organizationStats/organizationStatsWrapper';
import TransactionSummaryTab from 'sentry/views/performance/transactionSummary/tabs';
import ProjectEventRedirect from 'sentry/views/projectEventRedirect';
import redirectDeprecatedProjectRoute from 'sentry/views/projects/redirectDeprecatedProjectRoute';
import RouteNotFound from 'sentry/views/routeNotFound';
import SettingsWrapper from 'sentry/views/settings/components/settingsWrapper';

import {type SentryRouteObject} from './types';

const routeHook = (name: HookName): SentryRouteObject => {
  const route = HookStore.get(name)?.[0]?.() ?? {};
  return {
    ...route,
    deprecatedRouteProps: true,
  };
};

function buildRoutes(): RouteObject[] {
  // Read this to understand where to add new routes, how / why the routing
  // tree is structured the way it is, and how the lazy-loading /
  // code-splitting works for pages.
  //
  // ## Formatting
  //
  // NOTE that there are intentionally NO blank lines within route tree blocks.
  // This helps make it easier to navigate within the file by using your
  // editors shortcuts to jump between 'paragraphs' of code.
  //
  // [!!] Do NOT add blank lines within route blocks to preserve this behavior!
  //
  //
  // ## Lazy loading
  //
  // * The `SafeLazyLoad` component
  //
  //   Most routes are rendered as LazyLoad components (SafeLazyLoad is the
  //   errorHandler wrapped version). This means the rendered component for the
  //   route will only be loaded when the route is loaded. This helps us
  //   "code-split" the app.
  //
  // ## Hooks
  //
  // There are a number of `hook()` routes placed within the routing tree to
  // allow for additional routes to be augmented into the application via the
  // hookStore mechanism.
  //
  //
  // ## The structure
  //
  // * `experimentalSpaRoutes`
  //
  //   These routes are specifically for the experimental single-page-app mode,
  //   where Sentry is run separate from Django. These are NOT part of the root
  //   <App /> component.
  //
  //   Right now these are mainly used for authentication pages. In the future
  //   they would be used for other pages like registration.
  //
  // * `rootRoutes`
  //
  //   These routes live directly under the <App /> container, and generally
  //   are not specific to an organization.
  //
  // * `settingsRoutes`
  //
  //   This is the route tree for all of `/settings/`. This route tree is
  //   composed of a few different sub-trees.
  //
  //   - `accountSettingsRoutes`    User specific settings
  //   - `orgSettingsRoutes`        Specific to a organization
  //   - `projectSettingsRoutes`    Specific to a project
  //   - `legacySettingsRedirects`  Routes that used to exist in settings
  //
  // * `organizationRoutes`
  //
  //   This is where a majority of the app routes live. This is wrapped with
  //   the <OrganizationLayout /> component, which renders the sidebar and
  //   loads the organization into context (though in some cases, there may be
  //   no organization)
  //
  //   When adding new top-level organization routes, be sure the top level
  //   route includes withOrgPath to support installs that are not using
  //   customer domains.
  //
  //   Within these routes are a variety of subroutes. They are not all
  //   listed here as the subroutes will be added and removed, and most are
  //   self explanatory.
  //
  // * `legacyRedirectRoutes`
  //
  //   This route tree contains redirect routes for many old legacy paths.
  //
  //   You may also find redirects's collocated next to the feature routes
  //   they have redirects for. A good rule here is to place 'helper' redirects
  //   next to the routes they redirect to, and place 'legacy route' redirects
  //   for routes that have completely changed in this tree.

  const experimentalSpaChildRoutes: SentryRouteObject[] = [
    {
      index: true,
      component: make(() => import('sentry/views/auth/login')),
    },
    {
      path: ':orgId/',
      component: make(() => import('sentry/views/auth/login')),
    },
  ];
  const experimentalSpaRoutes: SentryRouteObject = EXPERIMENTAL_SPA
    ? {
        path: '/auth/login/',
        component: errorHandler(AuthLayout),
        deprecatedRouteProps: true,
        children: experimentalSpaChildRoutes,
      }
    : {};

  const rootChildren: SentryRouteObject[] = [
    {
      index: true,
      component: make(() => import('sentry/views/app/root')),
    },
    routeHook('routes:root'),
    {
      path: '/accept/:orgId/:memberId/:token/',
      component: make(() => import('sentry/views/acceptOrganizationInvite')),
    },
    {
      path: '/accept/:memberId/:token/',
      component: make(() => import('sentry/views/acceptOrganizationInvite')),
    },
    {
      path: '/accept-transfer/',
      component: make(() => import('sentry/views/acceptProjectTransfer')),
    },
    {
      component: errorHandler(OrganizationContainer),
      deprecatedRouteProps: true,
      children: [
        {
          path: '/extensions/external-install/:integrationSlug/:installationId',
          component: make(() => import('sentry/views/integrationOrganizationLink')),
        },
        {
          path: '/extensions/:integrationSlug/link/',
          component: make(() => import('sentry/views/integrationOrganizationLink')),
        },
      ],
    },
    {
      path: '/sentry-apps/:sentryAppSlug/external-install/',
      component: make(() => import('sentry/views/sentryAppExternalInstallation')),
      deprecatedRouteProps: true,
    },
    {
      path: '/account/',
      redirectTo: '/settings/account/details/',
    },
    {
      path: '/share/group/:shareId/',
      redirectTo: '/share/issue/:shareId/',
    },
    // Add redirect from old user feedback to new feedback
    {
      path: '/user-feedback/',
      redirectTo: '/feedback/',
    },
    {
      path: '/share/issue/:shareId/',
      component: make(() => import('sentry/views/sharedGroupDetails')),
    },
    {
      path: '/organizations/:orgId/share/issue/:shareId/',
      component: make(() => import('sentry/views/sharedGroupDetails')),
    },
    {
      path: '/unsubscribe/project/:id/',
      component: make(() => import('sentry/views/unsubscribe/project')),
      customerDomainOnlyRoute: true,
    },
    {
      path: '/unsubscribe/:orgId/project/:id/',
      component: make(() => import('sentry/views/unsubscribe/project')),
    },
    {
      path: '/unsubscribe/issue/:id/',
      component: make(() => import('sentry/views/unsubscribe/issue')),
      customerDomainOnlyRoute: true,
    },
    {
      path: '/unsubscribe/:orgId/issue/:id/',
      component: make(() => import('sentry/views/unsubscribe/issue')),
    },
    {
      path: '/organizations/new/',
      component: make(() => import('sentry/views/organizationCreate')),
    },
    {
      path: '/data-export/:dataExportId',
      component: make(() => import('sentry/views/dataExport/dataDownload')),
      withOrgPath: true,
    },
    {
      component: errorHandler(OrganizationContainer),
      deprecatedRouteProps: true,
      children: [
        {
          path: '/disabled-member/',
          component: make(() => import('sentry/views/disabledMember')),
          withOrgPath: true,
          deprecatedRouteProps: true,
        },
      ],
    },
    {
      path: '/restore/',
      component: make(() => import('sentry/views/organizationRestore')),
      customerDomainOnlyRoute: true,
    },
    {
      path: '/organizations/:orgId/restore/',
      component: make(() => import('sentry/views/organizationRestore')),
    },
    {
      path: '/join-request/',
      component: withDomainRequired(
        make(() => import('sentry/views/organizationJoinRequest'))
      ),
      customerDomainOnlyRoute: true,
    },
    {
      path: '/join-request/:orgId/',
      component: withDomainRedirect(
        make(() => import('sentry/views/organizationJoinRequest'))
      ),
    },
    {
      path: '/relocation/',
      component: make(() => import('sentry/views/relocation')),
      deprecatedRouteProps: true,
      children: [
        {
          index: true,
          redirectTo: 'get-started/',
        },
        {
          path: ':step/',
          component: make(() => import('sentry/views/relocation')),
          deprecatedRouteProps: true,
        },
      ],
    },
    {
      path: '/onboarding/',
      redirectTo: '/onboarding/welcome/',
      customerDomainOnlyRoute: true,
    },
    {
      path: '/onboarding/:step/',
      component: errorHandler(withDomainRequired(OrganizationContainer)),
      customerDomainOnlyRoute: true,
      deprecatedRouteProps: true,
      children: [
        {
          index: true,
          component: make(() => import('sentry/views/onboarding/onboarding')),
        },
      ],
    },
    {
      path: '/onboarding/:orgId/',
      redirectTo: '/onboarding/:orgId/welcome/',
    },
    {
      path: '/onboarding/:orgId/:step/',
      component: withDomainRedirect(errorHandler(OrganizationContainer)),
      deprecatedRouteProps: true,
      children: [
        {
          index: true,
          component: make(() => import('sentry/views/onboarding/onboarding')),
        },
      ],
    },
    {
      path: '/stories/:storyType?/:storySlug?/',
      component: make(() => import('sentry/stories/view/index')),
      withOrgPath: true,
    },
    {
      path: '/debug/notifications/:notificationSource?/',
      component: make(() => import('sentry/debug/notifications/views/index')),
      withOrgPath: true,
    },
  ];
  const rootRoutes: SentryRouteObject = {
    component: errorHandler(AppBodyContent),
    children: rootChildren,
    deprecatedRouteProps: true,
  };

  const accountSettingsChildren: SentryRouteObject[] = [
    {
      index: true,
      redirectTo: 'details/',
    },
    {
      path: 'details/',
      name: t('Details'),
      component: make(() => import('sentry/views/settings/account/accountDetails')),
    },
    {
      path: 'notifications/',
      name: t('Notifications'),
      children: [
        {
          index: true,
          component: make(
            () =>
              import(
                'sentry/views/settings/account/notifications/notificationSettingsController'
              )
          ),
        },
        {
          path: ':fineTuneType/',
          name: t('Fine Tune Alerts'),
          component: make(
            () =>
              import(
                'sentry/views/settings/account/accountNotificationFineTuningController'
              )
          ),
        },
      ],
    },
    {
      path: 'emails/',
      name: t('Emails'),
      component: make(() => import('sentry/views/settings/account/accountEmails')),
    },
    {
      path: 'merge-accounts/',
      name: t('Merge Accounts'),
      component: make(() => import('sentry/views/settings/account/mergeAccounts')),
    },
    {
      path: 'authorizations/',
      component: make(
        () => import('sentry/views/settings/account/accountAuthorizations')
      ),
    },
    {
      path: 'security/',
      name: t('Security'),
      children: [
        {
          component: make(
            () =>
              import(
                'sentry/views/settings/account/accountSecurity/accountSecurityWrapper'
              )
          ),
          children: [
            {
              index: true,
              component: make(
                () => import('sentry/views/settings/account/accountSecurity')
              ),
            },
            {
              path: 'session-history/',
              name: t('Session History'),
              component: make(
                () =>
                  import('sentry/views/settings/account/accountSecurity/sessionHistory')
              ),
            },
            {
              path: 'mfa/:authId/',
              name: t('Details'),
              component: make(
                () =>
                  import(
                    'sentry/views/settings/account/accountSecurity/accountSecurityDetails'
                  )
              ),
            },
          ],
        },
        {
          path: 'mfa/:authId/enroll/',
          name: t('Enroll'),
          component: make(
            () =>
              import(
                'sentry/views/settings/account/accountSecurity/accountSecurityEnroll'
              )
          ),
        },
      ],
    },
    {
      path: 'subscriptions/',
      name: t('Subscriptions'),
      component: make(() => import('sentry/views/settings/account/accountSubscriptions')),
    },
    {
      path: 'identities/',
      name: t('Identities'),
      component: make(() => import('sentry/views/settings/account/accountIdentities')),
    },
    {
      path: 'api/',
      name: t('API'),
      children: [
        {
          index: true,
          redirectTo: 'auth-tokens/',
        },
        {
          path: 'auth-tokens/',
          name: t('Personal Tokens'),
          children: [
            {
              index: true,
              component: make(() => import('sentry/views/settings/account/apiTokens')),
            },
            {
              path: 'new-token/',
              name: t('Create Personal Token'),
              component: make(() => import('sentry/views/settings/account/apiNewToken')),
            },
            {
              path: ':tokenId/',
              name: t('Edit Personal Token'),
              component: make(
                () => import('sentry/views/settings/account/apiTokenDetails')
              ),
            },
          ],
        },
        {
          path: 'applications/',
          name: t('Applications'),
          children: [
            {
              index: true,
              component: make(
                () => import('sentry/views/settings/account/apiApplications')
              ),
            },
            {
              path: ':appId/',
              name: t('Details'),
              component: make(
                () => import('sentry/views/settings/account/apiApplications/details')
              ),
            },
          ],
        },
      ],
    },
    {
      path: 'close-account/',
      name: t('Close Account'),
      component: make(() => import('sentry/views/settings/account/accountClose')),
    },
  ];
  const accountSettingsRoutes: SentryRouteObject = {
    path: 'account/',
    name: t('Account'),
    component: make(() => import('sentry/views/settings/account/accountSettingsLayout')),
    children: accountSettingsChildren,
    deprecatedRouteProps: true,
  };

  const projectSettingsChildren: SentryRouteObject[] = [
    {
      index: true,
      name: t('General'),
      component: make(() => import('sentry/views/settings/projectGeneralSettings')),
    },
    {
      path: 'install/',
      redirectTo: '/projects/:projectId/getting-started/',
    },
    {
      path: 'teams/',
      name: t('Teams'),
      component: make(() => import('sentry/views/settings/project/projectTeams')),
    },
    {
      path: 'alerts/',
      name: t('Alerts'),
      component: make(() => import('sentry/views/settings/projectAlerts')),
      children: [
        {
          index: true,
          component: make(() => import('sentry/views/settings/projectAlerts/settings')),
        },
        {
          path: 'new/',
          redirectTo: '/organizations/:orgId/alerts/:projectId/new/',
        },
        {
          path: 'rules/',
          redirectTo: '/organizations/:orgId/alerts/rules/',
        },
        {
          path: 'rules/new/',
          redirectTo: '/organizations/:orgId/alerts/:projectId/new/',
        },
        {
          path: 'metric-rules/new/',
          redirectTo: '/organizations/:orgId/alerts/:projectId/new/',
        },
        {
          path: 'rules/:ruleId/',
          redirectTo: '/organizations/:orgId/alerts/rules/:projectId/:ruleId/',
        },
        {
          path: 'metric-rules/:ruleId/',
          redirectTo: '/organizations/:orgId/alerts/metric-rules/:projectId/:ruleId/',
        },
      ],
    },
    {
      path: 'tags/',
      name: t('Tags & Context'),
      component: make(() => import('sentry/views/settings/projectTags')),
    },
    {
      path: 'environments/',
      name: t('Environments'),
      component: make(() => import('sentry/views/settings/project/projectEnvironments')),
      children: [
        {
          index: true,
        },
        {
          path: 'hidden/',
        },
      ],
    },
    {
      path: 'ownership/',
      name: t('Ownership Rules'),
      component: make(() => import('sentry/views/settings/project/projectOwnership')),
    },
    {
      path: 'data-forwarding/',
      name: t('Data Forwarding'),
      component: make(() => import('sentry/views/settings/projectDataForwarding')),
    },
    {
      path: 'seer/',
      name: t('Seer'),
      component: make(() => import('sentry/views/settings/projectSeer/index')),
    },
    {
      path: 'user-feedback/',
      name: t('User Feedback'),
      component: make(() => import('sentry/views/settings/projectUserFeedback')),
    },
    {
      path: 'toolbar/',
      name: t('Developer Toolbar'),
      component: make(() => import('sentry/views/settings/project/projectToolbar')),
    },
    {
      path: 'filters/',
      name: t('Inbound Filters'),
      component: make(() => import('sentry/views/settings/project/projectFilters')),
      children: [
        {
          index: true,
          redirectTo: 'data-filters/',
        },
        {
          path: ':filterType/',
        },
      ],
    },
    {
      path: 'security-and-privacy/',
      name: t('Security & Privacy'),
      children: [
        {
          index: true,
          component: make(
            () => import('sentry/views/settings/projectSecurityAndPrivacy')
          ),
        },
        {
          path: 'advanced-data-scrubbing/:scrubbingId/',
          component: make(
            () => import('sentry/views/settings/projectSecurityAndPrivacy')
          ),
        },
      ],
    },
    {
      path: 'issue-grouping/',
      name: t('Issue Grouping'),
      component: make(() => import('sentry/views/settings/projectIssueGrouping')),
    },
    {
      path: 'debug-symbols/',
      name: t('Debug Information Files'),
      component: make(() => import('sentry/views/settings/projectDebugFiles')),
    },
    {
      path: 'proguard/',
      name: t('ProGuard Mappings'),
      component: make(() => import('sentry/views/settings/projectProguard')),
    },
    {
      path: 'source-maps/',
      name: t('Source Maps'),
      children: [
        {
          index: true,
          component: make(() => import('sentry/views/settings/projectSourceMaps')),
        },
        {
          path: ':bundleId/',
          name: t('Source Map Uploads'),
          component: make(() => import('sentry/views/settings/projectSourceMaps')),
        },
        {
          path: 'source-maps/artifact-bundles/',
          redirectTo: 'source-maps/',
        },
        {
          path: 'source-maps/release-bundles/',
          redirectTo: 'source-maps/',
        },
      ],
    },
    {
      path: 'performance/',
      name: t('Performance'),
      component: make(() => import('sentry/views/settings/projectPerformance')),
    },
    {
      path: 'dynamic-sampling/',
      redirectTo: 'performance/',
    },
    {
      path: 'replays/',
      name: t('Replays'),
      component: make(() => import('sentry/views/settings/project/projectReplays')),
    },
    {
      path: 'playstation/',
      name: t('PlayStation'),
      component: make(() => import('sentry/views/settings/project/tempest')),
    },
    {
      path: 'keys/',
      name: t('Client Keys'),
      children: [
        {
          index: true,
          component: make(() => import('sentry/views/settings/project/projectKeys/list')),
        },
        {
          path: ':keyId/',
          name: t('Details'),
          component: make(
            () => import('sentry/views/settings/project/projectKeys/details')
          ),
        },
      ],
    },
    {
      path: 'loader-script/',
      name: t('Loader Script'),
      component: make(() => import('sentry/views/settings/project/loaderScript')),
    },
    {
      path: 'release-tracking/',
      name: t('Release Tracking'),
      component: make(
        () => import('sentry/views/settings/project/projectReleaseTracking')
      ),
    },
    {
      path: 'security-headers/',
      name: t('Security Headers'),
      children: [
        {
          index: true,
          component: make(() => import('sentry/views/settings/projectSecurityHeaders')),
        },
        {
          path: 'csp/',
          name: t('Content Security Policy'),
          component: make(
            () => import('sentry/views/settings/projectSecurityHeaders/csp')
          ),
        },
        {
          path: 'expect-ct/',
          name: t('Certificate Transparency'),
          component: make(
            () => import('sentry/views/settings/projectSecurityHeaders/expectCt')
          ),
        },
        {
          path: 'hpkp/',
          name: t('HPKP'),
          component: make(
            () => import('sentry/views/settings/projectSecurityHeaders/hpkp')
          ),
        },
      ],
    },
    {
      path: 'csp/',
      redirectTo: '/settings/:orgId/projects/:projectId/security-headers/csp/',
    },
    {
      path: 'plugins/',
      name: t('Legacy Integrations'),
      children: [
        {
          index: true,
          component: make(() => import('sentry/views/settings/projectPlugins')),
        },
        {
          path: ':pluginId/',
          name: t('Integration Details'),
          component: make(() => import('sentry/views/settings/projectPlugins/details')),
        },
      ],
    },
    {
      path: 'issue-tracking/',
      redirectTo: '/settings/:orgId/:projectId/plugins/',
    },
    {
      path: 'hooks/',
      name: t('Service Hooks'),
      component: make(() => import('sentry/views/settings/project/projectServiceHooks')),
    },
    {
      path: 'hooks/new/',
      name: t('Create Service Hook'),
      component: make(
        () => import('sentry/views/settings/project/projectCreateServiceHook')
      ),
    },
    {
      path: 'hooks/:hookId/',
      name: t('Service Hook Details'),
      component: make(
        () => import('sentry/views/settings/project/projectServiceHookDetails')
      ),
    },
  ];
  const projectSettingsRoutes: SentryRouteObject = {
    path: 'projects/:projectId/',
    name: t('Project'),
    component: make(() => import('sentry/views/settings/project/projectSettingsLayout')),
    children: projectSettingsChildren,
  };

  const statsChildren: SentryRouteObject[] = [
    {
      index: true,
      component: make(() => import('sentry/views/organizationStats')),
    },
    {
      component: make(() => import('sentry/views/organizationStats/teamInsights')),
      children: [
        {
          path: 'issues/',
          component: make(
            () => import('sentry/views/organizationStats/teamInsights/issues')
          ),
        },
        {
          path: 'health/',
          component: make(
            () => import('sentry/views/organizationStats/teamInsights/health')
          ),
        },
      ],
    },
  ];
  const statsRoutes: SentryRouteObject = {
    children: [
      {
        path: '/stats/',
        withOrgPath: true,
        component: OrganizationStatsWrapper,
        children: statsChildren,
      },
      {
        path: '/organizations/:orgId/stats/team/',
        redirectTo: '/organizations/:orgId/stats/issues/',
      },
    ],
  };

  const orgSettingsChildren: SentryRouteObject[] = [
    {
      index: true,
      name: t('General'),
      component: make(() => import('sentry/views/settings/organizationGeneralSettings')),
    },
    {
      path: 'organization/',
      name: t('General'),
      component: make(() => import('sentry/views/settings/organizationGeneralSettings')),
    },
    {
      path: 'projects/',
      name: t('Projects'),
      component: make(() => import('sentry/views/settings/organizationProjects')),
    },
    {
      path: 'api-keys/',
      name: t('API Key'),
      children: [
        {
          index: true,
          component: make(() => import('sentry/views/settings/organizationApiKeys')),
        },
        {
          path: ':apiKey/',
          name: t('Details'),
          component: make(
            () =>
              import(
                'sentry/views/settings/organizationApiKeys/organizationApiKeyDetails'
              )
          ),
        },
      ],
    },
    {
      path: 'audit-log/',
      name: t('Audit Log'),
      component: make(() => import('sentry/views/settings/organizationAuditLog')),
    },
    {
      path: 'auth/',
      name: t('Auth Providers'),
      component: make(() => import('sentry/views/settings/organizationAuth')),
    },
    {
      path: 'members/requests',
      redirectTo: '../members/',
    },
    {
      path: 'members/',
      name: t('Members'),
      children: [
        {
          index: true,
          component: make(
            () =>
              import('sentry/views/settings/organizationMembers/organizationMembersList')
          ),
        },
        {
          path: ':memberId/',
          name: t('Details'),
          component: make(
            () =>
              import('sentry/views/settings/organizationMembers/organizationMemberDetail')
          ),
        },
      ],
    },
    {
      path: 'relay/',
      name: t('Relay'),
      component: make(() => import('sentry/views/settings/organizationRelay')),
    },
    {
      path: 'repos/',
      name: t('Repositories'),
      component: make(() => import('sentry/views/settings/organizationRepositories')),
    },
    {
      path: 'settings/',
      component: make(() => import('sentry/views/settings/organizationGeneralSettings')),
    },
    {
      path: 'security-and-privacy/',
      name: t('Security & Privacy'),
      children: [
        {
          index: true,
          component: make(
            () => import('sentry/views/settings/organizationSecurityAndPrivacy')
          ),
        },
        {
          path: 'advanced-data-scrubbing/:scrubbingId/',
          component: make(
            () => import('sentry/views/settings/organizationSecurityAndPrivacy')
          ),
        },
      ],
    },
    {
      path: 'teams/',
      name: t('Teams'),
      children: [
        {
          index: true,
          component: make(() => import('sentry/views/settings/organizationTeams')),
        },
        {
          path: ':teamId/',
          name: t('Team'),
          component: make(
            () => import('sentry/views/settings/organizationTeams/teamDetails')
          ),
          children: [
            {
              index: true,
              redirectTo: 'members/',
            },
            {
              path: 'members/',
              name: t('Members'),
              component: make(
                () => import('sentry/views/settings/organizationTeams/teamMembers')
              ),
            },
            {
              path: 'notifications/',
              name: t('Notifications'),
              component: make(
                () => import('sentry/views/settings/organizationTeams/teamNotifications')
              ),
            },
            {
              path: 'projects/',
              name: t('Projects'),
              component: make(
                () => import('sentry/views/settings/organizationTeams/teamProjects')
              ),
            },
            {
              path: 'settings/',
              name: t('Settings'),
              component: make(
                () => import('sentry/views/settings/organizationTeams/teamSettings')
              ),
            },
          ],
        },
      ],
    },
    {
      path: 'plugins/',
      redirectTo: 'integrations/',
    },
    {
      path: 'plugins/',
      name: t('Integrations'),
      children: [
        {
          path: ':integrationSlug/',
          name: t('Integration Details'),
          component: make(
            () =>
              import('sentry/views/settings/organizationIntegrations/pluginDetailedView')
          ),
        },
      ],
    },
    {
      path: 'sentry-apps/',
      redirectTo: 'integrations/',
    },
    {
      path: 'sentry-apps/',
      name: t('Integrations'),
      children: [
        {
          path: ':integrationSlug',
          name: t('Details'),
          component: make(
            () =>
              import(
                'sentry/views/settings/organizationIntegrations/sentryAppDetailedView'
              )
          ),
        },
      ],
    },
    {
      path: 'document-integrations/',
      redirectTo: 'integrations/',
    },
    {
      path: 'document-integrations/',
      name: t('Integrations'),
      children: [
        {
          path: ':integrationSlug',
          name: t('Details'),
          component: make(
            () =>
              import(
                'sentry/views/settings/organizationIntegrations/docIntegrationDetailedView'
              )
          ),
        },
      ],
    },
    {
      path: 'integrations/',
      name: t('Integrations'),
      children: [
        {
          index: true,
          component: make(
            () =>
              import(
                'sentry/views/settings/organizationIntegrations/integrationListDirectory'
              )
          ),
        },
        {
          path: ':integrationSlug',
          name: t('Integration Details'),
          component: make(
            () =>
              import(
                'sentry/views/settings/organizationIntegrations/integrationDetailedView'
              )
          ),
        },
        {
          path: ':providerKey/:integrationId/',
          name: t('Configure Integration'),
          component: make(
            () =>
              import(
                'sentry/views/settings/organizationIntegrations/configureIntegration'
              )
          ),
        },
      ],
    },
    {
      path: 'developer-settings/',
      name: t('Custom Integrations'),
      children: [
        {
          index: true,
          component: make(
            () => import('sentry/views/settings/organizationDeveloperSettings')
          ),
        },
        {
          path: 'new-public/',
          name: t('Create Integration'),
          component: make(
            () =>
              import(
                'sentry/views/settings/organizationDeveloperSettings/sentryApplicationDetails'
              )
          ),
        },
        {
          path: 'new-internal/',
          name: t('Create Integration'),
          component: make(
            () =>
              import(
                'sentry/views/settings/organizationDeveloperSettings/sentryApplicationDetails'
              )
          ),
        },
        {
          path: ':appSlug/',
          name: t('Edit Integration'),
          component: make(
            () =>
              import(
                'sentry/views/settings/organizationDeveloperSettings/sentryApplicationDetails'
              )
          ),
        },
        {
          path: ':appSlug/dashboard/',
          name: t('Integration Dashboard'),
          component: make(
            () =>
              import(
                'sentry/views/settings/organizationDeveloperSettings/sentryApplicationDashboard'
              )
          ),
        },
      ],
    },
    {
      path: 'auth-tokens/',
      name: t('Organization Tokens'),
      children: [
        {
          index: true,
          component: make(() => import('sentry/views/settings/organizationAuthTokens')),
        },
        {
          path: 'new-token/',
          name: t('Create New Organization Token'),
          component: make(
            () => import('sentry/views/settings/organizationAuthTokens/newAuthToken')
          ),
        },
        {
          path: ':tokenId/',
          name: t('Edit Organization Token'),
          component: make(
            () => import('sentry/views/settings/organizationAuthTokens/authTokenDetails')
          ),
          deprecatedRouteProps: true,
        },
      ],
    },
    {
      path: 'early-features/',
      name: t('Early Features'),
      component: make(() => import('sentry/views/settings/earlyFeatures')),
      deprecatedRouteProps: true,
    },
    {
      path: 'dynamic-sampling/',
      name: t('Dynamic Sampling'),
      component: make(() => import('sentry/views/settings/dynamicSampling')),
    },
    {
      path: 'feature-flags/',
      name: t('Feature Flags'),
      children: [
        {
          index: true,
          component: make(() => import('sentry/views/settings/featureFlags')),
        },
        {
          path: 'change-tracking/',
          name: t('Change Tracking'),
          children: [
            {
              index: true,
              component: make(
                () => import('sentry/views/settings/featureFlags/changeTracking')
              ),
            },
            {
              path: 'new-provider/',
              name: t('Add New Provider'),
              component: make(
                () =>
                  import(
                    'sentry/views/settings/featureFlags/changeTracking/organizationFeatureFlagsNewSecret'
                  )
              ),
            },
          ],
        },
      ],
    },
    {
      path: 'seer/',
      name: t('Seer'),
      component: make(() => import('getsentry/views/seerAutomation/index')),
      children: [
        {
          index: true,
          component: make(() => import('getsentry/views/seerAutomation/seerAutomation')),
        },
        {
          path: 'projects/',
          component: make(() => import('getsentry/views/seerAutomation/projects')),
        },
        {
          path: 'repos/',
<<<<<<< HEAD
=======
          name: t('Seer'),
>>>>>>> 17bcbb7d
          component: make(() => import('getsentry/views/seerAutomation/repos')),
        },
        {
          path: 'onboarding/',
          name: t('Configure Seer for All Projects'),
          component: make(() => import('getsentry/views/seerAutomation/onboarding')),
        },
      ],
    },
    {
      path: 'stats/',
      name: t('Stats'),
      children: statsChildren,
    },
    {
      path: 'data-forwarding/',
      name: t('Data Forwarding'),
      children: [
        {
          index: true,
          component: make(
            () => import('sentry/views/settings/organizationDataForwarding')
          ),
        },
        {
          path: 'setup/',
          component: make(
            () => import('sentry/views/settings/organizationDataForwarding/setup')
          ),
        },
        {
          path: ':dataForwarderId/edit/',
          component: make(
            () => import('sentry/views/settings/organizationDataForwarding/edit')
          ),
        },
      ],
    },
  ];
  const orgSettingsRoutes: SentryRouteObject = {
    component: make(
      () => import('sentry/views/settings/organization/organizationSettingsLayout')
    ),
    children: orgSettingsChildren,
    deprecatedRouteProps: true,
  };

  const subscriptionSettingsRoutes = routeHook('routes:subscription-settings');

  const legacySettingsRedirects: SentryRouteObject = {
    children: [
      {
        path: ':projectId/',
        redirectTo: 'projects/:projectId/',
      },
      {
        path: ':projectId/alerts/',
        redirectTo: 'projects/:projectId/alerts/',
      },
      {
        path: ':projectId/alerts/rules/',
        redirectTo: 'projects/:projectId/alerts/rules/',
      },
      {
        path: ':projectId/alerts/rules/:ruleId/',
        redirectTo: 'projects/:projectId/alerts/rules/:ruleId/',
      },
    ],
  };

  const settingsRoutes: SentryRouteObject = {
    path: '/settings/',
    name: t('Settings'),
    component: SettingsWrapper,
    children: [
      {
        index: true,
        component: make(() => import('sentry/views/settings/settingsIndex')),
      },
      accountSettingsRoutes,
      {
        name: t('Organization'),
        component: withDomainRequired(NoOp),
        customerDomainOnlyRoute: true,
        children: [orgSettingsRoutes, projectSettingsRoutes, subscriptionSettingsRoutes],
        deprecatedRouteProps: true,
      },
      {
        path: ':orgId/',
        name: t('Organization'),
        component: withDomainRedirect(NoOp),
        children: [
          orgSettingsRoutes,
          projectSettingsRoutes,
          subscriptionSettingsRoutes,
          legacySettingsRedirects,
        ],
        deprecatedRouteProps: true,
      },
    ],
    deprecatedRouteProps: true,
  };

  const projectsChildren: SentryRouteObject[] = [
    {
      index: true,
      component: make(() => import('sentry/views/projectsDashboard')),
    },
    {
      path: 'new/',
      component: make(() => import('sentry/views/projectInstall/newProject')),
    },
    {
      path: ':projectId/',
      component: make(() => import('sentry/views/projectDetail')),
      deprecatedRouteProps: true,
    },
    {
      path: ':projectId/events/:eventId/',
      component: errorHandler(ProjectEventRedirect),
      deprecatedRouteProps: true,
    },
    {
      path: ':projectId/getting-started/',
      component: make(() => import('sentry/views/projectInstall/gettingStarted')),
      deprecatedRouteProps: true,
    },
  ];
  const projectsRoutes: SentryRouteObject = {
    path: '/projects/',
    component: make(() => import('sentry/views/projects/')),
    withOrgPath: true,
    children: projectsChildren,
    deprecatedRouteProps: true,
  };

  const traceView: SentryRouteObject = {
    path: 'trace/:traceSlug/',
    component: make(() => import('sentry/views/performance/newTraceDetails/index')),
  };

  const dashboardChildren: SentryRouteObject[] = [
    {
      path: '/dashboards/',
      component: withDomainRequired(make(() => import('sentry/views/dashboards'))),
      customerDomainOnlyRoute: true,
      children: [
        {
          index: true,
          component: make(() => import('sentry/views/dashboards/manage')),
        },
        traceView,
      ],
      deprecatedRouteProps: true,
    },
    {
      path: '/organizations/:orgId/dashboards/',
      component: withDomainRedirect(make(() => import('sentry/views/dashboards'))),
      children: [
        {
          index: true,
          component: make(() => import('sentry/views/dashboards/manage')),
        },
      ],
      deprecatedRouteProps: true,
    },
    {
      path: '/dashboards/new/',
      component: make(() => import('sentry/views/dashboards/create')),
      deprecatedRouteProps: true,
      withOrgPath: true,
      children: [
        // new widget builder routes
        {
          path: 'widget-builder/widget/:widgetIndex/edit/',
          component: make(() => import('sentry/views/dashboards/view')),
          deprecatedRouteProps: true,
        },
        {
          path: 'widget-builder/widget/new/',
          component: make(() => import('sentry/views/dashboards/view')),
          deprecatedRouteProps: true,
        },
      ],
    },
    {
      path: '/dashboards/new/:templateId',
      component: make(() => import('sentry/views/dashboards/create')),
      deprecatedRouteProps: true,
      withOrgPath: true,
      children: [
        {
          path: 'widget/:widgetId/',
          component: make(() => import('sentry/views/dashboards/create')),
          deprecatedRouteProps: true,
        },
      ],
    },
    {
      path: '/organizations/:orgId/dashboards/:dashboardId/',
      redirectTo: '/organizations/:orgId/dashboard/:dashboardId/',
    },
    {
      path: '/dashboards/:dashboardId/',
      redirectTo: '/dashboard/:dashboardId/',
      customerDomainOnlyRoute: true,
    },
    {
      path: '/dashboard/:dashboardId/',
      component: make(() => import('sentry/views/dashboards/view')),
      deprecatedRouteProps: true,
      withOrgPath: true,
      children: [
        {
          path: 'widget-builder/widget/:widgetIndex/edit/',
          component: make(() => import('sentry/views/dashboards/view')),
          deprecatedRouteProps: true,
        },
        {
          path: 'widget-builder/widget/new/',
          component: make(() => import('sentry/views/dashboards/view')),
          deprecatedRouteProps: true,
        },
        {
          path: 'widget/:widgetId/',
          component: make(() => import('sentry/views/dashboards/view')),
          deprecatedRouteProps: true,
        },
      ],
    },
  ];
  const dashboardRoutes: SentryRouteObject = {
    children: dashboardChildren,
  };

  const alertChildRoutes = (forCustomerDomain: boolean): SentryRouteObject[] => [
    {
      index: true,
      component: make(() => import('sentry/views/alerts/list/incidents')),
      deprecatedRouteProps: true,
    },
    {
      path: 'rules/',
      children: [
        {
          index: true,
          component: make(() => import('sentry/views/alerts/list/rules/alertRulesList')),
          deprecatedRouteProps: true,
        },
        {
          path: 'details/:ruleId/',
          component: make(
            () =>
              import(
                'sentry/views/alerts/workflowEngineRedirectWrappers/metricAlertRuleDetails'
              )
          ),
          deprecatedRouteProps: true,
        },
        {
          path: ':projectId/',
          component: make(() => import('sentry/views/alerts/builder/projectProvider')),
          deprecatedRouteProps: true,
          children: [
            {
              index: true,
              redirectTo: forCustomerDomain
                ? '/alerts/rules/'
                : '/organizations/:orgId/alerts/rules/',
            },
            {
              path: ':ruleId/',
              component: make(
                () =>
                  import('sentry/views/alerts/workflowEngineRedirectWrappers/alertEdit')
              ),
              deprecatedRouteProps: true,
            },
          ],
        },
        {
          path: ':projectId/:ruleId/details/',
          component: make(
            () =>
              import(
                'sentry/views/alerts/workflowEngineRedirectWrappers/issueAlertRuleDetails'
              )
          ),
          deprecatedRouteProps: true,
        },
        {
          path: 'uptime/',
          component: make(() => import('sentry/views/alerts/rules/uptime')),
          deprecatedRouteProps: true,
          children: [
            {
              path: ':projectId/:detectorId/details/',
              component: make(
                () =>
                  import(
                    'sentry/views/alerts/workflowEngineRedirectWrappers/uptimeAlertRuleDetails'
                  )
              ),
            },
            {
              path: 'existing-or-create/',
              component: make(
                () =>
                  import(
                    'sentry/views/alerts/workflowEngineRedirectWrappers/uptimeExistingOrCreate'
                  )
              ),
            },
          ],
        },
        {
          path: 'crons/',
          component: make(() => import('sentry/views/alerts/rules/crons')),
          deprecatedRouteProps: true,
          children: [
            {
              path: ':projectId/:monitorSlug/details/',
              component: make(() => import('sentry/views/alerts/rules/crons/details')),
              deprecatedRouteProps: true,
            },
          ],
        },
      ],
    },
    {
      path: 'metric-rules/',
      children: [
        {
          index: true,
          redirectTo: forCustomerDomain
            ? '/alerts/rules/'
            : '/organizations/:orgId/alerts/rules/',
        },
        {
          path: ':projectId/',
          component: make(() => import('sentry/views/alerts/builder/projectProvider')),
          deprecatedRouteProps: true,
          children: [
            {
              index: true,
              redirectTo: forCustomerDomain
                ? '/alerts/rules/'
                : '/organizations/:orgId/alerts/rules/',
            },
            {
              path: ':ruleId/',
              component: make(
                () =>
                  import(
                    'sentry/views/alerts/workflowEngineRedirectWrappers/metricAlertRuleEdit'
                  )
              ),
              deprecatedRouteProps: true,
            },
          ],
        },
      ],
    },
    {
      path: 'uptime-rules/',
      children: [
        {
          path: ':projectId/',
          component: make(() => import('sentry/views/alerts/builder/projectProvider')),
          deprecatedRouteProps: true,
          children: [
            {
              path: ':ruleId/',
              component: make(
                () =>
                  import(
                    'sentry/views/alerts/workflowEngineRedirectWrappers/metricAlertRuleEdit'
                  )
              ),
              deprecatedRouteProps: true,
            },
          ],
        },
      ],
    },
    {
      path: 'crons-rules/',
      children: [
        {
          path: ':projectId/',
          component: make(() => import('sentry/views/alerts/builder/projectProvider')),
          deprecatedRouteProps: true,
          children: [
            {
              path: ':monitorSlug/',
              component: make(() => import('sentry/views/alerts/edit')),
              deprecatedRouteProps: true,
            },
          ],
        },
      ],
    },
    {
      path: 'wizard/',
      component: make(
        () =>
          import(
            'sentry/views/alerts/workflowEngineRedirectWrappers/alertBuilderProjectProvider'
          )
      ),
      children: [
        {
          index: true,
          component: make(() => import('sentry/views/alerts/wizard')),
          deprecatedRouteProps: true,
        },
      ],
      deprecatedRouteProps: true,
    },
    {
      path: 'new/',
      component: make(() => import('sentry/views/alerts/builder/projectProvider')),
      deprecatedRouteProps: true,
      children: [
        {
          index: true,
          redirectTo: forCustomerDomain
            ? '/alerts/wizard/'
            : '/organizations/:orgId/alerts/wizard/',
        },
        {
          path: ':alertType/',
          component: make(
            () => import('sentry/views/alerts/workflowEngineRedirectWrappers/alertCreate')
          ),
          deprecatedRouteProps: true,
        },
      ],
    },
    {
      path: ':alertId/',
      component: make(
        () => import('sentry/views/alerts/workflowEngineRedirectWrappers/incident')
      ),
    },
    {
      path: ':projectId/',
      component: make(
        () =>
          import(
            'sentry/views/alerts/workflowEngineRedirectWrappers/alertBuilderProjectProvider'
          )
      ),
      deprecatedRouteProps: true,
      children: [
        {
          path: 'new/',
          component: make(() => import('sentry/views/alerts/create')),
          deprecatedRouteProps: true,
        },
        {
          path: 'wizard/',
          component: make(() => import('sentry/views/alerts/wizard')),
          deprecatedRouteProps: true,
        },
      ],
    },
  ];
  const alertRoutes: SentryRouteObject = {
    children: [
      {
        path: '/alerts/',
        component: withDomainRequired(make(() => import('sentry/views/alerts'))),
        customerDomainOnlyRoute: true,
        children: alertChildRoutes(true),
        deprecatedRouteProps: true,
      },
      {
        path: '/organizations/:orgId/alerts/',
        component: withDomainRedirect(make(() => import('sentry/views/alerts'))),
        children: alertChildRoutes(false),
        deprecatedRouteProps: true,
      },
    ],
  };

  const monitorRoutes: SentryRouteObject = {
    path: '/monitors/',
    withOrgPath: true,
    component: make(() => import('sentry/views/detectors/detectorViewContainer')),
    children: [
      ...detectorRoutes.children!,
      automationRoutes,
      {
        path: 'my-monitors/',
        component: make(() => import('sentry/views/detectors/list/myMonitors')),
      },
      {
        path: 'errors/',
        component: make(() => import('sentry/views/detectors/list/error')),
      },
      {
        path: 'metrics/',
        component: make(() => import('sentry/views/detectors/list/metric')),
      },
      {
        path: 'crons/',
        component: make(() => import('sentry/views/detectors/list/cron')),
      },
      {
        path: 'uptime/',
        component: make(() => import('sentry/views/detectors/list/uptime')),
      },
    ],
  };

  const replayChildren: SentryRouteObject[] = [
    {
      index: true,
      component: make(() => import('sentry/views/replays/list')),
    },
    {
      path: 'selectors/',
      redirectTo: '/replays/',
    },
    {
      path: ':replaySlug/',
      component: make(() => import('sentry/views/replays/details')),
    },
  ];
  const replayRoutes: SentryRouteObject = {
    path: '/replays/',
    component: make(() => import('sentry/views/replays/index')),
    withOrgPath: true,
    children: replayChildren,
  };

  const releaseChildren: SentryRouteObject[] = [
    {
      index: true,
      component: make(() => import('sentry/views/releases/list')),
    },
    {
      path: ':release/',
      component: make(() => import('sentry/views/releases/detail')),
      children: [
        {
          index: true,
          component: make(() => import('sentry/views/releases/detail/overview')),
        },
        {
          path: 'commits/',
          component: make(
            () => import('sentry/views/releases/detail/commitsAndFiles/commits')
          ),
        },
        {
          path: 'files-changed/',
          component: make(
            () => import('sentry/views/releases/detail/commitsAndFiles/filesChanged')
          ),
        },
        {
          path: 'builds/',
          component: make(
            () => import('sentry/views/releases/detail/commitsAndFiles/preprodBuilds')
          ),
        },
      ],
    },
  ];
  const releasesRoutes: SentryRouteObject = {
    children: [
      {
        path: '/releases/',
        component: make(() => import('sentry/views/releases/index')),
        withOrgPath: true,
        children: releaseChildren,
      },
      {
        path: '/releases/new-events/',
        redirectTo: '/organizations/:orgId/releases/:release/',
      },
      {
        path: '/releases/all-events/',
        redirectTo: '/organizations/:orgId/releases/:release/',
      },
    ],
  };

  const discoverChildren: SentryRouteObject[] = [
    {
      index: true,
      redirectTo: 'queries/',
    },
    {
      path: 'homepage/',
      component: make(() => import('sentry/views/discover/homepage')),
      deprecatedRouteProps: true,
    },
    traceView,
    {
      path: 'queries/',
      component: make(() => import('sentry/views/discover/landing')),
    },
    {
      path: 'results/',
      component: make(() => import('sentry/views/discover/results')),
      deprecatedRouteProps: true,
    },
    {
      path: ':eventSlug/',
      component: make(() => import('sentry/views/discover/eventDetails')),
      deprecatedRouteProps: true,
    },
  ];
  const discoverRoutes: SentryRouteObject = {
    path: '/discover/',
    component: make(() => import('sentry/views/discover')),
    withOrgPath: true,
    children: discoverChildren,
    deprecatedRouteProps: true,
  };

  // Redirects for old LLM monitoring routes
  const llmMonitoringRedirects: SentryRouteObject = {
    children: [
      {
        path: '/llm-monitoring/',
        redirectTo: `/${INSIGHTS_BASE_URL}/${AGENTS_LANDING_SUB_PATH}/`,
        customerDomainOnlyRoute: true,
      },
      {
        path: '/organizations/:orgId/llm-monitoring/',
        redirectTo: `/organizations/:orgId/${INSIGHTS_BASE_URL}/${AGENTS_LANDING_SUB_PATH}/`,
      },
    ],
  };

  const moduleUrlToModule: Record<string, ModuleName> = Object.fromEntries(
    Object.values(ModuleName).map(name => [MODULE_BASE_URLS[name], name])
  );

  const insightsRedirectObjects: SentryRouteObject[] = Object.values(MODULE_BASE_URLS)
    .map(moduleBaseURL =>
      moduleBaseURL
        ? {
            path: `${moduleBaseURL}/*`,
            redirectTo: `/${DOMAIN_VIEW_BASE_URL}/${getModuleView(moduleUrlToModule[moduleBaseURL]!)}${moduleBaseURL}/:splat`,
          }
        : null
    )
    .filter(route => route !== null);

  const transactionSummaryRoute: SentryRouteObject = {
    path: 'summary/',
    children: [
      traceView,
      {
        component: make(
          () => import('sentry/views/performance/transactionSummary/layout')
        ),
        children: [
          {
            index: true,
            handle: {tab: TransactionSummaryTab.TRANSACTION_SUMMARY},
            component: make(
              () =>
                import('sentry/views/performance/transactionSummary/transactionOverview')
            ),
          },
          {
            path: 'replays/',
            handle: {tab: TransactionSummaryTab.REPLAYS},
            component: make(
              () =>
                import('sentry/views/performance/transactionSummary/transactionReplays')
            ),
          },
          {
            path: 'vitals/',
            handle: {tab: TransactionSummaryTab.WEB_VITALS},
            component: make(
              () =>
                import('sentry/views/performance/transactionSummary/transactionVitals')
            ),
          },
          {
            path: 'tags/',
            handle: {tab: TransactionSummaryTab.TAGS},
            component: make(
              () => import('sentry/views/performance/transactionSummary/transactionTags')
            ),
          },
          {
            path: 'events/',
            handle: {tab: TransactionSummaryTab.EVENTS},
            component: make(
              () =>
                import('sentry/views/performance/transactionSummary/transactionEvents')
            ),
          },
          {
            path: 'profiles/',
            handle: {tab: TransactionSummaryTab.PROFILING},
            component: make(
              () =>
                import('sentry/views/performance/transactionSummary/transactionProfiles')
            ),
          },
        ],
      },
    ],
  };

  const moduleRoutes: SentryRouteObject[] = [
    {
      path: `${MODULE_BASE_URLS[ModuleName.HTTP]}/`,
      children: [
        {
          index: true,
          handle: {module: ModuleName.HTTP},
          component: make(
            () => import('sentry/views/insights/http/views/httpLandingPage')
          ),
        },
        {
          path: 'domains/',
          component: make(
            () => import('sentry/views/insights/http/views/httpDomainSummaryPage')
          ),
        },
      ],
    },
    {
      path: `${MODULE_BASE_URLS[ModuleName.VITAL]}/`,
      children: [
        {
          index: true,
          handle: {module: ModuleName.VITAL},
          component: make(
            () =>
              import('sentry/views/insights/browser/webVitals/views/webVitalsLandingPage')
          ),
        },
        {
          path: 'overview/',
          component: make(
            () => import('sentry/views/insights/browser/webVitals/views/pageOverview')
          ),
        },
      ],
    },
    {
      path: `${MODULE_BASE_URLS[ModuleName.RESOURCE]}/`,
      children: [
        {
          index: true,
          handle: {module: ModuleName.RESOURCE},
          component: make(
            () =>
              import('sentry/views/insights/browser/resources/views/resourcesLandingPage')
          ),
        },
        {
          path: 'spans/span/:groupId/',
          component: make(
            () =>
              import('sentry/views/insights/browser/resources/views/resourceSummaryPage')
          ),
        },
      ],
    },
    {
      path: `${MODULE_BASE_URLS[ModuleName.DB]}/`,
      children: [
        {
          index: true,
          handle: {module: ModuleName.DB},
          component: make(
            () => import('sentry/views/insights/database/views/databaseLandingPage')
          ),
        },
        {
          path: 'spans/span/:groupId/',
          component: make(
            () => import('sentry/views/insights/database/views/databaseSpanSummaryPage')
          ),
        },
      ],
    },
    {
      path: `${MODULE_BASE_URLS[ModuleName.CACHE]}/`,
      children: [
        {
          index: true,
          handle: {module: ModuleName.CACHE},
          component: make(
            () => import('sentry/views/insights/cache/views/cacheLandingPage')
          ),
        },
      ],
    },
    {
      path: `${MODULE_BASE_URLS[ModuleName.QUEUE]}/`,
      children: [
        {
          index: true,
          handle: {module: ModuleName.QUEUE},
          component: make(
            () => import('sentry/views/insights/queues/views/queuesLandingPage')
          ),
        },
        {
          path: 'destination/',
          component: make(
            () => import('sentry/views/insights/queues/views/destinationSummaryPage')
          ),
        },
      ],
    },
    {
      path: `${MODULE_BASE_URLS[ModuleName.MOBILE_VITALS]}/`,
      children: [
        {
          index: true,
          handle: {module: ModuleName.MOBILE_VITALS},
          component: make(
            () => import('sentry/views/insights/mobile/screens/views/screensLandingPage')
          ),
        },
        {
          path: 'details/',
          component: make(
            () => import('sentry/views/insights/mobile/screens/views/screenDetailsPage')
          ),
        },
      ],
    },
    {
      path: `${MODULE_BASE_URLS[ModuleName.SESSIONS]}/`,
      children: [
        {
          handle: {module: ModuleName.SESSIONS},
          index: true,
          component: make(() => import('sentry/views/insights/sessions/views/overview')),
        },
      ],
    },
  ];

  const domainViewChildRoutes: SentryRouteObject[] = [
    {
      index: true,
      component: make(() => import('sentry/views/insights/index')),
    },
    transactionSummaryRoute,
    {
      path: `${FRONTEND_LANDING_SUB_PATH}/`,
      component: make(() => import('sentry/views/insights/pages/frontend/layout')),
      children: [
        {
          index: true,
          handle: {module: undefined},
          component: make(
            () => import('sentry/views/insights/pages/frontend/frontendOverviewPage')
          ),
        },
        transactionSummaryRoute,
        traceView,
        ...moduleRoutes,
      ],
    },
    {
      path: `${BACKEND_LANDING_SUB_PATH}/`,
      component: make(() => import('sentry/views/insights/pages/backend/layout')),
      children: [
        {
          index: true,
          handle: {module: undefined},
          component: make(
            () => import('sentry/views/insights/pages/backend/backendOverviewPage')
          ),
        },
        transactionSummaryRoute,
        traceView,
        ...moduleRoutes,
      ],
    },
    {
      path: `${MOBILE_LANDING_SUB_PATH}/`,
      component: make(() => import('sentry/views/insights/pages/mobile/layout')),
      children: [
        {
          index: true,
          handle: {module: undefined},
          component: make(
            () => import('sentry/views/insights/pages/mobile/mobileOverviewPage')
          ),
        },
        transactionSummaryRoute,
        traceView,
        ...moduleRoutes,
      ],
    },
    // Redirect old links to the new mcp landing page
    {
      path: `ai/mcp/`,
      redirectTo: `/${DOMAIN_VIEW_BASE_URL}/${MCP_LANDING_SUB_PATH}/`,
    },
    {
      path: `${MCP_LANDING_SUB_PATH}/`,
      component: make(() => import('sentry/views/insights/pages/mcp/layout')),
      children: [
        {
          index: true,
          handle: {module: undefined},
          component: make(() => import('sentry/views/insights/pages/mcp/overview')),
        },
        transactionSummaryRoute,
        traceView,
        {
          path: `${MODULE_BASE_URLS[ModuleName.MCP_TOOLS]}/`,
          children: [
            {
              index: true,
              handle: {module: ModuleName.MCP_TOOLS},
              component: make(
                () => import('sentry/views/insights/mcp-tools/views/mcpToolsLandingPage')
              ),
            },
          ],
        },
        {
          path: `${MODULE_BASE_URLS[ModuleName.MCP_RESOURCES]}/`,
          children: [
            {
              index: true,
              handle: {module: ModuleName.MCP_RESOURCES},
              component: make(
                () =>
                  import(
                    'sentry/views/insights/mcp-resources/views/mcpResourcesLandingPage'
                  )
              ),
            },
          ],
        },
        {
          path: `${MODULE_BASE_URLS[ModuleName.MCP_PROMPTS]}/`,
          children: [
            {
              index: true,
              handle: {module: ModuleName.MCP_PROMPTS},
              component: make(
                () =>
                  import('sentry/views/insights/mcp-prompts/views/mcpPromptsLandingPage')
              ),
            },
          ],
        },
      ],
    },
    // Redirect old links to the new agents landing page
    {
      path: `ai/*`,
      redirectTo: `/${DOMAIN_VIEW_BASE_URL}/${AGENTS_LANDING_SUB_PATH}/`,
    },
    {
      path: `${AGENTS_LANDING_SUB_PATH}/`,
      component: make(() => import('sentry/views/insights/pages/agents/layout')),
      children: [
        {
          index: true,
          handle: {module: undefined},
          component: make(() => import('sentry/views/insights/pages/agents/overview')),
        },
        transactionSummaryRoute,
        traceView,
        {
          path: `${MODULE_BASE_URLS[ModuleName.AGENT_MODELS]}/`,
          children: [
            {
              index: true,
              handle: {module: ModuleName.AGENT_MODELS},
              component: make(
                () => import('sentry/views/insights/agentModels/views/modelsLandingPage')
              ),
            },
          ],
        },
        {
          path: `${MODULE_BASE_URLS[ModuleName.AGENT_TOOLS]}/`,
          children: [
            {
              index: true,
              handle: {module: ModuleName.AGENT_TOOLS},
              component: make(
                () => import('sentry/views/insights/agentTools/views/toolsLandingPage')
              ),
            },
          ],
        },
        {
          path: `${MODULE_BASE_URLS[ModuleName.AI_GENERATIONS]}/`,
          children: [
            {
              index: true,
              handle: {module: ModuleName.AI_GENERATIONS},
              component: make(
                () => import('sentry/views/insights/aiGenerations/views/overview')
              ),
            },
          ],
        },
      ],
    },
    {
      path: 'projects/',
      component: make(() => import('sentry/views/projects/')),
      children: projectsChildren,
      deprecatedRouteProps: true,
    },
    {
      path: `${FRONTEND_LANDING_SUB_PATH}/uptime/`,
      redirectTo: '/insights/uptime/',
    },
    {
      path: `${BACKEND_LANDING_SUB_PATH}/uptime/`,
      redirectTo: '/insights/uptime/',
    },
    {
      path: `${BACKEND_LANDING_SUB_PATH}/crons/`,
      redirectTo: '/insights/crons/',
    },
    {
      path: 'uptime/',
      children: [
        {
          index: true,
          component: make(() => import('sentry/views/insights/uptime/views/overview')),
        },
      ],
    },
    {
      path: 'crons/',
      children: [
        {
          index: true,
          component: make(() => import('sentry/views/insights/crons/views/overview')),
        },
      ],
    },
  ];

  const domainViewRoutes: SentryRouteObject = {
    path: `/${DOMAIN_VIEW_BASE_URL}/`,
    withOrgPath: true,
    children: domainViewChildRoutes,
  };

  const performanceChildren: SentryRouteObject[] = [
    {
      index: true,
      redirectTo: '/insights/frontend/',
    },
    transactionSummaryRoute,
    traceView,
    ...insightsRedirectObjects,
    {
      path: 'browser/resources',
      redirectTo: `/${INSIGHTS_BASE_URL}/${MODULE_BASE_URLS[ModuleName.RESOURCE]}/`,
    },
    {
      path: 'browser/assets',
      redirectTo: `/${INSIGHTS_BASE_URL}/${MODULE_BASE_URLS[ModuleName.RESOURCE]}/`,
    },
    {
      path: 'browser/pageloads',
      redirectTo: `/${INSIGHTS_BASE_URL}/${MODULE_BASE_URLS[ModuleName.VITAL]}/`,
    },
  ];
  const performanceRoutes: SentryRouteObject = {
    path: '/performance/',
    component: make(() => import('sentry/views/performance')),
    withOrgPath: true,
    children: performanceChildren,
  };

  const tracesChildren: SentryRouteObject[] = [
    {
      index: true,
      component: make(() => import('sentry/views/traces/content')),
    },
    traceView,
    {
      path: 'compare/',
      component: make(() => import('sentry/views/explore/multiQueryMode')),
    },
  ];
  const tracesRoutes: SentryRouteObject = {
    path: '/traces/',
    component: make(() => import('sentry/views/traces')),
    withOrgPath: true,
    children: tracesChildren,
  };

  const logsChildren: SentryRouteObject[] = [
    {
      index: true,
      component: make(() => import('sentry/views/explore/logs/content')),
    },
    traceView,
  ];

  const metricsChildren: SentryRouteObject[] = [
    {
      index: true,
      component: make(() => import('sentry/views/explore/metrics/content')),
    },
    traceView,
  ];

  const profilingChildren: SentryRouteObject[] = [
    {
      index: true,
      component: make(() => import('sentry/views/profiling/content')),
    },
    {
      path: 'summary/:projectId/',
      component: make(() => import('sentry/views/profiling/profileSummary')),
    },
    {
      path: 'profile/:projectId/differential-flamegraph/',
      component: make(() => import('sentry/views/profiling/differentialFlamegraph')),
    },
    traceView,
    {
      path: 'profile/:projectId/',
      component: make(() => import('sentry/views/profiling/continuousProfileProvider')),
      children: [
        {
          path: 'flamegraph/',
          component: make(
            () => import('sentry/views/profiling/continuousProfileFlamegraph')
          ),
        },
      ],
    },
    {
      path: 'profile/:projectId/:eventId/',
      component: make(() => import('sentry/views/profiling/transactionProfileProvider')),
      children: [
        {
          path: 'flamegraph/',
          component: make(() => import('sentry/views/profiling/profileFlamechart')),
        },
      ],
    },
  ];
  const profilingRoutes: SentryRouteObject = {
    path: '/profiling/',
    component: make(() => import('sentry/views/profiling')),
    withOrgPath: true,
    children: profilingChildren,
  };

  const exploreChildren: SentryRouteObject[] = [
    {
      index: true,
      component: make(() => import('sentry/views/explore/indexRedirect')),
    },
    {
      path: 'profiling/',
      component: make(() => import('sentry/views/profiling')),
      children: profilingChildren,
    },
    {
      path: 'traces/',
      component: make(() => import('sentry/views/traces')),
      children: tracesChildren,
    },
    {
      path: 'replays/',
      component: make(() => import('sentry/views/replays/index')),
      children: replayChildren,
    },
    {
      path: 'discover/',
      component: make(() => import('sentry/views/discover')),
      children: discoverChildren,
    },
    {
      path: 'releases/',
      component: make(() => import('sentry/views/releases/index')),
      children: releaseChildren,
    },
    {
      path: 'logs/',
      component: make(() => import('sentry/views/explore/logs')),
      children: logsChildren,
    },
    {
      path: 'metrics/',
      component: make(() => import('sentry/views/explore/metrics')),
      children: metricsChildren,
    },
    {
      path: 'saved-queries/',
      component: make(() => import('sentry/views/explore/savedQueries')),
    },
  ];
  const exploreRoutes: SentryRouteObject = {
    path: '/explore/',
    withOrgPath: true,
    children: exploreChildren,
  };

  // This is a layout route that will render a header for a commit
  const codecovCommitRoutes: SentryRouteObject = {
    path: 'commits/:sha/',
    component: make(() => import('sentry/views/prevent/coverage/commits/commitWrapper')),
    children: [
      {
        index: true,
        component: make(
          () => import('sentry/views/prevent/coverage/commits/commitDetail')
        ),
      },
      {
        path: 'history/',
        component: make(
          () => import('sentry/views/prevent/coverage/commits/commitHistory')
        ),
      },
      {
        path: 'yaml/',
        component: make(() => import('sentry/views/prevent/coverage/commits/commitYaml')),
      },
    ],
  };

  // This is a layout route that will render a header for a pull request
  const codecovPRRoutes: SentryRouteObject = {
    path: 'pulls/:pullId/',
    component: make(() => import('sentry/views/prevent/coverage/pulls/pullWrapper')),
    children: [
      {
        index: true,
        component: make(() => import('sentry/views/prevent/coverage/pulls/pullDetail')),
      },
    ],
  };

  const codecovChildren: SentryRouteObject[] = [
    {
      index: true,
      redirectTo: 'ai-code-review/new/',
    },
    {
      path: 'coverage/',
      children: [
        // This is a layout route that will render a header for coverage
        {
          component: make(() => import('sentry/views/prevent/coverage/coverageWrapper')),
          children: [
            {
              path: 'file-explorer/',
              component: make(() => import('sentry/views/prevent/coverage/coverage')),
            },
            {
              path: 'commits/',
              component: make(() => import('sentry/views/prevent/coverage/commits')),
            },
            {
              path: 'pulls/',
              component: make(() => import('sentry/views/prevent/coverage/pulls')),
            },
            {
              path: 'coverage-trend/',
              component: make(
                () => import('sentry/views/prevent/coverage/coverageTrend')
              ),
            },
          ],
        },
        // Render coverage onboarding without any layout wrapping
        {
          path: 'new/',
          component: make(() => import('sentry/views/prevent/coverage/onboarding')),
        },
        codecovCommitRoutes,
        codecovPRRoutes,
      ],
    },
    {
      path: 'tests/',
      component: make(() => import('sentry/views/prevent/tests/testsWrapper')),
      children: [
        {
          index: true,
          component: make(() => import('sentry/views/prevent/tests/tests')),
        },
        {
          path: 'new/',
          component: make(() => import('sentry/views/prevent/tests/onboarding')),
        },
      ],
    },
    {
      path: 'ai-code-review/',
      children: [
        {
          component: make(() => import('sentry/views/prevent/preventAI/wrapper')),
          children: [
            {
              index: true,
              redirectTo: 'new/',
            },
            {
              path: 'new/',
              component: make(() => import('sentry/views/prevent/preventAI/onboarding')),
            },
            {
              path: 'home/',
              component: make(() => import('sentry/views/prevent/preventAI/index')),
            },
          ],
        },
      ],
    },
    {
      path: 'tokens/',
      component: make(() => import('sentry/views/prevent/tokens/tokensWrapper')),
      children: [
        {
          index: true,
          component: make(() => import('sentry/views/prevent/tokens/tokens')),
        },
      ],
    },
  ];
  const preventRoutes: SentryRouteObject = {
    path: '/prevent/',
    withOrgPath: true,
    component: make(() => import('sentry/views/prevent/index')),
    children: codecovChildren,
  };

  const preprodChildren: SentryRouteObject[] = [
    {
      index: true,
      component: make(() => import('sentry/views/preprod/buildList/buildList')),
    },
    {
      path: ':artifactId/',
      component: make(() => import('sentry/views/preprod/buildDetails/buildDetails')),
    },
    {
      path: ':artifactId/install/',
      component: make(() => import('sentry/views/preprod/install/installPage')),
    },
    {
      path: 'compare/',
      children: [
        {
          path: ':headArtifactId/',
          component: make(
            () => import('sentry/views/preprod/buildComparison/buildComparison')
          ),
        },
        {
          path: ':headArtifactId/:baseArtifactId/',
          component: make(
            () => import('sentry/views/preprod/buildComparison/buildComparison')
          ),
        },
      ],
    },
  ];
  const preprodRoutes: SentryRouteObject = {
    path: '/preprod/:projectId/',
    component: make(() => import('sentry/views/preprod/index')),
    withOrgPath: true,
    children: preprodChildren,
  };

  const pullRequestChildren: SentryRouteObject[] = [
    {
      path: ':repoOrg/:repoName/:prId/',
      component: make(
        () => import('sentry/views/pullRequest/details/pullRequestDetails')
      ),
    },
  ];

  const pullRequestRoutes: SentryRouteObject = {
    path: '/pull/',
    component: make(() => import('sentry/views/pullRequest/index')),
    withOrgPath: true,
    children: pullRequestChildren,
  };

  const feedbackV2Children: SentryRouteObject[] = [
    {
      index: true,
      component: make(() => import('sentry/views/feedback/feedbackListPage')),
    },
    traceView,
  ];
  const feedbackv2Routes: SentryRouteObject = {
    path: '/feedback/',
    component: make(() => import('sentry/views/feedback/index')),
    withOrgPath: true,
    children: feedbackV2Children,
  };

  const issueTabs: SentryRouteObject[] = [
    {
      index: true,
      component: make(
        () => import('sentry/views/issueDetails/groupEventDetails/groupEventDetails'),
        <GroupEventDetailsLoading />
      ),
    },
    {
      path: TabPaths[Tab.REPLAYS],
      component: make(() => import('sentry/views/issueDetails/groupReplays')),
    },
    {
      path: TabPaths[Tab.ACTIVITY],
      component: make(() => import('sentry/views/issueDetails/groupActivity')),
    },
    {
      path: TabPaths[Tab.EVENTS],
      component: make(() => import('sentry/views/issueDetails/groupEvents')),
    },
    {
      path: TabPaths[Tab.OPEN_PERIODS],
      component: make(() => import('sentry/views/issueDetails/groupOpenPeriods')),
    },
    {
      path: TabPaths[Tab.UPTIME_CHECKS],
      component: make(() => import('sentry/views/issueDetails/groupUptimeChecks')),
    },
    {
      path: TabPaths[Tab.CHECK_INS],
      component: make(() => import('sentry/views/issueDetails/groupCheckIns')),
    },
    {
      path: TabPaths[Tab.DISTRIBUTIONS],
      component: make(() => import('sentry/views/issueDetails/groupTags/groupTagsTab')),
    },
    {
      path: `${TabPaths[Tab.DISTRIBUTIONS]}:tagKey/`,
      component: make(() => import('sentry/views/issueDetails/groupTags/groupTagValues')),
    },
    {
      path: TabPaths[Tab.USER_FEEDBACK],
      component: make(() => import('sentry/views/issueDetails/groupUserFeedback')),
    },
    {
      path: TabPaths[Tab.ATTACHMENTS],
      component: make(() => import('sentry/views/issueDetails/groupEventAttachments')),
    },
    {
      path: TabPaths[Tab.SIMILAR_ISSUES],
      component: make(
        () => import('sentry/views/issueDetails/groupSimilarIssues/groupSimilarIssuesTab')
      ),
    },
    {
      path: TabPaths[Tab.MERGED],
      component: make(
        () => import('sentry/views/issueDetails/groupMerged/groupMergedTab')
      ),
    },
  ];

  const issueChildren: SentryRouteObject[] = [
    {
      index: true,
      component: errorHandler(OverviewWrapper),
    },
    {
      path: `${IssueTaxonomy.ERRORS_AND_OUTAGES}/`,
      component: make(() => import('sentry/views/issueList/pages/errorsOutages')),
    },
    {
      path: `${IssueTaxonomy.BREACHED_METRICS}/`,
      component: make(() => import('sentry/views/issueList/pages/breachedMetrics')),
    },
    {
      path: `${IssueTaxonomy.WARNINGS}/`,
      component: make(() => import('sentry/views/issueList/pages/warnings')),
    },
    {
      path: 'views/',
      component: make(
        () => import('sentry/views/issueList/issueViews/issueViewsList/issueViewsList')
      ),
    },
    {
      path: 'dynamic-groups/',
      component: make(() => import('sentry/views/issueList/pages/dynamicGrouping')),
      deprecatedRouteProps: true,
    },
    {
      path: 'views/:viewId/',
      component: errorHandler(OverviewWrapper),
    },
    {
      path: 'searches/:searchId/',
      component: errorHandler(OverviewWrapper),
    },
    // Redirects for legacy tags route.
    {
      path: ':groupId/tags/',
      redirectTo: `/issues/:groupId/${TabPaths[Tab.DISTRIBUTIONS]}`,
    },
    {
      path: ':groupId/tags/:tagKey/',
      redirectTo: `/issues/:groupId/${TabPaths[Tab.DISTRIBUTIONS]}:tagKey/`,
    },
    {
      path: `:groupId/${TabPaths[Tab.EVENTS]}:eventId/tags/`,
      redirectTo: `/issues/:groupId/${TabPaths[Tab.EVENTS]}:eventId/${TabPaths[Tab.DISTRIBUTIONS]}`,
    },
    {
      path: `:groupId/${TabPaths[Tab.EVENTS]}:eventId/tags/:tagKey/`,
      redirectTo: `/issues/:groupId/${TabPaths[Tab.EVENTS]}:eventId/${TabPaths[Tab.DISTRIBUTIONS]}:tagKey/`,
    },
    {
      path: ':groupId/',
      component: make(() => import('sentry/views/issueDetails/groupDetails')),
      children: [
        ...issueTabs,
        {
          path: `${TabPaths[Tab.EVENTS]}:eventId/`,
          children: issueTabs,
        },
      ],
    },
    {
      path: 'feedback/',
      component: make(() => import('sentry/views/feedback/index')),
      children: feedbackV2Children,
    },
    {
      path: 'alerts/',
      component: make(() => import('sentry/views/alerts')),
      children: alertChildRoutes(true),
      deprecatedRouteProps: true,
    },
    traceView,
  ];
  const issueRoutes: SentryRouteObject = {
    path: '/issues/',
    withOrgPath: true,
    children: issueChildren,
  };

  const adminManageChildren: SentryRouteObject[] = [
    {
      index: true,
      component: make(() => import('sentry/views/admin/adminEnvironment')),
    },
    {
      path: 'relays/',
      component: make(() => import('sentry/views/admin/adminRelays')),
      deprecatedRouteProps: true,
    },
    {
      path: 'organizations/',
      component: make(() => import('sentry/views/admin/adminOrganizations')),
      deprecatedRouteProps: true,
    },
    {
      path: 'projects/',
      component: make(() => import('sentry/views/admin/adminProjects')),
      deprecatedRouteProps: true,
    },
    {
      path: 'settings/',
      component: make(() => import('sentry/views/admin/adminSettings')),
    },
    {
      path: 'users/',
      children: [
        {
          index: true,
          component: make(() => import('sentry/views/admin/adminUsers')),
          deprecatedRouteProps: true,
        },
        {
          path: ':id',
          component: make(() => import('sentry/views/admin/adminUserEdit')),
        },
      ],
    },
    {
      path: 'status/mail/',
      component: make(() => import('sentry/views/admin/adminMail')),
    },
    {
      path: 'status/environment/',
      component: make(() => import('sentry/views/admin/adminEnvironment')),
    },
    {
      path: 'status/packages/',
      component: make(() => import('sentry/views/admin/adminPackages')),
    },
    {
      path: 'status/warnings/',
      component: make(() => import('sentry/views/admin/adminWarnings')),
    },
  ];

  // These are the "manage" pages. For sentry.io, these are _different_ from
  // the SaaS admin routes in getsentry.
  const adminManageRoutes: SentryRouteObject = {
    path: '/manage/',
    component: make(() => import('sentry/views/admin/adminLayout')),
    children: adminManageChildren,
    deprecatedRouteProps: true,
  };

  const legacyOrganizationRootChildren: SentryRouteObject[] = [
    {
      path: '/organizations/:orgId/teams/new/',
      redirectTo: '/settings/:orgId/teams/',
    },
    {
      path: '/organizations/:orgId/',
      children: [
        routeHook('routes:legacy-organization-redirects'),
        {
          index: true,
          redirectTo: 'issues/',
        },
        {
          path: 'teams/',
          redirectTo: '/settings/:orgId/teams/',
        },
        {
          path: 'teams/your-teams/',
          redirectTo: '/settings/:orgId/teams/',
        },
        {
          path: 'teams/all-teams/',
          redirectTo: '/settings/:orgId/teams/',
        },
        {
          path: 'teams/:teamId/',
          redirectTo: '/settings/:orgId/teams/:teamId/',
        },
        {
          path: 'teams/:teamId/members/',
          redirectTo: '/settings/:orgId/teams/:teamId/members/',
        },
        {
          path: 'teams/:teamId/projects/',
          redirectTo: '/settings/:orgId/teams/:teamId/projects/',
        },
        {
          path: 'teams/:teamId/settings/',
          redirectTo: '/settings/:orgId/teams/:teamId/settings/',
        },
        {
          path: 'settings/',
          redirectTo: '/settings/:orgId/',
        },
        {
          path: 'api-keys/',
          redirectTo: '/settings/:orgId/api-keys/',
        },
        {
          path: 'api-keys/:apiKey/',
          redirectTo: '/settings/:orgId/api-keys/:apiKey/',
        },
        {
          path: 'members/',
          redirectTo: '/settings/:orgId/members/',
        },
        {
          path: 'members/:memberId/',
          redirectTo: '/settings/:orgId/members/:memberId/',
        },
        {
          path: 'rate-limits/',
          redirectTo: '/settings/:orgId/rate-limits/',
        },
        {
          path: 'repos/',
          redirectTo: '/settings/:orgId/repos/',
        },
        {
          path: 'user-feedback/',
          redirectTo: '/organizations/:orgId/feedback/',
        },
      ],
    },
  ];
  const legacyOrganizationRootRoutes: SentryRouteObject = {
    children: legacyOrganizationRootChildren,
  };

  const gettingStartedChildren: SentryRouteObject[] = [
    {
      path: '/getting-started/:projectId/',
      redirectTo: '/projects/:projectId/getting-started/',
      customerDomainOnlyRoute: true,
    },
    {
      path: '/getting-started/:projectId/:platform/',
      redirectTo: '/projects/:projectId/getting-started/',
      customerDomainOnlyRoute: true,
    },
    {
      path: '/:orgId/:projectId/getting-started/',
      redirectTo: '/organizations/:orgId/projects/:projectId/getting-started/',
    },
    {
      path: '/:orgId/:projectId/getting-started/:platform/',
      redirectTo: '/organizations/:orgId/projects/:projectId/getting-started/',
    },
  ];
  const gettingStartedRoutes: SentryRouteObject = {
    children: gettingStartedChildren,
  };

  // Support for deprecated URLs (pre-Sentry 10). We just redirect users to new
  // canonical URLs.
  //
  // XXX(epurkhiser): Can these be moved over to the legacyOrgRedirects routes,
  // or do these need to be nested into the OrganizationLayout tree?
  const legacyOrgRedirectChildren: SentryRouteObject[] = [
    {
      index: true,
      component: errorHandler(
        redirectDeprecatedProjectRoute(
          ({orgId, projectId}) => `/organizations/${orgId}/issues/?project=${projectId}`
        )
      ),
      deprecatedRouteProps: true,
    },
  ];
  const legacyOrgRedirects: SentryRouteObject = {
    path: '/:orgId/:projectId/',
    children: legacyOrgRedirectChildren,
  };

  const organizationRoutes: SentryRouteObject = {
    component: errorHandler(OrganizationLayout),
    children: [
      settingsRoutes,
      projectsRoutes,
      dashboardRoutes,
      feedbackv2Routes,
      issueRoutes,
      alertRoutes,
      monitorRoutes,
      preventRoutes,
      preprodRoutes,
      pullRequestRoutes,
      replayRoutes,
      releasesRoutes,
      statsRoutes,
      discoverRoutes,
      performanceRoutes,
      domainViewRoutes,
      tracesRoutes,
      exploreRoutes,
      llmMonitoringRedirects,
      profilingRoutes,
      gettingStartedRoutes,
      adminManageRoutes,
      legacyOrganizationRootRoutes,
      legacyOrgRedirects,
    ],
  };

  const legacyRedirectRoutes: SentryRouteObject = {
    path: '/:orgId/',
    children: [
      {
        index: true,
        redirectTo: '/organizations/:orgId/',
      },
      {
        path: ':projectId/settings/',
        children: [
          {
            path: 'teams/',
            redirectTo: '/settings/:orgId/projects/:projectId/teams/',
          },
          {
            path: 'alerts/',
            redirectTo: '/settings/:orgId/projects/:projectId/alerts/',
          },
          {
            path: 'alerts/rules/',
            redirectTo: '/settings/:orgId/projects/:projectId/alerts/rules/',
          },
          {
            path: 'alerts/rules/new/',
            redirectTo: '/settings/:orgId/projects/:projectId/alerts/rules/new/',
          },
          {
            path: 'alerts/rules/:ruleId/',
            redirectTo: '/settings/:orgId/projects/:projectId/alerts/rules/:ruleId/',
          },
          {
            path: 'environments/',
            redirectTo: '/settings/:orgId/projects/:projectId/environments/',
          },
          {
            path: 'environments/hidden/',
            redirectTo: '/settings/:orgId/projects/:projectId/environments/hidden/',
          },
          {
            path: 'tags/',
            redirectTo: '/settings/projects/:orgId/projects/:projectId/tags/',
          },
          {
            path: 'issue-tracking/',
            redirectTo: '/settings/:orgId/projects/:projectId/issue-tracking/',
          },
          {
            path: 'release-tracking/',
            redirectTo: '/settings/:orgId/projects/:projectId/release-tracking/',
          },
          {
            path: 'ownership/',
            redirectTo: '/settings/:orgId/projects/:projectId/ownership/',
          },
          {
            path: 'data-forwarding/',
            redirectTo: '/settings/:orgId/projects/:projectId/data-forwarding/',
          },
          {
            path: 'debug-symbols/',
            redirectTo: '/settings/:orgId/projects/:projectId/debug-symbols/',
          },
          {
            path: 'filters/',
            redirectTo: '/settings/:orgId/projects/:projectId/filters/',
          },
          {
            path: 'hooks/',
            redirectTo: '/settings/:orgId/projects/:projectId/hooks/',
          },
          {
            path: 'keys/',
            redirectTo: '/settings/:orgId/projects/:projectId/keys/',
          },
          {
            path: 'keys/:keyId/',
            redirectTo: '/settings/:orgId/projects/:projectId/keys/:keyId/',
          },
          {
            path: 'user-feedback/',
            redirectTo: '/settings/:orgId/projects/:projectId/user-feedback/',
          },
          {
            path: 'security-headers/',
            redirectTo: '/settings/:orgId/projects/:projectId/security-headers/',
          },
          {
            path: 'security-headers/csp/',
            redirectTo: '/settings/:orgId/projects/:projectId/security-headers/csp/',
          },
          {
            path: 'security-headers/expect-ct/',
            redirectTo:
              '/settings/:orgId/projects/:projectId/security-headers/expect-ct/',
          },
          {
            path: 'security-headers/hpkp/',
            redirectTo: '/settings/:orgId/projects/:projectId/security-headers/hpkp/',
          },
          {
            path: 'plugins/',
            redirectTo: '/settings/:orgId/projects/:projectId/plugins/',
          },
          {
            path: 'plugins/:pluginId/',
            redirectTo: '/settings/:orgId/projects/:projectId/plugins/:pluginId/',
          },
          {
            path: 'integrations/:providerKey/',
            redirectTo: '/settings/:orgId/projects/:projectId/integrations/:providerKey/',
          },
        ],
      },
      {
        path: ':projectId/group/:groupId/',
        redirectTo: 'issues/:groupId/',
      },
      {
        path: ':projectId/issues/:groupId/',
        redirectTo: '/organizations/:orgId/issues/:groupId/',
      },
      {
        path: ':projectId/issues/:groupId/events/',
        redirectTo: '/organizations/:orgId/issues/:groupId/events/',
      },
      {
        path: ':projectId/issues/:groupId/events/:eventId/',
        redirectTo: '/organizations/:orgId/issues/:groupId/events/:eventId/',
      },
      {
        path: ':projectId/issues/:groupId/tags/',
        redirectTo: '/organizations/:orgId/issues/:groupId/tags/',
      },
      {
        path: ':projectId/issues/:groupId/tags/:tagKey/',
        redirectTo: '/organizations/:orgId/issues/:groupId/tags/:tagKey/',
      },
      {
        path: ':projectId/issues/:groupId/feedback/',
        redirectTo: '/organizations/:orgId/issues/:groupId/feedback/',
      },
      {
        path: ':projectId/issues/:groupId/similar/',
        redirectTo: '/organizations/:orgId/issues/:groupId/similar/',
      },
      {
        path: ':projectId/issues/:groupId/merged/',
        redirectTo: '/organizations/:orgId/issues/:groupId/merged/',
      },
      {
        path: ':projectId/events/:eventId/',
        component: errorHandler(ProjectEventRedirect),
        deprecatedRouteProps: true,
      },
    ],
  };

  const appRoutes: SentryRouteObject = {
    component: ({children}: {children: React.ReactNode}) => {
      return (
        <ProvideAriaRouter>
          <ScrapsProviders>{children}</ScrapsProviders>
        </ProvideAriaRouter>
      );
    },
    deprecatedRouteProps: true,
    children: [
      experimentalSpaRoutes,
      {
        path: '/',
        component: errorHandler(App),
        children: [
          rootRoutes,
          authV2Routes,
          organizationRoutes,
          legacyRedirectRoutes,
          {
            path: '*',
            component: errorHandler(OrganizationLayout),
            children: [
              {
                path: '*',
                component: errorHandler(RouteNotFound),
              },
            ],
          },
        ],
      },
    ],
  };

  return [translateSentryRoute(appRoutes)];
}

// We load routes both when initializing the SDK (for routing integrations) and
// when the app renders Main. Memoize to avoid rebuilding the route tree.
export const routes = memoize(buildRoutes);

// Exported for use in tests.
export {buildRoutes};

function NoOp({children}: {children: React.JSX.Element}) {
  return children;
}<|MERGE_RESOLUTION|>--- conflicted
+++ resolved
@@ -1222,10 +1222,7 @@
         },
         {
           path: 'repos/',
-<<<<<<< HEAD
-=======
           name: t('Seer'),
->>>>>>> 17bcbb7d
           component: make(() => import('getsentry/views/seerAutomation/repos')),
         },
         {
