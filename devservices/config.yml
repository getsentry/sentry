# Ignored by docker compose, used by devservices
x-sentry-service-config:
  version: 0.1
  service_name: sentry
  dependencies:
    snuba:
      description: Service that provides fast aggregation and query capabilities on top of Clickhouse
      remote:
        repo_name: snuba
        branch: master
        repo_link: https://github.com/getsentry/snuba.git
        mode: containerized
    relay:
      description: Service event forwarding and ingestion service
      remote:
        repo_name: relay
        branch: master
        repo_link: https://github.com/getsentry/relay.git
        mode: containerized
    postgres:
      description: Database used to store Sentry data
    redis:
      description: Shared instance of redis used by sentry services
      remote:
        repo_name: sentry-shared-redis
        branch: main
        repo_link: https://github.com/getsentry/sentry-shared-redis.git
<<<<<<< HEAD
    chartcuterie:
      description: Chartcuterie is a service that generates charts
      remote:
        repo_name: chartcuterie
        branch: master
        repo_link: https://github.com/getsentry/chartcuterie.git
  modes:
    default: [snuba, postgres, relay]
    migrations: [postgres, redis]
    acceptance-ci: [postgres, snuba, chartcuterie]
=======
    taskbroker:
      description: Service used to process asynchronous tasks
      remote:
        repo_name: taskbroker
        branch: main
        repo_link: https://github.com/getsentry/taskbroker.git
        mode: containerized
  modes:
    default: [snuba, postgres, relay]
    migrations: [postgres, redis]
    taskbroker: [snuba, postgres, relay, taskbroker]
>>>>>>> b9b590d3

services:
  postgres:
    image: ghcr.io/getsentry/image-mirror-library-postgres:14-alpine
    environment:
      POSTGRES_HOST_AUTH_METHOD: trust
      POSTGRES_DB: sentry
    command:
      [
        postgres,
        -c,
        wal_level=logical,
        -c,
        max_replication_slots=1,
        -c,
        max_wal_senders=1,
      ]
    healthcheck:
      test: pg_isready -U postgres
      interval: 5s
      timeout: 5s
      retries: 3
    networks:
      - devservices
    volumes:
      - postgres-data:/var/lib/postgresql/data
    ports:
      - 127.0.0.1:5432:5432
    extra_hosts:
      - host.docker.internal:host-gateway
    labels:
      - orchestrator=devservices
    restart: unless-stopped

networks:
  devservices:
    name: devservices
    external: true

volumes:
  postgres-data:<|MERGE_RESOLUTION|>--- conflicted
+++ resolved
@@ -25,18 +25,12 @@
         repo_name: sentry-shared-redis
         branch: main
         repo_link: https://github.com/getsentry/sentry-shared-redis.git
-<<<<<<< HEAD
     chartcuterie:
       description: Chartcuterie is a service that generates charts
       remote:
         repo_name: chartcuterie
         branch: master
         repo_link: https://github.com/getsentry/chartcuterie.git
-  modes:
-    default: [snuba, postgres, relay]
-    migrations: [postgres, redis]
-    acceptance-ci: [postgres, snuba, chartcuterie]
-=======
     taskbroker:
       description: Service used to process asynchronous tasks
       remote:
@@ -47,8 +41,8 @@
   modes:
     default: [snuba, postgres, relay]
     migrations: [postgres, redis]
+    acceptance-ci: [postgres, snuba, chartcuterie]
     taskbroker: [snuba, postgres, relay, taskbroker]
->>>>>>> b9b590d3
 
 services:
   postgres:
