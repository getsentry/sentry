# Ignored by docker compose, used by devservices
x-sentry-service-config:
  version: 0.1
  service_name: sentry
  dependencies:
    snuba:
      description: Service that provides fast aggregation and query capabilities on top of Clickhouse
      remote:
        repo_name: snuba
        branch: master
        repo_link: https://github.com/getsentry/snuba.git
        mode: containerized
    relay:
      description: Service event forwarding and ingestion service
      remote:
        repo_name: relay
        branch: master
        repo_link: https://github.com/getsentry/relay.git
        mode: containerized
    postgres:
      description: Database used to store Sentry data
    redis:
      description: Shared instance of redis used by sentry services
      remote:
        repo_name: sentry-shared-redis
        branch: main
        repo_link: https://github.com/getsentry/sentry-shared-redis.git
<<<<<<< HEAD
    symbolicator:
      description: A symbolication service for native stacktraces and minidumps with symbol server support
      remote:
        repo_name: symbolicator
        branch: master
        repo_link: https://github.com/getsentry/symbolicator.git
        mode: default
    bigtable:
      description: Bigtable emulator
    redis-cluster:
      description: Redis cluster used for testing
  modes:
    default: [snuba, postgres, relay]
    migrations: [postgres, redis]
    backend-ci: [snuba, postgres, redis, bigtable, redis-cluster, symbolicator]
=======
    taskbroker:
      description: Service used to process asynchronous tasks
      remote:
        repo_name: taskbroker
        branch: main
        repo_link: https://github.com/getsentry/taskbroker.git
        mode: containerized
  modes:
    default: [snuba, postgres, relay]
    migrations: [postgres, redis]
    taskbroker: [snuba, postgres, relay, taskbroker]
>>>>>>> 1448a59c

services:
  postgres:
    image: ghcr.io/getsentry/image-mirror-library-postgres:14-alpine
    environment:
      POSTGRES_HOST_AUTH_METHOD: trust
      POSTGRES_DB: sentry
    command:
      [
        postgres,
        -c,
        wal_level=logical,
        -c,
        max_replication_slots=1,
        -c,
        max_wal_senders=1,
      ]
    healthcheck:
      test: pg_isready -U postgres
      interval: 5s
      timeout: 5s
      retries: 3
    networks:
      - devservices
    volumes:
      - postgres-data:/var/lib/postgresql/data
    ports:
      - 127.0.0.1:5432:5432
    extra_hosts:
      - host.docker.internal:host-gateway
    labels:
      - orchestrator=devservices
    restart: unless-stopped
  bigtable:
    image: 'ghcr.io/getsentry/cbtemulator:d28ad6b63e461e8c05084b8c83f1c06627068c04'
    ports:
      - '127.0.0.1:8086:8086'
    networks:
      - devservices
    extra_hosts:
      - host.docker.internal:host-gateway
  redis-cluster:
    image: ghcr.io/getsentry/docker-redis-cluster:7.0.10
    ports:
      - '127.0.0.1:7000:7000'
      - '127.0.0.1:7001:7001'
      - '127.0.0.1:7002:7002'
      - '127.0.0.1:7003:7003'
      - '127.0.0.1:7004:7004'
      - '127.0.0.1:7005:7005'
    networks:
      - devservices
    extra_hosts:
      - host.docker.internal:host-gateway
    environment:
      - IP=0.0.0.0

networks:
  devservices:
    name: devservices
    external: true

volumes:
  postgres-data:<|MERGE_RESOLUTION|>--- conflicted
+++ resolved
@@ -25,7 +25,6 @@
         repo_name: sentry-shared-redis
         branch: main
         repo_link: https://github.com/getsentry/sentry-shared-redis.git
-<<<<<<< HEAD
     symbolicator:
       description: A symbolication service for native stacktraces and minidumps with symbol server support
       remote:
@@ -37,11 +36,6 @@
       description: Bigtable emulator
     redis-cluster:
       description: Redis cluster used for testing
-  modes:
-    default: [snuba, postgres, relay]
-    migrations: [postgres, redis]
-    backend-ci: [snuba, postgres, redis, bigtable, redis-cluster, symbolicator]
-=======
     taskbroker:
       description: Service used to process asynchronous tasks
       remote:
@@ -53,7 +47,7 @@
     default: [snuba, postgres, relay]
     migrations: [postgres, redis]
     taskbroker: [snuba, postgres, relay, taskbroker]
->>>>>>> 1448a59c
+    backend-ci: [snuba, postgres, redis, bigtable, redis-cluster, symbolicator]
 
 services:
   postgres:
