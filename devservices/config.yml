# Ignored by docker compose, used by devservices
x-sentry-service-config:
  version: 0.1
  service_name: sentry
  dependencies:
    #########################################################
    # Docker Compose Services
    #########################################################
    snuba:
      description: Service that provides fast aggregation and query capabilities on top of Clickhouse
      remote:
        repo_name: snuba
        branch: master
        repo_link: https://github.com/getsentry/snuba.git
        mode: containerized
    snuba-profiling:
      description: Service that provides fast aggregation and query capabilities on top of Clickhouse that includes profiling consumers
      remote:
        repo_name: snuba
        branch: master
        repo_link: https://github.com/getsentry/snuba.git
        mode: containerized-profiles
    relay:
      description: Service event forwarding and ingestion service
      remote:
        repo_name: relay
        branch: master
        repo_link: https://github.com/getsentry/relay.git
        mode: containerized
    postgres:
      description: Database used to store Sentry data
    redis:
      description: Shared instance of redis used by sentry services
      remote:
        repo_name: sentry-shared-redis
        branch: main
        repo_link: https://github.com/getsentry/sentry-shared-redis.git
    symbolicator:
      description: A symbolication service for native stacktraces and minidumps with symbol server support
      remote:
        repo_name: symbolicator
        branch: master
        repo_link: https://github.com/getsentry/symbolicator.git
        mode: default
    vroom:
      description: Sentry's profiling service, processing and deriving data about your profiles
      remote:
        repo_name: vroom
        branch: main
        repo_link: https://github.com/getsentry/vroom.git
        mode: default
    bigtable:
      description: Bigtable emulator
    redis-cluster:
      description: Redis cluster used for testing
    chartcuterie:
      description: Chartcuterie is a service that generates charts
      remote:
        repo_name: chartcuterie
        branch: master
        repo_link: https://github.com/getsentry/chartcuterie.git
    taskbroker:
      description: Service used to process asynchronous tasks
      remote:
        repo_name: taskbroker
        branch: main
        repo_link: https://github.com/getsentry/taskbroker.git
        mode: containerized
    rabbitmq:
      description: Messaging and streaming broker
    memcached:
      description: Memcached used for caching
    spotlight:
      description: Spotlight server for local debugging
    #########################################################
    # Supervisor Programs
    #########################################################
    # Taskworker services
    taskworker:
      description: Workers that process tasks from the taskbroker
    taskworker-scheduler:
      description: Task scheduler that can spawn tasks based on their schedules
    # Kafka consumer services for event ingestion
    ingest-events:
      description: Kafka consumer for processing ingested events
    ingest-attachments:
      description: Kafka consumer for processing ingested attachments
    ingest-transactions:
      description: Kafka consumer for processing ingested transactions
    ingest-monitors:
      description: Kafka consumer for processing monitor check-ins
    ingest-profiles:
      description: Kafka consumer for processing profiling data
    ingest-occurrences:
      description: Kafka consumer for processing issue occurrences
    ingest-feedback-events:
      description: Kafka consumer for processing user feedback events
    # Monitor-related services
    monitors-clock-tick:
      description: Kafka consumer for monitor clock ticks
    monitors-clock-tasks:
      description: Kafka consumer for monitor clock tasks
    monitors-incident-occurrences:
      description: Kafka consumer for monitor incident occurrences
    # Spans and performance monitoring
    process-spans:
      description: Kafka consumer for processing spans data
    process-segments:
      description: Kafka consumer for processing performance segments
    # Metrics-related consumers
    ingest-metrics:
      description: Kafka consumer for processing metrics data
    ingest-generic-metrics:
      description: Kafka consumer for processing generic metrics
    billing-metrics-consumer:
      description: Kafka consumer for billing metrics processing
    # Post-processing forwarders
    post-process-forwarder-errors:
      description: Post-process forwarder for error events
    post-process-forwarder-transactions:
      description: Post-process forwarder for transaction events
    post-process-forwarder-issue-platform:
      description: Post-process forwarder for issue platform events
    # Uptime monitoring
    uptime-results:
      description: Kafka consumer for uptime monitoring results
    worker:
      description: Worker that processes tasks from celery

  modes:
    default: [snuba, postgres, relay, spotlight]
    migrations: [postgres, redis]
    acceptance-ci: [postgres, snuba, chartcuterie]
    chartcuterie: [postgres, snuba, chartcuterie, spotlight]
    taskbroker:
      [snuba, postgres, relay, taskbroker, spotlight, taskworker, taskworker-scheduler]
    backend-ci: [snuba, postgres, redis, bigtable, redis-cluster, symbolicator]
    rabbitmq: [postgres, snuba, rabbitmq, spotlight]
    symbolicator: [postgres, snuba, symbolicator, spotlight]
    memcached: [postgres, snuba, memcached, spotlight]
<<<<<<< HEAD
    spans:
=======
    crons:
>>>>>>> fe64bc1b
      [
        postgres,
        snuba,
        relay,
        spotlight,
<<<<<<< HEAD
        ingest-events,
        ingest-transactions,
        post-process-forwarder-errors,
        post-process-forwarder-transactions,
        post-process-forwarder-issue-platform,
        eap-spans-subscription-results,
        subscription-results-eap-items,
        process-spans,
        ingest-occurrences,
        process-segments,
=======
        ingest-monitors,
        monitors-clock-tick,
        monitors-clock-tasks,
        monitors-incident-occurrences,
>>>>>>> fe64bc1b
        worker,
      ]
    profiling:
      [
        postgres,
        snuba-profiling,
        relay,
        vroom,
        spotlight,
        ingest-events,
        ingest-transactions,
        ingest-profiles,
        ingest-occurrences,
        worker,
        post-process-forwarder-errors,
        post-process-forwarder-transactions,
      ]
    ingest:
      [
        snuba,
        postgres,
        relay,
        spotlight,
        worker,
        ingest-events,
        ingest-transactions,
        ingest-attachments,
        post-process-forwarder-errors,
        post-process-forwarder-transactions,
        post-process-forwarder-issue-platform,
      ]
    minimal: [postgres, snuba]
    ingest-all:
      [
        billing-metrics-consumer,
        ingest-attachments,
        ingest-events,
        ingest-feedback-events,
        ingest-generic-metrics,
        ingest-metrics,
        ingest-monitors,
        ingest-occurrences,
        ingest-profiles,
        ingest-transactions,
        monitors-clock-tasks,
        monitors-clock-tick,
        monitors-incident-occurrences,
        post-process-forwarder-errors,
        post-process-forwarder-issue-platform,
        post-process-forwarder-transactions,
        postgres,
        process-segments,
        process-spans,
        relay,
        snuba,
        spotlight,
        worker,
        vroom,
      ]
    full:
      [
        snuba,
        postgres,
        relay,
        spotlight,
        vroom,
        ingest-events,
        ingest-attachments,
        ingest-transactions,
        ingest-monitors,
        ingest-feedback-events,
        monitors-clock-tick,
        monitors-clock-tasks,
        monitors-incident-occurrences,
        ingest-profiles,
        ingest-occurrences,
        process-spans,
        process-segments,
        ingest-metrics,
        ingest-generic-metrics,
        billing-metrics-consumer,
        uptime-results,
        post-process-forwarder-errors,
        post-process-forwarder-transactions,
        post-process-forwarder-issue-platform,
        taskworker,
        taskworker-scheduler,
        worker,
      ]

services:
  postgres:
    image: ghcr.io/getsentry/image-mirror-library-postgres:14-alpine
    environment:
      POSTGRES_HOST_AUTH_METHOD: trust
      POSTGRES_DB: sentry
    command:
      [
        postgres,
        -c,
        wal_level=logical,
        -c,
        max_replication_slots=1,
        -c,
        max_wal_senders=1,
      ]
    healthcheck:
      test: pg_isready -U postgres
      interval: 5s
      timeout: 5s
      retries: 3
    networks:
      - devservices
    volumes:
      - postgres-data:/var/lib/postgresql/data
    ports:
      - 127.0.0.1:5432:5432
    extra_hosts:
      - host.docker.internal:host-gateway
    labels:
      - orchestrator=devservices
    restart: unless-stopped
  bigtable:
    image: 'ghcr.io/getsentry/cbtemulator:d28ad6b63e461e8c05084b8c83f1c06627068c04'
    ports:
      - '127.0.0.1:8086:8086'
    networks:
      - devservices
    extra_hosts:
      - host.docker.internal:host-gateway
    labels:
      - orchestrator=devservices
  redis-cluster:
    image: ghcr.io/getsentry/docker-redis-cluster:7.0.10
    ports:
      - '127.0.0.1:7000:7000'
      - '127.0.0.1:7001:7001'
      - '127.0.0.1:7002:7002'
      - '127.0.0.1:7003:7003'
      - '127.0.0.1:7004:7004'
      - '127.0.0.1:7005:7005'
    networks:
      - devservices
    extra_hosts:
      - host.docker.internal:host-gateway
    environment:
      - IP=0.0.0.0
    labels:
      - orchestrator=devservices
  rabbitmq:
    image: ghcr.io/getsentry/image-mirror-library-rabbitmq:3-management
    ports:
      - '127.0.0.1:5672:5672'
      - '127.0.0.1:15672:15672'
    networks:
      - devservices
    extra_hosts:
      - host.docker.internal:host-gateway
    environment:
      - IP=0.0.0.0
    labels:
      - orchestrator=devservices
  memcached:
    image: ghcr.io/getsentry/image-mirror-library-memcached:1.5-alpine
    ports:
      - '127.0.0.1:11211:11211'
    networks:
      - devservices
    extra_hosts:
      - host.docker.internal:host-gateway
    labels:
      - orchestrator=devservices
  spotlight:
    image: ghcr.io/getsentry/spotlight:latest
    healthcheck:
      interval: 1s
      timeout: 1s
      retries: 3
    restart: unless-stopped
    ports:
      - '127.0.0.1:8969:8969/tcp'
    networks:
      - devservices
    labels:
      - orchestrator=devservices

networks:
  devservices:
    name: devservices
    external: true

volumes:
  postgres-data:<|MERGE_RESOLUTION|>--- conflicted
+++ resolved
@@ -138,17 +138,12 @@
     rabbitmq: [postgres, snuba, rabbitmq, spotlight]
     symbolicator: [postgres, snuba, symbolicator, spotlight]
     memcached: [postgres, snuba, memcached, spotlight]
-<<<<<<< HEAD
     spans:
-=======
-    crons:
->>>>>>> fe64bc1b
-      [
-        postgres,
-        snuba,
-        relay,
-        spotlight,
-<<<<<<< HEAD
+      [
+        postgres,
+        snuba,
+        relay,
+        spotlight,
         ingest-events,
         ingest-transactions,
         post-process-forwarder-errors,
@@ -159,12 +154,18 @@
         process-spans,
         ingest-occurrences,
         process-segments,
-=======
+        worker,
+      ]
+    crons:
+      [
+        postgres,
+        snuba,
+        relay,
+        spotlight,
         ingest-monitors,
         monitors-clock-tick,
         monitors-clock-tasks,
         monitors-incident-occurrences,
->>>>>>> fe64bc1b
         worker,
       ]
     profiling:
