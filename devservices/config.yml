# Ignored by docker compose, used by devservices
x-sentry-service-config:
  version: 0.1
  service_name: sentry
  dependencies:
    #########################################################
    # Docker Compose Services
    #########################################################
    snuba:
      description: Service that provides fast aggregation and query capabilities on top of Clickhouse
      remote:
        repo_name: snuba
        branch: master
        repo_link: https://github.com/getsentry/snuba.git
        mode: containerized
    snuba-profiling:
      description: Service that provides fast aggregation and query capabilities on top of Clickhouse that includes profiling consumers
      remote:
        repo_name: snuba
        branch: master
        repo_link: https://github.com/getsentry/snuba.git
        mode: containerized-profiles
    relay:
      description: Service event forwarding and ingestion service
      remote:
        repo_name: relay
        branch: master
        repo_link: https://github.com/getsentry/relay.git
        mode: containerized
    postgres:
      description: Database used to store Sentry data
    redis:
      description: Shared instance of redis used by sentry services
      remote:
        repo_name: sentry-shared-redis
        branch: main
        repo_link: https://github.com/getsentry/sentry-shared-redis.git
    symbolicator:
      description: A symbolication service for native stacktraces and minidumps with symbol server support
      remote:
        repo_name: symbolicator
        branch: master
        repo_link: https://github.com/getsentry/symbolicator.git
        mode: default
    vroom:
      description: Sentry's profiling service, processing and deriving data about your profiles
      remote:
        repo_name: vroom
        branch: main
        repo_link: https://github.com/getsentry/vroom.git
        mode: default
    bigtable:
      description: Bigtable emulator
    redis-cluster:
      description: Redis cluster used for testing
    chartcuterie:
      description: Chartcuterie is a service that generates charts
      remote:
        repo_name: chartcuterie
        branch: master
        repo_link: https://github.com/getsentry/chartcuterie.git
    taskbroker:
      description: Service used to process asynchronous tasks
      remote:
        repo_name: taskbroker
        branch: main
        repo_link: https://github.com/getsentry/taskbroker.git
        mode: containerized
    rabbitmq:
      description: Messaging and streaming broker
    memcached:
      description: Memcached used for caching
    spotlight:
      description: Spotlight server for local debugging
    #########################################################
    # Supervisor Programs
    #########################################################
    # Taskworker services
    taskworker:
      description: Workers that process tasks from the taskbroker
    taskworker-scheduler:
      description: Task scheduler that can spawn tasks based on their schedules
    # Kafka consumer services for event ingestion
    ingest-events:
      description: Kafka consumer for processing ingested events
    ingest-attachments:
      description: Kafka consumer for processing ingested attachments
    ingest-transactions:
      description: Kafka consumer for processing ingested transactions
    ingest-monitors:
      description: Kafka consumer for processing monitor check-ins
    ingest-profiles:
      description: Kafka consumer for processing profiling data
    ingest-occurrences:
      description: Kafka consumer for processing issue occurrences
    ingest-feedback-events:
      description: Kafka consumer for processing user feedback events
    # Monitor-related services
    monitors-clock-tick:
      description: Kafka consumer for monitor clock ticks
    monitors-clock-tasks:
      description: Kafka consumer for monitor clock tasks
    monitors-incident-occurrences:
      description: Kafka consumer for monitor incident occurrences
    # Spans and performance monitoring
    process-spans:
      description: Kafka consumer for processing spans data
    process-segments:
      description: Kafka consumer for processing performance segments
    # Metrics-related consumers
    ingest-metrics:
      description: Kafka consumer for processing metrics data
    ingest-generic-metrics:
      description: Kafka consumer for processing generic metrics
    billing-metrics-consumer:
      description: Kafka consumer for billing metrics processing
    # Post-processing forwarders
    post-process-forwarder-errors:
      description: Post-process forwarder for error events
    post-process-forwarder-transactions:
      description: Post-process forwarder for transaction events
    post-process-forwarder-issue-platform:
      description: Post-process forwarder for issue platform events
    # Uptime monitoring
    uptime-results:
      description: Kafka consumer for uptime monitoring results
    worker:
      description: Worker that processes tasks from celery

  modes:
    default: [snuba, postgres, relay, spotlight]
    migrations: [postgres, redis]
    acceptance-ci: [postgres, snuba, chartcuterie]
    chartcuterie: [postgres, snuba, chartcuterie, spotlight]
    taskbroker:
      [snuba, postgres, relay, taskbroker, spotlight, taskworker, taskworker-scheduler]
    backend-ci: [snuba, postgres, redis, bigtable, redis-cluster, symbolicator]
    rabbitmq: [postgres, snuba, rabbitmq, spotlight]
    symbolicator: [postgres, snuba, symbolicator, spotlight]
    memcached: [postgres, snuba, memcached, spotlight]
<<<<<<< HEAD
    profiling: [postgres, snuba, vroom, spotlight]
    crons:
      [
        postgres,
        snuba,
        relay,
        spotlight,
        ingest-monitors,
        monitors-clock-tick,
        monitors-clock-tasks,
        monitors-incident-occurrences,
        worker,
=======
    profiling:
      [
        postgres,
        snuba-profiling,
        relay,
        vroom,
        spotlight,
        ingest-events,
        ingest-transactions,
        ingest-profiles,
        ingest-occurrences,
        worker,
        post-process-forwarder-errors,
        post-process-forwarder-transactions,
>>>>>>> e3e1d6c6
      ]
    ingest:
      [
        snuba,
        postgres,
        relay,
        spotlight,
        worker,
        ingest-events,
        ingest-transactions,
        ingest-attachments,
        post-process-forwarder-errors,
        post-process-forwarder-transactions,
        post-process-forwarder-issue-platform,
      ]
    minimal: [postgres, snuba]
    ingest-all:
      [
        billing-metrics-consumer,
        ingest-attachments,
        ingest-events,
        ingest-feedback-events,
        ingest-generic-metrics,
        ingest-metrics,
        ingest-monitors,
        ingest-occurrences,
        ingest-profiles,
        ingest-transactions,
        monitors-clock-tasks,
        monitors-clock-tick,
        monitors-incident-occurrences,
        post-process-forwarder-errors,
        post-process-forwarder-issue-platform,
        post-process-forwarder-transactions,
        postgres,
        process-segments,
        process-spans,
        relay,
        snuba,
        spotlight,
        worker,
        vroom,
      ]
    full:
      [
        snuba,
        postgres,
        relay,
        spotlight,
        vroom,
        ingest-events,
        ingest-attachments,
        ingest-transactions,
        ingest-monitors,
        ingest-feedback-events,
        monitors-clock-tick,
        monitors-clock-tasks,
        monitors-incident-occurrences,
        ingest-profiles,
        ingest-occurrences,
        process-spans,
        process-segments,
        ingest-metrics,
        ingest-generic-metrics,
        billing-metrics-consumer,
        uptime-results,
        post-process-forwarder-errors,
        post-process-forwarder-transactions,
        post-process-forwarder-issue-platform,
        taskworker,
        taskworker-scheduler,
        worker,
      ]

services:
  postgres:
    image: ghcr.io/getsentry/image-mirror-library-postgres:14-alpine
    environment:
      POSTGRES_HOST_AUTH_METHOD: trust
      POSTGRES_DB: sentry
    command:
      [
        postgres,
        -c,
        wal_level=logical,
        -c,
        max_replication_slots=1,
        -c,
        max_wal_senders=1,
      ]
    healthcheck:
      test: pg_isready -U postgres
      interval: 5s
      timeout: 5s
      retries: 3
    networks:
      - devservices
    volumes:
      - postgres-data:/var/lib/postgresql/data
    ports:
      - 127.0.0.1:5432:5432
    extra_hosts:
      - host.docker.internal:host-gateway
    labels:
      - orchestrator=devservices
    restart: unless-stopped
  bigtable:
    image: 'ghcr.io/getsentry/cbtemulator:d28ad6b63e461e8c05084b8c83f1c06627068c04'
    ports:
      - '127.0.0.1:8086:8086'
    networks:
      - devservices
    extra_hosts:
      - host.docker.internal:host-gateway
    labels:
      - orchestrator=devservices
  redis-cluster:
    image: ghcr.io/getsentry/docker-redis-cluster:7.0.10
    ports:
      - '127.0.0.1:7000:7000'
      - '127.0.0.1:7001:7001'
      - '127.0.0.1:7002:7002'
      - '127.0.0.1:7003:7003'
      - '127.0.0.1:7004:7004'
      - '127.0.0.1:7005:7005'
    networks:
      - devservices
    extra_hosts:
      - host.docker.internal:host-gateway
    environment:
      - IP=0.0.0.0
    labels:
      - orchestrator=devservices
  rabbitmq:
    image: ghcr.io/getsentry/image-mirror-library-rabbitmq:3-management
    ports:
      - '127.0.0.1:5672:5672'
      - '127.0.0.1:15672:15672'
    networks:
      - devservices
    extra_hosts:
      - host.docker.internal:host-gateway
    environment:
      - IP=0.0.0.0
    labels:
      - orchestrator=devservices
  memcached:
    image: ghcr.io/getsentry/image-mirror-library-memcached:1.5-alpine
    ports:
      - '127.0.0.1:11211:11211'
    networks:
      - devservices
    extra_hosts:
      - host.docker.internal:host-gateway
    labels:
      - orchestrator=devservices
  spotlight:
    image: ghcr.io/getsentry/spotlight:latest
    healthcheck:
      interval: 1s
      timeout: 1s
      retries: 3
    restart: unless-stopped
    ports:
      - '127.0.0.1:8969:8969/tcp'
    networks:
      - devservices
    labels:
      - orchestrator=devservices

networks:
  devservices:
    name: devservices
    external: true

volumes:
  postgres-data:<|MERGE_RESOLUTION|>--- conflicted
+++ resolved
@@ -138,8 +138,6 @@
     rabbitmq: [postgres, snuba, rabbitmq, spotlight]
     symbolicator: [postgres, snuba, symbolicator, spotlight]
     memcached: [postgres, snuba, memcached, spotlight]
-<<<<<<< HEAD
-    profiling: [postgres, snuba, vroom, spotlight]
     crons:
       [
         postgres,
@@ -151,7 +149,6 @@
         monitors-clock-tasks,
         monitors-incident-occurrences,
         worker,
-=======
     profiling:
       [
         postgres,
@@ -166,7 +163,6 @@
         worker,
         post-process-forwarder-errors,
         post-process-forwarder-transactions,
->>>>>>> e3e1d6c6
       ]
     ingest:
       [
