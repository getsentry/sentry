--- conflicted
+++ resolved
@@ -138,7 +138,6 @@
     rabbitmq: [postgres, snuba, rabbitmq, spotlight]
     symbolicator: [postgres, snuba, symbolicator, spotlight]
     memcached: [postgres, snuba, memcached, spotlight]
-<<<<<<< HEAD
     spans:
       [
         postgres,
@@ -156,8 +155,6 @@
         process-segments,
         worker,
       ]
-    profiling: [postgres, snuba, vroom, spotlight]
-=======
     profiling:
       [
         postgres,
@@ -173,7 +170,6 @@
         post-process-forwarder-errors,
         post-process-forwarder-transactions,
       ]
->>>>>>> e3e1d6c6
     ingest:
       [
         snuba,
