--- conflicted
+++ resolved
@@ -1,24 +1,7 @@
 #!/bin/bash
 
 ignored=(
-<<<<<<< HEAD
-    # TODO medium priority: djangorestframework
-    # XXX: This is... unfortunately not present in safety's db right now. It is in synk though:
-    # https://snyk.io/vuln/SNYK-PYTHON-DJANGORESTFRAMEWORK-450194
-    # XSS in drf < 3.9.1. We could also probably backport this as we're quite a few minors behind.
-
-    # TODO low priority: pyyaml
-=======
-    # TODO medium priority: confluent-kafka (we should upgrade this anyways)
-    # XXX: These issues are in safety's db, but not in synk :\
-    # 1.1.0 securely clears the private key data from memory after last use.
-    # Doesn't seem to have a CVE assigned to this.
-    37508
-    # 1.3.0 upgrades builtin lz4 to 1.9.2. CVE-2019-17543
-    38072
-
     # low priority: pyyaml
->>>>>>> 89bdcba6
     # Arbitrary code execution in full_load/SafeLoader - doesn't apply to us.
     38100
 
