--- conflicted
+++ resolved
@@ -14,12 +14,7 @@
 from random import randint
 from uuid import uuid4
 
-<<<<<<< HEAD
-from sentry import tsdb
-=======
-from sentry import roles
-from sentry.app import tsdb, buffer
->>>>>>> cefdeb7a
+from sentry import buffer, tsdb, roles
 from sentry.models import (
     Activity, Broadcast, File, GroupMeta, Organization, OrganizationAccessRequest,
     OrganizationMember, Project, Release, ReleaseFile, Team, User, UserReport,
