Django migrations lock file. This helps us avoid migration conflicts on master.
If you have a conflict in this file, it means that someone has committed a migration
ahead of you.

To resolve this, rebase against latest master and regenerate your migration. This file
will then be regenerated, and you should be able to merge without conflicts.

jira_ac: 0001_initial
nodestore: 0002_nodestore_no_dictfield
<<<<<<< HEAD
sentry: 0212_fix_artifact_counts
=======
sentry: 0211_add_artifact_count
>>>>>>> 17b18fc3
social_auth: 0001_initial<|MERGE_RESOLUTION|>--- conflicted
+++ resolved
@@ -6,10 +6,5 @@
 will then be regenerated, and you should be able to merge without conflicts.
 
 jira_ac: 0001_initial
-nodestore: 0002_nodestore_no_dictfield
-<<<<<<< HEAD
 sentry: 0212_fix_artifact_counts
-=======
-sentry: 0211_add_artifact_count
->>>>>>> 17b18fc3
 social_auth: 0001_initial