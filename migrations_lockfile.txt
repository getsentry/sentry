Django migrations lock file. This helps us avoid migration conflicts on master.
If you have a conflict in this file, it means that someone has committed a migration
ahead of you.

To resolve this, rebase against latest master and regenerate your migration. This file
will then be regenerated, and you should be able to merge without conflicts.

nodestore: 0002_nodestore_no_dictfield
<<<<<<< HEAD
sentry: 0397_backfill_user_avatars
=======
sentry: 0399_enable_indexes_for_actor_fks
>>>>>>> de9e5a33
social_auth: 0001_initial<|MERGE_RESOLUTION|>--- conflicted
+++ resolved
@@ -6,9 +6,5 @@
 will then be regenerated, and you should be able to merge without conflicts.
 
 nodestore: 0002_nodestore_no_dictfield
-<<<<<<< HEAD
-sentry: 0397_backfill_user_avatars
-=======
 sentry: 0399_enable_indexes_for_actor_fks
->>>>>>> de9e5a33
 social_auth: 0001_initial