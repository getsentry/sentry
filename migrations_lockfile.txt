Django migrations lock file. This helps us avoid migration conflicts on master.
If you have a conflict in this file, it means that someone has committed a migration
ahead of you.

To resolve this, rebase against latest master and regenerate your migration. This file
will then be regenerated, and you should be able to merge without conflicts.

nodestore: 0002_nodestore_no_dictfield
<<<<<<< HEAD
sentry: 0457_add_options_source_column
=======
sentry: 0458_add_options_source_column
>>>>>>> c3b15d7b
social_auth: 0001_initial<|MERGE_RESOLUTION|>--- conflicted
+++ resolved
@@ -6,9 +6,5 @@
 will then be regenerated, and you should be able to merge without conflicts.
 
 nodestore: 0002_nodestore_no_dictfield
-<<<<<<< HEAD
-sentry: 0457_add_options_source_column
-=======
 sentry: 0458_add_options_source_column
->>>>>>> c3b15d7b
 social_auth: 0001_initial