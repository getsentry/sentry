--- conflicted
+++ resolved
@@ -6,9 +6,5 @@
 will then be regenerated, and you should be able to merge without conflicts.
 
 nodestore: 0002_nodestore_no_dictfield
-<<<<<<< HEAD
-sentry: 0459_control_files
-=======
-sentry: 0465_pickle_to_json_sentry_activity
->>>>>>> 689714fd
+sentry: 0466_control_files
 social_auth: 0001_initial