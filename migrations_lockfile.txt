--- conflicted
+++ resolved
@@ -6,9 +6,5 @@
 will then be regenerated, and you should be able to merge without conflicts.
 
 nodestore: 0002_nodestore_no_dictfield
-<<<<<<< HEAD
-sentry: 0326_backfill_app_id_str
-=======
-sentry: 0327_add_appid_str
->>>>>>> 72c329a7
+sentry: 0328_backfill_app_id_str
 social_auth: 0001_initial