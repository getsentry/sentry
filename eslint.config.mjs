// @ts-check
/**
 * Understanding & making changes to this file:
 *
 * This is your friend:
 * `npx eslint --inspect-config`
 */
import * as emotion from '@emotion/eslint-plugin';
import prettier from 'eslint-config-prettier';
import importPlugin from 'eslint-plugin-import';
import jest from 'eslint-plugin-jest';
import jestDom from 'eslint-plugin-jest-dom';
import react from 'eslint-plugin-react';
import reactHooks from 'eslint-plugin-react-hooks';
import sentry from 'eslint-plugin-sentry';
import simpleImportSort from 'eslint-plugin-simple-import-sort';
import testingLibrary from 'eslint-plugin-testing-library';
import typescriptSortKeys from 'eslint-plugin-typescript-sort-keys';
import globals from 'globals';
import invariant from 'invariant';
// biome-ignore lint/correctness/noNodejsModules: Need to get the list of things!
import {builtinModules} from 'node:module';
import typescript from 'typescript-eslint';

invariant(react.configs.flat, 'For typescript');

const restrictedImportPaths = [
  {
    name: '@testing-library/react',
    message:
      'Please import from `sentry-test/reactTestingLibrary` instead so that we can ensure consistency throughout the codebase',
  },
  {
    name: '@testing-library/react-hooks',
    message:
      'Please import from `sentry-test/reactTestingLibrary` instead so that we can ensure consistency throughout the codebase',
  },
  {
    name: '@testing-library/user-event',
    message:
      'Please import from `sentry-test/reactTestingLibrary` instead so that we can ensure consistency throughout the codebase',
  },
  {
    name: '@sentry/browser',
    message:
      'Please import from `@sentry/react` to ensure consistency throughout the codebase.',
  },
  {
    name: 'marked',
    message:
      "Please import marked from 'app/utils/marked' so that we can ensure sanitation of marked output",
  },
  {
    name: 'lodash',
    message:
      "Please import lodash utilities individually. e.g. `import isEqual from 'lodash/isEqual';`. See https://github.com/getsentry/frontend-handbook#lodash from for information",
  },
  {
    name: 'lodash/get',
    message:
      'Optional chaining `?.` and nullish coalescing operators `??` are available and preferred over using `lodash/get`. See https://github.com/getsentry/frontend-handbook#new-syntax for more information',
  },
  {
    name: 'sentry/utils/theme',
    importNames: ['lightColors', 'darkColors'],
    message:
      "'lightColors' and 'darkColors' exports intended for use in Storybook only. Instead, use theme prop from emotion or the useTheme hook.",
  },
  {
    name: 'react-router',
    importNames: ['withRouter'],
    message:
      "Use 'useLocation', 'useParams', 'useNavigate', 'useRoutes' from sentry/utils instead.",
  },
  {
    name: 'sentry/utils/withSentryRouter',
    message:
      "Use 'useLocation', 'useParams', 'useNavigate', 'useRoutes' from sentry/utils instead.",
  },
  {
    name: 'qs',
    message: 'Please use query-string instead of qs',
  },
  {
    name: 'moment',
    message: 'Please import moment-timezone instead of moment',
  },
];

const restrictedImportPatterns = [
  {
    group: ['sentry/components/devtoolbar/*'],
    message: 'Do not depend on toolbar internals',
  },
  {
    group: ['*.spec*'],
    message:
      'Do not import from test files. This causes tests to be executed multiple times.',
  },
];

// Used by both: `languageOptions` & `parserOptions`
const ecmaVersion = 6; // TODO(ryan953): change to 'latest'

/**
 * To get started with this ESLint Configuration list be sure to read at least
 * these sections of the docs:
 *  - https://eslint.org/docs/latest/use/configure/configuration-files#specifying-files-and-ignores
 *  - https://eslint.org/docs/latest/use/configure/configuration-files#cascading-configuration-objects
 */

export default typescript.config([
  {
    // Main parser & linter options
    // Rules are defined below and inherit these properties
    // https://eslint.org/docs/latest/use/configure/configuration-files#configuration-objects
    name: 'eslint/global/languageOptions',
    languageOptions: {
      ecmaVersion,
      sourceType: 'module',
      globals: {
        // TODO(ryan953): globals.browser seems to have a bug with trailing whitespace
        ...Object.fromEntries(
          Object.keys(globals.browser).map(key => [key.trim(), false])
        ),
        ...globals.jest,
        MockApiClient: true,
        tick: true,
      },
      parser: typescript.parser,
      parserOptions: {
        ecmaFeatures: {
          globalReturn: false,
        },
        ecmaVersion,

        // https://typescript-eslint.io/packages/parser/#emitdecoratormetadata
        emitDecoratorMetadata: undefined,

        // https://typescript-eslint.io/packages/parser/#experimentaldecorators
        experimentalDecorators: undefined,

        // https://typescript-eslint.io/packages/parser/#jsdocparsingmode
        jsDocParsingMode: process.env.SENTRY_DETECT_DEPRECATIONS ? 'all' : 'none',

        // https://typescript-eslint.io/packages/parser/#project
        project: process.env.SENTRY_DETECT_DEPRECATIONS ? './tsconfig.json' : false,

        // https://typescript-eslint.io/packages/parser/#projectservice
        // `projectService` is recommended, but slower, with our current tsconfig files.
        // projectService: true,
        // tsconfigRootDir: import.meta.dirname,
      },
    },
    linterOptions: {
      noInlineConfig: false,
      reportUnusedDisableDirectives: 'error',
    },
    settings: {
      react: {
        version: '18.2.0',
        defaultVersion: '18.2',
      },
      'import/parsers': {'@typescript-eslint/parser': ['.ts', '.tsx']},
      'import/resolver': {typescript: {}},
      'import/extensions': ['.js', '.jsx'],
    },
  },
  {
    name: 'eslint/global/files',
    // Default file selection
    // https://eslint.org/docs/latest/use/configure/configuration-files#specifying-files-and-ignores
    files: ['**/*.js', '**/*.mjs', '**/*.ts', '**/*.jsx', '**/*.tsx'],
  },
  {
    name: 'eslint/global/ignores',
    // Global ignores
    // https://eslint.org/docs/latest/use/configure/configuration-files#globally-ignoring-files-with-ignores
    ignores: [
      '.devenv/**/*',
      '.github/**/*',
      '.mypy_cache/**/*',
      '.pytest_cache/**/*',
      '.venv/**/*',
      '**/*.benchmark.ts',
      '**/*.d.ts',
      '**/dist/**/*',
      '**/tests/**/fixtures/**/*',
      '**/vendor/**/*',
      'build-utils/**/*',
      'config/chartcuterie/config.js', // TODO: see if this file exists
      'fixtures/artifact_bundle/**/*',
      'fixtures/artifact_bundle_debug_ids/**/*',
      'fixtures/artifact_bundle_duplicated_debug_ids/**/*',
      'fixtures/profiles/embedded.js',
      'jest.config.ts',
      'api-docs/**/*',
      'src/sentry/static/sentry/js/**/*',
      'src/sentry/templates/sentry/**/*',
      'stylelint.config.js',
    ],
  },
  /**
   * Global Rules
   * Any ruleset that does not include `files` or `ignores` fields
   *
   * Plugins are configured within each configuration object.
   * https://eslint.org/docs/latest/use/configure/configuration-files#configuration-objects
   *
   * Rules are grouped by plugin. If you want to override a specific rule inside
   * the recommended set, then it's recommended to spread the new rule on top
   * of the predefined ones.
   *
   * For example: if you want to enable a new plugin in the codebase and their
   * recommended rules (or a new rule that's part of an existing plugin)
   * First you'd setup a configuration object for that plugin:
   * {
   *   name: 'my-plugin/recommended',
   *   ...myPlugin.configs.recommended,
   * },
   * Second you'd override the rule you want to deal with, maybe making it a
   * warning to start:
   * {
   *   name: 'my-plugin/recommended',
   *   ...myPlugin.configs.recommended,
   *   rules: {
   *     ...myPlugin.configs.recommended.rules,
   *     ['the-rule']: 'warn',
   *   }
   * },
   * Finally, once all warnings are fixed, update from 'warning' to 'error', or
   * remove the override and rely on the recommended rules again.
   */
  {
    name: 'eslint/rules',
    rules: {
      // https://eslint.org/docs/rules/strict
      strict: ['error', 'global'],

      /**
       * Variables
       */
      // https://eslint.org/docs/rules/no-shadow-restricted-names
      'no-shadow-restricted-names': 'error',

      /**
       * Possible errors
       */
      // https://eslint.org/docs/rules/no-cond-assign
      'no-cond-assign': ['error', 'always'],

      // https://eslint.org/docs/rules/no-alert
      'no-alert': 'error',

      // https://eslint.org/docs/rules/no-constant-condition
      'no-constant-condition': 'warn',

      // https://eslint.org/docs/rules/no-empty
      'no-empty': 'error',

      // https://eslint.org/docs/rules/no-ex-assign
      'no-ex-assign': 'error',

      // https://eslint.org/docs/rules/no-extra-boolean-cast
      'no-extra-boolean-cast': 'error',

      // https://eslint.org/docs/rules/no-func-assign
      'no-func-assign': 'error',

      // https://eslint.org/docs/rules/no-inner-declarations
      'no-inner-declarations': 'error',

      // https://eslint.org/docs/rules/no-invalid-regexp
      'no-invalid-regexp': 'error',

      // https://eslint.org/docs/rules/no-irregular-whitespace
      'no-irregular-whitespace': 'error',

      // https://eslint.org/docs/rules/no-obj-calls
      'no-obj-calls': 'error',

      // https://eslint.org/docs/rules/no-sparse-arrays
      'no-sparse-arrays': 'error',

      // https://eslint.org/docs/rules/block-scoped-var
      'block-scoped-var': 'error',

      /**
       * Best practices
       */
      // https://eslint.org/docs/rules/consistent-return
      'consistent-return': 'error',

      // https://eslint.org/docs/rules/default-case
      'default-case': 'error',

      // https://eslint.org/docs/rules/dot-notation
      'dot-notation': ['error', {allowKeywords: true}],

      // https://eslint.org/docs/rules/guard-for-in [REVISIT ME]
      'guard-for-in': 'off',

      // https://eslint.org/docs/rules/no-caller
      'no-caller': 'error',

      // https://eslint.org/docs/rules/no-eval
      'no-eval': 'error',

      // https://eslint.org/docs/rules/no-extend-native
      'no-extend-native': 'error',

      // https://eslint.org/docs/rules/no-extra-bind
      'no-extra-bind': 'error',

      // https://eslint.org/docs/rules/no-fallthrough
      'no-fallthrough': 'error',

      // https://eslint.org/docs/rules/no-floating-decimal
      'no-floating-decimal': 'error',

      // https://eslint.org/docs/rules/no-implied-eval
      'no-implied-eval': 'error',

      // https://eslint.org/docs/rules/no-lone-blocks
      'no-lone-blocks': 'error',

      // https://eslint.org/docs/rules/no-loop-func
      'no-loop-func': 'error',

      // https://eslint.org/docs/rules/no-multi-str
      'no-multi-str': 'error',

      // https://eslint.org/docs/rules/no-native-reassign
      'no-native-reassign': 'error',

      // https://eslint.org/docs/rules/no-new
      'no-new': 'error',

      // https://eslint.org/docs/rules/no-new-func
      'no-new-func': 'error',

      // https://eslint.org/docs/rules/no-new-wrappers
      'no-new-wrappers': 'error',

      // https://eslint.org/docs/rules/no-octal
      'no-octal': 'error',

      // https://eslint.org/docs/rules/no-octal-escape
      'no-octal-escape': 'error',

      // https://eslint.org/docs/rules/no-param-reassign [REVISIT ME]
      'no-param-reassign': 'off',

      // https://eslint.org/docs/rules/no-proto
      'no-proto': 'error',

      // https://eslint.org/docs/rules/no-return-assign
      'no-return-assign': 'error',

      // https://eslint.org/docs/rules/no-script-url
      'no-script-url': 'error',

      // https://eslint.org/docs/rules/no-self-compare
      'no-self-compare': 'error',

      // https://eslint.org/docs/rules/no-sequences
      'no-sequences': 'error',

      // https://eslint.org/docs/rules/no-throw-literal
      'no-throw-literal': 'error',

      // https://eslint.org/docs/rules/no-with
      'no-with': 'error',

      // https://eslint.org/docs/rules/radix
      radix: 'error',

      // https://eslint.org/docs/rules/object-shorthand
      'object-shorthand': ['error', 'properties'],

      // https://eslint.org/docs/rules/vars-on-top
      'vars-on-top': 'off',

      // https://eslint.org/docs/rules/wrap-iife
      'wrap-iife': ['error', 'any'],

      // https://eslint.org/docs/rules/array-callback-return
      'array-callback-return': 'error',

      // https://eslint.org/docs/rules/yoda
      yoda: 'error',

      // https://eslint.org/docs/rules/no-else-return
      'no-else-return': ['error', {allowElseIf: false}],

      // https://eslint.org/docs/rules/require-await
      'require-await': 'error',

      // https://eslint.org/docs/rules/multiline-comment-style
      'multiline-comment-style': ['error', 'separate-lines'],

      // https://eslint.org/docs/rules/spaced-comment
      'spaced-comment': [
        'error',
        'always',
        {
          line: {markers: ['/'], exceptions: ['-', '+']},
          block: {exceptions: ['*'], balanced: true},
        },
      ],

      // Let formatter handle this
      'arrow-body-style': 'off',

      /**
       * Restricted imports, e.g. deprecated libraries, etc
       *
       * See: https://eslint.org/docs/rules/no-restricted-imports
       */
      'no-restricted-imports': [
        'error',
        {
          patterns: restrictedImportPatterns,
          paths: restrictedImportPaths,
        },
      ],

      // https://eslint.org/docs/rules/no-console
      'no-console': 'error',
    },
  },
  {
    ...importPlugin.flatConfigs.recommended,
    name: 'plugin/import',
    rules: {
      // We override all the rules that are in the recommended, react, and typescript rulesets

      // From the recommended ruleset:
      // https://github.com/import-js/eslint-plugin-import/blob/main/docs/rules/export.md
      'import/export': 'error',

      // 5 rules not recommended to be enabled with typescript-eslint
      // https://typescript-eslint.io/troubleshooting/typed-linting/performance/#slow-eslint-rules
      'import/named': 'off',
      'import/namespace': 'off',
      'import/default': 'off',
      'import/no-named-as-default-member': 'off',
      'import/no-unresolved': 'off',

      // Require a newline after the last import/require in a group
      // Why doesn't prettier handle this? https://prettier.io/docs/en/rationale.html#empty-lines
      // https://github.com/benmosher/eslint-plugin-import/blob/main/docs/rules/newline-after-import.md
      'import/newline-after-import': 'error',

      // do not allow a default import name to match a named export (airbnb: error)
      // https://github.com/benmosher/eslint-plugin-import/blob/main/docs/rules/no-named-as-default.md
      'import/no-named-as-default': 'off',

      // Prevent importing the default as if it were named
      // https://github.com/benmosher/eslint-plugin-import/blob/main/docs/rules/no-named-default.md
      'import/no-named-default': 'error',

      // disallow AMD require/define
      // https://github.com/benmosher/eslint-plugin-import/blob/main/docs/rules/no-amd.md
      'import/no-amd': 'error',

      // disallow duplicate imports
      // https://github.com/benmosher/eslint-plugin-import/blob/main/docs/rules/no-duplicates.md
      'import/no-duplicates': 'error',

      // Forbid import of modules using absolute paths
      // https://github.com/benmosher/eslint-plugin-import/blob/main/docs/rules/no-absolute-path.md
      'import/no-absolute-path': 'error',

      // Forbid Webpack loader syntax in imports
      // https://github.com/benmosher/eslint-plugin-import/blob/main/docs/rules/no-webpack-loader-syntax.md
      'import/no-webpack-loader-syntax': 'error',

      // Reports if a module"s default export is unnamed
      // https://github.com/benmosher/eslint-plugin-import/blob/main/docs/rules/no-anonymous-default-export.md
      'import/no-anonymous-default-export': 'error',
    },
  },
  {
    name: 'plugin/react',
    plugins: {
      ...react.configs.flat.recommended.plugins,
      // @ts-ignore noUncheckedIndexedAccess
      ...react.configs.flat['jsx-runtime'].plugins,
    },
    rules: {
      ...react.configs.flat.recommended.rules,
      // @ts-ignore noUncheckedIndexedAccess
      ...react.configs.flat['jsx-runtime'].rules,

      // https://github.com/yannickcr/eslint-plugin-react/blob/master/docs/rules/display-name.md
      'react/display-name': 'off',

      // https://github.com/yannickcr/eslint-plugin-react/blob/master/docs/rules/no-multi-comp.md
      'react/no-multi-comp': ['off', {ignoreStateless: true}],

      // https://github.com/yannickcr/eslint-plugin-react/blob/master/docs/rules/jsx-fragments.md
      'react/jsx-fragments': ['error', 'element'],

      // https://github.com/yannickcr/eslint-plugin-react/blob/master/docs/rules/jsx-handler-names.md
      // Ensures that any component or prop methods used to handle events are correctly prefixed.
      'react/jsx-handler-names': [
        'off',
        {eventHandlerPrefix: 'handle', eventHandlerPropPrefix: 'on'},
      ],

      // Disabled as we use the newer JSX transform babel plugin.
      // https://github.com/yannickcr/eslint-plugin-react/blob/master/docs/rules/jsx-uses-react.md
      'react/jsx-uses-react': 'off',

      // https://github.com/yannickcr/eslint-plugin-react/blob/master/docs/rules/no-did-mount-set-state.md
      'react/no-did-mount-set-state': 'error',

      // https://github.com/yannickcr/eslint-plugin-react/blob/master/docs/rules/no-did-update-set-state.md"
      'react/no-did-update-set-state': 'error',

      // https://github.com/yannickcr/eslint-plugin-react/blob/master/docs/rules/no-redundant-should-component-update.md
      'react/no-redundant-should-component-update': 'error',

      // https://github.com/yannickcr/eslint-plugin-react/blob/master/docs/rules/no-typos.md
      'react/no-typos': 'error',

      // Prevent invalid characters from appearing in markup
      // https://github.com/yannickcr/eslint-plugin-react/blob/master/docs/rules/no-unescaped-entities.md
      'react/no-unescaped-entities': 'off',

      // https://github.com/yannickcr/eslint-plugin-react/blob/master/docs/rules/no-unknown-property.md
      'react/no-unknown-property': ['error', {ignore: ['css']}],

      // We do not need proptypes since we're using typescript
      'react/prop-types': 'off',

      // Disabled as we are using the newer JSX transform babel plugin.
      // https://github.com/yannickcr/eslint-plugin-react/blob/master/docs/rules/react-in-jsx-scope.md
      'react/react-in-jsx-scope': 'off',

      // https://github.com/yannickcr/eslint-plugin-react/blob/master/docs/rules/self-closing-comp.md
      'react/self-closing-comp': 'error',

      // This also causes issues with typescript
      // See: https://github.com/yannickcr/eslint-plugin-react/issues/2066
      //
      // https://github.com/yannickcr/eslint-plugin-react/blob/master/docs/rules/sort-comp.md
      'react/sort-comp': 'warn',

      // Consistent <Component booleanProp /> (never add ={true})
      // https://github.com/yannickcr/eslint-plugin-react/blob/master/docs/rules/jsx-boolean-value.md
      'react/jsx-boolean-value': ['error', 'never'],

      // Consistent function component declaration styles
      // https://github.com/jsx-eslint/eslint-plugin-react/blob/master/docs/rules/function-component-definition.md
      'react/function-component-definition': [
        'error',
        {namedComponents: 'function-declaration'},
      ],
    },
  },
  {
    name: 'plugin/react-hooks',
    plugins: {'react-hooks': reactHooks},
    rules: {
      'react-hooks/rules-of-hooks': 'error',
      'react-hooks/exhaustive-deps': [
        'error',
        {additionalHooks: '(useEffectAfterFirstRender|useMemoWithPrevious)'},
      ],
    },
  },
  {
    name: 'plugin/@typescript-eslint',
    plugins: {'@typescript-eslint': typescript.plugin},
    rules: {
      // no-undef is redundant with typescript as tsc will complain
      // A downside is that we won't get eslint errors about it, but your editors should
      // support tsc errors so....
      // https://eslint.org/docs/rules/no-undef
      'no-undef': 'off',

      /**
       * Need to use typescript version of these rules
       * https://eslint.org/docs/rules/no-shadow
       */
      'no-shadow': 'off',
      '@typescript-eslint/no-shadow': 'error',

      // This only override the `args` rule (which is "none"). There are too many errors and it's difficult to manually
      // fix them all, so we'll have to incrementally update.
      // https://eslint.org/docs/rules/no-unused-vars
      'no-unused-vars': 'off',
      '@typescript-eslint/no-unused-vars': [
        'error',
        {
          vars: 'all',
          args: 'all',
          // TODO(scttcper): We could enable this to enforce catch (error)
          // https://eslint.org/docs/latest/rules/no-unused-vars#caughterrors
          caughtErrors: 'none',

          // Ignore vars that start with an underscore
          // e.g. if you want to omit a property using object spread:
          //
          //   const {name: _name, ...props} = this.props;
          //
          varsIgnorePattern: '^_',
          argsIgnorePattern: '^_',
          destructuredArrayIgnorePattern: '^_',
        },
      ],

      // https://eslint.org/docs/rules/no-use-before-define
      'no-use-before-define': 'off',
      // This seems to have been turned on while previously it had been off
      '@typescript-eslint/no-use-before-define': 'off',

      // https://github.com/xojs/eslint-config-xo-typescript/blob/9791a067d6a119a21a4db72c02f1da95e25ffbb6/index.js#L95
      '@typescript-eslint/no-restricted-types': [
        'error',
        {
          types: {
            // TODO(scttcper): Turn object on to make our types more strict
            // object: {
            //   message: 'The `object` type is hard to use. Use `Record<string, unknown>` instead. See: https://github.com/typescript-eslint/typescript-eslint/pull/848',
            //   fixWith: 'Record<string, unknown>'
            // },
            Buffer: {
              message:
                'Use Uint8Array instead. See: https://sindresorhus.com/blog/goodbye-nodejs-buffer',
              suggest: ['Uint8Array'],
            },
            '[]': "Don't use the empty array type `[]`. It only allows empty arrays. Use `SomeType[]` instead.",
            '[[]]':
              "Don't use `[[]]`. It only allows an array with a single element which is an empty array. Use `SomeType[][]` instead.",
            '[[[]]]': "Don't use `[[[]]]`. Use `SomeType[][][]` instead.",
          },
        },
      ],
      // TODO(scttcper): Turn no-empty-object-type on to make our types more strict
      // '@typescript-eslint/no-empty-object-type': 'error',
      // TODO(scttcper): Turn no-function on to make our types more strict
      // '@typescript-eslint/no-unsafe-function-type': 'error',
      '@typescript-eslint/no-wrapper-object-types': 'error',

      // Naming convention enforcements
      '@typescript-eslint/naming-convention': [
        'error',
        {
          selector: 'typeLike',
          format: ['PascalCase'],
          leadingUnderscore: 'allow',
        },
        {
          selector: 'enumMember',
          format: ['UPPER_CASE'],
        },
      ],
    },
  },
  {
    name: 'plugin/@typescript-eslint && process.env.SENTRY_DETECT_DEPRECATIONS',
    rules: {
      '@typescript-eslint/no-deprecated': process.env.SENTRY_DETECT_DEPRECATIONS
        ? 'error'
        : 'off',
    },
  },
  {
    name: 'plugin/typescript-sort-keys',
    plugins: {'typescript-sort-keys': typescriptSortKeys},
    rules: {
      'typescript-sort-keys/interface': [
        'error',
        'asc',
        {caseSensitive: true, natural: false, requiredFirst: true},
      ],
    },
  },
  {
    name: 'plugin/simple-import-sort',
    plugins: {'simple-import-sort': simpleImportSort},
    rules: {
      /**
       * Better import sorting
       */
      'sort-imports': 'off',
      'simple-import-sort/imports': [
        'error',
        {
          groups: [
            // Side effect imports.
            ['^\\u0000'],

            // Node.js builtins.
            [`^(${builtinModules.join('|')})(/|$)`],

            // Packages. `react` related packages come first.
            ['^react', '^@?\\w'],

            // Test should be separate from the app
            ['^(sentry-test|getsentry-test)(/.*|$)'],

            // Internal packages.
            ['^(sentry-locale|sentry-images)(/.*|$)'],

            ['^(getsentry-images)(/.*|$)'],

            ['^(app|sentry)(/.*|$)'],

            // Getsentry packages.
            ['^(admin|getsentry)(/.*|$)'],

            // Style imports.
            ['^.+\\.less$'],

            // Parent imports. Put `..` last.
            ['^\\.\\.(?!/?$)', '^\\.\\./?$'],

            // Other relative imports. Put same-folder imports and `.` last.
            ['^\\./(?=.*/)(?!/?$)', '^\\.(?!/?$)', '^\\./?$'],
          ],
        },
      ],
    },
  },
  {
    name: 'plugin/sentry',
    plugins: {sentry},
    rules: {
      'sentry/no-digits-in-tn': 'error',
      'sentry/no-dynamic-translations': 'error',
      'sentry/no-styled-shortcut': 'error',
    },
  },
  {
    name: 'plugin/@emotion',
    plugins: {'@emotion': emotion},
    rules: {
      '@emotion/import-from-emotion': 'off', // Not needed, in v11 we import from @emotion/react
      '@emotion/jsx-import': 'off', // Not needed, handled by babel
      '@emotion/no-vanilla': 'error',
      '@emotion/pkg-renaming': 'off', // Not needed, we have migrated to v11 and the old package names cannot be used anymore
      '@emotion/styled-import': 'error',
      '@emotion/syntax-preference': ['off', 'string'], // TODO(ryan953): Enable this so `css={css``}` is required
    },
  },
  {
    name: 'plugin/jest',
    files: ['**/*.spec.{ts,js,tsx,jsx}', 'tests/js/**/*.{ts,js,tsx,jsx}'],
    plugins: jest.configs['flat/recommended'].plugins,
    rules: {
      'jest/no-disabled-tests': 'error',

      // Disabled as we have many tests which render as simple validations
      'jest/expect-expect': 'off',

      // Disabled as we have some comment out tests that cannot be
      // uncommented due to typescript errors.
      'jest/no-commented-out-tests': 'off',

      // Disabled as we do sometimes have conditional expects
      'jest/no-conditional-expect': 'off',

      // Useful for exporting some test utilities
      'jest/no-export': 'off',

      // We don't recommend snapshots, but if there are any keep it small
      'jest/no-large-snapshots': ['error', {maxSize: 2000}],
    },
  },
  {
    name: 'plugin/jest-dom',
    files: ['**/*.spec.{ts,js,tsx,jsx}', 'tests/js/**/*.{ts,js,tsx,jsx}'],
    ...jestDom.configs['flat/recommended'],
  },
  {
    name: 'plugin/testing-library',
    files: ['**/*.spec.{ts,js,tsx,jsx}', 'tests/js/**/*.{ts,js,tsx,jsx}'],
    ...testingLibrary.configs['flat/react'],
    rules: {
      ...testingLibrary.configs['flat/react'].rules,
      'testing-library/render-result-naming-convention': 'off',
      'testing-library/no-unnecessary-act': 'off',
    },
  },
  {
<<<<<<< HEAD
    name: 'plugin/prettier',
    ...prettier,
  },
  {
    name: 'files/devtoolbar',
    files: ['static/app/components/devtoolbar/**/*.{ts,tsx}'],
=======
    name: 'files/sentry-test',
    files: ['**/*.spec.{ts,js,tsx,jsx}', 'tests/js/**/*.{ts,js,tsx,jsx}'],
>>>>>>> 6484e454
    rules: {
      'no-restricted-imports': [
        'error',
        {
<<<<<<< HEAD
          paths: [
            ...restrictedImportPaths,
            {
              name: 'sentry/utils/queryClient',
              message:
                'Import from `@tanstack/react-query` and `./hooks/useFetchApiData` or `./hooks/useFetchInfiniteApiData` instead.',
=======
          patterns: restrictedImportPatterns,
          paths: [
            // @ts-ignore
            ...restrictedImportPaths,
            {
              name: 'sentry/locale',
              message: 'Translations are not needed in tests.',
>>>>>>> 6484e454
            },
          ],
        },
      ],
    },
  },
  {
    // We specify rules explicitly for the sdk-loader here so we do not have
    // eslint ignore comments included in the source file, which is consumed
    // by users.
    name: 'files/js-sdk-loader.ts',
    files: ['**/js-sdk-loader.ts'],
    rules: {
      'no-console': 'off',
    },
  },
]);<|MERGE_RESOLUTION|>--- conflicted
+++ resolved
@@ -24,6 +24,18 @@
 
 invariant(react.configs.flat, 'For typescript');
 
+const restrictedImportPatterns = [
+  {
+    group: ['sentry/components/devtoolbar/*'],
+    message: 'Do not depend on toolbar internals',
+  },
+  {
+    group: ['*.spec*'],
+    message:
+      'Do not import from test files. This causes tests to be executed multiple times.',
+  },
+];
+
 const restrictedImportPaths = [
   {
     name: '@testing-library/react',
@@ -84,18 +96,6 @@
   {
     name: 'moment',
     message: 'Please import moment-timezone instead of moment',
-  },
-];
-
-const restrictedImportPatterns = [
-  {
-    group: ['sentry/components/devtoolbar/*'],
-    message: 'Do not depend on toolbar internals',
-  },
-  {
-    group: ['*.spec*'],
-    message:
-      'Do not import from test files. This causes tests to be executed multiple times.',
   },
 ];
 
@@ -787,37 +787,41 @@
     },
   },
   {
-<<<<<<< HEAD
     name: 'plugin/prettier',
     ...prettier,
   },
   {
     name: 'files/devtoolbar',
     files: ['static/app/components/devtoolbar/**/*.{ts,tsx}'],
-=======
-    name: 'files/sentry-test',
-    files: ['**/*.spec.{ts,js,tsx,jsx}', 'tests/js/**/*.{ts,js,tsx,jsx}'],
->>>>>>> 6484e454
     rules: {
       'no-restricted-imports': [
         'error',
         {
-<<<<<<< HEAD
           paths: [
             ...restrictedImportPaths,
             {
               name: 'sentry/utils/queryClient',
               message:
                 'Import from `@tanstack/react-query` and `./hooks/useFetchApiData` or `./hooks/useFetchInfiniteApiData` instead.',
-=======
+            },
+          ],
+        },
+      ],
+    },
+  },
+  {
+    name: 'files/sentry-test',
+    files: ['**/*.spec.{ts,js,tsx,jsx}', 'tests/js/**/*.{ts,js,tsx,jsx}'],
+    rules: {
+      'no-restricted-imports': [
+        'error',
+        {
           patterns: restrictedImportPatterns,
           paths: [
-            // @ts-ignore
             ...restrictedImportPaths,
             {
               name: 'sentry/locale',
               message: 'Translations are not needed in tests.',
->>>>>>> 6484e454
             },
           ],
         },
