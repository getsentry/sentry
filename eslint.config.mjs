--- conflicted
+++ resolved
@@ -11,11 +11,8 @@
  */
 import * as emotion from '@emotion/eslint-plugin';
 import eslint from '@eslint/js';
-<<<<<<< HEAD
 import pluginQuery from '@tanstack/eslint-plugin-query';
-=======
 import {globalIgnores} from 'eslint/config';
->>>>>>> 0cf418de
 import prettier from 'eslint-config-prettier';
 // @ts-expect-error TS(7016): Could not find a declaration file
 import importPlugin from 'eslint-plugin-import';
