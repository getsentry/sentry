// @ts-check
/**
 * To get started with this ESLint Configuration list be sure to read at least
 * these sections of the docs:
 *  - https://eslint.org/docs/latest/use/configure/configuration-files#specifying-files-and-ignores
 *  - https://eslint.org/docs/latest/use/configure/configuration-files#configuration-objects
 *  - https://eslint.org/docs/latest/use/configure/configuration-files#cascading-configuration-objects
 *
 * This is your friend:
 * `npx eslint --inspect-config`
 */
import * as emotion from '@emotion/eslint-plugin';
import eslint from '@eslint/js';
import pluginQuery from '@tanstack/eslint-plugin-query';
import {globalIgnores} from 'eslint/config';
import prettier from 'eslint-config-prettier';
// @ts-expect-error TS(7016): Could not find a declaration file
import importPlugin from 'eslint-plugin-import';
import jest from 'eslint-plugin-jest';
import jestDom from 'eslint-plugin-jest-dom';
import react from 'eslint-plugin-react';
import reactHooks from 'eslint-plugin-react-hooks';
// @ts-expect-error TS(7016): Could not find a declaration file
import sentry from 'eslint-plugin-sentry';
import simpleImportSort from 'eslint-plugin-simple-import-sort';
import testingLibrary from 'eslint-plugin-testing-library';
// @ts-expect-error TS (7016): Could not find a declaration file
import typescriptSortKeys from 'eslint-plugin-typescript-sort-keys';
import unicorn from 'eslint-plugin-unicorn';
import globals from 'globals';
import invariant from 'invariant';
// biome-ignore lint/correctness/noNodejsModules: Need to get the list of things!
import {builtinModules} from 'node:module';
import typescript from 'typescript-eslint';

invariant(react.configs.flat, 'For typescript');
invariant(react.configs.flat.recommended, 'For typescript');
invariant(react.configs.flat['jsx-runtime'], 'For typescript');

// lint rules that need type information need to go here
export const typeAwareLintRules = {
  name: 'plugin/typescript-eslint/type-aware-linting',
  rules: {
<<<<<<< HEAD
    '@typescript-eslint/no-array-delete': 'error',
=======
    '@typescript-eslint/await-thenable': 'error',
>>>>>>> 84cc7ef0
    '@typescript-eslint/no-unnecessary-type-assertion': 'error',
  },
};

const restrictedImportPaths = [
  {
    name: '@testing-library/react',
    message:
      'Please import from `sentry-test/reactTestingLibrary` instead so that we can ensure consistency throughout the codebase',
  },
  {
    name: '@testing-library/react-hooks',
    message:
      'Please import from `sentry-test/reactTestingLibrary` instead so that we can ensure consistency throughout the codebase',
  },
  {
    name: '@testing-library/user-event',
    message:
      'Please import from `sentry-test/reactTestingLibrary` instead so that we can ensure consistency throughout the codebase',
  },
  {
    name: '@sentry/browser',
    message:
      'Please import from `@sentry/react` to ensure consistency throughout the codebase.',
  },
  {
    name: 'marked',
    message:
      "Please import marked from 'app/utils/marked' so that we can ensure sanitation of marked output",
  },
  {
    name: 'lodash',
    message:
      "Please import lodash utilities individually. e.g. `import isEqual from 'lodash/isEqual';`. See https://github.com/getsentry/frontend-handbook#lodash from for information",
  },
  {
    name: 'lodash/get',
    message:
      'Optional chaining `?.` and nullish coalescing operators `??` are available and preferred over using `lodash/get`. See https://github.com/getsentry/frontend-handbook#new-syntax for more information',
  },
  {
    name: 'react-router',
    importNames: ['withRouter'],
    message:
      "Use 'useLocation', 'useParams', 'useNavigate', 'useRoutes' from sentry/utils instead.",
  },
  {
    name: 'react-select',
    message: "Use 'sentry/components/forms/controls/reactSelectWrapper' instead.",
  },
  {
    name: 'sentry/utils/withSentryRouter',
    message:
      "Use 'useLocation', 'useParams', 'useNavigate', 'useRoutes' from sentry/utils instead.",
  },
  {
    name: 'qs',
    message: 'Please use query-string instead of qs',
  },
  {
    name: 'moment',
    message: 'Please import moment-timezone instead of moment',
  },
];

// Used by both: `languageOptions` & `parserOptions`
const ecmaVersion = 'latest';

export default typescript.config([
  {
    // Main parser & linter options
    // Rules are defined below and inherit these properties
    // https://eslint.org/docs/latest/use/configure/configuration-files#configuration-objects
    name: 'eslint/global/languageOptions',
    languageOptions: {
      ecmaVersion,
      sourceType: 'module',
      globals: {
        // TODO(ryan953): globals.browser seems to have a bug with trailing whitespace
        ...Object.fromEntries(Object.keys(globals.browser).map(k => [k.trim(), false])),
        ...globals.jest,
        MockApiClient: true,
        tick: true,
      },
      parser: typescript.parser,
      parserOptions: {
        ecmaFeatures: {
          globalReturn: false,
        },
        ecmaVersion,

        // https://typescript-eslint.io/packages/parser/#emitdecoratormetadata
        emitDecoratorMetadata: undefined,

        // https://typescript-eslint.io/packages/parser/#experimentaldecorators
        experimentalDecorators: undefined,

        // https://typescript-eslint.io/packages/parser/#jsdocparsingmode
        jsDocParsingMode: process.env.SENTRY_DETECT_DEPRECATIONS ? 'all' : 'none',

        // https://typescript-eslint.io/packages/parser/#project
        project: process.env.SENTRY_DETECT_DEPRECATIONS ? './tsconfig.json' : false,

        // https://typescript-eslint.io/packages/parser/#projectservice
        // `projectService` is recommended, but slower, with our current tsconfig files.
        projectService: true,
        // @ts-expect-error TS1343: The import.meta meta-property is only allowed when the --module option is es2020, es2022, esnext, system, node16, or nodenext
        tsconfigRootDir: import.meta.dirname,
      },
    },
    linterOptions: {
      noInlineConfig: false,
      reportUnusedDisableDirectives: 'error',
    },
    settings: {
      react: {
        version: '19.0.0',
        defaultVersion: '19.0',
      },
      'import/parsers': {'@typescript-eslint/parser': ['.ts', '.tsx']},
      'import/resolver': {typescript: {}},
      'import/extensions': ['.js', '.jsx'],
    },
  },
  {
    name: 'eslint/global/files',
    // Default file selection
    // https://eslint.org/docs/latest/use/configure/configuration-files#specifying-files-and-ignores
    files: ['**/*.js', '**/*.mjs', '**/*.ts', '**/*.jsx', '**/*.tsx'],
  },
  // Global ignores
  // https://eslint.org/docs/latest/use/configure/configuration-files#globally-ignoring-files-with-ignores
  globalIgnores([
    '.devenv/**/*',
    '.github/**/*',
    '.mypy_cache/**/*',
    '.pytest_cache/**/*',
    '.venv/**/*',
    '**/*.benchmark.ts',
    '**/*.d.ts',
    '**/dist/**/*',
    '**/tests/**/fixtures/**/*',
    '**/vendor/**/*',
    'build-utils/**/*',
    'config/chartcuterie/config.js',
    'fixtures/artifact_bundle/**/*',
    'fixtures/artifact_bundle_debug_ids/**/*',
    'fixtures/artifact_bundle_duplicated_debug_ids/**/*',
    'fixtures/profiles/embedded.js',
    'jest.config.ts',
    'api-docs/**/*',
    'src/sentry/static/sentry/js/**/*',
    'src/sentry/templates/sentry/**/*',
    'stylelint.config.js',
    '.artifacts/**/*',
  ]),
  /**
   * Rules are grouped by plugin. If you want to override a specific rule inside
   * the recommended set, then it's recommended to spread the new rule on top
   * of the predefined ones.
   *
   * For example: if you want to enable a new plugin in the codebase and their
   * recommended rules (or a new rule that's part of an existing plugin)
   *
   * 1. First you'd setup a configuration object for that plugin:
   *    {
   *      name: 'my-plugin/recommended',
   *      ...myPlugin.configs.recommended,
   *    },
   *
   * 2. Second you'd override the rule you want to deal with, maybe making it a
   *    warning to start:
   *    {
   *      name: 'my-plugin/recommended',
   *      ...myPlugin.configs.recommended,
   *      rules: {
   *        ['a-rule-outside-the-recommended-list']: 'error',
   *
   *        ...myPlugin.configs.recommended.rules,
   *        ['a-recommended-rule']: 'warn',
   *      }
   *    },
   *
   * 3. Finally, once all warnings are fixed, update from 'warning' to 'error',
   *    or remove the override and rely on the recommended rules again.
   */
  {
    name: 'eslint/rules',
    // https://eslint.org/docs/latest/rules/
    rules: {
      'array-callback-return': 'error',
      'block-scoped-var': 'error',
      'consistent-return': 'error',
      'default-case': 'error',
      'dot-notation': 'error',
      eqeqeq: 'error',
      'guard-for-in': 'off', // TODO(ryan953): Fix violations and enable this rule
      'multiline-comment-style': ['error', 'separate-lines'],
      'no-alert': 'error',
      'no-caller': 'error',
      'no-console': 'error',
      'no-else-return': ['error', {allowElseIf: false}],
      'no-eval': 'error',
      'no-extend-native': 'error',
      'no-extra-bind': 'error',
      'no-floating-decimal': 'error',
      'no-implied-eval': 'error',
      'no-inner-declarations': 'error',
      'no-lone-blocks': 'error',
      'no-loop-func': 'error',
      'no-multi-str': 'error',
      'no-native-reassign': 'error',
      'no-new-func': 'error',
      'no-new-wrappers': 'error',
      'no-new': 'error',
      'no-octal-escape': 'error',
      'no-param-reassign': 'off', // TODO(ryan953): Fix violations and enable this rule
      'no-proto': 'error',
      'no-restricted-imports': [
        'error',
        {
          patterns: [
            {
              group: ['admin/*'],
              message: 'Do not import gsAdmin into sentry',
            },
            {
              group: ['getsentry/*'],
              message: 'Do not import gsApp into sentry',
            },
            {
              group: ['sentry/components/devtoolbar/*'],
              message: 'Do not depend on toolbar internals',
            },
            {
              group: ['sentry/utils/theme*', 'sentry/utils/theme'],
              importNames: ['lightTheme', 'darkTheme', 'default'],
              message:
                "Use 'useTheme' hook of withTheme HOC instead of importing theme directly. For tests, use ThemeFixture.",
            },
          ],
          paths: restrictedImportPaths,
        },
      ],
      'no-restricted-syntax': [
        'error',
        {
          selector:
            "ImportDeclaration[source.value='react'] > ImportSpecifier[imported.name='forwardRef']",
          message:
            'Since React 19, it is no longer necessary to use forwardRef - refs can be passed as a normal prop',
        },
        {
          selector:
            "CallExpression[callee.object.name='React'][callee.property.name='forwardRef']",
          message:
            'Since React 19, it is no longer necessary to use forwardRef - refs can be passed as a normal prop',
        },
        {
          selector:
            "CallExpression[callee.object.name='jest'][callee.property.name='mock'][arguments.0.value='sentry/utils/useProjects']",
          message:
            'Please do not mock useProjects. Use `ProjectsStore.loadInitialData([ProjectFixture()])` instead. It can be used before the component is mounted or in a beforeEach hook.',
        },
      ],
      'no-return-assign': 'error',
      'no-script-url': 'error',
      'no-self-compare': 'error',
      'no-sequences': 'error',
      'no-throw-literal': 'error',
      'object-shorthand': ['error', 'properties'],
      radix: 'error',
      'require-await': 'error', // Enabled in favor of @typescript-eslint/require-await, which requires type info
      'spaced-comment': [
        'error',
        'always',
        {
          line: {markers: ['/'], exceptions: ['-', '+']},
          block: {exceptions: ['*'], balanced: true},
        },
      ],
      strict: 'error',
      'vars-on-top': 'off',
      'wrap-iife': ['error', 'any'],
      yoda: 'error',

      // https://github.com/eslint/eslint/blob/main/packages/js/src/configs/eslint-recommended.js
      ...eslint.configs.recommended.rules,
      'no-cond-assign': ['error', 'always'],
      'no-prototype-builtins': 'off',
      'no-useless-escape': 'off',
    },
  },
  {
    // https://github.com/import-js/eslint-plugin-import/tree/main/docs/rules
    ...importPlugin.flatConfigs.recommended,
    name: 'plugin/import',
    rules: {
      // https://github.com/import-js/eslint-plugin-import/blob/main/config/recommended.js
      ...importPlugin.flatConfigs.recommended.rules,
      'import/newline-after-import': 'error', // https://prettier.io/docs/en/rationale.html#empty-lines
      'import/no-absolute-path': 'error',
      'import/no-amd': 'error',
      'import/no-anonymous-default-export': 'error',
      'import/no-duplicates': 'error',
      'import/no-named-default': 'error',
      'import/no-nodejs-modules': 'error',
      'import/no-webpack-loader-syntax': 'error',
      'import/default': 'off', // Disabled in favor of typescript-eslint
      'import/named': 'off', // Disabled in favor of typescript-eslint
      'import/namespace': 'off', // Disabled in favor of typescript-eslint
      'import/no-named-as-default-member': 'off', // Disabled in favor of typescript-eslint
      'import/no-named-as-default': 'off', // TODO(ryan953): Fix violations and enable this rule
      'import/no-unresolved': 'off', // Disabled in favor of typescript-eslint
    },
  },
  {
    name: 'plugin/tanstack/query',
    plugins: {
      '@tanstack/query': pluginQuery,
    },
    rules: {
      ...pluginQuery.configs.recommended.rules,
      '@tanstack/query/no-rest-destructuring': 'error',
    },
  },
  {
    name: 'plugin/react',
    // https://github.com/jsx-eslint/eslint-plugin-react/tree/master/docs/rules
    plugins: {
      ...react.configs.flat.recommended.plugins,
      ...react.configs.flat['jsx-runtime'].plugins,
    },
    rules: {
      'react/function-component-definition': 'error',
      'react/jsx-boolean-value': ['error', 'never'],
      'react/jsx-fragments': ['error', 'element'],
      'react/jsx-handler-names': 'off', // TODO(ryan953): Fix violations and enable this rule
      'react/no-did-mount-set-state': 'error',
      'react/no-did-update-set-state': 'error',
      'react/no-redundant-should-component-update': 'error',
      'react/no-typos': 'error',
      'react/self-closing-comp': 'error',
      'react/sort-comp': 'error',

      // https://github.com/jsx-eslint/eslint-plugin-react/blob/master/index.js
      ...react.configs.flat.recommended.rules,
      ...react.configs.flat['jsx-runtime'].rules,
      'react/display-name': 'off', // TODO(ryan953): Fix violations and delete this line
      'react/no-unescaped-entities': 'off',
      'react/no-unknown-property': ['error', {ignore: ['css']}],
      'react/prop-types': 'off', // TODO(ryan953): Fix violations and delete this line
    },
  },
  {
    name: 'plugin/react-hooks',
    // https://github.com/facebook/react/tree/main/packages/eslint-plugin-react-hooks
    plugins: {'react-hooks': reactHooks},
    rules: {
      'react-hooks/exhaustive-deps': [
        'error',
        {additionalHooks: '(useEffectAfterFirstRender|useMemoWithPrevious)'},
      ],
      'react-hooks/rules-of-hooks': 'error',
    },
  },
  {
    name: 'plugin/typescript-eslint/custom',
    rules: {
      'no-shadow': 'off', // Disabled in favor of @typescript-eslint/no-shadow
      'no-use-before-define': 'off', // See also @typescript-eslint/no-use-before-define

      '@typescript-eslint/naming-convention': [
        'error',
        {selector: 'typeLike', format: ['PascalCase'], leadingUnderscore: 'allow'},
        {selector: 'enumMember', format: ['UPPER_CASE']},
      ],

      '@typescript-eslint/no-restricted-types': [
        'error',
        {
          types: {
            object: {
              message:
                'The `object` type is hard to use. Use `Record<PropertyKey, unknown>` instead. See: https://github.com/typescript-eslint/typescript-eslint/pull/848',
              fixWith: 'Record<PropertyKey, unknown>',
            },
            Buffer: {
              message:
                'Use Uint8Array instead. See: https://sindresorhus.com/blog/goodbye-nodejs-buffer',
              suggest: ['Uint8Array'],
            },
            '[]': "Don't use the empty array type `[]`. It only allows empty arrays. Use `SomeType[]` instead.",
            '[[]]':
              "Don't use `[[]]`. It only allows an array with a single element which is an empty array. Use `SomeType[][]` instead.",
            '[[[]]]': "Don't use `[[[]]]`. Use `SomeType[][][]` instead.",
          },
        },
      ],
      '@typescript-eslint/no-shadow': 'error',
      '@typescript-eslint/no-use-before-define': 'off', // Enabling this will cause a lot of thrash to the git history
      '@typescript-eslint/no-useless-empty-export': 'error',
    },
  },
  // https://github.com/typescript-eslint/typescript-eslint/blob/main/packages/eslint-plugin/src/configs/base.ts
  // https://github.com/typescript-eslint/typescript-eslint/blob/main/packages/eslint-plugin/src/configs/eslint-recommended-raw.ts
  // https://github.com/typescript-eslint/typescript-eslint/blob/main/packages/eslint-plugin/src/configs/recommended.ts
  // https://github.com/typescript-eslint/typescript-eslint/blob/main/packages/eslint-plugin/src/configs/strict.ts
  // https://github.com/typescript-eslint/typescript-eslint/blob/main/packages/eslint-plugin/src/configs/stylistic.ts
  ...typescript.configs.strict.map(c => ({...c, name: `plugin/${c.name}`})),
  ...typescript.configs.stylistic.map(c => ({...c, name: `plugin/${c.name}`})),
  typeAwareLintRules,
  {
    name: 'plugin/typescript-eslint/overrides',
    // https://typescript-eslint.io/rules/
    plugins: {'@typescript-eslint': typescript.plugin},
    rules: {
      'prefer-spread': 'off',
      '@typescript-eslint/prefer-enum-initializers': 'error',
      'no-unused-expressions': 'off', // Disabled in favor of @typescript-eslint/no-unused-expressions
      '@typescript-eslint/no-unused-expressions': ['error', {allowTernary: true}],

      // Recommended overrides
      '@typescript-eslint/no-empty-object-type': ['error', {allowInterfaces: 'always'}],
      '@typescript-eslint/no-explicit-any': 'off',
      '@typescript-eslint/no-namespace': 'off',
      '@typescript-eslint/no-non-null-asserted-optional-chain': 'off', // TODO(ryan953): Fix violations and delete this line
      '@typescript-eslint/no-require-imports': 'off', // TODO(ryan953): Fix violations and delete this line
      '@typescript-eslint/no-this-alias': 'off', // TODO(ryan953): Fix violations and delete this line

      // Strict overrides
      '@typescript-eslint/no-dynamic-delete': 'off', // TODO(ryan953): Fix violations and delete this line
      '@typescript-eslint/no-invalid-void-type': 'off', // TODO(ryan953): Fix violations and delete this line
      '@typescript-eslint/no-non-null-assertion': 'off', // TODO(ryan953): Fix violations and delete this line
      '@typescript-eslint/unified-signatures': 'off',

      // Stylistic overrides
      '@typescript-eslint/array-type': ['error', {default: 'array-simple'}],
      '@typescript-eslint/class-literal-property-style': 'off', // TODO(ryan953): Fix violations and delete this line
      '@typescript-eslint/consistent-generic-constructors': 'off', // TODO(ryan953): Fix violations and delete this line
      '@typescript-eslint/consistent-indexed-object-style': 'off', // TODO(ryan953): Fix violations and delete this line
      '@typescript-eslint/consistent-type-definitions': 'off', // TODO(ryan953): Fix violations and delete this line
      '@typescript-eslint/no-empty-function': 'off', // TODO(ryan953): Fix violations and delete this line

      // Customization
      '@typescript-eslint/no-unused-vars': [
        'error',
        {
          vars: 'all',
          args: 'all',
          // TODO(scttcper): We could enable this to enforce catch (error)
          // https://eslint.org/docs/latest/rules/no-unused-vars#caughterrors
          caughtErrors: 'none',

          // Ignore vars that start with an underscore
          // e.g. if you want to omit a property using object spread:
          //
          //   const {name: _name, ...props} = this.props;
          //
          varsIgnorePattern: '^_',
          argsIgnorePattern: '^_',
          destructuredArrayIgnorePattern: '^_',
        },
      ],
    },
  },
  {
    name: 'plugin/typescript-eslint/process.env.SENTRY_DETECT_DEPRECATIONS=1',
    rules: {
      '@typescript-eslint/no-deprecated': process.env.SENTRY_DETECT_DEPRECATIONS
        ? 'error'
        : 'off',
    },
  },
  {
    name: 'plugin/typescript-sort-keys',
    // https://github.com/infctr/eslint-plugin-typescript-sort-keys
    plugins: {'typescript-sort-keys': typescriptSortKeys},
    rules: {
      'typescript-sort-keys/interface': [
        'error',
        'asc',
        {caseSensitive: true, natural: false, requiredFirst: true},
      ],
    },
  },
  {
    name: 'plugin/simple-import-sort',
    // https://github.com/lydell/eslint-plugin-simple-import-sort
    plugins: {'simple-import-sort': simpleImportSort},
    rules: {
      'import/order': 'off',
      'sort-imports': 'off',
      'simple-import-sort/imports': [
        'error',
        {
          groups: [
            // Side effect imports.
            [String.raw`^\u0000`],

            // Node.js builtins.
            [`^(${builtinModules.join('|')})(/|$)`],

            // Packages. `react` related packages come first.
            ['^react', String.raw`^@?\w`],

            // Test should be separate from the app
            ['^(sentry-test|getsentry-test)(/.*|$)'],

            // Internal packages.
            ['^(sentry-locale|sentry-images)(/.*|$)'],

            ['^(app|sentry)(/.*|$)'],

            // Getsentry packages.
            ['^(admin|getsentry)(/.*|$)'],

            // Style imports.
            [String.raw`^.+\.less$`],

            // Parent imports. Put `..` last.
            [String.raw`^\.\.(?!/?$)`, String.raw`^\.\./?$`],

            // Other relative imports. Put same-folder imports and `.` last.
            [String.raw`^\./(?=.*/)(?!/?$)`, String.raw`^\.(?!/?$)`, String.raw`^\./?$`],
          ],
        },
      ],
    },
  },
  {
    name: 'plugin/sentry',
    // https://github.com/getsentry/eslint-config-sentry/tree/master/packages/eslint-plugin-sentry/docs/rules
    plugins: {sentry},
    rules: {
      'sentry/no-digits-in-tn': 'error',
      'sentry/no-dynamic-translations': 'error', // TODO(ryan953): There are no docs for this rule
      'sentry/no-styled-shortcut': 'error',
    },
  },
  {
    name: 'plugin/@emotion',
    // https://github.com/emotion-js/emotion/tree/main/packages/eslint-plugin/docs/rules
    plugins: {'@emotion': emotion},
    rules: {
      '@emotion/import-from-emotion': 'off', // Not needed, in v11 we import from @emotion/react
      '@emotion/jsx-import': 'off', // Not needed, handled by babel
      '@emotion/no-vanilla': 'error',
      '@emotion/pkg-renaming': 'off', // Not needed, we have migrated to v11 and the old package names cannot be used anymore
      '@emotion/styled-import': 'error',
      '@emotion/syntax-preference': ['error', 'string'],
    },
  },
  {
    name: 'plugin/unicorn',
    // https://github.com/sindresorhus/eslint-plugin-unicorn?tab=readme-ov-file#rules
    plugins: {unicorn},
    rules: {
      // The recommended rules are very opinionated. We don't need to enable them.

      'unicorn/custom-error-definition': 'error',
      'unicorn/error-message': 'error',
      'unicorn/filename-case': ['off', {case: 'camelCase'}], // TODO(ryan953): Fix violations and enable this rule
      'unicorn/new-for-builtins': 'error',
      'unicorn/no-abusive-eslint-disable': 'error',
      'unicorn/no-array-push-push': 'off', // TODO(ryan953): Fix violations and enable this rule
      'unicorn/no-await-in-promise-methods': 'error',
      'unicorn/no-instanceof-array': 'error',
      'unicorn/no-invalid-remove-event-listener': 'error',
      'unicorn/no-negated-condition': 'error',
      'unicorn/no-negation-in-equality-check': 'error',
      'unicorn/no-new-array': 'off', // TODO(ryan953): Fix violations and enable this rule
      'unicorn/no-single-promise-in-promise-methods': 'warn', // TODO(ryan953): Fix violations and enable this rule
      'unicorn/no-static-only-class': 'off', // TODO(ryan953): Fix violations and enable this rule
      'unicorn/no-this-assignment': 'off', // TODO(ryan953): Fix violations and enable this rule
      'unicorn/no-unnecessary-await': 'error',
      'unicorn/no-useless-fallback-in-spread': 'error',
      'unicorn/no-useless-length-check': 'error',
      'unicorn/no-useless-undefined': 'off', // TODO(ryan953): Fix violations and enable this rule
      'unicorn/no-zero-fractions': 'off', // TODO(ryan953): Fix violations and enable this rule
      'unicorn/prefer-array-find': 'error',
      'unicorn/prefer-array-flat-map': 'error',
      'unicorn/prefer-array-flat': 'off', // TODO(ryan953): Fix violations and enable this rule
      'unicorn/prefer-array-index-of': 'error',
      'unicorn/prefer-array-some': 'off', // TODO(ryan953): Fix violations and enable this rule
      'unicorn/prefer-date-now': 'error',
      'unicorn/prefer-default-parameters': 'warn', // TODO(ryan953): Fix violations and enable this rule
      'unicorn/prefer-export-from': 'off', // TODO(ryan953): Fix violations and enable this rule
      'unicorn/prefer-includes': 'error',
      'unicorn/prefer-logical-operator-over-ternary': 'off', // TODO(ryan953): Fix violations and enable this rule
      'unicorn/prefer-native-coercion-functions': 'off', // TODO(ryan953): Fix violations and enable this rule
      'unicorn/prefer-negative-index': 'error',
      'unicorn/prefer-node-protocol': 'error',
      'unicorn/prefer-object-from-entries': 'off', // TODO(ryan953): Fix violations and enable this rule
      'unicorn/prefer-prototype-methods': 'warn', // TODO(ryan953): Fix violations and enable this rule
      'unicorn/prefer-regexp-test': 'off', // TODO(ryan953): Fix violations and enable this rule
      'unicorn/throw-new-error': 'off', // TODO(ryan953): Fix violations and enable this rule
    },
  },
  {
    name: 'plugin/jest',
    files: ['**/*.spec.{ts,js,tsx,jsx}', 'tests/js/**/*.{ts,js,tsx,jsx}'],
    // https://github.com/jest-community/eslint-plugin-jest/tree/main/docs/rules
    plugins: jest.configs['flat/recommended'].plugins,
    rules: {
      'jest/max-nested-describe': 'error',
      'jest/no-duplicate-hooks': 'error',
      'jest/no-large-snapshots': ['error', {maxSize: 2000}], // We don't recommend snapshots, but if there are any keep it small

      // https://github.com/jest-community/eslint-plugin-jest/blob/main/src/index.ts
      ...jest.configs['flat/recommended'].rules,
      ...jest.configs['flat/style'].rules,

      'jest/expect-expect': 'off', // Disabled as we have many tests which render as simple validations
      'jest/no-conditional-expect': 'off', // TODO(ryan953): Fix violations then delete this line
      'jest/no-disabled-tests': 'error', // `recommended` set this to warn, we've upgraded to error
    },
  },
  {
    name: 'plugin/jest-dom',
    files: ['**/*.spec.{ts,js,tsx,jsx}', 'tests/js/**/*.{ts,js,tsx,jsx}'],
    // https://github.com/testing-library/eslint-plugin-jest-dom/tree/main?tab=readme-ov-file#supported-rules
    ...jestDom.configs['flat/recommended'],
  },
  {
    name: 'plugin/testing-library',
    files: ['**/*.spec.{ts,js,tsx,jsx}', 'tests/js/**/*.{ts,js,tsx,jsx}'],
    // https://github.com/testing-library/eslint-plugin-testing-library/tree/main/docs/rules
    ...testingLibrary.configs['flat/react'],
    rules: {
      // https://github.com/testing-library/eslint-plugin-testing-library/blob/main/lib/configs/react.ts
      ...testingLibrary.configs['flat/react'].rules,
      'testing-library/no-unnecessary-act': 'off',
      'testing-library/render-result-naming-convention': 'off',
    },
  },
  {
    name: 'plugin/prettier',
    ...prettier,
  },
  {
    name: 'files/*.config.*',
    files: ['**/*.config.*'],
    languageOptions: {
      globals: {
        ...globals.commonjs,
        ...globals.node,
      },
    },

    rules: {
      'import/no-nodejs-modules': 'off',
    },
  },
  {
    name: 'files/scripts',
    files: ['scripts/**/*.{js,ts}', 'tests/js/test-balancer/index.js'],
    languageOptions: {
      sourceType: 'commonjs',
      globals: {
        ...globals.commonjs,
        ...globals.node,
      },
    },
    rules: {
      'no-console': 'off',

      'import/no-nodejs-modules': 'off',
    },
  },
  {
    name: 'files/jest related',
    files: [
      'tests/js/jest-pegjs-transform.js',
      'tests/js/sentry-test/echartsMock.js',
      'tests/js/sentry-test/importStyleMock.js',
      'tests/js/sentry-test/loadFixtures.ts',
      'tests/js/sentry-test/svgMock.js',
      'tests/js/setup.ts',
    ],
    languageOptions: {
      sourceType: 'commonjs',
      globals: {
        ...globals.commonjs,
      },
    },
    rules: {
      'import/no-nodejs-modules': 'off',
    },
  },
  {
    name: 'files/devtoolbar',
    files: ['static/app/components/devtoolbar/**/*.{ts,tsx}'],
    rules: {
      'no-restricted-imports': [
        'error',
        {
          patterns: [
            {
              group: ['admin/*'],
              message: 'Do not import gsAdmin into sentry',
            },
            {
              group: ['getsentry/*'],
              message: 'Do not import gsApp into sentry',
            },
            {
              group: ['sentry/utils/theme*', 'sentry/utils/theme'],
              importNames: ['lightTheme', 'darkTheme', 'default'],
              message:
                "Use 'useTheme' hook of withTheme HOC instead of importing theme directly. For tests, use ThemeFixture.",
            },
          ],
          paths: [
            ...restrictedImportPaths,
            {
              name: 'sentry/components/button',
              message:
                "Cannot depend on Button from inside the toolbar. Button depends on analytics tracking which isn't avaialble in the toolbar context",
            },
            {
              name: 'sentry/utils/queryClient',
              message:
                'Import from `@tanstack/react-query` and `./hooks/useFetchApiData` or `./hooks/useFetchInfiniteApiData` instead.',
            },
          ],
        },
      ],
    },
  },
  {
    name: 'files/sentry-test',
    files: ['**/*.spec.{ts,js,tsx,jsx}', 'tests/js/**/*.{ts,js,tsx,jsx}'],
    rules: {
      'no-loss-of-precision': 'off', // Sometimes we have wild numbers hard-coded in tests
      'no-restricted-imports': [
        'error',
        {
          patterns: [
            {
              group: ['admin/*'],
              message: 'Do not import gsAdmin into sentry',
            },
            {
              group: ['getsentry/*'],
              message: 'Do not import gsApp into sentry',
            },
            {
              group: ['sentry/components/devtoolbar/*'],
              message: 'Do not depend on toolbar internals',
            },
            {
              group: ['sentry/utils/theme*', 'sentry/utils/theme'],
              importNames: ['lightTheme', 'darkTheme', 'default'],
              message:
                "Use 'useTheme' hook of withTheme HOC instead of importing theme directly. For tests, use ThemeFixture.",
            },
          ],
          paths: [
            ...restrictedImportPaths,
            {
              name: 'sentry/locale',
              message: 'Translations are not needed in tests.',
            },
          ],
        },
      ],
    },
  },
  {
    name: 'files/sentry-stories',
    files: ['**/*.stories.tsx'],
    rules: {
      'no-loss-of-precision': 'off', // Sometimes we have wild numbers hard-coded in stories
    },
  },
  {
    // We specify rules explicitly for the sdk-loader here so we do not have
    // eslint ignore comments included in the source file, which is consumed
    // by users.
    name: 'files/js-sdk-loader.ts',
    files: ['**/js-sdk-loader.ts'],
    rules: {
      'no-console': 'off',
    },
  },
  {
    name: 'files/gsApp',
    files: ['static/gsApp/**/*.{js,mjs,ts,jsx,tsx}'],
    rules: {
      'no-restricted-imports': [
        'error',
        {
          patterns: [
            {
              group: ['admin/*'],
              message: 'Do not import gsAdmin into gsApp',
            },
            {
              group: ['sentry/components/devtoolbar/*'],
              message: 'Do not depend on toolbar internals',
            },
            {
              group: ['sentry/utils/theme*', 'sentry/utils/theme'],
              importNames: ['lightTheme', 'darkTheme', 'default'],
              message:
                "Use 'useTheme' hook of withTheme HOC instead of importing theme directly. For tests, use ThemeFixture.",
            },
          ],
          paths: restrictedImportPaths,
        },
      ],
    },
  },
  {
    name: 'files/gsAdmin',
    files: ['static/gsAdmin/**/*.{js,mjs,ts,jsx,tsx}'],
    rules: {
      'no-restricted-imports': [
        'error',
        {
          patterns: [
            {
              group: ['sentry/components/devtoolbar/*'],
              message: 'Do not depend on toolbar internals',
            },
            {
              group: ['sentry/utils/theme*', 'sentry/utils/theme'],
              importNames: ['lightTheme', 'darkTheme', 'default'],
              message:
                "Use 'useTheme' hook of withTheme HOC instead of importing theme directly. For tests, use ThemeFixture.",
            },
          ],
          paths: restrictedImportPaths,
        },
      ],
    },
  },
]);<|MERGE_RESOLUTION|>--- conflicted
+++ resolved
@@ -41,11 +41,8 @@
 export const typeAwareLintRules = {
   name: 'plugin/typescript-eslint/type-aware-linting',
   rules: {
-<<<<<<< HEAD
+    '@typescript-eslint/await-thenable': 'error',
     '@typescript-eslint/no-array-delete': 'error',
-=======
-    '@typescript-eslint/await-thenable': 'error',
->>>>>>> 84cc7ef0
     '@typescript-eslint/no-unnecessary-type-assertion': 'error',
   },
 };
