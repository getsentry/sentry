// @ts-check
/**
 * To get started with this ESLint Configuration list be sure to read at least
 * these sections of the docs:
 *  - https://eslint.org/docs/latest/use/configure/configuration-files#specifying-files-and-ignores
 *  - https://eslint.org/docs/latest/use/configure/configuration-files#configuration-objects
 *  - https://eslint.org/docs/latest/use/configure/configuration-files#cascading-configuration-objects
 *
 * This is your friend:
 * `npx eslint --inspect-config`
 */
import * as emotion from '@emotion/eslint-plugin';
import eslint from '@eslint/js';
import pluginQuery from '@tanstack/eslint-plugin-query';
import {globalIgnores} from 'eslint/config';
import prettier from 'eslint-config-prettier';
// @ts-expect-error TS(7016): Could not find a declaration file
import importPlugin from 'eslint-plugin-import';
import jest from 'eslint-plugin-jest';
import jestDom from 'eslint-plugin-jest-dom';
import noRelativeImportPaths from 'eslint-plugin-no-relative-import-paths';
import react from 'eslint-plugin-react';
import reactHooks from 'eslint-plugin-react-hooks';
// @ts-expect-error TS(7016): Could not find a declaration file
import sentry from 'eslint-plugin-sentry';
import simpleImportSort from 'eslint-plugin-simple-import-sort';
import testingLibrary from 'eslint-plugin-testing-library';
// @ts-expect-error TS (7016): Could not find a declaration file
import typescriptSortKeys from 'eslint-plugin-typescript-sort-keys';
import unicorn from 'eslint-plugin-unicorn';
import globals from 'globals';
import invariant from 'invariant';
import {builtinModules} from 'node:module';
import typescript from 'typescript-eslint';

invariant(react.configs.flat, 'For typescript');
invariant(react.configs.flat.recommended, 'For typescript');
invariant(react.configs.flat['jsx-runtime'], 'For typescript');

// lint rules that need type information need to go here
export const typeAwareLintRules = {
  name: 'plugin/typescript-eslint/type-aware-linting',
  rules: {
    '@typescript-eslint/await-thenable': 'error',
    '@typescript-eslint/no-array-delete': 'error',
<<<<<<< HEAD
    '@typescript-eslint/no-base-to-string': 'error',
=======
    '@typescript-eslint/no-for-in-array': 'error',
>>>>>>> c04b6a63
    '@typescript-eslint/no-unnecessary-type-assertion': 'error',
    '@typescript-eslint/prefer-optional-chain': 'error',
    '@typescript-eslint/consistent-type-exports': 'error',
    '@typescript-eslint/consistent-type-imports': 'error',
  },
};

const restrictedImportPaths = [
  {
    name: '@testing-library/react',
    message:
      'Please import from `sentry-test/reactTestingLibrary` instead so that we can ensure consistency throughout the codebase',
  },
  {
    name: '@testing-library/react-hooks',
    message:
      'Please import from `sentry-test/reactTestingLibrary` instead so that we can ensure consistency throughout the codebase',
  },
  {
    name: '@testing-library/user-event',
    message:
      'Please import from `sentry-test/reactTestingLibrary` instead so that we can ensure consistency throughout the codebase',
  },
  {
    name: '@sentry/browser',
    message:
      'Please import from `@sentry/react` to ensure consistency throughout the codebase.',
  },
  {
    name: 'marked',
    message:
      "Please import marked from 'app/utils/marked' so that we can ensure sanitation of marked output",
  },
  {
    name: 'lodash',
    message:
      "Please import lodash utilities individually. e.g. `import isEqual from 'lodash/isEqual';`. See https://github.com/getsentry/frontend-handbook#lodash from for information",
  },
  {
    name: 'lodash/get',
    message:
      'Optional chaining `?.` and nullish coalescing operators `??` are available and preferred over using `lodash/get`. See https://github.com/getsentry/frontend-handbook#new-syntax for more information',
  },
  {
    name: 'react-router',
    importNames: ['withRouter'],
    message:
      "Use 'useLocation', 'useParams', 'useNavigate', 'useRoutes' from sentry/utils instead.",
  },
  {
    name: 'react-select',
    message: "Use 'sentry/components/forms/controls/reactSelectWrapper' instead.",
  },
  {
    name: 'sentry/utils/withSentryRouter',
    message:
      "Use 'useLocation', 'useParams', 'useNavigate', 'useRoutes' from sentry/utils instead.",
  },
  {
    name: 'qs',
    message: 'Please use query-string instead of qs',
  },
  {
    name: 'moment',
    message: 'Please import moment-timezone instead of moment',
  },
  {
    name: 'sentry/views/insights/common/components/insightsTimeSeriesWidget',
    message:
      'Do not use this directly in your view component, see https://sentry.sentry.io/stories/?name=app%2Fviews%2Fdashboards%2Fwidgets%2FtimeSeriesWidget%2FtimeSeriesWidgetVisualization.stories.tsx&query=timeseries#deeplinking for more information',
  },
  {
    name: 'sentry/views/insights/common/components/insightsLineChartWidget',
    message:
      'Do not use this directly in your view component, see https://sentry.sentry.io/stories/?name=app%2Fviews%2Fdashboards%2Fwidgets%2FtimeSeriesWidget%2FtimeSeriesWidgetVisualization.stories.tsx&query=timeseries#deeplinking for more information',
  },
  {
    name: 'sentry/views/insights/common/components/insightsAreaChartWidget',
    message:
      'Do not use this directly in your view component, see https://sentry.sentry.io/stories/?name=app%2Fviews%2Fdashboards%2Fwidgets%2FtimeSeriesWidget%2FtimeSeriesWidgetVisualization.stories.tsx&query=timeseries#deeplinking for more information',
  },
];

// Used by both: `languageOptions` & `parserOptions`
const ecmaVersion = 'latest';

export default typescript.config([
  {
    // Main parser & linter options
    // Rules are defined below and inherit these properties
    // https://eslint.org/docs/latest/use/configure/configuration-files#configuration-objects
    name: 'eslint/global/languageOptions',
    languageOptions: {
      ecmaVersion,
      sourceType: 'module',
      globals: {
        // TODO(ryan953): globals.browser seems to have a bug with trailing whitespace
        ...Object.fromEntries(Object.keys(globals.browser).map(k => [k.trim(), false])),
        ...globals.jest,
        MockApiClient: true,
        tick: true,
      },
      parser: typescript.parser,
      parserOptions: {
        ecmaFeatures: {
          globalReturn: false,
        },
        ecmaVersion,

        // https://typescript-eslint.io/packages/parser/#emitdecoratormetadata
        emitDecoratorMetadata: undefined,

        // https://typescript-eslint.io/packages/parser/#experimentaldecorators
        experimentalDecorators: undefined,

        // https://typescript-eslint.io/packages/parser/#jsdocparsingmode
        jsDocParsingMode: process.env.SENTRY_DETECT_DEPRECATIONS ? 'all' : 'none',

        // https://typescript-eslint.io/packages/parser/#project
        project: process.env.SENTRY_DETECT_DEPRECATIONS ? './tsconfig.json' : false,

        // https://typescript-eslint.io/packages/parser/#projectservice
        // `projectService` is recommended, but slower, with our current tsconfig files.
        projectService: true,
        // @ts-expect-error TS1343: The import.meta meta-property is only allowed when the --module option is es2020, es2022, esnext, system, node16, or nodenext
        tsconfigRootDir: import.meta.dirname,
      },
    },
    linterOptions: {
      noInlineConfig: false,
      reportUnusedDisableDirectives: 'error',
    },
    settings: {
      react: {
        version: '19.1.0',
        defaultVersion: '19.1',
      },
      'import/parsers': {'@typescript-eslint/parser': ['.ts', '.tsx']},
      'import/resolver': {typescript: {}},
      'import/extensions': ['.js', '.jsx'],
    },
  },
  {
    name: 'eslint/global/files',
    // Default file selection
    // https://eslint.org/docs/latest/use/configure/configuration-files#specifying-files-and-ignores
    files: ['**/*.js', '**/*.mjs', '**/*.ts', '**/*.jsx', '**/*.tsx'],
  },
  // Global ignores
  // https://eslint.org/docs/latest/use/configure/configuration-files#globally-ignoring-files-with-ignores
  globalIgnores([
    '.devenv/**/*',
    '.github/**/*',
    '.mypy_cache/**/*',
    '.pytest_cache/**/*',
    '.venv/**/*',
    '**/*.benchmark.ts',
    '**/*.d.ts',
    '**/dist/**/*',
    'tests/**/fixtures/**/*',
    '!tests/js/**/*',
    '**/vendor/**/*',
    'build-utils/**/*',
    'config/chartcuterie/config.js',
    'fixtures/artifact_bundle/**/*',
    'fixtures/artifact_bundle_debug_ids/**/*',
    'fixtures/artifact_bundle_duplicated_debug_ids/**/*',
    'fixtures/profiles/embedded.js',
    'jest.config.ts',
    'api-docs/**/*',
    'src/sentry/static/sentry/js/**/*',
    'src/sentry/templates/sentry/**/*',
    'stylelint.config.js',
    '.artifacts/**/*',
  ]),
  /**
   * Rules are grouped by plugin. If you want to override a specific rule inside
   * the recommended set, then it's recommended to spread the new rule on top
   * of the predefined ones.
   *
   * For example: if you want to enable a new plugin in the codebase and their
   * recommended rules (or a new rule that's part of an existing plugin)
   *
   * 1. First you'd setup a configuration object for that plugin:
   *    {
   *      name: 'my-plugin/recommended',
   *      ...myPlugin.configs.recommended,
   *    },
   *
   * 2. Second you'd override the rule you want to deal with, maybe making it a
   *    warning to start:
   *    {
   *      name: 'my-plugin/recommended',
   *      ...myPlugin.configs.recommended,
   *      rules: {
   *        ['a-rule-outside-the-recommended-list']: 'error',
   *
   *        ...myPlugin.configs.recommended.rules,
   *        ['a-recommended-rule']: 'warn',
   *      }
   *    },
   *
   * 3. Finally, once all warnings are fixed, update from 'warning' to 'error',
   *    or remove the override and rely on the recommended rules again.
   */
  {
    name: 'eslint/rules',
    // https://eslint.org/docs/latest/rules/
    rules: {
      'array-callback-return': 'error',
      'block-scoped-var': 'error',
      'consistent-return': 'error',
      'default-case': 'error',
      'dot-notation': 'error',
      eqeqeq: 'error',
      'guard-for-in': 'off', // TODO(ryan953): Fix violations and enable this rule
      'multiline-comment-style': ['error', 'separate-lines'],
      'no-alert': 'error',
      'no-caller': 'error',
      'no-console': 'error',
      'no-else-return': ['error', {allowElseIf: false}],
      'no-eval': 'error',
      'no-extend-native': 'error',
      'no-extra-bind': 'error',
      'no-floating-decimal': 'error',
      'no-implied-eval': 'error',
      'no-inner-declarations': 'error',
      'no-lone-blocks': 'error',
      'no-loop-func': 'error',
      'no-multi-str': 'error',
      'no-native-reassign': 'error',
      'no-new-func': 'error',
      'no-new-wrappers': 'error',
      'no-new': 'error',
      'no-octal-escape': 'error',
      'no-param-reassign': 'off', // TODO(ryan953): Fix violations and enable this rule
      'no-proto': 'error',
      'no-restricted-imports': [
        'error',
        {
          patterns: [
            {
              group: ['admin/*'],
              message: 'Do not import gsAdmin into sentry',
            },
            {
              group: ['getsentry/*'],
              message: 'Do not import gsApp into sentry',
            },
            {
              group: ['sentry/components/devtoolbar/*'],
              message: 'Do not depend on toolbar internals',
            },
            {
              group: ['sentry/utils/theme*', 'sentry/utils/theme'],
              importNames: ['lightTheme', 'darkTheme', 'default'],
              message:
                "Use 'useTheme' hook of withTheme HOC instead of importing theme directly. For tests, use ThemeFixture.",
            },
          ],
          paths: restrictedImportPaths,
        },
      ],
      'no-restricted-syntax': [
        'error',
        {
          selector:
            "ImportDeclaration[source.value='react'] > ImportSpecifier[imported.name='forwardRef']",
          message:
            'Since React 19, it is no longer necessary to use forwardRef - refs can be passed as a normal prop',
        },
        {
          selector:
            "CallExpression[callee.object.name='React'][callee.property.name='forwardRef']",
          message:
            'Since React 19, it is no longer necessary to use forwardRef - refs can be passed as a normal prop',
        },
        {
          selector:
            "CallExpression[callee.object.name='jest'][callee.property.name='mock'][arguments.0.value='sentry/utils/useProjects']",
          message:
            'Please do not mock useProjects. Use `ProjectsStore.loadInitialData([ProjectFixture()])` instead. It can be used before the component is mounted or in a beforeEach hook.',
        },
        {
          selector:
            "CallExpression[callee.object.name='jest'][callee.property.name='mock'][arguments.0.value='sentry/utils/useOrganization']",
          message:
            'Please do not mock useOrganization. Pass organization to the render options. `render(<Component />, {organization: OrganizationFixture({isSuperuser: true})})`',
        },
        {
          // Forces us to use type annotations for let variables that are initialized with a type,
          // except for those declared in for...of or for...in loops.
          selector:
            'VariableDeclaration[kind = "let"]:not(ForOfStatement > VariableDeclaration, ForInStatement > VariableDeclaration) > VariableDeclarator[init = null]:not([id.typeAnnotation])',
          message: 'Provide a type annotation',
        },
      ],
      'no-return-assign': 'error',
      'no-script-url': 'error',
      'no-self-compare': 'error',
      'no-sequences': 'error',
      'no-throw-literal': 'error',
      'object-shorthand': ['error', 'properties'],
      radix: 'error',
      'require-await': 'error', // Enabled in favor of @typescript-eslint/require-await, which requires type info
      'spaced-comment': [
        'error',
        'always',
        {
          line: {markers: ['/'], exceptions: ['-', '+']},
          block: {exceptions: ['*'], balanced: true},
        },
      ],
      strict: 'error',
      'vars-on-top': 'off',
      'wrap-iife': ['error', 'any'],
      yoda: 'error',

      // https://github.com/eslint/eslint/blob/main/packages/js/src/configs/eslint-recommended.js
      ...eslint.configs.recommended.rules,
      'no-cond-assign': ['error', 'always'],
      'no-prototype-builtins': 'off',
      'no-useless-escape': 'off',
    },
  },
  {
    // https://github.com/import-js/eslint-plugin-import/tree/main/docs/rules
    ...importPlugin.flatConfigs.recommended,
    name: 'plugin/import',
    rules: {
      // https://github.com/import-js/eslint-plugin-import/blob/main/config/recommended.js
      ...importPlugin.flatConfigs.recommended.rules,
      'import/newline-after-import': 'error', // https://prettier.io/docs/en/rationale.html#empty-lines
      'import/no-absolute-path': 'error',
      'import/no-amd': 'error',
      'import/no-anonymous-default-export': 'error',
      'import/no-duplicates': 'error',
      'import/no-named-default': 'error',
      'import/no-nodejs-modules': 'error',
      'import/no-webpack-loader-syntax': 'error',
      'import/default': 'off', // Disabled in favor of typescript-eslint
      'import/named': 'off', // Disabled in favor of typescript-eslint
      'import/namespace': 'off', // Disabled in favor of typescript-eslint
      'import/no-named-as-default-member': 'off', // Disabled in favor of typescript-eslint
      'import/no-named-as-default': 'off', // TODO(ryan953): Fix violations and enable this rule
      'import/no-unresolved': 'off', // Disabled in favor of typescript-eslint
    },
  },
  {
    name: 'plugin/no-relative-import-paths',
    // https://github.com/MelvinVermeer/eslint-plugin-no-relative-import-paths?tab=readme-ov-file#rule-options
    plugins: {'no-relative-import-paths': noRelativeImportPaths},
    rules: {
      'no-relative-import-paths/no-relative-import-paths': [
        'error',
        {
          prefix: 'sentry',
          rootDir: 'static/app',
          allowSameFolder: true, // TODO(ryan953): followup and investigate `allowSameFolder`, maybe exceptions for *.spec.tsx files?
        },
      ],
    },
  },
  {
    name: 'plugin/tanstack/query',
    plugins: {
      '@tanstack/query': pluginQuery,
    },
    rules: {
      ...pluginQuery.configs.recommended.rules,
      '@tanstack/query/no-rest-destructuring': 'error',
    },
  },
  {
    name: 'plugin/react',
    // https://github.com/jsx-eslint/eslint-plugin-react/tree/master/docs/rules
    plugins: {
      ...react.configs.flat.recommended.plugins,
      ...react.configs.flat['jsx-runtime'].plugins,
    },
    rules: {
      'react/function-component-definition': 'error',
      'react/jsx-boolean-value': ['error', 'never'],
      'react/jsx-fragments': ['error', 'element'],
      'react/jsx-handler-names': 'off', // TODO(ryan953): Fix violations and enable this rule
      'react/no-did-mount-set-state': 'error',
      'react/no-did-update-set-state': 'error',
      'react/no-redundant-should-component-update': 'error',
      'react/no-typos': 'error',
      'react/self-closing-comp': 'error',
      'react/sort-comp': 'error',

      // https://github.com/jsx-eslint/eslint-plugin-react/blob/master/index.js
      ...react.configs.flat.recommended.rules,
      ...react.configs.flat['jsx-runtime'].rules,
      'react/display-name': 'off', // TODO(ryan953): Fix violations and delete this line
      'react/no-unescaped-entities': 'off',
      'react/no-unknown-property': ['error', {ignore: ['css']}],
      'react/prop-types': 'off', // TODO(ryan953): Fix violations and delete this line
    },
  },
  {
    name: 'plugin/react-hooks',
    // https://github.com/facebook/react/tree/main/packages/eslint-plugin-react-hooks
    plugins: {'react-hooks': reactHooks},
    rules: {
      'react-hooks/exhaustive-deps': [
        'error',
        {additionalHooks: '(useEffectAfterFirstRender|useMemoWithPrevious)'},
      ],
      'react-hooks/rules-of-hooks': 'error',
    },
  },
  {
    name: 'plugin/typescript-eslint/custom',
    rules: {
      'no-shadow': 'off', // Disabled in favor of @typescript-eslint/no-shadow
      'no-use-before-define': 'off', // See also @typescript-eslint/no-use-before-define

      '@typescript-eslint/naming-convention': [
        'error',
        {selector: 'typeLike', format: ['PascalCase'], leadingUnderscore: 'allow'},
        {selector: 'enumMember', format: ['UPPER_CASE']},
      ],

      '@typescript-eslint/no-restricted-types': [
        'error',
        {
          types: {
            object: {
              message:
                'The `object` type is hard to use. Use `Record<PropertyKey, unknown>` instead. See: https://github.com/typescript-eslint/typescript-eslint/pull/848',
              fixWith: 'Record<PropertyKey, unknown>',
            },
            Buffer: {
              message:
                'Use Uint8Array instead. See: https://sindresorhus.com/blog/goodbye-nodejs-buffer',
              suggest: ['Uint8Array'],
            },
            '[]': "Don't use the empty array type `[]`. It only allows empty arrays. Use `SomeType[]` instead.",
            '[[]]':
              "Don't use `[[]]`. It only allows an array with a single element which is an empty array. Use `SomeType[][]` instead.",
            '[[[]]]': "Don't use `[[[]]]`. Use `SomeType[][][]` instead.",
          },
        },
      ],
      '@typescript-eslint/no-shadow': 'error',
      '@typescript-eslint/no-use-before-define': 'off', // Enabling this will cause a lot of thrash to the git history
      '@typescript-eslint/no-useless-empty-export': 'error',
    },
  },
  // https://github.com/typescript-eslint/typescript-eslint/blob/main/packages/eslint-plugin/src/configs/base.ts
  // https://github.com/typescript-eslint/typescript-eslint/blob/main/packages/eslint-plugin/src/configs/eslint-recommended-raw.ts
  // https://github.com/typescript-eslint/typescript-eslint/blob/main/packages/eslint-plugin/src/configs/recommended.ts
  // https://github.com/typescript-eslint/typescript-eslint/blob/main/packages/eslint-plugin/src/configs/strict.ts
  // https://github.com/typescript-eslint/typescript-eslint/blob/main/packages/eslint-plugin/src/configs/stylistic.ts
  ...typescript.configs.strict.map(c => ({...c, name: `plugin/${c.name}`})),
  ...typescript.configs.stylistic.map(c => ({...c, name: `plugin/${c.name}`})),
  typeAwareLintRules,
  {
    name: 'plugin/typescript-eslint/overrides',
    // https://typescript-eslint.io/rules/
    plugins: {'@typescript-eslint': typescript.plugin},
    rules: {
      'prefer-spread': 'off',
      '@typescript-eslint/prefer-enum-initializers': 'error',
      'no-unused-expressions': 'off', // Disabled in favor of @typescript-eslint/no-unused-expressions
      '@typescript-eslint/no-unused-expressions': ['error', {allowTernary: true}],

      // Recommended overrides
      '@typescript-eslint/no-empty-object-type': ['error', {allowInterfaces: 'always'}],
      '@typescript-eslint/no-explicit-any': 'off',
      '@typescript-eslint/no-namespace': 'off',
      '@typescript-eslint/no-non-null-asserted-optional-chain': 'off', // TODO(ryan953): Fix violations and delete this line
      '@typescript-eslint/no-require-imports': 'off', // TODO(ryan953): Fix violations and delete this line
      '@typescript-eslint/no-this-alias': 'off', // TODO(ryan953): Fix violations and delete this line

      // Strict overrides
      '@typescript-eslint/no-dynamic-delete': 'off', // TODO(ryan953): Fix violations and delete this line
      '@typescript-eslint/no-invalid-void-type': 'off', // TODO(ryan953): Fix violations and delete this line
      '@typescript-eslint/no-non-null-assertion': 'off', // TODO(ryan953): Fix violations and delete this line
      '@typescript-eslint/unified-signatures': 'off',

      // Stylistic overrides
      '@typescript-eslint/array-type': ['error', {default: 'array-simple'}],
      '@typescript-eslint/class-literal-property-style': 'off', // TODO(ryan953): Fix violations and delete this line
      '@typescript-eslint/consistent-generic-constructors': 'off', // TODO(ryan953): Fix violations and delete this line
      '@typescript-eslint/consistent-type-definitions': 'off', // TODO(ryan953): Fix violations and delete this line
      '@typescript-eslint/no-empty-function': 'off', // TODO(ryan953): Fix violations and delete this line

      // Customization
      '@typescript-eslint/no-unused-vars': [
        'error',
        {
          vars: 'all',
          args: 'all',
          // TODO(scttcper): We could enable this to enforce catch (error)
          // https://eslint.org/docs/latest/rules/no-unused-vars#caughterrors
          caughtErrors: 'none',

          // Ignore vars that start with an underscore
          // e.g. if you want to omit a property using object spread:
          //
          //   const {name: _name, ...props} = this.props;
          //
          varsIgnorePattern: '^_',
          argsIgnorePattern: '^_',
          destructuredArrayIgnorePattern: '^_',
        },
      ],
    },
  },
  {
    name: 'plugin/typescript-eslint/process.env.SENTRY_DETECT_DEPRECATIONS=1',
    rules: {
      '@typescript-eslint/no-deprecated': process.env.SENTRY_DETECT_DEPRECATIONS
        ? 'error'
        : 'off',
    },
  },
  {
    name: 'plugin/typescript-sort-keys',
    // https://github.com/infctr/eslint-plugin-typescript-sort-keys
    plugins: {'typescript-sort-keys': typescriptSortKeys},
    rules: {
      'typescript-sort-keys/interface': [
        'error',
        'asc',
        {caseSensitive: true, natural: false, requiredFirst: true},
      ],
    },
  },
  {
    name: 'plugin/simple-import-sort',
    // https://github.com/lydell/eslint-plugin-simple-import-sort
    plugins: {'simple-import-sort': simpleImportSort},
    rules: {
      'import/order': 'off',
      'sort-imports': 'off',
      'simple-import-sort/imports': [
        'error',
        {
          groups: [
            // Side effect imports.
            [String.raw`^\u0000`],

            // Node.js builtins.
            [`^(${builtinModules.join('|')})(/|$)`],

            // Packages. `react` related packages come first.
            ['^react', String.raw`^@?\w`],

            // Test should be separate from the app
            ['^(sentry-test|getsentry-test)(/.*|$)'],

            // Internal packages.
            ['^(sentry-locale|sentry-images)(/.*|$)'],

            ['^(app|sentry)(/.*|$)'],

            // Getsentry packages.
            ['^(admin|getsentry)(/.*|$)'],

            // Style imports.
            [String.raw`^.+\.less$`],

            // Parent imports. Put `..` last.
            [String.raw`^\.\.(?!/?$)`, String.raw`^\.\./?$`],

            // Other relative imports. Put same-folder imports and `.` last.
            [String.raw`^\./(?=.*/)(?!/?$)`, String.raw`^\.(?!/?$)`, String.raw`^\./?$`],
          ],
        },
      ],
    },
  },
  {
    name: 'plugin/sentry',
    // https://github.com/getsentry/eslint-config-sentry/tree/master/packages/eslint-plugin-sentry/docs/rules
    plugins: {sentry},
    rules: {
      'sentry/no-digits-in-tn': 'error',
      'sentry/no-dynamic-translations': 'error', // TODO(ryan953): There are no docs for this rule
      'sentry/no-styled-shortcut': 'error',
    },
  },
  {
    name: 'plugin/@emotion',
    // https://github.com/emotion-js/emotion/tree/main/packages/eslint-plugin/docs/rules
    plugins: {'@emotion': emotion},
    rules: {
      '@emotion/import-from-emotion': 'off', // Not needed, in v11 we import from @emotion/react
      '@emotion/jsx-import': 'off', // Not needed, handled by babel
      '@emotion/no-vanilla': 'error',
      '@emotion/pkg-renaming': 'off', // Not needed, we have migrated to v11 and the old package names cannot be used anymore
      '@emotion/styled-import': 'error',
      '@emotion/syntax-preference': ['error', 'string'],
    },
  },
  {
    name: 'plugin/unicorn',
    // https://github.com/sindresorhus/eslint-plugin-unicorn?tab=readme-ov-file#rules
    plugins: {unicorn},
    rules: {
      // The recommended rules are very opinionated. We don't need to enable them.

      'unicorn/custom-error-definition': 'error',
      'unicorn/error-message': 'error',
      'unicorn/filename-case': ['off', {case: 'camelCase'}], // TODO(ryan953): Fix violations and enable this rule
      'unicorn/new-for-builtins': 'error',
      'unicorn/no-abusive-eslint-disable': 'error',
      'unicorn/no-array-push-push': 'off', // TODO(ryan953): Fix violations and enable this rule
      'unicorn/no-await-in-promise-methods': 'error',
      'unicorn/no-instanceof-array': 'error',
      'unicorn/no-invalid-remove-event-listener': 'error',
      'unicorn/no-negated-condition': 'error',
      'unicorn/no-negation-in-equality-check': 'error',
      'unicorn/no-new-array': 'off', // TODO(ryan953): Fix violations and enable this rule
      'unicorn/no-single-promise-in-promise-methods': 'warn', // TODO(ryan953): Fix violations and enable this rule
      'unicorn/no-static-only-class': 'off', // TODO(ryan953): Fix violations and enable this rule
      'unicorn/no-this-assignment': 'off', // TODO(ryan953): Fix violations and enable this rule
      'unicorn/no-unnecessary-await': 'error',
      'unicorn/no-useless-fallback-in-spread': 'error',
      'unicorn/no-useless-length-check': 'error',
      'unicorn/no-useless-undefined': 'off', // TODO(ryan953): Fix violations and enable this rule
      'unicorn/no-zero-fractions': 'off', // TODO(ryan953): Fix violations and enable this rule
      'unicorn/prefer-array-find': 'error',
      'unicorn/prefer-array-flat-map': 'error',
      'unicorn/prefer-array-flat': 'off', // TODO(ryan953): Fix violations and enable this rule
      'unicorn/prefer-array-index-of': 'error',
      'unicorn/prefer-array-some': 'error',
      'unicorn/prefer-date-now': 'error',
      'unicorn/prefer-default-parameters': 'warn', // TODO(ryan953): Fix violations and enable this rule
      'unicorn/prefer-export-from': 'off', // TODO(ryan953): Fix violations and enable this rule
      'unicorn/prefer-includes': 'error',
      'unicorn/prefer-logical-operator-over-ternary': 'off', // TODO(ryan953): Fix violations and enable this rule
      'unicorn/prefer-native-coercion-functions': 'off', // TODO(ryan953): Fix violations and enable this rule
      'unicorn/prefer-negative-index': 'error',
      'unicorn/prefer-node-protocol': 'error',
      'unicorn/prefer-object-from-entries': 'off', // TODO(ryan953): Fix violations and enable this rule
      'unicorn/prefer-prototype-methods': 'warn', // TODO(ryan953): Fix violations and enable this rule
      'unicorn/prefer-regexp-test': 'off', // TODO(ryan953): Fix violations and enable this rule
      'unicorn/throw-new-error': 'off', // TODO(ryan953): Fix violations and enable this rule
    },
  },
  {
    name: 'plugin/jest',
    files: ['**/*.spec.{ts,js,tsx,jsx}', 'tests/js/**/*.{ts,js,tsx,jsx}'],
    // https://github.com/jest-community/eslint-plugin-jest/tree/main/docs/rules
    plugins: jest.configs['flat/recommended'].plugins,
    rules: {
      'jest/max-nested-describe': 'error',
      'jest/no-duplicate-hooks': 'error',
      'jest/no-large-snapshots': ['error', {maxSize: 2000}], // We don't recommend snapshots, but if there are any keep it small

      // https://github.com/jest-community/eslint-plugin-jest/blob/main/src/index.ts
      ...jest.configs['flat/recommended'].rules,
      ...jest.configs['flat/style'].rules,

      'jest/expect-expect': 'off', // Disabled as we have many tests which render as simple validations
      'jest/no-conditional-expect': 'off', // TODO(ryan953): Fix violations then delete this line
      'jest/no-disabled-tests': 'error', // `recommended` set this to warn, we've upgraded to error
    },
  },
  {
    name: 'plugin/jest-dom',
    files: ['**/*.spec.{ts,js,tsx,jsx}', 'tests/js/**/*.{ts,js,tsx,jsx}'],
    // https://github.com/testing-library/eslint-plugin-jest-dom/tree/main?tab=readme-ov-file#supported-rules
    ...jestDom.configs['flat/recommended'],
  },
  {
    name: 'plugin/testing-library',
    files: ['**/*.spec.{ts,js,tsx,jsx}', 'tests/js/**/*.{ts,js,tsx,jsx}'],
    // https://github.com/testing-library/eslint-plugin-testing-library/tree/main/docs/rules
    ...testingLibrary.configs['flat/react'],
    rules: {
      // https://github.com/testing-library/eslint-plugin-testing-library/blob/main/lib/configs/react.ts
      ...testingLibrary.configs['flat/react'].rules,
      'testing-library/no-unnecessary-act': 'off',
      'testing-library/render-result-naming-convention': 'off',
    },
  },
  {
    name: 'plugin/prettier',
    ...prettier,
  },
  {
    name: 'files/*.config.*',
    files: ['**/*.config.*'],
    languageOptions: {
      globals: {
        ...globals.commonjs,
        ...globals.node,
      },
    },

    rules: {
      'import/no-nodejs-modules': 'off',
    },
  },
  {
    name: 'files/scripts',
    files: ['scripts/**/*.{js,ts}', 'tests/js/test-balancer/index.js'],
    languageOptions: {
      sourceType: 'commonjs',
      globals: {
        ...globals.commonjs,
        ...globals.node,
      },
    },
    rules: {
      'no-console': 'off',

      'import/no-nodejs-modules': 'off',
    },
  },
  {
    name: 'files/jest related',
    files: [
      'tests/js/jest-pegjs-transform.js',
      'tests/js/sentry-test/echartsMock.js',
      'tests/js/sentry-test/importStyleMock.js',
      'tests/js/sentry-test/loadFixtures.ts',
      'tests/js/sentry-test/svgMock.js',
      'tests/js/setup.ts',
    ],
    languageOptions: {
      sourceType: 'commonjs',
      globals: {
        ...globals.commonjs,
      },
    },
    rules: {
      'import/no-nodejs-modules': 'off',
    },
  },
  {
    name: 'files/devtoolbar',
    files: ['static/app/components/devtoolbar/**/*.{ts,tsx}'],
    rules: {
      'no-restricted-imports': [
        'error',
        {
          patterns: [
            {
              group: ['admin/*'],
              message: 'Do not import gsAdmin into sentry',
            },
            {
              group: ['getsentry/*'],
              message: 'Do not import gsApp into sentry',
            },
            {
              group: ['sentry/utils/theme*', 'sentry/utils/theme'],
              importNames: ['lightTheme', 'darkTheme', 'default'],
              message:
                "Use 'useTheme' hook of withTheme HOC instead of importing theme directly. For tests, use ThemeFixture.",
            },
          ],
          paths: [
            ...restrictedImportPaths,
            {
              name: 'sentry/components/button',
              message:
                "Cannot depend on Button from inside the toolbar. Button depends on analytics tracking which isn't avaialble in the toolbar context",
            },
            {
              name: 'sentry/utils/queryClient',
              message:
                'Import from `@tanstack/react-query` and `./hooks/useFetchApiData` or `./hooks/useFetchInfiniteApiData` instead.',
            },
          ],
        },
      ],
    },
  },
  {
    name: 'files/insights-chart-widgets',
    files: ['static/app/views/insights/common/components/widgets/*.tsx'],
    rules: {
      'no-restricted-imports': [
        'error',
        {
          // Allow these imports only in the above widgets directory in `files`
          paths: restrictedImportPaths.filter(
            ({name}) =>
              ![
                'sentry/views/insights/common/components/insightsLineChartWidget',
                'sentry/views/insights/common/components/insightsAreaChartWidget',
                'sentry/views/insights/common/components/insightsTimeSeriesWidget',
              ].includes(name)
          ),
        },
      ],
    },
  },
  {
    name: 'files/sentry-test',
    files: ['**/*.spec.{ts,js,tsx,jsx}', 'tests/js/**/*.{ts,js,tsx,jsx}'],
    rules: {
      'no-loss-of-precision': 'off', // Sometimes we have wild numbers hard-coded in tests
      'no-restricted-imports': [
        'error',
        {
          patterns: [
            {
              group: ['admin/*'],
              message: 'Do not import gsAdmin into sentry',
            },
            {
              group: ['getsentry/*'],
              message: 'Do not import gsApp into sentry',
            },
            {
              group: ['sentry/components/devtoolbar/*'],
              message: 'Do not depend on toolbar internals',
            },
            {
              group: ['sentry/utils/theme*', 'sentry/utils/theme'],
              importNames: ['lightTheme', 'darkTheme', 'default'],
              message:
                "Use 'useTheme' hook of withTheme HOC instead of importing theme directly. For tests, use ThemeFixture.",
            },
          ],
          paths: [
            ...restrictedImportPaths,
            {
              name: 'sentry/locale',
              message: 'Translations are not needed in tests.',
            },
          ],
        },
      ],
    },
  },
  {
    name: 'files/sentry-stories',
    files: ['**/*.stories.tsx'],
    rules: {
      'no-loss-of-precision': 'off', // Sometimes we have wild numbers hard-coded in stories
    },
  },
  {
    // We specify rules explicitly for the sdk-loader here so we do not have
    // eslint ignore comments included in the source file, which is consumed
    // by users.
    name: 'files/js-sdk-loader.ts',
    files: ['**/js-sdk-loader.ts'],
    rules: {
      'no-console': 'off',
    },
  },
  {
    name: 'files/gsApp',
    files: ['static/gsApp/**/*.{js,mjs,ts,jsx,tsx}'],
    rules: {
      'no-relative-import-paths/no-relative-import-paths': [
        'error',
        {
          prefix: 'getsentry',
          rootDir: 'static/gsApp',
          allowSameFolder: true, // TODO(ryan953): followup and investigate `allowSameFolder`, maybe exceptions for *.spec.tsx files?
        },
      ],
      'no-restricted-imports': [
        'error',
        {
          patterns: [
            {
              group: ['admin/*'],
              message: 'Do not import gsAdmin into gsApp',
            },
            {
              group: ['sentry/components/devtoolbar/*'],
              message: 'Do not depend on toolbar internals',
            },
            {
              group: ['sentry/utils/theme*', 'sentry/utils/theme'],
              importNames: ['lightTheme', 'darkTheme', 'default'],
              message:
                "Use 'useTheme' hook of withTheme HOC instead of importing theme directly. For tests, use ThemeFixture.",
            },
          ],
          paths: restrictedImportPaths,
        },
      ],
    },
  },
  {
    name: 'files/gsAdmin',
    files: ['static/gsAdmin/**/*.{js,mjs,ts,jsx,tsx}'],
    rules: {
      'no-relative-import-paths/no-relative-import-paths': [
        'error',
        {
          prefix: 'admin',
          rootDir: 'static/gsAdmin',
          allowSameFolder: true, // TODO(ryan953): followup and investigate `allowSameFolder`, maybe exceptions for *.spec.tsx files?
        },
      ],
      'no-restricted-imports': [
        'error',
        {
          patterns: [
            {
              group: ['sentry/components/devtoolbar/*'],
              message: 'Do not depend on toolbar internals',
            },
            {
              group: ['sentry/utils/theme*', 'sentry/utils/theme'],
              importNames: ['lightTheme', 'darkTheme', 'default'],
              message:
                "Use 'useTheme' hook of withTheme HOC instead of importing theme directly. For tests, use ThemeFixture.",
            },
            {
              group: ['sentry/locale'],
              message: 'Do not import locale into gsAdmin. No translations required.',
            },
          ],
          paths: restrictedImportPaths,
        },
      ],
    },
  },
  {
    name: 'files/getsentry-test',
    files: ['tests/js/getsentry-test/**/*.{js,mjs,ts,jsx,tsx}'],
    rules: {
      // Allow imports from gsApp into getsentry-test fixtures
      'no-restricted-imports': 'off',
    },
  },
]);<|MERGE_RESOLUTION|>--- conflicted
+++ resolved
@@ -43,11 +43,8 @@
   rules: {
     '@typescript-eslint/await-thenable': 'error',
     '@typescript-eslint/no-array-delete': 'error',
-<<<<<<< HEAD
     '@typescript-eslint/no-base-to-string': 'error',
-=======
     '@typescript-eslint/no-for-in-array': 'error',
->>>>>>> c04b6a63
     '@typescript-eslint/no-unnecessary-type-assertion': 'error',
     '@typescript-eslint/prefer-optional-chain': 'error',
     '@typescript-eslint/consistent-type-exports': 'error',
